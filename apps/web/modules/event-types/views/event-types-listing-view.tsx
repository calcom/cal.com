"use client";

import { useAutoAnimate } from "@formkit/auto-animate/react";
import { Trans } from "next-i18next";
import Link from "next/link";
import { usePathname, useRouter } from "next/navigation";
import type { FC } from "react";
import { memo, useEffect, useState } from "react";
import { z } from "zod";

import { useOrgBranding } from "@calcom/features/ee/organizations/context/provider";
import useIntercom from "@calcom/features/ee/support/lib/intercom/useIntercom";
import { EventTypeEmbedButton, EventTypeEmbedDialog } from "@calcom/features/embed/EventTypeEmbed";
import { EventTypeDescription } from "@calcom/features/eventtypes/components";
import CreateEventTypeDialog from "@calcom/features/eventtypes/components/CreateEventTypeDialog";
import { DuplicateDialog } from "@calcom/features/eventtypes/components/DuplicateDialog";
import { TeamsFilter } from "@calcom/features/filters/components/TeamsFilter";
import { getTeamsFiltersFromQuery } from "@calcom/features/filters/lib/getTeamsFiltersFromQuery";
import Shell from "@calcom/features/shell/Shell";
import { APP_NAME, WEBAPP_URL } from "@calcom/lib/constants";
import { WEBSITE_URL } from "@calcom/lib/constants";
import { useCompatSearchParams } from "@calcom/lib/hooks/useCompatSearchParams";
import { useLocale } from "@calcom/lib/hooks/useLocale";
import useMediaQuery from "@calcom/lib/hooks/useMediaQuery";
import { useRouterQuery } from "@calcom/lib/hooks/useRouterQuery";
import { useTypedQuery } from "@calcom/lib/hooks/useTypedQuery";
import { HttpError } from "@calcom/lib/http-error";
import type { User } from "@calcom/prisma/client";
import type { MembershipRole } from "@calcom/prisma/enums";
import { SchedulingType } from "@calcom/prisma/enums";
import type { RouterOutputs } from "@calcom/trpc/react";
import { trpc, TRPCClientError } from "@calcom/trpc/react";
import type { UserProfile } from "@calcom/types/UserProfile";
import {
  Alert,
  Avatar,
  Badge,
  Button,
  ButtonGroup,
  ConfirmationDialogContent,
  CreateButton,
  Dialog,
  Dropdown,
  DropdownItem,
  DropdownMenuContent,
  DropdownMenuItem,
  DropdownMenuPortal,
  DropdownMenuSeparator,
  DropdownMenuTrigger,
  EmptyScreen,
  HeadSeo,
  HorizontalTabs,
  Label,
  showToast,
  Skeleton,
  Switch,
  Tooltip,
  ArrowButton,
  UserAvatarGroup,
} from "@calcom/ui";
import {
  Clipboard,
  Code,
  Copy,
  Edit,
  Edit2,
  ExternalLink,
  Link as LinkIcon,
  MoreHorizontal,
  Trash,
  Upload,
  Users,
  VenetianMask,
} from "@calcom/ui/components/icon";

import type { AppProps } from "@lib/app-providers";
import useMeQuery from "@lib/hooks/useMeQuery";

import SkeletonLoader from "@components/eventtype/SkeletonLoader";

type EventTypeGroups = RouterOutputs["viewer"]["eventTypes"]["getByViewer"]["eventTypeGroups"];

type EventTypeGroupProfile = EventTypeGroups[number]["profile"];
type GetByViewerResponse = RouterOutputs["viewer"]["eventTypes"]["getByViewer"] | undefined;

interface EventTypeListHeadingProps {
  profile: EventTypeGroupProfile;
  membershipCount: number;
  teamId?: number | null;
  bookerUrl: string;
}

type EventTypeGroup = EventTypeGroups[number];
type EventType = EventTypeGroup["eventTypes"][number];

type DeNormalizedEventType = Omit<EventType, "userIds"> & {
  users: (Pick<User, "id" | "name" | "username" | "avatarUrl"> & {
    nonProfileUsername: string | null;
    profile: UserProfile;
  })[];
};

type DeNormalizedEventTypeGroup = Omit<EventTypeGroup, "eventTypes"> & {
  eventTypes: DeNormalizedEventType[];
};

interface EventTypeListProps {
  group: DeNormalizedEventTypeGroup;
  groupIndex: number;
  readOnly: boolean;
  bookerUrl: string | null;
  types: DeNormalizedEventType[];
  lockedByOrg?: boolean;
}

interface MobileTeamsTabProps {
  eventTypeGroups: DeNormalizedEventTypeGroup[];
}

const querySchema = z.object({
  teamId: z.nullable(z.coerce.number()).optional().default(null),
});

const MobileTeamsTab: FC<MobileTeamsTabProps> = (props) => {
  const { eventTypeGroups } = props;
  const orgBranding = useOrgBranding();
  const tabs = eventTypeGroups.map((item) => ({
    name: item.profile.name ?? "",
    href: item.teamId ? `/event-types?teamId=${item.teamId}` : "/event-types?noTeam",
    avatar: orgBranding
      ? `${orgBranding.fullDomain}${item.teamId ? "/team" : ""}/${item.profile.slug}/avatar.png`
      : item.profile.image ?? `${WEBAPP_URL + (item.teamId && "/team")}/${item.profile.slug}/avatar.png`,
  }));
  const { data } = useTypedQuery(querySchema);
  const events = eventTypeGroups.filter((item) => item.teamId === data.teamId);

  return (
    <div>
      <HorizontalTabs tabs={tabs} />
      {events.length > 0 ? (
        <EventTypeList
          types={events[0].eventTypes}
          group={events[0]}
          groupIndex={0}
          bookerUrl={events[0].bookerUrl}
          readOnly={events[0].metadata.readOnly}
        />
      ) : (
        <CreateFirstEventTypeView slug={eventTypeGroups[0].profile.slug ?? ""} />
      )}
    </div>
  );
};

const Item = ({
  type,
  group,
  readOnly,
}: {
  type: DeNormalizedEventType;
  group: DeNormalizedEventTypeGroup;
  readOnly: boolean;
}) => {
  const { t } = useLocale();

  const content = () => (
    <div>
      <span
        className="text-default font-semibold ltr:mr-1 rtl:ml-1"
        data-testid={`event-type-title-${type.id}`}>
        {type.title}
      </span>
      {group.profile.slug ? (
        <small
          className="text-subtle hidden font-normal leading-4 sm:inline"
          data-testid={`event-type-slug-${type.id}`}>
          {`/${
            type.schedulingType !== SchedulingType.MANAGED ? group.profile.slug : t("username_placeholder")
          }/${type.slug}`}
        </small>
      ) : null}
      {readOnly && (
        <Badge variant="gray" className="ml-2">
          {t("readonly")}
        </Badge>
      )}
    </div>
  );

  return readOnly ? (
    <div className="flex-1 overflow-hidden pr-4 text-sm">
      {content()}
      <EventTypeDescription eventType={type} shortenDescription />
    </div>
  ) : (
    <Link
      href={`/event-types/${type.id}?tabName=setup`}
      className="flex-1 overflow-hidden pr-4 text-sm"
      title={type.title}>
      <div>
        <span
          className="text-default font-semibold ltr:mr-1 rtl:ml-1"
          data-testid={`event-type-title-${type.id}`}>
          {type.title}
        </span>
        {group.profile.slug ? (
          <small
            className="text-subtle hidden font-normal leading-4 sm:inline"
            data-testid={`event-type-slug-${type.id}`}>
            {`/${group.profile.slug}/${type.slug}`}
          </small>
        ) : null}
        {readOnly && (
          <Badge variant="gray" className="ml-2">
            {t("readonly")}
          </Badge>
        )}
      </div>
      <EventTypeDescription
        eventType={{ ...type, descriptionAsSafeHTML: type.safeDescription }}
        shortenDescription
      />
    </Link>
  );
};

const MemoizedItem = memo(Item);

export const EventTypeList = ({
  group,
  groupIndex,
  readOnly,
  types,
  bookerUrl,
  lockedByOrg,
}: EventTypeListProps): JSX.Element => {
  const { t } = useLocale();
  const router = useRouter();
  const pathname = usePathname();
  const searchParams = useCompatSearchParams();
  const [parent] = useAutoAnimate<HTMLUListElement>();
  const [deleteDialogOpen, setDeleteDialogOpen] = useState(false);
  const [deleteDialogTypeId, setDeleteDialogTypeId] = useState(0);
  const [deleteDialogTypeSchedulingType, setDeleteDialogSchedulingType] = useState<SchedulingType | null>(
    null
  );
  const utils = trpc.useContext();
  const mutation = trpc.viewer.eventTypeOrder.useMutation({
    onError: async (err) => {
      console.error(err.message);
      await utils.viewer.eventTypes.getByViewer.cancel();
      // REVIEW: Should we invalidate the entire router or just the `getByViewer` query?
      await utils.viewer.eventTypes.invalidate();
    },
    onSettled: () => {
      // REVIEW: Should we invalidate the entire router or just the `getByViewer` query?
      utils.viewer.eventTypes.invalidate();
    },
  });

  const setHiddenMutation = trpc.viewer.eventTypes.update.useMutation({
    onMutate: async ({ id }) => {
      await utils.viewer.eventTypes.getByViewer.cancel();
      const previousValue = utils.viewer.eventTypes.getByViewer.getData();
      if (previousValue) {
        const newList = [...types.map(normalizeEventType)];
        const itemIndex = newList.findIndex((item) => item.id === id);
        if (itemIndex !== -1 && newList[itemIndex]) {
          newList[itemIndex].hidden = !newList[itemIndex].hidden;
        }
        utils.viewer.eventTypes.getByViewer.setData(undefined, {
          ...previousValue,
          eventTypeGroups: [
            ...previousValue.eventTypeGroups.slice(0, groupIndex),
            { ...group, eventTypes: newList },
            ...previousValue.eventTypeGroups.slice(groupIndex + 1),
          ],
        });
      }
      return { previousValue };
    },
    onError: async (err, _, context) => {
      if (context?.previousValue) {
        utils.viewer.eventTypes.getByViewer.setData(undefined, context.previousValue);
      }
      console.error(err.message);
    },
    onSettled: () => {
      // REVIEW: Should we invalidate the entire router or just the `getByViewer` query?
      utils.viewer.eventTypes.invalidate();
    },
  });

  async function moveEventType(index: number, increment: 1 | -1) {
    const newList = [...types.map(normalizeEventType)];

    const type = types[index];
    const tmp = types[index + increment];
    if (tmp) {
      newList[index] = normalizeEventType(tmp);
      newList[index + increment] = normalizeEventType(type);
    }

    await utils.viewer.eventTypes.getByViewer.cancel();

    const previousValue = utils.viewer.eventTypes.getByViewer.getData();
    if (previousValue) {
      utils.viewer.eventTypes.getByViewer.setData(undefined, {
        ...previousValue,
        eventTypeGroups: [
          ...previousValue.eventTypeGroups.slice(0, groupIndex),
          { ...group, eventTypes: newList },
          ...previousValue.eventTypeGroups.slice(groupIndex + 1),
        ],
      });
    }

    mutation.mutate({
      ids: newList.map((type) => type.id),
    });
  }

  async function deleteEventTypeHandler(id: number) {
    const payload = { id };
    deleteMutation.mutate(payload);
  }

  // inject selection data into url for correct router history
  const openDuplicateModal = (eventType: DeNormalizedEventType, group: DeNormalizedEventTypeGroup) => {
    const newSearchParams = new URLSearchParams(searchParams ?? undefined);
    function setParamsIfDefined(key: string, value: string | number | boolean | null | undefined) {
      if (value) newSearchParams.set(key, value.toString());
      if (value === null) newSearchParams.delete(key);
    }
    setParamsIfDefined("dialog", "duplicate");
    setParamsIfDefined("title", eventType.title);
    setParamsIfDefined("description", eventType.description);
    setParamsIfDefined("slug", eventType.slug);
    setParamsIfDefined("id", eventType.id);
    setParamsIfDefined("length", eventType.length);
    setParamsIfDefined("pageSlug", group.profile.slug);
    router.push(`${pathname}?${newSearchParams.toString()}`);
  };

  const deleteMutation = trpc.viewer.eventTypes.delete.useMutation({
    onSuccess: () => {
      showToast(t("event_type_deleted_successfully"), "success");
      setDeleteDialogOpen(false);
    },
    onMutate: async ({ id }) => {
      await utils.viewer.eventTypes.getByViewer.cancel();
      const previousValue = utils.viewer.eventTypes.getByViewer.getData();
      if (previousValue) {
        const newList = types.filter((item) => item.id !== id).map(normalizeEventType);

        utils.viewer.eventTypes.getByViewer.setData(undefined, {
          ...previousValue,
          eventTypeGroups: [
            ...previousValue.eventTypeGroups.slice(0, groupIndex),
            { ...group, eventTypes: newList },
            ...previousValue.eventTypeGroups.slice(groupIndex + 1),
          ],
        });
      }
      return { previousValue };
    },
    onError: (err, _, context) => {
      if (context?.previousValue) {
        utils.viewer.eventTypes.getByViewer.setData(undefined, context.previousValue);
      }
      if (err instanceof HttpError) {
        const message = `${err.statusCode}: ${err.message}`;
        showToast(message, "error");
        setDeleteDialogOpen(false);
      } else if (err instanceof TRPCClientError) {
        showToast(err.message, "error");
      }
    },
    onSettled: () => {
      // REVIEW: Should we invalidate the entire router or just the `getByViewer` query?
      utils.viewer.eventTypes.invalidate();
    },
  });

  const [isNativeShare, setNativeShare] = useState(true);

  useEffect(() => {
    if (!navigator.share) {
      setNativeShare(false);
    }
  }, []);

  if (!types.length) {
    return group.teamId ? (
      <EmptyEventTypeList group={group} />
    ) : !group.profile.eventTypesLockedByOrg ? (
      <CreateFirstEventTypeView slug={group.profile.slug ?? ""} />
    ) : (
      <></>
    );
  }

  const firstItem = types[0];
  const lastItem = types[types.length - 1];
  const isManagedEventPrefix = () => {
    return deleteDialogTypeSchedulingType === SchedulingType.MANAGED ? "_managed" : "";
  };
  return (
    <div className="bg-default border-subtle mb-16 flex overflow-hidden rounded-md border">
      <ul ref={parent} className="divide-subtle !static w-full divide-y" data-testid="event-types">
        {types.map((type, index) => {
          const embedLink = `${group.profile.slug}/${type.slug}`;
          const calLink = `${bookerUrl}/${embedLink}`;
          const isPrivateURLEnabled = type.hashedLink?.link;
          const placeholderHashedLink = `${WEBSITE_URL}/d/${type.hashedLink?.link}/${type.slug}`;
          const isManagedEventType = type.schedulingType === SchedulingType.MANAGED;
          const isChildrenManagedEventType =
            type.metadata?.managedEventConfig !== undefined && type.schedulingType !== SchedulingType.MANAGED;
          return (
            <li key={type.id}>
              <div className="hover:bg-muted flex w-full items-center justify-between transition">
                <div className="group flex w-full max-w-full items-center justify-between overflow-hidden px-4 py-4 sm:px-6">
                  {!(firstItem && firstItem.id === type.id) && (
                    <ArrowButton onClick={() => moveEventType(index, -1)} arrowDirection="up" />
                  )}

                  {!(lastItem && lastItem.id === type.id) && (
                    <ArrowButton onClick={() => moveEventType(index, 1)} arrowDirection="down" />
                  )}
                  <MemoizedItem type={type} group={group} readOnly={readOnly} />
                  <div className="mt-4 hidden sm:mt-0 sm:flex">
                    <div className="flex justify-between space-x-2 rtl:space-x-reverse">
                      {!!type.teamId && !isManagedEventType && (
                        <UserAvatarGroup
                          className="relative right-3"
                          size="sm"
                          truncateAfter={4}
                          users={type?.users ?? []}
                        />
                      )}
                      {isManagedEventType && type?.children && type.children?.length > 0 && (
                        <UserAvatarGroup
                          className="relative right-3"
                          size="sm"
                          truncateAfter={4}
                          users={type?.children.flatMap((ch) => ch.users) ?? []}
                        />
                      )}
                      <div className="flex items-center justify-between space-x-2 rtl:space-x-reverse">
                        {!isManagedEventType && (
                          <>
                            {type.hidden && <Badge variant="gray">{t("hidden")}</Badge>}
                            <Tooltip
                              content={type.hidden ? t("show_eventtype_on_profile") : t("hide_from_profile")}>
                              <div className="self-center rounded-md p-2">
                                <Switch
                                  name="Hidden"
                                  disabled={lockedByOrg}
                                  checked={!type.hidden}
                                  onCheckedChange={() => {
                                    setHiddenMutation.mutate({ id: type.id, hidden: !type.hidden });
                                  }}
                                />
                              </div>
                            </Tooltip>
                          </>
                        )}

                        <ButtonGroup combined>
                          {!isManagedEventType && (
                            <>
                              <Tooltip content={t("preview")}>
                                <Button
                                  data-testid="preview-link-button"
                                  color="secondary"
                                  target="_blank"
                                  variant="icon"
                                  href={calLink}
                                  StartIcon={ExternalLink}
                                />
                              </Tooltip>

                              <Tooltip content={t("copy_link")}>
                                <Button
                                  color="secondary"
                                  variant="icon"
                                  StartIcon={LinkIcon}
                                  onClick={() => {
                                    showToast(t("link_copied"), "success");
                                    navigator.clipboard.writeText(calLink);
                                  }}
                                />
                              </Tooltip>

                              {isPrivateURLEnabled && (
                                <Tooltip content={t("copy_private_link_to_event")}>
                                  <Button
                                    color="secondary"
                                    variant="icon"
                                    StartIcon={VenetianMask}
                                    onClick={() => {
                                      showToast(t("private_link_copied"), "success");
                                      navigator.clipboard.writeText(placeholderHashedLink);
                                    }}
                                  />
                                </Tooltip>
                              )}
                            </>
                          )}
                          <Dropdown modal={false}>
                            <DropdownMenuTrigger asChild data-testid={`event-type-options-${type.id}`}>
                              <Button
                                type="button"
                                variant="icon"
                                color="secondary"
                                StartIcon={MoreHorizontal}
                                className="ltr:radix-state-open:rounded-r-md rtl:radix-state-open:rounded-l-md"
                              />
                            </DropdownMenuTrigger>
                            <DropdownMenuContent>
                              {!readOnly && (
                                <DropdownMenuItem>
                                  <DropdownItem
                                    type="button"
                                    data-testid={`event-type-edit-${type.id}`}
                                    StartIcon={Edit2}
                                    onClick={() => router.push(`/event-types/${type.id}`)}>
                                    {t("edit")}
                                  </DropdownItem>
                                </DropdownMenuItem>
                              )}
                              {!isManagedEventType && !isChildrenManagedEventType && (
                                <>
                                  <DropdownMenuItem className="outline-none">
                                    <DropdownItem
                                      type="button"
                                      data-testid={`event-type-duplicate-${type.id}`}
                                      StartIcon={Copy}
                                      onClick={() => openDuplicateModal(type, group)}>
                                      {t("duplicate")}
                                    </DropdownItem>
                                  </DropdownMenuItem>
                                </>
                              )}
                              {!isManagedEventType && (
                                <DropdownMenuItem className="outline-none">
                                  <EventTypeEmbedButton
                                    namespace=""
                                    as={DropdownItem}
                                    type="button"
                                    StartIcon={Code}
                                    className="w-full rounded-none"
                                    embedUrl={encodeURIComponent(embedLink)}
                                    eventId={type.id}>
                                    {t("embed")}
                                  </EventTypeEmbedButton>
                                </DropdownMenuItem>
                              )}
                              {/* readonly is only set when we are on a team - if we are on a user event type null will be the value. */}
                              {(group.metadata?.readOnly === false || group.metadata.readOnly === null) &&
                                !isChildrenManagedEventType && (
                                  <>
                                    <DropdownMenuSeparator />
                                    <DropdownMenuItem>
                                      <DropdownItem
                                        color="destructive"
                                        onClick={() => {
                                          setDeleteDialogOpen(true);
                                          setDeleteDialogTypeId(type.id);
                                          setDeleteDialogSchedulingType(type.schedulingType);
                                        }}
                                        StartIcon={Trash}
                                        className="w-full rounded-none">
                                        {t("delete")}
                                      </DropdownItem>
                                    </DropdownMenuItem>
                                  </>
                                )}
                            </DropdownMenuContent>
                          </Dropdown>
                        </ButtonGroup>
                      </div>
                    </div>
                  </div>
                </div>
                <div className="min-w-9 mx-5 flex sm:hidden">
                  <Dropdown>
                    <DropdownMenuTrigger asChild data-testid={`event-type-options-${type.id}`}>
                      <Button type="button" variant="icon" color="secondary" StartIcon={MoreHorizontal} />
                    </DropdownMenuTrigger>
                    <DropdownMenuPortal>
                      <DropdownMenuContent>
                        {!isManagedEventType && (
                          <>
                            <DropdownMenuItem className="outline-none">
                              <DropdownItem
                                href={calLink}
                                target="_blank"
                                StartIcon={ExternalLink}
                                className="w-full rounded-none">
                                {t("preview")}
                              </DropdownItem>
                            </DropdownMenuItem>
                            <DropdownMenuItem className="outline-none">
                              <DropdownItem
                                data-testid={`event-type-duplicate-${type.id}`}
                                onClick={() => {
                                  navigator.clipboard.writeText(calLink);
                                  showToast(t("link_copied"), "success");
                                }}
                                StartIcon={Clipboard}
                                className="w-full rounded-none text-left">
                                {t("copy_link")}
                              </DropdownItem>
                            </DropdownMenuItem>
                          </>
                        )}
                        {isNativeShare ? (
                          <DropdownMenuItem className="outline-none">
                            <DropdownItem
                              data-testid={`event-type-duplicate-${type.id}`}
                              onClick={() => {
                                navigator
                                  .share({
                                    title: t("share"),
                                    text: t("share_event", { appName: APP_NAME }),
                                    url: calLink,
                                  })
                                  .then(() => showToast(t("link_shared"), "success"))
                                  .catch(() => showToast(t("failed"), "error"));
                              }}
                              StartIcon={Upload}
                              className="w-full rounded-none">
                              {t("share")}
                            </DropdownItem>
                          </DropdownMenuItem>
                        ) : null}
                        {!readOnly && (
                          <DropdownMenuItem className="outline-none">
                            <DropdownItem
                              onClick={() => router.push(`/event-types/${type.id}`)}
                              StartIcon={Edit}
                              className="w-full rounded-none">
                              {t("edit")}
                            </DropdownItem>
                          </DropdownMenuItem>
                        )}
                        {!isManagedEventType && !isChildrenManagedEventType && (
                          <DropdownMenuItem className="outline-none">
                            <DropdownItem
                              onClick={() => openDuplicateModal(type, group)}
                              StartIcon={Copy}
                              data-testid={`event-type-duplicate-${type.id}`}>
                              {t("duplicate")}
                            </DropdownItem>
                          </DropdownMenuItem>
                        )}
                        {/* readonly is only set when we are on a team - if we are on a user event type null will be the value. */}
                        {(group.metadata?.readOnly === false || group.metadata.readOnly === null) &&
                          !isChildrenManagedEventType && (
                            <>
                              <DropdownMenuItem className="outline-none">
                                <DropdownItem
                                  color="destructive"
                                  onClick={() => {
                                    setDeleteDialogOpen(true);
                                    setDeleteDialogTypeId(type.id);
                                    setDeleteDialogSchedulingType(type.schedulingType);
                                  }}
                                  StartIcon={Trash}
                                  className="w-full rounded-none">
                                  {t("delete")}
                                </DropdownItem>
                              </DropdownMenuItem>
                            </>
                          )}
                        <DropdownMenuSeparator />
                        {!isManagedEventType && (
                          <div className="hover:bg-subtle flex h-9 cursor-pointer flex-row items-center justify-between px-4 py-2">
                            <Skeleton
                              as={Label}
                              htmlFor="hiddenSwitch"
                              className="mt-2 inline cursor-pointer self-center pr-2 ">
                              {type.hidden ? t("show_eventtype_on_profile") : t("hide_from_profile")}
                            </Skeleton>
                            <Switch
                              id="hiddenSwitch"
                              name="Hidden"
                              checked={!type.hidden}
                              onCheckedChange={() => {
                                setHiddenMutation.mutate({ id: type.id, hidden: !type.hidden });
                              }}
                            />
                          </div>
                        )}
                      </DropdownMenuContent>
                    </DropdownMenuPortal>
                  </Dropdown>
                </div>
              </div>
            </li>
          );
        })}
      </ul>
      <Dialog open={deleteDialogOpen} onOpenChange={setDeleteDialogOpen}>
        <ConfirmationDialogContent
          variety="danger"
          title={t(`delete${isManagedEventPrefix()}_event_type`)}
          confirmBtnText={t(`confirm_delete_event_type`)}
          loadingText={t(`confirm_delete_event_type`)}
          isPending={deleteMutation.isPending}
          onConfirm={(e) => {
            e.preventDefault();
            deleteEventTypeHandler(deleteDialogTypeId);
          }}>
          <p className="mt-5">
            <Trans
              i18nKey={`delete${isManagedEventPrefix()}_event_type_description`}
              components={{ li: <li />, ul: <ul className="ml-4 list-disc" /> }}>
              <ul>
                <li>Members assigned to this event type will also have their event types deleted.</li>
                <li>
                  Anyone who they&apos;ve shared their link with will no longer be able to book using it.
                </li>
              </ul>
            </Trans>
          </p>
        </ConfirmationDialogContent>
      </Dialog>
    </div>
  );
};

const EventTypeListHeading = ({
  profile,
  membershipCount,
  teamId,
  bookerUrl,
}: EventTypeListHeadingProps): JSX.Element => {
  const { t } = useLocale();
  const router = useRouter();

  const publishTeamMutation = trpc.viewer.teams.publish.useMutation({
    onSuccess(data) {
      router.push(data.url);
    },
    onError: (error) => {
      showToast(error.message, "error");
    },
  });

  return (
    <div className="mb-4 flex items-center space-x-2">
      <Avatar
        alt={profile.name || ""}
        href={teamId ? `/settings/teams/${teamId}/profile` : "/settings/my-account/profile"}
        imageSrc={profile.image}
        size="md"
        className="mt-1 inline-flex justify-center"
      />
      <div>
        <Link
          href={teamId ? `/settings/teams/${teamId}/profile` : "/settings/my-account/profile"}
          className="text-emphasis font-bold">
          {profile.name || ""}
        </Link>
        {membershipCount && teamId && (
          <span className="text-subtle relative -top-px me-2 ms-2 text-xs">
            <Link href={`/settings/teams/${teamId}/members`}>
              <Badge variant="gray">
                <Users className="-mt-px mr-1 inline h-3 w-3" />
                {membershipCount}
              </Badge>
            </Link>
          </span>
        )}
        {profile.slug && (
          <Link href={`${bookerUrl}/${profile.slug}`} className="text-subtle block text-xs">
            {`${bookerUrl.replace("https://", "").replace("http://", "")}/${profile.slug}`}
          </Link>
        )}
      </div>
      {!profile.slug && !!teamId && (
        <button onClick={() => publishTeamMutation.mutate({ teamId })}>
          <Badge variant="gray" className="-ml-2 mb-1">
            {t("upgrade")}
          </Badge>
        </button>
      )}
    </div>
  );
};

const CreateFirstEventTypeView = ({ slug }: { slug: string }) => {
  const { t } = useLocale();

  return (
    <EmptyScreen
      Icon={LinkIcon}
      headline={t("new_event_type_heading")}
      description={t("new_event_type_description")}
      className="mb-16"
      buttonRaw={
        <Button href={`?dialog=new&eventPage=${slug}`} variant="button">
          {t("create")}
        </Button>
      }
    />
  );
};

<<<<<<< HEAD
const CTA = ({
  profileOptions,
}: {
  profileOptions: {
    teamId: number | null | undefined;
    label: string | null;
    image: string;
    membershipRole: MembershipRole | null | undefined;
    slug: string | null;
  }[];
}) => {
  const { t } = useLocale();

  if (!profileOptions.length) return null;
=======
const CTA = ({ data, isOrganization }: { data: GetByViewerResponse; isOrganization: boolean }) => {
  const { t } = useLocale();

  if (!data) return null;
  const profileOptions = data.profiles
    .filter((profile) => !profile.readOnly)
    .map((profile) => {
      return {
        teamId: profile.teamId,
        label: profile.name || profile.slug,
        image: profile.image,
        membershipRole: profile.membershipRole,
        slug: profile.slug,
      };
    });
>>>>>>> 54db9a42

  return (
    <CreateButton
      data-testid="new-event-type"
      subtitle={t("create_event_on").toUpperCase()}
      options={profileOptions}
      createDialog={() => (
        <CreateEventTypeDialog profileOptions={profileOptions} isOrganization={isOrganization} />
      )}
    />
  );
};

const Actions = (props: { showDivider: boolean }) => {
  return (
    <div className="hidden items-center md:flex">
      <TeamsFilter useProfileFilter popoverTriggerClassNames="mb-0" showVerticalDivider={props.showDivider} />
    </div>
  );
};

const EmptyEventTypeList = ({ group }: { group: DeNormalizedEventTypeGroup }) => {
  const { t } = useLocale();
  return (
    <>
      <EmptyScreen
        headline={t("team_no_event_types")}
        buttonRaw={
          <Button
            href={`?dialog=new&eventPage=${group.profile.slug}&teamId=${group.teamId}`}
            variant="button"
            className="mt-5">
            {t("create")}
          </Button>
        }
      />
    </>
  );
};

const Main = ({
  status,
  errorMessage,
  data: rawData,
  filters,
}: {
  status: string;
  data: GetByViewerResponse;
  errorMessage?: string;
  filters: ReturnType<typeof getTeamsFiltersFromQuery>;
}) => {
  const isMobile = useMediaQuery("(max-width: 768px)");
  const searchParams = useCompatSearchParams();

  if (!rawData || status === "pending") {
    return <SkeletonLoader />;
  }

  if (status === "error") {
    return <Alert severity="error" title="Something went wrong" message={errorMessage} />;
  }

  const isFilteredByOnlyOneItem =
    (filters?.teamIds?.length === 1 || filters?.userIds?.length === 1) &&
    rawData.eventTypeGroups.length === 1;

  const data = denormalizePayload(rawData);
  return (
    <>
      {data.eventTypeGroups.length > 1 || isFilteredByOnlyOneItem ? (
        <>
          {isMobile ? (
            <MobileTeamsTab eventTypeGroups={data.eventTypeGroups} />
          ) : (
            data.eventTypeGroups.map((group, index: number) => {
              const eventsLockedByOrg = group.profile.eventTypesLockedByOrg;
              const userHasManagedOrHiddenEventTypes = group.eventTypes.find(
                (event) => event.metadata?.managedEventConfig || event.hidden
              );
              if (eventsLockedByOrg && !userHasManagedOrHiddenEventTypes) return null;
              return (
                <div
                  className="mt-4 flex flex-col"
                  data-testid={`slug-${group.profile.slug}`}
                  key={group.profile.slug}>
                  {/* If the group is readonly and empty don't leave a floating header when the user cant see the create box due 
                    to it being readonly for that user */}
                  {group.eventTypes.length === 0 && group.metadata.readOnly ? null : (
                    <EventTypeListHeading
                      profile={group.profile}
                      membershipCount={group.metadata.membershipCount}
                      teamId={group.teamId}
                      bookerUrl={group.bookerUrl}
                    />
                  )}

                  {group.eventTypes.length ? (
                    <EventTypeList
                      types={group.eventTypes}
                      group={group}
                      bookerUrl={group.bookerUrl}
                      groupIndex={index}
                      readOnly={group.metadata.readOnly}
                      lockedByOrg={eventsLockedByOrg}
                    />
                  ) : group.teamId && !group.metadata.readOnly ? (
                    <EmptyEventTypeList group={group} />
                  ) : !group.metadata.readOnly ? (
                    <CreateFirstEventTypeView slug={data.profiles[0].slug ?? ""} />
                  ) : null}
                </div>
              );
            })
          )}
        </>
      ) : (
        data.eventTypeGroups.length === 1 && (
          <EventTypeList
            types={data.eventTypeGroups[0].eventTypes}
            group={data.eventTypeGroups[0]}
            groupIndex={0}
            bookerUrl={data.eventTypeGroups[0].bookerUrl}
            readOnly={data.eventTypeGroups[0].metadata.readOnly}
          />
        )
      )}
      {data.eventTypeGroups.length === 0 && <CreateFirstEventTypeView slug={data.profiles[0].slug ?? ""} />}
      <EventTypeEmbedDialog />
      {searchParams?.get("dialog") === "duplicate" && <DuplicateDialog />}
    </>
  );
};

const EventTypesPage: React.FC & {
  PageWrapper?: AppProps["Component"]["PageWrapper"];
  getLayout?: AppProps["Component"]["getLayout"];
} = () => {
  const { t } = useLocale();
  const searchParams = useCompatSearchParams();
  const { open } = useIntercom();
  const { data: user } = useMeQuery();
  // eslint-disable-next-line @typescript-eslint/no-unused-vars
  const [showProfileBanner, setShowProfileBanner] = useState(false);
  const orgBranding = useOrgBranding();
  const routerQuery = useRouterQuery();
  const filters = getTeamsFiltersFromQuery(routerQuery);

  // TODO: Maybe useSuspenseQuery to focus on success case only? Remember that it would crash the page when there is an error in query. Also, it won't support skeleton
  const { data, status, error } = trpc.viewer.eventTypes.getByViewer.useQuery(filters && { filters }, {
    refetchOnWindowFocus: false,
    gcTime: 1 * 60 * 60 * 1000,
    staleTime: 1 * 60 * 60 * 1000,
  });

  useEffect(() => {
    if (searchParams?.get("openIntercom") === "true") {
      open();
    }
    // eslint-disable-next-line react-hooks/exhaustive-deps
  }, []);

  useEffect(() => {
    setShowProfileBanner(
      !!orgBranding && !document.cookie.includes("calcom-profile-banner=1") && !user?.completedOnboarding
    );
  }, [orgBranding, user]);

  const profileOptions = data
    ? data?.profiles
        .filter((profile) => !profile.readOnly)
        .filter((profile) => !profile.eventTypesLockedByOrg)
        .map((profile) => {
          return {
            teamId: profile.teamId,
            label: profile.name || profile.slug,
            image: profile.image,
            membershipRole: profile.membershipRole,
            slug: profile.slug,
          };
        })
    : [];

  return (
    <Shell
      withoutMain={false}
      title="Event Types"
      description="Create events to share for people to book on your calendar."
      withoutSeo
      heading={t("event_types_page_title")}
      hideHeadingOnMobile
      subtitle={t("event_types_page_subtitle")}
<<<<<<< HEAD
      beforeCTAactions={<Actions showDivider={profileOptions.length > 0} />}
      CTA={<CTA profileOptions={profileOptions} />}>
=======
      beforeCTAactions={<Actions />}
      CTA={<CTA data={data} isOrganization={!!user?.organizationId} />}>
>>>>>>> 54db9a42
      <HeadSeo
        title="Event Types"
        description="Create events to share for people to book on your calendar."
      />
      <Main data={data} status={status} errorMessage={error?.message} filters={filters} />
    </Shell>
  );
};

export default EventTypesPage;

function normalizeEventType(eventType: DeNormalizedEventType): EventType {
  return {
    ...eventType,
    userIds: eventType.users.map((user) => user.id),
  };
}

function denormalizePayload(data: NonNullable<GetByViewerResponse>) {
  return {
    ...data,
    eventTypeGroups: data.eventTypeGroups.map((eventTypeGroup) => {
      return {
        ...eventTypeGroup,
        eventTypes: eventTypeGroup.eventTypes.map((eventType) => {
          const { userIds, ...rest } = eventType;
          return {
            ...rest,
            users: userIds.map((userId) => {
              const user = data.allUsersAcrossAllEventTypes.get(userId);
              if (!user) {
                throw new Error(`User with id ${userId} not found in allUsersAcrossAllEventTypes`);
              }
              return user;
            }),
          };
        }),
      };
    }),
  };
}<|MERGE_RESOLUTION|>--- conflicted
+++ resolved
@@ -809,9 +809,9 @@
   );
 };
 
-<<<<<<< HEAD
 const CTA = ({
   profileOptions,
+  isOrganization,
 }: {
   profileOptions: {
     teamId: number | null | undefined;
@@ -820,27 +820,11 @@
     membershipRole: MembershipRole | null | undefined;
     slug: string | null;
   }[];
+  isOrganization: boolean;
 }) => {
   const { t } = useLocale();
 
   if (!profileOptions.length) return null;
-=======
-const CTA = ({ data, isOrganization }: { data: GetByViewerResponse; isOrganization: boolean }) => {
-  const { t } = useLocale();
-
-  if (!data) return null;
-  const profileOptions = data.profiles
-    .filter((profile) => !profile.readOnly)
-    .map((profile) => {
-      return {
-        teamId: profile.teamId,
-        label: profile.name || profile.slug,
-        image: profile.image,
-        membershipRole: profile.membershipRole,
-        slug: profile.slug,
-      };
-    });
->>>>>>> 54db9a42
 
   return (
     <CreateButton
@@ -1032,13 +1016,8 @@
       heading={t("event_types_page_title")}
       hideHeadingOnMobile
       subtitle={t("event_types_page_subtitle")}
-<<<<<<< HEAD
       beforeCTAactions={<Actions showDivider={profileOptions.length > 0} />}
-      CTA={<CTA profileOptions={profileOptions} />}>
-=======
-      beforeCTAactions={<Actions />}
-      CTA={<CTA data={data} isOrganization={!!user?.organizationId} />}>
->>>>>>> 54db9a42
+      CTA={<CTA profileOptions={profileOptions} isOrganization={!!user?.organizationId} />}>
       <HeadSeo
         title="Event Types"
         description="Create events to share for people to book on your calendar."
