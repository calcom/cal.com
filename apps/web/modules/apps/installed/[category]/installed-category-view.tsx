"use client";

import { useReducer } from "react";

import getAppCategoryTitle from "@calcom/app-store/_utils/getAppCategoryTitle";
import { AppList, type HandleDisconnect } from "@calcom/features/apps/components/AppList";
import type { UpdateUsersDefaultConferencingAppParams } from "@calcom/features/apps/components/AppSetDefaultLinkDialog";
import DisconnectIntegrationModal from "@calcom/features/apps/components/DisconnectIntegrationModal";
import type { RemoveAppParams } from "@calcom/features/apps/components/DisconnectIntegrationModal";
import { SkeletonLoader } from "@calcom/features/apps/components/SkeletonLoader";
import type { BulkUpdatParams } from "@calcom/features/eventtypes/components/BulkEditDefaultForEventsModal";
import { useLocale } from "@calcom/lib/hooks/useLocale";
import { AppCategories } from "@calcom/prisma/enums";
import { trpc } from "@calcom/trpc/react";
<<<<<<< HEAD
import { SkeletonLoader } from "@calcom/ui/components/apps/SkeletonLoader";
import { Button } from "@calcom/ui/components/button/Button";
import { EmptyScreen } from "@calcom/ui/components/empty-screen/EmptyScreen";
import type { Icon } from "@calcom/ui/components/icon/Icon";
import { ShellSubHeading } from "@calcom/ui/components/layout/ShellSubHeading";
import { showToast } from "@calcom/ui/components/toast/showToast";
=======
import type { Icon } from "@calcom/ui";
import { Button, EmptyScreen, ShellSubHeading, showToast } from "@calcom/ui";
>>>>>>> 0f5f99dd

import { QueryCell } from "@lib/QueryCell";

import { CalendarListContainer } from "@components/apps/CalendarListContainer";
import InstalledAppsLayout from "@components/apps/layouts/InstalledAppsLayout";

interface IntegrationsContainerProps {
  variant?: AppCategories;
  exclude?: AppCategories[];
  handleDisconnect: HandleDisconnect;
}

const IntegrationsContainer = ({
  variant,
  exclude,
  handleDisconnect,
}: IntegrationsContainerProps): JSX.Element => {
  const { t } = useLocale();
  const utils = trpc.useUtils();
  const query = trpc.viewer.apps.integrations.useQuery({
    variant,
    exclude,
    onlyInstalled: true,
    includeTeamInstalledApps: true,
  });

  const { data: defaultConferencingApp } = trpc.viewer.apps.getUsersDefaultConferencingApp.useQuery();

  const updateDefaultAppMutation = trpc.viewer.apps.updateUserDefaultConferencingApp.useMutation();

  const updateLocationsMutation = trpc.viewer.eventTypes.bulkUpdateToDefaultLocation.useMutation();

  const { data: eventTypesQueryData, isFetching: isEventTypesFetching } =
    trpc.viewer.eventTypes.bulkEventFetch.useQuery();

  const handleUpdateUserDefaultConferencingApp = ({
    appSlug,
    appLink,
    onSuccessCallback,
    onErrorCallback,
  }: UpdateUsersDefaultConferencingAppParams) => {
    updateDefaultAppMutation.mutate(
      { appSlug, appLink },
      {
        onSuccess: () => {
          showToast("Default app updated successfully", "success");
          utils.viewer.apps.getUsersDefaultConferencingApp.invalidate();
          onSuccessCallback();
        },
        onError: (error) => {
          showToast(`Error: ${error.message}`, "error");
          onErrorCallback();
        },
      }
    );
  };

  const handleBulkUpdateDefaultLocation = ({ eventTypeIds, callback }: BulkUpdatParams) => {
    updateLocationsMutation.mutate(
      {
        eventTypeIds,
      },
      {
        onSuccess: () => {
          utils.viewer.apps.getUsersDefaultConferencingApp.invalidate();
          callback();
        },
      }
    );
  };

  const handleConnectDisconnectIntegrationMenuToggle = () => {
    utils.viewer.apps.integrations.invalidate();
  };

  const handleBulkEditDialogToggle = () => {
    utils.viewer.apps.getUsersDefaultConferencingApp.invalidate();
  };

  // TODO: Refactor and reuse getAppCategories?
  const emptyIcon: Record<AppCategories, React.ComponentProps<typeof Icon>["name"]> = {
    calendar: "calendar",
    conferencing: "video",
    automation: "share-2",
    analytics: "chart-bar",
    payment: "credit-card",
    other: "grid-3x3",
    web3: "credit-card", // deprecated
    video: "video", // deprecated
    messaging: "mail",
    crm: "contact",
  };

  return (
    <QueryCell
      query={query}
      customLoader={<SkeletonLoader />}
      success={({ data }) => {
        if (!data.items.length) {
          const emptyHeaderCategory = getAppCategoryTitle(variant || "other", true);

          return (
            <EmptyScreen
              Icon={emptyIcon[variant || "other"]}
              headline={t("no_category_apps", {
                category: emptyHeaderCategory,
              })}
              description={t(`no_category_apps_description_${variant || "other"}`)}
              buttonRaw={
                <Button
                  color="secondary"
                  data-testid={`connect-${variant || "other"}-apps`}
                  href={variant ? `/apps/categories/${variant}` : "/apps/categories/other"}>
                  {t(`connect_${variant || "other"}_apps`)}
                </Button>
              }
            />
          );
        }
        return (
          <div className="border-subtle rounded-md border p-7">
            <ShellSubHeading
              title={t(variant || "other")}
              subtitle={t(`installed_app_${variant || "other"}_description`)}
              className="mb-6"
              actions={
                <Button
                  data-testid="add-apps"
                  href={variant ? `/apps/categories/${variant}` : "/apps"}
                  color="secondary"
                  StartIcon="plus">
                  {t("add")}
                </Button>
              }
            />

            <AppList
              handleDisconnect={handleDisconnect}
              data={data}
              variant={variant}
              defaultConferencingApp={defaultConferencingApp}
              handleUpdateUserDefaultConferencingApp={handleUpdateUserDefaultConferencingApp}
              handleBulkUpdateDefaultLocation={handleBulkUpdateDefaultLocation}
              isBulkUpdateDefaultLocationPending={updateDefaultAppMutation.isPending}
              eventTypes={eventTypesQueryData?.eventTypes}
              isEventTypesFetching={isEventTypesFetching}
              handleConnectDisconnectIntegrationMenuToggle={handleConnectDisconnectIntegrationMenuToggle}
              handleBulkEditDialogToggle={handleBulkEditDialogToggle}
            />
          </div>
        );
      }}
    />
  );
};

type ModalState = {
  isOpen: boolean;
  credentialId: null | number;
  teamId?: number;
};

type PageProps = {
  category: AppCategories;
};

export default function InstalledApps({ category }: PageProps) {
  const { t } = useLocale();
  const utils = trpc.useUtils();
  const categoryList: AppCategories[] = Object.values(AppCategories).filter((category) => {
    // Exclude calendar and other from categoryList, we handle those slightly differently below
    return !(category in { other: null, calendar: null });
  });

  const [data, updateData] = useReducer(
    (data: ModalState, partialData: Partial<ModalState>) => ({ ...data, ...partialData }),
    {
      isOpen: false,
      credentialId: null,
    }
  );

  const handleModelClose = () => {
    updateData({ isOpen: false, credentialId: null });
  };

  const handleDisconnect = (credentialId: number, app: string, teamId?: number) => {
    updateData({ isOpen: true, credentialId, teamId });
  };

  const deleteCredentialMutation = trpc.viewer.deleteCredential.useMutation();

  const handleRemoveApp = ({ credentialId, teamId, callback }: RemoveAppParams) => {
    deleteCredentialMutation.mutate(
      { id: credentialId, teamId },
      {
        onSuccess: () => {
          showToast(t("app_removed_successfully"), "success");
          callback();
          utils.viewer.apps.integrations.invalidate();
          utils.viewer.connectedCalendars.invalidate();
        },
        onError: () => {
          showToast(t("error_removing_app"), "error");
          callback();
        },
      }
    );
  };

  return (
    <>
      <InstalledAppsLayout heading={t("installed_apps")} subtitle={t("manage_your_connected_apps")}>
        {categoryList.includes(category) && (
          <IntegrationsContainer handleDisconnect={handleDisconnect} variant={category} />
        )}
        {category === "calendar" && <CalendarListContainer />}
        {category === "other" && (
          <IntegrationsContainer
            handleDisconnect={handleDisconnect}
            variant={category}
            exclude={[...categoryList, "calendar"]}
          />
        )}
      </InstalledAppsLayout>
      <DisconnectIntegrationModal
        handleModelClose={handleModelClose}
        isOpen={data.isOpen}
        credentialId={data.credentialId}
        teamId={data.teamId}
        handleRemoveApp={handleRemoveApp}
      />
    </>
  );
}<|MERGE_RESOLUTION|>--- conflicted
+++ resolved
@@ -12,17 +12,11 @@
 import { useLocale } from "@calcom/lib/hooks/useLocale";
 import { AppCategories } from "@calcom/prisma/enums";
 import { trpc } from "@calcom/trpc/react";
-<<<<<<< HEAD
-import { SkeletonLoader } from "@calcom/ui/components/apps/SkeletonLoader";
-import { Button } from "@calcom/ui/components/button/Button";
-import { EmptyScreen } from "@calcom/ui/components/empty-screen/EmptyScreen";
-import type { Icon } from "@calcom/ui/components/icon/Icon";
-import { ShellSubHeading } from "@calcom/ui/components/layout/ShellSubHeading";
-import { showToast } from "@calcom/ui/components/toast/showToast";
-=======
-import type { Icon } from "@calcom/ui";
-import { Button, EmptyScreen, ShellSubHeading, showToast } from "@calcom/ui";
->>>>>>> 0f5f99dd
+import { Button } from "@calcom/ui/components/button";
+import { EmptyScreen } from "@calcom/ui/components/empty-screen";
+import type { Icon } from "@calcom/ui/components/icon";
+import { ShellSubHeading } from "@calcom/ui/components/layout";
+import { showToast } from "@calcom/ui/components/toast";
 
 import { QueryCell } from "@lib/QueryCell";
 
