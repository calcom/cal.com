--- conflicted
+++ resolved
@@ -10,15 +10,10 @@
 import { useLocale } from "@calcom/lib/hooks/useLocale";
 import type { inferSSRProps } from "@calcom/types/inferSSRProps";
 import type { HorizontalTabItemProps } from "@calcom/ui";
-<<<<<<< HEAD
-import { AllApps, AppStoreCategories, HorizontalTabs, PopularAppsSlider, RecentAppsSlider } from "@calcom/ui";
-=======
-import { HorizontalTabs, TextField } from "@calcom/ui";
-import { Icon } from "@calcom/ui";
->>>>>>> 0f5f99dd
+import { HorizontalTabs } from "@calcom/ui";
 import classNames from "@calcom/ui/classNames";
-import { TextField } from "@calcom/ui/components/form/inputs/TextField";
-import { Icon } from "@calcom/ui/components/icon/Icon";
+import { TextField } from "@calcom/ui/components/form";
+import { Icon } from "@calcom/ui/components/icon";
 
 import { type getServerSideProps } from "@lib/apps/getServerSideProps";
 
