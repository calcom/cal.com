"use client";

import Link from "next/link";

import { AppCard } from "@calcom/features/apps/components/AppCard";
import Shell from "@calcom/features/shell/Shell";
import { useLocale } from "@calcom/lib/hooks/useLocale";
<<<<<<< HEAD
import { AppCard } from "@calcom/ui";
import { SkeletonText } from "@calcom/ui/components/skeleton/Skeleton";
=======
import { SkeletonText } from "@calcom/ui";
>>>>>>> 0f5f99dd

import type { CategoryDataProps } from "@lib/apps/categories/[category]/getStaticProps";

export default function Apps({ apps, category }: CategoryDataProps) {
  const { t, isLocaleReady } = useLocale();

  return (
    <>
      <Shell
        isPublic
        withoutSeo
        backPath="/apps"
        title={t("app_store")}
        description={t("app_store_description")}
        smallHeading
        heading={
          <>
            <Link
              href="/apps"
              className="text-emphasis inline-flex items-center justify-start gap-1 rounded-sm py-2">
              {isLocaleReady ? t("app_store") : <SkeletonText className="h-4 w-24" />}{" "}
            </Link>
            {category && (
              <span className="text-default gap-1">
                <span>&nbsp;/&nbsp;</span>
                {t("category_apps", { category: category[0].toUpperCase() + category?.slice(1) })}
              </span>
            )}
          </>
        }>
        <div className="mb-16">
          <div className="grid-col-1 grid grid-cols-1 gap-3 md:grid-cols-3">
            {apps
              ?.sort((a, b) => (b.installCount || 0) - (a.installCount || 0))
              .map((app) => {
                return <AppCard key={app.slug} app={app} />;
              })}
          </div>
        </div>
      </Shell>
    </>
  );
}<|MERGE_RESOLUTION|>--- conflicted
+++ resolved
@@ -5,12 +5,7 @@
 import { AppCard } from "@calcom/features/apps/components/AppCard";
 import Shell from "@calcom/features/shell/Shell";
 import { useLocale } from "@calcom/lib/hooks/useLocale";
-<<<<<<< HEAD
-import { AppCard } from "@calcom/ui";
-import { SkeletonText } from "@calcom/ui/components/skeleton/Skeleton";
-=======
-import { SkeletonText } from "@calcom/ui";
->>>>>>> 0f5f99dd
+import { SkeletonText } from "@calcom/ui/components/skeleton";
 
 import type { CategoryDataProps } from "@lib/apps/categories/[category]/getStaticProps";
 
