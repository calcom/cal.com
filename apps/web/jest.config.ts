--- conflicted
+++ resolved
@@ -3,11 +3,7 @@
 const config: Config.InitialOptions = {
   verbose: true,
   roots: ["<rootDir>"],
-<<<<<<< HEAD
-  testMatch: ["**/test/**/*.+(ts|tsx|js)"],
-=======
   testMatch: ["**/test/lib/**/*.(spec|test).(ts|tsx|js)"],
->>>>>>> ee767a3e
   testPathIgnorePatterns: ["<rootDir>/.next", "<rootDir>/playwright/"],
   transform: {
     "^.+\\.(js|jsx|ts|tsx)$": ["babel-jest", { presets: ["next/babel"] }],
