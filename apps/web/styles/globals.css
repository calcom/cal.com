@tailwind base;
@tailwind components;
@tailwind utilities;
/**
* Add css variables here as well for light mode in addition to tailwind.config to avoid FOUC
*/
:root {
  /* Spacing Scale */
  --cal-spacing-0: 0px;
  --cal-spacing-px: 1px;
  --cal-spacing-0_5: 0.125rem; /* 2px */
  --cal-spacing-1: 0.25rem;   /* 4px */
  --cal-spacing-1_5: 0.375rem; /* 6px */
  --cal-spacing-2: 0.5rem;    /* 8px */
  --cal-spacing-2_5: 0.625rem; /* 10px */
  --cal-spacing-3: 0.75rem;   /* 12px */
  --cal-spacing-3_5: 0.875rem; /* 14px */
  --cal-spacing-4: 1rem;      /* 16px */
  --cal-spacing-5: 1.25rem;   /* 20px */
  --cal-spacing-6: 1.5rem;    /* 24px */
  --cal-spacing-7: 1.75rem;   /* 28px */
  --cal-spacing-8: 2rem;      /* 32px */
  --cal-spacing-9: 2.25rem;   /* 36px */
  --cal-spacing-10: 2.5rem;   /* 40px */
  --cal-spacing-11: 2.75rem;  /* 44px */
  --cal-spacing-12: 3rem;     /* 48px */
  --cal-spacing-14: 3.5rem;   /* 56px */
  --cal-spacing-16: 4rem;     /* 64px */
  --cal-spacing-20: 5rem;     /* 80px */
  --cal-spacing-24: 6rem;     /* 96px */
  --cal-spacing-28: 7rem;     /* 112px */
  --cal-spacing-32: 8rem;     /* 128px */
  --cal-spacing-36: 9rem;     /* 144px */
  --cal-spacing-40: 10rem;    /* 160px */
  --cal-spacing-44: 11rem;    /* 176px */
  --cal-spacing-48: 12rem;    /* 192px */
  --cal-spacing-52: 13rem;    /* 208px */
  --cal-spacing-56: 14rem;    /* 224px */
  --cal-spacing-60: 15rem;    /* 240px */
  --cal-spacing-64: 16rem;    /* 256px */
  --cal-spacing-72: 18rem;    /* 288px */
  --cal-spacing-80: 20rem;    /* 320px */
  --cal-spacing-96: 24rem;    /* 384px */

  /* Border Radius */
  --cal-radius-none: 0px;
  --cal-radius-sm: 0.125rem;  /* 2px */
  --cal-radius: 0.25rem;      /* 4px */
  --cal-radius-md: 0.375rem;  /* 6px */
  --cal-radius-lg: 0.5rem;    /* 8px */
  --cal-radius-xl: 0.75rem;   /* 12px */
  --cal-radius-2xl: 1rem;     /* 16px */
  --cal-radius-3xl: 1.5rem;   /* 24px */
  --cal-radius-full: 9999px;

  /* Background Standard */
  --cal-bg-emphasis: hsla(220, 13%, 91%, 1); /* gray.200 - active items and emphasising */
  --cal-bg: hsla(0, 0%, 100%, 1); /* white - default background */
  --cal-bg-subtle: hsla(220, 14%, 94%, 1); /* gray.100 - hovering on items, subtle raising */
  --cal-bg-muted: hsla(210, 20%, 97%, 1); /* gray.50 - large items, sidebar, sections */
  --cal-bg-inverted: hsla(210, 30%, 4%, 1); /* gray.900 - tooltips */

  /* Background Primary */
  --cal-bg-primary: hsla(214, 30%, 16%, 1); /* stone-100 */
  --cal-bg-primary-emphasis: hsla(220, 6%, 25%, 1); /* stone-800 */
  --cal-bg-primary-muted: hsla(220, 14%, 94%, 1); /* stone-400 */

  /* Background Brand */
  --cal-bg-brand: hsla(214, 30%, 16%, 1); /* gray-50 */
  --cal-bg-brand-emphasis: hsla(220, 6%, 25%, 1); /* stone-100 */
  --cal-bg-brand-muted: hsla(220, 14%, 94%, 1); /* stone-100 */
  
  /* Background Semantic */
  --cal-bg-semantic-info-subtle: hsla(212, 88%, 97%, 1); /* blue-100 */
  --cal-bg-semantic-info-emphasis: hsla(236, 80%, 25%, 1); /* blue-500 */
  --cal-bg-semantic-success-subtle: hsla(167, 54%, 93%, 1); /* green-100 */
  --cal-bg-semantic-success-emphasis: hsla(158, 74%, 38%, 1); /* green-500 */
  --cal-bg-semantic-attention-subtle: hsla(34, 100%, 92%, 1); /* orange-100 */
  --cal-bg-semantic-attention-emphasis: hsla(15, 79%, 34%, 1); /* orange-500 */
  --cal-bg-semantic-error-subtle: hsla(0, 93%, 94%, 1); /* red-100 */
  --cal-bg-semantic-error-emphasis: hsla(0, 63%, 24%, 1); /* red-500 */

  /* Background Visualization */
  --cal-bg-visualization-1-subtle: hsla(326, 78%, 95%, 1); /* pink-100 */
  --cal-bg-visualization-1-emphasis: hsla(330, 81%, 60%, 1); /* pink-500 */
  --cal-bg-visualization-2-subtle: hsla(256, 86%, 91%, 1); /* purple-100 */
  --cal-bg-visualization-2-emphasis: hsla(256, 85%, 57%, 1); /* purple-500 */
  --cal-bg-visualization-3-subtle: hsla(217, 87%, 91%, 1); /* blue-100 */
  --cal-bg-visualization-3-emphasis: hsla(235, 100%, 63%, 1); /* blue-500 */
  --cal-bg-visualization-4-subtle: hsla(167, 54%, 93%, 1); /* green-100 */
  --cal-bg-visualization-4-emphasis: hsla(158, 74%, 38%, 1); /* green-500 */
  --cal-bg-visualization-5-subtle: hsla(55, 97%, 88%, 1); /* yellow-100 */
  --cal-bg-visualization-5-emphasis: hsla(45, 93%, 47%, 1); /* yellow-500 */
  --cal-bg-visualization-6-subtle: hsla(34, 100%, 92%, 1); /* orange-100 */
  --cal-bg-visualization-6-emphasis: hsla(25, 95%, 53%, 1); /* orange-500 */
  --cal-bg-visualization-7-subtle: hsla(0, 96%, 89%, 1); /* red-100 */
  --cal-bg-visualization-7-emphasis: hsla(0, 84%, 60%, 1); /* red-500 */

  /* Legacy Background Components - Consider deprecating */
  --cal-bg-info: hsla(221, 91%, 93%, 1); /* #dee9fc - info backgrounds */
  --cal-bg-success: hsla(142, 76%, 94%, 1); /* #e2fbe8 - success backgrounds */
  --cal-bg-attention: hsla(33, 100%, 92%, 1); /* #fceed8 - attention backgrounds */
  --cal-bg-error: hsla(3, 66%, 93%, 1); /* #f9e3e2 - error backgrounds */
  --cal-bg-dark-error: hsla(2, 55%, 30%, 1); /* Keeping existing dark error */

  /* Borders */
  --cal-border-emphasis: hsla(218, 11%, 65%, 1); /* gray.400 - input:hover */
  --cal-border: hsla(216, 12%, 84%, 1); /* gray.300 - inputs */
  --cal-border-subtle: hsla(220, 13%, 91%, 1); /* gray.200 - container borders */
  --cal-border-muted: hsla(220, 14%, 94%, 1); /* gray.100 */
  --cal-border-error: hsla(0, 96%, 89%, 1); /* Keeping existing error border */
  --cal-border-semantic-error: hsla(0, 96%, 89%, 1);
  --cal-border-booker: var(--cal-border-subtle);

  /* Content/Text Standard */
  --cal-text-emphasis: hsla(210, 30%, 4%, 1); /* gray-900 */
  --cal-text: hsla(220, 6%, 25%, 1); /* gray-700 */
  --cal-text-subtle: hsla(220, 9%, 46%, 1); /* gray-500 */
  --cal-text-muted: hsla(218, 11%, 65%, 1); /* gray-400 */
  --cal-text-inverted: hsla(0, 0%, 100%, 1); /* white */

  /* Content/Text Semantic */
  --cal-text-semantic-info: hsla(236, 80%, 25%, 1); /* blue-800 */
  --cal-text-semantic-success: hsla(150, 84%, 22%, 1); /* green-800 */
  --cal-text-semantic-attention: hsla(15, 79%, 34%, 1); /* orange-800 */
  --cal-text-semantic-error: hsla(0, 63%, 24%, 1); /* red-800 */

  /* Content/Text Visualization */
  --cal-text-visualization-1: hsla(332, 79%, 25%, 1); /* pink-800 */
  --cal-text-visualization-2: hsla(270, 91%, 25%, 1); /* purple-800 */
  --cal-text-visualization-3: hsla(217, 91%, 25%, 1); /* blue-800 */
  --cal-text-visualization-4: hsla(142, 71%, 25%, 1); /* green-800 */
  --cal-text-visualization-5: hsla(45, 93%, 25%, 1); /* yellow-800 */
  --cal-text-visualization-6: hsla(24, 95%, 25%, 1); /* orange-800 */
  --cal-text-visualization-7: hsla(0, 84%, 25%, 1); /* red-800 */

  /* Border/Semantic Subtle */
  --cal-border-semantic-attention-subtle: hsla(32, 98%, 83%, 1); 
  --cal-border-semantic-error-subtle: hsla(0, 96%, 89%, 1); 

  /* Legacy Content/Text Components - Consider deprecating */
  --cal-text-info: hsla(225, 57%, 33%, 1); /* #253985 - interactive text/icons */
  --cal-text-success: hsla(144, 34%, 24%, 1); /* #285231 */
  --cal-text-attention: hsla(16, 62%, 28%, 1); /* Keeping existing attention text */
  --cal-text-error: hsla(0, 63%, 31%, 1); /* Keeping existing error text */

  /* Brand */
  --cal-brand: hsla(221, 39%, 11%, 1); /* Keeping existing brand color */
  --cal-brand-emphasis: hsla(0, 0%, 6%, 1); /* Keeping existing brand emphasis */
  --cal-brand-text: hsla(0, 0%, 100%, 1); /* white */
}
.dark {
  /* Background Standard */
  --cal-bg-emphasis: hsla(0, 0%, 25%, 1); /* stone-700 */
  --cal-bg: hsla(0, 0%, 6%, 1); /* stone-950 */
  --cal-bg-subtle: hsla(0, 0%, 15%, 1); /* stone-800 */
  --cal-bg-muted: hsla(0, 0%, 9%, 1); /* stone-900 */
  --cal-bg-inverted: hsla(0, 0%, 98%, 1); /* stone-50 */

  /* Background Primary */
  --cal-bg-primary: hsla(0, 0%, 96%, 1); /* stone-100 */
  --cal-bg-primary-emphasis: hsla(0, 0%, 64%, 1); /* stone-800 */
  --cal-bg-primary-muted: hsla(0, 0%, 15%, 1); /* stone-400 */

  /* Background Brand */
  --cal-bg-brand: hsla(0, 0%, 98%, 1); /* gray-50 */
  --cal-bg-brand-emphasis: hsla(0, 0%, 96%, 1); /* stone-100 */
  --cal-bg-brand-muted: hsla(0, 0%, 96%, 1); /* stone-100 */

  /* Background Semantic */
  --cal-bg-semantic-info-subtle: hsla(236, 80%, 8%, 1); /* blue-800 */
  --cal-bg-semantic-info-emphasis: hsla(229, 90%, 74%, 1); /* blue-500 */
  --cal-bg-semantic-success-subtle: hsla(148, 88%, 16%, 1); /* green-800 */
  --cal-bg-semantic-success-emphasis: hsla(158, 74%, 38%, 1); /* green-500 */
  --cal-bg-semantic-attention-subtle: hsla(21, 86%, 8%, 1); /* orange-800 */
  --cal-bg-semantic-attention-emphasis: hsla(27, 96%, 61%, 1); /* orange-500 */
  --cal-bg-semantic-error-subtle: hsla(0, 70%, 8%, 1); /* red-800 */
  --cal-bg-semantic-error-emphasis: hsla(0, 91%, 71%, 1); /* red-500 */

  /* Background Visualization */
  --cal-bg-visualization-1-subtle: hsla(336, 74%, 35%, 1); /* pink-200 */
  --cal-bg-visualization-1-emphasis: hsla(330, 81%, 60%, 1); /* pink-500 */
  --cal-bg-visualization-2-subtle: hsla(252, 83%, 23%, 1); /* purple-200 */
  --cal-bg-visualization-2-emphasis: hsla(256, 85%, 57%, 1); /* purple-500 */
  --cal-bg-visualization-3-subtle: hsla(236, 74%, 35%, 1); /* blue-200 */
  --cal-bg-visualization-3-emphasis: hsla(235, 100%, 63%, 1); /* blue-500 */
  --cal-bg-visualization-4-subtle: hsla(150, 84%, 22%, 1); /* green-200 */
  --cal-bg-visualization-4-emphasis: hsla(158, 74%, 38%, 1); /* green-500 */
  --cal-bg-visualization-5-subtle: hsla(28, 73%, 26%, 1); /* yellow-200 */
  --cal-bg-visualization-5-emphasis: hsla(45, 93%, 47%, 1); /* yellow-500 */
  --cal-bg-visualization-6-subtle: hsla(15, 75%, 23%, 1); /* orange-200 */
  --cal-bg-visualization-6-emphasis: hsla(25, 95%, 53%, 1); /* orange-500 */
  --cal-bg-visualization-7-subtle: hsla(0, 70%, 35%, 1); /* red-200 */
  --cal-bg-visualization-7-emphasis: hsla(0, 84%, 60%, 1); /* red-500 */

  /* Legacy Background Components - Consider deprecating */
  --cal-bg-info: hsla(228, 56%, 33%, 1); /* Keeping existing info background */
  --cal-bg-success: hsla(133, 34%, 24%, 1); /* Keeping existing success background */
  --cal-bg-attention: hsla(16, 62%, 28%, 1); /* Keeping existing attention background */
  --cal-bg-error: hsla(2, 55%, 30%, 1); /* Keeping existing error background */
  --cal-bg-dark-error: hsla(2, 55%, 30%, 1); /* Keeping existing dark error */

  /* Border Standard */
  --cal-border: hsla(0, 0%, 30%, 1); /* stone-600 */
  --cal-border-muted: hsla(0, 0%, 9%, 1); /* stone-500 */
  --cal-border-subtle: hsla(0, 0%, 15%, 1); /* stone-700 */
  --cal-border-emphasis: hsla(0, 0%, 45%, 1); /* stone-800 */
  --cal-border-booker: var(--cal-border-subtle);
  /* Border Semantic */
  --cal-border-semantic-error: hsla(0, 63%, 24%, 1); /* red-800 */


  /* Border/Semantic Subtle */
  --cal-border-semantic-attention-subtle: hsla(15, 75%, 23%, 1); 
  --cal-border-semantic-error-subtle: hsla(0, 63%, 24%, 1); 


  /* Legacy Border - Consider deprecating */
  --cal-border-error: hsla(0, 63%, 24%, 1); /* Keeping existing error border */

  /* Content/Text Standard */
  --cal-text-emphasis: hsla(0, 0%, 98%, 1); /* stone-50 */
  --cal-text: hsla(0, 0%, 83%, 1); /* stone-300 */
  --cal-text-subtle: hsla(0, 0%, 64%, 1); /* stone-400 */
  --cal-text-muted: hsla(0, 0%, 64%, 1); /* stone-400 */
  --cal-text-inverted: hsla(0, 0%, 0%, 1); /* black */

  /* Content/Text Semantic */
  --cal-text-semantic-info: hsla(229, 90%, 74%, 1); /* blue-100 */
  --cal-text-semantic-success: hsla(161, 49%, 54%, 1); /* green-100 */
  --cal-text-semantic-attention: hsla(27, 96%, 61%, 1); /* orange-100 */
  --cal-text-semantic-error: hsla(0, 91%, 71%, 1); /* red-100 */

  /* Content/Text Semantic Emphasis */
  --cal-text-semantic-info-emphasis: hsla(217, 91%, 25%, 1); /* blue-800 */
  --cal-text-semantic-success-emphasis: hsla(142, 71%, 25%, 1); /* green-800 */
  --cal-text-semantic-attention-emphasis: hsla(24, 95%, 25%, 1); /* orange-800 */
  --cal-text-semantic-error-emphasis: hsla(0, 84%, 25%, 1); /* red-800 */

  /* Legacy Content/Text Components - Consider deprecating */
  --cal-text-info: hsla(218, 83%, 93%, 1); /* Keeping existing info text */
  --cal-text-success: hsla(134, 76%, 94%, 1); /* Keeping existing success text */
  --cal-text-attention: hsla(37, 86%, 92%, 1); /* Keeping existing attention text */
  --cal-text-error: hsla(3, 66%, 93%, 1); /* Keeping existing error text */

  /* Brand */
  --cal-brand: hsla(0, 0%, 100%, 1); /* white */
  --cal-brand-emphasis: hsla(218, 11%, 65%, 1); /* Keeping existing brand emphasis */
  --cal-brand-text: hsla(0, 0%, 0%, 1); /* black */
}

@layer base {
  * {
    @apply border-default
  }
}

::-moz-selection {
  color: var(--cal-brand-text);
  background: var(--cal-brand);
}

::selection {
  color: var(--cal-brand-text);
  background: var(--cal-brand);
}

body  {
  text-rendering: optimizeLegibility;
  -webkit-font-smoothing: antialiased;
}

/*
  Desktop App specific CSS
    https://docs.todesktop.com/
*/

html.todesktop-platform-win32 .todesktop\:\!bg-transparent{
  background: inherit !important;
}

/* disable user selection on buttons, links and images on desktop app */
html.todesktop button,
html.todesktop a,
html.todesktop img,
html.todesktop header {
  -webkit-touch-callout: none;
  -webkit-user-select: none;
  -khtml-user-select: none;
  -moz-user-select: none;
  -ms-user-select: none;
  user-select: none;
  cursor: default !important;
}

html.todesktop,
html.todesktop div {
  cursor: default !important;
}

/* make header draggable on desktop app */
html.todesktop header {
  -webkit-app-region: drag;
}

html.todesktop header button,
html.todesktop header a {
  -webkit-app-region: no-drag;
}

html.todesktop-platform-darwin body, html.todesktop-platform-darwin aside {
  background: transparent !important;
}

html.todesktop-platform-darwin.dark main.bg-default {
  background: rgba(0, 0, 0, 0.6) !important;
}

html.todesktop-platform-darwin.light main.bg-default {
  background: rgba(255, 255, 255, 0.8) !important;
}

html.todesktop.light {
  --cal-bg-emphasis: hsla(0, 0%, 11%, 0.1);
}

html.todesktop.dark {
  --cal-bg-emphasis: hsla(220, 2%, 26%, 0.3);
}

/*
  Adds Utility to hide scrollbar to tailwind
    https://github.com/tailwindlabs/tailwindcss/discussions/2394
    https://github.com/tailwindlabs/tailwindcss/pull/5732
*/
@layer utilities {
  /* Chrome, Safari and Opera */
  .no-scrollbar::-webkit-scrollbar {
    display: none;
  }

  .no-scrollbar {
    -ms-overflow-style: none; /* IE and Edge */
    scrollbar-width: none; /* Firefox */
  }
}

/*
 * Override the default tailwindcss-forms styling (default is: 'colors.blue.600')
 * @see: https://github.com/tailwindlabs/tailwindcss-forms/issues/14#issuecomment-1005376006
 */
[type="text"]:focus,
[type="email"]:focus,
[type="url"]:focus,
[type="password"]:focus,
[type="number"]:focus,
[type="date"]:focus,
[type="datetime-local"]:focus,
[type="month"]:focus,
[type="search"]:focus,
[type="tel"]:focus,
[type="checkbox"]:focus,
[type="radio"]:focus,
[type="time"]:focus,
[type="week"]:focus,
[multiple]:focus,
textarea:focus,
select:focus {
  --tw-ring-color: var(--brand-color);
  border-color: var(--brand-color);
}

@layer components {
  .scroll-bar {
    @apply scrollbar-thin scrollbar-thumb-rounded-md dark:scrollbar-thumb-darkgray-300 scrollbar-thumb-gray-300 scrollbar-track-transparent;
  }
}

/* TODO: avoid global specific css */
/* button[role="switch"][data-state="checked"] span {
  transform: translateX(16px);
} */

@layer components {
  /* slider */
  .slider {
    @apply relative flex h-4 w-40 select-none items-center;
  }

  .slider > .slider-track {
    @apply relative h-1 flex-grow rounded-md bg-gray-400;
  }

  .slider .slider-range {
    @apply absolute h-full rounded-full bg-gray-700;
  }

  .slider .slider-thumb {
    @apply block h-3 w-3 cursor-pointer rounded-full bg-gray-700 transition-all;
  }

  .slider .slider-thumb:hover {
    @apply bg-gray-600;
  }

  .slider .slider-thumb:focus {
    box-shadow: 0 0 0 4px rgba(0, 0, 0, 0.2);
  }
}

/* hide chat bubble on mobile */
@media only screen and (max-width: 768px) {
  /* Intercom FAB*/
  #launcher {
    display: none !important;
  }

  /* Zendesk FAB*/
  div[role="presentation"] > iframe {
    display: none !important;
  }

  /* Helpscout FAB*/
  .BeaconFabButtonFrame {
    margin-left: -30px;
    left: 50%;
    bottom: 28px !important;
    z-index: 1058 !important;
  }
}

/* TODO: implement styling for react-multi-email */

/* !important to override react-dates */
.DateRangePickerInput__withBorder {
  border: 0 !important;
}
.DateInput_input {
  border: 1px solid #d1d5db !important;
  border-radius: 2px !important;
  font-size: inherit !important;
  font-weight: inherit !important;
  color: #000;
  padding: 11px ​11px 9px !important;
  line-height: 16px !important;
}

.DateInput_input__focused {
  border: 2px solid #000 !important;
  border-radius: 2px !important;
  box-shadow: none !important;
  padding: 10px ​10px 9px !important;
}

.DateRangePickerInput_arrow {
  padding: 0px 10px;
}

.loader {
  display: block;
  width: 30px;
  height: 30px;
  margin: 60px auto;
  position: relative;
  border-width: 4px;
  border-style: solid;
  animation: loader 2s infinite ease;
}

.loader-inner {
  vertical-align: top;
  display: inline-block;
  width: 100%;
  animation: loader-inner 2s infinite ease-in;
}

.no-ring-inset {
  --tw-ring-inset: unset;
}

@keyframes loader {
  0% {
    transform: rotate(0deg);
  }

  25% {
    transform: rotate(180deg);
  }

  50% {
    transform: rotate(180deg);
  }

  75% {
    transform: rotate(360deg);
  }

  100% {
    transform: rotate(360deg);
  }
}

@keyframes loader-inner {
  0% {
    height: 0%;
  }

  25% {
    height: 0%;
  }

  50% {
    height: 100%;
  }

  75% {
    height: 100%;
  }

  100% {
    height: 0%;
  }
}

.text-inverted-important {
  color: white !important;
}

@layer utilities {
  .transition-max-width {
    -webkit-transition-property: max-width;
    transition-property: max-width;
  }
}

#timeZone input:focus {
  box-shadow: none;
}

/* react-date-picker forces a border upon us, cast it away */
.react-date-picker__wrapper {
  border: none !important;
}

.react-date-picker__inputGroup__input {
  padding-top: 0;
  padding-bottom: 0;
}

/* animations */
.slideInBottom {
  animation-duration: 0.3s;
  animation-fill-mode: both;
  animation-name: slideInBottom;
}

@keyframes slideInBottom {
  from {
    opacity: 0;
    transform: translateY(30%);
    pointer-events: none;
  }
  to {
    opacity: 1;
    pointer-events: auto;
  }
}

/* animations */
.slideInTop {
  animation-duration: 0.3s;
  animation-fill-mode: both;
  animation-name: slideInTop;
}

@keyframes slideInTop {
  from {
    opacity: 0;
    transform: translateY(-20%);
    pointer-events: none;
  }
  to {
    opacity: 1;
    pointer-events: auto;
    transform: translateY(0%);
  }
}

.fadeIn {
  animation-duration: 0.3s;
  animation-fill-mode: both;
  animation-name: fadeIn;
  animation-timing-function: ease-in-out;
}

@keyframes fadeIn {
  from {
    opacity: 0;
  }
  to {
    opacity: 1;
  }
}

/**
 * Makes sure h-screen works on mobile Safari. By default h-screen
 * does not take into account the height of the address bar, causing
 * weird behaviour when scrolling — sometimes the height will be correct
 * and sometimes it won't, depending on whether the address bar is
 * in 'collapsed' state or not.
 * @see: https://benborgers.com/posts/tailwind-h-screen
 */
@supports (-webkit-touch-callout: none) {
  .h-screen {
    height: -webkit-fill-available;
  }
}

::-webkit-search-cancel-button {
  -webkit-appearance: none;
}

.react-tel-input .country-list .country:hover,
.react-tel-input .country-list .country.highlight {
  @apply !bg-emphasis;
}

.react-tel-input .flag-dropdown .selected-flag,
.react-tel-input .flag-dropdown.open .selected-flag {
  @apply !bg-default;
}

.react-tel-input .flag-dropdown {
  @apply !border-r-default left-0.5 !border-y-0 !border-l-0;
}

.intercom-lightweight-app  {
  @apply z-40 !important;
<<<<<<< HEAD
}
=======
}

[data-radix-popper-content-wrapper] {
  border: none;
}

@import "./raqb.css";
>>>>>>> 00ee1ef4
<|MERGE_RESOLUTION|>--- conflicted
+++ resolved
@@ -636,14 +636,10 @@
 
 .intercom-lightweight-app  {
   @apply z-40 !important;
-<<<<<<< HEAD
-}
-=======
 }
 
 [data-radix-popper-content-wrapper] {
   border: none;
 }
 
-@import "./raqb.css";
->>>>>>> 00ee1ef4
+@import "./raqb.css";