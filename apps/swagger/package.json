{
  "name": "@calcom/swagger",
  "version": "1.0.0",
  "private": true,
  "scripts": {
    "build": "next build",
    "clean": "rm -rf .turbo && rm -rf node_modules && rm -rf .next",
    "dev": "PORT=4200 next dev",
    "lint": "eslint . --ignore-path .gitignore",
    "lint:fix": "eslint . --ext .ts,.js,.tsx,.jsx --fix",
    "lint:report": "eslint . --format json --output-file ../../lint-results/swagger.json",
    "start": "PORT=4200 next start"
  },
  "dependencies": {
    "highlight.js": "^11.7.0",
    "isarray": "2.0.5",
    "next": "^13.1.5",
    "openapi-snippet": "^0.13.0",
    "react": "^18.2.0",
    "react-dom": "^18.2.0",
    "swagger-ui-react": "4.11.1"
  },
  "devDependencies": {
    "@types/node": "16.9.1",
<<<<<<< HEAD
    "@types/react": "^18.0.27",
    "@types/react-dom": "^18.0.10",
=======
    "@types/react": "^18.0.17",
    "@types/react-dom": "^18.0.6",
>>>>>>> 16adf86c
    "typescript": "^4.9.4"
  }
}<|MERGE_RESOLUTION|>--- conflicted
+++ resolved
@@ -21,14 +21,9 @@
     "swagger-ui-react": "4.11.1"
   },
   "devDependencies": {
-    "@types/node": "16.9.1",
-<<<<<<< HEAD
+    "@types/node": "18.11.15",
     "@types/react": "^18.0.27",
     "@types/react-dom": "^18.0.10",
-=======
-    "@types/react": "^18.0.17",
-    "@types/react-dom": "^18.0.6",
->>>>>>> 16adf86c
     "typescript": "^4.9.4"
   }
 }