{
<<<<<<< HEAD
  "name": "Cal",
  "logo": {
    "light": "/logo/light.png",
    "dark": "/logo/dark.png"
  },
  "favicon": "/favicon.png",
  "colors": {
    "primary": "#141414",
    "light": "#FAFAFA",
    "dark": "#141414",
    "background": {
      "light": "#f4f4f4"
=======
  "$schema": "https://mintlify.com/schema.json",
  "name": "Cal.com Help",
  "logo": {
    "dark": "https://cal.com/calcom-help-light.svg",
    "light": "https://cal.com/calcom-help.svg"
  },
  "favicon": "/favicon.png",
  "colors": {
    "primary": "#111827",
    "light": "#d6d6d6",
    "dark": "#111827",
    "anchors": {
      "from": "#111827",
      "to": "#d6d6d6"
>>>>>>> 65828545
    }
  },
  "feedback": {
    "thumbsRating": true,
    "suggestEdit": true
  },
  "modeToggle": {
    "default": "light",
    "isHidden": true
  },
<<<<<<< HEAD
  "topbarCtaButton": {
    "name": "Login",
    "url": "https://app.cal.com/auth/login"
  },
  "anchors": [
    {
      "name": "Community",
      "icon": "discord",
      "url": "https://discord.com/invite/calcom"
=======
  "topbarLinks": [
    {
      "name": "Support",
      "url": "https://go.cal.com/support"
    }
  ],
  "topbarCtaButton": {
    "name": "Dashboard",
    "url": "https://app.cal.com"
  },
  "anchors": [
    {
      "name": "Developer",
      "icon": "code",
      "url": "https://cal.com/docs"
>>>>>>> 65828545
    },
    {
      "name": "GitHub",
      "icon": "github",
      "url": "https://github.com/calcom/cal.com"
    },
    {
      "name": "Blog",
      "icon": "newspaper",
      "url": "https://cal.com/blog"
    }
  ],
  "navigation": [
    {
      "group": "Documentation",
      "pages": [
        "welcome",
        {
          "group": "Quick Start",
          "icon": "play",
          "iconType": "solid",
          "pages": [
            "quick-start/quickstart",
            "quick-start/sign-up",
            "quick-start/complete-onboarding",
            "quick-start/customization",
            "quick-start/calendar"
          ]
        },
        {
<<<<<<< HEAD
=======
          "group": "Calendars",
          "icon": "<i class='fa-light fa-calendar' style='color: #cfd2d8;'></i>",
          "iconType": "custom",
          "pages": ["calendars/how-to-add-google-calendar", "calendars/how-to-add-apple-calendar"]
        },
        {
>>>>>>> 65828545
          "group": "Event Types",
          "icon": "calendar",
          "iconType": "solid",
          "pages": [
            "event-types/event-types",
            "event-types/booking-questions",
            "event-types/add-events",
            "event-types/managed-events",
            "event-types/adding-zoom",
            "event-types/booking-frequency",
            "event-types/round-robin",
            "event-types/dynamic",
            "event-types/collective-events",
            "event-types/create-first-event",
            "event-types/create-recurring",
            "event-types/create-secret",
            "event-types/custom-name",
            "event-types/custom-time-slots",
            "event-types/disable-confirmation",
            "event-types/disable-guests",
            "event-types/display-issues",
            "event-types/dynamic",
            "event-types/event-buffer",
            "event-types/hide-notes",
            "event-types/how-to-add-location",
            "event-types/how-to-receive-payments",
            "event-types/how-to-requires",
            "event-types/how-to-set-buffer",
            "event-types/how-to-time-slot-intervals",
            "event-types/limit-future-bookings",
            "event-types/location-of-event",
            "event-types/min-notice",
            "event-types/multiple-durations",
            "event-types/offer-seats",
            "event-types/recurring-events",
            "event-types/require-criteria",
            "event-types/secret-events",
            "event-types/setup-location",
            "event-types/single-use",
            "event-types/split-name",
            "event-types/sponsor",
            "event-types/symbolic-issues"
          ]
        },
        {
          "group": "Availabilities",
          "icon": "magnifying-glass",
          "iconType": "solid",
          "pages": [
            "availabilities/date-overrides",
            "availabilities/multiple-schedules",
            "availabilities/multiple-slots"
          ]
        },
        {
          "group": "Bookings",
          "icon": "calendar-check",
          "iconType": "solid",
          "pages": ["bookings/no-show", "bookings/paid-bookings", "bookings/prefill-fields"]
        },
        {
          "group": "Embedding",
          "icon": "code",
          "iconType": "solid",
          "pages": [
            "embedding/adding-embed",
            "embedding/adding-slots",
            "embedding/embed-events",
            "embedding/embed-instructions",
            "embedding/embed-snippet-generator",
            "embedding/prefill-booking-form-embed"
          ]
        },
        {
          "group": "Auth and Provisioning",
          "icon": "user-lock",
          "iconType": "solid",
          "pages": ["auth-and-provision/scim-okta", "auth-and-provision/oidc-with-okta"]
        },
        {
          "group": "Apps and Integrations",
          "icon": "code-branch",
          "iconType": "solid",
          "pages": [
            "apps-and-integrations/apps",
            "apps-and-integrations/app-store",
            "apps-and-integrations/adding-first-app",
            "apps-and-integrations/assign-people",
            "apps-and-integrations/build-greeter-app",
            "apps-and-integrations/how-to-build-an-app",
            "apps-and-integrations/syncing-third-party"
          ]
<<<<<<< HEAD
        },
        {
          "group": "Developers",
          "icon": "terminal",
          "iconType": "solid",
          "pages": ["apps-and-integrations/oauth", "apps-and-integrations/open-source", "webhooks"]
=======
>>>>>>> 65828545
        }
      ]
    }
  ],
  "footerSocials": {
    "twitter": "https://twitter.com/calcom?ref_src=twsrc%5Egoogle%7Ctwcamp%5Eserp%7Ctwgr%5Eauthor",
    "linkedin": "https://www.linkedin.com/company/cal-com/",
    "discord": "https://discord.com/invite/calcom"
  }
}<|MERGE_RESOLUTION|>--- conflicted
+++ resolved
@@ -1,18 +1,4 @@
 {
-<<<<<<< HEAD
-  "name": "Cal",
-  "logo": {
-    "light": "/logo/light.png",
-    "dark": "/logo/dark.png"
-  },
-  "favicon": "/favicon.png",
-  "colors": {
-    "primary": "#141414",
-    "light": "#FAFAFA",
-    "dark": "#141414",
-    "background": {
-      "light": "#f4f4f4"
-=======
   "$schema": "https://mintlify.com/schema.json",
   "name": "Cal.com Help",
   "logo": {
@@ -27,7 +13,6 @@
     "anchors": {
       "from": "#111827",
       "to": "#d6d6d6"
->>>>>>> 65828545
     }
   },
   "feedback": {
@@ -38,17 +23,6 @@
     "default": "light",
     "isHidden": true
   },
-<<<<<<< HEAD
-  "topbarCtaButton": {
-    "name": "Login",
-    "url": "https://app.cal.com/auth/login"
-  },
-  "anchors": [
-    {
-      "name": "Community",
-      "icon": "discord",
-      "url": "https://discord.com/invite/calcom"
-=======
   "topbarLinks": [
     {
       "name": "Support",
@@ -64,7 +38,6 @@
       "name": "Developer",
       "icon": "code",
       "url": "https://cal.com/docs"
->>>>>>> 65828545
     },
     {
       "name": "GitHub",
@@ -95,15 +68,12 @@
           ]
         },
         {
-<<<<<<< HEAD
-=======
           "group": "Calendars",
           "icon": "<i class='fa-light fa-calendar' style='color: #cfd2d8;'></i>",
           "iconType": "custom",
           "pages": ["calendars/how-to-add-google-calendar", "calendars/how-to-add-apple-calendar"]
         },
         {
->>>>>>> 65828545
           "group": "Event Types",
           "icon": "calendar",
           "iconType": "solid",
@@ -196,15 +166,6 @@
             "apps-and-integrations/how-to-build-an-app",
             "apps-and-integrations/syncing-third-party"
           ]
-<<<<<<< HEAD
-        },
-        {
-          "group": "Developers",
-          "icon": "terminal",
-          "iconType": "solid",
-          "pages": ["apps-and-integrations/oauth", "apps-and-integrations/open-source", "webhooks"]
-=======
->>>>>>> 65828545
         }
       ]
     }
