--- conflicted
+++ resolved
@@ -68,15 +68,6 @@
           ]
         },
         {
-<<<<<<< HEAD
-          "group": "Calendars",
-          "icon": "<i class='fa-light fa-calendar' style='color: #cfd2d8;'></i>",
-          "iconType": "custom",
-          "pages": ["calendars/how-to-add-google-calendar", "calendars/how-to-add-apple-calendar"]
-        },
-        {
-=======
->>>>>>> a2940734
           "group": "Event Types",
           "icon": "calendar",
           "iconType": "solid",
@@ -169,28 +160,19 @@
             "apps-and-integrations/how-to-build-an-app",
             "apps-and-integrations/syncing-third-party"
           ]
-<<<<<<< HEAD
-=======
         },
         {
           "group": "Developers",
           "icon": "terminal",
           "iconType": "solid",
           "pages": ["apps-and-integrations/oauth", "apps-and-integrations/open-source", "webhooks"]
->>>>>>> a2940734
         }
       ]
     }
   ],
   "footerSocials": {
-<<<<<<< HEAD
-    "twitter": "https://twitter.com/calcom?ref_src=twsrc%5Egoogle%7Ctwcamp%5Eserp%7Ctwgr%5Eauthor",
-    "linkedin": "https://www.linkedin.com/company/cal-com/",
-    "discord": "https://discord.com/invite/calcom"
-=======
     "x": "https://x.com/calcom",
     "github": "https://github.com/calcom",
     "linkedin": "https://www.linkedin.com/company/cal-com"
->>>>>>> a2940734
   }
 }