--- conflicted
+++ resolved
@@ -102,21 +102,13 @@
       name: "@calcom/embed-core",
       testDir: "./packages/embeds/embed-core/",
       testMatch: /.*\.(e2e|test)\.tsx?/,
-<<<<<<< HEAD
-      use: { ...devices["Desktop Chrome"] },
-=======
       use: { ...devices["Desktop Chrome"], baseURL: "http://localhost:3100/" },
->>>>>>> 8d27dcde
     },
     {
       name: "@calcom/embed-react",
       testDir: "./packages/embeds/embed-react/",
       testMatch: /.*\.(e2e|test)\.tsx?/,
-<<<<<<< HEAD
-      use: { ...devices["Desktop Chrome"] },
-=======
       use: { ...devices["Desktop Chrome"], baseURL: "http://localhost:3101/"  },
->>>>>>> 8d27dcde
     },
     {
       name: "@calcom/embed-core--firefox",
