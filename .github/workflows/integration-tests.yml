--- conflicted
+++ resolved
@@ -45,11 +45,7 @@
   integration:
     timeout-minutes: 20
     name: Integration
-<<<<<<< HEAD
-    runs-on: blacksmith-8vcpu-ubuntu-2404-arm
-=======
-    runs-on: blacksmith-4vcpu-ubuntu-2404
->>>>>>> 346bef3f
+    runs-on: blacksmith-4vcpu-ubuntu-2404-arm
     services:
       postgres:
         image: postgres:13
