name: Check breaking changes and run E2E
on:
  workflow_call:
env:
  ALLOWED_HOSTNAMES: ${{ vars.CI_ALLOWED_HOSTNAMES }}
  API_KEY_PREFIX: ${{ secrets.CI_API_KEY_PREFIX }}
  API_PORT: ${{ vars.CI_API_V2_PORT }}
  CALCOM_LICENSE_KEY: ${{ secrets.CI_CALCOM_LICENSE_KEY }}
  DAILY_API_KEY: ${{ secrets.CI_DAILY_API_KEY }}
  DATABASE_URL: ${{ secrets.CI_DATABASE_URL }}
  DATABASE_READ_URL: ${{ secrets.CI_DATABASE_URL }}
  DATABASE_WRITE_URL: ${{ secrets.CI_DATABASE_URL }}
  DATABASE_DIRECT_URL: ${{ secrets.CI_DATABASE_URL }}
  GOOGLE_API_CREDENTIALS: ${{ secrets.CI_GOOGLE_API_CREDENTIALS }}
  IS_E2E: true
  NEXTAUTH_SECRET: ${{ secrets.CI_NEXTAUTH_SECRET }}
  NEXTAUTH_URL: ${{ secrets.CI_NEXTAUTH_URL }}
  NODE_OPTIONS: --max-old-space-size=29000
  REDIS_URL: "redis://localhost:6379"
  LINGO_DOT_DEV_API_KEY: ${{ secrets.CI_LINGO_DOT_DEV_API_KEY }}
  STRIPE_PRIVATE_KEY: ${{ secrets.CI_STRIPE_PRIVATE_KEY }}
  STRIPE_API_KEY: ${{ secrets.CI_STRIPE_PRIVATE_KEY }}
  STRIPE_CLIENT_ID: ${{ secrets.CI_STRIPE_CLIENT_ID }}
  STRIPE_WEBHOOK_SECRET: ${{ secrets.CI_STRIPE_WEBHOOK_SECRET }}
  SLOTS_CACHE_TTL: ${{ secrets.CI_SLOTS_CACHE_TTL }}
<<<<<<< HEAD
=======
  NEXT_PUBLIC_VAPID_PUBLIC_KEY: ${{ secrets.NEXT_PUBLIC_VAPID_PUBLIC_KEY }}
  VAPID_PRIVATE_KEY: ${{ secrets.VAPID_PRIVATE_KEY }}
>>>>>>> 2b892296
  JWT_SECRET: ${{ secrets.CI_JWT_SECRET }}
  NODE_ENV: ${{ vars.CI_NODE_ENV }}
jobs:
  e2e:
    timeout-minutes: 20
    name: E2E API v2
    runs-on: buildjet-16vcpu-ubuntu-2204
    services:
      postgres:
        image: postgres:13
        credentials:
          username: ${{ secrets.DOCKERHUB_USERNAME }}
          password: ${{ secrets.DOCKERHUB_TOKEN }}
        env:
          POSTGRES_USER: postgres
          POSTGRES_PASSWORD: postgres
          POSTGRES_DB: calendso
        options: >-
          --health-cmd pg_isready
          --health-interval 10s
          --health-timeout 5s
          --health-retries 5
        ports:
          - 5432:5432
      redis:
        image: redis:latest
        credentials:
          username: ${{ secrets.DOCKERHUB_USERNAME }}
          password: ${{ secrets.DOCKERHUB_TOKEN }}
        ports:
          - 6379:6379
        options: >-
          --health-cmd "redis-cli ping"
          --health-interval 10s
          --health-timeout 5s
          --health-retries 5
    strategy:
      fail-fast: false
    steps:
      - uses: docker/login-action@v3
        with:
          username: ${{ secrets.DOCKERHUB_USERNAME }}
          password: ${{ secrets.DOCKERHUB_TOKEN }}
      - uses: actions/checkout@v4
      - uses: ./.github/actions/dangerous-git-checkout
      - uses: ./.github/actions/yarn-install
      - uses: ./.github/actions/cache-db
      
      - name: Generate Swagger
        working-directory: apps/api/v2
        run: yarn generate-swagger

      - name: Check breaking changes
        uses: oasdiff/oasdiff-action/breaking@main
        with:
          base: https://raw.githubusercontent.com/calcom/cal.com/refs/heads/main/docs/api-reference/v2/openapi.json
          revision: docs/api-reference/v2/openapi.json
          fail-on: WARN
          
      - name: Run Tests
        working-directory: apps/api/v2
        run: |
          yarn workspace @calcom/platform-libraries build && yarn test:e2e
          EXIT_CODE=$?
          echo "yarn workspace @calcom/platform-libraries build && yarn test:e2e command exit code: $EXIT_CODE"
          exit $EXIT_CODE
          
      - name: Upload Test Results
        if: ${{ always() }}
        uses: actions/upload-artifact@v4
        with:
          name: test-results-api-v2
          path: test-results<|MERGE_RESOLUTION|>--- conflicted
+++ resolved
@@ -23,11 +23,8 @@
   STRIPE_CLIENT_ID: ${{ secrets.CI_STRIPE_CLIENT_ID }}
   STRIPE_WEBHOOK_SECRET: ${{ secrets.CI_STRIPE_WEBHOOK_SECRET }}
   SLOTS_CACHE_TTL: ${{ secrets.CI_SLOTS_CACHE_TTL }}
-<<<<<<< HEAD
-=======
   NEXT_PUBLIC_VAPID_PUBLIC_KEY: ${{ secrets.NEXT_PUBLIC_VAPID_PUBLIC_KEY }}
   VAPID_PRIVATE_KEY: ${{ secrets.VAPID_PRIVATE_KEY }}
->>>>>>> 2b892296
   JWT_SECRET: ${{ secrets.CI_JWT_SECRET }}
   NODE_ENV: ${{ vars.CI_NODE_ENV }}
 jobs:
