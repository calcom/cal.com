name: Check breaking changes and run E2E
on:
  workflow_call:
env:
  ALLOWED_HOSTNAMES: ${{ vars.CI_ALLOWED_HOSTNAMES }}
  API_KEY_PREFIX: ${{ secrets.CI_API_KEY_PREFIX }}
  API_PORT: ${{ vars.CI_API_V2_PORT }}
  CALCOM_LICENSE_KEY: ${{ secrets.CI_CALCOM_LICENSE_KEY }}
  DAILY_API_KEY: ${{ secrets.CI_DAILY_API_KEY }}
  DATABASE_URL: ${{ secrets.CI_DATABASE_URL }}
  DATABASE_READ_URL: ${{ secrets.CI_DATABASE_URL }}
  DATABASE_WRITE_URL: ${{ secrets.CI_DATABASE_URL }}
  DATABASE_DIRECT_URL: ${{ secrets.CI_DATABASE_URL }}
  GOOGLE_API_CREDENTIALS: ${{ secrets.CI_GOOGLE_API_CREDENTIALS }}
  IS_E2E: true
  NEXTAUTH_SECRET: ${{ secrets.CI_NEXTAUTH_SECRET }}
  NEXTAUTH_URL: ${{ secrets.CI_NEXTAUTH_URL }}
  NODE_OPTIONS: --max-old-space-size=29000
  REDIS_URL: "redis://localhost:6379"
  LINGO_DOT_DEV_API_KEY: ${{ secrets.CI_LINGO_DOT_DEV_API_KEY }}
  STRIPE_PRIVATE_KEY: ${{ secrets.CI_STRIPE_PRIVATE_KEY }}
  STRIPE_API_KEY: ${{ secrets.CI_STRIPE_PRIVATE_KEY }}
  STRIPE_CLIENT_ID: ${{ secrets.CI_STRIPE_CLIENT_ID }}
  STRIPE_WEBHOOK_SECRET: ${{ secrets.CI_STRIPE_WEBHOOK_SECRET }}
  SLOTS_CACHE_TTL: ${{ secrets.CI_SLOTS_CACHE_TTL }}
  NEXT_PUBLIC_VAPID_PUBLIC_KEY: ${{ secrets.NEXT_PUBLIC_VAPID_PUBLIC_KEY }}
  VAPID_PRIVATE_KEY: ${{ secrets.VAPID_PRIVATE_KEY }}
  JWT_SECRET: ${{ secrets.CI_JWT_SECRET }}
  NODE_ENV: ${{ vars.CI_NODE_ENV }}
jobs:
  e2e:
    timeout-minutes: 20
    name: E2E API v2 (${{ matrix.shard }}/${{ strategy.job-total }})
<<<<<<< HEAD
    runs-on: blacksmith-16vcpu-ubuntu-2404-arm
=======
    runs-on: blacksmith-4vcpu-ubuntu-2404
>>>>>>> 346bef3f
    services:
      postgres:
        image: postgres:13
        credentials:
          username: ${{ secrets.DOCKERHUB_USERNAME }}
          password: ${{ secrets.DOCKERHUB_TOKEN }}
        env:
          POSTGRES_USER: postgres
          POSTGRES_PASSWORD: postgres
          POSTGRES_DB: calendso
        options: >-
          --health-cmd pg_isready
          --health-interval 10s
          --health-timeout 5s
          --health-retries 5
        ports:
          - 5432:5432
      redis:
        image: redis:latest
        credentials:
          username: ${{ secrets.DOCKERHUB_USERNAME }}
          password: ${{ secrets.DOCKERHUB_TOKEN }}
        ports:
          - 6379:6379
        options: >-
          --health-cmd "redis-cli ping"
          --health-interval 10s
          --health-timeout 5s
          --health-retries 5
    strategy:
      fail-fast: false
      matrix:
        shard: [1, 2, 3, 4]
    steps:
      - uses: docker/login-action@v3
        with:
          username: ${{ secrets.DOCKERHUB_USERNAME }}
          password: ${{ secrets.DOCKERHUB_TOKEN }}
      - uses: actions/checkout@v4
      - uses: ./.github/actions/dangerous-git-checkout
      - uses: ./.github/actions/yarn-install
      - uses: ./.github/actions/cache-db

      - name: Run Tests
        working-directory: apps/api/v2
        run: |
          yarn test:e2e --shard=${{ matrix.shard }}/${{ strategy.job-total }}
          EXIT_CODE=$?
          echo "yarn test:e2e --shard=${{ matrix.shard }}/${{ strategy.job-total }} command exit code: $EXIT_CODE"
          exit $EXIT_CODE

      - name: Upload Test Results
        if: ${{ always() }}
        uses: actions/upload-artifact@v4
        with:
          name: test-results-api-v2-shard-${{ matrix.shard }}
          path: test-results<|MERGE_RESOLUTION|>--- conflicted
+++ resolved
@@ -31,11 +31,7 @@
   e2e:
     timeout-minutes: 20
     name: E2E API v2 (${{ matrix.shard }}/${{ strategy.job-total }})
-<<<<<<< HEAD
-    runs-on: blacksmith-16vcpu-ubuntu-2404-arm
-=======
-    runs-on: blacksmith-4vcpu-ubuntu-2404
->>>>>>> 346bef3f
+    runs-on: blacksmith-4vcpu-ubuntu-2404-arm
     services:
       postgres:
         image: postgres:13
