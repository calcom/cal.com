name: E2E test
on:
  workflow_call:
jobs:
  e2e:
    timeout-minutes: 20
    runs-on: buildjet-4vcpu-ubuntu-2204
    env:
      DATABASE_URL: postgresql://postgres:@localhost:5432/calendso
      NEXT_PUBLIC_WEBAPP_URL: http://localhost:3000
      NEXT_PUBLIC_WEBSITE_URL: http://localhost:3000
      NEXTAUTH_SECRET: secret
      GOOGLE_API_CREDENTIALS: ${{ secrets.CI_GOOGLE_API_CREDENTIALS }}
      GOOGLE_LOGIN_ENABLED: true
      # CRON_API_KEY: xxx
      CALENDSO_ENCRYPTION_KEY: ${{ secrets.CI_CALENDSO_ENCRYPTION_KEY }}
      DAILY_API_KEY: ${{ secrets.CI_DAILY_API_KEY }}
      NEXT_PUBLIC_STRIPE_PUBLIC_KEY: ${{ secrets.CI_NEXT_PUBLIC_STRIPE_PUBLIC_KEY }}
      NEXT_PUBLIC_STRIPE_FREE_PLAN_PRICE: ${{ secrets.CI_NEXT_PUBLIC_STRIPE_FREE_PLAN_PRICE }}
      NEXT_PUBLIC_STRIPE_PRO_PLAN_PRICE: ${{ secrets.CI_NEXT_PUBLIC_STRIPE_PRO_PLAN_PRICE }}
      NEXT_PUBLIC_STRIPE_PREMIUM_PLAN_PRICE: ${{ secrets.CI_NEXT_PUBLIC_STRIPE_PREMIUM_PLAN_PRICE }}
      NEXT_PUBLIC_STRIPE_PREMIUM_NEW_PLAN_PRICE: ${{ secrets.NEXT_PUBLIC_STRIPE_PREMIUM_NEW_PLAN_PRICE }}
      NEXT_PUBLIC_IS_PREMIUM_NEW_PLAN: 1
      STRIPE_PRIVATE_KEY: ${{ secrets.CI_STRIPE_PRIVATE_KEY }}
      STRIPE_CLIENT_ID: ${{ secrets.CI_STRIPE_CLIENT_ID }}
      STRIPE_WEBHOOK_SECRET: ${{ secrets.CI_STRIPE_WEBHOOK_SECRET }}
      STRIPE_PRO_PLAN_PRODUCT_ID: ${{ secrets.CI_STRIPE_PRO_PLAN_PRODUCT_ID }}
      STRIPE_PREMIUM_PLAN_PRODUCT_ID: ${{ secrets.CI_STRIPE_PREMIUM_PLAN_PRODUCT_ID }}
      STRIPE_FREE_PLAN_PRODUCT_ID: ${{ secrets.CI_STRIPE_FREE_PLAN_PRODUCT_ID }}
      PAYMENT_FEE_PERCENTAGE: 0.005
      PAYMENT_FEE_FIXED: 10
      SAML_DATABASE_URL: postgresql://postgres:@localhost:5432/calendso
      SAML_ADMINS: pro@example.com
      NEXTAUTH_URL: http://localhost:3000/api/auth
      NEXT_PUBLIC_IS_E2E: 1
      # EMAIL_FROM: e2e@cal.com
      # EMAIL_SERVER_HOST: ${{ secrets.CI_EMAIL_SERVER_HOST }}
      # EMAIL_SERVER_PORT: ${{ secrets.CI_EMAIL_SERVER_PORT }}
      # EMAIL_SERVER_USER: ${{ secrets.CI_EMAIL_SERVER_USER }}
      # EMAIL_SERVER_PASSWORD: ${{ secrets.CI_EMAIL_SERVER_PASSWORD }}
      # MS_GRAPH_CLIENT_ID: xxx
      # MS_GRAPH_CLIENT_SECRET: xxx
      # ZOOM_CLIENT_ID: xxx
      # ZOOM_CLIENT_SECRET: xxx
      TURBO_TOKEN: ${{ secrets.TURBO_TOKEN }}
      TURBO_TEAM: ${{ secrets.TURBO_TEAM }}
    services:
      postgres:
        image: postgres:12.1
        env:
          POSTGRES_USER: postgres
          POSTGRES_DB: calendso
        ports:
          - 5432:5432

    steps:
      - uses: actions/checkout@v3
      - uses: ./.github/actions/dangerous-git-checkout
      - run: echo 'NODE_OPTIONS="--max_old_space_size=4096"' >> $GITHUB_ENV
      - uses: ./.github/actions/yarn-install
      - uses: ./.github/actions/yarn-playwright-install
      - uses: ./.github/actions/cache-db
        with:
          DATABASE_URL: ${{ env.DATABASE_URL }}
      - uses: ./.github/actions/cache-build
      - run: yarn test-e2e
<<<<<<< HEAD
        env:
          DEPLOYSENTINEL_API_KEY: ${{ secrets.DEPLOYSENTINEL_API_KEY }}

=======
>>>>>>> 81d842ad
      - name: Upload test results
        if: ${{ always() }}
        uses: actions/upload-artifact@v2
        with:
          name: test-results
          path: test-results<|MERGE_RESOLUTION|>--- conflicted
+++ resolved
@@ -64,12 +64,8 @@
           DATABASE_URL: ${{ env.DATABASE_URL }}
       - uses: ./.github/actions/cache-build
       - run: yarn test-e2e
-<<<<<<< HEAD
         env:
           DEPLOYSENTINEL_API_KEY: ${{ secrets.DEPLOYSENTINEL_API_KEY }}
-
-=======
->>>>>>> 81d842ad
       - name: Upload test results
         if: ${{ always() }}
         uses: actions/upload-artifact@v2
