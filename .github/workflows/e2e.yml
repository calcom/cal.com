--- conflicted
+++ resolved
@@ -10,12 +10,7 @@
     runs-on: buildjet-4vcpu-ubuntu-2204
     services:
       postgres:
-<<<<<<< HEAD
-      postgres:
         image: postgres:13
-=======
-        image: postgres:13.13
->>>>>>> b70b5a54
         credentials:
           username: ${{ secrets.DOCKERHUB_USERNAME }}
           password: ${{ secrets.DOCKERHUB_TOKEN }}
