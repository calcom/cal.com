--- conflicted
+++ resolved
@@ -117,11 +117,7 @@
       - name: Download zipped HTML report
         uses: actions/download-artifact@v2
         with:
-<<<<<<< HEAD
-          name: test-results
-=======
           name: test-results-${{ github.head_ref || github.ref_name }}-${{ github.run_id }}-${{ github.run_attempt }}
->>>>>>> 6412ecbf
           path: ${{ env.HTML_REPORT_URL_PATH }}
       - name: Push HTML Report
         timeout-minutes: 3
