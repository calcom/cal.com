name: E2E
on:
  workflow_call:
permissions:
  actions: write
  contents: read
env:
  ALLOWED_HOSTNAMES: ${{ vars.CI_ALLOWED_HOSTNAMES }}
  CALENDSO_ENCRYPTION_KEY: ${{ secrets.CI_CALENDSO_ENCRYPTION_KEY }}
  DAILY_API_KEY: ${{ secrets.CI_DAILY_API_KEY }}
  DATABASE_URL: ${{ secrets.CI_DATABASE_URL }}
  DATABASE_DIRECT_URL: ${{ secrets.CI_DATABASE_URL }}
  DEPLOYSENTINEL_API_KEY: ${{ secrets.DEPLOYSENTINEL_API_KEY }}
  E2E_TEST_APPLE_CALENDAR_EMAIL: ${{ secrets.E2E_TEST_APPLE_CALENDAR_EMAIL }}
  E2E_TEST_APPLE_CALENDAR_PASSWORD: ${{ secrets.E2E_TEST_APPLE_CALENDAR_PASSWORD }}
  E2E_TEST_MAILHOG_ENABLED: ${{ vars.E2E_TEST_MAILHOG_ENABLED }}
  EMAIL_SERVER_HOST: ${{ secrets.CI_EMAIL_SERVER_HOST }}
  EMAIL_SERVER_PORT: ${{ secrets.CI_EMAIL_SERVER_PORT }}
  EMAIL_SERVER_USER: ${{ secrets.CI_EMAIL_SERVER_USER }}
  EMAIL_SERVER_PASSWORD: ${{ secrets.CI_EMAIL_SERVER_PASSWORD}}
  GOOGLE_API_CREDENTIALS: ${{ secrets.CI_GOOGLE_API_CREDENTIALS }}
  GOOGLE_LOGIN_ENABLED: ${{ vars.CI_GOOGLE_LOGIN_ENABLED }}
  NEXTAUTH_SECRET: ${{ secrets.CI_NEXTAUTH_SECRET }}
  NEXTAUTH_URL: ${{ secrets.CI_NEXTAUTH_URL }}
  NEXT_PUBLIC_API_V2_URL: ${{ secrets.CI_NEXT_PUBLIC_API_V2_URL }}
  NEXT_PUBLIC_API_V2_ROOT_URL: ${{ secrets.CI_NEXT_PUBLIC_API_V2_ROOT_URL }}
  NEXT_PUBLIC_IS_E2E: ${{ vars.CI_NEXT_PUBLIC_IS_E2E }}
  NEXT_PUBLIC_ORG_SELF_SERVE_ENABLED: ${{ vars.CI_NEXT_PUBLIC_ORG_SELF_SERVE_ENABLED }}
  NEXT_PUBLIC_STRIPE_PUBLIC_KEY: ${{ secrets.CI_NEXT_PUBLIC_STRIPE_PUBLIC_KEY }}
  NEXT_PUBLIC_WEBAPP_URL: ${{ vars.CI_NEXT_PUBLIC_WEBAPP_URL }}
  NEXT_PUBLIC_WEBSITE_URL: ${{ vars.CI_NEXT_PUBLIC_WEBSITE_URL }}
  NODE_OPTIONS: --max-old-space-size=4096
  PAYMENT_FEE_FIXED: ${{ vars.CI_PAYMENT_FEE_FIXED }}
  PAYMENT_FEE_PERCENTAGE: ${{ vars.CI_PAYMENT_FEE_PERCENTAGE }}
  SAML_ADMINS: ${{ secrets.CI_SAML_ADMINS }}
  SAML_DATABASE_URL: ${{ secrets.CI_SAML_DATABASE_URL }}
  STRIPE_PRIVATE_KEY: ${{ secrets.CI_STRIPE_PRIVATE_KEY }}
  STRIPE_CLIENT_ID: ${{ secrets.CI_STRIPE_CLIENT_ID }}
  STRIPE_WEBHOOK_SECRET: ${{ secrets.CI_STRIPE_WEBHOOK_SECRET }}
  SENDGRID_API_KEY: ${{ secrets.CI_SENDGRID_API_KEY }}
  SENDGRID_EMAIL: ${{ secrets.CI_SENDGRID_EMAIL }}
  TURBO_TOKEN: ${{ secrets.TURBO_TOKEN }}
  TURBO_TEAM: ${{ secrets.TURBO_TEAM }}
jobs:
  e2e:
    timeout-minutes: 20
    name: E2E (${{ matrix.shard }}/${{ strategy.job-total }})
    runs-on: blacksmith-4vcpu-ubuntu-2404
    services:
      postgres:
        image: postgres:13
        credentials:
          username: ${{ secrets.DOCKERHUB_USERNAME }}
          password: ${{ secrets.DOCKERHUB_TOKEN }}
        env:
          POSTGRES_USER: postgres
          POSTGRES_PASSWORD: postgres
          POSTGRES_DB: calendso
        options: >-
          --health-cmd "pg_isready -h 127.0.0.1 -U postgres"
          --health-interval 2s
          --health-timeout 3s
          --health-retries 15
          --health-start-period 2s
        ports:
          - 5432:5432
      mailhog:
        image: mailhog/mailhog:v1.0.1
        credentials:
          username: ${{ secrets.DOCKERHUB_USERNAME }}
          password: ${{ secrets.DOCKERHUB_TOKEN }}
        ports:
          - 8025:8025
          - 1025:1025
    strategy:
      fail-fast: false
      matrix:
<<<<<<< HEAD
        shard: [1, 2, 3, 4, 5, 6]
=======
        shard: [1, 2, 3, 4, 5, 6, 7, 8]
>>>>>>> c7a80abc
    steps:
      - uses: docker/login-action@v3
        with:
          username: ${{ secrets.DOCKERHUB_USERNAME }}
          password: ${{ secrets.DOCKERHUB_TOKEN }}
      - uses: actions/checkout@v4
      - uses: ./.github/actions/dangerous-git-checkout
      - uses: ./.github/actions/yarn-install
      - uses: ./.github/actions/yarn-playwright-install
      - run: yarn prisma generate
      - uses: ./.github/actions/cache-db
      - uses: ./.github/actions/cache-build
      - name: Run Tests
        run: yarn e2e --shard=${{ matrix.shard }}/${{ strategy.job-total }} --workers=4
      - name: Upload Test Results
        uses: actions/upload-artifact@v4
        if: always()
        with:
          name: blob-report-${{ matrix.shard }}
          path: blob-report
          retention-days: 30<|MERGE_RESOLUTION|>--- conflicted
+++ resolved
@@ -75,11 +75,7 @@
     strategy:
       fail-fast: false
       matrix:
-<<<<<<< HEAD
-        shard: [1, 2, 3, 4, 5, 6]
-=======
         shard: [1, 2, 3, 4, 5, 6, 7, 8]
->>>>>>> c7a80abc
     steps:
       - uses: docker/login-action@v3
         with:
