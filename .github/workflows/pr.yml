--- conflicted
+++ resolved
@@ -201,7 +201,6 @@
   e2e-reports:
     name: E2E Test Reports
     if: ${{ !cancelled() && needs.check-label.outputs.run-e2e == 'true' && needs.changes.outputs.has-files-requiring-all-checks == 'true' }}
-<<<<<<< HEAD
     needs: [changes, check-label, e2e, e2e-embed, e2e-embed-react, e2e-app-store, e2e-atoms]
     uses: ./.github/workflows/e2e-reports.yml
     with:
@@ -211,32 +210,6 @@
       has-files-requiring-all-checks: ${{ needs.changes.outputs.has-files-requiring-all-checks == 'true' }}
       pr-merged: ${{ github.event.pull_request.merged == true }}
       pr-closed: ${{ github.event.pull_request.state == 'closed' }}
-=======
-    needs: [changes, check-label, e2e, e2e-embed, e2e-embed-react, e2e-app-store]
-    uses: ./.github/workflows/merge-reports.yml
-    secrets: inherit
-
-  publish-report:
-    name: Publish HTML report
-    if: ${{ !cancelled() && needs.check-label.outputs.run-e2e == 'true' && needs.changes.outputs.has-files-requiring-all-checks == 'true' }}
-    permissions:
-      contents: write
-      issues: write
-      pull-requests: write
-    needs: [changes, check-label, merge-reports]
-    uses: ./.github/workflows/publish-report.yml
-    secrets: inherit
-
-  cleanup-report:
-    name: Cleanup HTML report
-    if: ${{ !cancelled() && needs.check-label.outputs.run-e2e == 'true' && (github.event.pull_request.merged == true || github.event.pull_request.state == 'closed') }}
-    permissions:
-      contents: write
-      issues: write
-      pull-requests: write
-    needs: [changes, check-label, publish-report]
-    uses: ./.github/workflows/cleanup-report.yml
->>>>>>> 14e845ea
     secrets: inherit
 
   required:
