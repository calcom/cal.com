--- conflicted
+++ resolved
@@ -38,6 +38,7 @@
         id: get_sha
         run: |
           echo "commit-sha=$(git rev-parse HEAD)" >> $GITHUB_OUTPUT
+
   check-label:
     needs: [changes]
     runs-on: buildjet-2vcpu-ubuntu-2204
@@ -53,6 +54,7 @@
         with:
           script: |
             let labels = [];
+
             if (context.payload.pull_request) {
               labels = context.payload.pull_request.labels;
             } else {
@@ -64,16 +66,19 @@
                   repo: context.repo.repo,
                   commit_sha: sha
                 });
+
                 if (prs.length === 0) {
                   core.setOutput('run-e2e', false);
                   console.log(`No pull requests found for commit SHA ${sha}`);
                   return;
                 }
+
                 const pr = prs[0];
                 console.log(`PR number: ${pr.number}`);
                 console.log(`PR title: ${pr.title}`);
                 console.log(`PR state: ${pr.state}`);
                 console.log(`PR URL: ${pr.html_url}`);
+
                 labels = pr.labels;
               }
               catch (e) {
@@ -81,9 +86,11 @@
                 console.log(e);
               }
             }
+
             const labelFound = labels.map(l => l.name).includes('ready-for-e2e');
             console.log('Found the label?', labelFound);
             core.setOutput('run-e2e', labelFound);
+
   type-check:
     name: Type check
     needs: [changes, check-label]
@@ -128,23 +135,15 @@
 
   integration-test:
     name: Tests
-<<<<<<< HEAD
-    needs: [lint, build, build-api-v1, build-api-v2]
-=======
     needs: [changes, check-label, build, build-api-v1, build-api-v2]
     if: ${{ needs.changes.outputs.has-files-requiring-all-checks == 'true' }}
->>>>>>> 3666c260
     uses: ./.github/workflows/integration-tests.yml
     secrets: inherit
 
   e2e:
     name: Tests
-<<<<<<< HEAD
-    needs: [lint, build, build-api-v1, build-api-v2]
-=======
     needs: [changes, check-label, build, build-api-v1, build-api-v2]
     if: ${{ needs.check-label.outputs.run-e2e == 'true' && needs.changes.outputs.has-files-requiring-all-checks == 'true' }}
->>>>>>> 3666c260
     uses: ./.github/workflows/e2e.yml
     secrets: inherit
 
@@ -157,34 +156,22 @@
 
   e2e-app-store:
     name: Tests
-<<<<<<< HEAD
-    needs: [lint, build, build-api-v1, build-api-v2]
-=======
     needs: [changes, check-label, build, build-api-v1, build-api-v2]
     if: ${{ needs.check-label.outputs.run-e2e == 'true' && needs.changes.outputs.has-files-requiring-all-checks == 'true' }}
->>>>>>> 3666c260
     uses: ./.github/workflows/e2e-app-store.yml
     secrets: inherit
 
   e2e-embed:
     name: Tests
-<<<<<<< HEAD
-    needs: [lint, build, build-api-v1, build-api-v2]
-=======
     needs: [changes, check-label, build, build-api-v1, build-api-v2]
     if: ${{ needs.check-label.outputs.run-e2e == 'true' && needs.changes.outputs.has-files-requiring-all-checks == 'true' }}
->>>>>>> 3666c260
     uses: ./.github/workflows/e2e-embed.yml
     secrets: inherit
 
   e2e-embed-react:
     name: Tests
-<<<<<<< HEAD
-    needs: [lint, build, build-api-v1, build-api-v2]
-=======
     needs: [changes, check-label, build, build-api-v1, build-api-v2]
     if: ${{ needs.check-label.outputs.run-e2e == 'true' && needs.changes.outputs.has-files-requiring-all-checks == 'true' }}
->>>>>>> 3666c260
     uses: ./.github/workflows/e2e-embed-react.yml
     secrets: inherit
 
@@ -195,14 +182,10 @@
     secrets: inherit
 
   required:
-<<<<<<< HEAD
-    needs: [lint, type-check, unit-test, integration-test, build, build-api-v1, build-api-v2, e2e, e2e-embed, e2e-embed-react, e2e-app-store]
-=======
     needs: [changes, lint, type-check, unit-test, integration-test, check-label, build, build-api-v1, build-api-v2, e2e, e2e-api-v2, e2e-embed, e2e-embed-react, e2e-app-store]
->>>>>>> 3666c260
     if: always()
     runs-on: buildjet-2vcpu-ubuntu-2204
     steps:
       - name: fail if conditional jobs failed
-        if: contains(needs.*.result, 'failure') || contains(needs.*.result, 'skipped') || contains(needs.*.result, 'cancelled')
+        if: needs.changes.outputs.has-files-requiring-all-checks == 'true' && (contains(needs.*.result, 'failure') || contains(needs.*.result, 'skipped') || contains(needs.*.result, 'cancelled'))
         run: exit 1