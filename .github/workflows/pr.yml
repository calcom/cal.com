name: PR Update

on:
  pull_request_target:
    types: [opened, synchronize, reopened, labeled]
    branches:
      - main
      - gh-actions-test-branch
  workflow_dispatch:

permissions:
  actions: write
  contents: read

concurrency:
  group: ${{ github.workflow }}-${{ github.event.pull_request.number || github.ref }}
  cancel-in-progress: true

jobs:
  changes:
    name: Detect changes
    runs-on: buildjet-2vcpu-ubuntu-2204
    permissions:
      pull-requests: read
    outputs:
      has-files-requiring-all-checks: ${{ steps.filter.outputs.has-files-requiring-all-checks }}
      has_companion: ${{ steps.filter.outputs.has_companion }}
      commit-sha: ${{ steps.get_sha.outputs.commit-sha }}
    steps:
      - uses: actions/checkout@v4
      - uses: ./.github/actions/dangerous-git-checkout
      - uses: dorny/paths-filter@v3
        id: filter
        with:
          filters: |
            has-files-requiring-all-checks:
              - "!(companion/**|**.md|**.mdx|.github/CODEOWNERS|docs/**|help/**|apps/web/public/static/locales/**/common.json|i18n.lock)"
            has_companion:
              - "companion/**"
      - name: Get Latest Commit SHA
        id: get_sha
        run: |
          echo "commit-sha=$(git rev-parse HEAD)" >> $GITHUB_OUTPUT

  check-label:
    needs: [changes]
    runs-on: buildjet-2vcpu-ubuntu-2204
    name: Check for E2E label
    permissions:
      pull-requests: read
    outputs:
      run-e2e: ${{ steps.check-if-pr-has-label.outputs.run-e2e == 'true' && (github.event.action != 'labeled' || github.event.label.name == 'ready-for-e2e') }}
    steps:
      - name: Check if PR exists with ready-for-e2e label for this SHA
        id: check-if-pr-has-label
        uses: actions/github-script@v7
        with:
          github-token: ${{ secrets.EQUITY_BEE_TEAM_LABELER_ACTION_TOKEN || secrets.GITHUB_TOKEN }}
          script: |
            let labels = [];

            if (context.payload.pull_request) {
              labels = context.payload.pull_request.labels;
            } else {
              try {
                const sha = '${{ needs.changes.outputs.commit-sha }}';
                console.log('sha', sha);
                const { data: prs } = await github.rest.repos.listPullRequestsAssociatedWithCommit({
                  owner: context.repo.owner,
                  repo: context.repo.repo,
                  commit_sha: sha
                });

                if (prs.length === 0) {
                  core.setOutput('run-e2e', false);
                  console.log(`No pull requests found for commit SHA ${sha}`);
                  return;
                }

                const pr = prs[0];
                console.log(`PR number: ${pr.number}`);
                console.log(`PR title: ${pr.title}`);
                console.log(`PR state: ${pr.state}`);
                console.log(`PR URL: ${pr.html_url}`);

                labels = pr.labels;
              }
              catch (e) {
                core.setOutput('run-e2e', false);
                console.log(e);
              }
            }

            const labelFound = labels.map(l => l.name).includes('ready-for-e2e');
            console.log('Found the label?', labelFound);
            core.setOutput('run-e2e', labelFound);

  deps:
    name: Install dependencies
    needs: [changes, check-label]
    if: ${{ needs.changes.outputs.has-files-requiring-all-checks == 'true' }}
    uses: ./.github/workflows/yarn-install.yml

  type-check:
    name: Type check
    needs: [changes, check-label, deps]
    if: ${{ needs.changes.outputs.has-files-requiring-all-checks == 'true' }}
    uses: ./.github/workflows/check-types.yml
    secrets: inherit

  lint:
    name: Linters
    needs: [changes, check-label, deps]
    if: ${{ needs.changes.outputs.has-files-requiring-all-checks == 'true' }}
    uses: ./.github/workflows/lint.yml
    secrets: inherit

  unit-test:
    name: Tests
    needs: [changes, check-label, deps]
    if: ${{ needs.changes.outputs.has-files-requiring-all-checks == 'true' }}
    uses: ./.github/workflows/unit-tests.yml
    secrets: inherit

  build-api-v1:
    name: Production builds
    needs: [changes, check-label, deps]
    if: ${{ needs.check-label.outputs.run-e2e == 'true' && needs.changes.outputs.has-files-requiring-all-checks == 'true' }}
    uses: ./.github/workflows/api-v1-production-build.yml
    secrets: inherit

  build-api-v2:
    name: Production builds
    needs: [changes, check-label, deps]
    if: ${{ needs.check-label.outputs.run-e2e == 'true' && needs.changes.outputs.has-files-requiring-all-checks == 'true' }}
    uses: ./.github/workflows/api-v2-production-build.yml
    secrets: inherit

  build-atoms:
    name: Production builds
    needs: [changes, check-label, deps]
    if: ${{ needs.check-label.outputs.run-e2e == 'true' && needs.changes.outputs.has-files-requiring-all-checks == 'true' }}
    uses: ./.github/workflows/atoms-production-build.yml
    secrets: inherit

  build-docs:
    name: Production builds
    needs: [changes, check-label, deps]
    if: ${{ needs.check-label.outputs.run-e2e == 'true' && needs.changes.outputs.has-files-requiring-all-checks == 'true' }}
    uses: ./.github/workflows/docs-build.yml
    secrets: inherit

  build-companion:
    name: Companion builds
    needs: [changes, check-label]
    if: needs.changes.outputs.has_companion == 'true'
    uses: ./.github/workflows/companion-build.yml
    secrets: inherit

  build:
    name: Production builds
    needs: [changes, check-label, deps]
    if: ${{ needs.check-label.outputs.run-e2e == 'true' && needs.changes.outputs.has-files-requiring-all-checks == 'true' }}
    uses: ./.github/workflows/production-build-without-database.yml
    secrets: inherit

  integration-test:
    name: Tests
    needs: [changes, check-label, build, build-api-v1, build-api-v2]
    if: ${{ needs.changes.outputs.has-files-requiring-all-checks == 'true' }}
    uses: ./.github/workflows/integration-tests.yml
    secrets: inherit

  e2e:
    name: Tests
    needs: [changes, check-label, build, build-api-v1, build-api-v2]
    if: ${{ needs.check-label.outputs.run-e2e == 'true' && needs.changes.outputs.has-files-requiring-all-checks == 'true' }}
    uses: ./.github/workflows/e2e.yml
    secrets: inherit

  e2e-api-v2:
    name: Tests
    needs: [changes, check-label, build, build-api-v1, build-api-v2]
    if: ${{ needs.check-label.outputs.run-e2e == 'true' && needs.changes.outputs.has-files-requiring-all-checks == 'true' }}
    uses: ./.github/workflows/e2e-api-v2.yml
    secrets: inherit

  e2e-app-store:
    name: Tests
    needs: [changes, check-label, build, build-api-v1, build-api-v2]
    if: ${{ needs.check-label.outputs.run-e2e == 'true' && needs.changes.outputs.has-files-requiring-all-checks == 'true' }}
    uses: ./.github/workflows/e2e-app-store.yml
    secrets: inherit

  e2e-embed:
    name: Tests
    needs: [changes, check-label, build, build-api-v1, build-api-v2]
    if: ${{ needs.check-label.outputs.run-e2e == 'true' && needs.changes.outputs.has-files-requiring-all-checks == 'true' }}
    uses: ./.github/workflows/e2e-embed.yml
    secrets: inherit

  e2e-embed-react:
    name: Tests
    needs: [changes, check-label, build, build-api-v1, build-api-v2]
    if: ${{ needs.check-label.outputs.run-e2e == 'true' && needs.changes.outputs.has-files-requiring-all-checks == 'true' }}
    uses: ./.github/workflows/e2e-embed-react.yml
    secrets: inherit

  analyze:
    name: Analyze Build
    needs: [build]
    uses: ./.github/workflows/nextjs-bundle-analysis.yml
    secrets: inherit

  merge-reports:
    name: Merge reports
    if: ${{ !cancelled() && needs.check-label.outputs.run-e2e == 'true' && needs.changes.outputs.has-files-requiring-all-checks == 'true' }}
    needs: [changes, check-label, e2e, e2e-embed, e2e-embed-react, e2e-app-store]
    uses: ./.github/workflows/merge-reports.yml
    secrets: inherit

  publish-report:
    name: Publish HTML report
    if: ${{ !cancelled() && needs.check-label.outputs.run-e2e == 'true' && needs.changes.outputs.has-files-requiring-all-checks == 'true' }}
    permissions:
      contents: write
      issues: write
      pull-requests: write
    needs: [changes, check-label, merge-reports]
    uses: ./.github/workflows/publish-report.yml
    secrets: inherit

  cleanup-report:
    name: Cleanup HTML report
    if: ${{ !cancelled() && needs.check-label.outputs.run-e2e == 'true' && (github.event.pull_request.merged == true || github.event.pull_request.state == 'closed') }}
    permissions:
      contents: write
      issues: write
      pull-requests: write
    needs: [changes, check-label, publish-report]
    uses: ./.github/workflows/cleanup-report.yml
    secrets: inherit

  required:
    needs:
      [
        changes,
        lint,
        type-check,
        unit-test,
        integration-test,
        check-label,
        build,
        build-api-v1,
        build-api-v2,
        build-atoms,
        build-docs,
        build-companion,
        e2e,
        e2e-api-v2,
        e2e-embed,
        e2e-embed-react,
        e2e-app-store,
      ]
    if: always()
    runs-on: buildjet-2vcpu-ubuntu-2204
    steps:
<<<<<<< HEAD
      - name: Dump dependent job results and fail only on 'failure'
        if: needs.changes.outputs.has-files-requiring-all-checks == 'true'
        run: |
          echo 'Dependent job results:'
          echo '${{ toJson(needs) }}'
          
          # Use jq to list jobs with result == "failure"
          echo '${{ toJson(needs) }}' > /tmp/needs.json
          cat /tmp/needs.json
          failures=$(jq -r 'to_entries | map(select(.value.result=="failure")) | .[].key' /tmp/needs.json || true)
          if [ -n "$failures" ]; then
            echo " Failed jobs: $failures"
            exit 1
          fi
          echo " No failed jobs."
=======
      - name: fail if conditional jobs failed
        run: exit 1
        if: |
          (
            needs.changes.outputs.has-files-requiring-all-checks == 'true' &&
            (
              contains(needs.*.result, 'failure') ||
              contains(needs.*.result, 'cancelled') ||
              contains(needs.*.result, 'skipped')
            )
          ) ||
          (
            needs.changes.outputs.has_companion == 'true' &&
            needs.build-companion.result != 'success'
          )
>>>>>>> 42bd4b40
<|MERGE_RESOLUTION|>--- conflicted
+++ resolved
@@ -265,7 +265,6 @@
     if: always()
     runs-on: buildjet-2vcpu-ubuntu-2204
     steps:
-<<<<<<< HEAD
       - name: Dump dependent job results and fail only on 'failure'
         if: needs.changes.outputs.has-files-requiring-all-checks == 'true'
         run: |
@@ -280,21 +279,4 @@
             echo " Failed jobs: $failures"
             exit 1
           fi
-          echo " No failed jobs."
-=======
-      - name: fail if conditional jobs failed
-        run: exit 1
-        if: |
-          (
-            needs.changes.outputs.has-files-requiring-all-checks == 'true' &&
-            (
-              contains(needs.*.result, 'failure') ||
-              contains(needs.*.result, 'cancelled') ||
-              contains(needs.*.result, 'skipped')
-            )
-          ) ||
-          (
-            needs.changes.outputs.has_companion == 'true' &&
-            needs.build-companion.result != 'success'
-          )
->>>>>>> 42bd4b40
+          echo " No failed jobs."