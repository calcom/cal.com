name: PR Update

on:
  pull_request:
    types: [opened, synchronize, reopened, labeled]
  workflow_dispatch:

permissions:
  actions: write
  contents: read

concurrency:
  group: ${{ github.workflow }}-${{ github.event.pull_request.number || github.ref }}
  cancel-in-progress: true

jobs:
  changes:
    name: Detect changes
    runs-on: buildjet-2vcpu-ubuntu-2204
    permissions:
      pull-requests: read
    outputs:
      has-files-requiring-all-checks: ${{ steps.filter.outputs.has-files-requiring-all-checks }}
      commit-sha: ${{ steps.get_sha.outputs.commit-sha }}
    steps:
      - uses: actions/checkout@v4
      - uses: ./.github/actions/dangerous-git-checkout
      - uses: dorny/paths-filter@v3
        id: filter
        with:
          filters: |
            has-files-requiring-all-checks:
              - "!(**.md|**.mdx|.github/CODEOWNERS|docs/**|help/**|apps/web/public/static/locales/**/common.json|i18n.lock)"
      - name: Get Latest Commit SHA
        id: get_sha
        run: |
          echo "commit-sha=$(git rev-parse HEAD)" >> $GITHUB_OUTPUT

  check-label:
    needs: [changes]
    runs-on: buildjet-2vcpu-ubuntu-2204
    name: Check for E2E label
    permissions:
      pull-requests: read
    outputs:
      run-e2e: ${{ steps.check-if-pr-has-label.outputs.run-e2e == 'true' && (github.event.action != 'labeled' || github.event.label.name == 'ready-for-e2e') }}
    steps:
      - name: Check if PR exists with ready-for-e2e label for this SHA
        id: check-if-pr-has-label
        uses: actions/github-script@v7
        with:
          script: |
            let labels = [];

            if (context.payload.pull_request) {
              labels = context.payload.pull_request.labels;
            } else {
              try {
                const sha = '${{ needs.changes.outputs.commit-sha }}';
                console.log('sha', sha);
                const { data: prs } = await github.rest.repos.listPullRequestsAssociatedWithCommit({
                  owner: context.repo.owner,
                  repo: context.repo.repo,
                  commit_sha: sha
                });

                if (prs.length === 0) {
                  core.setOutput('run-e2e', false);
                  console.log(`No pull requests found for commit SHA ${sha}`);
                  return;
                }

                const pr = prs[0];
                console.log(`PR number: ${pr.number}`);
                console.log(`PR title: ${pr.title}`);
                console.log(`PR state: ${pr.state}`);
                console.log(`PR URL: ${pr.html_url}`);

                labels = pr.labels;
              }
              catch (e) {
                core.setOutput('run-e2e', false);
                console.log(e);
              }
            }

            const labelFound = labels.map(l => l.name).includes('ready-for-e2e');
            console.log('Found the label?', labelFound);
            core.setOutput('run-e2e', labelFound);

  build-deps-image-if-needed:
    name: Build dependencies image if needed
    needs: [changes, check-label]
    if: ${{ needs.changes.outputs.has-files-requiring-all-checks == 'true' }}
    runs-on: buildjet-4vcpu-ubuntu-2204
    permissions:
      contents: read
      packages: write
    steps:
      - uses: actions/checkout@v4
      - uses: ./.github/actions/dangerous-git-checkout
      - name: Check if yarn.lock changed and if image exists
        id: check-build-needed
        run: |
          YARN_LOCK_HASH=$(sha256sum yarn.lock | cut -d' ' -f1 | cut -c1-12)
          PLAYWRIGHT_VERSION=$(node -e "console.log(require('./package.json').devDependencies['@playwright/test'])")
          IMAGE_TAG="yarn-${YARN_LOCK_HASH}-playwright-${PLAYWRIGHT_VERSION}"
          FULL_IMAGE="ghcr.io/calcom/cal.com-deps:${IMAGE_TAG}"
<<<<<<< HEAD
          
          # Log in to GitHub Container Registry to check if image exists
          echo "${{ secrets.GITHUB_TOKEN }}" | docker login ghcr.io -u ${{ github.actor }} --password-stdin
          
          # Check if yarn.lock changed
          if git diff --name-only origin/main...HEAD | grep -q "yarn.lock"; then
            echo "yarn-lock-changed=true" >> $GITHUB_OUTPUT
            echo "yarn.lock has changed, will build new image"
            echo "build-needed=true" >> $GITHUB_OUTPUT
          else
            echo "yarn-lock-changed=false" >> $GITHUB_OUTPUT
            echo "yarn.lock unchanged, checking if image exists"
            
            # Check if image exists in registry
            if docker manifest inspect ${FULL_IMAGE} > /dev/null 2>&1; then
              echo "Image exists in registry, no build needed"
              echo "build-needed=false" >> $GITHUB_OUTPUT
            else
              echo "Image does not exist in registry, will build"
              echo "build-needed=true" >> $GITHUB_OUTPUT
            fi
          fi
          
          echo "image-tag=${IMAGE_TAG}" >> $GITHUB_OUTPUT
          echo "full-image=${FULL_IMAGE}" >> $GITHUB_OUTPUT
      - name: Build image if needed
        if: steps.check-build-needed.outputs.build-needed == 'true'
        run: |
          IMAGE_TAG="${{ steps.check-build-needed.outputs.image-tag }}"
          FULL_IMAGE="${{ steps.check-build-needed.outputs.full-image }}"
          
=======

          # Log in to GitHub Container Registry
          echo "${{ secrets.GITHUB_TOKEN }}" | docker login ghcr.io -u ${{ github.actor }} --password-stdin

          # Check if image already exists
          if docker manifest inspect ${FULL_IMAGE} > /dev/null 2>&1; then
            echo "Image already exists, skipping build"
            exit 0
          fi

>>>>>>> cc2600f7
          # Build the image
          cat > Dockerfile.deps << 'EOF'
          FROM ubuntu:22.04

          # Install system dependencies
          RUN apt-get update && apt-get install -y \
              curl \
              git \
              build-essential \
              python3 \
              python3-pip \
              && rm -rf /var/lib/apt/lists/*

          # Install Node.js 20
          RUN curl -fsSL https://deb.nodesource.com/setup_20.x | bash - && \
              apt-get install -y nodejs

          # Install yarn
          RUN npm install -g yarn

          # Set working directory
          WORKDIR /workspace

          # Copy package files first for better caching
          COPY package.json yarn.lock .yarnrc.yml ./

          # Copy all package.json files from packages and apps
          COPY packages/ ./packages/
          COPY apps/ ./apps/

          # Install dependencies with same optimizations as yarn-install action
          ENV YARN_ENABLE_IMMUTABLE_INSTALLS=false
          ENV YARN_ENABLE_GLOBAL_CACHE=false
          ENV YARN_NM_MODE=hardlinks-local
          ENV HUSKY=0
          ENV YARN_INSTALL_STATE_PATH=.yarn/ci-cache/install-state.gz

          RUN yarn install --inline-builds && \
              yarn prisma generate

          # Get Playwright version and install with dependencies
          RUN PLAYWRIGHT_VERSION=$(node -e "console.log(require('./package.json').devDependencies['@playwright/test'])") && \
              yarn playwright install --with-deps

          # Clean up
          RUN apt-get clean && rm -rf /var/lib/apt/lists/*
          EOF

          docker build -f Dockerfile.deps -t ${FULL_IMAGE} .
          docker push ${FULL_IMAGE}

  deps:
    name: Install dependencies
    needs: [changes, check-label, build-deps-image-if-needed]
    if: ${{ needs.changes.outputs.has-files-requiring-all-checks == 'true' }}
    runs-on: buildjet-4vcpu-ubuntu-2204
    permissions:
      contents: read
      packages: read
    steps:
      - uses: actions/checkout@v4
      - uses: ./.github/actions/dangerous-git-checkout
      - uses: ./.github/actions/yarn-install

  type-check:
    name: Type check
    needs: [changes, check-label, deps]
    if: ${{ needs.changes.outputs.has-files-requiring-all-checks == 'true' }}
    uses: ./.github/workflows/check-types.yml
    secrets: inherit

  lint:
    name: Linters
    needs: [changes, check-label, deps]
    if: ${{ needs.changes.outputs.has-files-requiring-all-checks == 'true' }}
    uses: ./.github/workflows/lint.yml
    secrets: inherit

  unit-test:
    name: Tests
    needs: [changes, check-label, deps]
    if: ${{ needs.changes.outputs.has-files-requiring-all-checks == 'true' }}
    uses: ./.github/workflows/unit-tests.yml
    secrets: inherit

  build-api-v1:
    name: Production builds
    needs: [changes, check-label, deps]
    if: ${{ needs.check-label.outputs.run-e2e == 'true' && needs.changes.outputs.has-files-requiring-all-checks == 'true' }}
    uses: ./.github/workflows/api-v1-production-build.yml
    secrets: inherit

  build-api-v2:
    name: Production builds
    needs: [changes, check-label, deps]
    if: ${{ needs.check-label.outputs.run-e2e == 'true' && needs.changes.outputs.has-files-requiring-all-checks == 'true' }}
    uses: ./.github/workflows/api-v2-production-build.yml
    secrets: inherit

  build-atoms:
    name: Production builds
    needs: [changes, check-label, deps]
    if: ${{ needs.check-label.outputs.run-e2e == 'true' && needs.changes.outputs.has-files-requiring-all-checks == 'true' }}
    uses: ./.github/workflows/atoms-production-build.yml
    secrets: inherit

  build-docs:
    name: Production builds
    needs: [changes, check-label, deps]
    if: ${{ needs.check-label.outputs.run-e2e == 'true' && needs.changes.outputs.has-files-requiring-all-checks == 'true' }}
    uses: ./.github/workflows/docs-build.yml
    secrets: inherit

  build:
    name: Production builds
    needs: [changes, check-label, deps]
    if: ${{ needs.check-label.outputs.run-e2e == 'true' && needs.changes.outputs.has-files-requiring-all-checks == 'true' }}
    uses: ./.github/workflows/production-build-without-database.yml
    secrets: inherit

  integration-test:
    name: Tests
    needs: [changes, check-label, build, build-api-v1, build-api-v2]
    if: ${{ needs.changes.outputs.has-files-requiring-all-checks == 'true' }}
    uses: ./.github/workflows/integration-tests.yml
    secrets: inherit

  e2e:
    name: Tests
    needs: [changes, check-label, build, build-api-v1, build-api-v2]
    if: ${{ needs.check-label.outputs.run-e2e == 'true' && needs.changes.outputs.has-files-requiring-all-checks == 'true' }}
    uses: ./.github/workflows/e2e.yml
    secrets: inherit

  e2e-api-v2:
    name: Tests
    needs: [changes, check-label, build, build-api-v1, build-api-v2]
    if: ${{ needs.check-label.outputs.run-e2e == 'true' && needs.changes.outputs.has-files-requiring-all-checks == 'true' }}
    uses: ./.github/workflows/e2e-api-v2.yml
    secrets: inherit

  e2e-app-store:
    name: Tests
    needs: [changes, check-label, build, build-api-v1, build-api-v2]
    if: ${{ needs.check-label.outputs.run-e2e == 'true' && needs.changes.outputs.has-files-requiring-all-checks == 'true' }}
    uses: ./.github/workflows/e2e-app-store.yml
    secrets: inherit

  e2e-embed:
    name: Tests
    needs: [changes, check-label, build, build-api-v1, build-api-v2]
    if: ${{ needs.check-label.outputs.run-e2e == 'true' && needs.changes.outputs.has-files-requiring-all-checks == 'true' }}
    uses: ./.github/workflows/e2e-embed.yml
    secrets: inherit

  e2e-embed-react:
    name: Tests
    needs: [changes, check-label, build, build-api-v1, build-api-v2]
    if: ${{ needs.check-label.outputs.run-e2e == 'true' && needs.changes.outputs.has-files-requiring-all-checks == 'true' }}
    uses: ./.github/workflows/e2e-embed-react.yml
    secrets: inherit

  e2e-atoms:
    name: Tests
    needs: [changes, check-label, build, build-atoms, build-api-v2]
    if: ${{ needs.check-label.outputs.run-e2e == 'true' && needs.changes.outputs.has-files-requiring-all-checks == 'true' }}
    uses: ./.github/workflows/e2e-atoms.yml
    secrets: inherit

  analyze:
    name: Analyze Build
    needs: [build]
    uses: ./.github/workflows/nextjs-bundle-analysis.yml
    secrets: inherit

  merge-reports:
    name: Merge reports
    if: ${{ !cancelled() && needs.check-label.outputs.run-e2e == 'true' && needs.changes.outputs.has-files-requiring-all-checks == 'true' }}
    needs: [changes, check-label, e2e, e2e-embed, e2e-embed-react, e2e-app-store, e2e-atoms]
    uses: ./.github/workflows/merge-reports.yml
    secrets: inherit

  publish-report:
    name: Publish HTML report
    if: ${{ !cancelled() && needs.check-label.outputs.run-e2e == 'true' && needs.changes.outputs.has-files-requiring-all-checks == 'true' }}
    permissions:
      contents: write
      issues: write
      pull-requests: write
    needs: [changes, check-label, merge-reports]
    uses: ./.github/workflows/publish-report.yml
    secrets: inherit

  cleanup-report:
    name: Cleanup HTML report
    if: ${{ !cancelled() && needs.check-label.outputs.run-e2e == 'true' && (github.event.pull_request.merged == true || github.event.pull_request.state == 'closed') }}
    permissions:
      contents: write
      issues: write
      pull-requests: write
    needs: [changes, check-label, publish-report]
    uses: ./.github/workflows/cleanup-report.yml
    secrets: inherit

  required:
    needs:
      [
        changes,
        lint,
        type-check,
        unit-test,
        integration-test,
        check-label,
        build,
        build-api-v1,
        build-api-v2,
        build-atoms,
        build-docs,
        e2e,
        e2e-api-v2,
        e2e-embed,
        e2e-embed-react,
        e2e-app-store,
        e2e-atoms,
      ]
    if: always()
    runs-on: buildjet-2vcpu-ubuntu-2204
    steps:
      - name: fail if conditional jobs failed
        if: needs.changes.outputs.has-files-requiring-all-checks == 'true' && (contains(needs.*.result, 'failure') || contains(needs.*.result, 'skipped') || contains(needs.*.result, 'cancelled'))
        run: exit 1<|MERGE_RESOLUTION|>--- conflicted
+++ resolved
@@ -106,7 +106,6 @@
           PLAYWRIGHT_VERSION=$(node -e "console.log(require('./package.json').devDependencies['@playwright/test'])")
           IMAGE_TAG="yarn-${YARN_LOCK_HASH}-playwright-${PLAYWRIGHT_VERSION}"
           FULL_IMAGE="ghcr.io/calcom/cal.com-deps:${IMAGE_TAG}"
-<<<<<<< HEAD
           
           # Log in to GitHub Container Registry to check if image exists
           echo "${{ secrets.GITHUB_TOKEN }}" | docker login ghcr.io -u ${{ github.actor }} --password-stdin
@@ -138,18 +137,6 @@
           IMAGE_TAG="${{ steps.check-build-needed.outputs.image-tag }}"
           FULL_IMAGE="${{ steps.check-build-needed.outputs.full-image }}"
           
-=======
-
-          # Log in to GitHub Container Registry
-          echo "${{ secrets.GITHUB_TOKEN }}" | docker login ghcr.io -u ${{ github.actor }} --password-stdin
-
-          # Check if image already exists
-          if docker manifest inspect ${FULL_IMAGE} > /dev/null 2>&1; then
-            echo "Image already exists, skipping build"
-            exit 0
-          fi
-
->>>>>>> cc2600f7
           # Build the image
           cat > Dockerfile.deps << 'EOF'
           FROM ubuntu:22.04
