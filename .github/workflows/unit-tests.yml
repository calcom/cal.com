--- conflicted
+++ resolved
@@ -21,9 +21,4 @@
         working-directory: apps/api/v2
         run: |
           export NODE_OPTIONS="--max_old_space_size=8192"
-<<<<<<< HEAD
-          yarn workspace @calcom/platform-libraries build && yarn test
-          
-=======
-          yarn workspace @calcom/platform-libraries build && yarn test
->>>>>>> 7fe80dd3
+          yarn workspace @calcom/platform-libraries build && yarn test