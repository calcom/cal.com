name: Unit tests
on:
<<<<<<< HEAD
  pull_request_target: # So we can test on forks
=======
  push:
    branches: [fixes/e2e-consolidation] # TODO: Remove this after merged in main
  pull_request: # So we can test on forks
>>>>>>> 46926777
    branches:
      - main
    paths:
      - apps/web/**
      - packages/**
  workflow_run:
    workflows: [Crowdin Action]
    types: [completed]
concurrency:
  group: ${{ github.workflow }}-${{ github.event.pull_request.number || github.ref }}
  cancel-in-progress: true
jobs:
  test:
    timeout-minutes: 20
    runs-on: ubuntu-latest
    steps:
      - name: Checkout repo
        uses: actions/checkout@v2
        with:
          ref: ${{ github.event.pull_request.head.sha }} # So we can test on forks
          fetch-depth: 2
      - run: echo 'NODE_OPTIONS="--max_old_space_size=4096"' >> $GITHUB_ENV
      - name: Use Node 16.x
        uses: actions/setup-node@v3
        with:
          node-version: 16.x
          cache: "yarn"
      - run: yarn --frozen-lockfile
      - run: yarn test<|MERGE_RESOLUTION|>--- conflicted
+++ resolved
@@ -1,12 +1,6 @@
 name: Unit tests
 on:
-<<<<<<< HEAD
   pull_request_target: # So we can test on forks
-=======
-  push:
-    branches: [fixes/e2e-consolidation] # TODO: Remove this after merged in main
-  pull_request: # So we can test on forks
->>>>>>> 46926777
     branches:
       - main
     paths:
