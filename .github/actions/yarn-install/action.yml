--- conflicted
+++ resolved
@@ -1,14 +1,9 @@
 name: Yarn install
 description: "Install all NPM dependencies, caches them and restores if necessary"
-<<<<<<< HEAD
-env:
-  node_version: v18.x
-=======
 inputs:
   node_version:
     required: false
-    default: v16.x
->>>>>>> f027f018
+    default: v18.x
 runs:
   using: "composite"
   steps:
