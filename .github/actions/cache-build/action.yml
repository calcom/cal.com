--- conflicted
+++ resolved
@@ -3,21 +3,11 @@
 runs:
   using: "composite"
   steps:
-<<<<<<< HEAD
-    - name: Clean cached directories to avoid conflicts
-      run: |
-        rm -rf apps/web/.next apps/web/public/embed
-        # Clean turbo and dist directories to ensure clean cache restore
-        find . -name ".turbo" -type d -exec rm -rf {} + 2>/dev/null || true
-        find . -name "dist" -type d -not -path "*/node_modules/*" -exec rm -rf {} + 2>/dev/null || true
-      shell: bash
-=======
     - name: Generate cache key
       id: cache-key
       uses: ./.github/actions/cache-build-key
       with:
         branch_key: ${{ github.head_ref || github.ref_name }}
->>>>>>> d3e5cfb3
     - name: Cache production build
       uses: actions/cache@v4
       id: cache-build
