## What does this PR do?

<!-- Please include a summary of the change and which issue is fixed. Please also include relevant motivation and context. List any dependencies that are required for this change. -->

- Fixes #XXXX (GitHub issue number)
- Fixes CAL-XXXX (Linear issue number - should be visible at the bottom of the GitHub issue description)

## Visual Demo (For contributors especially)

A visual demonstration is strongly recommended, for both the original and new change **(video / image - any one)**.

#### Video Demo (if applicable):

- Show screen recordings of the issue or feature.
- Demonstrate how to reproduce the issue, the behavior before and after the change.

#### Image Demo (if applicable):

- Add side-by-side screenshots of the original and updated change.
- Highlight any significant change(s).

## Mandatory Tasks (DO NOT REMOVE)

- [ ] I have self-reviewed the code (A decent size PR without self-review might be rejected).
<<<<<<< HEAD
- [ ] I have added a Docs issue [here](https://github.com/calcom/docs/issues/new) if this PR makes changes that would require a [documentation change](https://docs.cal.com/docs). If N/A, write N/A here and check the checkbox.
=======
- [ ] I have updated the developer docs in /docs if this PR makes changes that would require a [documentation change](https://cal.com/docs). If N/A, write N/A here and check the checkbox.
>>>>>>> 00ee1ef4
- [ ] I confirm automated tests are in place that prove my fix is effective or that my feature works.

## How should this be tested?

<!-- Please describe the tests that you ran to verify your changes. Provide instructions so we can reproduce. Please also list any relevant details for your test configuration. Write details that help to start the tests -->

- Are there environment variables that should be set?
- What are the minimal test data to have?
- What is expected (happy path) to have (input and output)?
- Any other important info that could help to test that PR

## Checklist

<!-- Remove bullet points below that don't apply to you -->

- I haven't read the [contributing guide](https://github.com/calcom/cal.com/blob/main/CONTRIBUTING.md)
- My code doesn't follow the style guidelines of this project
- I haven't commented my code, particularly in hard-to-understand areas
- I haven't checked if my changes generate no new warnings<|MERGE_RESOLUTION|>--- conflicted
+++ resolved
@@ -22,11 +22,7 @@
 ## Mandatory Tasks (DO NOT REMOVE)
 
 - [ ] I have self-reviewed the code (A decent size PR without self-review might be rejected).
-<<<<<<< HEAD
-- [ ] I have added a Docs issue [here](https://github.com/calcom/docs/issues/new) if this PR makes changes that would require a [documentation change](https://docs.cal.com/docs). If N/A, write N/A here and check the checkbox.
-=======
 - [ ] I have updated the developer docs in /docs if this PR makes changes that would require a [documentation change](https://cal.com/docs). If N/A, write N/A here and check the checkbox.
->>>>>>> 00ee1ef4
 - [ ] I confirm automated tests are in place that prove my fix is effective or that my feature works.
 
 ## How should this be tested?
