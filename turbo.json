--- conflicted
+++ resolved
@@ -312,6 +312,7 @@
     "NEXT_PUBLIC_FORMBRICKS_ENVIRONMENT_ID",
     "NEXT_PUBLIC_HOSTED_CAL_FEATURES",
     "NEXT_PUBLIC_MINUTES_TO_BOOK",
+    "NEXT_PUBLIC_ORG_SELF_SERVE_ENABLED",
     "NEXT_PUBLIC_SENDER_ID",
     "NEXT_PUBLIC_SENDGRID_SENDER_NAME",
     "NEXT_PUBLIC_STRIPE_PRICING_TABLE_ID",
@@ -400,10 +401,6 @@
     "NEXT_PUBLIC_ENABLE_PROFILE_SWITCHER",
     "NEXT_PUBLIC_HEAD_SCRIPTS",
     "NEXT_PUBLIC_BODY_SCRIPTS",
-<<<<<<< HEAD
-    "NEXT_PUBLIC_ORG_SELF_SERVE_ENABLED"
-=======
     "NEXT_PUBLIC_API_V2_ROOT_URL"
->>>>>>> cdf05936
   ]
 }