{
  "$schema": "https://turborepo.org/schema.json",
  "pipeline": {
    "@calcom/prisma#build": {
      "cache": false,
      "dependsOn": ["post-install"]
    },
    "@calcom/prisma#db-migrate": {
      "cache": false,
      "dependsOn": ["@calcom/prisma#db-up"],
      "inputs": ["./schema.prisma", "./migrations/**/*.sql"]
    },
    "@calcom/prisma#db-seed": {
      "cache": false,
      "dependsOn": ["@calcom/prisma#db-migrate"]
    },
    "@calcom/prisma#db-up": {
      "cache": false
    },
    "@calcom/prisma#dx": {
      "cache": false,
      "dependsOn": ["@calcom/prisma#db-migrate"]
    },
    "@calcom/web#build": {
      "dependsOn": ["^build"],
      "outputs": [".next/**"],
      "env": [
        "NEXT_PUBLIC_IS_E2E",
        "NEXT_PUBLIC_STRIPE_PREMIUM_PLAN_PRICE_MONTHLY",
        "NEXT_PUBLIC_STRIPE_PREMIUM_PLAN_PRODUCT_ID",
        "NEXT_PUBLIC_STRIPE_PUBLIC_KEY",
        "NEXT_PUBLIC_STRIPE_TEAM_MONTHLY_PRICE_ID",
        "NEXT_PUBLIC_WEBAPP_URL",
        "NEXT_PUBLIC_WEBSITE_URL",
        "STRIPE_PREMIUM_PLAN_PRODUCT_ID",
        "STRIPE_TEAM_MONTHLY_PRICE_ID",
        "STRIPE_ORG_MONTHLY_PRICE_ID"
      ]
    },
    "@calcom/web#dx": {
      "cache": false,
      "dependsOn": ["@calcom/prisma#dx"]
    },
    "@calcom/web#start": {
      "cache": false,
      "dependsOn": []
    },
    "@calcom/website#build": {
      "dependsOn": ["^build"],
      "outputs": [".next/**"],
      "env": [
        "CSP_POLICY",
        "DATOCMS_API_TOKEN",
        "DATOCMS_GRAPHQL_ENDPOINT",
        "ENVIRONMENT_URL",
        "NEXT_PUBLIC_IS_PREMIUM_NEW_PLAN",
        "NEXT_PUBLIC_STRIPE_FREE_PLAN_PRICE",
        "NEXT_PUBLIC_STRIPE_PREMIUM_NEW_PLAN_PRICE",
        "NEXT_PUBLIC_STRIPE_PREMIUM_PLAN_PRICE",
        "NEXT_PUBLIC_STRIPE_PRO_PLAN_PRICE",
        "NEXT_PUBLIC_STRIPE_PUBLIC_KEY",
        "NEXT_PUBLIC_WEBAPP_URL",
        "NEXT_PUBLIC_WEBSITE_URL",
        "SENDGRID_VERIFICATION_KEY",
        "STRIPE_FREE_PLAN_PRODUCT_ID",
        "STRIPE_PREMIUM_PLAN_PRODUCT_ID",
        "STRIPE_PRO_PLAN_PRODUCT_ID",
        "STRIPE_SUPPORT_TABLE",
        "MOTIFLAND_REST_ENDPOINT",
        "MOTIFLAND_DOCS_API_KEY",
        "MOTIFLAND_DOCS_PROJECT_ID"
      ]
    },
    "build": {
      "dependsOn": ["^build"],
      "outputs": ["dist/**", ".next/**"]
    },
    "db-deploy": {
      "cache": false,
      "inputs": ["./migrations/**/*.sql", "./prisma/migrations/**/*.sql"]
    },
    "db-seed": {},
    "deploy": {
      "cache": false,
      "dependsOn": ["@calcom/web#build"]
    },
    "clean": {
      "cache": false,
      "outputs": ["dist/**", "build/**"]
    },
    "dev": {
      "dependsOn": ["//#env-check:common", "//#env-check:app-store"],
      "cache": false
    },
    "dx": {
      "cache": false
    },
    "lint": {
      "cache": false
    },
    "lint:fix": {
      "cache": false
    },
    "lint:report": {
      "cache": false,
      "outputs": ["lint-results"]
    },
    "post-install": {
      "dependsOn": [],
      "outputs": ["../../node_modules/@prisma/client/**", "../../node_modules/@prisma/admin-client/**"],
      "inputs": ["./schema.prisma", "./prisma/schema.prisma"],
      "env": ["PRISMA_GENERATE_DATAPROXY"]
    },
    "@calcom/prisma#post-install": {
      "cache": false,
      "outputs": ["dist/**", "build/**"]
    },
    "start": {
      "outputs": ["dist/**", "build/**"]
    },
    "embed-tests": {
      "cache": false,
      "outputs": ["dist/**", "build/**"]
    },
    "embed-tests-quick": {
      "cache": false,
      "outputs": ["dist/**", "build/**"]
    },
    "type-check": {
      "cache": false
    },
    "type-check:ci": {
      "cache": false
    },
    "@calcom/prisma#db-reset": {
      "cache": false,
      "outputs": ["dist/**", "build/**"]
    },
    "@calcom/app-store-cli#build": {
      "cache": false,
      "inputs": ["../../app-store/**/**"],
      "outputs": ["../../app-store/apps.server.generated.ts", "../../app-store/apps.browser.generated.tsx"]
    },
    "@calcom/embed-react#type-check": {
      "dependsOn": ["@calcom/embed-core#build", "@calcom/embed-snippet#build"],
      "outputs": ["dist/**", "build/**"]
    },
    "@calcom/embed-core#build": {
      "cache": false,
      "outputs": ["../../../apps/web/public/embed/**"]
    },
    "embed-tests-update-snapshots:ci": {
      "cache": false,
      "dependsOn": [
        "@calcom/prisma#db-seed",
        "@calcom/web#build",
        "^build",
        "^embed-tests-update-snapshots:ci"
      ],
      "outputs": ["dist/**", "build/**"]
    },
    "//#env-check:common": {
      "cache": false,
      "inputs": ["./.env.example", "./.env"],
      "outputs": ["./.env"]
    },
    "//#env-check:app-store": {
      "cache": false,
      "inputs": ["./.env.appStore.example", "./.env.appStore"],
      "outputs": ["./.env.appStore"]
    },
    "//#test": {
      "cache": false
    }
  },
  "globalDependencies": ["yarn.lock"],
  "globalEnv": [
    "ALLOWED_HOSTNAMES",
    "ANALYZE",
    "API_KEY_PREFIX",
    "APP_USER_NAME",
<<<<<<< HEAD
    "BASECAMP3_CLIENT_ID",
    "BASECAMP3_CLIENT_SECRET",
=======
    "AUTH_BEARER_TOKEN_VERCEL",
>>>>>>> 7c4b7209
    "BUILD_ID",
    "CALCOM_LICENSE_KEY",
    "CALCOM_TELEMETRY_DISABLED",
    "CALENDSO_ENCRYPTION_KEY",
    "CI",
    "CLOSECOM_API_KEY",
    "CRON_API_KEY",
    "CRON_ENABLE_APP_SYNC",
    "DAILY_API_KEY",
    "DAILY_SCALE_PLAN",
    "DEBUG",
    "EMAIL_FROM",
    "EMAIL_SERVER_HOST",
    "EMAIL_SERVER_PASSWORD",
    "EMAIL_SERVER_PORT",
    "EMAIL_SERVER_USER",
    "EMAIL_SERVER",
    "EXCHANGE_DEFAULT_EWS_URL",
    "GIPHY_API_KEY",
    "GITHUB_API_REPO_TOKEN",
    "GOOGLE_API_CREDENTIALS",
    "GOOGLE_LOGIN_ENABLED",
    "HEROKU_APP_NAME",
    "HUBSPOT_CLIENT_ID",
    "HUBSPOT_CLIENT_SECRET",
    "INTEGRATION_TEST_MODE",
    "INTERCOM_SECRET",
    "INTERCOM_SECRET",
    "IP_BANLIST",
    "LARK_OPEN_APP_ID",
    "LARK_OPEN_APP_SECRET",
    "LARK_OPEN_VERIFICATION_TOKEN",
    "MS_GRAPH_CLIENT_ID",
    "MS_GRAPH_CLIENT_SECRET",
    "NEW_BOOKER_ENABLED_FOR_EMBED",
    "NEW_BOOKER_ENABLED_FOR_NON_EMBED",
    "NEXT_PUBLIC_API_URL",
    "NEXT_PUBLIC_APP_NAME",
    "NEXT_PUBLIC_AUTH_URL",
    "NEXT_PUBLIC_COMPANY_NAME",
    "NEXT_PUBLIC_CONSOLE_URL",
    "NEXT_PUBLIC_DEBUG",
    "NEXT_PUBLIC_DISABLE_SIGNUP",
    "NEXT_PUBLIC_EMBED_LIB_URL",
    "NEXT_PUBLIC_HOSTED_CAL_FEATURES",
    "NEXT_PUBLIC_MINUTES_TO_BOOK",
    "NEXT_PUBLIC_SENDER_ID",
    "NEXT_PUBLIC_SENDGRID_SENDER_NAME",
    "NEXT_PUBLIC_STRIPE_PRICING_TABLE_ID",
    "NEXT_PUBLIC_STRIPE_PRICING_TABLE_PUBLISHABLE_KEY",
    "NEXT_PUBLIC_SUPPORT_MAIL_ADDRESS",
    "NEXT_PUBLIC_SWAGGER_DOCS_URL",
    "NEXT_PUBLIC_TEAM_IMPERSONATION",
    "NEXT_PUBLIC_VERCEL_URL",
    "NEXTAUTH_COOKIE_DOMAIN",
    "NEXTAUTH_SECRET",
    "NEXTAUTH_URL",
    "NODE_ENV",
    "ORGANIZATIONS_ENABLED",
    "PAYMENT_FEE_FIXED",
    "PAYMENT_FEE_PERCENTAGE",
    "PLAYWRIGHT_HEADLESS",
    "PLAYWRIGHT_TEST_BASE_URL",
    "PRISMA_FIELD_ENCRYPTION_KEY",
    "PRISMA_GENERATE_DATAPROXY",
    "PROJECT_ID_VERCEL",
    "QUICK",
    "RAILWAY_STATIC_URL",
    "RENDER_EXTERNAL_URL",
    "RESERVED_SUBDOMAINS",
    "SALESFORCE_CONSUMER_KEY",
    "SALESFORCE_CONSUMER_SECRET",
    "SAML_ADMINS",
    "SAML_CLIENT_SECRET_VERIFIER",
    "SAML_DATABASE_URL",
    "SEND_FEEDBACK_EMAIL",
    "SENDGRID_API_KEY",
    "SENDGRID_EMAIL",
    "SENDGRID_SYNC_API_KEY",
    "SLACK_CLIENT_ID",
    "SLACK_CLIENT_SECRET",
    "SLACK_SIGNING_SECRET",
    "STRIPE_CLIENT_ID",
    "STRIPE_PRIVATE_KEY",
    "STRIPE_PRODUCT_ID_ESSENTIALS",
    "STRIPE_PRODUCT_ID_SCALE",
    "STRIPE_PRODUCT_ID_STARTER",
    "STRIPE_WEBHOOK_SECRET",
    "TANDEM_BASE_URL",
    "TANDEM_CLIENT_ID",
    "TANDEM_CLIENT_SECRET",
    "TEAM_ID_VERCEL",
    "TELEMETRY_DEBUG",
    "TWILIO_MESSAGING_SID",
    "TWILIO_PHONE_NUMBER",
    "TWILIO_SID",
    "TWILIO_TOKEN",
    "TWILIO_VERIFY_SID",
    "UPSTASH_REDIS_REST_TOKEN",
    "UPSTASH_REDIS_REST_URL",
    "VERCEL_ENV",
    "VERCEL_URL",
    "VITAL_API_KEY",
    "VITAL_DEVELOPMENT_MODE",
    "VITAL_REGION",
    "VITAL_WEBHOOK_SECRET",
    "ZAPIER_INVITE_LINK",
    "ZOHOCRM_CLIENT_ID",
    "ZOHOCRM_CLIENT_SECRET",
    "ZOOM_CLIENT_ID",
    "ZOOM_CLIENT_SECRET"
  ]
}<|MERGE_RESOLUTION|>--- conflicted
+++ resolved
@@ -179,12 +179,9 @@
     "ANALYZE",
     "API_KEY_PREFIX",
     "APP_USER_NAME",
-<<<<<<< HEAD
     "BASECAMP3_CLIENT_ID",
     "BASECAMP3_CLIENT_SECRET",
-=======
     "AUTH_BEARER_TOKEN_VERCEL",
->>>>>>> 7c4b7209
     "BUILD_ID",
     "CALCOM_LICENSE_KEY",
     "CALCOM_TELEMETRY_DISABLED",
