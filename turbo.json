--- conflicted
+++ resolved
@@ -54,12 +54,9 @@
       ],
       "outputs": [".next/**"]
     },
-<<<<<<< HEAD
-=======
     "@calcom/web#dx": {
       "dependsOn": ["@calcom/prisma#dx"]
     },
->>>>>>> 0142a150
     "@calcom/web#start": {},
     "build": {
       "dependsOn": ["^build"],
