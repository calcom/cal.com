{
  "$schema": "https://turborepo.org/schema.json",
  "pipeline": {
    "@calcom/prisma#build": {
      "cache": false,
      "dependsOn": ["post-install"]
    },
    "@calcom/prisma#db-migrate": {
      "cache": false,
      "dependsOn": ["@calcom/prisma#db-up"],
      "inputs": ["./schema.prisma", "./migrations/**/*.sql"]
    },
    "@calcom/prisma#db-seed": {
      "cache": false,
      "dependsOn": ["@calcom/prisma#db-migrate"]
    },
    "@calcom/prisma#db-up": {
      "cache": false
    },
    "@calcom/prisma#dx": {
      "cache": false,
      "dependsOn": ["@calcom/prisma#db-migrate"]
    },
    "@calcom/trpc#build": {
      "outputs": ["./types"]
    },
    "@calcom/web#build": {
      "dependsOn": ["^build"],
      "outputs": [".next/**"],
      "env": [
        "NEXT_PUBLIC_AVAILABILITY_SCHEDULE_INTERVAL",
        "NEXT_PUBLIC_BOOKER_NUMBER_OF_DAYS_TO_LOAD",
        "NEXT_PUBLIC_IS_E2E",
        "NEXT_PUBLIC_SENTRY_DSN",
        "NEXT_PUBLIC_STRIPE_PREMIUM_PLAN_PRICE_MONTHLY",
        "NEXT_PUBLIC_STRIPE_PREMIUM_PLAN_PRODUCT_ID",
        "NEXT_PUBLIC_STRIPE_PUBLIC_KEY",
        "NEXT_PUBLIC_STRIPE_TEAM_MONTHLY_PRICE_ID",
        "NEXT_PUBLIC_WEBAPP_URL",
        "NEXT_PUBLIC_WEBSITE_URL",
        "STRIPE_PREMIUM_PLAN_PRODUCT_ID",
        "STRIPE_TEAM_MONTHLY_PRICE_ID",
        "STRIPE_TEAM_PRODUCT_ID",
        "STRIPE_ORG_MONTHLY_PRICE_ID",
        "NEXT_PUBLIC_API_V2_URL",
        "NEXT_PUBLIC_VAPID_PUBLIC_KEY",
        "BUILD_STANDALONE"
      ]
    },
    "@calcom/web#dx": {
      "cache": false,
      "dependsOn": ["@calcom/prisma#dx"]
    },
    "@calcom/web#start": {
      "cache": false,
      "dependsOn": []
    },
    "@calcom/api-v2#build": {
      "dependsOn": ["^build"],
      "env": [
        "NODE_ENV",
        "API_PORT",
        "DATABASE_READ_URL",
        "DATABASE_WRITE_URL",
        "LOG_LEVEL",
        "NEXTAUTH_SECRET"
      ]
    },
    "@calcom/ai#build": {
      "env": [
        "FRONTEND_URL",
        "BACKEND_URL",
        "APP_ID",
        "APP_URL",
        "SENDER_DOMAIN",
        "PARSE_KEY",
        "NODE_ENV",
        "OPENAI_API_KEY",
        "SENDGRID_API_KEY",
        "DATABASE_URL"
      ]
    },
    "@calcom/website#build": {
      "dependsOn": ["^build"],
      "outputs": [".next/**"],
      "env": [
        "CSP_POLICY",
        "DATABASE_URL",
        "DATOCMS_API_TOKEN",
        "DATOCMS_GRAPHQL_ENDPOINT",
        "DATOCMS_WEBHOOK_SECRET",
        "DATOCMS_PREVIEW_SECRET",
        "ENVIRONMENT_URL",
        "NEXT_PUBLIC_AVAILABILITY_SCHEDULE_INTERVAL",
        "NEXT_PUBLIC_IS_PREMIUM_NEW_PLAN",
        "NEXT_PUBLIC_STRIPE_FREE_PLAN_PRICE",
        "NEXT_PUBLIC_STRIPE_PREMIUM_NEW_PLAN_PRICE",
        "NEXT_PUBLIC_STRIPE_PREMIUM_PLAN_PRICE",
        "NEXT_PUBLIC_STRIPE_PRO_PLAN_PRICE",
        "NEXT_PUBLIC_STRIPE_PUBLIC_KEY",
        "NEXT_PUBLIC_WEBAPP_URL",
        "NEXT_PUBLIC_WEBSITE_URL",
        "NEXT_PUBLIC_VERCEL_ENV",
        "NEXT_PUBLIC_VERCEL_BRANCH_URL",
        "SENDGRID_VERIFICATION_KEY",
        "STRIPE_FREE_PLAN_PRODUCT_ID",
        "STRIPE_PREMIUM_PLAN_PRODUCT_ID",
        "STRIPE_PRO_PLAN_PRODUCT_ID",
        "STRIPE_SUPPORT_TABLE",
        "MOTIFLAND_REST_ENDPOINT",
        "MOTIFLAND_DOCS_API_KEY",
        "MOTIFLAND_DOCS_PROJECT_ID"
      ]
    },
    "build": {
      "dependsOn": ["^build"],
      "outputs": ["dist/**", ".next/**"]
    },
    "db-deploy": {
      "cache": false,
      "inputs": ["./migrations/**/*.sql", "./prisma/migrations/**/*.sql"]
    },
    "db-seed": {},
    "deploy": {
      "cache": false,
      "dependsOn": ["@calcom/web#build"]
    },
    "clean": {
      "cache": false,
      "outputs": ["dist/**", "build/**"]
    },
    "dev": {
      "dependsOn": ["//#env-check:common", "//#env-check:app-store"],
      "cache": false
    },
    "dx": {
      "dependsOn": ["//#env-check:common", "//#env-check:app-store"],
      "cache": false
    },
    "lint": {
      "cache": false
    },
    "lint:fix": {
      "cache": false
    },
    "lint:report": {
      "cache": false,
      "outputs": ["lint-results"]
    },
    "post-install": {
      "dependsOn": [],
      "outputs": ["../../node_modules/@prisma/client/**", "../../node_modules/@prisma/admin-client/**"],
      "inputs": ["./schema.prisma", "./prisma/schema.prisma"],
      "env": ["PRISMA_GENERATE_DATAPROXY"]
    },
    "@calcom/prisma#post-install": {
      "cache": false,
      "outputs": ["dist/**", "build/**"]
    },
    "start": {
      "outputs": ["dist/**", "build/**"]
    },
    "embed-tests": {
      "cache": false,
      "outputs": ["dist/**", "build/**"]
    },
    "embed-tests-quick": {
      "cache": false,
      "outputs": ["dist/**", "build/**"]
    },
    "type-check": {
      "cache": false
    },
    "type-check:ci": {
      "cache": false
    },
    "@calcom/prisma#db-reset": {
      "cache": false,
      "outputs": ["dist/**", "build/**"]
    },
    "@calcom/app-store-cli#build": {
      "cache": false,
      "inputs": ["../../app-store/**/**"],
      "outputs": ["../../app-store/apps.server.generated.ts", "../../app-store/apps.browser.generated.tsx"]
    },
    "@calcom/embed-react#type-check": {
      "dependsOn": ["@calcom/embed-core#build", "@calcom/embed-snippet#build"],
      "outputs": ["dist/**", "build/**"]
    },
    "@calcom/embed-core#build": {
      "cache": false,
      "outputs": ["../../../apps/web/public/embed/**"],
      "env": [
        "EMBED_PUBLIC_VERCEL_URL",
        "EMBED_PUBLIC_WEBAPP_URL",
        "EMBED_PUBLIC_EMBED_FINGER_PRINT",
        "EMBED_PUBLIC_EMBED_VERSION"
      ]
    },
    "embed-tests-update-snapshots:ci": {
      "cache": false,
      "dependsOn": [
        "@calcom/prisma#db-seed",
        "@calcom/web#build",
        "^build",
        "^embed-tests-update-snapshots:ci"
      ],
      "outputs": ["dist/**", "build/**"]
    },
    "//#env-check:common": {
      "cache": false,
      "inputs": ["./.env.example", "./.env"],
      "outputs": ["./.env"]
    },
    "//#env-check:app-store": {
      "cache": false,
      "inputs": ["./.env.appStore.example", "./.env.appStore"],
      "outputs": ["./.env.appStore"]
    },
    "//#test": {
      "cache": false
    }
  },
  "globalDependencies": ["yarn.lock"],
  "globalEnv": [
    "AB_TEST_BUCKET_PROBABILITY",
    "ALLOWED_HOSTNAMES",
    "ANALYZE",
    "API_KEY_PREFIX",
    "APP_ROUTER_APPS_CATEGORIES_CATEGORY_ENABLED",
    "APP_ROUTER_APPS_CATEGORIES_ENABLED",
    "APP_ROUTER_APPS_ENABLED",
    "APP_ROUTER_APPS_INSTALLED_CATEGORY_ENABLED",
    "APP_ROUTER_APPS_SLUG_ENABLED",
    "APP_ROUTER_APPS_SLUG_SETUP_ENABLED",
    "APP_ROUTER_BOOKING_ENABLED",
    "APP_ROUTER_BOOKINGS_STATUS_ENABLED",
    "APP_ROUTER_EVENT_TYPES_ENABLED",
    "APP_ROUTER_GETTING_STARTED_STEP_ENABLED",
    "APP_ROUTER_SETTINGS_DEVELOPER_ENABLED",
    "APP_ROUTER_SETTINGS_ADMIN_ENABLED",
<<<<<<< HEAD
=======
    "APP_ROUTER_SETTINGS_MY_ACCOUNT_ENABLED",
    "APP_ROUTER_SETTINGS_PLATFORM_ENABLED",
>>>>>>> a4a3eb5e
    "APP_ROUTER_SETTINGS_ORG_ENABLED",
    "APP_ROUTER_SETTINGS_TEAMS_ENABLED",
    "APP_ROUTER_WORKFLOWS_ENABLED",
    "APP_ROUTER_VIDEO_ENABLED",
    "APP_ROUTER_AUTH_FORGOT_PASSWORD_ENABLED",
    "APP_ROUTER_AUTH_LOGIN_ENABLED",
    "APP_ROUTER_AUTH_LOGOUT_ENABLED",
    "APP_ROUTER_AUTH_NEW_ENABLED",
    "APP_ROUTER_AUTH_SAML_ENABLED",
    "APP_ROUTER_AUTH_ERROR_ENABLED",
    "APP_ROUTER_AUTH_PLATFORM_ENABLED",
    "APP_ROUTER_AUTH_OAUTH2_ENABLED",
    "APP_ROUTER_MORE_ENABLED",
    "APP_ROUTER_MAINTENANCE_ENABLED",
    "APP_ROUTER_UPGRADE_ENABLED",
    "APP_ROUTER_CONNECT_AND_JOIN_ENABLED",
    "APP_ROUTER_TEAM_ENABLED",
    "APP_ROUTER_TEAMS_ENABLED",
    "APP_ROUTER_AVAILABILITY_ENABLED",
    "APP_USER_NAME",
    "BASECAMP3_CLIENT_ID",
    "BASECAMP3_CLIENT_SECRET",
    "BASECAMP3_USER_AGENT",
    "BLACKLISTED_GUEST_EMAILS",
    "AUTH_BEARER_TOKEN_VERCEL",
    "BUILD_ID",
    "CAL_SIGNATURE_TOKEN",
    "CALCOM_PRIVATE_API_ROUTE",
    "CALCOM_APP_CREDENTIAL_ENCRYPTION_KEY",
    "CALCOM_CREDENTIAL_SYNC_ENDPOINT",
    "CALCOM_CREDENTIAL_SYNC_SECRET",
    "CALCOM_CREDENTIAL_SYNC_SECRET_HEADER_NAME",
    "CALCOM_ENV",
    "CALCOM_LICENSE_KEY",
    "CALCOM_QA_EMAIL",
    "CALCOM_QA_PASSWORD",
    "CALCOM_TELEMETRY_DISABLED",
    "CALCOM_CREDENTIAL_SYNC_HEADER_NAME",
    "CALENDSO_ENCRYPTION_KEY",
    "CALCOM_CREDENTIAL_SYNC_SECRET",
    "CI",
    "CLOSECOM_API_KEY",
    "CRON_API_KEY",
    "CRON_SECRET",
    "CRON_ENABLE_APP_SYNC",
    "CLOUDFLARE_TURNSTILE_SECRET",
    "DAILY_API_KEY",
    "DAILY_SCALE_PLAN",
    "DAILY_WEBHOOK_SECRET",
    "DAILY_MEETING_ENDED_WEBHOOK_SECRET",
    "DATABASE_DIRECT_URL",
    "DATABASE_URL",
    "DEBUG",
    "DUB_API_KEY",
    "E2E_TEST_APPLE_CALENDAR_EMAIL",
    "E2E_TEST_APPLE_CALENDAR_PASSWORD",
    "E2E_TEST_CALCOM_QA_EMAIL",
    "E2E_TEST_CALCOM_QA_PASSWORD",
    "E2E_TEST_CALCOM_QA_GCAL_CREDENTIALS",
    "E2E_TEST_CALCOM_GCAL_KEYS",
    "E2E_TEST_MAILHOG_ENABLED",
    "E2E_TEST_OIDC_CLIENT_ID",
    "E2E_TEST_OIDC_CLIENT_SECRET",
    "E2E_TEST_OIDC_PROVIDER_DOMAIN",
    "E2E_TEST_OIDC_USER_EMAIL",
    "E2E_TEST_OIDC_USER_PASSWORD",
    "E2E_TEST_SAML_ADMIN_EMAIL",
    "E2E_TEST_SAML_ADMIN_PASSWORD",
    "EMAIL_FROM",
    "EMAIL_FROM_NAME",
    "EMAIL_SERVER_HOST",
    "EMAIL_SERVER_PASSWORD",
    "EMAIL_SERVER_PORT",
    "EMAIL_SERVER_USER",
    "EMAIL_SERVER",
    "EXCHANGE_DEFAULT_EWS_URL",
    "FORMBRICKS_FEEDBACK_SURVEY_ID",
    "AVATARAPI_USERNAME",
    "AVATARAPI_PASSWORD",
    "GIPHY_API_KEY",
    "GITHUB_API_REPO_TOKEN",
    "GOOGLE_API_CREDENTIALS",
    "GOOGLE_LOGIN_ENABLED",
    "HEROKU_APP_NAME",
    "HUBSPOT_CLIENT_ID",
    "HUBSPOT_CLIENT_SECRET",
    "INTEGRATION_TEST_MODE",
    "INTERCOM_SECRET",
    "INTERCOM_SECRET",
    "INSIGHTS_DATABASE_URL",
    "IP_BANLIST",
    "LARK_OPEN_APP_ID",
    "LARK_OPEN_APP_SECRET",
    "LARK_OPEN_VERIFICATION_TOKEN",
    "MOCK_PAYMENT_APP_ENABLED",
    "MS_GRAPH_CLIENT_ID",
    "MS_GRAPH_CLIENT_SECRET",
    "NEXT_PUBLIC_API_URL",
    "NEXT_PUBLIC_APP_NAME",
    "NEXT_PUBLIC_AUTH_URL",
    "NEXT_PUBLIC_CALCOM_VERSION",
    "NEXT_PUBLIC_COMPANY_NAME",
    "NEXT_PUBLIC_CONSOLE_URL",
    "NEXT_PUBLIC_LOGGER_LEVEL",
    "NEXT_PUBLIC_DISABLE_SIGNUP",
    "NEXT_PUBLIC_EMBED_LIB_URL",
    "NEXT_PUBLIC_FORMBRICKS_HOST_URL",
    "NEXT_PUBLIC_FORMBRICKS_ENVIRONMENT_ID",
    "NEXT_PUBLIC_HOSTED_CAL_FEATURES",
    "NEXT_PUBLIC_MINUTES_TO_BOOK",
    "NEXT_PUBLIC_ORG_SELF_SERVE_ENABLED",
    "NEXT_PUBLIC_SENDER_ID",
    "NEXT_PUBLIC_SENDGRID_SENDER_NAME",
    "NEXT_PUBLIC_STRIPE_PRICING_TABLE_ID",
    "NEXT_PUBLIC_STRIPE_PRICING_TABLE_PUBLISHABLE_KEY",
    "NEXT_PUBLIC_SUPPORT_MAIL_ADDRESS",
    "NEXT_PUBLIC_SWAGGER_DOCS_URL",
    "NEXT_PUBLIC_TEAM_IMPERSONATION",
    "NEXT_PUBLIC_VERCEL_URL",
    "NEXT_PUBLIC_CLOUDFLARE_SITEKEY",
    "NEXT_PUBLIC_VERCEL_ENV",
    "NEXT_PUBLIC_VERCEL_BRANCH_URL",
    "NEXT_PUBLIC_GTM_ID",
    "NEXT_PUBLIC_ORGANIZATIONS_MIN_SELF_SERVE_SEATS",
    "NEXT_PUBLIC_ORGANIZATIONS_SELF_SERVE_PRICE",
    "NEXT_PUBLIC_WEBSITE_PRIVACY_POLICY_URL",
    "NEXT_PUBLIC_WEBSITE_TERMS_URL",
    "NEXT_RUNTIME",
    "NEXTAUTH_COOKIE_DOMAIN",
    "NEXTAUTH_SECRET",
    "NEXTAUTH_URL",
    "NODE_ENV",
    "ORGANIZATIONS_ENABLED",
    "ORGANIZATIONS_AUTOLINK",
    "PAYMENT_FEE_FIXED",
    "PAYMENT_FEE_PERCENTAGE",
    "PLAYWRIGHT_HEADLESS",
    "PLAYWRIGHT_TEST_BASE_URL",
    "PRISMA_FIELD_ENCRYPTION_KEY",
    "PRISMA_GENERATE_DATAPROXY",
    "PROJECT_ID_VERCEL",
    "QUICK",
    "RAILWAY_STATIC_URL",
    "RENDER_EXTERNAL_URL",
    "RESERVED_SUBDOMAINS",
    "RETELL_AI_KEY",
    "SALESFORCE_CONSUMER_KEY",
    "SALESFORCE_CONSUMER_SECRET",
    "SAML_ADMINS",
    "SAML_CLIENT_SECRET_VERIFIER",
    "SAML_DATABASE_URL",
    "SEND_FEEDBACK_EMAIL",
    "SENDGRID_API_KEY",
    "SENDGRID_EMAIL",
    "SENDGRID_SYNC_API_KEY",
    "SENTRY_DISABLE_SERVER_WEBPACK_PLUGIN",
    "SLACK_CLIENT_ID",
    "SLACK_CLIENT_SECRET",
    "SLACK_SIGNING_SECRET",
    "STRIPE_CLIENT_ID",
    "STRIPE_PRIVATE_KEY",
    "STRIPE_PRODUCT_ID_ESSENTIALS",
    "STRIPE_PRODUCT_ID_SCALE",
    "STRIPE_PRODUCT_ID_STARTER",
    "STRIPE_WEBHOOK_SECRET",
    "STRIPE_WEBHOOK_SECRET_APPS",
    "TANDEM_BASE_URL",
    "TANDEM_CLIENT_ID",
    "TANDEM_CLIENT_SECRET",
    "TASKER_ENABLE_WEBHOOKS",
    "TEAM_ID_VERCEL",
    "TELEMETRY_DEBUG",
    "TWILIO_MESSAGING_SID",
    "TWILIO_PHONE_NUMBER",
    "TWILIO_WHATSAPP_PHONE_NUMBER",
    "TWILIO_SID",
    "TWILIO_TOKEN",
    "TWILIO_VERIFY_SID",
    "UPSTASH_REDIS_REST_TOKEN",
    "UPSTASH_REDIS_REST_URL",
    "UNKEY_ROOT_KEY",
    "USERNAME_BLACKLIST_URL",
    "VERCEL_ENV",
    "VERCEL_URL",
    "VITAL_API_KEY",
    "VITAL_DEVELOPMENT_MODE",
    "VITAL_REGION",
    "VITAL_WEBHOOK_SECRET",
    "ZAPIER_INVITE_LINK",
    "ZOHOCRM_CLIENT_ID",
    "ZOHOCRM_CLIENT_SECRET",
    "ZOOM_CLIENT_ID",
    "ZOOM_CLIENT_SECRET",
    "REVERT_API_KEY",
    "REVERT_API_URL",
    "REVERT_PUBLIC_TOKEN",
    "RESEND_API_KEY",
    "LOCAL_TESTING_DOMAIN_VERCEL",
    "AUTH_BEARER_TOKEN_CLOUDFLARE",
    "CLOUDFLARE_ZONE_ID",
    "CLOUDFLARE_VERCEL_CNAME",
    "CLOUDFLARE_DNS",
    "EMBED_PUBLIC_EMBED_FINGER_PRINT",
    "EMBED_PUBLIC_EMBED_VERSION",
    "EMBED_PUBLIC_WEBAPP_URL",
    "EMBED_PUBLIC_VERCEL_URL",
    "NEXT_PUBLIC_ENABLE_PROFILE_SWITCHER",
    "NEXT_PUBLIC_HEAD_SCRIPTS",
    "NEXT_PUBLIC_BODY_SCRIPTS",
    "NEXT_PUBLIC_ORG_SELF_SERVE_ENABLED",
    "NEXT_PUBLIC_API_V2_ROOT_URL",
    "NEXT_PUBLIC_VAPID_PUBLIC_KEY",
    "VAPID_PRIVATE_KEY"
  ]
}<|MERGE_RESOLUTION|>--- conflicted
+++ resolved
@@ -239,11 +239,7 @@
     "APP_ROUTER_GETTING_STARTED_STEP_ENABLED",
     "APP_ROUTER_SETTINGS_DEVELOPER_ENABLED",
     "APP_ROUTER_SETTINGS_ADMIN_ENABLED",
-<<<<<<< HEAD
-=======
     "APP_ROUTER_SETTINGS_MY_ACCOUNT_ENABLED",
-    "APP_ROUTER_SETTINGS_PLATFORM_ENABLED",
->>>>>>> a4a3eb5e
     "APP_ROUTER_SETTINGS_ORG_ENABLED",
     "APP_ROUTER_SETTINGS_TEAMS_ENABLED",
     "APP_ROUTER_WORKFLOWS_ENABLED",
