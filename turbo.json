{
  "$schema": "https://turborepo.org/schema.json",
  "pipeline": {
    "@calcom/prisma#build": {
      "cache": false,
      "dependsOn": ["post-install"]
    },
    "@calcom/prisma#db-migrate": {
      "cache": false,
      "dependsOn": ["@calcom/prisma#db-up"],
      "inputs": ["./schema.prisma", "./migrations/**/*.sql"]
    },
    "@calcom/prisma#db-seed": {
      "cache": false,
      "dependsOn": ["@calcom/prisma#db-migrate"]
    },
    "@calcom/prisma#db-up": {
      "cache": false
    },
    "@calcom/prisma#dx": {
      "cache": false,
      "dependsOn": ["@calcom/prisma#db-migrate"]
    },
    "@calcom/web#build": {
      "dependsOn": ["^build"],
      "outputs": [".next/**"],
      "env": [
        "NEXT_PUBLIC_IS_E2E",
        "NEXT_PUBLIC_STRIPE_PREMIUM_PLAN_PRICE_MONTHLY",
        "NEXT_PUBLIC_STRIPE_PREMIUM_PLAN_PRODUCT_ID",
        "NEXT_PUBLIC_STRIPE_PUBLIC_KEY",
        "NEXT_PUBLIC_STRIPE_TEAM_MONTHLY_PRICE_ID",
        "NEXT_PUBLIC_WEBAPP_URL",
        "NEXT_PUBLIC_WEBSITE_URL",
        "STRIPE_PREMIUM_PLAN_PRODUCT_ID",
        "STRIPE_TEAM_MONTHLY_PRICE_ID",
        "STRIPE_ORG_MONTHLY_PRICE_ID"
      ]
    },
    "@calcom/web#dx": {
      "cache": false,
      "dependsOn": ["@calcom/prisma#dx"]
    },
    "@calcom/web#start": {
      "cache": false,
      "dependsOn": []
    },
    "@calcom/website#build": {
      "dependsOn": ["^build"],
      "outputs": [".next/**"],
      "env": [
        "CSP_POLICY",
        "DATOCMS_API_TOKEN",
        "DATOCMS_GRAPHQL_ENDPOINT",
        "ENVIRONMENT_URL",
        "NEXT_PUBLIC_IS_PREMIUM_NEW_PLAN",
        "NEXT_PUBLIC_STRIPE_FREE_PLAN_PRICE",
        "NEXT_PUBLIC_STRIPE_PREMIUM_NEW_PLAN_PRICE",
        "NEXT_PUBLIC_STRIPE_PREMIUM_PLAN_PRICE",
        "NEXT_PUBLIC_STRIPE_PRO_PLAN_PRICE",
        "NEXT_PUBLIC_STRIPE_PUBLIC_KEY",
        "NEXT_PUBLIC_WEBAPP_URL",
        "NEXT_PUBLIC_WEBSITE_URL",
        "SENDGRID_VERIFICATION_KEY",
        "STRIPE_FREE_PLAN_PRODUCT_ID",
        "STRIPE_PREMIUM_PLAN_PRODUCT_ID",
        "STRIPE_PRO_PLAN_PRODUCT_ID",
        "STRIPE_SUPPORT_TABLE",
        "MOTIFLAND_REST_ENDPOINT",
        "MOTIFLAND_DOCS_API_KEY",
        "MOTIFLAND_DOCS_PROJECT_ID"
      ]
    },
    "build": {
      "dependsOn": ["^build"],
      "outputs": ["dist/**", ".next/**"]
    },
    "db-deploy": {
      "cache": false,
      "inputs": ["./migrations/**/*.sql", "./prisma/migrations/**/*.sql"]
    },
    "db-seed": {},
    "deploy": {
      "cache": false,
      "dependsOn": ["@calcom/web#build"]
    },
    "clean": {
      "cache": false,
      "outputs": ["dist/**", "build/**"]
    },
    "dev": {
      "dependsOn": ["//#env-check:common", "//#env-check:app-store"],
      "cache": false
    },
    "dx": {
      "cache": false
    },
    "lint": {
      "cache": false
    },
    "lint:fix": {
      "cache": false
    },
    "lint:report": {
      "cache": false,
      "outputs": ["lint-results"]
    },
    "post-install": {
      "dependsOn": [],
      "outputs": ["../../node_modules/@prisma/client/**", "../../node_modules/@prisma/admin-client/**"],
      "inputs": ["./schema.prisma", "./prisma/schema.prisma"],
      "env": ["PRISMA_GENERATE_DATAPROXY"]
    },
    "@calcom/prisma#post-install": {
      "cache": false,
      "outputs": ["dist/**", "build/**"]
    },
    "start": {
      "outputs": ["dist/**", "build/**"]
    },
    "embed-tests": {
      "cache": false,
      "outputs": ["dist/**", "build/**"]
    },
    "embed-tests-quick": {
      "cache": false,
      "outputs": ["dist/**", "build/**"]
    },
    "type-check": {
      "cache": false
    },
    "type-check:ci": {
      "cache": false
    },
    "@calcom/prisma#db-reset": {
      "cache": false,
      "outputs": ["dist/**", "build/**"]
    },
    "@calcom/app-store-cli#build": {
      "cache": false,
      "inputs": ["../../app-store/**/**"],
      "outputs": ["../../app-store/apps.server.generated.ts", "../../app-store/apps.browser.generated.tsx"]
    },
    "@calcom/embed-react#type-check": {
      "dependsOn": ["@calcom/embed-core#build", "@calcom/embed-snippet#build"],
      "outputs": ["dist/**", "build/**"]
    },
    "@calcom/embed-core#build": {
      "cache": false,
      "outputs": ["../../../apps/web/public/embed/**"]
    },
    "embed-tests-update-snapshots:ci": {
      "cache": false,
      "dependsOn": [
        "@calcom/prisma#db-seed",
        "@calcom/web#build",
        "^build",
        "^embed-tests-update-snapshots:ci"
      ],
      "outputs": ["dist/**", "build/**"]
    },
    "//#env-check:common": {
      "cache": false,
      "inputs": ["./.env.example", "./.env"],
      "outputs": ["./.env"]
    },
    "//#env-check:app-store": {
      "cache": false,
      "inputs": ["./.env.appStore.example", "./.env.appStore"],
      "outputs": ["./.env.appStore"]
    },
    "//#test": {
      "cache": false
    }
  },
  "globalDependencies": ["yarn.lock"],
  "globalEnv": [
    "ANALYZE",
    "AUTH_BEARER_TOKEN_VERCEL",
    "API_KEY_PREFIX",
    "APP_USER_NAME",
    "BUILD_ID",
    "CALCOM_LICENSE_KEY",
    "CALCOM_TELEMETRY_DISABLED",
    "CALENDSO_ENCRYPTION_KEY",
    "CI",
    "CLOSECOM_API_KEY",
    "CRON_API_KEY",
    "DAILY_API_KEY",
    "DAILY_SCALE_PLAN",
    "DEBUG",
    "EMAIL_FROM",
    "EMAIL_SERVER_HOST",
    "EMAIL_SERVER_PASSWORD",
    "EMAIL_SERVER_PORT",
    "EMAIL_SERVER_USER",
    "EMAIL_SERVER",
    "EXCHANGE_DEFAULT_EWS_URL",
    "GIPHY_API_KEY",
    "GITHUB_API_REPO_TOKEN",
    "GOOGLE_API_CREDENTIALS",
    "GOOGLE_LOGIN_ENABLED",
    "HEROKU_APP_NAME",
    "HUBSPOT_CLIENT_ID",
    "HUBSPOT_CLIENT_SECRET",
    "INTEGRATION_TEST_MODE",
    "INTERCOM_SECRET",
    "IP_BANLIST",
    "LARK_OPEN_APP_ID",
    "LARK_OPEN_APP_SECRET",
    "LARK_OPEN_VERIFICATION_TOKEN",
    "MS_GRAPH_CLIENT_ID",
    "MS_GRAPH_CLIENT_SECRET",
    "NEW_BOOKER_ENABLED_FOR_EMBED",
    "NEW_BOOKER_ENABLED_FOR_NON_EMBED",
    "NEXT_PUBLIC_API_URL",
    "NEXT_PUBLIC_APP_NAME",
    "NEXT_PUBLIC_COMPANY_NAME",
    "NEXT_PUBLIC_CONSOLE_URL",
    "NEXT_PUBLIC_DEBUG",
    "NEXT_PUBLIC_DISABLE_SIGNUP",
    "NEXT_PUBLIC_EMBED_LIB_URL",
    "NEXT_PUBLIC_HOSTED_CAL_FEATURES",
    "NEXT_PUBLIC_MINUTES_TO_BOOK",
    "NEXT_PUBLIC_SENDER_ID",
    "NEXT_PUBLIC_SENDGRID_SENDER_NAME",
    "NEXT_PUBLIC_STRIPE_PRICING_TABLE_ID",
    "NEXT_PUBLIC_STRIPE_PRICING_TABLE_PUBLISHABLE_KEY",
    "NEXT_PUBLIC_SUPPORT_MAIL_ADDRESS",
    "NEXT_PUBLIC_SWAGGER_DOCS_URL",
    "NEXT_PUBLIC_TEAM_IMPERSONATION",
    "NEXT_PUBLIC_VERCEL_URL",
    "NEXTAUTH_COOKIE_DOMAIN",
    "NEXTAUTH_SECRET",
    "NEXTAUTH_URL",
    "NODE_ENV",
    "ORGANIZATIONS_ENABLED",
    "PAYMENT_FEE_FIXED",
    "PAYMENT_FEE_PERCENTAGE",
    "PLAYWRIGHT_HEADLESS",
    "PLAYWRIGHT_TEST_BASE_URL",
    "PRISMA_FIELD_ENCRYPTION_KEY",
    "PRISMA_GENERATE_DATAPROXY",
    "PROJECT_ID_VERCEL",
    "QUICK",
    "RAILWAY_STATIC_URL",
    "RENDER_EXTERNAL_URL",
    "SALESFORCE_CONSUMER_KEY",
    "SALESFORCE_CONSUMER_SECRET",
    "SAML_ADMINS",
    "SAML_CLIENT_SECRET_VERIFIER",
    "SAML_DATABASE_URL",
    "SEND_FEEDBACK_EMAIL",
    "SENDGRID_API_KEY",
    "SENDGRID_EMAIL",
    "SENDGRID_SYNC_API_KEY",
    "SLACK_CLIENT_ID",
    "SLACK_CLIENT_SECRET",
    "SLACK_SIGNING_SECRET",
    "STRIPE_CLIENT_ID",
    "STRIPE_PRIVATE_KEY",
    "STRIPE_PRODUCT_ID_ESSENTIALS",
    "STRIPE_PRODUCT_ID_SCALE",
    "STRIPE_PRODUCT_ID_STARTER",
    "STRIPE_WEBHOOK_SECRET",
    "TANDEM_BASE_URL",
    "TANDEM_CLIENT_ID",
    "TANDEM_CLIENT_SECRET",
    "TEAM_ID_VERCEL",
    "TELEMETRY_DEBUG",
    "TWILIO_MESSAGING_SID",
    "TWILIO_PHONE_NUMBER",
    "TWILIO_SID",
    "TWILIO_TOKEN",
    "TWILIO_VERIFY_SID",
    "VERCEL_ENV",
    "VERCEL_URL",
    "VITAL_API_KEY",
    "VITAL_DEVELOPMENT_MODE",
    "VITAL_REGION",
    "VITAL_WEBHOOK_SECRET",
    "ZAPIER_INVITE_LINK",
    "ZOHOCRM_CLIENT_ID",
    "ZOHOCRM_CLIENT_SECRET",
    "ZOOM_CLIENT_ID",
<<<<<<< HEAD
    "ZOOM_CLIENT_SECRET",
    "INTERCOM_SECRET",
    "PROJECT_ID_VERCEL",
    "TEAM_ID_VERCEL",
    "AUTH_BEARER_TOKEN_VERCEL"
=======
    "ZOOM_CLIENT_SECRET"
>>>>>>> 98944d48
  ]
}<|MERGE_RESOLUTION|>--- conflicted
+++ resolved
@@ -283,14 +283,6 @@
     "ZOHOCRM_CLIENT_ID",
     "ZOHOCRM_CLIENT_SECRET",
     "ZOOM_CLIENT_ID",
-<<<<<<< HEAD
-    "ZOOM_CLIENT_SECRET",
-    "INTERCOM_SECRET",
-    "PROJECT_ID_VERCEL",
-    "TEAM_ID_VERCEL",
-    "AUTH_BEARER_TOKEN_VERCEL"
-=======
     "ZOOM_CLIENT_SECRET"
->>>>>>> 98944d48
   ]
 }