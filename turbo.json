{
  "$schema": "https://turborepo.org/schema.json",
  "pipeline": {
    "@calcom/prisma#build": {
      "cache": false,
      "dependsOn": ["post-install", "db-deploy"],
      "outputs": []
    },
    "@calcom/prisma#db-migrate": {
      "cache": false,
      "dependsOn": ["@calcom/prisma#db-up"],
      "inputs": ["./schema.prisma", "./migrations/**/*.sql"],
      "outputs": []
    },
    "@calcom/prisma#db-seed": {
      "cache": false,
      "dependsOn": ["@calcom/prisma#db-migrate"],
      "outputs": []
    },
    "@calcom/prisma#db-up": {
      "cache": false,
      "outputs": []
    },
    "@calcom/prisma#dx": {
      "cache": false,
      "dependsOn": ["@calcom/prisma#db-migrate"],
      "outputs": []
    },
    "@calcom/web#build": {
      "dependsOn": [
        "^build",
        "$NEXT_PUBLIC_IS_E2E",
        "$NEXT_PUBLIC_STRIPE_PREMIUM_PLAN_PRICE_MONTHLY",
        "$NEXT_PUBLIC_STRIPE_PREMIUM_PLAN_PRODUCT_ID",
        "$NEXT_PUBLIC_STRIPE_TEAM_MONTHLY_PRICE_ID",
        "$STRIPE_PREMIUM_PLAN_PRODUCT_ID",
        "$STRIPE_TEAM_MONTHLY_PRICE_ID",
        "$NEXT_PUBLIC_STRIPE_PUBLIC_KEY",
        "$NEXT_PUBLIC_WEBAPP_URL",
        "$NEXT_PUBLIC_WEBSITE_URL"
      ],
      "outputs": [".next/**"]
    },
    "@calcom/web#dx": {
      "cache": false,
      "dependsOn": ["@calcom/prisma#dx"],
      "outputs": []
    },
    "@calcom/web#start": {
      "cache": false,
      "dependsOn": ["@calcom/prisma#db-deploy"],
      "outputs": []
    },
    "@calcom/website#build": {
      "dependsOn": [
        "^build",
        "$NEXT_PUBLIC_STRIPE_FREE_PLAN_PRICE",
        "$NEXT_PUBLIC_STRIPE_PREMIUM_PLAN_PRICE",
        "$NEXT_PUBLIC_STRIPE_PREMIUM_NEW_PLAN_PRICE",
        "$NEXT_PUBLIC_STRIPE_PRO_PLAN_PRICE",
        "$NEXT_PUBLIC_IS_PREMIUM_NEW_PLAN",
        "$STRIPE_PRO_PLAN_PRODUCT_ID",
        "$STRIPE_PREMIUM_PLAN_PRODUCT_ID",
        "$STRIPE_FREE_PLAN_PRODUCT_ID",
        "$NEXT_PUBLIC_STRIPE_PUBLIC_KEY",
        "$NEXT_PUBLIC_WEBAPP_URL",
        "$NEXT_PUBLIC_WEBSITE_URL",
        "$SENDGRID_VERIFICATION_KEY",
        "$DATOCMS_GRAPHQL_ENDPOINT",
        "$DATOCMS_API_TOKEN",
        "$STRIPE_SUPPORT_TABLE",
        "$ENVIRONMENT_URL"
      ],
      "outputs": [".next/**"]
    },
    "build": {
      "dependsOn": ["^build"],
      "outputs": ["dist/**", ".next/**"]
    },
    "db-deploy": {
      "cache": false,
      "inputs": ["./migrations/**/*.sql", "./prisma/migrations/**/*.sql"],
      "outputs": []
    },
    "db-seed": { "outputs": [] },
    "deploy": {
      "cache": false,
      "dependsOn": ["@calcom/web#build"],
      "outputs": []
    },
    "clean": {
      "cache": false
    },
    "dev": {
      "dependsOn": ["//#env-check:common", "//#env-check:app-store"],
      "outputs": [],
      "cache": false
    },
    "dx": {
      "cache": false,
      "outputs": []
    },
    "lint": {
      "cache": false,
      "outputs": []
    },
    "lint:fix": {
      "cache": false,
      "outputs": []
    },
    "lint:report": {
      "cache": false,
      "outputs": ["lint-results"]
    },
    "post-install": {
      "dependsOn": ["$PRISMA_GENERATE_DATAPROXY"],
      "outputs": ["../../node_modules/@prisma/client/**", "../../node_modules/@prisma/admin-client/**"],
      "inputs": ["./schema.prisma", "./prisma/schema.prisma"]
    },
    "@calcom/prisma#post-install": {
      "cache": false
    },
    "start": {},
    "embed-tests": {
      "cache": false
    },
    "embed-tests-quick": {
      "cache": false
    },
    "type-check": {
      "cache": false,
      "outputs": []
    },
    "@calcom/prisma#db-reset": {
      "cache": false
    },
    "@calcom/app-store-cli#build": {
      "cache": false,
      "inputs": ["../../app-store/**/**"],
      "outputs": ["../../app-store/apps.server.generated.ts", "../../app-store/apps.browser.generated.tsx"]
    },
    "@calcom/embed-react#type-check": {
      "dependsOn": ["@calcom/embed-core#build", "@calcom/embed-snippet#build"]
    },
    "@calcom/embed-core#build": {
      "cache": false,
      "outputs": ["../../../apps/web/public/embed/**"]
    },
    "embed-tests-update-snapshots:ci": {
      "cache": false,
      "dependsOn": [
        "@calcom/prisma#db-seed",
        "@calcom/web#build",
        "@calcom/embed-core#build",
        "@calcom/embed-react#build",
        "^embed-tests-update-snapshots:ci"
      ]
    },
    "//#env-check:common": {
      "cache": false,
      "inputs": ["./.env.example", "./.env"],
      "outputs": ["./.env"]
    },
    "//#env-check:app-store": {
      "cache": false,
      "inputs": ["./.env.appStore.example", "./.env.appStore"],
      "outputs": ["./.env.appStore"]
    },
    "//#test": {
      "cache": false,
      "outputs": []
    }
  },
  "globalDependencies": [
    "$ANALYZE",
    "$API_KEY_PREFIX",
    "$NEXT_PUBLIC_API_URL",
    "$APP_USER_NAME",
    "$CALCOM_LICENSE_KEY",
    "$CALCOM_TELEMETRY_DISABLED",
    "$CALENDSO_ENCRYPTION_KEY",
    "$SEND_FEEDBACK_EMAIL",
    "$CI",
    "$CLOSECOM_API_KEY",
    "$SENDGRID_API_KEY",
    "$SENDGRID_SYNC_API_KEY",
    "$SENDGRID_EMAIL",
    "$TWILIO_TOKEN",
    "$TWILIO_SID",
    "$TWILIO_MESSAGING_SID",
    "$TWILIO_PHONE_NUMBER",
    "$TWILIO_VERIFY_SID",
    "$CRON_API_KEY",
    "$DAILY_API_KEY",
    "$DAILY_SCALE_PLAN",
    "$DEBUG",
    "$EMAIL_FROM",
    "$EMAIL_SERVER_HOST",
    "$EMAIL_SERVER_PASSWORD",
    "$EMAIL_SERVER_PORT",
    "$EMAIL_SERVER_USER",
    "$EMAIL_SERVER",
    "$EXCHANGE_DEFAULT_EWS_URL",
    "$GIPHY_API_KEY",
    "$GOOGLE_API_CREDENTIALS",
    "$GOOGLE_LOGIN_ENABLED",
    "$MS_GRAPH_CLIENT_ID",
    "$MS_GRAPH_CLIENT_SECRET",
    "$LARK_OPEN_APP_ID",
    "$LARK_OPEN_APP_SECRET",
    "$LARK_OPEN_VERIFICATION_TOKEN",
    "$TANDEM_CLIENT_ID",
    "$TANDEM_CLIENT_SECRET",
    "$TANDEM_BASE_URL",
    "$ZOOM_CLIENT_ID",
    "$ZOOM_CLIENT_SECRET",
    "$HEROKU_APP_NAME",
    "$RENDER_EXTERNAL_URL",
<<<<<<< HEAD
    "$HOSTED_CAL_FEATURES",
=======
    "$NEXT_PUBLIC_HOSTED_CAL_FEATURES",
>>>>>>> 2d50d09c
    "$HUBSPOT_CLIENT_ID",
    "$HUBSPOT_CLIENT_SECRET",
    "$INTEGRATION_TEST_MODE",
    "$IP_BANLIST",
    "$NEXT_PUBLIC_CONSOLE_URL",
    "$NEXT_PUBLIC_DEBUG",
    "$NEXT_PUBLIC_EMBED_LIB_URL",
    "$NEXT_PUBLIC_SWAGGER_DOCS_URL",
    "$NEXT_PUBLIC_TEAM_IMPERSONATION",
    "$NEXT_PUBLIC_APP_NAME",
    "$NEXT_PUBLIC_MENTO_COACH_URL",
    "$NEXT_PUBLIC_SUPPORT_MAIL_ADDRESS",
    "$NEXT_PUBLIC_COMPANY_NAME",
    "$NEXT_PUBLIC_SENDER_ID",
<<<<<<< HEAD
    "$NEXT_PUBLIC_CALENDAR_KEY",
=======
    "$NEXT_PUBLIC_SENDGRID_SENDER_NAME",
    "$NEXT_PUBLIC_DISABLE_SIGNUP",
>>>>>>> 2d50d09c
    "$NEXTAUTH_COOKIE_DOMAIN",
    "$NEXTAUTH_SECRET",
    "$NEXTAUTH_URL",
    "$NODE_ENV",
    "$PLAYWRIGHT_HEADLESS",
    "$PLAYWRIGHT_TEST_BASE_URL",
    "$PRISMA_FIELD_ENCRYPTION_KEY",
    "$QUICK",
    "$RAILWAY_STATIC_URL",
    "$SALESFORCE_CONSUMER_KEY",
    "$SALESFORCE_CONSUMER_SECRET",
    "$SAML_ADMINS",
    "$SAML_DATABASE_URL",
    "$SEND_FEEDBACK_EMAIL",
    "$SENTRY_DSN",
    "$NEXT_PUBLIC_SENTRY_DSN",
    "$SLACK_CLIENT_ID",
    "$SLACK_CLIENT_SECRET",
    "$SLACK_SIGNING_SECRET",
    "$STRIPE_CLIENT_ID",
    "$STRIPE_PRIVATE_KEY",
    "$STRIPE_WEBHOOK_SECRET",
    "$PAYMENT_FEE_FIXED",
    "$PAYMENT_FEE_PERCENTAGE",
    "$TELEMETRY_DEBUG",
    "$VERCEL_ENV",
    "$VERCEL_URL",
    "$VITAL_API_KEY",
    "$VITAL_WEBHOOK_SECRET",
    "$VITAL_DEVELOPMENT_MODE",
    "$VITAL_REGION",
    "$ZAPIER_INVITE_LINK",
    "$ALCHEMY_API_KEY",
    "$INFURA_API_KEY",
    "$GITHUB_API_REPO_TOKEN",
    "yarn.lock"
  ]
}<|MERGE_RESOLUTION|>--- conflicted
+++ resolved
@@ -216,11 +216,7 @@
     "$ZOOM_CLIENT_SECRET",
     "$HEROKU_APP_NAME",
     "$RENDER_EXTERNAL_URL",
-<<<<<<< HEAD
-    "$HOSTED_CAL_FEATURES",
-=======
     "$NEXT_PUBLIC_HOSTED_CAL_FEATURES",
->>>>>>> 2d50d09c
     "$HUBSPOT_CLIENT_ID",
     "$HUBSPOT_CLIENT_SECRET",
     "$INTEGRATION_TEST_MODE",
@@ -235,12 +231,8 @@
     "$NEXT_PUBLIC_SUPPORT_MAIL_ADDRESS",
     "$NEXT_PUBLIC_COMPANY_NAME",
     "$NEXT_PUBLIC_SENDER_ID",
-<<<<<<< HEAD
-    "$NEXT_PUBLIC_CALENDAR_KEY",
-=======
     "$NEXT_PUBLIC_SENDGRID_SENDER_NAME",
     "$NEXT_PUBLIC_DISABLE_SIGNUP",
->>>>>>> 2d50d09c
     "$NEXTAUTH_COOKIE_DOMAIN",
     "$NEXTAUTH_SECRET",
     "$NEXTAUTH_URL",
