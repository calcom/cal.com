{
  "$schema": "https://turborepo.org/schema.json",
  "baseBranch": "origin/main",
  "pipeline": {
    "@calcom/prisma#build": {
      "cache": false,
      "dependsOn": ["post-install", "db-deploy"],
      "outputs": []
    },
    "@calcom/prisma#db-migrate": {
      "cache": false,
      "dependsOn": ["@calcom/prisma#db-up"],
      "inputs": ["./schema.prisma", "./migrations/**/*.sql"],
      "outputs": []
    },
    "@calcom/prisma#db-seed": {
      "cache": false,
      "dependsOn": ["@calcom/prisma#db-migrate"],
      "outputs": []
    },
    "@calcom/prisma#db-up": {
      "cache": false,
      "outputs": []
    },
    "@calcom/prisma#dx": {
      "cache": false,
      "dependsOn": ["@calcom/prisma#db-migrate"],
      "outputs": []
    },
    "@calcom/web#build": {
      "dependsOn": [
        "^build",
        "$NEXT_PUBLIC_IS_E2E",
        "$NEXT_PUBLIC_LICENSE_CONSENT",
        "$NEXT_PUBLIC_STRIPE_FREE_PLAN_PRICE",
        "$NEXT_PUBLIC_STRIPE_PREMIUM_PLAN_PRICE",
        "$NEXT_PUBLIC_STRIPE_PRO_PLAN_PRICE",
        "$STRIPE_PRO_PLAN_PRODUCT_ID",
        "$STRIPE_PREMIUM_PLAN_PRODUCT_ID",
        "$STRIPE_FREE_PLAN_PRODUCT_ID",
        "$NEXT_PUBLIC_STRIPE_PUBLIC_KEY",
        "$NEXT_PUBLIC_WEBAPP_URL",
        "$NEXT_PUBLIC_WEBSITE_URL"
      ],
      "outputs": [".next/**"]
    },
    "@calcom/web#dx": {
      "cache": false,
      "dependsOn": ["@calcom/prisma#dx"],
      "outputs": []
    },
    "@calcom/web#start": {
      "cache": false,
      "dependsOn": ["@calcom/prisma#db-deploy"],
      "outputs": []
    },
    "@calcom/website#build": {
      "dependsOn": [
        "^build",
        "$NEXT_PUBLIC_STRIPE_FREE_PLAN_PRICE",
        "$NEXT_PUBLIC_STRIPE_PREMIUM_PLAN_PRICE",
        "$NEXT_PUBLIC_STRIPE_PRO_PLAN_PRICE",
        "$STRIPE_PRO_PLAN_PRODUCT_ID",
        "$STRIPE_PREMIUM_PLAN_PRODUCT_ID",
        "$STRIPE_FREE_PLAN_PRODUCT_ID",
        "$NEXT_PUBLIC_STRIPE_PUBLIC_KEY",
        "$NEXT_PUBLIC_WEBAPP_URL",
        "$NEXT_PUBLIC_WEBSITE_URL"
      ],
      "outputs": [".next/**"]
    },
    "build": {
      "dependsOn": ["^build"],
      "outputs": ["dist/**", ".next/**"]
    },
    "db-deploy": {
      "cache": false,
      "inputs": ["./migrations/**/*.sql", "./prisma/migrations/**/*.sql"],
      "outputs": []
    },
    "db-seed": { "outputs": [] },
    "deploy": {
      "cache": false,
      "dependsOn": ["@calcom/web#build"],
      "outputs": []
    },
    "clean": {
      "cache": false
    },
    "dev": {
      "dependsOn": ["//#env-check:common", "//#env-check:app-store"],
      "outputs": [],
      "cache": false
    },
    "dx": {
      "cache": false,
      "outputs": []
    },
    "lint": {
      "cache": false,
      "outputs": []
    },
    "lint:fix": {
      "cache": false,
      "outputs": []
    },
    "lint:report": {
      "cache": false,
      "outputs": ["lint-results"]
    },
    "post-install": {
      "dependsOn": ["$PRISMA_GENERATE_DATAPROXY"],
      "outputs": ["../../node_modules/@prisma/client/**", "../../node_modules/@prisma/admin-client/**"],
      "inputs": ["./schema.prisma", "./prisma/schema.prisma"]
    },
    "@calcom/prisma#post-install": {
      "cache": false
    },
    "start": {},
    "embed-tests": {
      "cache": false
    },
    "embed-tests-quick": {
      "cache": false
    },
    "test": {
      "dependsOn": ["^test"]
    },
    "@calcom/web#db-setup-tests": {
      "cache": false
    },
    "@calcom/web#test": {
      "cache": false,
      "dependsOn": ["@calcom/web#db-setup-tests"]
    },
    "test-e2e": {
      "cache": false,
      "dependsOn": ["@calcom/prisma#db-seed", "@calcom/web#build"]
    },
    "type-check": {
      "cache": false,
      "outputs": []
    },
    "@calcom/prisma#db-reset": {
      "cache": false
    },
    "@calcom/app-store-cli#build": {
      "cache": false,
      "inputs": ["../../app-store/**/**"],
      "outputs": ["../../app-store/apps.server.generated.ts", "../../app-store/apps.browser.generated.tsx"]
    },
    "@calcom/embed-react#type-check": {
      "dependsOn": ["@calcom/embed-core#build", "@calcom/embed-snippet#build"]
    },
    "@calcom/embed-core#build": {
      "cache": false,
      "outputs": ["../../../apps/web/public/embed/**"]
    },
    "embed-tests-update-snapshots:ci": {
      "cache": false,
      "dependsOn": [
        "@calcom/prisma#db-seed",
        "@calcom/web#build",
        "@calcom/embed-core#build",
        "@calcom/embed-react#build",
        "^embed-tests-update-snapshots:ci"
      ]
    },
    "app-e2e-quick": {
      "cache": false,
      "dependsOn": ["@calcom/prisma#db-seed", "@calcom/web#build", "^app-e2e-quick"]
    },
    "//#env-check:common": {
      "cache": false,
      "inputs": ["./.env.example", "./.env"],
      "outputs": ["./.env"]
    },
    "//#env-check:app-store": {
      "cache": false,
      "inputs": ["./.env.appStore.example", "./.env.appStore"],
      "outputs": ["./.env.appStore"]
    }
  },
  "globalDependencies": [
    "$ANALYZE",
    "$API_KEY_PREFIX",
    "$APP_USER_NAME",
    "$CALCOM_LICENSE_KEY",
    "$CALCOM_TELEMETRY_DISABLED",
    "$CALENDSO_ENCRYPTION_KEY",
    "$CI",
    "$CLOSECOM_API_KEY",
    "$CRON_API_KEY",
    "$DAILY_API_KEY",
    "$DAILY_SCALE_PLAN",
    "$DEBUG",
    "$EMAIL_FROM",
    "$EMAIL_SERVER_HOST",
    "$EMAIL_SERVER_PASSWORD",
    "$EMAIL_SERVER_PORT",
    "$EMAIL_SERVER_USER",
    "$EMAIL_SERVER",
    "$EXCHANGE_DEFAULT_EWS_URL",
    "$GIPHY_API_KEY",
    "$GOOGLE_API_CREDENTIALS",
    "$GOOGLE_LOGIN_ENABLED",
    "$MS_GRAPH_CLIENT_ID",
    "$MS_GRAPH_CLIENT_SECRET",
    "$LARK_OPEN_APP_ID",
    "$LARK_OPEN_APP_SECRET",
    "$LARK_OPEN_VERIFICATION_TOKEN",
    "$TANDEM_CLIENT_ID",
    "$TANDEM_CLIENT_SECRET",
    "$TANDEM_BASE_URL",
    "$ZOOM_CLIENT_ID",
    "$ZOOM_CLIENT_SECRET",
    "$HEROKU_APP_NAME",
    "$HOSTED_CAL_FEATURES",
    "$HUBSPOT_CLIENT_ID",
    "$HUBSPOT_CLIENT_SECRET",
    "$INTEGRATION_TEST_MODE",
    "$NEXT_PUBLIC_CONSOLE_URL",
    "$NEXT_PUBLIC_DEBUG",
    "$NEXT_PUBLIC_EMBED_LIB_URL",
    "$NEXT_PUBLIC_SWAGGER_DOCS_URL",
    "$NEXT_PUBLIC_TEAM_IMPERSONATION",
    "$NEXTAUTH_COOKIE_DOMAIN",
    "$NEXTAUTH_SECRET",
    "$NEXTAUTH_URL",
    "$NODE_ENV",
    "$PLAYWRIGHT_HEADLESS",
    "$PLAYWRIGHT_TEST_BASE_URL",
    "$QUICK",
    "$RAILWAY_STATIC_URL",
    "$SAML_ADMINS",
    "$SAML_DATABASE_URL",
    "$SEND_FEEDBACK_EMAIL",
<<<<<<< HEAD
=======
    "$SLACK_CLIENT_ID",
    "$SLACK_CLIENT_SECRET",
    "$SLACK_SIGNING_SECRET",
>>>>>>> 297a9655
    "$STRIPE_CLIENT_ID",
    "$STRIPE_PRIVATE_KEY",
    "$STRIPE_WEBHOOK_SECRET",
    "$TELEMETRY_DEBUG",
    "$VERCEL_ENV",
    "$VERCEL_URL",
    "$VITAL_API_KEY",
    "$VITAL_WEBHOOK_SECRET",
    "$VITAL_DEVELOPMENT_MODE",
    "$VITAL_REGION",
    "$ZAPIER_INVITE_LINK",
    "yarn.lock"
  ]
}<|MERGE_RESOLUTION|>--- conflicted
+++ resolved
@@ -235,12 +235,9 @@
     "$SAML_ADMINS",
     "$SAML_DATABASE_URL",
     "$SEND_FEEDBACK_EMAIL",
-<<<<<<< HEAD
-=======
     "$SLACK_CLIENT_ID",
     "$SLACK_CLIENT_SECRET",
     "$SLACK_SIGNING_SECRET",
->>>>>>> 297a9655
     "$STRIPE_CLIENT_ID",
     "$STRIPE_PRIVATE_KEY",
     "$STRIPE_WEBHOOK_SECRET",
