--- conflicted
+++ resolved
@@ -240,12 +240,6 @@
     "APP_ROUTER_BOOKINGS_STATUS_ENABLED",
     "APP_ROUTER_EVENT_TYPES_ENABLED",
     "APP_ROUTER_GETTING_STARTED_STEP_ENABLED",
-<<<<<<< HEAD
-    "APP_ROUTER_SETTINGS_MY_ACCOUNT_ENABLED",
-    "APP_ROUTER_SETTINGS_PLATFORM_ENABLED",
-=======
-    "APP_ROUTER_SETTINGS_DEVELOPER_ENABLED",
->>>>>>> ffc4b69e
     "APP_ROUTER_SETTINGS_ORG_ENABLED",
     "APP_ROUTER_SETTINGS_TEAMS_ENABLED",
     "APP_ROUTER_WORKFLOWS_ENABLED",
