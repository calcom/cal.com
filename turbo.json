{
  "$schema": "https://turborepo.org/schema.json",
  "pipeline": {
    "@calcom/prisma#build": {
      "cache": false,
      "dependsOn": ["post-install"]
    },
    "@calcom/prisma#db-migrate": {
      "cache": false,
      "dependsOn": ["@calcom/prisma#db-up"],
      "inputs": ["./schema.prisma", "./migrations/**/*.sql"]
    },
    "@calcom/prisma#db-seed": {
      "cache": false,
      "dependsOn": ["@calcom/prisma#db-migrate"]
    },
    "@calcom/prisma#db-up": {
      "cache": false
    },
    "@calcom/prisma#dx": {
      "cache": false,
      "dependsOn": ["@calcom/prisma#db-migrate"]
    },
    "@calcom/web#build": {
      "dependsOn": ["^build"],
      "outputs": [".next/**"],
      "env": [
        "NEXT_PUBLIC_AVAILABILITY_SCHEDULE_INTERVAL",
        "NEXT_PUBLIC_BOOKER_NUMBER_OF_DAYS_TO_LOAD",
        "NEXT_PUBLIC_IS_E2E",
        "NEXT_PUBLIC_SENTRY_DSN",
        "NEXT_PUBLIC_STRIPE_PREMIUM_PLAN_PRICE_MONTHLY",
        "NEXT_PUBLIC_STRIPE_PREMIUM_PLAN_PRODUCT_ID",
        "NEXT_PUBLIC_STRIPE_PUBLIC_KEY",
        "NEXT_PUBLIC_STRIPE_TEAM_MONTHLY_PRICE_ID",
        "NEXT_PUBLIC_WEBAPP_URL",
        "NEXT_PUBLIC_WEBSITE_URL",
        "STRIPE_PREMIUM_PLAN_PRODUCT_ID",
        "STRIPE_TEAM_MONTHLY_PRICE_ID",
        "STRIPE_ORG_MONTHLY_PRICE_ID"
      ]
    },
    "@calcom/web#dx": {
      "cache": false,
      "dependsOn": ["@calcom/prisma#dx"]
    },
    "@calcom/web#start": {
      "cache": false,
      "dependsOn": []
    },
    "@calcom/ai#build": {
      "env": [
        "FRONTEND_URL",
        "BACKEND_URL",
        "APP_ID",
        "APP_URL",
        "SENDER_DOMAIN",
        "PARSE_KEY",
        "NODE_ENV",
        "OPENAI_API_KEY",
        "SENDGRID_API_KEY",
        "DATABASE_URL"
      ]
    },
    "@calcom/website#build": {
      "dependsOn": ["^build"],
      "outputs": [".next/**"],
      "env": [
        "CSP_POLICY",
        "DATOCMS_API_TOKEN",
        "DATOCMS_GRAPHQL_ENDPOINT",
        "DATOCMS_WEBHOOK_SECRET",
        "DATOCMS_PREVIEW_SECRET",
        "ENVIRONMENT_URL",
        "NEXT_PUBLIC_AVAILABILITY_SCHEDULE_INTERVAL",
        "NEXT_PUBLIC_IS_PREMIUM_NEW_PLAN",
        "NEXT_PUBLIC_STRIPE_FREE_PLAN_PRICE",
        "NEXT_PUBLIC_STRIPE_PREMIUM_NEW_PLAN_PRICE",
        "NEXT_PUBLIC_STRIPE_PREMIUM_PLAN_PRICE",
        "NEXT_PUBLIC_STRIPE_PRO_PLAN_PRICE",
        "NEXT_PUBLIC_STRIPE_PUBLIC_KEY",
        "NEXT_PUBLIC_WEBAPP_URL",
        "NEXT_PUBLIC_WEBSITE_URL",
        "SENDGRID_VERIFICATION_KEY",
        "STRIPE_FREE_PLAN_PRODUCT_ID",
        "STRIPE_PREMIUM_PLAN_PRODUCT_ID",
        "STRIPE_PRO_PLAN_PRODUCT_ID",
        "STRIPE_SUPPORT_TABLE",
        "MOTIFLAND_REST_ENDPOINT",
        "MOTIFLAND_DOCS_API_KEY",
        "MOTIFLAND_DOCS_PROJECT_ID"
      ]
    },
    "build": {
      "dependsOn": ["^build"],
      "outputs": ["dist/**", ".next/**"]
    },
    "db-deploy": {
      "cache": false,
      "inputs": ["./migrations/**/*.sql", "./prisma/migrations/**/*.sql"]
    },
    "db-seed": {},
    "deploy": {
      "cache": false,
      "dependsOn": ["@calcom/web#build"]
    },
    "clean": {
      "cache": false,
      "outputs": ["dist/**", "build/**"]
    },
    "dev": {
      "dependsOn": ["//#env-check:common", "//#env-check:app-store"],
      "cache": false
    },
    "dx": {
      "dependsOn": ["//#env-check:common", "//#env-check:app-store"],
      "cache": false
    },
    "lint": {
      "cache": false
    },
    "lint:fix": {
      "cache": false
    },
    "lint:report": {
      "cache": false,
      "outputs": ["lint-results"]
    },
    "post-install": {
      "dependsOn": [],
      "outputs": ["../../node_modules/@prisma/client/**", "../../node_modules/@prisma/admin-client/**"],
      "inputs": ["./schema.prisma", "./prisma/schema.prisma"],
      "env": ["PRISMA_GENERATE_DATAPROXY"]
    },
    "@calcom/prisma#post-install": {
      "cache": false,
      "outputs": ["dist/**", "build/**"]
    },
    "start": {
      "outputs": ["dist/**", "build/**"]
    },
    "embed-tests": {
      "cache": false,
      "outputs": ["dist/**", "build/**"]
    },
    "embed-tests-quick": {
      "cache": false,
      "outputs": ["dist/**", "build/**"]
    },
    "type-check": {
      "cache": false
    },
    "type-check:ci": {
      "cache": false
    },
    "@calcom/prisma#db-reset": {
      "cache": false,
      "outputs": ["dist/**", "build/**"]
    },
    "@calcom/app-store-cli#build": {
      "cache": false,
      "inputs": ["../../app-store/**/**"],
      "outputs": ["../../app-store/apps.server.generated.ts", "../../app-store/apps.browser.generated.tsx"]
    },
    "@calcom/embed-react#type-check": {
      "dependsOn": ["@calcom/embed-core#build", "@calcom/embed-snippet#build"],
      "outputs": ["dist/**", "build/**"]
    },
    "@calcom/embed-core#build": {
      "cache": false,
      "outputs": ["../../../apps/web/public/embed/**"]
    },
    "embed-tests-update-snapshots:ci": {
      "cache": false,
      "dependsOn": [
        "@calcom/prisma#db-seed",
        "@calcom/web#build",
        "^build",
        "^embed-tests-update-snapshots:ci"
      ],
      "outputs": ["dist/**", "build/**"]
    },
    "//#env-check:common": {
      "cache": false,
      "inputs": ["./.env.example", "./.env"],
      "outputs": ["./.env"]
    },
    "//#env-check:app-store": {
      "cache": false,
      "inputs": ["./.env.appStore.example", "./.env.appStore"],
      "outputs": ["./.env.appStore"]
    },
    "//#test": {
      "cache": false
    }
  },
  "globalDependencies": ["yarn.lock"],
  "globalEnv": [
    "AB_TEST_BUCKET_PROBABILITY",
    "ALLOWED_HOSTNAMES",
    "ANALYZE",
    "API_KEY_PREFIX",
    "APP_ROUTER_APPS_CATEGORIES_CATEGORY_ENABLED",
    "APP_ROUTER_APPS_CATEGORIES_ENABLED",
    "APP_ROUTER_APPS_ENABLED",
    "APP_ROUTER_APPS_INSTALLED_CATEGORY_ENABLED",
    "APP_ROUTER_APPS_SLUG_ENABLED",
    "APP_ROUTER_APPS_SLUG_SETUP_ENABLED",
    "APP_ROUTER_BOOKINGS_STATUS_ENABLED",
    "APP_ROUTER_EVENT_TYPES_ENABLED",
    "APP_ROUTER_GETTING_STARTED_STEP_ENABLED",
    "APP_ROUTER_SETTINGS_ADMIN_ENABLED",
    "APP_ROUTER_SETTINGS_TEAMS_ENABLED",
    "APP_ROUTER_WORKFLOWS_ENABLED",
    "APP_ROUTER_VIDEO_ENABLED",
    "APP_ROUTER_TEAMS_ENABLED",
    "APP_USER_NAME",
    "BASECAMP3_CLIENT_ID",
    "BASECAMP3_CLIENT_SECRET",
    "BASECAMP3_USER_AGENT",
    "AUTH_BEARER_TOKEN_VERCEL",
    "BUILD_ID",
    "CALCOM_APP_CREDENTIAL_ENCRYPTION_KEY",
    "CALCOM_CREDENTIAL_SYNC_ENDPOINT",
    "CALCOM_CREDENTIAL_SYNC_SECRET",
    "CALCOM_CREDENTIAL_SYNC_SECRET_HEADER_NAME",
    "CALCOM_ENV",
    "CALCOM_LICENSE_KEY",
    "CALCOM_QA_EMAIL",
    "CALCOM_QA_PASSWORD",
    "CALCOM_TELEMETRY_DISABLED",
    "CALENDSO_ENCRYPTION_KEY",
<<<<<<< HEAD
    "CALENDSO_OLD_ENCRYPTION_KEY",
    "CALCOM_WEBHOOK_SECRET",
=======
>>>>>>> a4bc0793
    "CI",
    "CLOSECOM_API_KEY",
    "CRON_API_KEY",
    "CRON_ENABLE_APP_SYNC",
    "DAILY_API_KEY",
    "DAILY_SCALE_PLAN",
    "DAILY_WEBHOOK_SECRET",
    "DEBUG",
    "E2E_TEST_APPLE_CALENDAR_EMAIL",
    "E2E_TEST_APPLE_CALENDAR_PASSWORD",
    "E2E_TEST_CALCOM_QA_EMAIL",
    "E2E_TEST_CALCOM_QA_PASSWORD",
    "E2E_TEST_CALCOM_QA_GCAL_CREDENTIALS",
    "E2E_TEST_CALCOM_GCAL_KEYS",
    "E2E_TEST_MAILHOG_ENABLED",
    "E2E_TEST_OIDC_CLIENT_ID",
    "E2E_TEST_OIDC_CLIENT_SECRET",
    "E2E_TEST_OIDC_PROVIDER_DOMAIN",
    "E2E_TEST_OIDC_USER_EMAIL",
    "E2E_TEST_OIDC_USER_PASSWORD",
    "E2E_TEST_SAML_ADMIN_EMAIL",
    "E2E_TEST_SAML_ADMIN_PASSWORD",
    "EMAIL_FROM",
    "EMAIL_SERVER_HOST",
    "EMAIL_SERVER_PASSWORD",
    "EMAIL_SERVER_PORT",
    "EMAIL_SERVER_USER",
    "EMAIL_SERVER",
    "EXCHANGE_DEFAULT_EWS_URL",
    "FORMBRICKS_FEEDBACK_SURVEY_ID",
    "AVATARAPI_USERNAME",
    "AVATARAPI_PASSWORD",
    "GIPHY_API_KEY",
    "GITHUB_API_REPO_TOKEN",
    "GOOGLE_API_CREDENTIALS",
    "GOOGLE_LOGIN_ENABLED",
    "HEROKU_APP_NAME",
    "HUBSPOT_CLIENT_ID",
    "HUBSPOT_CLIENT_SECRET",
    "INTEGRATION_TEST_MODE",
    "INTERCOM_SECRET",
    "INTERCOM_SECRET",
    "INSIGHTS_DATABASE_URL",
    "IP_BANLIST",
    "LARK_OPEN_APP_ID",
    "LARK_OPEN_APP_SECRET",
    "LARK_OPEN_VERIFICATION_TOKEN",
    "MOCK_PAYMENT_APP_ENABLED",
    "MS_GRAPH_CLIENT_ID",
    "MS_GRAPH_CLIENT_SECRET",
    "NEXT_PUBLIC_API_URL",
    "NEXT_PUBLIC_APP_NAME",
    "NEXT_PUBLIC_AUTH_URL",
    "NEXT_PUBLIC_CALCOM_VERSION",
    "NEXT_PUBLIC_COMPANY_NAME",
    "NEXT_PUBLIC_CONSOLE_URL",
    "NEXT_PUBLIC_DEBUG",
    "NEXT_PUBLIC_DISABLE_SIGNUP",
    "NEXT_PUBLIC_EMBED_LIB_URL",
    "NEXT_PUBLIC_FORMBRICKS_HOST_URL",
    "NEXT_PUBLIC_FORMBRICKS_ENVIRONMENT_ID",
    "NEXT_PUBLIC_HOSTED_CAL_FEATURES",
    "NEXT_PUBLIC_MINUTES_TO_BOOK",
    "NEXT_PUBLIC_SENDER_ID",
    "NEXT_PUBLIC_SENDGRID_SENDER_NAME",
    "NEXT_PUBLIC_STRIPE_PRICING_TABLE_ID",
    "NEXT_PUBLIC_STRIPE_PRICING_TABLE_PUBLISHABLE_KEY",
    "NEXT_PUBLIC_SUPPORT_MAIL_ADDRESS",
    "NEXT_PUBLIC_SWAGGER_DOCS_URL",
    "NEXT_PUBLIC_TEAM_IMPERSONATION",
    "NEXT_PUBLIC_VERCEL_URL",
    "NEXT_PUBLIC_GTM_ID",
    "NEXTAUTH_COOKIE_DOMAIN",
    "NEXTAUTH_SECRET",
    "NEXTAUTH_URL",
    "NODE_ENV",
    "ORGANIZATIONS_ENABLED",
    "ORGANIZATIONS_AUTOLINK",
    "PAYMENT_FEE_FIXED",
    "PAYMENT_FEE_PERCENTAGE",
    "PLAYWRIGHT_HEADLESS",
    "PLAYWRIGHT_TEST_BASE_URL",
    "PRISMA_FIELD_ENCRYPTION_KEY",
    "PRISMA_GENERATE_DATAPROXY",
    "PROJECT_ID_VERCEL",
    "QUICK",
    "RAILWAY_STATIC_URL",
    "RENDER_EXTERNAL_URL",
    "RESERVED_SUBDOMAINS",
    "SALESFORCE_CONSUMER_KEY",
    "SALESFORCE_CONSUMER_SECRET",
    "SAML_ADMINS",
    "SAML_CLIENT_SECRET_VERIFIER",
    "SAML_DATABASE_URL",
    "SEND_FEEDBACK_EMAIL",
    "SENDGRID_API_KEY",
    "SENDGRID_EMAIL",
    "SENDGRID_SYNC_API_KEY",
    "SENTRY_DISABLE_SERVER_WEBPACK_PLUGIN",
    "SLACK_CLIENT_ID",
    "SLACK_CLIENT_SECRET",
    "SLACK_SIGNING_SECRET",
    "STRIPE_CLIENT_ID",
    "STRIPE_PRIVATE_KEY",
    "STRIPE_PRODUCT_ID_ESSENTIALS",
    "STRIPE_PRODUCT_ID_SCALE",
    "STRIPE_PRODUCT_ID_STARTER",
    "STRIPE_WEBHOOK_SECRET",
    "STRIPE_WEBHOOK_SECRET_APPS",
    "TANDEM_BASE_URL",
    "TANDEM_CLIENT_ID",
    "TANDEM_CLIENT_SECRET",
    "TEAM_ID_VERCEL",
    "TELEMETRY_DEBUG",
    "TWILIO_MESSAGING_SID",
    "TWILIO_PHONE_NUMBER",
    "TWILIO_WHATSAPP_PHONE_NUMBER",
    "TWILIO_SID",
    "TWILIO_TOKEN",
    "TWILIO_VERIFY_SID",
    "UPSTASH_REDIS_REST_TOKEN",
    "UPSTASH_REDIS_REST_URL",
    "USERNAME_BLACKLIST_URL",
    "VERCEL_ENV",
    "VERCEL_URL",
    "VITAL_API_KEY",
    "VITAL_DEVELOPMENT_MODE",
    "VITAL_REGION",
    "VITAL_WEBHOOK_SECRET",
    "ZAPIER_INVITE_LINK",
    "ZOHOCRM_CLIENT_ID",
    "ZOHOCRM_CLIENT_SECRET",
    "ZOOM_CLIENT_ID",
    "ZOOM_CLIENT_SECRET",
    "REVERT_API_KEY",
    "REVERT_API_URL",
    "REVERT_PUBLIC_TOKEN",
    "RESEND_API_KEY",
    "LOCAL_TESTING_DOMAIN_VERCEL",
    "AUTH_BEARER_TOKEN_CLOUDFLARE",
    "CLOUDFLARE_ZONE_ID",
    "CLOUDFLARE_VERCEL_CNAME",
    "CLOUDFLARE_DNS",
    "NEXT_PUBLIC_ENABLE_PROFILE_SWITCHER",
    "NEXT_PUBLIC_HEAD_SCRIPTS",
    "NEXT_PUBLIC_BODY_SCRIPTS"
  ]
}<|MERGE_RESOLUTION|>--- conflicted
+++ resolved
@@ -230,11 +230,8 @@
     "CALCOM_QA_PASSWORD",
     "CALCOM_TELEMETRY_DISABLED",
     "CALENDSO_ENCRYPTION_KEY",
-<<<<<<< HEAD
     "CALENDSO_OLD_ENCRYPTION_KEY",
     "CALCOM_WEBHOOK_SECRET",
-=======
->>>>>>> a4bc0793
     "CI",
     "CLOSECOM_API_KEY",
     "CRON_API_KEY",
