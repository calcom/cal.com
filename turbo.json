--- conflicted
+++ resolved
@@ -37,9 +37,7 @@
         "$STRIPE_TEAM_MONTHLY_PRICE_ID",
         "$NEXT_PUBLIC_STRIPE_PUBLIC_KEY",
         "$NEXT_PUBLIC_WEBAPP_URL",
-        "$NEXT_PUBLIC_WEBSITE_URL",
-        "$NEXT_PUBLIC_MENTO_COACH_URL",
-        "$NEXT_PUBLIC_CALENDAR_KEY"
+        "$NEXT_PUBLIC_WEBSITE_URL"
       ],
       "outputs": [".next/**"]
     },
@@ -66,8 +64,7 @@
         "$STRIPE_FREE_PLAN_PRODUCT_ID",
         "$NEXT_PUBLIC_STRIPE_PUBLIC_KEY",
         "$NEXT_PUBLIC_WEBAPP_URL",
-        "$NEXT_PUBLIC_WEBSITE_URL",
-        "$NEXT_PUBLIC_MENTO_COACH_URL"
+        "$NEXT_PUBLIC_WEBSITE_URL"
       ],
       "outputs": [".next/**"]
     },
@@ -222,14 +219,12 @@
     "$NEXT_PUBLIC_EMBED_LIB_URL",
     "$NEXT_PUBLIC_SWAGGER_DOCS_URL",
     "$NEXT_PUBLIC_TEAM_IMPERSONATION",
-<<<<<<< HEAD
+    "$NEXT_PUBLIC_APP_NAME",
     "$NEXT_PUBLIC_MENTO_COACH_URL",
-=======
-    "$NEXT_PUBLIC_APP_NAME",
     "$NEXT_PUBLIC_SUPPORT_MAIL_ADDRESS",
     "$NEXT_PUBLIC_COMPANY_NAME",
     "$NEXT_PUBLIC_SENDER_ID",
->>>>>>> 546f0c38
+    "$NEXT_PUBLIC_CALENDAR_KEY",
     "$NEXTAUTH_COOKIE_DOMAIN",
     "$NEXTAUTH_SECRET",
     "$NEXTAUTH_URL",
