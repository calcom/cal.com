--- conflicted
+++ resolved
@@ -344,17 +344,14 @@
     "ZOHOCRM_CLIENT_SECRET",
     "ZOOM_CLIENT_ID",
     "ZOOM_CLIENT_SECRET",
-<<<<<<< HEAD
     "REVERT_API_KEY",
     "REVERT_API_URL",
     "REVERT_PUBLIC_TOKEN"
-=======
     "RESEND_API_KEY",
     "LOCAL_TESTING_DOMAIN_VERCEL",
     "AUTH_BEARER_TOKEN_CLOUDFLARE",
     "CLOUDFLARE_ZONE_ID",
     "CLOUDFLARE_VERCEL_CNAME",
     "CLOUDFLARE_DNS"
->>>>>>> 58867922
   ]
 }