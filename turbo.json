--- conflicted
+++ resolved
@@ -229,13 +229,9 @@
     "CALCOM_QA_EMAIL",
     "CALCOM_QA_PASSWORD",
     "CALCOM_TELEMETRY_DISABLED",
-<<<<<<< HEAD
     "CALCOM_CREDENTIAL_SYNC_HEADER_NAME",
     "CALENDSO_ENCRYPTION_KEY",
     "CALCOM_CREDENTIAL_SYNC_SECRET",
-=======
-    "CALENDSO_ENCRYPTION_KEY",
->>>>>>> 33c1d80a
     "CI",
     "CLOSECOM_API_KEY",
     "CRON_API_KEY",
