Description:
- Org is now created only through stripe webhook and thus code has been adapted to be idempotent in case of retries from Stripe when failure happens.
- We store the complete progress of the onboarding in OrganizationOnboarding table including any error that last happened and the end of lifecycle with isComplete set to true.
- Admin can configure a custom price for a customer(identified by email) and handover the onboarding to the customer(through a handover onboarding link). In this way, the customer still setups the onboarding himself but pays a custom price.
- Admin Doing organization onboarding on behalf of an email that doesn't exist in our system, is temporarily disabled. [Can be enabled in the future if needed]
<<<<<<< HEAD
=======
- Earlier Organization onboarding updated DB step by step but now in one go after the payment, we create everything - Domain Creation, Org Setup, Teams Creation, Teams Migration, Migrating Teams' members migration, member invitations. So, we have been extra careful with the logic to ensure errors don;t occur and if occur they are retried by webhook and also recorded in OrganizationOnboarding table.
>>>>>>> 0b4fa8ff

Deprecations/Removals:
- NEXT_PUBLIC_ORGANIZATIONS_SELF_SERVE_PRICE env variable is removed and user must set NEXT_PUBLIC_ORGANIZATIONS_SELF_SERVE_PRICE_NEW with the difference that it doesn't have 00 in the end (37 instead of 3700 now). Reason was that 00 is a stripe specific thing and also because we store the price in DB with OrganizationOnboarding record and it doesn't make sense for it to be 3700 when infact it is 37.

Deployment Plan:
- [ ] Need Stripe Product ID in Env variable
- [ ] Set NEXT_PUBLIC_ORGANIZATIONS_SELF_SERVE_PRICE_NEW to 37


TODO:
- [ ] Change onboarding.id to a uuid
- [x] PLATFORM: We need to create the organization without requiring payment first.
- [x] BUG: logo and bio not bieng saved to Onboarding/Organization
- [x] Verify if we have the logic to allow creating an organization with owner as the email for which the user doesn't have an account already.
- [x] Make sure that we pass creationSource to createTeamsMutation.mutate
- [ ] Refreshing on onboarding once it is complete should redirect to Organization profile page in dashboard.
- [x] Test admin creation flow.
- [ ] Even though the payment succeeds, the organization setup might fail. Possible failure reasons are below. We should record the failure in organizationOnboarding table.
     - Organization slug conflict. Taken by some other organization. As soon as the onboarding is complete, the organization slug is reserved.
     - Domain setup - Vercel/Cloudflare domain creation might fail.
     - There could be soft errors like - certain users that couldn't be invited. Possibly some teams that couldn't be migrated
- [x] Failed payment handling
- [x] auto-accept invite doesn't seem to be working
- [x] createTeams.handler No subscriptionId found in team metadata when moving team members via onboarding
- [x] We need to reuse some of trpc/server/routers/viewer/organizations/create.handler.ts logic to start creating subdomains which isn't happening in _invoice.paid.org.ts at the moment.
- [x] Organization slug conflict in onboarding
     - [x] There could be many different users that are checking out organization with same slug. The first one to checkout should win.
- [x] We should flush onboarding store(useOnboardingStore) after the organizationOnboarding DB entry is created. Because persisted data in localStorage could accidentally get reused by admin for creating other organizations.
- [x] checkout flow 
     - [x] checkout button should be disabled till createWithPaymentIntent request completes.
     - [x] checkout button should show a spinner when loading.
     - [x] Errors from createWithPaymentIntent aren't being shown in UI.
     - [x] "You already have a pending organization" error must not be shown if it is the same organization that is being created.
     - [x] Handle payment failure. Maybe create a new page for failure like success page.
     
- [x] Also we need to move the core logic from _invoice.paid.org.ts to somewhere else and just have import in there.
- [x] Webhook could be retried by Stripe and thus we need to handle duplicates/existing records and be able to fix the data in DB.
- Schema
     - OrganizationOnboarding schema should be unaware of the Payment app being used. We might need to move to another payment service as well.
     

- Cleanup
     - [x] We don't need team.metadata.requestedSlug for organizations as organization is created only after confirmation.
Bugs:
- [x] When teams are added(in AddNewTeamsForm), they are persisted but aren't shown in the UI after refresh.

Testing:
- [ ] Test Emails
- [ ] Test inviting members from the members page, increases the seats in the subscription.
- [ ] Test a scenario where a team is moved with same slug as the organization's slug being moved to.
- [x] Onboarding First Step(Organization)
     - [x] Error when user is already a part of an organization.
     - [x] Error when slug is taken by another organization.
- [x] Onboarding First Step(Platform)


Followup Improvements:
 - [ ] If due to the number of people being invited during the onboarding if the seats increase, we should show that as a toast in the last onboarding step
<<<<<<< HEAD
=======
 - [ ] Onboarding handover URL should take the user to the first step(intead of second step) where he could review the org and price details first
>>>>>>> 0b4fa8ff
 - [ ] Allow admin to change the price of an existing onboarding. This is important because the admin might need to change the price of the onboarding after it is created and there can only be one onboarding for an orgOwner email.
 - [ ] Logo upload isn't working form onboarding(Existing bug)
 - [ ] Send telemetry event for org creation,
 - [ ]  What if renewal of plan fails? Need to handle that.
 - [ ] OrganizationOnboarding schema should be created through intentToCreateOrgHandler and rest of the flow should just update it. This could be important because we do a lot of validation in intentToCreateOrgHandler and without that we shouldn't allow organization to be created and thus no-onboarding should happen.
 - [ ]  Consider showing what each step in onboarding does, like some indication in front of all steps viewable at once.
 - [ ]  Allow going back to previous steps.<|MERGE_RESOLUTION|>--- conflicted
+++ resolved
@@ -3,10 +3,7 @@
 - We store the complete progress of the onboarding in OrganizationOnboarding table including any error that last happened and the end of lifecycle with isComplete set to true.
 - Admin can configure a custom price for a customer(identified by email) and handover the onboarding to the customer(through a handover onboarding link). In this way, the customer still setups the onboarding himself but pays a custom price.
 - Admin Doing organization onboarding on behalf of an email that doesn't exist in our system, is temporarily disabled. [Can be enabled in the future if needed]
-<<<<<<< HEAD
-=======
 - Earlier Organization onboarding updated DB step by step but now in one go after the payment, we create everything - Domain Creation, Org Setup, Teams Creation, Teams Migration, Migrating Teams' members migration, member invitations. So, we have been extra careful with the logic to ensure errors don;t occur and if occur they are retried by webhook and also recorded in OrganizationOnboarding table.
->>>>>>> 0b4fa8ff
 
 Deprecations/Removals:
 - NEXT_PUBLIC_ORGANIZATIONS_SELF_SERVE_PRICE env variable is removed and user must set NEXT_PUBLIC_ORGANIZATIONS_SELF_SERVE_PRICE_NEW with the difference that it doesn't have 00 in the end (37 instead of 3700 now). Reason was that 00 is a stripe specific thing and also because we store the price in DB with OrganizationOnboarding record and it doesn't make sense for it to be 3700 when infact it is 37.
@@ -65,10 +62,7 @@
 
 Followup Improvements:
  - [ ] If due to the number of people being invited during the onboarding if the seats increase, we should show that as a toast in the last onboarding step
-<<<<<<< HEAD
-=======
  - [ ] Onboarding handover URL should take the user to the first step(intead of second step) where he could review the org and price details first
->>>>>>> 0b4fa8ff
  - [ ] Allow admin to change the price of an existing onboarding. This is important because the admin might need to change the price of the onboarding after it is created and there can only be one onboarding for an orgOwner email.
  - [ ] Logo upload isn't working form onboarding(Existing bug)
  - [ ] Send telemetry event for org creation,
