import { buffer } from "micro";
import type { NextApiRequest, NextApiResponse } from "next";
import Stripe from "stripe";

import stripe from "@ee/lib/stripe/server";

import { IS_PRODUCTION } from "@lib/config/constants";
import { HttpError as HttpCode } from "@lib/core/http/error";
import { getErrorFromUnknown } from "@lib/errors";
import EventManager from "@lib/events/EventManager";
import { CalendarEvent } from "@lib/integrations/calendar/interfaces/Calendar";
import prisma from "@lib/prisma";
import { Ensure } from "@lib/types/utils";

import { getTranslation } from "@server/lib/i18n";

export const config = {
  api: {
    bodyParser: false,
  },
};

async function handlePaymentSuccess(event: Stripe.Event) {
  const paymentIntent = event.data.object as Stripe.PaymentIntent;
  const payment = await prisma.payment.update({
    where: {
      externalId: paymentIntent.id,
    },
    data: {
      success: true,
      booking: {
        update: {
          paid: true,
          confirmed: true,
        },
      },
    },
    select: {
      bookingId: true,
      booking: {
        select: {
          title: true,
          description: true,
          startTime: true,
          endTime: true,
          confirmed: true,
          attendees: true,
          location: true,
          userId: true,
          id: true,
          uid: true,
          paid: true,
          destinationCalendar: true,
          user: {
            select: {
              id: true,
              credentials: true,
              timeZone: true,
              email: true,
              name: true,
              locale: true,
              destinationCalendar: true,
            },
          },
        },
      },
    },
  });

  if (!payment) throw new Error("No payment found");

  const { booking } = payment;

  if (!booking) throw new Error("No booking found");

  const { user } = booking;

  if (!user) throw new Error("No user found");

  const t = await getTranslation(user.locale ?? "en", "common");

  const evt: Ensure<CalendarEvent, "organizerLanguage"> = {
    type: booking.title,
    title: booking.title,
    description: booking.description || undefined,
    startTime: booking.startTime.toISOString(),
    endTime: booking.endTime.toISOString(),
    organizer: { email: user.email!, name: user.name!, timeZone: user.timeZone },
    attendees: booking.attendees,
    uid: booking.uid,
<<<<<<< HEAD
    organizerLanguage: t,
    attendeesLanguage: t,
=======
    destinationCalendar: booking.destinationCalendar || user.destinationCalendar,
    language: t,
>>>>>>> 8f6f3493
  };

  if (booking.location) evt.location = booking.location;

  if (booking.confirmed) {
    const eventManager = new EventManager(user);
    const scheduleResult = await eventManager.create(evt);

    await prisma.booking.update({
      where: {
        id: booking.id,
      },
      data: {
        references: {
          create: scheduleResult.referencesToCreate,
        },
      },
    });
  }

  throw new HttpCode({
    statusCode: 200,
    message: `Booking with id '${booking.id}' was paid and confirmed.`,
  });
}

type WebhookHandler = (event: Stripe.Event) => Promise<void>;

const webhookHandlers: Record<string, WebhookHandler | undefined> = {
  "payment_intent.succeeded": handlePaymentSuccess,
};

export default async function handler(req: NextApiRequest, res: NextApiResponse) {
  try {
    if (req.method !== "POST") {
      throw new HttpCode({ statusCode: 405, message: "Method Not Allowed" });
    }
    const sig = req.headers["stripe-signature"];
    if (!sig) {
      throw new HttpCode({ statusCode: 400, message: "Missing stripe-signature" });
    }

    if (!process.env.STRIPE_WEBHOOK_SECRET) {
      throw new HttpCode({ statusCode: 500, message: "Missing process.env.STRIPE_WEBHOOK_SECRET" });
    }
    const requestBuffer = await buffer(req);
    const payload = requestBuffer.toString();

    const event = stripe.webhooks.constructEvent(payload, sig, process.env.STRIPE_WEBHOOK_SECRET);

    const handler = webhookHandlers[event.type];
    if (handler) {
      await handler(event);
    } else {
      /** Not really an error, just letting Stripe know that the webhook was received but unhandled */
      throw new HttpCode({
        statusCode: 202,
        message: `Unhandled Stripe Webhook event type ${event.type}`,
      });
    }
  } catch (_err) {
    const err = getErrorFromUnknown(_err);
    console.error(`Webhook Error: ${err.message}`);
    res.status(err.statusCode ?? 500).send({
      message: err.message,
      stack: IS_PRODUCTION ? undefined : err.stack,
    });
    return;
  }

  // Return a response to acknowledge receipt of the event
  res.json({ received: true });
}<|MERGE_RESOLUTION|>--- conflicted
+++ resolved
@@ -88,13 +88,7 @@
     organizer: { email: user.email!, name: user.name!, timeZone: user.timeZone },
     attendees: booking.attendees,
     uid: booking.uid,
-<<<<<<< HEAD
-    organizerLanguage: t,
-    attendeesLanguage: t,
-=======
     destinationCalendar: booking.destinationCalendar || user.destinationCalendar,
-    language: t,
->>>>>>> 8f6f3493
   };
 
   if (booking.location) evt.location = booking.location;
