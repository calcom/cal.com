import { XIcon } from "@heroicons/react/outline";
import { BadgeCheckIcon } from "@heroicons/react/solid";
import { Trans } from "react-i18next";

import { useLocale } from "@lib/hooks/useLocale";

import { Dialog, DialogTrigger } from "@components/Dialog";
import ConfirmationDialogContent from "@components/dialog/ConfirmationDialogContent";

export default function LicenseBanner() {
  const { t } = useLocale();
  /*
    Set this value to 'agree' to accept our license:
    LICENSE: https://github.com/calcom/cal.com/blob/main/LICENSE

    Summary of terms:
    - The codebase has to stay open source, whether it was modified or not
    - You can not repackage or sell the codebase
    - Acquire a commercial license to remove these terms by emailing: license@cal.com
    NEXT_PUBLIC_LICENSE_CONSENT=''
  */
  if (process.env.NEXT_PUBLIC_LICENSE_CONSENT === "agree") {
    return null;
  }

  return (
    <div className="fixed inset-x-0 bottom-0 left-0 pb-2 sm:pb-5 md:left-56">
      <div className="mx-auto max-w-7xl px-2 sm:px-8">
        <div className="rounded-sm bg-green-600 p-2 shadow-lg sm:p-3">
          <div className="flex flex-wrap items-center justify-between">
            <div className="flex w-0 flex-1 items-center">
              <span className="flex rounded-sm bg-green-800 p-2">
                <BadgeCheckIcon className="h-6 w-6 text-white" aria-hidden="true" />
              </span>
              <p className="ml-3 truncate font-medium text-white">
                <span className="inline">
                  <Trans i18nKey="accept_our_license" values={{ agree: "agree" }}>
<<<<<<< HEAD
                    Accept our license by changing the .env variable{" "}
                    <span className="bg-gray-50 bg-opacity-20 px-1">NEXT_PUBLIC_LICENSE_CONSENT</span> to
=======
                    Accept our license by changing the .env variable
                    <span className="px-1 bg-gray-50 bg-opacity-20">NEXT_PUBLIC_LICENSE_CONSENT</span> to
>>>>>>> 1e9234ea
                    &apos;agree&apos;.
                  </Trans>
                </span>
              </p>
            </div>
            <div className="order-3 mt-2 w-full flex-shrink-0 sm:order-2 sm:mt-0 sm:w-auto">
              <Dialog>
                <DialogTrigger asChild>
                  <button className="flex w-full items-center justify-center rounded-sm border border-transparent bg-white px-4 py-2 text-sm font-medium text-green-600 shadow-sm hover:bg-green-50">
                    {t("accept_license")}
                  </button>
                </DialogTrigger>
                <DialogContent />
              </Dialog>
            </div>
            <div className="order-2 flex-shrink-0 sm:order-3 sm:ml-2">
              <Dialog>
                <DialogTrigger asChild>
                  <button className="-mr-1 flex rounded-sm p-2 hover:bg-green-500 focus:outline-none focus:ring-2 focus:ring-white">
                    <span className="sr-only">{t("dismiss")}</span>
                    <XIcon className="h-6 w-6 text-white" aria-hidden="true" />
                  </button>
                </DialogTrigger>
                <DialogContent />
              </Dialog>
            </div>
          </div>
        </div>
      </div>
    </div>
  );

  function DialogContent() {
    return (
      <ConfirmationDialogContent
        variety="success"
        title={t("open_env")}
        confirmBtnText={t("env_changed")}
        cancelBtnText={t("cancel")}>
        <Trans i18nKey="remove_banner_instructions" values={{ agree: "agree" }}>
<<<<<<< HEAD
          To remove this banner, please open your .env file and change the{" "}
          <span className="bg-green-400 bg-opacity-20 p-[2px] text-green-500">
=======
          To remove this banner, please open your .env file and change the
          <span className="bg-green-400 text-green-500 bg-opacity-20 p-[2px]">
>>>>>>> 1e9234ea
            NEXT_PUBLIC_LICENSE_CONSENT
          </span>{" "}
          variable to &apos;agreeapos;.
        </Trans>
        <h2 className="mt-8 mb-2 font-cal text-black">{t("terms_summary")}:</h2>
        <ul className="ml-5 list-disc">
          <li>{t("codebase_has_to_stay_opensource")}</li>
          <li>{t("cannot_repackage_codebase")}</li>
          <li>
            {t("acquire_license")}:{" "}
            <a className="text-blue-500 underline" href="mailto:license@cal.com">
              license@cal.com
            </a>
          </li>
        </ul>
      </ConfirmationDialogContent>
    );
  }
}<|MERGE_RESOLUTION|>--- conflicted
+++ resolved
@@ -35,13 +35,8 @@
               <p className="ml-3 truncate font-medium text-white">
                 <span className="inline">
                   <Trans i18nKey="accept_our_license" values={{ agree: "agree" }}>
-<<<<<<< HEAD
-                    Accept our license by changing the .env variable{" "}
+                    Accept our license by changing the .env variable
                     <span className="bg-gray-50 bg-opacity-20 px-1">NEXT_PUBLIC_LICENSE_CONSENT</span> to
-=======
-                    Accept our license by changing the .env variable
-                    <span className="px-1 bg-gray-50 bg-opacity-20">NEXT_PUBLIC_LICENSE_CONSENT</span> to
->>>>>>> 1e9234ea
                     &apos;agree&apos;.
                   </Trans>
                 </span>
@@ -82,15 +77,10 @@
         confirmBtnText={t("env_changed")}
         cancelBtnText={t("cancel")}>
         <Trans i18nKey="remove_banner_instructions" values={{ agree: "agree" }}>
-<<<<<<< HEAD
-          To remove this banner, please open your .env file and change the{" "}
+          To remove this banner, please open your .env file and change the
           <span className="bg-green-400 bg-opacity-20 p-[2px] text-green-500">
-=======
-          To remove this banner, please open your .env file and change the
-          <span className="bg-green-400 text-green-500 bg-opacity-20 p-[2px]">
->>>>>>> 1e9234ea
             NEXT_PUBLIC_LICENSE_CONSENT
-          </span>{" "}
+          </span>
           variable to &apos;agreeapos;.
         </Trans>
         <h2 className="mt-8 mb-2 font-cal text-black">{t("terms_summary")}:</h2>
