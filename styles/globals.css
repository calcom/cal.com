@tailwind base;
@tailwind components;
@tailwind utilities;

/* Cal Sans */
@font-face {
  font-family: "Cal Sans";
  src: url("https://cal.com/cal.ttf");
}

/* PhoneInput dark-mode overrides (it would add a lot of boilerplate to do this in JavaScript) */
.PhoneInputInput {
  @apply text-sm focus:ring-0 border-0;
}
.dark .PhoneInputInput {
  @apply bg-black;
}
.PhoneInputCountrySelect {
  @apply text-black;
}

/* note(PeerRich): TODO move @layer components into proper React Components: <Button color="primary" size="xs" /> */
@layer components {
  /* Primary buttons */
  .btn-xs.btn-primary {
    @apply inline-flex items-center px-2.5 py-1.5 border border-transparent text-xs font-medium rounded shadow-sm text-white bg-neutral-900 hover:bg-neutral-800 focus:outline-none focus:ring-2 focus:ring-offset-2 focus:ring-neutral-500;
  }

  .btn-sm.btn-primary {
    @apply inline-flex items-center px-3 py-2 border border-transparent text-sm leading-4 font-medium rounded-sm shadow-sm text-white bg-neutral-900 hover:bg-neutral-800 focus:outline-none focus:ring-2 focus:ring-offset-2 focus:ring-neutral-500;
  }

  .btn.btn-primary {
    @apply inline-flex items-center px-4 py-2 border border-transparent text-sm font-medium rounded-sm shadow-sm text-white bg-neutral-900 hover:bg-neutral-800 focus:outline-none focus:ring-2 focus:ring-offset-2 focus:ring-neutral-500;
  }

  .btn-lg.btn-primary {
    @apply inline-flex items-center px-4 py-2 border border-transparent text-base font-medium rounded-sm shadow-sm text-white bg-neutral-900 hover:bg-neutral-800 focus:outline-none focus:ring-2 focus:ring-offset-2 focus:ring-neutral-500;
  }

  .btn-xl.btn-primary {
    @apply inline-flex items-center px-6 py-3 border border-transparent text-base font-medium rounded-sm shadow-sm text-white bg-neutral-900 hover:bg-neutral-800 focus:outline-none focus:ring-2 focus:ring-offset-2 focus:ring-neutral-500;
  }

  .btn-wide.btn-primary {
    @apply w-full text-center px-4 py-2 border border-transparent text-sm font-medium rounded-sm shadow-sm text-white bg-neutral-900 hover:bg-neutral-800 focus:outline-none focus:ring-2 focus:ring-offset-2 focus:ring-neutral-500;
  }

  /* Secondary buttons */
  .btn-xs.btn-secondary {
    @apply inline-flex items-center px-2.5 py-1.5 border border-transparent text-xs font-medium rounded text-neutral-700 bg-neutral-100 hover:bg-neutral-200 focus:outline-none focus:ring-2 focus:ring-offset-2 focus:ring-neutral-500;
  }

  .btn-sm.btn-secondary {
    @apply inline-flex items-center px-3 py-2 border border-transparent text-sm leading-4 font-medium rounded-sm text-neutral-700 bg-neutral-100 hover:bg-neutral-200 focus:outline-none focus:ring-2 focus:ring-offset-2 focus:ring-neutral-500;
  }

  .btn.btn-secondary {
    @apply inline-flex items-center px-4 py-2 border border-transparent text-sm font-medium rounded-sm text-neutral-700 bg-neutral-100 hover:bg-neutral-200 focus:outline-none focus:ring-2 focus:ring-offset-2 focus:ring-neutral-500;
  }

  .btn-lg.btn-secondary {
    @apply inline-flex items-center px-4 py-2 border border-transparent text-base font-medium rounded-sm text-neutral-700 bg-neutral-100 hover:bg-neutral-200 focus:outline-none focus:ring-2 focus:ring-offset-2 focus:ring-neutral-500;
  }

  .btn-xl.btn-secondary {
    @apply inline-flex items-center px-6 py-3 border border-transparent text-base font-medium rounded-sm text-neutral-700 bg-neutral-100 hover:bg-neutral-200 focus:outline-none focus:ring-2 focus:ring-offset-2 focus:ring-neutral-500;
  }

  .btn-wide.btn-secondary {
    @apply w-full text-center px-4 py-2 border border-transparent text-sm font-medium rounded-sm text-neutral-700 bg-neutral-100 hover:bg-neutral-200 focus:outline-none focus:ring-2 focus:ring-offset-2 focus:ring-neutral-500;
  }

  /* White buttons */
  .btn-xs.btn-white {
    @apply inline-flex items-center px-2.5 py-1.5 border border-gray-300 shadow-sm text-xs font-medium rounded text-gray-700 bg-white hover:bg-gray-50 focus:outline-none focus:ring-2 focus:ring-offset-2 focus:ring-neutral-500;
  }

  .btn-sm.btn-white {
    @apply inline-flex items-center px-3 py-2 border border-gray-300 shadow-sm text-sm leading-4 font-medium rounded-sm text-gray-700 bg-white hover:bg-gray-50 focus:outline-none focus:ring-2 focus:ring-offset-2 focus:ring-neutral-500;
  }

  .btn.btn-white {
    @apply inline-flex items-center px-4 py-2 border border-gray-300 shadow-sm text-sm font-medium rounded-sm text-gray-700 bg-white hover:bg-gray-50 focus:outline-none focus:ring-2 focus:ring-offset-2 focus:ring-neutral-500;
  }

  .btn-lg.btn-white {
    @apply inline-flex items-center px-4 py-2 border border-gray-300 shadow-sm text-base font-medium rounded-sm text-gray-700 bg-white hover:bg-gray-50 focus:outline-none focus:ring-2 focus:ring-offset-2 focus:ring-neutral-500;
  }

  .btn-xl.btn-white {
    @apply inline-flex items-center px-6 py-3 border border-gray-300 shadow-sm text-base font-medium rounded-sm text-gray-700 bg-white hover:bg-gray-50 focus:outline-none focus:ring-2 focus:ring-offset-2 focus:ring-neutral-500;
  }

  .btn-wide.btn-white {
    @apply w-full text-center px-4 py-2 border border-gray-300 shadow-sm text-sm font-medium rounded-sm text-gray-700 bg-white hover:bg-gray-50 focus:outline-none focus:ring-2 focus:ring-offset-2 focus:ring-neutral-500;
  }
  /* slider */
  .slider {
    @apply relative flex items-center w-40 h-4 select-none;
  }

  .slider > .slider-track {
    @apply relative flex-grow h-1 bg-neutral-400 rounded-md;
  }

  .slider .slider-range {
    @apply absolute h-full bg-neutral-700 rounded-full;
  }

  .slider .slider-thumb {
    @apply block w-3 h-3 bg-neutral-700 rounded-full shadow-sm cursor-pointer transition-all;
  }

  .slider .slider-thumb:hover {
    @apply bg-neutral-600;
  }

  .slider .slider-thumb:focus {
    box-shadow: 0 0 0 4px rgba(0, 0, 0, 0.2);
  }
}

/* !important to style multi-email input */
::-moz-selection {
  color: white;
  background: black;
}

::selection {
  color: white;
  background: black;
}

/* add padding bottom to bottom nav on standalone mode */
@media all and (display-mode: standalone) {
  .bottom-nav {
    padding-bottom: 24px;
  }
}

<<<<<<< HEAD
.react-multi-email > [type="text"] {
  @apply shadow-sm dark:bg-black dark:text-white dark:border-gray-900 focus:ring-black focus:border-black block w-full sm:text-sm border-gray-300 rounded-md;
=======
/* hide intercom chat bubble on mobile */
@media only screen and (max-width: 768px) {
    .intercom-launcher-frame{
        display: none !important;
    }
>>>>>>> 3add84a2
}

/* add padding bottom to bottom nav on standalone mode */
@media all and (display-mode: standalone) {
  .bottom-nav {
    padding-bottom: 24px;
  }
}

<<<<<<< HEAD
.react-multi-email > [type="text"] {
  box-shadow: none !important;
}

.react-multi-email.focused {
  @apply dark:bg-black;
}

.react-multi-email.focused > [type="text"] {
  border: 2px solid #000 !important;
}

.react-multi-email > [type="text"]:focus {
=======
/* hide intercom chat bubble on mobile */
@media only screen and (max-width: 768px) {
    .intercom-launcher-frame{
        display: none !important;
    }
}


.react-multi-email > [type='text'] {
    @apply shadow-sm dark:bg-gray-700 dark:text-white dark:border-gray-900 focus:ring-black focus:border-black block w-full sm:text-sm border-gray-300 rounded-md;
}

.react-multi-email [data-tag] {
>>>>>>> 3add84a2
  box-shadow: none !important;
  @apply inline-flex items-center px-2 py-1 my-1 mr-2 border border-transparent text-sm font-medium rounded-md text-gray-900 dark:text-white bg-neutral-200 hover:bg-neutral-100 dark:bg-black focus:outline-none focus:ring-2 focus:ring-offset-2 focus:ring-neutral-500;
}

  .react-multi-email > span[data-placeholder] {
    display: none;
    position: absolute;
    left: 0.8rem;
    top: 0.75rem;
    line-height: 1.25rem;
    font-size: 0.875rem;
  }

  .react-multi-email.empty > span[data-placeholder] {
    display: inline;
    color: #646b7a;
  }

  .react-multi-email.focused > span[data-placeholder] {
    display: none;
  }

  .react-multi-email > input {
    width: 100% !important;
    display: inline-block !important;
    @apply mt-1;
  }

  .react-multi-email [data-tag] {
    @apply inline-flex items-center px-2 py-1 my-1 mr-2 border border-transparent text-sm font-medium rounded-md shadow-sm text-gray-900 dark:text-white bg-neutral-200 hover:bg-neutral-100 dark:bg-neutral-900 dark:hover:bg-neutral-700 focus:outline-none focus:ring-2 focus:ring-offset-2 focus:ring-neutral-500;
  }

<<<<<<< HEAD
=======
  .react-multi-email [data-tag] [data-tag-item] {
    max-width: 100%;
    overflow: hidden;
  }

  .react-multi-email [data-tag] [data-tag-handle] {
    margin-left: 0.833em;
    cursor: pointer;
  }

>>>>>>> 3add84a2
/* !important to override react-select */
.react-select__value-container {
  border: 0 !important;
}

.react-select__input input {
  border: 0 !important;
  box-shadow: none !important;
}

.react-select__option--is-focused {
  background: #000 !important;
  color: #fff !important;
}

.react-select__control {
  border: 2px solid transparent !important;
  box-shadow: none !important;
}

.react-select__control.react-select__control--is-focused {
  border: 2px solid #000 !important;
  border-color: #000 !important;
  box-shadow: none !important;
  margin: -1px;
  padding: 1px;
}

/* !important to override react-dates */
.DateRangePickerInput__withBorder {
  border: 0 !important;
}
.DateInput_input {
  border: 1px solid #d1d5db !important;
  border-radius: 2px !important;
  font-size: inherit !important;
  font-weight: inherit !important;
  color: #000;
  padding: 11px ​11px 9px !important;
  line-height: 16px !important;
}

.DateInput_input__focused {
  border: 2px solid #000 !important;
  border-radius: 2px !important;
  box-shadow: none !important;
  padding: 10px ​10px 9px !important;
}

.DateRangePickerInput_arrow {
  padding: 0px 10px;
}

.loader {
  display: block;
  width: 30px;
  height: 30px;
  margin: 60px auto;
  position: relative;
  border-width: 4px;
  border-style: solid;
  animation: loader 2s infinite ease;
}

.loader-inner {
  vertical-align: top;
  display: inline-block;
  width: 100%;
  animation: loader-inner 2s infinite ease-in;
}

@keyframes loader {
  0% {
    transform: rotate(0deg);
  }

  25% {
    transform: rotate(180deg);
  }

  50% {
    transform: rotate(180deg);
  }

  75% {
    transform: rotate(360deg);
  }

  100% {
    transform: rotate(360deg);
  }
}

@keyframes loader-inner {
  0% {
    height: 0%;
  }

  25% {
    height: 0%;
  }

  50% {
    height: 100%;
  }

  75% {
    height: 100%;
  }

  100% {
    height: 0%;
  }
}

nav#nav--settings > a {
  @apply border-transparent text-gray-900 hover:bg-gray-50 hover:text-gray-900 border-l-4 px-3 py-2 flex items-center text-sm font-medium;
}

nav#nav--settings > a svg {
  @apply text-gray-400 group-hover:text-gray-500 flex-shrink-0 -ml-1 mr-3 h-6 w-6;
}

nav#nav--settings > a.active {
  @apply bg-neutral-50 border-neutral-500 text-neutral-700 hover:bg-neutral-50 hover:text-neutral-700;
}

nav#nav--settings > a.active svg {
  @apply text-neutral-500;
}

table tbody tr:nth-child(odd) {
  @apply bg-gray-50;
}

body {
  background-color: #f3f4f6;
}

.text-white-important {
  color: white !important;
}

@layer utilities {
  .transition-max-width {
    -webkit-transition-property: max-width;
    transition-property: max-width;
  }
}

#timeZone input:focus {
  box-shadow: none;
}

.weekdaySelect button.active {
  background: #000;
  color: #fff;
}<|MERGE_RESOLUTION|>--- conflicted
+++ resolved
@@ -2,12 +2,6 @@
 @tailwind components;
 @tailwind utilities;
 
-/* Cal Sans */
-@font-face {
-  font-family: "Cal Sans";
-  src: url("https://cal.com/cal.ttf");
-}
-
 /* PhoneInput dark-mode overrides (it would add a lot of boilerplate to do this in JavaScript) */
 .PhoneInputInput {
   @apply text-sm focus:ring-0 border-0;
@@ -21,104 +15,104 @@
 
 /* note(PeerRich): TODO move @layer components into proper React Components: <Button color="primary" size="xs" /> */
 @layer components {
-  /* Primary buttons */
-  .btn-xs.btn-primary {
-    @apply inline-flex items-center px-2.5 py-1.5 border border-transparent text-xs font-medium rounded shadow-sm text-white bg-neutral-900 hover:bg-neutral-800 focus:outline-none focus:ring-2 focus:ring-offset-2 focus:ring-neutral-500;
-  }
-
-  .btn-sm.btn-primary {
-    @apply inline-flex items-center px-3 py-2 border border-transparent text-sm leading-4 font-medium rounded-sm shadow-sm text-white bg-neutral-900 hover:bg-neutral-800 focus:outline-none focus:ring-2 focus:ring-offset-2 focus:ring-neutral-500;
-  }
-
-  .btn.btn-primary {
-    @apply inline-flex items-center px-4 py-2 border border-transparent text-sm font-medium rounded-sm shadow-sm text-white bg-neutral-900 hover:bg-neutral-800 focus:outline-none focus:ring-2 focus:ring-offset-2 focus:ring-neutral-500;
-  }
-
-  .btn-lg.btn-primary {
-    @apply inline-flex items-center px-4 py-2 border border-transparent text-base font-medium rounded-sm shadow-sm text-white bg-neutral-900 hover:bg-neutral-800 focus:outline-none focus:ring-2 focus:ring-offset-2 focus:ring-neutral-500;
-  }
-
-  .btn-xl.btn-primary {
-    @apply inline-flex items-center px-6 py-3 border border-transparent text-base font-medium rounded-sm shadow-sm text-white bg-neutral-900 hover:bg-neutral-800 focus:outline-none focus:ring-2 focus:ring-offset-2 focus:ring-neutral-500;
-  }
-
-  .btn-wide.btn-primary {
-    @apply w-full text-center px-4 py-2 border border-transparent text-sm font-medium rounded-sm shadow-sm text-white bg-neutral-900 hover:bg-neutral-800 focus:outline-none focus:ring-2 focus:ring-offset-2 focus:ring-neutral-500;
-  }
-
-  /* Secondary buttons */
-  .btn-xs.btn-secondary {
-    @apply inline-flex items-center px-2.5 py-1.5 border border-transparent text-xs font-medium rounded text-neutral-700 bg-neutral-100 hover:bg-neutral-200 focus:outline-none focus:ring-2 focus:ring-offset-2 focus:ring-neutral-500;
-  }
-
-  .btn-sm.btn-secondary {
-    @apply inline-flex items-center px-3 py-2 border border-transparent text-sm leading-4 font-medium rounded-sm text-neutral-700 bg-neutral-100 hover:bg-neutral-200 focus:outline-none focus:ring-2 focus:ring-offset-2 focus:ring-neutral-500;
-  }
-
-  .btn.btn-secondary {
-    @apply inline-flex items-center px-4 py-2 border border-transparent text-sm font-medium rounded-sm text-neutral-700 bg-neutral-100 hover:bg-neutral-200 focus:outline-none focus:ring-2 focus:ring-offset-2 focus:ring-neutral-500;
-  }
-
-  .btn-lg.btn-secondary {
-    @apply inline-flex items-center px-4 py-2 border border-transparent text-base font-medium rounded-sm text-neutral-700 bg-neutral-100 hover:bg-neutral-200 focus:outline-none focus:ring-2 focus:ring-offset-2 focus:ring-neutral-500;
-  }
-
-  .btn-xl.btn-secondary {
-    @apply inline-flex items-center px-6 py-3 border border-transparent text-base font-medium rounded-sm text-neutral-700 bg-neutral-100 hover:bg-neutral-200 focus:outline-none focus:ring-2 focus:ring-offset-2 focus:ring-neutral-500;
-  }
-
-  .btn-wide.btn-secondary {
-    @apply w-full text-center px-4 py-2 border border-transparent text-sm font-medium rounded-sm text-neutral-700 bg-neutral-100 hover:bg-neutral-200 focus:outline-none focus:ring-2 focus:ring-offset-2 focus:ring-neutral-500;
-  }
-
-  /* White buttons */
-  .btn-xs.btn-white {
-    @apply inline-flex items-center px-2.5 py-1.5 border border-gray-300 shadow-sm text-xs font-medium rounded text-gray-700 bg-white hover:bg-gray-50 focus:outline-none focus:ring-2 focus:ring-offset-2 focus:ring-neutral-500;
-  }
-
-  .btn-sm.btn-white {
-    @apply inline-flex items-center px-3 py-2 border border-gray-300 shadow-sm text-sm leading-4 font-medium rounded-sm text-gray-700 bg-white hover:bg-gray-50 focus:outline-none focus:ring-2 focus:ring-offset-2 focus:ring-neutral-500;
-  }
-
-  .btn.btn-white {
-    @apply inline-flex items-center px-4 py-2 border border-gray-300 shadow-sm text-sm font-medium rounded-sm text-gray-700 bg-white hover:bg-gray-50 focus:outline-none focus:ring-2 focus:ring-offset-2 focus:ring-neutral-500;
-  }
-
-  .btn-lg.btn-white {
-    @apply inline-flex items-center px-4 py-2 border border-gray-300 shadow-sm text-base font-medium rounded-sm text-gray-700 bg-white hover:bg-gray-50 focus:outline-none focus:ring-2 focus:ring-offset-2 focus:ring-neutral-500;
-  }
-
-  .btn-xl.btn-white {
-    @apply inline-flex items-center px-6 py-3 border border-gray-300 shadow-sm text-base font-medium rounded-sm text-gray-700 bg-white hover:bg-gray-50 focus:outline-none focus:ring-2 focus:ring-offset-2 focus:ring-neutral-500;
-  }
-
-  .btn-wide.btn-white {
-    @apply w-full text-center px-4 py-2 border border-gray-300 shadow-sm text-sm font-medium rounded-sm text-gray-700 bg-white hover:bg-gray-50 focus:outline-none focus:ring-2 focus:ring-offset-2 focus:ring-neutral-500;
-  }
-  /* slider */
-  .slider {
-    @apply relative flex items-center w-40 h-4 select-none;
-  }
-
-  .slider > .slider-track {
-    @apply relative flex-grow h-1 bg-neutral-400 rounded-md;
-  }
-
-  .slider .slider-range {
-    @apply absolute h-full bg-neutral-700 rounded-full;
-  }
-
-  .slider .slider-thumb {
-    @apply block w-3 h-3 bg-neutral-700 rounded-full shadow-sm cursor-pointer transition-all;
-  }
-
-  .slider .slider-thumb:hover {
-    @apply bg-neutral-600;
-  }
-
-  .slider .slider-thumb:focus {
-    box-shadow: 0 0 0 4px rgba(0, 0, 0, 0.2);
-  }
+    /* Primary buttons */
+    .btn-xs.btn-primary {
+        @apply inline-flex items-center px-2.5 py-1.5 border border-transparent text-xs font-medium rounded shadow-sm text-white bg-neutral-900 hover:bg-neutral-800 focus:outline-none focus:ring-2 focus:ring-offset-2 focus:ring-neutral-500;
+    }
+
+    .btn-sm.btn-primary {
+        @apply inline-flex items-center px-3 py-2 border border-transparent text-sm leading-4 font-medium rounded-sm shadow-sm text-white bg-neutral-900 hover:bg-neutral-800 focus:outline-none focus:ring-2 focus:ring-offset-2 focus:ring-neutral-500;
+    }
+
+    .btn.btn-primary {
+        @apply inline-flex items-center px-4 py-2 border border-transparent text-sm font-medium rounded-sm shadow-sm text-white bg-neutral-900 hover:bg-neutral-800 focus:outline-none focus:ring-2 focus:ring-offset-2 focus:ring-neutral-500;
+    }
+
+    .btn-lg.btn-primary {
+        @apply inline-flex items-center px-4 py-2 border border-transparent text-base font-medium rounded-sm shadow-sm text-white bg-neutral-900 hover:bg-neutral-800 focus:outline-none focus:ring-2 focus:ring-offset-2 focus:ring-neutral-500;
+    }
+
+    .btn-xl.btn-primary {
+        @apply inline-flex items-center px-6 py-3 border border-transparent text-base font-medium rounded-sm shadow-sm text-white bg-neutral-900 hover:bg-neutral-800 focus:outline-none focus:ring-2 focus:ring-offset-2 focus:ring-neutral-500;
+    }
+
+    .btn-wide.btn-primary {
+        @apply w-full text-center px-4 py-2 border border-transparent text-sm font-medium rounded-sm shadow-sm text-white bg-neutral-900 hover:bg-neutral-800 focus:outline-none focus:ring-2 focus:ring-offset-2 focus:ring-neutral-500;
+    }
+
+    /* Secondary buttons */
+    .btn-xs.btn-secondary {
+        @apply inline-flex items-center px-2.5 py-1.5 border border-transparent text-xs font-medium rounded text-neutral-700 bg-neutral-100 hover:bg-neutral-200 focus:outline-none focus:ring-2 focus:ring-offset-2 focus:ring-neutral-500;
+    }
+
+    .btn-sm.btn-secondary {
+        @apply inline-flex items-center px-3 py-2 border border-transparent text-sm leading-4 font-medium rounded-sm text-neutral-700 bg-neutral-100 hover:bg-neutral-200 focus:outline-none focus:ring-2 focus:ring-offset-2 focus:ring-neutral-500;
+    }
+
+    .btn.btn-secondary {
+        @apply inline-flex items-center px-4 py-2 border border-transparent text-sm font-medium rounded-sm text-neutral-700 bg-neutral-100 hover:bg-neutral-200 focus:outline-none focus:ring-2 focus:ring-offset-2 focus:ring-neutral-500;
+    }
+
+    .btn-lg.btn-secondary {
+        @apply inline-flex items-center px-4 py-2 border border-transparent text-base font-medium rounded-sm text-neutral-700 bg-neutral-100 hover:bg-neutral-200 focus:outline-none focus:ring-2 focus:ring-offset-2 focus:ring-neutral-500;
+    }
+
+    .btn-xl.btn-secondary {
+        @apply inline-flex items-center px-6 py-3 border border-transparent text-base font-medium rounded-sm text-neutral-700 bg-neutral-100 hover:bg-neutral-200 focus:outline-none focus:ring-2 focus:ring-offset-2 focus:ring-neutral-500;
+    }
+
+    .btn-wide.btn-secondary {
+        @apply w-full text-center px-4 py-2 border border-transparent text-sm font-medium rounded-sm text-neutral-700 bg-neutral-100 hover:bg-neutral-200 focus:outline-none focus:ring-2 focus:ring-offset-2 focus:ring-neutral-500;
+    }
+
+    /* White buttons */
+    .btn-xs.btn-white {
+        @apply inline-flex items-center px-2.5 py-1.5 border border-gray-300 shadow-sm text-xs font-medium rounded text-gray-700 bg-white hover:bg-gray-50 focus:outline-none focus:ring-2 focus:ring-offset-2 focus:ring-neutral-500;
+    }
+
+    .btn-sm.btn-white {
+        @apply inline-flex items-center px-3 py-2 border border-gray-300 shadow-sm text-sm leading-4 font-medium rounded-sm text-gray-700 bg-white hover:bg-gray-50 focus:outline-none focus:ring-2 focus:ring-offset-2 focus:ring-neutral-500;
+    }
+
+    .btn.btn-white {
+        @apply inline-flex items-center px-4 py-2 border border-gray-300 shadow-sm text-sm font-medium rounded-sm text-gray-700 bg-white hover:bg-gray-50 focus:outline-none focus:ring-2 focus:ring-offset-2 focus:ring-neutral-500;
+    }
+
+    .btn-lg.btn-white {
+        @apply inline-flex items-center px-4 py-2 border border-gray-300 shadow-sm text-base font-medium rounded-sm text-gray-700 bg-white hover:bg-gray-50 focus:outline-none focus:ring-2 focus:ring-offset-2 focus:ring-neutral-500;
+    }
+
+    .btn-xl.btn-white {
+        @apply inline-flex items-center px-6 py-3 border border-gray-300 shadow-sm text-base font-medium rounded-sm text-gray-700 bg-white hover:bg-gray-50 focus:outline-none focus:ring-2 focus:ring-offset-2 focus:ring-neutral-500;
+    }
+
+    .btn-wide.btn-white {
+        @apply w-full text-center px-4 py-2 border border-gray-300 shadow-sm text-sm font-medium rounded-sm text-gray-700 bg-white hover:bg-gray-50 focus:outline-none focus:ring-2 focus:ring-offset-2 focus:ring-neutral-500;
+    }
+    /* slider */
+    .slider {
+      @apply relative flex items-center w-40 h-4 select-none
+    }
+
+    .slider > .slider-track {
+        @apply relative flex-grow h-1 bg-neutral-400 rounded-md;
+    }
+
+    .slider .slider-range {
+      @apply absolute h-full bg-neutral-700 rounded-full
+    }
+
+    .slider .slider-thumb {
+      @apply block w-3 h-3 bg-neutral-700 rounded-full shadow-sm cursor-pointer transition-all;
+    }
+
+    .slider .slider-thumb:hover {
+      @apply bg-neutral-600;
+    }
+
+    .slider .slider-thumb:focus {
+      box-shadow: 0 0 0 4px rgba(0,0,0,0.2);
+    }
 }
 
 /* !important to style multi-email input */
@@ -139,16 +133,11 @@
   }
 }
 
-<<<<<<< HEAD
-.react-multi-email > [type="text"] {
-  @apply shadow-sm dark:bg-black dark:text-white dark:border-gray-900 focus:ring-black focus:border-black block w-full sm:text-sm border-gray-300 rounded-md;
-=======
 /* hide intercom chat bubble on mobile */
 @media only screen and (max-width: 768px) {
     .intercom-launcher-frame{
         display: none !important;
     }
->>>>>>> 3add84a2
 }
 
 /* add padding bottom to bottom nav on standalone mode */
@@ -158,21 +147,6 @@
   }
 }
 
-<<<<<<< HEAD
-.react-multi-email > [type="text"] {
-  box-shadow: none !important;
-}
-
-.react-multi-email.focused {
-  @apply dark:bg-black;
-}
-
-.react-multi-email.focused > [type="text"] {
-  border: 2px solid #000 !important;
-}
-
-.react-multi-email > [type="text"]:focus {
-=======
 /* hide intercom chat bubble on mobile */
 @media only screen and (max-width: 768px) {
     .intercom-launcher-frame{
@@ -186,7 +160,6 @@
 }
 
 .react-multi-email [data-tag] {
->>>>>>> 3add84a2
   box-shadow: none !important;
   @apply inline-flex items-center px-2 py-1 my-1 mr-2 border border-transparent text-sm font-medium rounded-md text-gray-900 dark:text-white bg-neutral-200 hover:bg-neutral-100 dark:bg-black focus:outline-none focus:ring-2 focus:ring-offset-2 focus:ring-neutral-500;
 }
@@ -219,8 +192,6 @@
     @apply inline-flex items-center px-2 py-1 my-1 mr-2 border border-transparent text-sm font-medium rounded-md shadow-sm text-gray-900 dark:text-white bg-neutral-200 hover:bg-neutral-100 dark:bg-neutral-900 dark:hover:bg-neutral-700 focus:outline-none focus:ring-2 focus:ring-offset-2 focus:ring-neutral-500;
   }
 
-<<<<<<< HEAD
-=======
   .react-multi-email [data-tag] [data-tag-item] {
     max-width: 100%;
     overflow: hidden;
@@ -231,41 +202,40 @@
     cursor: pointer;
   }
 
->>>>>>> 3add84a2
 /* !important to override react-select */
-.react-select__value-container {
-  border: 0 !important;
+.react-select__value-container{
+    border: 0 !important;
 }
 
 .react-select__input input {
-  border: 0 !important;
-  box-shadow: none !important;
-}
-
-.react-select__option--is-focused {
-  background: #000 !important;
-  color: #fff !important;
-}
-
-.react-select__control {
-  border: 2px solid transparent !important;
-  box-shadow: none !important;
-}
-
-.react-select__control.react-select__control--is-focused {
-  border: 2px solid #000 !important;
-  border-color: #000 !important;
-  box-shadow: none !important;
-  margin: -1px;
-  padding: 1px;
+    border: 0 !important; box-shadow: none !important;
+}
+
+.react-select__option--is-focused{
+    background: #000 !important;
+    color: #fff !important
+}
+
+.react-select__control{
+    border: 2px solid transparent !important;
+    box-shadow: none !important;
+}
+
+.react-select__control.react-select__control--is-focused{
+        border: 2px solid #000 !important;
+        border-color: #000 !important;
+        box-shadow: none !important;
+            margin: -1px;
+            padding: 1px;
+
 }
 
 /* !important to override react-dates */
-.DateRangePickerInput__withBorder {
-  border: 0 !important;
-}
-.DateInput_input {
-  border: 1px solid #d1d5db !important;
+.DateRangePickerInput__withBorder{
+    border: 0 !important
+}
+.DateInput_input{
+  border: 1px solid #D1D5DB !important;
   border-radius: 2px !important;
   font-size: inherit !important;
   font-weight: inherit !important;
@@ -274,15 +244,15 @@
   line-height: 16px !important;
 }
 
-.DateInput_input__focused {
+.DateInput_input__focused{
   border: 2px solid #000 !important;
   border-radius: 2px !important;
   box-shadow: none !important;
   padding: 10px ​10px 9px !important;
 }
 
-.DateRangePickerInput_arrow {
-  padding: 0px 10px;
+.DateRangePickerInput_arrow{
+    padding: 0px 10px;
 }
 
 .loader {
@@ -348,45 +318,47 @@
 }
 
 nav#nav--settings > a {
-  @apply border-transparent text-gray-900 hover:bg-gray-50 hover:text-gray-900 border-l-4 px-3 py-2 flex items-center text-sm font-medium;
+    @apply border-transparent text-gray-900 hover:bg-gray-50 hover:text-gray-900 border-l-4 px-3 py-2 flex items-center text-sm font-medium;
 }
 
 nav#nav--settings > a svg {
-  @apply text-gray-400 group-hover:text-gray-500 flex-shrink-0 -ml-1 mr-3 h-6 w-6;
+    @apply text-gray-400 group-hover:text-gray-500 flex-shrink-0 -ml-1 mr-3 h-6 w-6;
 }
 
 nav#nav--settings > a.active {
-  @apply bg-neutral-50 border-neutral-500 text-neutral-700 hover:bg-neutral-50 hover:text-neutral-700;
+    @apply bg-neutral-50 border-neutral-500 text-neutral-700 hover:bg-neutral-50 hover:text-neutral-700;
 }
 
 nav#nav--settings > a.active svg {
-  @apply text-neutral-500;
-}
+    @apply text-neutral-500;
+}
+
 
 table tbody tr:nth-child(odd) {
-  @apply bg-gray-50;
-}
+    @apply bg-gray-50;
+}
+
 
 body {
-  background-color: #f3f4f6;
+    background-color: #f3f4f6;
 }
 
 .text-white-important {
-  color: white !important;
+    color: white !important;
 }
 
 @layer utilities {
-  .transition-max-width {
-    -webkit-transition-property: max-width;
-    transition-property: max-width;
-  }
+    .transition-max-width {
+        -webkit-transition-property: max-width;
+        transition-property: max-width;
+    }
 }
 
 #timeZone input:focus {
-  box-shadow: none;
+    box-shadow: none;
 }
 
 .weekdaySelect button.active {
-  background: #000;
-  color: #fff;
+    background: #000;
+    color: #fff;
 }