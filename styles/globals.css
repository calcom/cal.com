@tailwind base;
@tailwind components;
@tailwind utilities;

/* PhoneInput dark-mode overrides (it would add a lot of boilerplate to do this in JavaScript) */
.PhoneInputInput {
  @apply text-sm border-0 focus:ring-0;
}
.dark .PhoneInputInput {
  @apply bg-black;
}
.PhoneInputCountrySelect {
  @apply text-black;
}

/* DateRangePicker */
.react-daterange-picker > .react-daterange-picker__wrapper {
  /* border consistent with other inputs */
  @apply px-2 py-1.5 lg:py-1 border-gray-300 rounded-sm sm:text-sm;
}

.react-daterange-picker > .react-daterange-picker__wrapper input {
  /* Makes sure the on-focus behaviour is like Cal.com's */
  @apply rounded-sm focus:ring-primary-500 focus:border-primary-500 h-auto py-0.5 my-0.5;
}

/* Cal Sans */
@font-face {
  font-family: "Cal Sans";
  src: url("https://cal.com/cal.ttf");
}

/* note(PeerRich): TODO move @layer components into proper React Components: <Button color="primary" size="xs" /> */
@layer components {
  /* Primary buttons */
  .btn-xs.btn-primary {
    @apply inline-flex items-center px-2.5 py-1.5 border border-transparent text-xs font-medium rounded shadow-sm text-white bg-neutral-900 hover:bg-neutral-800 focus:outline-none focus:ring-2 focus:ring-offset-2 focus:ring-neutral-500;
  }

  .btn-sm.btn-primary {
<<<<<<< HEAD
    @apply inline-flex items-center px-3 py-2 text-sm font-medium leading-4 text-white border border-transparent rounded-sm shadow-sm bg-neutral-900 hover:bg-neutral-800 focus:outline-none focus:ring-2 focus:ring-offset-2 focus:ring-neutral-500;
  }

  .btn.btn-primary {
    @apply inline-flex items-center px-4 py-2 text-sm font-medium text-white border border-transparent rounded-sm shadow-sm bg-neutral-900 hover:bg-neutral-800 focus:outline-none focus:ring-2 focus:ring-offset-2 focus:ring-neutral-500;
  }

  .btn-lg.btn-primary {
    @apply inline-flex items-center px-4 py-2 text-base font-medium text-white border border-transparent rounded-sm shadow-sm bg-neutral-900 hover:bg-neutral-800 focus:outline-none focus:ring-2 focus:ring-offset-2 focus:ring-neutral-500;
  }

  .btn-xl.btn-primary {
    @apply inline-flex items-center px-6 py-3 text-base font-medium text-white border border-transparent rounded-sm shadow-sm bg-neutral-900 hover:bg-neutral-800 focus:outline-none focus:ring-2 focus:ring-offset-2 focus:ring-neutral-500;
  }

  .btn-wide.btn-primary {
    @apply w-full px-4 py-2 text-sm font-medium text-center text-white border border-transparent rounded-sm shadow-sm bg-neutral-900 hover:bg-neutral-800 focus:outline-none focus:ring-2 focus:ring-offset-2 focus:ring-neutral-500;
=======
    @apply inline-flex items-center px-3 py-2 border border-transparent text-sm leading-4 font-medium rounded-sm shadow-sm text-white bg-neutral-900 hover:bg-neutral-800 focus:outline-none focus:ring-2 focus:ring-offset-2 focus:ring-neutral-500;
  }

  .btn.btn-primary {
    @apply inline-flex items-center px-4 py-2 border border-transparent text-sm font-medium rounded-sm shadow-sm text-white bg-neutral-900 hover:bg-neutral-800 focus:outline-none focus:ring-2 focus:ring-offset-2 focus:ring-neutral-500;
  }

  .btn-lg.btn-primary {
    @apply inline-flex items-center px-4 py-2 border border-transparent text-base font-medium rounded-sm shadow-sm text-white bg-neutral-900 hover:bg-neutral-800 focus:outline-none focus:ring-2 focus:ring-offset-2 focus:ring-neutral-500;
  }

  .btn-xl.btn-primary {
    @apply inline-flex items-center px-6 py-3 border border-transparent text-base font-medium rounded-sm shadow-sm text-white bg-neutral-900 hover:bg-neutral-800 focus:outline-none focus:ring-2 focus:ring-offset-2 focus:ring-neutral-500;
  }

  .btn-wide.btn-primary {
    @apply w-full text-center px-4 py-2 border border-transparent text-sm font-medium rounded-sm shadow-sm text-white bg-neutral-900 hover:bg-neutral-800 focus:outline-none focus:ring-2 focus:ring-offset-2 focus:ring-neutral-500;
>>>>>>> e684824c
  }

  /* Secondary buttons */
  .btn-xs.btn-secondary {
    @apply inline-flex items-center px-2.5 py-1.5 border border-transparent text-xs font-medium rounded text-neutral-700 bg-neutral-100 hover:bg-neutral-200 focus:outline-none focus:ring-2 focus:ring-offset-2 focus:ring-neutral-500;
  }

  .btn-sm.btn-secondary {
<<<<<<< HEAD
    @apply inline-flex items-center px-3 py-2 text-sm font-medium leading-4 border border-transparent rounded-sm text-neutral-700 bg-neutral-100 hover:bg-neutral-200 focus:outline-none focus:ring-2 focus:ring-offset-2 focus:ring-neutral-500;
  }

  .btn.btn-secondary {
    @apply inline-flex items-center px-4 py-2 text-sm font-medium border border-transparent rounded-sm text-neutral-700 bg-neutral-100 hover:bg-neutral-200 focus:outline-none focus:ring-2 focus:ring-offset-2 focus:ring-neutral-500;
  }

  .btn-lg.btn-secondary {
    @apply inline-flex items-center px-4 py-2 text-base font-medium border border-transparent rounded-sm text-neutral-700 bg-neutral-100 hover:bg-neutral-200 focus:outline-none focus:ring-2 focus:ring-offset-2 focus:ring-neutral-500;
  }

  .btn-xl.btn-secondary {
    @apply inline-flex items-center px-6 py-3 text-base font-medium border border-transparent rounded-sm text-neutral-700 bg-neutral-100 hover:bg-neutral-200 focus:outline-none focus:ring-2 focus:ring-offset-2 focus:ring-neutral-500;
  }

  .btn-wide.btn-secondary {
    @apply w-full px-4 py-2 text-sm font-medium text-center border border-transparent rounded-sm text-neutral-700 bg-neutral-100 hover:bg-neutral-200 focus:outline-none focus:ring-2 focus:ring-offset-2 focus:ring-neutral-500;
=======
    @apply inline-flex items-center px-3 py-2 border border-transparent text-sm leading-4 font-medium rounded-sm text-neutral-700 bg-neutral-100 hover:bg-neutral-200 focus:outline-none focus:ring-2 focus:ring-offset-2 focus:ring-neutral-500;
  }

  .btn.btn-secondary {
    @apply inline-flex items-center px-4 py-2 border border-transparent text-sm font-medium rounded-sm text-neutral-700 bg-neutral-100 hover:bg-neutral-200 focus:outline-none focus:ring-2 focus:ring-offset-2 focus:ring-neutral-500;
  }

  .btn-lg.btn-secondary {
    @apply inline-flex items-center px-4 py-2 border border-transparent text-base font-medium rounded-sm text-neutral-700 bg-neutral-100 hover:bg-neutral-200 focus:outline-none focus:ring-2 focus:ring-offset-2 focus:ring-neutral-500;
  }

  .btn-xl.btn-secondary {
    @apply inline-flex items-center px-6 py-3 border border-transparent text-base font-medium rounded-sm text-neutral-700 bg-neutral-100 hover:bg-neutral-200 focus:outline-none focus:ring-2 focus:ring-offset-2 focus:ring-neutral-500;
  }

  .btn-wide.btn-secondary {
    @apply w-full text-center px-4 py-2 border border-transparent text-sm font-medium rounded-sm text-neutral-700 bg-neutral-100 hover:bg-neutral-200 focus:outline-none focus:ring-2 focus:ring-offset-2 focus:ring-neutral-500;
>>>>>>> e684824c
  }

  /* White buttons */
  .btn-xs.btn-white {
    @apply inline-flex items-center px-2.5 py-1.5 border border-gray-300 shadow-sm text-xs font-medium rounded text-gray-700 bg-white hover:bg-gray-50 focus:outline-none focus:ring-2 focus:ring-offset-2 focus:ring-neutral-500;
  }

  .btn-sm.btn-white {
<<<<<<< HEAD
    @apply inline-flex items-center px-3 py-2 text-sm font-medium leading-4 text-gray-700 bg-white border border-gray-300 rounded-sm shadow-sm hover:bg-gray-50 focus:outline-none focus:ring-2 focus:ring-offset-2 focus:ring-neutral-500;
  }

  .btn.btn-white {
    @apply inline-flex items-center px-4 py-2 text-sm font-medium text-gray-700 bg-white border border-gray-300 rounded-sm shadow-sm hover:bg-gray-50 focus:outline-none focus:ring-2 focus:ring-offset-2 focus:ring-neutral-500;
  }

  .btn-lg.btn-white {
    @apply inline-flex items-center px-4 py-2 text-base font-medium text-gray-700 bg-white border border-gray-300 rounded-sm shadow-sm hover:bg-gray-50 focus:outline-none focus:ring-2 focus:ring-offset-2 focus:ring-neutral-500;
  }

  .btn-xl.btn-white {
    @apply inline-flex items-center px-6 py-3 text-base font-medium text-gray-700 bg-white border border-gray-300 rounded-sm shadow-sm hover:bg-gray-50 focus:outline-none focus:ring-2 focus:ring-offset-2 focus:ring-neutral-500;
  }

  .btn-wide.btn-white {
    @apply w-full px-4 py-2 text-sm font-medium text-center text-gray-700 bg-white border border-gray-300 rounded-sm shadow-sm hover:bg-gray-50 focus:outline-none focus:ring-2 focus:ring-offset-2 focus:ring-neutral-500;
=======
    @apply inline-flex items-center px-3 py-2 border border-gray-300 shadow-sm text-sm leading-4 font-medium rounded-sm text-gray-700 bg-white hover:bg-gray-50 focus:outline-none focus:ring-2 focus:ring-offset-2 focus:ring-neutral-500;
  }

  .btn.btn-white {
    @apply inline-flex items-center px-4 py-2 border border-gray-300 shadow-sm text-sm font-medium rounded-sm text-gray-700 bg-white hover:bg-gray-50 focus:outline-none focus:ring-2 focus:ring-offset-2 focus:ring-neutral-500;
  }

  .btn-lg.btn-white {
    @apply inline-flex items-center px-4 py-2 border border-gray-300 shadow-sm text-base font-medium rounded-sm text-gray-700 bg-white hover:bg-gray-50 focus:outline-none focus:ring-2 focus:ring-offset-2 focus:ring-neutral-500;
  }

  .btn-xl.btn-white {
    @apply inline-flex items-center px-6 py-3 border border-gray-300 shadow-sm text-base font-medium rounded-sm text-gray-700 bg-white hover:bg-gray-50 focus:outline-none focus:ring-2 focus:ring-offset-2 focus:ring-neutral-500;
  }

  .btn-wide.btn-white {
    @apply w-full text-center px-4 py-2 border border-gray-300 shadow-sm text-sm font-medium rounded-sm text-gray-700 bg-white hover:bg-gray-50 focus:outline-none focus:ring-2 focus:ring-offset-2 focus:ring-neutral-500;
>>>>>>> e684824c
  }
  /* slider */
  .slider {
    @apply relative flex items-center w-40 h-4 select-none;
  }

  .slider > .slider-track {
<<<<<<< HEAD
    @apply relative flex-grow h-1 rounded-md bg-neutral-400;
  }

  .slider .slider-range {
    @apply absolute h-full rounded-full bg-neutral-700;
  }

  .slider .slider-thumb {
    @apply block w-3 h-3 transition-all rounded-full shadow-sm cursor-pointer bg-neutral-700;
=======
    @apply relative flex-grow h-1 bg-neutral-400 rounded-md;
  }

  .slider .slider-range {
    @apply absolute h-full bg-neutral-700 rounded-full;
  }

  .slider .slider-thumb {
    @apply block w-3 h-3 bg-neutral-700 rounded-full shadow-sm cursor-pointer transition-all;
>>>>>>> e684824c
  }

  .slider .slider-thumb:hover {
    @apply bg-neutral-600;
  }

  .slider .slider-thumb:focus {
    box-shadow: 0 0 0 4px rgba(0, 0, 0, 0.2);
  }
}

/* !important to style multi-email input */
::-moz-selection {
  color: white;
  background: black;
}

::selection {
  color: white;
  background: black;
}

/* add padding bottom to bottom nav on standalone mode */
@media all and (display-mode: standalone) {
  .bottom-nav {
    padding-bottom: 24px;
  }
}

<<<<<<< HEAD
.react-multi-email > [type="text"] {
  @apply block w-full border-gray-300 rounded-md shadow-sm focus:ring-black focus:border-black sm:text-sm;
}

.react-multi-email {
  margin: 0;
  max-width: 100%;
  -webkit-box-flex: 1;
  -ms-flex: 1 0 auto;
  flex: 1 0 auto;
  text-align: left;
  line-height: 1.25rem;
  position: relative;
  display: flex;
  flex-wrap: wrap;
  align-items: center;
  align-content: flex-start;
  padding-top: 0.1rem !important;
  padding-bottom: 0.1rem !important;
  /* padding-left: 0.75rem !important; */
  @apply bg-white border-white;
}

.react-multi-email > [type="text"] {
  box-shadow: none !important;
}

.react-multi-email.focused > [type="text"] {
  border: 2px solid #000 !important;
}

.react-multi-email > [type="text"]:focus {
=======
/* hide intercom chat bubble on mobile */
@media only screen and (max-width: 768px) {
  .intercom-launcher-frame {
    display: none !important;
  }
}

/* add padding bottom to bottom nav on standalone mode */
@media all and (display-mode: standalone) {
  .bottom-nav {
    padding-bottom: 24px;
  }
}

/* hide intercom chat bubble on mobile */
@media only screen and (max-width: 768px) {
  .intercom-launcher-frame {
    display: none !important;
  }
}

.react-multi-email > [type="text"] {
  @apply shadow-sm dark:bg-gray-700 dark:text-white dark:border-gray-900 focus:ring-black focus:border-black block w-full sm:text-sm border-gray-300 rounded-md;
}

.react-multi-email [data-tag] {
>>>>>>> e684824c
  box-shadow: none !important;
  @apply inline-flex items-center px-2 py-1 my-1 mr-2 border border-transparent text-sm font-medium rounded-md text-gray-900 dark:text-white bg-neutral-200 hover:bg-neutral-100 dark:bg-black focus:outline-none focus:ring-2 focus:ring-offset-2 focus:ring-neutral-500;
}

.react-multi-email > span[data-placeholder] {
  display: none;
  position: absolute;
  left: 0.8rem;
  top: 0.75rem;
  line-height: 1.25rem;
  font-size: 0.875rem;
}

.react-multi-email.empty > span[data-placeholder] {
  display: inline;
  color: #646b7a;
}

.react-multi-email.focused > span[data-placeholder] {
  display: none;
}

.react-multi-email > input {
  width: 100% !important;
  display: inline-block !important;
  @apply mt-1;
}

.react-multi-email [data-tag] {
<<<<<<< HEAD
  box-shadow: none !important;
  @apply inline-flex items-center px-2 py-1 my-1 mr-2 text-sm font-medium text-gray-900 border border-transparent rounded-md bg-neutral-200 hover:bg-neutral-100 focus:outline-none focus:ring-2 focus:ring-offset-2 focus:ring-neutral-500;
=======
  @apply inline-flex items-center px-2 py-1 my-1 mr-2 border border-transparent text-sm font-medium rounded-md shadow-sm text-gray-900 dark:text-white bg-neutral-200 hover:bg-neutral-100 dark:bg-neutral-900 dark:hover:bg-neutral-700 focus:outline-none focus:ring-2 focus:ring-offset-2 focus:ring-neutral-500;
>>>>>>> e684824c
}

.react-multi-email [data-tag] [data-tag-item] {
  max-width: 100%;
  overflow: hidden;
}

.react-multi-email [data-tag] [data-tag-handle] {
  margin-left: 0.833em;
  cursor: pointer;
}

/* !important to override react-select */
.react-select__value-container {
  border: 0 !important;
}

.react-select__input input {
  border: 0 !important;
  box-shadow: none !important;
}

.react-select__option--is-focused {
  background: #000 !important;
  color: #fff !important;
}

.react-select__control {
  border: 2px solid transparent !important;
  box-shadow: none !important;
}

.react-select__control.react-select__control--is-focused {
  border: 2px solid #000 !important;
  border-color: #000 !important;
  box-shadow: none !important;
  margin: -1px;
  padding: 1px;
}

/* !important to override react-dates */
.DateRangePickerInput__withBorder {
  border: 0 !important;
}
.DateInput_input {
  border: 1px solid #d1d5db !important;
  border-radius: 2px !important;
  font-size: inherit !important;
  font-weight: inherit !important;
  color: #000;
  padding: 11px ​11px 9px !important;
  line-height: 16px !important;
}

.DateInput_input__focused {
  border: 2px solid #000 !important;
  border-radius: 2px !important;
  box-shadow: none !important;
  padding: 10px ​10px 9px !important;
}

.DateRangePickerInput_arrow {
  padding: 0px 10px;
}

.loader {
  display: block;
  width: 30px;
  height: 30px;
  margin: 60px auto;
  position: relative;
  border-width: 4px;
  border-style: solid;
  animation: loader 2s infinite ease;
}

.loader-inner {
  vertical-align: top;
  display: inline-block;
  width: 100%;
  animation: loader-inner 2s infinite ease-in;
}

@keyframes loader {
  0% {
    transform: rotate(0deg);
  }

  25% {
    transform: rotate(180deg);
  }

  50% {
    transform: rotate(180deg);
  }

  75% {
    transform: rotate(360deg);
  }

  100% {
    transform: rotate(360deg);
  }
}

@keyframes loader-inner {
  0% {
    height: 0%;
  }

  25% {
    height: 0%;
  }

  50% {
    height: 100%;
  }

  75% {
    height: 100%;
  }

  100% {
    height: 0%;
  }
}

nav#nav--settings > a {
<<<<<<< HEAD
  @apply flex items-center px-3 py-2 text-sm font-medium text-gray-900 border-l-4 border-transparent hover:bg-gray-50 hover:text-gray-900;
}

nav#nav--settings > a svg {
  @apply flex-shrink-0 w-6 h-6 mr-3 -ml-1 text-gray-400 group-hover:text-gray-500;
=======
  @apply border-transparent text-gray-900 hover:bg-gray-50 hover:text-gray-900 border-l-4 px-3 py-2 flex items-center text-sm font-medium;
}

nav#nav--settings > a svg {
  @apply text-gray-400 group-hover:text-gray-500 flex-shrink-0 -ml-1 mr-3 h-6 w-6;
>>>>>>> e684824c
}

nav#nav--settings > a.active {
  @apply bg-neutral-50 border-neutral-500 text-neutral-700 hover:bg-neutral-50 hover:text-neutral-700;
}

nav#nav--settings > a.active svg {
  @apply text-neutral-500;
}

table tbody tr:nth-child(odd) {
  @apply bg-gray-50;
}

body {
  background-color: #f3f4f6;
}

.text-white-important {
  color: white !important;
}

@layer utilities {
  .transition-max-width {
    -webkit-transition-property: max-width;
    transition-property: max-width;
  }
}

#timeZone input:focus {
  box-shadow: none;
}

.weekdaySelect button.active {
  background: #000;
  color: #fff;
}<|MERGE_RESOLUTION|>--- conflicted
+++ resolved
@@ -38,7 +38,6 @@
   }
 
   .btn-sm.btn-primary {
-<<<<<<< HEAD
     @apply inline-flex items-center px-3 py-2 text-sm font-medium leading-4 text-white border border-transparent rounded-sm shadow-sm bg-neutral-900 hover:bg-neutral-800 focus:outline-none focus:ring-2 focus:ring-offset-2 focus:ring-neutral-500;
   }
 
@@ -56,25 +55,6 @@
 
   .btn-wide.btn-primary {
     @apply w-full px-4 py-2 text-sm font-medium text-center text-white border border-transparent rounded-sm shadow-sm bg-neutral-900 hover:bg-neutral-800 focus:outline-none focus:ring-2 focus:ring-offset-2 focus:ring-neutral-500;
-=======
-    @apply inline-flex items-center px-3 py-2 border border-transparent text-sm leading-4 font-medium rounded-sm shadow-sm text-white bg-neutral-900 hover:bg-neutral-800 focus:outline-none focus:ring-2 focus:ring-offset-2 focus:ring-neutral-500;
-  }
-
-  .btn.btn-primary {
-    @apply inline-flex items-center px-4 py-2 border border-transparent text-sm font-medium rounded-sm shadow-sm text-white bg-neutral-900 hover:bg-neutral-800 focus:outline-none focus:ring-2 focus:ring-offset-2 focus:ring-neutral-500;
-  }
-
-  .btn-lg.btn-primary {
-    @apply inline-flex items-center px-4 py-2 border border-transparent text-base font-medium rounded-sm shadow-sm text-white bg-neutral-900 hover:bg-neutral-800 focus:outline-none focus:ring-2 focus:ring-offset-2 focus:ring-neutral-500;
-  }
-
-  .btn-xl.btn-primary {
-    @apply inline-flex items-center px-6 py-3 border border-transparent text-base font-medium rounded-sm shadow-sm text-white bg-neutral-900 hover:bg-neutral-800 focus:outline-none focus:ring-2 focus:ring-offset-2 focus:ring-neutral-500;
-  }
-
-  .btn-wide.btn-primary {
-    @apply w-full text-center px-4 py-2 border border-transparent text-sm font-medium rounded-sm shadow-sm text-white bg-neutral-900 hover:bg-neutral-800 focus:outline-none focus:ring-2 focus:ring-offset-2 focus:ring-neutral-500;
->>>>>>> e684824c
   }
 
   /* Secondary buttons */
@@ -83,7 +63,6 @@
   }
 
   .btn-sm.btn-secondary {
-<<<<<<< HEAD
     @apply inline-flex items-center px-3 py-2 text-sm font-medium leading-4 border border-transparent rounded-sm text-neutral-700 bg-neutral-100 hover:bg-neutral-200 focus:outline-none focus:ring-2 focus:ring-offset-2 focus:ring-neutral-500;
   }
 
@@ -101,25 +80,6 @@
 
   .btn-wide.btn-secondary {
     @apply w-full px-4 py-2 text-sm font-medium text-center border border-transparent rounded-sm text-neutral-700 bg-neutral-100 hover:bg-neutral-200 focus:outline-none focus:ring-2 focus:ring-offset-2 focus:ring-neutral-500;
-=======
-    @apply inline-flex items-center px-3 py-2 border border-transparent text-sm leading-4 font-medium rounded-sm text-neutral-700 bg-neutral-100 hover:bg-neutral-200 focus:outline-none focus:ring-2 focus:ring-offset-2 focus:ring-neutral-500;
-  }
-
-  .btn.btn-secondary {
-    @apply inline-flex items-center px-4 py-2 border border-transparent text-sm font-medium rounded-sm text-neutral-700 bg-neutral-100 hover:bg-neutral-200 focus:outline-none focus:ring-2 focus:ring-offset-2 focus:ring-neutral-500;
-  }
-
-  .btn-lg.btn-secondary {
-    @apply inline-flex items-center px-4 py-2 border border-transparent text-base font-medium rounded-sm text-neutral-700 bg-neutral-100 hover:bg-neutral-200 focus:outline-none focus:ring-2 focus:ring-offset-2 focus:ring-neutral-500;
-  }
-
-  .btn-xl.btn-secondary {
-    @apply inline-flex items-center px-6 py-3 border border-transparent text-base font-medium rounded-sm text-neutral-700 bg-neutral-100 hover:bg-neutral-200 focus:outline-none focus:ring-2 focus:ring-offset-2 focus:ring-neutral-500;
-  }
-
-  .btn-wide.btn-secondary {
-    @apply w-full text-center px-4 py-2 border border-transparent text-sm font-medium rounded-sm text-neutral-700 bg-neutral-100 hover:bg-neutral-200 focus:outline-none focus:ring-2 focus:ring-offset-2 focus:ring-neutral-500;
->>>>>>> e684824c
   }
 
   /* White buttons */
@@ -128,7 +88,6 @@
   }
 
   .btn-sm.btn-white {
-<<<<<<< HEAD
     @apply inline-flex items-center px-3 py-2 text-sm font-medium leading-4 text-gray-700 bg-white border border-gray-300 rounded-sm shadow-sm hover:bg-gray-50 focus:outline-none focus:ring-2 focus:ring-offset-2 focus:ring-neutral-500;
   }
 
@@ -146,25 +105,6 @@
 
   .btn-wide.btn-white {
     @apply w-full px-4 py-2 text-sm font-medium text-center text-gray-700 bg-white border border-gray-300 rounded-sm shadow-sm hover:bg-gray-50 focus:outline-none focus:ring-2 focus:ring-offset-2 focus:ring-neutral-500;
-=======
-    @apply inline-flex items-center px-3 py-2 border border-gray-300 shadow-sm text-sm leading-4 font-medium rounded-sm text-gray-700 bg-white hover:bg-gray-50 focus:outline-none focus:ring-2 focus:ring-offset-2 focus:ring-neutral-500;
-  }
-
-  .btn.btn-white {
-    @apply inline-flex items-center px-4 py-2 border border-gray-300 shadow-sm text-sm font-medium rounded-sm text-gray-700 bg-white hover:bg-gray-50 focus:outline-none focus:ring-2 focus:ring-offset-2 focus:ring-neutral-500;
-  }
-
-  .btn-lg.btn-white {
-    @apply inline-flex items-center px-4 py-2 border border-gray-300 shadow-sm text-base font-medium rounded-sm text-gray-700 bg-white hover:bg-gray-50 focus:outline-none focus:ring-2 focus:ring-offset-2 focus:ring-neutral-500;
-  }
-
-  .btn-xl.btn-white {
-    @apply inline-flex items-center px-6 py-3 border border-gray-300 shadow-sm text-base font-medium rounded-sm text-gray-700 bg-white hover:bg-gray-50 focus:outline-none focus:ring-2 focus:ring-offset-2 focus:ring-neutral-500;
-  }
-
-  .btn-wide.btn-white {
-    @apply w-full text-center px-4 py-2 border border-gray-300 shadow-sm text-sm font-medium rounded-sm text-gray-700 bg-white hover:bg-gray-50 focus:outline-none focus:ring-2 focus:ring-offset-2 focus:ring-neutral-500;
->>>>>>> e684824c
   }
   /* slider */
   .slider {
@@ -172,7 +112,6 @@
   }
 
   .slider > .slider-track {
-<<<<<<< HEAD
     @apply relative flex-grow h-1 rounded-md bg-neutral-400;
   }
 
@@ -182,17 +121,6 @@
 
   .slider .slider-thumb {
     @apply block w-3 h-3 transition-all rounded-full shadow-sm cursor-pointer bg-neutral-700;
-=======
-    @apply relative flex-grow h-1 bg-neutral-400 rounded-md;
-  }
-
-  .slider .slider-range {
-    @apply absolute h-full bg-neutral-700 rounded-full;
-  }
-
-  .slider .slider-thumb {
-    @apply block w-3 h-3 bg-neutral-700 rounded-full shadow-sm cursor-pointer transition-all;
->>>>>>> e684824c
   }
 
   .slider .slider-thumb:hover {
@@ -222,40 +150,6 @@
   }
 }
 
-<<<<<<< HEAD
-.react-multi-email > [type="text"] {
-  @apply block w-full border-gray-300 rounded-md shadow-sm focus:ring-black focus:border-black sm:text-sm;
-}
-
-.react-multi-email {
-  margin: 0;
-  max-width: 100%;
-  -webkit-box-flex: 1;
-  -ms-flex: 1 0 auto;
-  flex: 1 0 auto;
-  text-align: left;
-  line-height: 1.25rem;
-  position: relative;
-  display: flex;
-  flex-wrap: wrap;
-  align-items: center;
-  align-content: flex-start;
-  padding-top: 0.1rem !important;
-  padding-bottom: 0.1rem !important;
-  /* padding-left: 0.75rem !important; */
-  @apply bg-white border-white;
-}
-
-.react-multi-email > [type="text"] {
-  box-shadow: none !important;
-}
-
-.react-multi-email.focused > [type="text"] {
-  border: 2px solid #000 !important;
-}
-
-.react-multi-email > [type="text"]:focus {
-=======
 /* hide intercom chat bubble on mobile */
 @media only screen and (max-width: 768px) {
   .intercom-launcher-frame {
@@ -278,13 +172,12 @@
 }
 
 .react-multi-email > [type="text"] {
-  @apply shadow-sm dark:bg-gray-700 dark:text-white dark:border-gray-900 focus:ring-black focus:border-black block w-full sm:text-sm border-gray-300 rounded-md;
+  @apply block w-full border-gray-300 rounded-md shadow-sm focus:ring-black focus:border-black sm:text-sm;
 }
 
 .react-multi-email [data-tag] {
->>>>>>> e684824c
-  box-shadow: none !important;
-  @apply inline-flex items-center px-2 py-1 my-1 mr-2 border border-transparent text-sm font-medium rounded-md text-gray-900 dark:text-white bg-neutral-200 hover:bg-neutral-100 dark:bg-black focus:outline-none focus:ring-2 focus:ring-offset-2 focus:ring-neutral-500;
+  box-shadow: none !important;
+  @apply inline-flex items-center px-2 py-1 my-1 mr-2 text-sm font-medium text-gray-900 border border-transparent rounded-md bg-neutral-200 hover:bg-neutral-100 focus:outline-none focus:ring-2 focus:ring-offset-2 focus:ring-neutral-500;
 }
 
 .react-multi-email > span[data-placeholder] {
@@ -312,12 +205,7 @@
 }
 
 .react-multi-email [data-tag] {
-<<<<<<< HEAD
-  box-shadow: none !important;
-  @apply inline-flex items-center px-2 py-1 my-1 mr-2 text-sm font-medium text-gray-900 border border-transparent rounded-md bg-neutral-200 hover:bg-neutral-100 focus:outline-none focus:ring-2 focus:ring-offset-2 focus:ring-neutral-500;
-=======
-  @apply inline-flex items-center px-2 py-1 my-1 mr-2 border border-transparent text-sm font-medium rounded-md shadow-sm text-gray-900 dark:text-white bg-neutral-200 hover:bg-neutral-100 dark:bg-neutral-900 dark:hover:bg-neutral-700 focus:outline-none focus:ring-2 focus:ring-offset-2 focus:ring-neutral-500;
->>>>>>> e684824c
+  @apply inline-flex items-center px-2 py-1 my-1 mr-2 text-sm font-medium text-gray-900 border border-transparent rounded-md shadow-sm bg-neutral-200 hover:bg-neutral-100 focus:outline-none focus:ring-2 focus:ring-offset-2 focus:ring-neutral-500;
 }
 
 .react-multi-email [data-tag] [data-tag-item] {
@@ -446,19 +334,11 @@
 }
 
 nav#nav--settings > a {
-<<<<<<< HEAD
   @apply flex items-center px-3 py-2 text-sm font-medium text-gray-900 border-l-4 border-transparent hover:bg-gray-50 hover:text-gray-900;
 }
 
 nav#nav--settings > a svg {
   @apply flex-shrink-0 w-6 h-6 mr-3 -ml-1 text-gray-400 group-hover:text-gray-500;
-=======
-  @apply border-transparent text-gray-900 hover:bg-gray-50 hover:text-gray-900 border-l-4 px-3 py-2 flex items-center text-sm font-medium;
-}
-
-nav#nav--settings > a svg {
-  @apply text-gray-400 group-hover:text-gray-500 flex-shrink-0 -ml-1 mr-3 h-6 w-6;
->>>>>>> e684824c
 }
 
 nav#nav--settings > a.active {
