@tailwind base;
@tailwind components;
@tailwind utilities;

<<<<<<< HEAD
/* note(PeerRich): TODO move @layer components into proper React Components: <Button color="primary" size="xs" /> */
@layer components {
  /* Primary buttons */
  .btn-xs.btn-primary {
    @apply inline-flex items-center px-2.5 py-1.5 border border-transparent text-xs font-medium rounded shadow-sm text-white bg-neutral-900 hover:bg-neutral-800 focus:outline-none focus:ring-2 focus:ring-offset-2 focus:ring-neutral-500;
  }

  .btn-sm.btn-primary {
    @apply inline-flex items-center px-3 py-2 text-sm font-medium leading-4 text-white border border-transparent rounded-sm shadow-sm bg-neutral-900 hover:bg-neutral-800 focus:outline-none focus:ring-2 focus:ring-offset-2 focus:ring-neutral-500;
  }

  .btn.btn-primary {
    @apply inline-flex items-center px-4 py-2 text-sm font-medium bg-black border border-transparent rounded-sm shadow-sm text-neutral-50 hover:opacity-80 focus:outline-none focus:ring-2 focus:ring-offset-2 focus:ring-neutral-500;
  }

  .btn-lg.btn-primary {
    @apply inline-flex items-center px-4 py-2 text-base font-medium text-white border border-transparent rounded-sm shadow-sm bg-neutral-900 hover:bg-neutral-800 focus:outline-none focus:ring-2 focus:ring-offset-2 focus:ring-neutral-500;
  }

  .btn-xl.btn-primary {
    @apply inline-flex items-center px-6 py-3 text-base font-medium text-white border border-transparent rounded-sm shadow-sm bg-neutral-900 hover:bg-neutral-800 focus:outline-none focus:ring-2 focus:ring-offset-2 focus:ring-neutral-500;
  }

  .btn-wide.btn-primary {
    @apply w-full px-4 py-2 text-sm font-medium text-center text-white border border-transparent rounded-sm shadow-sm bg-neutral-900 hover:bg-neutral-800 focus:outline-none focus:ring-2 focus:ring-offset-2 focus:ring-neutral-500;
  }

  /* Secondary buttons */
  .btn-xs.btn-secondary {
    @apply inline-flex items-center px-2.5 py-1.5 border border-transparent text-xs font-medium rounded text-neutral-700 bg-neutral-100 hover:bg-neutral-200 focus:outline-none focus:ring-2 focus:ring-offset-2 focus:ring-neutral-500;
  }

  .btn-sm.btn-secondary {
    @apply inline-flex items-center px-3 py-2 text-sm font-medium leading-4 border border-transparent rounded-sm text-neutral-700 bg-neutral-100 hover:bg-neutral-200 focus:outline-none focus:ring-2 focus:ring-offset-2 focus:ring-neutral-500;
  }

  .btn.btn-secondary {
    @apply inline-flex items-center px-4 py-2 text-sm font-medium border border-transparent rounded-sm text-neutral-700 bg-neutral-100 hover:bg-neutral-200 focus:outline-none focus:ring-2 focus:ring-offset-2 focus:ring-neutral-500;
  }

  .btn-lg.btn-secondary {
    @apply inline-flex items-center px-4 py-2 text-base font-medium border border-transparent rounded-sm text-neutral-700 bg-neutral-100 hover:bg-neutral-200 focus:outline-none focus:ring-2 focus:ring-offset-2 focus:ring-neutral-500;
  }

  .btn-xl.btn-secondary {
    @apply inline-flex items-center px-6 py-3 text-base font-medium border border-transparent rounded-sm text-neutral-700 bg-neutral-100 hover:bg-neutral-200 focus:outline-none focus:ring-2 focus:ring-offset-2 focus:ring-neutral-500;
  }

  .btn-wide.btn-secondary {
    @apply w-full px-4 py-2 text-sm font-medium text-center border border-transparent rounded-sm text-neutral-700 bg-neutral-100 hover:bg-neutral-200 focus:outline-none focus:ring-2 focus:ring-offset-2 focus:ring-neutral-500;
  }

  /* White buttons */
  .btn-xs.btn-white {
    @apply inline-flex items-center px-2.5 py-1.5 border border-gray-300 shadow-sm text-xs font-medium rounded text-gray-700 bg-white hover:bg-gray-50 focus:outline-none focus:ring-2 focus:ring-offset-2 focus:ring-neutral-500;
  }

  .btn-sm.btn-white {
    @apply inline-flex items-center px-3 py-2 text-sm font-medium leading-4 text-gray-700 bg-white border border-gray-300 rounded-sm shadow-sm hover:bg-gray-50 focus:outline-none focus:ring-2 focus:ring-offset-2 focus:ring-neutral-500;
  }

  .btn.btn-white {
    @apply inline-flex items-center px-4 py-2 text-sm font-medium text-gray-700 bg-white border border-gray-300 rounded-sm shadow-sm hover:bg-gray-50 focus:outline-none focus:ring-2 focus:ring-offset-2 focus:ring-neutral-500;
  }

  .btn-lg.btn-white {
    @apply inline-flex items-center px-4 py-2 text-base font-medium text-gray-700 bg-white border border-gray-300 rounded-sm shadow-sm hover:bg-gray-50 focus:outline-none focus:ring-2 focus:ring-offset-2 focus:ring-neutral-500;
  }

  .btn-xl.btn-white {
    @apply inline-flex items-center px-6 py-3 text-base font-medium text-gray-700 bg-white border border-gray-300 rounded-sm shadow-sm hover:bg-gray-50 focus:outline-none focus:ring-2 focus:ring-offset-2 focus:ring-neutral-500;
  }

  .btn-wide.btn-white {
    @apply w-full px-4 py-2 text-sm font-medium text-center text-gray-700 bg-white border border-gray-300 rounded-sm shadow-sm hover:bg-gray-50 focus:outline-none focus:ring-2 focus:ring-offset-2 focus:ring-neutral-500;
  }
  /* slider */
  .slider {
    @apply relative flex items-center w-40 h-4 select-none;
  }

  .slider > .slider-track {
    @apply relative flex-grow h-1 rounded-md bg-neutral-400;
  }

  .slider .slider-range {
    @apply absolute h-full rounded-full bg-neutral-700;
  }

  .slider .slider-thumb {
    @apply block w-3 h-3 transition-all rounded-full shadow-sm cursor-pointer bg-neutral-700;
  }

  .slider .slider-thumb:hover {
    @apply bg-neutral-600;
  }

  .slider .slider-thumb:focus {
    box-shadow: 0 0 0 4px rgba(0, 0, 0, 0.2);
  }
=======
/* PhoneInput dark-mode overrides (it would add a lot of boilerplate to do this in JavaScript) */
.PhoneInputInput {
  @apply text-sm focus:ring-0 border-0;
}
.dark .PhoneInputInput {
  @apply bg-black;
}
.PhoneInputCountrySelect {
  @apply text-black;
}

/* note(PeerRich): TODO move @layer components into proper React Components: <Button color="primary" size="xs" /> */
@layer components {
    /* Primary buttons */
    .btn-xs.btn-primary {
        @apply inline-flex items-center px-2.5 py-1.5 border border-transparent text-xs font-medium rounded shadow-sm text-white bg-neutral-900 hover:bg-neutral-800 focus:outline-none focus:ring-2 focus:ring-offset-2 focus:ring-neutral-500;
    }

    .btn-sm.btn-primary {
        @apply inline-flex items-center px-3 py-2 border border-transparent text-sm leading-4 font-medium rounded-sm shadow-sm text-white bg-neutral-900 hover:bg-neutral-800 focus:outline-none focus:ring-2 focus:ring-offset-2 focus:ring-neutral-500;
    }

    .btn.btn-primary {
        @apply inline-flex items-center px-4 py-2 border border-transparent text-sm font-medium rounded-sm shadow-sm text-white bg-neutral-900 hover:bg-neutral-800 focus:outline-none focus:ring-2 focus:ring-offset-2 focus:ring-neutral-500;
    }

    .btn-lg.btn-primary {
        @apply inline-flex items-center px-4 py-2 border border-transparent text-base font-medium rounded-sm shadow-sm text-white bg-neutral-900 hover:bg-neutral-800 focus:outline-none focus:ring-2 focus:ring-offset-2 focus:ring-neutral-500;
    }

    .btn-xl.btn-primary {
        @apply inline-flex items-center px-6 py-3 border border-transparent text-base font-medium rounded-sm shadow-sm text-white bg-neutral-900 hover:bg-neutral-800 focus:outline-none focus:ring-2 focus:ring-offset-2 focus:ring-neutral-500;
    }

    .btn-wide.btn-primary {
        @apply w-full text-center px-4 py-2 border border-transparent text-sm font-medium rounded-sm shadow-sm text-white bg-neutral-900 hover:bg-neutral-800 focus:outline-none focus:ring-2 focus:ring-offset-2 focus:ring-neutral-500;
    }

    /* Secondary buttons */
    .btn-xs.btn-secondary {
        @apply inline-flex items-center px-2.5 py-1.5 border border-transparent text-xs font-medium rounded text-neutral-700 bg-neutral-100 hover:bg-neutral-200 focus:outline-none focus:ring-2 focus:ring-offset-2 focus:ring-neutral-500;
    }

    .btn-sm.btn-secondary {
        @apply inline-flex items-center px-3 py-2 border border-transparent text-sm leading-4 font-medium rounded-sm text-neutral-700 bg-neutral-100 hover:bg-neutral-200 focus:outline-none focus:ring-2 focus:ring-offset-2 focus:ring-neutral-500;
    }

    .btn.btn-secondary {
        @apply inline-flex items-center px-4 py-2 border border-transparent text-sm font-medium rounded-sm text-neutral-700 bg-neutral-100 hover:bg-neutral-200 focus:outline-none focus:ring-2 focus:ring-offset-2 focus:ring-neutral-500;
    }

    .btn-lg.btn-secondary {
        @apply inline-flex items-center px-4 py-2 border border-transparent text-base font-medium rounded-sm text-neutral-700 bg-neutral-100 hover:bg-neutral-200 focus:outline-none focus:ring-2 focus:ring-offset-2 focus:ring-neutral-500;
    }

    .btn-xl.btn-secondary {
        @apply inline-flex items-center px-6 py-3 border border-transparent text-base font-medium rounded-sm text-neutral-700 bg-neutral-100 hover:bg-neutral-200 focus:outline-none focus:ring-2 focus:ring-offset-2 focus:ring-neutral-500;
    }

    .btn-wide.btn-secondary {
        @apply w-full text-center px-4 py-2 border border-transparent text-sm font-medium rounded-sm text-neutral-700 bg-neutral-100 hover:bg-neutral-200 focus:outline-none focus:ring-2 focus:ring-offset-2 focus:ring-neutral-500;
    }

    /* White buttons */
    .btn-xs.btn-white {
        @apply inline-flex items-center px-2.5 py-1.5 border border-gray-300 shadow-sm text-xs font-medium rounded text-gray-700 bg-white hover:bg-gray-50 focus:outline-none focus:ring-2 focus:ring-offset-2 focus:ring-neutral-500;
    }

    .btn-sm.btn-white {
        @apply inline-flex items-center px-3 py-2 border border-gray-300 shadow-sm text-sm leading-4 font-medium rounded-sm text-gray-700 bg-white hover:bg-gray-50 focus:outline-none focus:ring-2 focus:ring-offset-2 focus:ring-neutral-500;
    }

    .btn.btn-white {
        @apply inline-flex items-center px-4 py-2 border border-gray-300 shadow-sm text-sm font-medium rounded-sm text-gray-700 bg-white hover:bg-gray-50 focus:outline-none focus:ring-2 focus:ring-offset-2 focus:ring-neutral-500;
    }

    .btn-lg.btn-white {
        @apply inline-flex items-center px-4 py-2 border border-gray-300 shadow-sm text-base font-medium rounded-sm text-gray-700 bg-white hover:bg-gray-50 focus:outline-none focus:ring-2 focus:ring-offset-2 focus:ring-neutral-500;
    }

    .btn-xl.btn-white {
        @apply inline-flex items-center px-6 py-3 border border-gray-300 shadow-sm text-base font-medium rounded-sm text-gray-700 bg-white hover:bg-gray-50 focus:outline-none focus:ring-2 focus:ring-offset-2 focus:ring-neutral-500;
    }

    .btn-wide.btn-white {
        @apply w-full text-center px-4 py-2 border border-gray-300 shadow-sm text-sm font-medium rounded-sm text-gray-700 bg-white hover:bg-gray-50 focus:outline-none focus:ring-2 focus:ring-offset-2 focus:ring-neutral-500;
    }
    /* slider */
    .slider {
      @apply relative flex items-center w-40 h-4 select-none
    }

    .slider > .slider-track {
        @apply relative flex-grow h-1 bg-neutral-400 rounded-md;
    }

    .slider .slider-range {
      @apply absolute h-full bg-neutral-700 rounded-full
    }

    .slider .slider-thumb {
      @apply block w-3 h-3 bg-neutral-700 rounded-full shadow-sm cursor-pointer transition-all;
    }

    .slider .slider-thumb:hover {
      @apply bg-neutral-600;
    }

    .slider .slider-thumb:focus {
      box-shadow: 0 0 0 4px rgba(0,0,0,0.2);
    }
>>>>>>> d4f29464
}

/* !important to style multi-email input */
::-moz-selection {
  color: white;
  background: black;
}

::selection {
  color: white;
  background: black;
}

/* add padding bottom to bottom nav on standalone mode */
@media all and (display-mode: standalone) {
  .bottom-nav {
    padding-bottom: 24px;
  }
}

.react-multi-email > [type="text"] {
  @apply block w-full border-gray-300 rounded-md shadow-sm dark:bg-black dark:text-white dark:border-gray-900 focus:ring-black focus:border-black sm:text-sm;
}

.react-multi-email {
  margin: 0;
  max-width: 100%;
  -webkit-box-flex: 1;
  -ms-flex: 1 0 auto;
  flex: 1 0 auto;
  text-align: left;
  line-height: 1.25rem;
  position: relative;
  display: flex;
  flex-wrap: wrap;
  align-items: center;
  align-content: flex-start;
  padding-top: 0.1rem !important;
  padding-bottom: 0.1rem !important;
  /* padding-left: 0.75rem !important; */
  @apply bg-white border-white dark:border-black dark:bg-black;
}

.react-multi-email > [type="text"] {
  box-shadow: none !important;
}

.react-multi-email.focused {
  @apply dark:bg-black;
}

.react-multi-email.focused > [type="text"] {
  border: 2px solid #000 !important;
}

.react-multi-email > [type="text"]:focus {
  box-shadow: none !important;
}

.react-multi-email > span[data-placeholder] {
  display: none;
  position: absolute;
  left: 0.8rem;
  top: 0.75rem;
  line-height: 1.25rem;
  font-size: 0.875rem;
}

.react-multi-email.empty > span[data-placeholder] {
  display: inline;
  color: #000;
}

.react-multi-email.focused > span[data-placeholder] {
  display: none;
}

.react-multi-email > input {
  width: 100% !important;
  display: inline-block !important;
  @apply mt-1;
}

.react-multi-email [data-tag] {
  box-shadow: none !important;
<<<<<<< HEAD
  @apply inline-flex items-center px-2 py-1 my-1 mr-2 text-sm font-medium text-gray-900 border border-transparent rounded-md dark:text-white bg-neutral-200 hover:bg-neutral-100 dark:bg-black focus:outline-none focus:ring-2 focus:ring-offset-2 focus:ring-neutral-500;
=======
  @apply inline-flex items-center px-2 py-1 my-1 mr-2 border border-transparent text-sm font-medium rounded-md text-gray-900 dark:text-white bg-neutral-200 hover:bg-neutral-100 dark:bg-black focus:outline-none focus:ring-2 focus:ring-offset-2 focus:ring-neutral-500;
>>>>>>> d4f29464
}

.react-multi-email [data-tag] [data-tag-item] {
  max-width: 100%;
  overflow: hidden;
}

.react-multi-email [data-tag] [data-tag-handle] {
  margin-left: 0.833em;
  cursor: pointer;
}

/* !important to override react-select */
.react-select__value-container {
  border: 0 !important;
}

.react-select__input input {
  border: 0 !important;
  box-shadow: none !important;
}

.react-select__option--is-focused {
  background: #000 !important;
  color: #fff !important;
}

.react-select__control {
  border: 2px solid transparent !important;
  box-shadow: none !important;
}

.react-select__control.react-select__control--is-focused {
  border: 2px solid #000 !important;
  border-color: #000 !important;
  box-shadow: none !important;
  margin: -1px;
  padding: 1px;
}

/* !important to override react-dates */
.DateRangePickerInput__withBorder {
  border: 0 !important;
}
.DateInput_input {
  border: 1px solid #d1d5db !important;
  border-radius: 2px !important;
  font-size: inherit !important;
  font-weight: inherit !important;
  color: #000;
  padding: 11px ​11px 9px !important;
  line-height: 16px !important;
}

.DateInput_input__focused {
  border: 2px solid #000 !important;
  border-radius: 2px !important;
  box-shadow: none !important;
  padding: 10px ​10px 9px !important;
}

.DateRangePickerInput_arrow {
  padding: 0px 10px;
}

.loader {
  display: block;
  width: 30px;
  height: 30px;
  margin: 60px auto;
  position: relative;
  border-width: 4px;
  border-style: solid;
  animation: loader 2s infinite ease;
}

.loader-inner {
  vertical-align: top;
  display: inline-block;
  width: 100%;
  animation: loader-inner 2s infinite ease-in;
}

@keyframes loader {
  0% {
    transform: rotate(0deg);
  }

  25% {
    transform: rotate(180deg);
  }

  50% {
    transform: rotate(180deg);
  }

  75% {
    transform: rotate(360deg);
  }

  100% {
    transform: rotate(360deg);
  }
}

@keyframes loader-inner {
  0% {
    height: 0%;
  }

  25% {
    height: 0%;
  }

  50% {
    height: 100%;
  }

  75% {
    height: 100%;
  }

  100% {
    height: 0%;
  }
}

nav#nav--settings > a {
  @apply flex items-center px-3 py-2 text-sm font-medium text-gray-900 border-l-4 border-transparent hover:bg-gray-50 hover:text-gray-900;
}

nav#nav--settings > a svg {
  @apply flex-shrink-0 w-6 h-6 mr-3 -ml-1 text-gray-400 group-hover:text-gray-500;
}

nav#nav--settings > a.active {
  @apply bg-neutral-50 border-neutral-500 text-neutral-700 hover:bg-neutral-50 hover:text-neutral-700;
}

nav#nav--settings > a.active svg {
  @apply text-neutral-500;
}

table tbody tr:nth-child(odd) {
  @apply bg-gray-50;
}

body {
  background-color: #f3f4f6;
}

.text-white-important {
  color: white !important;
}

@layer utilities {
  .transition-max-width {
    -webkit-transition-property: max-width;
    transition-property: max-width;
  }
}

#timeZone input:focus {
  box-shadow: none;
}

.weekdaySelect button.active {
  background: #000;
  color: #fff;
}<|MERGE_RESOLUTION|>--- conflicted
+++ resolved
@@ -2,7 +2,17 @@
 @tailwind components;
 @tailwind utilities;
 
-<<<<<<< HEAD
+/* PhoneInput dark-mode overrides (it would add a lot of boilerplate to do this in JavaScript) */
+.PhoneInputInput {
+  @apply text-sm border-0 focus:ring-0;
+}
+.dark .PhoneInputInput {
+  @apply bg-black;
+}
+.PhoneInputCountrySelect {
+  @apply text-black;
+}
+
 /* note(PeerRich): TODO move @layer components into proper React Components: <Button color="primary" size="xs" /> */
 @layer components {
   /* Primary buttons */
@@ -15,7 +25,7 @@
   }
 
   .btn.btn-primary {
-    @apply inline-flex items-center px-4 py-2 text-sm font-medium bg-black border border-transparent rounded-sm shadow-sm text-neutral-50 hover:opacity-80 focus:outline-none focus:ring-2 focus:ring-offset-2 focus:ring-neutral-500;
+    @apply inline-flex items-center px-4 py-2 text-sm font-medium text-white border border-transparent rounded-sm shadow-sm bg-neutral-900 hover:bg-neutral-800 focus:outline-none focus:ring-2 focus:ring-offset-2 focus:ring-neutral-500;
   }
 
   .btn-lg.btn-primary {
@@ -103,119 +113,6 @@
   .slider .slider-thumb:focus {
     box-shadow: 0 0 0 4px rgba(0, 0, 0, 0.2);
   }
-=======
-/* PhoneInput dark-mode overrides (it would add a lot of boilerplate to do this in JavaScript) */
-.PhoneInputInput {
-  @apply text-sm focus:ring-0 border-0;
-}
-.dark .PhoneInputInput {
-  @apply bg-black;
-}
-.PhoneInputCountrySelect {
-  @apply text-black;
-}
-
-/* note(PeerRich): TODO move @layer components into proper React Components: <Button color="primary" size="xs" /> */
-@layer components {
-    /* Primary buttons */
-    .btn-xs.btn-primary {
-        @apply inline-flex items-center px-2.5 py-1.5 border border-transparent text-xs font-medium rounded shadow-sm text-white bg-neutral-900 hover:bg-neutral-800 focus:outline-none focus:ring-2 focus:ring-offset-2 focus:ring-neutral-500;
-    }
-
-    .btn-sm.btn-primary {
-        @apply inline-flex items-center px-3 py-2 border border-transparent text-sm leading-4 font-medium rounded-sm shadow-sm text-white bg-neutral-900 hover:bg-neutral-800 focus:outline-none focus:ring-2 focus:ring-offset-2 focus:ring-neutral-500;
-    }
-
-    .btn.btn-primary {
-        @apply inline-flex items-center px-4 py-2 border border-transparent text-sm font-medium rounded-sm shadow-sm text-white bg-neutral-900 hover:bg-neutral-800 focus:outline-none focus:ring-2 focus:ring-offset-2 focus:ring-neutral-500;
-    }
-
-    .btn-lg.btn-primary {
-        @apply inline-flex items-center px-4 py-2 border border-transparent text-base font-medium rounded-sm shadow-sm text-white bg-neutral-900 hover:bg-neutral-800 focus:outline-none focus:ring-2 focus:ring-offset-2 focus:ring-neutral-500;
-    }
-
-    .btn-xl.btn-primary {
-        @apply inline-flex items-center px-6 py-3 border border-transparent text-base font-medium rounded-sm shadow-sm text-white bg-neutral-900 hover:bg-neutral-800 focus:outline-none focus:ring-2 focus:ring-offset-2 focus:ring-neutral-500;
-    }
-
-    .btn-wide.btn-primary {
-        @apply w-full text-center px-4 py-2 border border-transparent text-sm font-medium rounded-sm shadow-sm text-white bg-neutral-900 hover:bg-neutral-800 focus:outline-none focus:ring-2 focus:ring-offset-2 focus:ring-neutral-500;
-    }
-
-    /* Secondary buttons */
-    .btn-xs.btn-secondary {
-        @apply inline-flex items-center px-2.5 py-1.5 border border-transparent text-xs font-medium rounded text-neutral-700 bg-neutral-100 hover:bg-neutral-200 focus:outline-none focus:ring-2 focus:ring-offset-2 focus:ring-neutral-500;
-    }
-
-    .btn-sm.btn-secondary {
-        @apply inline-flex items-center px-3 py-2 border border-transparent text-sm leading-4 font-medium rounded-sm text-neutral-700 bg-neutral-100 hover:bg-neutral-200 focus:outline-none focus:ring-2 focus:ring-offset-2 focus:ring-neutral-500;
-    }
-
-    .btn.btn-secondary {
-        @apply inline-flex items-center px-4 py-2 border border-transparent text-sm font-medium rounded-sm text-neutral-700 bg-neutral-100 hover:bg-neutral-200 focus:outline-none focus:ring-2 focus:ring-offset-2 focus:ring-neutral-500;
-    }
-
-    .btn-lg.btn-secondary {
-        @apply inline-flex items-center px-4 py-2 border border-transparent text-base font-medium rounded-sm text-neutral-700 bg-neutral-100 hover:bg-neutral-200 focus:outline-none focus:ring-2 focus:ring-offset-2 focus:ring-neutral-500;
-    }
-
-    .btn-xl.btn-secondary {
-        @apply inline-flex items-center px-6 py-3 border border-transparent text-base font-medium rounded-sm text-neutral-700 bg-neutral-100 hover:bg-neutral-200 focus:outline-none focus:ring-2 focus:ring-offset-2 focus:ring-neutral-500;
-    }
-
-    .btn-wide.btn-secondary {
-        @apply w-full text-center px-4 py-2 border border-transparent text-sm font-medium rounded-sm text-neutral-700 bg-neutral-100 hover:bg-neutral-200 focus:outline-none focus:ring-2 focus:ring-offset-2 focus:ring-neutral-500;
-    }
-
-    /* White buttons */
-    .btn-xs.btn-white {
-        @apply inline-flex items-center px-2.5 py-1.5 border border-gray-300 shadow-sm text-xs font-medium rounded text-gray-700 bg-white hover:bg-gray-50 focus:outline-none focus:ring-2 focus:ring-offset-2 focus:ring-neutral-500;
-    }
-
-    .btn-sm.btn-white {
-        @apply inline-flex items-center px-3 py-2 border border-gray-300 shadow-sm text-sm leading-4 font-medium rounded-sm text-gray-700 bg-white hover:bg-gray-50 focus:outline-none focus:ring-2 focus:ring-offset-2 focus:ring-neutral-500;
-    }
-
-    .btn.btn-white {
-        @apply inline-flex items-center px-4 py-2 border border-gray-300 shadow-sm text-sm font-medium rounded-sm text-gray-700 bg-white hover:bg-gray-50 focus:outline-none focus:ring-2 focus:ring-offset-2 focus:ring-neutral-500;
-    }
-
-    .btn-lg.btn-white {
-        @apply inline-flex items-center px-4 py-2 border border-gray-300 shadow-sm text-base font-medium rounded-sm text-gray-700 bg-white hover:bg-gray-50 focus:outline-none focus:ring-2 focus:ring-offset-2 focus:ring-neutral-500;
-    }
-
-    .btn-xl.btn-white {
-        @apply inline-flex items-center px-6 py-3 border border-gray-300 shadow-sm text-base font-medium rounded-sm text-gray-700 bg-white hover:bg-gray-50 focus:outline-none focus:ring-2 focus:ring-offset-2 focus:ring-neutral-500;
-    }
-
-    .btn-wide.btn-white {
-        @apply w-full text-center px-4 py-2 border border-gray-300 shadow-sm text-sm font-medium rounded-sm text-gray-700 bg-white hover:bg-gray-50 focus:outline-none focus:ring-2 focus:ring-offset-2 focus:ring-neutral-500;
-    }
-    /* slider */
-    .slider {
-      @apply relative flex items-center w-40 h-4 select-none
-    }
-
-    .slider > .slider-track {
-        @apply relative flex-grow h-1 bg-neutral-400 rounded-md;
-    }
-
-    .slider .slider-range {
-      @apply absolute h-full bg-neutral-700 rounded-full
-    }
-
-    .slider .slider-thumb {
-      @apply block w-3 h-3 bg-neutral-700 rounded-full shadow-sm cursor-pointer transition-all;
-    }
-
-    .slider .slider-thumb:hover {
-      @apply bg-neutral-600;
-    }
-
-    .slider .slider-thumb:focus {
-      box-shadow: 0 0 0 4px rgba(0,0,0,0.2);
-    }
->>>>>>> d4f29464
 }
 
 /* !important to style multi-email input */
@@ -301,11 +198,7 @@
 
 .react-multi-email [data-tag] {
   box-shadow: none !important;
-<<<<<<< HEAD
   @apply inline-flex items-center px-2 py-1 my-1 mr-2 text-sm font-medium text-gray-900 border border-transparent rounded-md dark:text-white bg-neutral-200 hover:bg-neutral-100 dark:bg-black focus:outline-none focus:ring-2 focus:ring-offset-2 focus:ring-neutral-500;
-=======
-  @apply inline-flex items-center px-2 py-1 my-1 mr-2 border border-transparent text-sm font-medium rounded-md text-gray-900 dark:text-white bg-neutral-200 hover:bg-neutral-100 dark:bg-black focus:outline-none focus:ring-2 focus:ring-offset-2 focus:ring-neutral-500;
->>>>>>> d4f29464
 }
 
 .react-multi-email [data-tag] [data-tag-item] {
