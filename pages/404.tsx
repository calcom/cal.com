import { BookOpenIcon, CheckIcon, CodeIcon, DocumentTextIcon } from "@heroicons/react/outline";
import { ChevronRightIcon } from "@heroicons/react/solid";
import Link from "next/link";
import { useRouter } from "next/router";
import React from "react";

import { HeadSeo } from "@components/seo/head-seo";

const links = [
  {
    title: "Documentation",
    description: "Learn how to integrate our tools with your app",
    icon: DocumentTextIcon,
    href: "https://docs.cal.com",
  },
  {
    title: "API Reference",
    description: "A complete API reference for our libraries",
    icon: CodeIcon,
    href: "https://api.docs.cal.com",
  },
  {
    title: "Blog",
    description: "Read our latest news and articles",
    icon: BookOpenIcon,
    href: "https://cal.com/blog",
  },
];

export default function Custom404(props) {
  if (Math.random() > 1) {
    console.log(props);
  }
  const router = useRouter();
  const username = router.asPath.replace("%20", "-");

  const isEventType404 = router.asPath.includes("/event-types");

  return (
    <>
      <HeadSeo
        title="404: This page could not be found."
        description="404: This page could not be found."
        nextSeoProps={{
          nofollow: true,
          noindex: true,
        }}
      />
      <div className="min-h-screen px-4 bg-white">
        <main className="max-w-xl pt-16 pb-6 mx-auto sm:pt-24">
          <div className="text-center">
<<<<<<< HEAD
            <p className="text-sm font-semibold tracking-wide text-black uppercase">404 error</p>
            <h1 className="mt-2 text-4xl font-extrabold tracking-tight text-gray-900 sm:text-5xl">
=======
            <p className="text-sm font-semibold text-black uppercase tracking-wide">404 error</p>
            <h1 className="font-cal mt-2 text-4xl font-extrabold text-gray-900 tracking-tight sm:text-5xl">
>>>>>>> e684824c
              This page does not exist.
            </h1>
            {isEventType404 ? (
              <span className="inline-block mt-2 text-lg ">
                Check for spelling mistakes or go back to the previous page.
              </span>
            ) : (
              <a href="https://cal.com/signup" className="inline-block mt-2 text-lg ">
                The username <strong className="text-blue-500">cal.com{username}</strong> is still available.{" "}
                <span className="text-blue-500">Register now</span>.
              </a>
            )}
          </div>
          <div className="mt-12">
            <h2 className="text-sm font-semibold tracking-wide text-gray-500 uppercase">Popular pages</h2>
            {!isEventType404 && (
              <ul role="list" className="mt-4">
                <li className="px-4 py-2 border-2 border-green-500">
                  <a href="https://cal.com/signup" className="relative flex items-start py-6 space-x-4">
                    <div className="flex-shrink-0">
                      <span className="flex items-center justify-center w-12 h-12 rounded-lg bg-green-50">
                        <CheckIcon className="w-6 h-6 text-green-500" aria-hidden="true" />
                      </span>
                    </div>
                    <div className="flex-1 min-w-0">
                      <h3 className="text-base font-medium text-gray-900">
                        <span className="rounded-sm focus-within:ring-2 focus-within:ring-offset-2 focus-within:ring-gray-500">
                          <span className="focus:outline-none">
                            <span className="absolute inset-0" aria-hidden="true" />
                            Register <strong className="text-green-500">{username}</strong>
                          </span>
                        </span>
                      </h3>
                      <p className="text-base text-gray-500">Claim your username and schedule events</p>
                    </div>
                    <div className="self-center flex-shrink-0">
                      <ChevronRightIcon className="w-5 h-5 text-gray-400" aria-hidden="true" />
                    </div>
                  </a>
                </li>
              </ul>
            )}

            <ul role="list" className="mt-4 border-gray-200 divide-y divide-gray-200">
              {links.map((link, linkIdx) => (
                <li key={linkIdx} className="px-4 py-2">
                  <Link href={link.href}>
                    <a className="relative flex items-start py-6 space-x-4">
                      <div className="flex-shrink-0">
                        <span className="flex items-center justify-center w-12 h-12 rounded-lg bg-gray-50">
                          <link.icon className="w-6 h-6 text-gray-700" aria-hidden="true" />
                        </span>
                      </div>
                      <div className="flex-1 min-w-0">
                        <h3 className="text-base font-medium text-gray-900">
                          <span className="rounded-sm focus-within:ring-2 focus-within:ring-offset-2 focus-within:ring-gray-500">
                            <span className="absolute inset-0" aria-hidden="true" />
                            {link.title}
                          </span>
                        </h3>
                        <p className="text-base text-gray-500">{link.description}</p>
                      </div>
                      <div className="self-center flex-shrink-0">
                        <ChevronRightIcon className="w-5 h-5 text-gray-400" aria-hidden="true" />
                      </div>
                    </a>
                  </Link>
                </li>
              ))}
              <li className="px-4 py-2">
                <a href="https://cal.com/slack" className="relative flex items-start py-6 space-x-4">
                  <div className="flex-shrink-0">
                    <span className="flex items-center justify-center w-12 h-12 rounded-lg bg-gray-50">
                      <svg viewBox="0 0 2447.6 2452.5" className="w-6 h-6" xmlns="http://www.w3.org/2000/svg">
                        <g clipRule="evenodd" fillRule="evenodd">
                          <path
                            d="m897.4 0c-135.3.1-244.8 109.9-244.7 245.2-.1 135.3 109.5 245.1 244.8 245.2h244.8v-245.1c.1-135.3-109.5-245.1-244.9-245.3.1 0 .1 0 0 0m0 654h-652.6c-135.3.1-244.9 109.9-244.8 245.2-.2 135.3 109.4 245.1 244.7 245.3h652.7c135.3-.1 244.9-109.9 244.8-245.2.1-135.4-109.5-245.2-244.8-245.3z"
                            fill="rgba(55, 65, 81)"
                          ></path>
                          <path
                            d="m2447.6 899.2c.1-135.3-109.5-245.1-244.8-245.2-135.3.1-244.9 109.9-244.8 245.2v245.3h244.8c135.3-.1 244.9-109.9 244.8-245.3zm-652.7 0v-654c.1-135.2-109.4-245-244.7-245.2-135.3.1-244.9 109.9-244.8 245.2v654c-.2 135.3 109.4 245.1 244.7 245.3 135.3-.1 244.9-109.9 244.8-245.3z"
                            fill="rgba(55, 65, 81)"
                          ></path>
                          <path
                            d="m1550.1 2452.5c135.3-.1 244.9-109.9 244.8-245.2.1-135.3-109.5-245.1-244.8-245.2h-244.8v245.2c-.1 135.2 109.5 245 244.8 245.2zm0-654.1h652.7c135.3-.1 244.9-109.9 244.8-245.2.2-135.3-109.4-245.1-244.7-245.3h-652.7c-135.3.1-244.9 109.9-244.8 245.2-.1 135.4 109.4 245.2 244.7 245.3z"
                            fill="rgba(55, 65, 81)"
                          ></path>
                          <path
                            d="m0 1553.2c-.1 135.3 109.5 245.1 244.8 245.2 135.3-.1 244.9-109.9 244.8-245.2v-245.2h-244.8c-135.3.1-244.9 109.9-244.8 245.2zm652.7 0v654c-.2 135.3 109.4 245.1 244.7 245.3 135.3-.1 244.9-109.9 244.8-245.2v-653.9c.2-135.3-109.4-245.1-244.7-245.3-135.4 0-244.9 109.8-244.8 245.1 0 0 0 .1 0 0"
                            fill="rgba(55, 65, 81)"
                          ></path>
                        </g>
                      </svg>
                    </span>
                  </div>
                  <div className="flex-1 min-w-0">
                    <h3 className="text-base font-medium text-gray-900">
                      <span className="rounded-sm focus-within:ring-2 focus-within:ring-offset-2 focus-within:ring-gray-500">
                        <span className="absolute inset-0" aria-hidden="true" />
                        Slack
                      </span>
                    </h3>
                    <p className="text-base text-gray-500">Join our community</p>
                  </div>
                  <div className="self-center flex-shrink-0">
                    <ChevronRightIcon className="w-5 h-5 text-gray-400" aria-hidden="true" />
                  </div>
                </a>
              </li>
            </ul>
            <div className="mt-8">
              <Link href="/">
                <a className="text-base font-medium text-black hover:text-gray-500">
                  Or go back home<span aria-hidden="true"> &rarr;</span>
                </a>
              </Link>
            </div>
          </div>
        </main>
      </div>
    </>
  );
}<|MERGE_RESOLUTION|>--- conflicted
+++ resolved
@@ -49,13 +49,8 @@
       <div className="min-h-screen px-4 bg-white">
         <main className="max-w-xl pt-16 pb-6 mx-auto sm:pt-24">
           <div className="text-center">
-<<<<<<< HEAD
             <p className="text-sm font-semibold tracking-wide text-black uppercase">404 error</p>
-            <h1 className="mt-2 text-4xl font-extrabold tracking-tight text-gray-900 sm:text-5xl">
-=======
-            <p className="text-sm font-semibold text-black uppercase tracking-wide">404 error</p>
-            <h1 className="font-cal mt-2 text-4xl font-extrabold text-gray-900 tracking-tight sm:text-5xl">
->>>>>>> e684824c
+            <h1 className="mt-2 text-4xl font-extrabold tracking-tight text-gray-900 font-cal sm:text-5xl">
               This page does not exist.
             </h1>
             {isEventType404 ? (
@@ -133,20 +128,16 @@
                         <g clipRule="evenodd" fillRule="evenodd">
                           <path
                             d="m897.4 0c-135.3.1-244.8 109.9-244.7 245.2-.1 135.3 109.5 245.1 244.8 245.2h244.8v-245.1c.1-135.3-109.5-245.1-244.9-245.3.1 0 .1 0 0 0m0 654h-652.6c-135.3.1-244.9 109.9-244.8 245.2-.2 135.3 109.4 245.1 244.7 245.3h652.7c135.3-.1 244.9-109.9 244.8-245.2.1-135.4-109.5-245.2-244.8-245.3z"
-                            fill="rgba(55, 65, 81)"
-                          ></path>
+                            fill="rgba(55, 65, 81)"></path>
                           <path
                             d="m2447.6 899.2c.1-135.3-109.5-245.1-244.8-245.2-135.3.1-244.9 109.9-244.8 245.2v245.3h244.8c135.3-.1 244.9-109.9 244.8-245.3zm-652.7 0v-654c.1-135.2-109.4-245-244.7-245.2-135.3.1-244.9 109.9-244.8 245.2v654c-.2 135.3 109.4 245.1 244.7 245.3 135.3-.1 244.9-109.9 244.8-245.3z"
-                            fill="rgba(55, 65, 81)"
-                          ></path>
+                            fill="rgba(55, 65, 81)"></path>
                           <path
                             d="m1550.1 2452.5c135.3-.1 244.9-109.9 244.8-245.2.1-135.3-109.5-245.1-244.8-245.2h-244.8v245.2c-.1 135.2 109.5 245 244.8 245.2zm0-654.1h652.7c135.3-.1 244.9-109.9 244.8-245.2.2-135.3-109.4-245.1-244.7-245.3h-652.7c-135.3.1-244.9 109.9-244.8 245.2-.1 135.4 109.4 245.2 244.7 245.3z"
-                            fill="rgba(55, 65, 81)"
-                          ></path>
+                            fill="rgba(55, 65, 81)"></path>
                           <path
                             d="m0 1553.2c-.1 135.3 109.5 245.1 244.8 245.2 135.3-.1 244.9-109.9 244.8-245.2v-245.2h-244.8c-135.3.1-244.9 109.9-244.8 245.2zm652.7 0v654c-.2 135.3 109.4 245.1 244.7 245.3 135.3-.1 244.9-109.9 244.8-245.2v-653.9c.2-135.3-109.4-245.1-244.7-245.3-135.4 0-244.9 109.8-244.8 245.1 0 0 0 .1 0 0"
-                            fill="rgba(55, 65, 81)"
-                          ></path>
+                            fill="rgba(55, 65, 81)"></path>
                         </g>
                       </svg>
                     </span>
