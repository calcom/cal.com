--- conflicted
+++ resolved
@@ -27,18 +27,11 @@
 ];
 
 export default function Custom404(props) {
+  if (Math.random() > 1) {
+    console.log(props);
+  }
   const router = useRouter();
   const username = router.asPath.replace("%20", "-");
-<<<<<<< HEAD
-  console.log(props);
-  return (
-    <>
-      <Head>
-        <title>404: This page could not be found.</title>
-      </Head>
-      <div className="min-h-screen px-4 bg-white">
-        <main className="max-w-xl pt-16 pb-6 mx-auto sm:pt-24">
-=======
 
   const isEventType404 = router.asPath.includes("/event-types");
 
@@ -52,49 +45,13 @@
           noindex: true,
         }}
       />
-      <div className="bg-white min-h-screen px-4">
-        <main className="max-w-xl mx-auto pb-6 pt-16 sm:pt-24">
->>>>>>> d4f29464
+      <div className="min-h-screen px-4 bg-white">
+        <main className="max-w-xl pt-16 pb-6 mx-auto sm:pt-24">
           <div className="text-center">
             <p className="text-sm font-semibold tracking-wide text-black uppercase">404 error</p>
             <h1 className="mt-2 text-4xl font-extrabold tracking-tight text-gray-900 sm:text-5xl">
               This page does not exist.
             </h1>
-<<<<<<< HEAD
-            <a href="https://checkout.calendso.com" className="inline-block mt-2 text-lg text-gray-900">
-              The username <strong className="text-blue-500">calendso.com{username}</strong> is still
-              available. <span className="text-blue-500">Register now</span>.
-            </a>
-          </div>
-          <div className="mt-12">
-            <h2 className="text-sm font-semibold tracking-wide text-gray-500 uppercase">Popular pages</h2>
-
-            <ul role="list" className="mt-4">
-              <li className="px-4 py-2 border-2 border-green-500">
-                <a href="https://checkout.calendso.com" className="relative flex items-start py-6 space-x-4">
-                  <div className="flex-shrink-0">
-                    <span className="flex items-center justify-center w-12 h-12 rounded-lg bg-green-50">
-                      <CheckIcon className="w-6 h-6 text-green-500" aria-hidden="true" />
-                    </span>
-                  </div>
-                  <div className="flex-1 min-w-0">
-                    <h3 className="text-base font-medium text-gray-900">
-                      <span className="rounded-sm focus-within:ring-2 focus-within:ring-offset-2 focus-within:ring-gray-500">
-                        <span className="focus:outline-none">
-                          <span className="absolute inset-0" aria-hidden="true" />
-                          Register <strong className="text-green-500">{username}</strong>
-                        </span>
-                      </span>
-                    </h3>
-                    <p className="text-base text-gray-500">Claim your username and schedule events</p>
-                  </div>
-                  <div className="self-center flex-shrink-0">
-                    <ChevronRightIcon className="w-5 h-5 text-gray-400" aria-hidden="true" />
-                  </div>
-                </a>
-              </li>
-            </ul>
-=======
             {isEventType404 ? (
               <span className="inline-block mt-2 text-lg ">
                 Check for spelling mistakes or go back to the previous page.
@@ -107,17 +64,17 @@
             )}
           </div>
           <div className="mt-12">
-            <h2 className="text-sm font-semibold text-gray-500 tracking-wide uppercase">Popular pages</h2>
+            <h2 className="text-sm font-semibold tracking-wide text-gray-500 uppercase">Popular pages</h2>
             {!isEventType404 && (
               <ul role="list" className="mt-4">
-                <li className="border-2 border-green-500 px-4 py-2">
-                  <a href="https://cal.com/signup" className="relative py-6 flex items-start space-x-4">
+                <li className="px-4 py-2 border-2 border-green-500">
+                  <a href="https://cal.com/signup" className="relative flex items-start py-6 space-x-4">
                     <div className="flex-shrink-0">
-                      <span className="flex items-center justify-center h-12 w-12 rounded-lg bg-green-50">
-                        <CheckIcon className="h-6 w-6 text-green-500" aria-hidden="true" />
+                      <span className="flex items-center justify-center w-12 h-12 rounded-lg bg-green-50">
+                        <CheckIcon className="w-6 h-6 text-green-500" aria-hidden="true" />
                       </span>
                     </div>
-                    <div className="min-w-0 flex-1">
+                    <div className="flex-1 min-w-0">
                       <h3 className="text-base font-medium text-gray-900">
                         <span className="rounded-sm focus-within:ring-2 focus-within:ring-offset-2 focus-within:ring-gray-500">
                           <span className="focus:outline-none">
@@ -128,14 +85,13 @@
                       </h3>
                       <p className="text-base text-gray-500">Claim your username and schedule events</p>
                     </div>
-                    <div className="flex-shrink-0 self-center">
-                      <ChevronRightIcon className="h-5 w-5 text-gray-400" aria-hidden="true" />
+                    <div className="self-center flex-shrink-0">
+                      <ChevronRightIcon className="w-5 h-5 text-gray-400" aria-hidden="true" />
                     </div>
                   </a>
                 </li>
               </ul>
             )}
->>>>>>> d4f29464
 
             <ul role="list" className="mt-4 border-gray-200 divide-y divide-gray-200">
               {links.map((link, linkIdx) => (
@@ -164,27 +120,27 @@
                 </li>
               ))}
               <li className="px-4 py-2">
-<<<<<<< HEAD
-                <a href="https://calendso.com/slack" className="relative flex items-start py-6 space-x-4">
-=======
-                <a href="https://cal.com/slack" className="relative py-6 flex items-start space-x-4">
->>>>>>> d4f29464
+                <a href="https://cal.com/slack" className="relative flex items-start py-6 space-x-4">
                   <div className="flex-shrink-0">
                     <span className="flex items-center justify-center w-12 h-12 rounded-lg bg-gray-50">
                       <svg viewBox="0 0 2447.6 2452.5" className="w-6 h-6" xmlns="http://www.w3.org/2000/svg">
                         <g clipRule="evenodd" fillRule="evenodd">
                           <path
                             d="m897.4 0c-135.3.1-244.8 109.9-244.7 245.2-.1 135.3 109.5 245.1 244.8 245.2h244.8v-245.1c.1-135.3-109.5-245.1-244.9-245.3.1 0 .1 0 0 0m0 654h-652.6c-135.3.1-244.9 109.9-244.8 245.2-.2 135.3 109.4 245.1 244.7 245.3h652.7c135.3-.1 244.9-109.9 244.8-245.2.1-135.4-109.5-245.2-244.8-245.3z"
-                            fill="rgba(55, 65, 81)"></path>
+                            fill="rgba(55, 65, 81)"
+                          ></path>
                           <path
                             d="m2447.6 899.2c.1-135.3-109.5-245.1-244.8-245.2-135.3.1-244.9 109.9-244.8 245.2v245.3h244.8c135.3-.1 244.9-109.9 244.8-245.3zm-652.7 0v-654c.1-135.2-109.4-245-244.7-245.2-135.3.1-244.9 109.9-244.8 245.2v654c-.2 135.3 109.4 245.1 244.7 245.3 135.3-.1 244.9-109.9 244.8-245.3z"
-                            fill="rgba(55, 65, 81)"></path>
+                            fill="rgba(55, 65, 81)"
+                          ></path>
                           <path
                             d="m1550.1 2452.5c135.3-.1 244.9-109.9 244.8-245.2.1-135.3-109.5-245.1-244.8-245.2h-244.8v245.2c-.1 135.2 109.5 245 244.8 245.2zm0-654.1h652.7c135.3-.1 244.9-109.9 244.8-245.2.2-135.3-109.4-245.1-244.7-245.3h-652.7c-135.3.1-244.9 109.9-244.8 245.2-.1 135.4 109.4 245.2 244.7 245.3z"
-                            fill="rgba(55, 65, 81)"></path>
+                            fill="rgba(55, 65, 81)"
+                          ></path>
                           <path
                             d="m0 1553.2c-.1 135.3 109.5 245.1 244.8 245.2 135.3-.1 244.9-109.9 244.8-245.2v-245.2h-244.8c-135.3.1-244.9 109.9-244.8 245.2zm652.7 0v654c-.2 135.3 109.4 245.1 244.7 245.3 135.3-.1 244.9-109.9 244.8-245.2v-653.9c.2-135.3-109.4-245.1-244.7-245.3-135.4 0-244.9 109.8-244.8 245.1 0 0 0 .1 0 0"
-                            fill="rgba(55, 65, 81)"></path>
+                            fill="rgba(55, 65, 81)"
+                          ></path>
                         </g>
                       </svg>
                     </span>
