--- conflicted
+++ resolved
@@ -352,13 +352,9 @@
   const steps = [
     {
       id: "welcome",
-<<<<<<< HEAD
       titleId: "welcomeTitle",
       descriptionId: "welcomeDescription",
-      title: "Welcome to Calendso",
-=======
       title: "Welcome to Cal.com",
->>>>>>> 4c6bf962
       description:
         "Tell us what to call you and let us know what timezone you’re in. You’ll be able to edit this later.",
       Component: (
