--- conflicted
+++ resolved
@@ -10,12 +10,8 @@
   UserUpdateInput,
 } from "@prisma/client";
 import { NextPageContext } from "next";
-<<<<<<< HEAD
-import React, { useState, useEffect, useRef } from "react";
+import React, { useEffect, useRef, useState } from "react";
 import T from "@components/T";
-=======
-import React, { useEffect, useRef, useState } from "react";
->>>>>>> 7eed1b2f
 import { validJson } from "@lib/jsonUtils";
 import TimezoneSelect from "react-timezone-select";
 import Text from "@components/ui/Text";
