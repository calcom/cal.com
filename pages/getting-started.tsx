import { ArrowRightIcon } from "@heroicons/react/outline";
import { Prisma } from "@prisma/client";
import classnames from "classnames";
import dayjs from "dayjs";
import localizedFormat from "dayjs/plugin/localizedFormat";
import timezone from "dayjs/plugin/timezone";
import utc from "dayjs/plugin/utc";
import debounce from "lodash/debounce";
import omit from "lodash/omit";
import { NextPageContext } from "next";
import { useSession } from "next-auth/client";
import Head from "next/head";
import { useRouter } from "next/router";
import React, { useEffect, useRef, useState } from "react";
import { useForm } from "react-hook-form";
import TimezoneSelect from "react-timezone-select";

import { getSession } from "@lib/auth";
import { DEFAULT_SCHEDULE } from "@lib/availability";
import { useLocale } from "@lib/hooks/useLocale";
import getIntegrations from "@lib/integrations/getIntegrations";
import prisma from "@lib/prisma";
import { inferSSRProps } from "@lib/types/inferSSRProps";
import { Schedule as ScheduleType } from "@lib/types/schedule";

import { ClientSuspense } from "@components/ClientSuspense";
import Loader from "@components/Loader";
import { Form } from "@components/form/fields";
import { CalendarListContainer } from "@components/integrations/CalendarListContainer";
import { Alert } from "@components/ui/Alert";
import Button from "@components/ui/Button";
import Text from "@components/ui/Text";
<<<<<<< HEAD
import Schedule, { defaultSchedule } from "@components/ui/form/Schedule";
=======
import Schedule from "@components/ui/form/Schedule";
>>>>>>> 6fa980f8

import getCalendarCredentials from "@server/integrations/getCalendarCredentials";
import getConnectedCalendars from "@server/integrations/getConnectedCalendars";

import getEventTypes from "../lib/queries/event-types/get-event-types";

dayjs.extend(utc);
dayjs.extend(timezone);
dayjs.extend(localizedFormat);

type ScheduleFormValues = {
  schedule: ScheduleType;
};

export default function Onboarding(props: inferSSRProps<typeof getServerSideProps>) {
  const { t } = useLocale();
  const router = useRouter();

  const DEFAULT_EVENT_TYPES = [
    {
      title: t("15min_meeting"),
      slug: "15min",
      length: 15,
    },
    {
      title: t("30min_meeting"),
      slug: "30min",
      length: 30,
    },
    {
      title: t("secret_meeting"),
      slug: "secret",
      length: 15,
      hidden: true,
    },
  ];

  const [isSubmitting, setSubmitting] = React.useState(false);
  const [enteredName, setEnteredName] = React.useState("");
  const Sess = useSession();
  const [ready, setReady] = useState(false);
  const [error, setError] = useState<Error | null>(null);

  const updateUser = async (data: Prisma.UserUpdateInput) => {
    const res = await fetch(`/api/user/${props.user.id}`, {
      method: "PATCH",
      body: JSON.stringify({ data: { ...data } }),
      headers: {
        "Content-Type": "application/json",
      },
    });

    if (!res.ok) {
      throw new Error((await res.json()).message);
    }
    const responseData = await res.json();
    return responseData.data;
  };

  const createEventType = async (data: Prisma.EventTypeCreateInput) => {
    const res = await fetch(`/api/availability/eventtype`, {
      method: "POST",
      body: JSON.stringify(data),
      headers: {
        "Content-Type": "application/json",
      },
    });

    if (!res.ok) {
      throw new Error((await res.json()).message);
    }
    const responseData = await res.json();
    return responseData.data;
  };

  const createSchedule = async ({ schedule }: ScheduleFormValues) => {
    const res = await fetch(`/api/schedule`, {
      method: "POST",
      body: JSON.stringify({ schedule }),
      headers: {
        "Content-Type": "application/json",
      },
    });

    if (!res.ok) {
      throw new Error((await res.json()).message);
    }
    const responseData = await res.json();
    return responseData.data;
  };

  /** Name */
  const nameRef = useRef<HTMLInputElement>(null);
  const bioRef = useRef<HTMLInputElement>(null);
  /** End Name */
  /** TimeZone */
  const [selectedTimeZone, setSelectedTimeZone] = useState(props.user.timeZone ?? dayjs.tz.guess());
  /** End TimeZone */

  /** Onboarding Steps */
  const [currentStep, setCurrentStep] = useState(0);
  const detectStep = () => {
    let step = 0;
    const hasSetUserNameOrTimeZone = props.user?.name && props.user?.timeZone;
    if (hasSetUserNameOrTimeZone) {
      step = 1;
    }

    const hasConfigureCalendar = props.integrations.some((integration) => integration.credential !== null);
    if (hasConfigureCalendar) {
      step = 2;
    }

    const hasSchedules = props.schedules && props.schedules.length > 0;
    if (hasSchedules) {
      step = 3;
    }

    setCurrentStep(step);
  };

  const handleConfirmStep = async () => {
    try {
      setSubmitting(true);
      if (
        steps[currentStep] &&
        steps[currentStep].onComplete &&
        typeof steps[currentStep].onComplete === "function"
      ) {
        // eslint-disable-next-line @typescript-eslint/no-non-null-assertion
        await steps[currentStep].onComplete!();
      }
      incrementStep();
      setSubmitting(false);
    } catch (error) {
      console.log("handleConfirmStep", error);
      setSubmitting(false);
      setError(error as Error);
    }
  };

  const debouncedHandleConfirmStep = debounce(handleConfirmStep, 850);

  const handleSkipStep = () => {
    incrementStep();
  };

  const incrementStep = () => {
    const nextStep = currentStep + 1;

    if (nextStep >= steps.length) {
      completeOnboarding();
      return;
    }
    setCurrentStep(nextStep);
  };

  const decrementStep = () => {
    const previous = currentStep - 1;

    if (previous < 0) {
      return;
    }
    setCurrentStep(previous);
  };

  const goToStep = (step: number) => {
    setCurrentStep(step);
  };

  /**
   * Complete Onboarding finalizes the onboarding flow for a new user.
   *
   * Here, 3 event types are pre-created for the user as well.
   * Set to the availability the user enter during the onboarding.
   *
   * If a user skips through the Onboarding flow,
   * then the default availability is applied.
   */
  const completeOnboarding = async () => {
    setSubmitting(true);
    if (!props.eventTypes || props.eventTypes.length === 0) {
      const eventTypes = await getEventTypes();
      if (eventTypes.length === 0) {
        Promise.all(
          DEFAULT_EVENT_TYPES.map(async (event) => {
            return await createEventType(event);
          })
        );
      }
    }
    await updateUser({
      completedOnboarding: true,
    });

    setSubmitting(false);
    router.push("/event-types");
  };

  const availabilityForm = useForm({ defaultValues: { schedule: defaultSchedule(selectedTimeZone) } });
  const steps = [
    {
      id: t("welcome"),
      title: t("welcome_to_calcom"),
      description: t("welcome_instructions"),
      Component: (
        <form className="sm:mx-auto sm:w-full">
          <section className="space-y-8">
            <fieldset>
              <label htmlFor="name" className="block text-sm font-medium text-gray-700">
                {t("full_name")}
              </label>
              <input
                ref={nameRef}
                type="text"
                name="name"
                id="name"
                autoComplete="given-name"
                placeholder={t("your_name")}
                defaultValue={props.user.name ?? enteredName}
                required
                className="block w-full px-3 py-2 mt-1 border border-gray-300 rounded-sm shadow-sm focus:outline-none focus:ring-neutral-500 focus:border-neutral-500 sm:text-sm"
              />
            </fieldset>

            <fieldset>
              <section className="flex justify-between">
                <label htmlFor="timeZone" className="block text-sm font-medium text-gray-700">
                  {t("timezone")}
                </label>
                <Text variant="caption">
                  {t("current_time")}:&nbsp;
                  <span className="text-black">{dayjs().tz(selectedTimeZone).format("LT")}</span>
                </Text>
              </section>
              <TimezoneSelect
                id="timeZone"
                value={selectedTimeZone}
                onChange={({ value }) => setSelectedTimeZone(value)}
                className="block w-full mt-1 border-gray-300 rounded-md shadow-sm focus:ring-blue-500 focus:border-blue-500 sm:text-sm"
              />
            </fieldset>
          </section>
        </form>
      ),
      hideConfirm: false,
      confirmText: t("continue"),
      showCancel: true,
      cancelText: t("set_up_later"),
      onComplete: async () => {
        try {
          setSubmitting(true);
          await updateUser({
            name: nameRef.current?.value,
            timeZone: selectedTimeZone,
          });
          setEnteredName(nameRef.current?.value || "");
          setSubmitting(true);
        } catch (error) {
          setError(error as Error);
          setSubmitting(false);
        }
      },
    },
    {
      id: "connect-calendar",
      title: t("connect_your_calendar"),
      description: t("connect_your_calendar_instructions"),
      Component: (
        <ClientSuspense fallback={<Loader />}>
          <CalendarListContainer heading={false} />
        </ClientSuspense>
      ),
      hideConfirm: true,
      confirmText: t("continue"),
      showCancel: true,
      cancelText: t("continue_without_calendar"),
    },
    {
      id: "set-availability",
      title: t("set_availability"),
      description: t("set_availability_instructions"),
      Component: (
        <Form<ScheduleFormValues>
          className="max-w-lg mx-auto text-black bg-white dark:bg-opacity-5 dark:text-white"
          form={availabilityForm}
          handleSubmit={async (values) => {
            try {
              setSubmitting(true);
              await createSchedule({ ...values });
              debouncedHandleConfirmStep();
              setSubmitting(false);
            } catch (error) {
              if (error instanceof Error) {
                setError(error);
              }
            }
          }}>
          <section>
            <Schedule timeZone={selectedTimeZone} name="schedule" />
            <footer className="flex flex-col py-6 space-y-6 sm:mx-auto sm:w-full">
              <Button className="justify-center" EndIcon={ArrowRightIcon} type="submit">
                {t("continue")}
              </Button>
            </footer>
          </section>
        </Form>
      ),
      hideConfirm: true,
      showCancel: false,
    },
    {
      id: "profile",
      title: t("nearly_there"),
      description: t("nearly_there_instructions"),
      Component: (
        <form className="sm:mx-auto sm:w-full" id="ONBOARDING_STEP_4">
          <section className="space-y-4">
            <fieldset>
              <label htmlFor="name" className="block text-sm font-medium text-gray-700">
                {t("full_name")}
              </label>
              <input
                ref={nameRef}
                type="text"
                name="name"
                id="name"
                autoComplete="given-name"
                placeholder={t("your_name")}
                defaultValue={props.user.name || enteredName}
                required
                className="block w-full px-3 py-2 mt-1 border border-gray-300 rounded-sm shadow-sm focus:outline-none focus:ring-neutral-500 focus:border-neutral-500 sm:text-sm"
              />
            </fieldset>
            <fieldset>
              <label htmlFor="bio" className="block text-sm font-medium text-gray-700">
                {t("about")}
              </label>
              <input
                ref={bioRef}
                type="text"
                name="bio"
                id="bio"
                required
                className="block w-full px-3 py-2 mt-1 border border-gray-300 rounded-sm shadow-sm focus:outline-none focus:ring-neutral-500 focus:border-neutral-500 sm:text-sm"
                defaultValue={props.user.bio || undefined}
              />
              <Text variant="caption" className="mt-2">
                {t("few_sentences_about_yourself")}
              </Text>
            </fieldset>
          </section>
        </form>
      ),
      hideConfirm: false,
      confirmText: t("finish"),
      showCancel: true,
      cancelText: t("set_up_later"),
      onComplete: async () => {
        try {
          setSubmitting(true);
          console.log("updating");
          await updateUser({
            bio: bioRef.current?.value,
          });
          setSubmitting(false);
        } catch (error) {
          setError(error as Error);
          setSubmitting(false);
        }
      },
    },
  ];
  /** End Onboarding Steps */

  useEffect(() => {
    detectStep();
    setReady(true);
    // eslint-disable-next-line react-hooks/exhaustive-deps
  }, []);

  if (Sess[1] || !ready) {
    return <div className="loader"></div>;
  }

  return (
    <div className="min-h-screen bg-brand">
      <Head>
        <title>Cal.com - {t("getting_started")}</title>
        <link rel="icon" href="/favicon.ico" />
      </Head>

      {isSubmitting && (
        <div className="fixed z-10 flex flex-col items-center content-center justify-center w-full h-full bg-white bg-opacity-25">
          <Loader />
        </div>
      )}
      <div className="px-4 py-24 mx-auto">
        <article className="relative">
          <section className="space-y-4 sm:mx-auto sm:w-full sm:max-w-lg">
            <header>
              <Text className="text-white" variant="largetitle">
                {steps[currentStep].title}
              </Text>
              <Text className="text-white" variant="subtitle">
                {steps[currentStep].description}
              </Text>
            </header>
            <section className="pt-4 space-y-2">
              <Text variant="footnote">
                Step {currentStep + 1} of {steps.length}
              </Text>

              {error && <Alert severity="error" {...error} />}

              <section className="flex w-full space-x-2">
                {steps.map((s, index) => {
                  return index <= currentStep ? (
                    <div
                      key={`step-${index}`}
                      onClick={() => goToStep(index)}
                      className={classnames(
                        "h-1 bg-white w-1/4",
                        index < currentStep ? "cursor-pointer" : ""
                      )}></div>
                  ) : (
                    <div key={`step-${index}`} className="w-1/4 h-1 bg-white bg-opacity-25"></div>
                  );
                })}
              </section>
            </section>
          </section>
          <section className="max-w-xl p-10 mx-auto mt-10 bg-white rounded-sm">
            {steps[currentStep].Component}

            {!steps[currentStep].hideConfirm && (
              <footer className="flex flex-col mt-8 space-y-6 sm:mx-auto sm:w-full">
                <Button
                  className="justify-center"
                  disabled={isSubmitting}
                  onClick={debouncedHandleConfirmStep}
                  EndIcon={ArrowRightIcon}>
                  {steps[currentStep].confirmText}
                </Button>
              </footer>
            )}
          </section>
          <section className="max-w-xl py-8 mx-auto">
            <div className="flex flex-row-reverse justify-between">
              <button
                disabled={isSubmitting}
                onClick={handleSkipStep}
                className="text-sm leading-tight text-gray-500 dark:text-white">
                {t("next_step")}
              </button>
              {currentStep !== 0 && (
                <button
                  disabled={isSubmitting}
                  onClick={decrementStep}
                  className="text-sm leading-tight text-gray-500 dark:text-white">
                  {t("prev_step")}
                </button>
              )}
            </div>
          </section>
        </article>
      </div>
    </div>
  );
}

export async function getServerSideProps(context: NextPageContext) {
  const session = await getSession(context);

  let integrations = [];
  let connectedCalendars = [];
  let credentials = [];
  let eventTypes = [];
  let schedules = [];
  if (!session?.user?.id) {
    return {
      redirect: {
        permanent: false,
        destination: "/auth/login",
      },
    };
  }
  const user = await prisma.user.findFirst({
    where: {
      id: session.user.id,
    },
    select: {
      id: true,
      startTime: true,
      endTime: true,
      username: true,
      name: true,
      email: true,
      bio: true,
      avatar: true,
      timeZone: true,
      completedOnboarding: true,
      selectedCalendars: {
        select: {
          externalId: true,
          integration: true,
        },
      },
    },
  });
  if (!user) {
    throw new Error(`Signed in as ${session.user.id} but cannot be found in db`);
  }

  if (user.completedOnboarding) {
    return {
      redirect: {
        permanent: false,
        destination: "/event-types",
      },
    };
  }

  credentials = await prisma.credential.findMany({
    where: {
      userId: user.id,
    },
    select: {
      id: true,
      type: true,
      key: true,
    },
  });

  integrations = getIntegrations(credentials)
    .filter((item) => item.type.endsWith("_calendar"))
    .map((item) => omit(item, "key"));

  // get user's credentials + their connected integrations
  const calendarCredentials = getCalendarCredentials(credentials, user.id);
  // get all the connected integrations' calendars (from third party)
  connectedCalendars = await getConnectedCalendars(calendarCredentials, user.selectedCalendars);

  eventTypes = await prisma.eventType.findMany({
    where: {
      userId: user.id,
    },
    select: {
      id: true,
      title: true,
      slug: true,
      description: true,
      length: true,
      hidden: true,
    },
  });

  schedules = await prisma.schedule.findMany({
    where: {
      userId: user.id,
    },
    select: {
      id: true,
    },
  });

  return {
    props: {
      session,
      user,
      integrations,
      connectedCalendars,
      eventTypes,
      schedules,
    },
  };
}<|MERGE_RESOLUTION|>--- conflicted
+++ resolved
@@ -30,11 +30,7 @@
 import { Alert } from "@components/ui/Alert";
 import Button from "@components/ui/Button";
 import Text from "@components/ui/Text";
-<<<<<<< HEAD
-import Schedule, { defaultSchedule } from "@components/ui/form/Schedule";
-=======
 import Schedule from "@components/ui/form/Schedule";
->>>>>>> 6fa980f8
 
 import getCalendarCredentials from "@server/integrations/getCalendarCredentials";
 import getConnectedCalendars from "@server/integrations/getConnectedCalendars";
@@ -234,7 +230,7 @@
     router.push("/event-types");
   };
 
-  const availabilityForm = useForm({ defaultValues: { schedule: defaultSchedule(selectedTimeZone) } });
+  const availabilityForm = useForm({ defaultValues: { schedule: DEFAULT_SCHEDULE } });
   const steps = [
     {
       id: t("welcome"),
