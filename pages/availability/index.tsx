import Link from "next/link";
import { PropsWithChildren } from "react";
import { useForm, FormProvider } from "react-hook-form";

<<<<<<< HEAD
=======
import { useLocale } from "@lib/hooks/useLocale";
import { useToggleQuery } from "@lib/hooks/useToggleQuery";
import showToast from "@lib/notification";
import { trpc } from "@lib/trpc";

import { Dialog, DialogContent } from "@components/Dialog";
import Loader from "@components/Loader";
>>>>>>> f08a2271
import Shell from "@components/Shell";
import Button from "@components/ui/Button";
import Schedule, { TimeRange } from "@components/ui/form/Schedule";

<<<<<<< HEAD
type FormProps<TFormValues> = PropsWithChildren<{
  onSubmit: SubmitHandler<TFormValues>;
  className?: string;
}>;
=======
function convertMinsToHrsMins(mins: number) {
  const h = Math.floor(mins / 60);
  const m = mins % 60;
  const hours = h < 10 ? "0" + h : h;
  const minutes = m < 10 ? "0" + m : m;
  return `${hours}:${minutes}`;
}
export default function Availability() {
  const { t } = useLocale();
  const queryMe = trpc.useQuery(["viewer.me"]);
  const formModal = useToggleQuery("edit");

  const formMethods = useForm<{
    startHours: string;
    startMins: string;
    endHours: string;
    endMins: string;
    bufferHours: string;
    bufferMins: string;
  }>({});
  const router = useRouter();
>>>>>>> f08a2271

type FormValues = {
  schedule: TimeRange[][];
};

<<<<<<< HEAD
const Form = <TFormValues extends Record<string, unknown> = Record<string, unknown>>({
  onSubmit,
  className = "",
  children,
}: FormProps<TFormValues>) => {
  const methods = useForm<TFormValues>();
  return (
    <FormProvider {...methods}>
      <form onSubmit={methods.handleSubmit(onSubmit)} className={className}>
        {children}
      </form>
    </FormProvider>
  );
};
=======
  if (queryMe.status === "loading") {
    return <Loader />;
  }
  if (queryMe.status !== "success") {
    return <Alert severity="error" title={t("something_went_wrong")} />;
  }
  const user = queryMe.data;
>>>>>>> f08a2271

export default function Availability() {
  const onSubmit = (data: FormValues) => console.log(data);
  return (
    <div>
<<<<<<< HEAD
      <Shell heading="Availability" subtitle="Configure times when you are available for bookings.">
        <div className="grid grid-cols-3 gap-2">
          <Form<FormValues> onSubmit={onSubmit} className="col-span-3 space-y-2 lg:col-span-2">
            <div className="px-4 py-5 bg-white border border-gray-200 divide-y rounded-sm sm:p-6">
              <h3 className="mb-4 text-lg font-semibold leading-6 text-gray-900">Set your weekly hours</h3>
              <Schedule name="schedule" />
=======
      <Shell heading={t("availability")} subtitle={t("configure_availability")}>
        <div className="flex">
          <div className="w-1/2 mr-2 bg-white border border-gray-200 rounded-sm">
            <div className="px-4 py-5 sm:p-6">
              <h3 className="text-lg leading-6 font-medium text-gray-900">{t("change_start_end")}</h3>
              <div className="mt-2 max-w-xl text-sm text-gray-500">
                <p>
                  {t("current_start_date")} {convertMinsToHrsMins(user.startTime)} {t("and_end_at")}{" "}
                  {convertMinsToHrsMins(user.endTime)}.
                </p>
              </div>
              <div className="mt-5">
                <Button href={formModal.hrefOn}>{t("change_available_times")}</Button>
              </div>
>>>>>>> f08a2271
            </div>
            <div className="text-right">
              <Button>Save</Button>
            </div>
          </Form>

<<<<<<< HEAD
          <div className="col-span-3 lg:col-span-1">
            <div className="px-4 py-5 border border-gray-200 rounded-sm sm:p-6">
              <h3 className="text-lg font-medium leading-6 text-gray-900">
                Something doesn&apos;t look right?
              </h3>
              <div className="max-w-xl mt-2 text-sm text-gray-500">
                <p>Troubleshoot your availability to explore why your times are showing as they are.</p>
=======
          <div className="w-1/2 ml-2 border border-gray-200 rounded-sm">
            <div className="px-4 py-5 sm:p-6">
              <h3 className="text-lg leading-6 font-medium text-gray-900">
                {t("something_doesnt_look_right")}
              </h3>
              <div className="mt-2 max-w-xl text-sm text-gray-500">
                <p>{t("troubleshoot_availability")}</p>
>>>>>>> f08a2271
              </div>
              <div className="mt-5">
                <Link href="/availability/troubleshoot">
                  <a className="btn btn-white">{t("launch_troubleshooter")}</a>
                </Link>
              </div>
            </div>
          </div>
        </div>
<<<<<<< HEAD
=======

        <Dialog
          open={formModal.isOn}
          onOpenChange={(isOpen) => {
            router.push(isOpen ? formModal.hrefOn : formModal.hrefOff);
          }}>
          <DialogContent>
            <div className="sm:flex sm:items-start mb-4">
              <div className="mx-auto flex-shrink-0 flex items-center justify-center h-12 w-12 rounded-full bg-neutral-100 sm:mx-0 sm:h-10 sm:w-10">
                <ClockIcon className="h-6 w-6 text-neutral-600" />
              </div>
              <div className="mt-3 text-center sm:mt-0 sm:ml-4 sm:text-left">
                <h3 className="text-lg leading-6 font-medium text-gray-900" id="modal-title">
                  {t("change_your_available_times")}
                </h3>
                <div>
                  <p className="text-sm text-gray-500">{t("change_start_end_buffer")}</p>
                </div>
              </div>
            </div>
            <form
              onSubmit={formMethods.handleSubmit(async (values) => {
                const startMins = parseInt(values.startHours) * 60 + parseInt(values.startMins);
                const endMins = parseInt(values.endHours) * 60 + parseInt(values.endMins);
                const bufferMins = parseInt(values.bufferHours) * 60 + parseInt(values.bufferMins);

                // TODO: Add validation
                // eslint-disable-next-line @typescript-eslint/no-unused-vars
                const response = await fetch("/api/availability/day", {
                  method: "PATCH",
                  body: JSON.stringify({ start: startMins, end: endMins, buffer: bufferMins }),
                  headers: {
                    "Content-Type": "application/json",
                  },
                });
                if (!response.ok) {
                  showToast(t("something_went_wrong"), "error");
                  return;
                }
                await queryMe.refetch();
                router.push(formModal.hrefOff);

                showToast(t("start_end_changed_successfully"), "success");
              })}>
              <div className="flex mb-4">
                <label className="w-1/4 pt-2 block text-sm font-medium text-gray-700">
                  {t("start_time")}
                </label>
                <div>
                  <label htmlFor="startHours" className="sr-only">
                    {t("hours")}
                  </label>
                  <input
                    {...formMethods.register("startHours")}
                    id="startHours"
                    type="number"
                    className="shadow-sm focus:ring-neutral-500 focus:border-neutral-500 block w-full sm:text-sm border-gray-300 rounded-sm"
                    placeholder="9"
                    defaultValue={convertMinsToHrsMins(user.startTime).split(":")[0]}
                  />
                </div>
                <span className="mx-2 pt-1">:</span>
                <div>
                  <label htmlFor="startMins" className="sr-only">
                    {t("minutes")}
                  </label>
                  <input
                    {...formMethods.register("startMins")}
                    id="startMins"
                    type="number"
                    className="shadow-sm focus:ring-neutral-500 focus:border-neutral-500 block w-full sm:text-sm border-gray-300 rounded-sm"
                    placeholder="30"
                  />
                </div>
              </div>
              <div className="flex mb-4">
                <label className="w-1/4 pt-2 block text-sm font-medium text-gray-700">{t("end_time")}</label>
                <div>
                  <label htmlFor="endHours" className="sr-only">
                    {t("hours")}
                  </label>
                  <input
                    {...formMethods.register("endHours")}
                    type="number"
                    id="endHours"
                    className="shadow-sm focus:ring-neutral-500 focus:border-neutral-500 block w-full sm:text-sm border-gray-300 rounded-sm"
                    placeholder="17"
                  />
                </div>
                <span className="mx-2 pt-1">:</span>
                <div>
                  <label htmlFor="endMins" className="sr-only">
                    {t("minutes")}
                  </label>
                  <input
                    {...formMethods.register("endMins")}
                    type="number"
                    id="endMins"
                    className="shadow-sm focus:ring-neutral-500 focus:border-neutral-500 block w-full sm:text-sm border-gray-300 rounded-sm"
                    placeholder="30"
                  />
                </div>
              </div>
              <div className="flex mb-4">
                <label className="w-1/4 pt-2 block text-sm font-medium text-gray-700">{t("buffer")}</label>
                <div>
                  <label htmlFor="bufferHours" className="sr-only">
                    {t("hours")}
                  </label>
                  <input
                    {...formMethods.register("bufferHours")}
                    type="number"
                    id="bufferHours"
                    className="shadow-sm focus:ring-neutral-500 focus:border-neutral-500 block w-full sm:text-sm border-gray-300 rounded-sm"
                    placeholder="0"
                  />
                </div>
                <span className="mx-2 pt-1">:</span>
                <div>
                  <label htmlFor="bufferMins" className="sr-only">
                    {t("minutes")}
                  </label>
                  <input
                    {...formMethods.register("bufferMins")}
                    type="number"
                    id="bufferMins"
                    className="shadow-sm focus:ring-neutral-500 focus:border-neutral-500 block w-full sm:text-sm border-gray-300 rounded-sm"
                    placeholder="10"
                  />
                </div>
              </div>
              <div className="mt-5 sm:mt-4 sm:flex space-x-2">
                <Button href={formModal.hrefOff} color="secondary" tabIndex={-1}>
                  {t("cancel")}
                </Button>
                <Button type="submit" loading={formMethods.formState.isSubmitting}>
                  {t("update")}
                </Button>
              </div>
            </form>
          </DialogContent>
        </Dialog>
>>>>>>> f08a2271
      </Shell>
    </div>
  );
}<|MERGE_RESOLUTION|>--- conflicted
+++ resolved
@@ -2,54 +2,21 @@
 import { PropsWithChildren } from "react";
 import { useForm, FormProvider } from "react-hook-form";
 
-<<<<<<< HEAD
-=======
 import { useLocale } from "@lib/hooks/useLocale";
-import { useToggleQuery } from "@lib/hooks/useToggleQuery";
-import showToast from "@lib/notification";
-import { trpc } from "@lib/trpc";
 
-import { Dialog, DialogContent } from "@components/Dialog";
-import Loader from "@components/Loader";
->>>>>>> f08a2271
 import Shell from "@components/Shell";
 import Button from "@components/ui/Button";
 import Schedule, { TimeRange } from "@components/ui/form/Schedule";
 
-<<<<<<< HEAD
 type FormProps<TFormValues> = PropsWithChildren<{
   onSubmit: SubmitHandler<TFormValues>;
   className?: string;
 }>;
-=======
-function convertMinsToHrsMins(mins: number) {
-  const h = Math.floor(mins / 60);
-  const m = mins % 60;
-  const hours = h < 10 ? "0" + h : h;
-  const minutes = m < 10 ? "0" + m : m;
-  return `${hours}:${minutes}`;
-}
-export default function Availability() {
-  const { t } = useLocale();
-  const queryMe = trpc.useQuery(["viewer.me"]);
-  const formModal = useToggleQuery("edit");
-
-  const formMethods = useForm<{
-    startHours: string;
-    startMins: string;
-    endHours: string;
-    endMins: string;
-    bufferHours: string;
-    bufferMins: string;
-  }>({});
-  const router = useRouter();
->>>>>>> f08a2271
 
 type FormValues = {
   schedule: TimeRange[][];
 };
 
-<<<<<<< HEAD
 const Form = <TFormValues extends Record<string, unknown> = Record<string, unknown>>({
   onSubmit,
   className = "",
@@ -64,66 +31,31 @@
     </FormProvider>
   );
 };
-=======
-  if (queryMe.status === "loading") {
-    return <Loader />;
-  }
-  if (queryMe.status !== "success") {
-    return <Alert severity="error" title={t("something_went_wrong")} />;
-  }
-  const user = queryMe.data;
->>>>>>> f08a2271
 
 export default function Availability() {
+  const { t } = useLocale();
   const onSubmit = (data: FormValues) => console.log(data);
+
   return (
     <div>
-<<<<<<< HEAD
-      <Shell heading="Availability" subtitle="Configure times when you are available for bookings.">
+      <Shell heading={t("availability")} subtitle={t("configure_availability")}>
         <div className="grid grid-cols-3 gap-2">
           <Form<FormValues> onSubmit={onSubmit} className="col-span-3 space-y-2 lg:col-span-2">
             <div className="px-4 py-5 bg-white border border-gray-200 divide-y rounded-sm sm:p-6">
-              <h3 className="mb-4 text-lg font-semibold leading-6 text-gray-900">Set your weekly hours</h3>
+              <h3 className="mb-4 text-lg font-semibold leading-6 text-gray-900">{t("change_start_end")}</h3>
               <Schedule name="schedule" />
-=======
-      <Shell heading={t("availability")} subtitle={t("configure_availability")}>
-        <div className="flex">
-          <div className="w-1/2 mr-2 bg-white border border-gray-200 rounded-sm">
-            <div className="px-4 py-5 sm:p-6">
-              <h3 className="text-lg leading-6 font-medium text-gray-900">{t("change_start_end")}</h3>
-              <div className="mt-2 max-w-xl text-sm text-gray-500">
-                <p>
-                  {t("current_start_date")} {convertMinsToHrsMins(user.startTime)} {t("and_end_at")}{" "}
-                  {convertMinsToHrsMins(user.endTime)}.
-                </p>
-              </div>
-              <div className="mt-5">
-                <Button href={formModal.hrefOn}>{t("change_available_times")}</Button>
-              </div>
->>>>>>> f08a2271
             </div>
             <div className="text-right">
               <Button>Save</Button>
             </div>
           </Form>
-
-<<<<<<< HEAD
-          <div className="col-span-3 lg:col-span-1">
-            <div className="px-4 py-5 border border-gray-200 rounded-sm sm:p-6">
+          <div className="w-1/2 ml-2 border border-gray-200 rounded-sm">
+            <div className="px-4 py-5 sm:p-6">
               <h3 className="text-lg font-medium leading-6 text-gray-900">
-                Something doesn&apos;t look right?
+                {t("something_doesnt_look_right")}
               </h3>
               <div className="max-w-xl mt-2 text-sm text-gray-500">
-                <p>Troubleshoot your availability to explore why your times are showing as they are.</p>
-=======
-          <div className="w-1/2 ml-2 border border-gray-200 rounded-sm">
-            <div className="px-4 py-5 sm:p-6">
-              <h3 className="text-lg leading-6 font-medium text-gray-900">
-                {t("something_doesnt_look_right")}
-              </h3>
-              <div className="mt-2 max-w-xl text-sm text-gray-500">
                 <p>{t("troubleshoot_availability")}</p>
->>>>>>> f08a2271
               </div>
               <div className="mt-5">
                 <Link href="/availability/troubleshoot">
@@ -133,151 +65,6 @@
             </div>
           </div>
         </div>
-<<<<<<< HEAD
-=======
-
-        <Dialog
-          open={formModal.isOn}
-          onOpenChange={(isOpen) => {
-            router.push(isOpen ? formModal.hrefOn : formModal.hrefOff);
-          }}>
-          <DialogContent>
-            <div className="sm:flex sm:items-start mb-4">
-              <div className="mx-auto flex-shrink-0 flex items-center justify-center h-12 w-12 rounded-full bg-neutral-100 sm:mx-0 sm:h-10 sm:w-10">
-                <ClockIcon className="h-6 w-6 text-neutral-600" />
-              </div>
-              <div className="mt-3 text-center sm:mt-0 sm:ml-4 sm:text-left">
-                <h3 className="text-lg leading-6 font-medium text-gray-900" id="modal-title">
-                  {t("change_your_available_times")}
-                </h3>
-                <div>
-                  <p className="text-sm text-gray-500">{t("change_start_end_buffer")}</p>
-                </div>
-              </div>
-            </div>
-            <form
-              onSubmit={formMethods.handleSubmit(async (values) => {
-                const startMins = parseInt(values.startHours) * 60 + parseInt(values.startMins);
-                const endMins = parseInt(values.endHours) * 60 + parseInt(values.endMins);
-                const bufferMins = parseInt(values.bufferHours) * 60 + parseInt(values.bufferMins);
-
-                // TODO: Add validation
-                // eslint-disable-next-line @typescript-eslint/no-unused-vars
-                const response = await fetch("/api/availability/day", {
-                  method: "PATCH",
-                  body: JSON.stringify({ start: startMins, end: endMins, buffer: bufferMins }),
-                  headers: {
-                    "Content-Type": "application/json",
-                  },
-                });
-                if (!response.ok) {
-                  showToast(t("something_went_wrong"), "error");
-                  return;
-                }
-                await queryMe.refetch();
-                router.push(formModal.hrefOff);
-
-                showToast(t("start_end_changed_successfully"), "success");
-              })}>
-              <div className="flex mb-4">
-                <label className="w-1/4 pt-2 block text-sm font-medium text-gray-700">
-                  {t("start_time")}
-                </label>
-                <div>
-                  <label htmlFor="startHours" className="sr-only">
-                    {t("hours")}
-                  </label>
-                  <input
-                    {...formMethods.register("startHours")}
-                    id="startHours"
-                    type="number"
-                    className="shadow-sm focus:ring-neutral-500 focus:border-neutral-500 block w-full sm:text-sm border-gray-300 rounded-sm"
-                    placeholder="9"
-                    defaultValue={convertMinsToHrsMins(user.startTime).split(":")[0]}
-                  />
-                </div>
-                <span className="mx-2 pt-1">:</span>
-                <div>
-                  <label htmlFor="startMins" className="sr-only">
-                    {t("minutes")}
-                  </label>
-                  <input
-                    {...formMethods.register("startMins")}
-                    id="startMins"
-                    type="number"
-                    className="shadow-sm focus:ring-neutral-500 focus:border-neutral-500 block w-full sm:text-sm border-gray-300 rounded-sm"
-                    placeholder="30"
-                  />
-                </div>
-              </div>
-              <div className="flex mb-4">
-                <label className="w-1/4 pt-2 block text-sm font-medium text-gray-700">{t("end_time")}</label>
-                <div>
-                  <label htmlFor="endHours" className="sr-only">
-                    {t("hours")}
-                  </label>
-                  <input
-                    {...formMethods.register("endHours")}
-                    type="number"
-                    id="endHours"
-                    className="shadow-sm focus:ring-neutral-500 focus:border-neutral-500 block w-full sm:text-sm border-gray-300 rounded-sm"
-                    placeholder="17"
-                  />
-                </div>
-                <span className="mx-2 pt-1">:</span>
-                <div>
-                  <label htmlFor="endMins" className="sr-only">
-                    {t("minutes")}
-                  </label>
-                  <input
-                    {...formMethods.register("endMins")}
-                    type="number"
-                    id="endMins"
-                    className="shadow-sm focus:ring-neutral-500 focus:border-neutral-500 block w-full sm:text-sm border-gray-300 rounded-sm"
-                    placeholder="30"
-                  />
-                </div>
-              </div>
-              <div className="flex mb-4">
-                <label className="w-1/4 pt-2 block text-sm font-medium text-gray-700">{t("buffer")}</label>
-                <div>
-                  <label htmlFor="bufferHours" className="sr-only">
-                    {t("hours")}
-                  </label>
-                  <input
-                    {...formMethods.register("bufferHours")}
-                    type="number"
-                    id="bufferHours"
-                    className="shadow-sm focus:ring-neutral-500 focus:border-neutral-500 block w-full sm:text-sm border-gray-300 rounded-sm"
-                    placeholder="0"
-                  />
-                </div>
-                <span className="mx-2 pt-1">:</span>
-                <div>
-                  <label htmlFor="bufferMins" className="sr-only">
-                    {t("minutes")}
-                  </label>
-                  <input
-                    {...formMethods.register("bufferMins")}
-                    type="number"
-                    id="bufferMins"
-                    className="shadow-sm focus:ring-neutral-500 focus:border-neutral-500 block w-full sm:text-sm border-gray-300 rounded-sm"
-                    placeholder="10"
-                  />
-                </div>
-              </div>
-              <div className="mt-5 sm:mt-4 sm:flex space-x-2">
-                <Button href={formModal.hrefOff} color="secondary" tabIndex={-1}>
-                  {t("cancel")}
-                </Button>
-                <Button type="submit" loading={formMethods.formState.isSubmitting}>
-                  {t("update")}
-                </Button>
-              </div>
-            </form>
-          </DialogContent>
-        </Dialog>
->>>>>>> f08a2271
       </Shell>
     </div>
   );
