--- conflicted
+++ resolved
@@ -11,11 +11,7 @@
 import Shell from "@components/Shell";
 import { Form } from "@components/form/fields";
 import Button from "@components/ui/Button";
-<<<<<<< HEAD
-import Schedule, { defaultSchedule } from "@components/ui/form/Schedule";
-=======
 import Schedule from "@components/ui/form/Schedule";
->>>>>>> 6fa980f8
 
 type FormValues = {
   schedule: ScheduleType;
@@ -43,7 +39,7 @@
 
   const form = useForm({
     defaultValues: {
-      schedule: props.schedule || defaultSchedule(props.timeZone),
+      schedule: props.schedule || DEFAULT_SCHEDULE,
     },
   });
 
@@ -56,13 +52,8 @@
         }}
         className="col-span-3 space-y-2 lg:col-span-2">
         <div className="px-4 py-5 bg-white border border-gray-200 divide-y rounded-sm sm:p-6">
-<<<<<<< HEAD
-          <h3 className="mb-4 text-lg font-semibold leading-6 text-gray-900">{t("change_start_end")}</h3>
+          <h3 className="mb-5 text-base font-medium leading-6 text-gray-900">{t("change_start_end")}</h3>
           <Schedule timeZone={props.timeZone} name="schedule" />
-=======
-          <h3 className="mb-5 text-base font-medium leading-6 text-gray-900">{t("change_start_end")}</h3>
-          <Schedule name="schedule" />
->>>>>>> 6fa980f8
         </div>
         <div className="text-right">
           <Button>{t("save")}</Button>
