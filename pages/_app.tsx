import "../styles/globals.css";
<<<<<<< HEAD
import { createTelemetryClient, TelemetryProvider } from "@lib/telemetry";
import { Provider } from "next-auth/client";
import type { AppProps } from "next/app";
import { DefaultSeo } from "next-seo";
import { seoConfig } from "@lib/config/next-seo.config";
=======
import AppProviders from "@lib/app-providers";
import type { AppProps as NextAppProps } from "next/app";
import Head from "next/head";
>>>>>>> fc508212

// Workaround for https://github.com/zeit/next.js/issues/8592
export type AppProps = NextAppProps & {
  /** Will be defined only is there was an error */
  err?: Error;
};

function MyApp({ Component, pageProps, err }: AppProps) {
  return (
<<<<<<< HEAD
    <TelemetryProvider value={createTelemetryClient()}>
      <Provider session={pageProps.session}>
        <DefaultSeo {...seoConfig.defaultNextSeo} />
        <Component {...pageProps} />
      </Provider>
    </TelemetryProvider>
=======
    <AppProviders>
      <Head>
        <meta name="viewport" content="width=device-width, initial-scale=1.0" />
      </Head>
      <Component {...pageProps} err={err} />
    </AppProviders>
>>>>>>> fc508212
  );
}

export default MyApp;<|MERGE_RESOLUTION|>--- conflicted
+++ resolved
@@ -1,15 +1,8 @@
 import "../styles/globals.css";
-<<<<<<< HEAD
-import { createTelemetryClient, TelemetryProvider } from "@lib/telemetry";
-import { Provider } from "next-auth/client";
-import type { AppProps } from "next/app";
+import AppProviders from "@lib/app-providers";
+import type { AppProps as NextAppProps } from "next/app";
 import { DefaultSeo } from "next-seo";
 import { seoConfig } from "@lib/config/next-seo.config";
-=======
-import AppProviders from "@lib/app-providers";
-import type { AppProps as NextAppProps } from "next/app";
-import Head from "next/head";
->>>>>>> fc508212
 
 // Workaround for https://github.com/zeit/next.js/issues/8592
 export type AppProps = NextAppProps & {
@@ -19,21 +12,10 @@
 
 function MyApp({ Component, pageProps, err }: AppProps) {
   return (
-<<<<<<< HEAD
-    <TelemetryProvider value={createTelemetryClient()}>
-      <Provider session={pageProps.session}>
-        <DefaultSeo {...seoConfig.defaultNextSeo} />
-        <Component {...pageProps} />
-      </Provider>
-    </TelemetryProvider>
-=======
     <AppProviders>
-      <Head>
-        <meta name="viewport" content="width=device-width, initial-scale=1.0" />
-      </Head>
+      <DefaultSeo {...seoConfig.defaultNextSeo} />
       <Component {...pageProps} err={err} />
     </AppProviders>
->>>>>>> fc508212
   );
 }
 
