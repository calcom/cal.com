import '../styles/globals.css';
import {createTelemetryClient, TelemetryProvider} from '../lib/telemetry';
import { Provider } from 'next-auth/client';
import { useRouter } from 'next/router';

function MyApp({ Component, pageProps }) {
  const router = useRouter();
  return (
<<<<<<< HEAD
      <Provider session={pageProps.session} options={{
        basePath: router.basePath + '/api/auth'
      }}>
        <Component {...pageProps} />
      </Provider>
=======
      <TelemetryProvider value={createTelemetryClient()}>
        <Provider session={pageProps.session}>
            <Component {...pageProps} />
        </Provider>
      </TelemetryProvider>
>>>>>>> 28dd2421
  );
}

export default MyApp;<|MERGE_RESOLUTION|>--- conflicted
+++ resolved
@@ -6,19 +6,13 @@
 function MyApp({ Component, pageProps }) {
   const router = useRouter();
   return (
-<<<<<<< HEAD
-      <Provider session={pageProps.session} options={{
-        basePath: router.basePath + '/api/auth'
-      }}>
-        <Component {...pageProps} />
-      </Provider>
-=======
       <TelemetryProvider value={createTelemetryClient()}>
-        <Provider session={pageProps.session}>
+        <Provider session={pageProps.session} options={{
+          basePath: router.basePath + '/api/auth'
+        }}>
             <Component {...pageProps} />
         </Provider>
       </TelemetryProvider>
->>>>>>> 28dd2421
   );
 }
 
