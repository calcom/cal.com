import BookingPage from "@components/booking/pages/BookingPage";
import { asStringOrThrow } from "@lib/asStringOrNull";
import prisma from "@lib/prisma";
import { inferSSRProps } from "@lib/types/inferSSRProps";
import dayjs from "dayjs";
import timezone from "dayjs/plugin/timezone";
<<<<<<< HEAD
import BookingPage from "@components/booking/pages/BookingPage";
import { serverSideTranslations } from "next-i18next/serverSideTranslations";
import { extractLocaleInfo } from "@lib/core/i18n/i18n.utils";
=======
import utc from "dayjs/plugin/utc";
import { GetServerSidePropsContext } from "next";
>>>>>>> 3add84a2

dayjs.extend(utc);
dayjs.extend(timezone);

export type BookPageProps = inferSSRProps<typeof getServerSideProps>;

export default function Book(props: BookPageProps) {
  return <BookingPage {...props} />;
}

<<<<<<< HEAD
export async function getServerSideProps(context) {
  const locale = await extractLocaleInfo(context.req);
  console.log("LOCALE", locale);

=======
export async function getServerSideProps(context: GetServerSidePropsContext) {
>>>>>>> 3add84a2
  const user = await prisma.user.findUnique({
    where: {
      username: asStringOrThrow(context.query.user),
    },
    select: {
      username: true,
      name: true,
      email: true,
      bio: true,
      avatar: true,
      theme: true,
    },
  });

  if (!user) return { notFound: true };

  const eventType = await prisma.eventType.findUnique({
    where: {
      id: parseInt(asStringOrThrow(context.query.type)),
    },
    select: {
      id: true,
      title: true,
      slug: true,
      description: true,
      length: true,
      locations: true,
      customInputs: true,
      periodType: true,
      periodDays: true,
      periodStartDate: true,
      periodEndDate: true,
      periodCountCalendarDays: true,
      price: true,
      currency: true,
      disableGuests: true,
      users: {
        select: {
          username: true,
          name: true,
          email: true,
          bio: true,
          avatar: true,
          theme: true,
        },
      },
    },
  });

  if (!eventType) return { notFound: true };

  const eventTypeObject = [eventType].map((e) => {
    return {
      ...e,
      periodStartDate: e.periodStartDate?.toString() ?? null,
      periodEndDate: e.periodEndDate?.toString() ?? null,
    };
  })[0];

  let booking = null;

  if (context.query.rescheduleUid) {
    booking = await prisma.booking.findFirst({
      where: {
        uid: asStringOrThrow(context.query.rescheduleUid),
      },
      select: {
        description: true,
        attendees: {
          select: {
            email: true,
            name: true,
          },
        },
      },
    });
  }

  return {
    props: {
      localeProp: locale,
      profile: {
        slug: user.username,
        name: user.name,
        image: user.avatar,
        theme: user.theme,
      },
      eventType: eventTypeObject,
      booking,
      ...(await serverSideTranslations(locale, ["booking-page"])),
    },
  };
}<|MERGE_RESOLUTION|>--- conflicted
+++ resolved
@@ -4,14 +4,10 @@
 import { inferSSRProps } from "@lib/types/inferSSRProps";
 import dayjs from "dayjs";
 import timezone from "dayjs/plugin/timezone";
-<<<<<<< HEAD
-import BookingPage from "@components/booking/pages/BookingPage";
 import { serverSideTranslations } from "next-i18next/serverSideTranslations";
 import { extractLocaleInfo } from "@lib/core/i18n/i18n.utils";
-=======
 import utc from "dayjs/plugin/utc";
 import { GetServerSidePropsContext } from "next";
->>>>>>> 3add84a2
 
 dayjs.extend(utc);
 dayjs.extend(timezone);
@@ -22,14 +18,10 @@
   return <BookingPage {...props} />;
 }
 
-<<<<<<< HEAD
-export async function getServerSideProps(context) {
+export async function getServerSideProps(context: GetServerSidePropsContext) {
   const locale = await extractLocaleInfo(context.req);
   console.log("LOCALE", locale);
 
-=======
-export async function getServerSideProps(context: GetServerSidePropsContext) {
->>>>>>> 3add84a2
   const user = await prisma.user.findUnique({
     where: {
       username: asStringOrThrow(context.query.user),
