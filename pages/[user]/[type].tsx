/* eslint-disable @typescript-eslint/explicit-module-boundary-types */
import Avatar from "@components/Avatar";
import AvailableTimes from "@components/booking/AvailableTimes";
import DatePicker from "@components/booking/DatePicker";
import TimeOptions from "@components/booking/TimeOptions";
import { HeadSeo } from "@components/seo/head-seo";
import Theme from "@components/Theme";
import PoweredByCalendso from "@components/ui/PoweredByCalendso";
<<<<<<< HEAD
import {
  ChevronDownIcon,
  ChevronUpIcon,
  ClockIcon,
  CurrencyDollarIcon,
  GlobeIcon,
} from "@heroicons/react/solid";
import { asStringOrNull } from "@lib/asStringOrNull";
import { timeZone } from "@lib/clock";
import formatCurrency from "@lib/formatCurrency";
import prisma from "@lib/prisma";
import serverSideErrorHandler from "@lib/serverSideErrorHandler";
import { collectPageParameters, telemetryEventTypes, useTelemetry } from "@lib/telemetry";
import { Availability } from "@prisma/client";
import * as Collapsible from "@radix-ui/react-collapsible";
import dayjs, { Dayjs } from "dayjs";
import { GetServerSidePropsContext, InferGetServerSidePropsType } from "next";
=======
import { ChevronDownIcon, ChevronUpIcon, ClockIcon, GlobeIcon } from "@heroicons/react/solid";
import { asStringOrNull } from "@lib/asStringOrNull";
import { timeZone } from "@lib/clock";
import prisma from "@lib/prisma";
import { collectPageParameters, telemetryEventTypes, useTelemetry } from "@lib/telemetry";
import { inferSSRProps } from "@lib/types/inferSSRProps";
import { Availability } from "@prisma/client";
import * as Collapsible from "@radix-ui/react-collapsible";
import dayjs, { Dayjs } from "dayjs";
import { GetServerSidePropsContext } from "next";
>>>>>>> adff0d01
import { useRouter } from "next/router";
import { useEffect, useState } from "react";

export default function Type(props: inferSSRProps<typeof getServerSideProps>) {
  // Get router variables
  const router = useRouter();
  const { rescheduleUid } = router.query;

  const { isReady } = Theme(props.user.theme || undefined);

  const [selectedDate, setSelectedDate] = useState<Dayjs | null>(() => {
    return props.date && dayjs(props.date).isValid() ? dayjs(props.date) : null;
  });
  const [isTimeOptionsOpen, setIsTimeOptionsOpen] = useState(false);
  const [timeFormat, setTimeFormat] = useState("h:mma");
  const telemetry = useTelemetry();

  useEffect(() => {
    handleToggle24hClock(localStorage.getItem("timeOption.is24hClock") === "true");
    telemetry.withJitsu((jitsu) => jitsu.track(telemetryEventTypes.pageView, collectPageParameters()));
  }, [telemetry]);

  const changeDate = (date: Dayjs) => {
    telemetry.withJitsu((jitsu) => jitsu.track(telemetryEventTypes.dateSelected, collectPageParameters()));
    setSelectedDate(date);
  };

  useEffect(() => {
    if (!selectedDate) {
      return;
    }

    const formattedDate = selectedDate.utc().format("YYYY-MM-DD");

    router.replace(
      {
        query: Object.assign(
          {},
          {
            ...router.query,
          },
          {
            date: formattedDate,
          }
        ),
      },
      undefined,
      {
        shallow: true,
      }
    );
    // eslint-disable-next-line react-hooks/exhaustive-deps
  }, [selectedDate]);

  const handleSelectTimeZone = (selectedTimeZone: string): void => {
    if (selectedDate) {
      setSelectedDate(selectedDate.tz(selectedTimeZone));
    }
    setIsTimeOptionsOpen(false);
  };

  const handleToggle24hClock = (is24hClock: boolean) => {
    setTimeFormat(is24hClock ? "HH:mm" : "h:mma");
  };

  return (
    <>
      <HeadSeo
        title={`${rescheduleUid ? "Reschedule" : ""} ${props.eventType.title} | ${
          props.user.name || props.user.username
        }`}
        description={`${rescheduleUid ? "Reschedule" : ""} ${props.eventType.title}`}
        name={props.user.name || props.user.username || ""}
        avatar={props.user.avatar || ""}
      />
      {isReady && (
        <div>
          <main
            className={
              "mx-auto my-0 md:my-24 transition-max-width ease-in-out duration-500 " +
              (selectedDate ? "max-w-5xl" : "max-w-3xl")
            }>
            <div className="bg-white border-gray-200 rounded-sm sm:dark:border-gray-600 dark:bg-gray-900 md:border">
              {/* mobile: details */}
              <div className="block p-4 sm:p-8 md:hidden">
                <div className="flex items-center">
                  <Avatar
                    imageSrc={props.user.avatar || ""}
                    displayName={props.user.name || ""}
                    className="inline-block rounded-full h-9 w-9"
                  />
                  <div className="ml-3">
                    <p className="text-sm font-medium text-black dark:text-gray-300">{props.user.name}</p>
                    <div className="flex gap-2 text-xs font-medium text-gray-600">
                      {props.eventType.title}
                      <div>
                        <ClockIcon className="inline-block w-4 h-4 mr-1 -mt-1" />
                        {props.eventType.length} minutes
                      </div>
                    </div>
                  </div>
                </div>
                <p className="mt-3 text-gray-600 dark:text-gray-200">{props.eventType.description}</p>
              </div>

              <div className="px-4 sm:flex sm:py-5 sm:p-4">
                <div
                  className={
                    "hidden md:block pr-8 sm:border-r sm:dark:border-gray-800 " +
                    (selectedDate ? "sm:w-1/3" : "sm:w-1/2")
                  }>
                  <Avatar
                    imageSrc={props.user.avatar}
                    displayName={props.user.name}
                    className="w-16 h-16 mb-4 rounded-full"
                  />
                  <h2 className="font-medium text-gray-500 dark:text-gray-300">{props.user.name}</h2>
                  <h1 className="mb-4 text-3xl font-semibold text-gray-800 dark:text-white">
                    {props.eventType.title}
                  </h1>
                  <p className="px-2 py-1 mb-1 -ml-2 text-gray-500">
                    <ClockIcon className="inline-block w-4 h-4 mr-1 -mt-1" />
                    {props.eventType.length} minutes
                  </p>
                  {props.eventType.price && (
                    <p className="px-2 py-1 mb-1 -ml-2 text-gray-500">
                      <CurrencyDollarIcon className="inline-block w-4 h-4 mr-1 -mt-1" />
                      {formatCurrency(props.eventType.price)}
                    </p>
                  )}

                  <TimezoneDropdown />

                  <p className="mt-3 mb-8 text-gray-600 dark:text-gray-200">{props.eventType.description}</p>
                </div>
                <DatePicker
                  date={selectedDate}
                  periodType={props.eventType?.periodType}
                  periodStartDate={props.eventType?.periodStartDate}
                  periodEndDate={props.eventType?.periodEndDate}
                  periodDays={props.eventType?.periodDays}
                  periodCountCalendarDays={props.eventType?.periodCountCalendarDays}
                  weekStart={props.user.weekStart}
                  onDatePicked={changeDate}
                  workingHours={props.workingHours}
                  organizerTimeZone={props.eventType.timeZone || props.user.timeZone}
                  inviteeTimeZone={timeZone()}
                  eventLength={props.eventType.length}
                  minimumBookingNotice={props.eventType.minimumBookingNotice}
                />

                <div className="block mt-4 ml-1 sm:hidden">
                  <TimezoneDropdown />
                </div>

                {selectedDate && (
                  <AvailableTimes
                    workingHours={props.workingHours}
                    timeFormat={timeFormat}
                    organizerTimeZone={props.eventType.timeZone || props.user.timeZone}
                    minimumBookingNotice={props.eventType.minimumBookingNotice}
                    eventTypeId={props.eventType.id}
                    eventLength={props.eventType.length}
                    date={selectedDate}
                    user={props.user}
                  />
                )}
              </div>
            </div>
            {!props.user.hideBranding && <PoweredByCalendso />}
          </main>
        </div>
      )}
    </>
  );

  function TimezoneDropdown() {
    return (
      <Collapsible.Root open={isTimeOptionsOpen} onOpenChange={setIsTimeOptionsOpen}>
        <Collapsible.Trigger className="px-2 py-1 mb-1 -ml-2 text-left text-gray-500 min-w-32">
          <GlobeIcon className="inline-block w-4 h-4 mr-1 -mt-1" />
          {timeZone()}
          {isTimeOptionsOpen ? (
            <ChevronUpIcon className="inline-block w-4 h-4 ml-1 -mt-1" />
          ) : (
            <ChevronDownIcon className="inline-block w-4 h-4 ml-1 -mt-1" />
          )}
        </Collapsible.Trigger>
        <Collapsible.Content>
          <TimeOptions onSelectTimeZone={handleSelectTimeZone} onToggle24hClock={handleToggle24hClock} />
        </Collapsible.Content>
      </Collapsible.Root>
    );
  }
}

export const getServerSideProps = async (context: GetServerSidePropsContext) => {
  try {
    // get query params and typecast them to string
    // (would be even better to assert them instead of typecasting)
    const userParam = asStringOrNull(context.query.user);
    const typeParam = asStringOrNull(context.query.type);
    const dateParam = asStringOrNull(context.query.date);

    if (!userParam || !typeParam) throw "invalidFileName";

    const user = await prisma.user.findFirst({
      where: {
        username: userParam.toLowerCase(),
      },
      select: {
        id: true,
        username: true,
        name: true,
        email: true,
        bio: true,
        avatar: true,
        startTime: true,
        endTime: true,
        timeZone: true,
        weekStart: true,
        availability: true,
        hideBranding: true,
        theme: true,
      },
    });

    if (!user) throw "notFound";

    const eventType = await prisma.eventType.findFirst({
      where: {
        userId: user.id,
        slug: typeParam,
      },
      select: {
        id: true,
        title: true,
        description: true,
        length: true,
        price: true,
        availability: true,
        timeZone: true,
        periodType: true,
        periodDays: true,
        periodStartDate: true,
        periodEndDate: true,
        periodCountCalendarDays: true,
        minimumBookingNotice: true,
      },
    });

    if (!eventType) throw "notFound";

    const getWorkingHours = (providesAvailability: { availability: Availability[] }) =>
      providesAvailability.availability && providesAvailability.availability.length
        ? providesAvailability.availability
        : null;

    const workingHours =
      getWorkingHours(eventType) ||
      getWorkingHours(user) ||
      [
        {
          days: [0, 1, 2, 3, 4, 5, 6],
          startTime: user.startTime,
          endTime: user.endTime,
        },
      ].filter((availability): boolean => typeof availability["days"] !== "undefined");

    workingHours.sort((a, b) => a.startTime - b.startTime);

    const eventTypeObject = Object.assign({}, eventType, {
      periodStartDate: eventType.periodStartDate?.toString() ?? null,
      periodEndDate: eventType.periodEndDate?.toString() ?? null,
    });

    return {
      props: {
        user,
        date: dateParam,
        eventType: eventTypeObject,
        workingHours,
      },
    };
  } catch (error) {
    return serverSideErrorHandler(error);
  }
};<|MERGE_RESOLUTION|>--- conflicted
+++ resolved
@@ -6,7 +6,6 @@
 import { HeadSeo } from "@components/seo/head-seo";
 import Theme from "@components/Theme";
 import PoweredByCalendso from "@components/ui/PoweredByCalendso";
-<<<<<<< HEAD
 import {
   ChevronDownIcon,
   ChevronUpIcon,
@@ -20,22 +19,11 @@
 import prisma from "@lib/prisma";
 import serverSideErrorHandler from "@lib/serverSideErrorHandler";
 import { collectPageParameters, telemetryEventTypes, useTelemetry } from "@lib/telemetry";
-import { Availability } from "@prisma/client";
-import * as Collapsible from "@radix-ui/react-collapsible";
-import dayjs, { Dayjs } from "dayjs";
-import { GetServerSidePropsContext, InferGetServerSidePropsType } from "next";
-=======
-import { ChevronDownIcon, ChevronUpIcon, ClockIcon, GlobeIcon } from "@heroicons/react/solid";
-import { asStringOrNull } from "@lib/asStringOrNull";
-import { timeZone } from "@lib/clock";
-import prisma from "@lib/prisma";
-import { collectPageParameters, telemetryEventTypes, useTelemetry } from "@lib/telemetry";
 import { inferSSRProps } from "@lib/types/inferSSRProps";
 import { Availability } from "@prisma/client";
 import * as Collapsible from "@radix-ui/react-collapsible";
 import dayjs, { Dayjs } from "dayjs";
 import { GetServerSidePropsContext } from "next";
->>>>>>> adff0d01
 import { useRouter } from "next/router";
 import { useEffect, useState } from "react";
 
