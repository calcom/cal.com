/* eslint-disable @typescript-eslint/explicit-module-boundary-types */
import Avatar from "@components/Avatar";
import AvailableTimes from "@components/booking/AvailableTimes";
import DatePicker from "@components/booking/DatePicker";
import TimeOptions from "@components/booking/TimeOptions";
import { HeadSeo } from "@components/seo/head-seo";
import Theme from "@components/Theme";
import PoweredByCalendso from "@components/ui/PoweredByCalendso";
import {
  ChevronDownIcon,
  ChevronUpIcon,
  ClockIcon,
  CurrencyDollarIcon,
  GlobeIcon,
} from "@heroicons/react/solid";
import { asStringOrNull } from "@lib/asStringOrNull";
import { timeZone } from "@lib/clock";
import formatCurrency from "@lib/formatCurrency";
import prisma from "@lib/prisma";
import serverSideErrorHandler from "@lib/serverSideErrorHandler";
import { collectPageParameters, telemetryEventTypes, useTelemetry } from "@lib/telemetry";
import { inferSSRProps } from "@lib/types/inferSSRProps";
import { Availability } from "@prisma/client";
import * as Collapsible from "@radix-ui/react-collapsible";
import dayjs, { Dayjs } from "dayjs";
import { GetServerSidePropsContext } from "next";
import { useRouter } from "next/router";
import { useEffect, useState } from "react";

export default function Type(props: inferSSRProps<typeof getServerSideProps>) {
  // Get router variables
  const router = useRouter();
  const { rescheduleUid } = router.query;

  const { isReady } = Theme(props.user.theme || undefined);

  const [selectedDate, setSelectedDate] = useState<Dayjs | null>(() => {
    return props.date && dayjs(props.date).isValid() ? dayjs(props.date) : null;
  });
  const [isTimeOptionsOpen, setIsTimeOptionsOpen] = useState(false);
  const [timeFormat, setTimeFormat] = useState("h:mma");
  const telemetry = useTelemetry();

  useEffect(() => {
    handleToggle24hClock(localStorage.getItem("timeOption.is24hClock") === "true");
    telemetry.withJitsu((jitsu) => jitsu.track(telemetryEventTypes.pageView, collectPageParameters()));
  }, [telemetry]);

  const changeDate = (date: Dayjs) => {
    telemetry.withJitsu((jitsu) => jitsu.track(telemetryEventTypes.dateSelected, collectPageParameters()));
    setSelectedDate(date);
  };

  useEffect(() => {
    if (!selectedDate) {
      return;
    }

    const formattedDate = selectedDate.utc().format("YYYY-MM-DD");

    router.replace(
      {
        query: Object.assign(
          {},
          {
            ...router.query,
          },
          {
            date: formattedDate,
          }
        ),
      },
      undefined,
      {
        shallow: true,
      }
    );
    // eslint-disable-next-line react-hooks/exhaustive-deps
  }, [selectedDate]);

  const handleSelectTimeZone = (selectedTimeZone: string): void => {
    if (selectedDate) {
      setSelectedDate(selectedDate.tz(selectedTimeZone));
    }
    setIsTimeOptionsOpen(false);
  };

  const handleToggle24hClock = (is24hClock: boolean) => {
    setTimeFormat(is24hClock ? "HH:mm" : "h:mma");
  };

  return (
    <>
      <HeadSeo
        title={`${rescheduleUid ? "Reschedule" : ""} ${props.eventType.title} | ${
          props.user.name || props.user.username
        }`}
        description={`${rescheduleUid ? "Reschedule" : ""} ${props.eventType.title}`}
        name={props.user.name || props.user.username || ""}
        avatar={props.user.avatar || ""}
      />
      {isReady && (
        <div>
          <main
            className={
              "mx-auto my-0 md:my-24 transition-max-width ease-in-out duration-500 " +
              (selectedDate ? "max-w-5xl" : "max-w-3xl")
            }>
            <div className="bg-white border-gray-200 rounded-sm sm:dark:border-gray-600 dark:bg-gray-900 md:border">
              {/* mobile: details */}
              <div className="block p-4 sm:p-8 md:hidden">
                <div className="flex items-center">
                  <Avatar
                    imageSrc={props.user.avatar || ""}
                    displayName={props.user.name || ""}
                    className="inline-block rounded-full h-9 w-9"
                  />
                  <div className="ml-3">
                    <p className="text-sm font-medium text-black dark:text-gray-300">{props.user.name}</p>
                    <div className="flex gap-2 text-xs font-medium text-gray-600">
                      {props.eventType.title}
                      <div>
                        <ClockIcon className="inline-block w-4 h-4 mr-1 -mt-1" />
                        {props.eventType.length} minutes
                      </div>
                    </div>
                  </div>
                </div>
                <p className="mt-3 text-gray-600 dark:text-gray-200">{props.eventType.description}</p>
              </div>

              <div className="px-4 sm:flex sm:py-5 sm:p-4">
                <div
                  className={
                    "hidden md:block pr-8 sm:border-r sm:dark:border-gray-800 " +
                    (selectedDate ? "sm:w-1/3" : "sm:w-1/2")
                  }>
                  <Avatar
                    imageSrc={props.user.avatar}
                    displayName={props.user.name}
                    className="w-16 h-16 mb-4 rounded-full"
                  />
                  <h2 className="font-medium text-gray-500 dark:text-gray-300">{props.user.name}</h2>
                  <h1 className="mb-4 text-3xl font-semibold text-gray-800 dark:text-white">
                    {props.eventType.title}
                  </h1>
                  <p className="px-2 py-1 mb-1 -ml-2 text-gray-500">
                    <ClockIcon className="inline-block w-4 h-4 mr-1 -mt-1" />
                    {props.eventType.length} minutes
                  </p>
                  {props.eventType.price && (
                    <p className="px-2 py-1 mb-1 -ml-2 text-gray-500">
                      <CurrencyDollarIcon className="inline-block w-4 h-4 mr-1 -mt-1" />
                      {formatCurrency(props.eventType.price)}
                    </p>
                  )}

                  <TimezoneDropdown />

                  <p className="mt-3 mb-8 text-gray-600 dark:text-gray-200">{props.eventType.description}</p>
                </div>
                <DatePicker
                  date={selectedDate}
                  periodType={props.eventType?.periodType}
                  periodStartDate={props.eventType?.periodStartDate}
                  periodEndDate={props.eventType?.periodEndDate}
                  periodDays={props.eventType?.periodDays}
                  periodCountCalendarDays={props.eventType?.periodCountCalendarDays}
                  weekStart={props.user.weekStart}
                  onDatePicked={changeDate}
                  workingHours={props.workingHours}
                  organizerTimeZone={props.eventType.timeZone || props.user.timeZone}
                  inviteeTimeZone={timeZone()}
                  eventLength={props.eventType.length}
                  minimumBookingNotice={props.eventType.minimumBookingNotice}
                />

                <div className="block mt-4 ml-1 sm:hidden">
                  <TimezoneDropdown />
                </div>

                {selectedDate && (
                  <AvailableTimes
                    workingHours={props.workingHours}
                    timeFormat={timeFormat}
                    organizerTimeZone={props.eventType.timeZone || props.user.timeZone}
                    minimumBookingNotice={props.eventType.minimumBookingNotice}
                    eventTypeId={props.eventType.id}
                    eventLength={props.eventType.length}
                    date={selectedDate}
                    user={props.user}
                  />
                )}
              </div>
            </div>
            {!props.user.hideBranding && <PoweredByCalendso />}
          </main>
        </div>
      )}
    </>
  );

  function TimezoneDropdown() {
    return (
      <Collapsible.Root open={isTimeOptionsOpen} onOpenChange={setIsTimeOptionsOpen}>
        <Collapsible.Trigger className="px-2 py-1 mb-1 -ml-2 text-left text-gray-500 min-w-32">
          <GlobeIcon className="inline-block w-4 h-4 mr-1 -mt-1" />
          {timeZone()}
          {isTimeOptionsOpen ? (
            <ChevronUpIcon className="inline-block w-4 h-4 ml-1 -mt-1" />
          ) : (
            <ChevronDownIcon className="inline-block w-4 h-4 ml-1 -mt-1" />
          )}
        </Collapsible.Trigger>
        <Collapsible.Content>
          <TimeOptions onSelectTimeZone={handleSelectTimeZone} onToggle24hClock={handleToggle24hClock} />
        </Collapsible.Content>
      </Collapsible.Root>
    );
  }
}

export const getServerSideProps = async (context: GetServerSidePropsContext) => {
  try {
    // get query params and typecast them to string
    // (would be even better to assert them instead of typecasting)
    const userParam = asStringOrNull(context.query.user);
    const typeParam = asStringOrNull(context.query.type);
    const dateParam = asStringOrNull(context.query.date);

    if (!userParam || !typeParam) throw "invalidFileName";

<<<<<<< HEAD
    const user = await prisma.user.findFirst({
      where: {
        username: userParam.toLowerCase(),
      },
      select: {
        id: true,
        username: true,
        name: true,
        email: true,
        bio: true,
        avatar: true,
        startTime: true,
        endTime: true,
        timeZone: true,
        weekStart: true,
        availability: true,
        hideBranding: true,
        theme: true,
      },
    });

    if (!user) throw "notFound";

    const eventType = await prisma.eventType.findFirst({
      where: {
        userId: user.id,
        slug: typeParam,
      },
      select: {
        id: true,
        title: true,
        description: true,
        length: true,
        price: true,
        availability: true,
        timeZone: true,
        periodType: true,
        periodDays: true,
        periodStartDate: true,
        periodEndDate: true,
        periodCountCalendarDays: true,
        minimumBookingNotice: true,
      },
    });

    if (!eventType) throw "notFound";

    const getWorkingHours = (providesAvailability: { availability: Availability[] }) =>
      providesAvailability.availability && providesAvailability.availability.length
        ? providesAvailability.availability
        : null;
=======
  const user = await prisma.user.findFirst({
    where: {
      username: userParam.toLowerCase(),
    },
    select: {
      id: true,
      username: true,
      name: true,
      email: true,
      bio: true,
      avatar: true,
      startTime: true,
      endTime: true,
      timeZone: true,
      weekStart: true,
      availability: true,
      hideBranding: true,
      theme: true,
      plan: true,
    },
  });

  if (!user) {
    return {
      notFound: true,
    } as const;
  }
  const eventType = await prisma.eventType.findUnique({
    where: {
      userId_slug: {
        userId: user.id,
        slug: typeParam,
      },
    },
    select: {
      id: true,
      title: true,
      description: true,
      length: true,
      availability: true,
      timeZone: true,
      periodType: true,
      periodDays: true,
      periodStartDate: true,
      periodEndDate: true,
      periodCountCalendarDays: true,
      minimumBookingNotice: true,
      hidden: true,
    },
  });

  if (!eventType || eventType.hidden) {
    return {
      notFound: true,
    } as const;
  }

  // check this is the first event
  if (user.plan === "FREE") {
    const firstEventType = await prisma.eventType.findFirst({
      where: {
        userId: user.id,
      },
      select: {
        id: true,
      },
    });
    if (firstEventType?.id !== eventType.id) {
      return {
        notFound: true,
      } as const;
    }
  }
  const getWorkingHours = (providesAvailability: { availability: Availability[] }) =>
    providesAvailability.availability && providesAvailability.availability.length
      ? providesAvailability.availability
      : null;
>>>>>>> 3d0429d1

    const workingHours =
      getWorkingHours(eventType) ||
      getWorkingHours(user) ||
      [
        {
          days: [0, 1, 2, 3, 4, 5, 6],
          startTime: user.startTime,
          endTime: user.endTime,
        },
      ].filter((availability): boolean => typeof availability["days"] !== "undefined");

    workingHours.sort((a, b) => a.startTime - b.startTime);

    const eventTypeObject = Object.assign({}, eventType, {
      periodStartDate: eventType.periodStartDate?.toString() ?? null,
      periodEndDate: eventType.periodEndDate?.toString() ?? null,
    });

    return {
      props: {
        user,
        date: dateParam,
        eventType: eventTypeObject,
        workingHours,
      },
    };
  } catch (error) {
    return serverSideErrorHandler(error);
  }
};<|MERGE_RESOLUTION|>--- conflicted
+++ resolved
@@ -230,7 +230,6 @@
 
     if (!userParam || !typeParam) throw "invalidFileName";
 
-<<<<<<< HEAD
     const user = await prisma.user.findFirst({
       where: {
         username: userParam.toLowerCase(),
@@ -249,15 +248,18 @@
         availability: true,
         hideBranding: true,
         theme: true,
+        plan: true,
       },
     });
 
     if (!user) throw "notFound";
 
-    const eventType = await prisma.eventType.findFirst({
+    const eventType = await prisma.eventType.findUnique({
       where: {
-        userId: user.id,
-        slug: typeParam,
+        userId_slug: {
+          userId: user.id,
+          slug: typeParam,
+        },
       },
       select: {
         id: true,
@@ -273,94 +275,28 @@
         periodEndDate: true,
         periodCountCalendarDays: true,
         minimumBookingNotice: true,
+        hidden: true,
       },
     });
 
-    if (!eventType) throw "notFound";
-
+    if (!eventType || eventType.hidden) throw "notFound";
+
+    // check this is the first event
+    if (user.plan === "FREE") {
+      const firstEventType = await prisma.eventType.findFirst({
+        where: {
+          userId: user.id,
+        },
+        select: {
+          id: true,
+        },
+      });
+      if (firstEventType?.id !== eventType.id) throw "notFound";
+    }
     const getWorkingHours = (providesAvailability: { availability: Availability[] }) =>
       providesAvailability.availability && providesAvailability.availability.length
         ? providesAvailability.availability
         : null;
-=======
-  const user = await prisma.user.findFirst({
-    where: {
-      username: userParam.toLowerCase(),
-    },
-    select: {
-      id: true,
-      username: true,
-      name: true,
-      email: true,
-      bio: true,
-      avatar: true,
-      startTime: true,
-      endTime: true,
-      timeZone: true,
-      weekStart: true,
-      availability: true,
-      hideBranding: true,
-      theme: true,
-      plan: true,
-    },
-  });
-
-  if (!user) {
-    return {
-      notFound: true,
-    } as const;
-  }
-  const eventType = await prisma.eventType.findUnique({
-    where: {
-      userId_slug: {
-        userId: user.id,
-        slug: typeParam,
-      },
-    },
-    select: {
-      id: true,
-      title: true,
-      description: true,
-      length: true,
-      availability: true,
-      timeZone: true,
-      periodType: true,
-      periodDays: true,
-      periodStartDate: true,
-      periodEndDate: true,
-      periodCountCalendarDays: true,
-      minimumBookingNotice: true,
-      hidden: true,
-    },
-  });
-
-  if (!eventType || eventType.hidden) {
-    return {
-      notFound: true,
-    } as const;
-  }
-
-  // check this is the first event
-  if (user.plan === "FREE") {
-    const firstEventType = await prisma.eventType.findFirst({
-      where: {
-        userId: user.id,
-      },
-      select: {
-        id: true,
-      },
-    });
-    if (firstEventType?.id !== eventType.id) {
-      return {
-        notFound: true,
-      } as const;
-    }
-  }
-  const getWorkingHours = (providesAvailability: { availability: Availability[] }) =>
-    providesAvailability.availability && providesAvailability.availability.length
-      ? providesAvailability.availability
-      : null;
->>>>>>> 3d0429d1
 
     const workingHours =
       getWorkingHours(eventType) ||
