--- conflicted
+++ resolved
@@ -1,17 +1,5 @@
-<<<<<<< HEAD
-/* eslint-disable @typescript-eslint/explicit-module-boundary-types */
-import Avatar from "@components/Avatar";
-import AvailableTimes from "@components/booking/AvailableTimes";
-import DatePicker from "@components/booking/DatePicker";
-import TimeOptions from "@components/booking/TimeOptions";
-import { HeadSeo } from "@components/seo/head-seo";
 import { FormattedMessage } from "react-intl";
-import Theme from "@components/Theme";
-import PoweredByCalendso from "@components/ui/PoweredByCalendso";
-import { ChevronDownIcon, ChevronUpIcon, ClockIcon, GlobeIcon } from "@heroicons/react/solid";
-=======
 import { User } from "@prisma/client";
->>>>>>> eb25ef26
 import { asStringOrNull } from "@lib/asStringOrNull";
 import prisma from "@lib/prisma";
 import { inferSSRProps } from "@lib/types/inferSSRProps";
@@ -19,194 +7,7 @@
 import AvailabilityPage from "@components/booking/pages/AvailabilityPage";
 
 export default function Type(props: inferSSRProps<typeof getServerSideProps>) {
-<<<<<<< HEAD
-  // Get router variables
-  const router = useRouter();
-  const { rescheduleUid } = router.query;
-
-  const { isReady } = Theme(props.user.theme);
-
-  const [selectedDate, setSelectedDate] = useState<Dayjs>(() => {
-    return props.date && dayjs(props.date).isValid() ? dayjs(props.date) : null;
-  });
-  const [isTimeOptionsOpen, setIsTimeOptionsOpen] = useState(false);
-  const [timeFormat, setTimeFormat] = useState("h:mma");
-  const telemetry = useTelemetry();
-
-  useEffect(() => {
-    handleToggle24hClock(localStorage.getItem("timeOption.is24hClock") === "true");
-    telemetry.withJitsu((jitsu) => jitsu.track(telemetryEventTypes.pageView, collectPageParameters()));
-  }, [telemetry]);
-
-  const changeDate = (date: Dayjs) => {
-    telemetry.withJitsu((jitsu) => jitsu.track(telemetryEventTypes.dateSelected, collectPageParameters()));
-    setSelectedDate(date);
-  };
-
-  useEffect(() => {
-    if (!selectedDate) {
-      return;
-    }
-
-    const formattedDate = selectedDate.utc().format("YYYY-MM-DD");
-
-    router.replace(
-      {
-        query: Object.assign(
-          {},
-          {
-            ...router.query,
-          },
-          {
-            date: formattedDate,
-          }
-        ),
-      },
-      undefined,
-      {
-        shallow: true,
-      }
-    );
-    // eslint-disable-next-line react-hooks/exhaustive-deps
-  }, [selectedDate]);
-
-  const handleSelectTimeZone = (selectedTimeZone: string): void => {
-    if (selectedDate) {
-      setSelectedDate(selectedDate.tz(selectedTimeZone));
-    }
-    setIsTimeOptionsOpen(false);
-  };
-
-  const handleToggle24hClock = (is24hClock: boolean) => {
-    setTimeFormat(is24hClock ? "HH:mm" : "h:mma");
-  };
-
-  return (
-    <>
-      <HeadSeo
-        title={`${rescheduleUid ? "Reschedule" : ""} ${props.eventType.title} | ${
-          props.user.name || props.user.username
-        }`}
-        description={`${rescheduleUid ? "Reschedule" : ""} ${props.eventType.title}`}
-        name={props.user.name || props.user.username}
-        avatar={props.user.avatar}
-      />
-      {isReady && (
-        <div>
-          <main
-            className={
-              "mx-auto my-0 md:my-24 transition-max-width ease-in-out duration-500 " +
-              (selectedDate ? "max-w-5xl" : "max-w-3xl")
-            }>
-            <div className="bg-white border-gray-200 rounded-sm sm:dark:border-gray-600 dark:bg-gray-900 md:border">
-              {/* mobile: details */}
-              <div className="block p-4 sm:p-8 md:hidden">
-                <div className="flex items-center">
-                  <Avatar
-                    imageSrc={props.user.avatar}
-                    displayName={props.user.name}
-                    className="inline-block rounded-full h-9 w-9"
-                  />
-                  <div className="ml-3">
-                    <p className="text-sm font-medium text-black dark:text-gray-300">{props.user.name}</p>
-                    <div className="flex gap-2 text-xs font-medium text-gray-600">
-                      {props.eventType.title}
-                      <div>
-                        <ClockIcon className="inline-block w-4 h-4 mr-1 -mt-1" />
-                        {props.eventType.length} <FormattedMessage id="minutes" defaultMessage="minutes" />
-                      </div>
-                    </div>
-                  </div>
-                </div>
-                <p className="mt-3 text-gray-600 dark:text-gray-200">{props.eventType.description}</p>
-              </div>
-
-              <div className="px-4 sm:flex sm:py-5 sm:p-4">
-                <div
-                  className={
-                    "hidden md:block pr-8 sm:border-r sm:dark:border-gray-800 " +
-                    (selectedDate ? "sm:w-1/3" : "sm:w-1/2")
-                  }>
-                  <Avatar
-                    imageSrc={props.user.avatar}
-                    displayName={props.user.name}
-                    className="w-16 h-16 mb-4 rounded-full"
-                  />
-                  <h2 className="font-medium text-gray-500 dark:text-gray-300">{props.user.name}</h2>
-                  <h1 className="mb-4 text-3xl font-semibold text-gray-800 dark:text-white">
-                    {props.eventType.title}
-                  </h1>
-                  <p className="px-2 py-1 mb-1 -ml-2 text-gray-500">
-                    <ClockIcon className="inline-block w-4 h-4 mr-1 -mt-1" />
-                    {props.eventType.length} <FormattedMessage id="minutes" defaultMessage="minutes" />
-                  </p>
-
-                  <TimezoneDropdown />
-
-                  <p className="mt-3 mb-8 text-gray-600 dark:text-gray-200">{props.eventType.description}</p>
-                </div>
-                <DatePicker
-                  date={selectedDate}
-                  periodType={props.eventType?.periodType}
-                  periodStartDate={props.eventType?.periodStartDate}
-                  periodEndDate={props.eventType?.periodEndDate}
-                  periodDays={props.eventType?.periodDays}
-                  periodCountCalendarDays={props.eventType?.periodCountCalendarDays}
-                  weekStart={props.user.weekStart}
-                  onDatePicked={changeDate}
-                  workingHours={props.workingHours}
-                  organizerTimeZone={props.eventType.timeZone || props.user.timeZone}
-                  inviteeTimeZone={timeZone()}
-                  eventLength={props.eventType.length}
-                  minimumBookingNotice={props.eventType.minimumBookingNotice}
-                />
-
-                <div className="block mt-4 ml-1 sm:hidden">
-                  <TimezoneDropdown />
-                </div>
-
-                {selectedDate && (
-                  <AvailableTimes
-                    workingHours={props.workingHours}
-                    timeFormat={timeFormat}
-                    organizerTimeZone={props.eventType.timeZone || props.user.timeZone}
-                    minimumBookingNotice={props.eventType.minimumBookingNotice}
-                    eventTypeId={props.eventType.id}
-                    eventLength={props.eventType.length}
-                    date={selectedDate}
-                    user={props.user}
-                  />
-                )}
-              </div>
-            </div>
-            {!isBrandingHidden(props.user) && <PoweredByCalendso />}
-          </main>
-        </div>
-      )}
-    </>
-  );
-
-  function TimezoneDropdown() {
-    return (
-      <Collapsible.Root open={isTimeOptionsOpen} onOpenChange={setIsTimeOptionsOpen}>
-        <Collapsible.Trigger className="px-2 py-1 mb-1 -ml-2 text-left text-gray-500 min-w-32">
-          <GlobeIcon className="inline-block w-4 h-4 mr-1 -mt-1" />
-          {timeZone()}
-          {isTimeOptionsOpen ? (
-            <ChevronUpIcon className="inline-block w-4 h-4 ml-1 -mt-1" />
-          ) : (
-            <ChevronDownIcon className="inline-block w-4 h-4 ml-1 -mt-1" />
-          )}
-        </Collapsible.Trigger>
-        <Collapsible.Content>
-          <TimeOptions onSelectTimeZone={handleSelectTimeZone} onToggle24hClock={handleToggle24hClock} />
-        </Collapsible.Content>
-      </Collapsible.Root>
-    );
-  }
-=======
   return <AvailabilityPage {...props} />;
->>>>>>> eb25ef26
 }
 
 export const getServerSideProps = async (context: GetServerSidePropsContext) => {
