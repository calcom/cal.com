--- conflicted
+++ resolved
@@ -69,10 +69,6 @@
         days.push(i);
     }
 
-<<<<<<< HEAD
-
-=======
->>>>>>> 28dd2421
     // Create placeholder elements for empty days in first week
     const weekdayOfFirst = dayjs().month(selectedMonth).date(1).day();
     const emptyDays = Array(weekdayOfFirst).fill(null).map((day, i) =>
