/* eslint-disable @typescript-eslint/explicit-module-boundary-types */
import Avatar from "@components/Avatar";
import AvailableTimes from "@components/booking/AvailableTimes";
import DatePicker from "@components/booking/DatePicker";
import TimeOptions from "@components/booking/TimeOptions";
import { HeadSeo } from "@components/seo/head-seo";
import Theme from "@components/Theme";
import PoweredByCalendso from "@components/ui/PoweredByCalendso";
import {
  ChevronDownIcon,
  ChevronUpIcon,
  ClockIcon,
  CurrencyDollarIcon,
  GlobeIcon,
} from "@heroicons/react/solid";
import { asStringOrNull } from "@lib/asStringOrNull";
import { timeZone } from "@lib/clock";
import formatCurrency from "@lib/formatCurrency";
import prisma from "@lib/prisma";
import serverSideErrorHandler from "@lib/serverSideErrorHandler";
import { collectPageParameters, telemetryEventTypes, useTelemetry } from "@lib/telemetry";
import { inferSSRProps } from "@lib/types/inferSSRProps";
import { Availability } from "@prisma/client";
import * as Collapsible from "@radix-ui/react-collapsible";
import dayjs, { Dayjs } from "dayjs";
import { GetServerSidePropsContext } from "next";
import { useRouter } from "next/router";
import { useEffect, useState } from "react";

export default function Type(props: inferSSRProps<typeof getServerSideProps>) {
  // Get router variables
  const router = useRouter();
  const { rescheduleUid } = router.query;

  const { isReady } = Theme(props.user.theme || undefined);

  const [selectedDate, setSelectedDate] = useState<Dayjs | null>(() => {
    return props.date && dayjs(props.date).isValid() ? dayjs(props.date) : null;
  });
  const [isTimeOptionsOpen, setIsTimeOptionsOpen] = useState(false);
  const [timeFormat, setTimeFormat] = useState("h:mma");
  const telemetry = useTelemetry();

  useEffect(() => {
    handleToggle24hClock(localStorage.getItem("timeOption.is24hClock") === "true");
    telemetry.withJitsu((jitsu) => jitsu.track(telemetryEventTypes.pageView, collectPageParameters()));
  }, [telemetry]);

  const changeDate = (date: Dayjs) => {
    telemetry.withJitsu((jitsu) => jitsu.track(telemetryEventTypes.dateSelected, collectPageParameters()));
    setSelectedDate(date);
  };

  useEffect(() => {
    if (!selectedDate) {
      return;
    }

    const formattedDate = selectedDate.utc().format("YYYY-MM-DD");

    router.replace(
      {
        query: Object.assign(
          {},
          {
            ...router.query,
          },
          {
            date: formattedDate,
          }
        ),
      },
      undefined,
      {
        shallow: true,
      }
    );
    // eslint-disable-next-line react-hooks/exhaustive-deps
  }, [selectedDate]);

  const handleSelectTimeZone = (selectedTimeZone: string): void => {
    if (selectedDate) {
      setSelectedDate(selectedDate.tz(selectedTimeZone));
    }
    setIsTimeOptionsOpen(false);
  };

  const handleToggle24hClock = (is24hClock: boolean) => {
    setTimeFormat(is24hClock ? "HH:mm" : "h:mma");
  };

  return (
    <>
      <HeadSeo
        title={`${rescheduleUid ? "Reschedule" : ""} ${props.eventType.title} | ${
          props.user.name || props.user.username
        }`}
        description={`${rescheduleUid ? "Reschedule" : ""} ${props.eventType.title}`}
        name={props.user.name || props.user.username || ""}
        avatar={props.user.avatar || ""}
      />
      {isReady && (
        <div>
          <main
            className={
              "mx-auto my-0 md:my-24 transition-max-width ease-in-out duration-500 " +
              (selectedDate ? "max-w-5xl" : "max-w-3xl")
            }>
            <div className="bg-white border-gray-200 rounded-sm sm:dark:border-gray-600 dark:bg-gray-900 md:border">
              {/* mobile: details */}
              <div className="block p-4 sm:p-8 md:hidden">
                <div className="flex items-center">
                  <Avatar
                    imageSrc={props.user.avatar || ""}
                    displayName={props.user.name || ""}
                    className="inline-block rounded-full h-9 w-9"
                  />
                  <div className="ml-3">
                    <p className="text-sm font-medium text-black dark:text-gray-300">{props.user.name}</p>
                    <div className="flex gap-2 text-xs font-medium text-gray-600">
                      {props.eventType.title}
                      <div>
                        <ClockIcon className="inline-block w-4 h-4 mr-1 -mt-1" />
                        {props.eventType.length} minutes
                      </div>
                    </div>
                  </div>
                </div>
                <p className="mt-3 text-gray-600 dark:text-gray-200">{props.eventType.description}</p>
              </div>

              <div className="px-4 sm:flex sm:py-5 sm:p-4">
                <div
                  className={
                    "hidden md:block pr-8 sm:border-r sm:dark:border-gray-800 " +
                    (selectedDate ? "sm:w-1/3" : "sm:w-1/2")
                  }>
                  <Avatar
                    imageSrc={props.user.avatar}
                    displayName={props.user.name}
                    className="w-16 h-16 mb-4 rounded-full"
                  />
                  <h2 className="font-medium text-gray-500 dark:text-gray-300">{props.user.name}</h2>
                  <h1 className="mb-4 text-3xl font-semibold text-gray-800 dark:text-white">
                    {props.eventType.title}
                  </h1>
                  <p className="px-2 py-1 mb-1 -ml-2 text-gray-500">
                    <ClockIcon className="inline-block w-4 h-4 mr-1 -mt-1" />
                    {props.eventType.length} minutes
                  </p>
                  {props.eventType.price && (
                    <p className="px-2 py-1 mb-1 -ml-2 text-gray-500">
                      <CurrencyDollarIcon className="inline-block w-4 h-4 mr-1 -mt-1" />
                      {formatCurrency(props.eventType.price)}
                    </p>
                  )}

                  <TimezoneDropdown />

                  <p className="mt-3 mb-8 text-gray-600 dark:text-gray-200">{props.eventType.description}</p>
                </div>
                <DatePicker
                  date={selectedDate}
                  periodType={props.eventType?.periodType}
                  periodStartDate={props.eventType?.periodStartDate}
                  periodEndDate={props.eventType?.periodEndDate}
                  periodDays={props.eventType?.periodDays}
                  periodCountCalendarDays={props.eventType?.periodCountCalendarDays}
                  weekStart={props.user.weekStart}
                  onDatePicked={changeDate}
                  workingHours={props.workingHours}
                  organizerTimeZone={props.eventType.timeZone || props.user.timeZone}
                  inviteeTimeZone={timeZone()}
                  eventLength={props.eventType.length}
                  minimumBookingNotice={props.eventType.minimumBookingNotice}
                />

                <div className="block mt-4 ml-1 sm:hidden">
                  <TimezoneDropdown />
                </div>

                {selectedDate && (
                  <AvailableTimes
                    workingHours={props.workingHours}
                    timeFormat={timeFormat}
                    organizerTimeZone={props.eventType.timeZone || props.user.timeZone}
                    minimumBookingNotice={props.eventType.minimumBookingNotice}
                    eventTypeId={props.eventType.id}
                    eventLength={props.eventType.length}
                    date={selectedDate}
                    user={props.user}
                  />
                )}
              </div>
            </div>
            {!props.user.hideBranding && <PoweredByCalendso />}
          </main>
        </div>
      )}
    </>
  );

  function TimezoneDropdown() {
    return (
      <Collapsible.Root open={isTimeOptionsOpen} onOpenChange={setIsTimeOptionsOpen}>
        <Collapsible.Trigger className="px-2 py-1 mb-1 -ml-2 text-left text-gray-500 min-w-32">
          <GlobeIcon className="inline-block w-4 h-4 mr-1 -mt-1" />
          {timeZone()}
          {isTimeOptionsOpen ? (
            <ChevronUpIcon className="inline-block w-4 h-4 ml-1 -mt-1" />
          ) : (
            <ChevronDownIcon className="inline-block w-4 h-4 ml-1 -mt-1" />
          )}
        </Collapsible.Trigger>
        <Collapsible.Content>
          <TimeOptions onSelectTimeZone={handleSelectTimeZone} onToggle24hClock={handleToggle24hClock} />
        </Collapsible.Content>
      </Collapsible.Root>
    );
  }
}

export const getServerSideProps = async (context: GetServerSidePropsContext) => {
  try {
    // get query params and typecast them to string
    // (would be even better to assert them instead of typecasting)
    const userParam = asStringOrNull(context.query.user);
    const typeParam = asStringOrNull(context.query.type);
    const dateParam = asStringOrNull(context.query.date);

    if (!userParam || !typeParam) throw "invalidFileName";

<<<<<<< HEAD
    const user = await prisma.user.findFirst({
      where: {
        username: userParam.toLowerCase(),
=======
  const user = await prisma.user.findFirst({
    where: {
      username: userParam.toLowerCase(),
    },
    select: {
      id: true,
      username: true,
      name: true,
      email: true,
      bio: true,
      avatar: true,
      startTime: true,
      endTime: true,
      timeZone: true,
      weekStart: true,
      availability: true,
      hideBranding: true,
      theme: true,
      plan: true,
    },
  });

  if (!user) {
    return {
      notFound: true,
    };
  }
  const eventType = await prisma.eventType.findUnique({
    where: {
      userId_slug: {
        userId: user.id,
        slug: typeParam,
>>>>>>> 766cdd71
      },
      select: {
        id: true,
        username: true,
        name: true,
        email: true,
        bio: true,
        avatar: true,
        startTime: true,
        endTime: true,
        timeZone: true,
        weekStart: true,
        availability: true,
        hideBranding: true,
        theme: true,
        plan: true,
      },
    });

<<<<<<< HEAD
    if (!user) throw "notFound";
=======
  if (!eventType || eventType.hidden) {
    return {
      notFound: true,
    };
  }
>>>>>>> 766cdd71

    const eventType = await prisma.eventType.findUnique({
      where: {
        userId_slug: {
          userId: user.id,
          slug: typeParam,
        },
      },
      select: {
        id: true,
        title: true,
        description: true,
        length: true,
        price: true,
        availability: true,
        timeZone: true,
        periodType: true,
        periodDays: true,
        periodStartDate: true,
        periodEndDate: true,
        periodCountCalendarDays: true,
        minimumBookingNotice: true,
        hidden: true,
      },
    });

    if (!eventType || eventType.hidden) throw "notFound";

    // check this is the first event
    if (user.plan === "FREE") {
      const firstEventType = await prisma.eventType.findFirst({
        where: {
          userId: user.id,
        },
        select: {
          id: true,
        },
      });
      if (firstEventType?.id !== eventType.id) throw "notFound";
    }
    const getWorkingHours = (providesAvailability: { availability: Availability[] }) =>
      providesAvailability.availability && providesAvailability.availability.length
        ? providesAvailability.availability
        : null;

    const workingHours =
      getWorkingHours(eventType) ||
      getWorkingHours(user) ||
      [
        {
          days: [0, 1, 2, 3, 4, 5, 6],
          startTime: user.startTime,
          endTime: user.endTime,
        },
      ].filter((availability): boolean => typeof availability["days"] !== "undefined");

    workingHours.sort((a, b) => a.startTime - b.startTime);

    const eventTypeObject = Object.assign({}, eventType, {
      periodStartDate: eventType.periodStartDate?.toString() ?? null,
      periodEndDate: eventType.periodEndDate?.toString() ?? null,
    });

    return {
      props: {
        user,
        date: dateParam,
        eventType: eventTypeObject,
        workingHours,
      },
    };
  } catch (error) {
    return serverSideErrorHandler(error);
  }
};<|MERGE_RESOLUTION|>--- conflicted
+++ resolved
@@ -17,7 +17,6 @@
 import { timeZone } from "@lib/clock";
 import formatCurrency from "@lib/formatCurrency";
 import prisma from "@lib/prisma";
-import serverSideErrorHandler from "@lib/serverSideErrorHandler";
 import { collectPageParameters, telemetryEventTypes, useTelemetry } from "@lib/telemetry";
 import { inferSSRProps } from "@lib/types/inferSSRProps";
 import { Availability } from "@prisma/client";
@@ -221,20 +220,16 @@
 }
 
 export const getServerSideProps = async (context: GetServerSidePropsContext) => {
-  try {
-    // get query params and typecast them to string
-    // (would be even better to assert them instead of typecasting)
-    const userParam = asStringOrNull(context.query.user);
-    const typeParam = asStringOrNull(context.query.type);
-    const dateParam = asStringOrNull(context.query.date);
-
-    if (!userParam || !typeParam) throw "invalidFileName";
-
-<<<<<<< HEAD
-    const user = await prisma.user.findFirst({
-      where: {
-        username: userParam.toLowerCase(),
-=======
+  // get query params and typecast them to string
+  // (would be even better to assert them instead of typecasting)
+  const userParam = asStringOrNull(context.query.user);
+  const typeParam = asStringOrNull(context.query.type);
+  const dateParam = asStringOrNull(context.query.date);
+
+  if (!userParam || !typeParam) {
+    throw new Error(`File is not named [type]/[user]`);
+  }
+
   const user = await prisma.user.findFirst({
     where: {
       username: userParam.toLowerCase(),
@@ -267,107 +262,77 @@
       userId_slug: {
         userId: user.id,
         slug: typeParam,
->>>>>>> 766cdd71
-      },
-      select: {
-        id: true,
-        username: true,
-        name: true,
-        email: true,
-        bio: true,
-        avatar: true,
-        startTime: true,
-        endTime: true,
-        timeZone: true,
-        weekStart: true,
-        availability: true,
-        hideBranding: true,
-        theme: true,
-        plan: true,
-      },
-    });
-
-<<<<<<< HEAD
-    if (!user) throw "notFound";
-=======
+      },
+    },
+    select: {
+      id: true,
+      title: true,
+      description: true,
+      length: true,
+      price: true,
+      availability: true,
+      timeZone: true,
+      periodType: true,
+      periodDays: true,
+      periodStartDate: true,
+      periodEndDate: true,
+      periodCountCalendarDays: true,
+      minimumBookingNotice: true,
+      hidden: true,
+    },
+  });
+
   if (!eventType || eventType.hidden) {
     return {
       notFound: true,
     };
   }
->>>>>>> 766cdd71
-
-    const eventType = await prisma.eventType.findUnique({
+
+  // check this is the first event
+  if (user.plan === "FREE") {
+    const firstEventType = await prisma.eventType.findFirst({
       where: {
-        userId_slug: {
-          userId: user.id,
-          slug: typeParam,
-        },
+        userId: user.id,
       },
       select: {
         id: true,
-        title: true,
-        description: true,
-        length: true,
-        price: true,
-        availability: true,
-        timeZone: true,
-        periodType: true,
-        periodDays: true,
-        periodStartDate: true,
-        periodEndDate: true,
-        periodCountCalendarDays: true,
-        minimumBookingNotice: true,
-        hidden: true,
       },
     });
-
-    if (!eventType || eventType.hidden) throw "notFound";
-
-    // check this is the first event
-    if (user.plan === "FREE") {
-      const firstEventType = await prisma.eventType.findFirst({
-        where: {
-          userId: user.id,
-        },
-        select: {
-          id: true,
-        },
-      });
-      if (firstEventType?.id !== eventType.id) throw "notFound";
+    if (firstEventType?.id !== eventType.id) {
+      return {
+        notFound: true,
+      } as const;
     }
-    const getWorkingHours = (providesAvailability: { availability: Availability[] }) =>
-      providesAvailability.availability && providesAvailability.availability.length
-        ? providesAvailability.availability
-        : null;
-
-    const workingHours =
-      getWorkingHours(eventType) ||
-      getWorkingHours(user) ||
-      [
-        {
-          days: [0, 1, 2, 3, 4, 5, 6],
-          startTime: user.startTime,
-          endTime: user.endTime,
-        },
-      ].filter((availability): boolean => typeof availability["days"] !== "undefined");
-
-    workingHours.sort((a, b) => a.startTime - b.startTime);
-
-    const eventTypeObject = Object.assign({}, eventType, {
-      periodStartDate: eventType.periodStartDate?.toString() ?? null,
-      periodEndDate: eventType.periodEndDate?.toString() ?? null,
-    });
-
-    return {
-      props: {
-        user,
-        date: dateParam,
-        eventType: eventTypeObject,
-        workingHours,
-      },
-    };
-  } catch (error) {
-    return serverSideErrorHandler(error);
-  }
+  }
+  const getWorkingHours = (providesAvailability: { availability: Availability[] }) =>
+    providesAvailability.availability && providesAvailability.availability.length
+      ? providesAvailability.availability
+      : null;
+
+  const workingHours =
+    getWorkingHours(eventType) ||
+    getWorkingHours(user) ||
+    [
+      {
+        days: [0, 1, 2, 3, 4, 5, 6],
+        startTime: user.startTime,
+        endTime: user.endTime,
+      },
+    ].filter((availability): boolean => typeof availability["days"] !== "undefined");
+
+  workingHours.sort((a, b) => a.startTime - b.startTime);
+
+  const eventTypeObject = Object.assign({}, eventType, {
+    periodStartDate: eventType.periodStartDate?.toString() ?? null,
+    periodEndDate: eventType.periodEndDate?.toString() ?? null,
+  });
+
+  return {
+    props: {
+      user,
+      date: dateParam,
+      eventType: eventTypeObject,
+      workingHours,
+    },
+  };
 };