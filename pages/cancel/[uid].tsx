--- conflicted
+++ resolved
@@ -7,15 +7,10 @@
 import { HeadSeo } from "@components/seo/head-seo";
 import { useRouter } from "next/router";
 import { useState } from "react";
-<<<<<<< HEAD
-import prisma from "../../lib/prisma";
-import { collectPageParameters, telemetryEventTypes, useTelemetry } from "../../lib/telemetry";
 import { Button } from "@components/ui/Button";
 import { User } from "@prisma/client";
-=======
 import prisma from "@lib/prisma";
 import { collectPageParameters, telemetryEventTypes, useTelemetry } from "@lib/telemetry";
->>>>>>> 9195ef41
 
 dayjs.extend(isSameOrBefore);
 dayjs.extend(isBetween);
@@ -62,19 +57,10 @@
 
   return (
     <div>
-<<<<<<< HEAD
-      <Head>
-        <title>Cancel {props.booking && `${props.booking.title} | ${props.profile.name}`}| Calendso</title>
-        <link rel="icon" href="/favicon.ico" />
-      </Head>
-=======
       <HeadSeo
-        title={`Cancel ${props.booking && props.booking.title} | ${props.user.name || props.user.username}`}
-        description={`Cancel ${props.booking && props.booking.title} | ${
-          props.user.name || props.user.username
-        }`}
+        title={`Cancel ${props.booking && props.booking.title} | ${props.profile.name}`}
+        description={`Cancel ${props.booking && props.booking.title} | ${props.profile.name}`}
       />
->>>>>>> 9195ef41
       <main className="max-w-3xl mx-auto my-24">
         <div className="fixed z-50 inset-0 overflow-y-auto">
           <div className="flex items-end justify-center min-h-screen pt-4 px-4 pb-20 text-center sm:block sm:p-0">
