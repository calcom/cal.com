import { CalendarIcon, XIcon } from "@heroicons/react/solid";
import dayjs from "dayjs";
import utc from "dayjs/plugin/utc";
import { useRouter } from "next/router";
import { useState } from "react";

import prisma from "@lib/prisma";
import { collectPageParameters, telemetryEventTypes, useTelemetry } from "@lib/telemetry";
import { getSession } from "next-auth/client";

import { HeadSeo } from "@components/seo/head-seo";
import { Button } from "@components/ui/Button";

dayjs.extend(utc);

export default function Type(props) {
  // Get router variables
  const router = useRouter();
  const { uid } = router.query;

  // eslint-disable-next-line @typescript-eslint/no-unused-vars
  const [is24h, setIs24h] = useState(false);
  const [loading, setLoading] = useState(false);
  const [error, setError] = useState(props.booking ? null : "This booking was already cancelled");
  const telemetry = useTelemetry();

  // eslint-disable-next-line @typescript-eslint/no-unused-vars
  const cancellationHandler = async (event) => {
    setLoading(true);

    const payload = {
      uid: uid,
    };

    telemetry.withJitsu((jitsu) =>
      jitsu.track(telemetryEventTypes.bookingCancelled, collectPageParameters())
    );

    const res = await fetch("/api/cancel", {
      body: JSON.stringify(payload),
      headers: {
        "Content-Type": "application/json",
      },
      method: "DELETE",
    });

    if (res.status >= 200 && res.status < 300) {
      await router.push(
        `/cancel/success?name=${props.profile.name}&title=${props.booking.title}&eventPage=${
          props.profile.slug
        }&team=${props.booking.eventType.team ? 1 : 0}`
      );
    } else {
      setLoading(false);
      setError("An error with status code " + res.status + " occurred. Please try again later.");
    }
  };

  return (
    <div>
      <HeadSeo
        title={`Cancel ${props.booking && props.booking.title} | ${props.profile.name}`}
        description={`Cancel ${props.booking && props.booking.title} | ${props.profile.name}`}
      />
      <main className="max-w-3xl mx-auto my-24">
        <div className="fixed z-50 inset-0 overflow-y-auto">
          <div className="flex items-end justify-center min-h-screen pt-4 px-4 pb-20 text-center sm:block sm:p-0">
            <div className="fixed inset-0 my-4 sm:my-0 transition-opacity" aria-hidden="true">
              <span className="hidden sm:inline-block sm:align-middle sm:h-screen" aria-hidden="true">
                &#8203;
              </span>
              <div
                className="inline-block align-bottom bg-white rounded-lg px-4 pt-5 pb-4 text-left overflow-hidden shadow-xl transform transition-all sm:my-8 sm:align-middle sm:max-w-sm sm:w-full sm:p-6"
                role="dialog"
                aria-modal="true"
                aria-labelledby="modal-headline">
                {error && (
                  <div>
                    <div className="mx-auto flex items-center justify-center h-12 w-12 rounded-full bg-red-100">
                      <XIcon className="h-6 w-6 text-red-600" />
                    </div>
                    <div className="mt-3 text-center sm:mt-5">
                      <h3 className="text-lg leading-6 font-medium text-gray-900" id="modal-title">
                        {error}
                      </h3>
                    </div>
                  </div>
                )}
                {!error && (
                  <>
                    <div>
                      <div className="mx-auto flex items-center justify-center h-12 w-12 rounded-full bg-red-100">
                        <XIcon className="h-6 w-6 text-red-600" />
                      </div>
                      <div className="mt-3 text-center sm:mt-5">
                        <h3 className="text-lg leading-6 font-medium text-gray-900" id="modal-headline">
                          {props.cancellationAllowed
                            ? "Really cancel your booking?"
                            : "You cannot cancel this booking"}
                        </h3>
                        <div className="mt-2">
                          <p className="text-sm text-gray-500">
                            {props.cancellationAllowed
                              ? "Instead, you could also reschedule it."
                              : "The event is in the past"}
                          </p>
                        </div>
                        <div className="mt-4 border-t border-b py-4">
                          <h2 className="font-cal text-lg font-medium text-gray-600 mb-2">
                            {props.booking.title}
                          </h2>
                          <p className="text-gray-500">
                            <CalendarIcon className="inline-block w-4 h-4 mr-1 -mt-1" />
                            {dayjs(props.booking.startTime).format(
                              (is24h ? "H:mm" : "h:mma") + ", dddd DD MMMM YYYY"
                            )}
                          </p>
                        </div>
                      </div>
                    </div>
<<<<<<< HEAD
                    {props.cancellationAllowed && (
                      <div className="mt-5 sm:mt-6 text-center">
                        <div className="mt-5">
                          <button
                            onClick={cancellationHandler}
                            disabled={loading}
                            type="button"
                            className="inline-flex items-center justify-center px-4 py-2 border border-transparent font-medium rounded-md text-red-700 bg-red-100 hover:bg-red-200 focus:outline-none focus:ring-2 focus:ring-offset-2 focus:ring-red-500 sm:text-sm mx-2 btn-white">
                            Cancel
                          </button>
                          <button
                            onClick={() => router.push("/reschedule/" + uid)}
                            disabled={loading}
                            type="button"
                            className="inline-flex items-center justify-center px-4 py-2 border border-transparent font-medium rounded-md text-gray-700 bg-gray-100 hover:bg-gray-200 focus:outline-none focus:ring-2 focus:ring-offset-2 focus:ring-gray-500 sm:text-sm mx-2 btn-white">
                            Reschedule
                          </button>
                        </div>
                      </div>
                    )}
=======
                    <div className="mt-5 sm:mt-6 text-center space-x-2">
                      <Button
                        color="secondary"
                        data-testid="cancel"
                        onClick={cancellationHandler}
                        loading={loading}>
                        Cancel
                      </Button>
                      <Button onClick={() => router.push("/reschedule/" + uid)}>Reschedule</Button>
                    </div>
>>>>>>> a4fbe7b2
                  </>
                )}
              </div>
            </div>
          </div>
        </div>
      </main>
    </div>
  );
}

export async function getServerSideProps(context) {
<<<<<<< HEAD
  const session = await getSession(context);
  const booking = await prisma.booking.findFirst({
=======
  const booking = await prisma.booking.findUnique({
>>>>>>> a4fbe7b2
    where: {
      uid: context.query.uid,
    },
    select: {
      id: true,
      title: true,
      description: true,
      startTime: true,
      endTime: true,
      attendees: true,
      user: {
        select: {
          username: true,
          name: true,
        },
      },
      eventType: {
        select: {
          team: {
            select: {
              slug: true,
              name: true,
            },
          },
        },
      },
    },
  });

  if (!booking) {
    // TODO: Booking is already cancelled
    return {
      props: { booking: null },
    };
  }

  const bookingObj = Object.assign({}, booking, {
    startTime: booking.startTime.toString(),
    endTime: booking.endTime.toString(),
  });

  const profile = booking.eventType.team
    ? {
        name: booking.eventType.team.name,
        slug: booking.eventType.team.slug,
      }
    : booking.user;

  return {
    props: {
      profile,
      booking: bookingObj,
      cancellationAllowed:
        (!!session?.user && session.user.id == booking.user?.id) || booking.startTime >= new Date(),
    },
  };
}<|MERGE_RESOLUTION|>--- conflicted
+++ resolved
@@ -118,39 +118,18 @@
                         </div>
                       </div>
                     </div>
-<<<<<<< HEAD
                     {props.cancellationAllowed && (
-                      <div className="mt-5 sm:mt-6 text-center">
-                        <div className="mt-5">
-                          <button
-                            onClick={cancellationHandler}
-                            disabled={loading}
-                            type="button"
-                            className="inline-flex items-center justify-center px-4 py-2 border border-transparent font-medium rounded-md text-red-700 bg-red-100 hover:bg-red-200 focus:outline-none focus:ring-2 focus:ring-offset-2 focus:ring-red-500 sm:text-sm mx-2 btn-white">
-                            Cancel
-                          </button>
-                          <button
-                            onClick={() => router.push("/reschedule/" + uid)}
-                            disabled={loading}
-                            type="button"
-                            className="inline-flex items-center justify-center px-4 py-2 border border-transparent font-medium rounded-md text-gray-700 bg-gray-100 hover:bg-gray-200 focus:outline-none focus:ring-2 focus:ring-offset-2 focus:ring-gray-500 sm:text-sm mx-2 btn-white">
-                            Reschedule
-                          </button>
-                        </div>
+                      <div className="mt-5 sm:mt-6 text-centerspace-x-2">
+                        <Button
+                          color="secondary"
+                          data-testid="cancel"
+                          onClick={cancellationHandler}
+                          loading={loading}>
+                          Cancel
+                        </Button>
+                        <Button onClick={() => router.push("/reschedule/" + uid)}>Reschedule</Button>
                       </div>
                     )}
-=======
-                    <div className="mt-5 sm:mt-6 text-center space-x-2">
-                      <Button
-                        color="secondary"
-                        data-testid="cancel"
-                        onClick={cancellationHandler}
-                        loading={loading}>
-                        Cancel
-                      </Button>
-                      <Button onClick={() => router.push("/reschedule/" + uid)}>Reschedule</Button>
-                    </div>
->>>>>>> a4fbe7b2
                   </>
                 )}
               </div>
@@ -163,12 +142,8 @@
 }
 
 export async function getServerSideProps(context) {
-<<<<<<< HEAD
   const session = await getSession(context);
-  const booking = await prisma.booking.findFirst({
-=======
   const booking = await prisma.booking.findUnique({
->>>>>>> a4fbe7b2
     where: {
       uid: context.query.uid,
     },
