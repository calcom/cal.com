--- conflicted
+++ resolved
@@ -1,25 +1,19 @@
-import { HeadSeo } from "@components/seo/head-seo";
 import { CalendarIcon, XIcon } from "@heroicons/react/solid";
-import prisma from "@lib/prisma";
-import { collectPageParameters, telemetryEventTypes, useTelemetry } from "@lib/telemetry";
 import dayjs from "dayjs";
 import utc from "dayjs/plugin/utc";
-import { GetServerSidePropsContext, InferGetServerSidePropsType } from "next";
+import { HeadSeo } from "@components/seo/head-seo";
 import { useRouter } from "next/router";
 import { useState } from "react";
-<<<<<<< HEAD
-=======
 import { Button } from "@components/ui/Button";
 import prisma from "@lib/prisma";
 import { collectPageParameters, telemetryEventTypes, useTelemetry } from "@lib/telemetry";
->>>>>>> 9980dcad
 
 dayjs.extend(utc);
 
-export default function Type(props: InferGetServerSidePropsType<typeof getServerSideProps>) {
+export default function Type(props) {
   // Get router variables
   const router = useRouter();
-  const { uid, from } = router.query;
+  const { uid } = router.query;
 
   // eslint-disable-next-line @typescript-eslint/no-unused-vars
   const [is24h, setIs24h] = useState(false);
@@ -28,7 +22,7 @@
   const telemetry = useTelemetry();
 
   // eslint-disable-next-line @typescript-eslint/no-unused-vars
-  const cancellationHandler = async () => {
+  const cancellationHandler = async (event) => {
     setLoading(true);
 
     const payload = {
@@ -48,20 +42,11 @@
     });
 
     if (res.status >= 200 && res.status < 300) {
-<<<<<<< HEAD
-      const successURL = "/cancel/success";
-      const urlParams = [];
-      if (props.user?.username) urlParams.push("user=" + props.user.username);
-      if (props.booking?.title) urlParams.push("title=" + props.booking.title);
-      if (from) urlParams.push("from=" + from);
-      router.push(`${successURL}?${urlParams.join("&")}`);
-=======
       await router.push(
         `/cancel/success?name=${props.profile.name}&title=${props.booking.title}&eventPage=${
           props.profile.slug
         }&team=${props.booking.eventType.team ? 1 : 0}`
       );
->>>>>>> 9980dcad
     } else {
       setLoading(false);
       setError("An error with status code " + res.status + " occurred. Please try again later.");
@@ -71,35 +56,28 @@
   return (
     <div>
       <HeadSeo
-<<<<<<< HEAD
-        title={`Cancel ${props.booking && props.booking.title} | ${props.user?.name || props.user?.username}`}
-        description={`Cancel ${props.booking && props.booking.title} | ${
-          props.user?.name || props.user?.username
-        }`}
-=======
         title={`Cancel ${props.booking && props.booking.title} | ${props.profile.name}`}
         description={`Cancel ${props.booking && props.booking.title} | ${props.profile.name}`}
->>>>>>> 9980dcad
       />
       <main className="max-w-3xl mx-auto my-24">
-        <div className="fixed inset-0 z-50 overflow-y-auto">
-          <div className="flex items-end justify-center min-h-screen px-4 pt-4 pb-20 text-center sm:block sm:p-0">
-            <div className="fixed inset-0 my-4 transition-opacity sm:my-0" aria-hidden="true">
+        <div className="fixed z-50 inset-0 overflow-y-auto">
+          <div className="flex items-end justify-center min-h-screen pt-4 px-4 pb-20 text-center sm:block sm:p-0">
+            <div className="fixed inset-0 my-4 sm:my-0 transition-opacity" aria-hidden="true">
               <span className="hidden sm:inline-block sm:align-middle sm:h-screen" aria-hidden="true">
                 &#8203;
               </span>
               <div
-                className="inline-block px-4 pt-5 pb-4 overflow-hidden text-left align-bottom transition-all transform bg-white rounded-lg shadow-xl sm:my-8 sm:align-middle sm:max-w-sm sm:w-full sm:p-6"
+                className="inline-block align-bottom bg-white rounded-lg px-4 pt-5 pb-4 text-left overflow-hidden shadow-xl transform transition-all sm:my-8 sm:align-middle sm:max-w-sm sm:w-full sm:p-6"
                 role="dialog"
                 aria-modal="true"
                 aria-labelledby="modal-headline">
                 {error && (
                   <div>
-                    <div className="flex items-center justify-center w-12 h-12 mx-auto bg-red-100 rounded-full">
-                      <XIcon className="w-6 h-6 text-red-600" />
+                    <div className="mx-auto flex items-center justify-center h-12 w-12 rounded-full bg-red-100">
+                      <XIcon className="h-6 w-6 text-red-600" />
                     </div>
                     <div className="mt-3 text-center sm:mt-5">
-                      <h3 className="text-lg font-medium leading-6 text-gray-900" id="modal-title">
+                      <h3 className="text-lg leading-6 font-medium text-gray-900" id="modal-title">
                         {error}
                       </h3>
                     </div>
@@ -108,52 +86,27 @@
                 {!error && (
                   <>
                     <div>
-                      <div className="flex items-center justify-center w-12 h-12 mx-auto bg-red-100 rounded-full">
-                        <XIcon className="w-6 h-6 text-red-600" />
+                      <div className="mx-auto flex items-center justify-center h-12 w-12 rounded-full bg-red-100">
+                        <XIcon className="h-6 w-6 text-red-600" />
                       </div>
                       <div className="mt-3 text-center sm:mt-5">
-                        <h3 className="text-lg font-medium leading-6 text-gray-900" id="modal-headline">
+                        <h3 className="text-lg leading-6 font-medium text-gray-900" id="modal-headline">
                           Really cancel your booking?
                         </h3>
                         <div className="mt-2">
                           <p className="text-sm text-gray-500">Instead, you could also reschedule it.</p>
                         </div>
-                        <div className="py-4 mt-4 border-t border-b">
-                          <h2 className="mb-2 text-lg font-medium text-gray-600">{props.booking?.title}</h2>
+                        <div className="mt-4 border-t border-b py-4">
+                          <h2 className="text-lg font-medium text-gray-600 mb-2">{props.booking.title}</h2>
                           <p className="text-gray-500">
                             <CalendarIcon className="inline-block w-4 h-4 mr-1 -mt-1" />
-<<<<<<< HEAD
-                            {dayjs
-                              .utc(props.booking?.startTime)
-                              .format((is24h ? "H:mm" : "h:mma") + ", dddd DD MMMM YYYY")}
-=======
                             {dayjs(props.booking.startTime).format(
                               (is24h ? "H:mm" : "h:mma") + ", dddd DD MMMM YYYY"
                             )}
->>>>>>> 9980dcad
                           </p>
                         </div>
                       </div>
                     </div>
-<<<<<<< HEAD
-                    <div className="mt-5 text-center sm:mt-6">
-                      <div className="mt-5">
-                        <button
-                          onClick={cancellationHandler}
-                          disabled={loading}
-                          type="button"
-                          className="inline-flex items-center justify-center px-4 py-2 mx-2 font-medium text-red-700 bg-red-100 border border-transparent rounded-md hover:bg-red-200 focus:outline-none focus:ring-2 focus:ring-offset-2 focus:ring-red-500 sm:text-sm btn-white">
-                          Cancel
-                        </button>
-                        <button
-                          onClick={() => router.push("/reschedule/" + uid)}
-                          disabled={loading}
-                          type="button"
-                          className="inline-flex items-center justify-center px-4 py-2 mx-2 font-medium text-gray-700 bg-gray-100 border border-transparent rounded-md hover:bg-gray-200 focus:outline-none focus:ring-2 focus:ring-offset-2 focus:ring-gray-500 sm:text-sm btn-white">
-                          Reschedule
-                        </button>
-                      </div>
-=======
                     <div className="mt-5 sm:mt-6 text-center space-x-2">
                       <Button
                         color="secondary"
@@ -163,7 +116,6 @@
                         Cancel
                       </Button>
                       <Button onClick={() => router.push("/reschedule/" + uid)}>Reschedule</Button>
->>>>>>> 9980dcad
                     </div>
                   </>
                 )}
@@ -176,15 +128,10 @@
   );
 }
 
-<<<<<<< HEAD
-export const getServerSideProps = async (context: GetServerSidePropsContext) => {
-  const booking = await prisma.booking.findFirst({
-=======
 export async function getServerSideProps(context) {
   const booking = await prisma.booking.findUnique({
->>>>>>> 9980dcad
     where: {
-      uid: context.query.uid as string,
+      uid: context.query.uid,
     },
     select: {
       id: true,
@@ -237,4 +184,4 @@
       booking: bookingObj,
     },
   };
-};+}