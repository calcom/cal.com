--- conflicted
+++ resolved
@@ -4,11 +4,8 @@
 import { HeadSeo } from "@components/seo/head-seo";
 import { useRouter } from "next/router";
 import { useState } from "react";
-<<<<<<< HEAD
 import { FormattedMessage } from "react-intl";
-=======
 import { Button } from "@components/ui/Button";
->>>>>>> eb25ef26
 import prisma from "@lib/prisma";
 import { collectPageParameters, telemetryEventTypes, useTelemetry } from "@lib/telemetry";
 
@@ -119,35 +116,19 @@
                         </div>
                       </div>
                     </div>
-<<<<<<< HEAD
-                    <div className="mt-5 sm:mt-6 text-center">
-                      <div className="mt-5">
-                        <button
-                          onClick={cancellationHandler}
-                          disabled={loading}
-                          type="button"
-                          className="inline-flex items-center justify-center px-4 py-2 border border-transparent font-medium rounded-md text-red-700 bg-red-100 hover:bg-red-200 focus:outline-none focus:ring-2 focus:ring-offset-2 focus:ring-red-500 sm:text-sm mx-2 btn-white">
-                          <FormattedMessage id="cancel" defaultMessage="Cancel" />
-                        </button>
-                        <button
-                          onClick={() => router.push("/reschedule/" + uid)}
-                          disabled={loading}
-                          type="button"
-                          className="inline-flex items-center justify-center px-4 py-2 border border-transparent font-medium rounded-md text-gray-700 bg-gray-100 hover:bg-gray-200 focus:outline-none focus:ring-2 focus:ring-offset-2 focus:ring-gray-500 sm:text-sm mx-2 btn-white">
-                          <FormattedMessage id="reschedule" defaultMessage="Reschedule" />
-                        </button>
-                      </div>
-=======
+
                     <div className="mt-5 sm:mt-6 text-center space-x-2">
                       <Button
                         color="secondary"
                         data-testid="cancel"
                         onClick={cancellationHandler}
                         loading={loading}>
-                        Cancel
+                        <FormattedMessage id="cancel" defaultMessage="Cancel" />
                       </Button>
-                      <Button onClick={() => router.push("/reschedule/" + uid)}>Reschedule</Button>
->>>>>>> eb25ef26
+                      <Button onClick={() => router.push("/reschedule/" + uid)}>
+                        <FormattedMessage id="reschedule" defaultMessage="Reschedule" />
+                      
+                      </Button>
                     </div>
                   </>
                 )}
