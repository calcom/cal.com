--- conflicted
+++ resolved
@@ -1,19 +1,15 @@
+import { HeadSeo } from "@components/seo/head-seo";
 import { CalendarIcon, XIcon } from "@heroicons/react/solid";
+import prisma from "@lib/prisma";
+import { collectPageParameters, telemetryEventTypes, useTelemetry } from "@lib/telemetry";
 import dayjs from "dayjs";
 import isBetween from "dayjs/plugin/isBetween";
 import isSameOrBefore from "dayjs/plugin/isSameOrBefore";
 import timezone from "dayjs/plugin/timezone";
 import utc from "dayjs/plugin/utc";
-<<<<<<< HEAD
 import { GetServerSidePropsContext, InferGetServerSidePropsType } from "next";
-import Head from "next/head";
-=======
-import { HeadSeo } from "@components/seo/head-seo";
->>>>>>> 252179f3
 import { useRouter } from "next/router";
 import { useState } from "react";
-import prisma from "@lib/prisma";
-import { collectPageParameters, telemetryEventTypes, useTelemetry } from "@lib/telemetry";
 
 dayjs.extend(isSameOrBefore);
 dayjs.extend(isBetween);
@@ -65,22 +61,12 @@
 
   return (
     <div>
-<<<<<<< HEAD
-      <Head>
-        <title>
-          Cancel {props.booking && `${props.booking.title} | ${props.user?.name || props.user?.username} `}|
-          Calendso
-        </title>
-        <link rel="icon" href="/favicon.ico" />
-      </Head>
-=======
       <HeadSeo
-        title={`Cancel ${props.booking && props.booking.title} | ${props.user.name || props.user.username}`}
+        title={`Cancel ${props.booking && props.booking.title} | ${props.user?.name || props.user?.username}`}
         description={`Cancel ${props.booking && props.booking.title} | ${
-          props.user.name || props.user.username
+          props.user?.name || props.user?.username
         }`}
       />
->>>>>>> 252179f3
       <main className="max-w-3xl mx-auto my-24">
         <div className="fixed inset-0 z-50 overflow-y-auto">
           <div className="flex items-end justify-center min-h-screen px-4 pt-4 pb-20 text-center sm:block sm:p-0">
