--- conflicted
+++ resolved
@@ -1,19 +1,13 @@
-<<<<<<< HEAD
+import { HeadSeo } from "@components/seo/head-seo";
 import { CheckIcon } from "@heroicons/react/outline";
-=======
-import { HeadSeo } from "@components/seo/head-seo";
-import prisma from "../../lib/prisma";
-import { useRouter } from "next/router";
->>>>>>> 252179f3
+import prisma from "@lib/prisma";
 import dayjs from "dayjs";
 import isBetween from "dayjs/plugin/isBetween";
 import isSameOrBefore from "dayjs/plugin/isSameOrBefore";
 import timezone from "dayjs/plugin/timezone";
 import utc from "dayjs/plugin/utc";
 import { GetServerSidePropsContext, InferGetServerSidePropsType } from "next";
-import Head from "next/head";
 import { useRouter } from "next/router";
-import prisma from "../../lib/prisma";
 
 dayjs.extend(isSameOrBefore);
 dayjs.extend(isBetween);
@@ -26,19 +20,10 @@
 
   return (
     <div>
-<<<<<<< HEAD
-      <Head>
-        <title>
-          Cancelled {props.title} | {props.user?.name || props.user?.username} | Calendso
-        </title>
-        <link rel="icon" href="/favicon.ico" />
-      </Head>
-=======
       <HeadSeo
-        title={`Cancelled ${props.title} | ${props.user.name || props.user.username}`}
-        description={`Cancelled ${props.title} | ${props.user.name || props.user.username}`}
+        title={`Cancelled ${props.title} | ${props.user?.name || props.user?.username}`}
+        description={`Cancelled ${props.title} | ${props.user?.name || props.user?.username}`}
       />
->>>>>>> 252179f3
       <main className="max-w-3xl mx-auto my-24">
         <div className="fixed inset-0 z-50 overflow-y-auto">
           <div className="flex items-end justify-center min-h-screen px-4 pt-4 pb-20 text-center sm:block sm:p-0">
