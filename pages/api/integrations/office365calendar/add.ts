import type { NextApiRequest, NextApiResponse } from "next";
<<<<<<< HEAD
import { getSession } from "next-auth/client";
=======
import { getSession } from "@lib/auth";
>>>>>>> d76657ce
import prisma from "../../../../lib/prisma";

const scopes = ["User.Read", "Calendars.Read", "Calendars.ReadWrite", "offline_access"];

export default async function handler(req: NextApiRequest, res: NextApiResponse) {
  if (req.method === "GET") {
    // Check that user is authenticated
    const session = await getSession({ req: req });

    if (!session) {
      res.status(401).json({ message: "You must be logged in to do this" });
      return;
    }

    // Get user
    const user = await prisma.user.findFirst({
      where: {
        email: session.user.email,
      },
      select: {
        id: true,
      },
    });

    function generateAuthUrl() {
      return (
        "https://login.microsoftonline.com/common/oauth2/v2.0/authorize?response_type=code&scope=" +
        scopes.join(" ") +
        "&client_id=" +
        process.env.MS_GRAPH_CLIENT_ID +
        "&redirect_uri=" +
        process.env.BASE_URL +
        "/api/integrations/office365calendar/callback"
      );
    }

    res.status(200).json({ url: generateAuthUrl() });
  }
}<|MERGE_RESOLUTION|>--- conflicted
+++ resolved
@@ -1,9 +1,5 @@
 import type { NextApiRequest, NextApiResponse } from "next";
-<<<<<<< HEAD
-import { getSession } from "next-auth/client";
-=======
 import { getSession } from "@lib/auth";
->>>>>>> d76657ce
 import prisma from "../../../../lib/prisma";
 
 const scopes = ["User.Read", "Calendars.Read", "Calendars.ReadWrite", "offline_access"];
