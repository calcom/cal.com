--- conflicted
+++ resolved
@@ -70,13 +70,9 @@
         console.error(`Booking ${booking.id} is missing required properties for booking reminder`, { user });
         continue;
       }
-<<<<<<< HEAD
 
       const t = await getTranslation(user.locale ?? "en", "common");
 
-=======
-      const t = await getTranslation(req.body.language ?? "en", "common");
->>>>>>> e38086b8
       const evt: CalendarEvent = {
         type: booking.title,
         title: booking.title,
