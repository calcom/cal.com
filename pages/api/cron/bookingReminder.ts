--- conflicted
+++ resolved
@@ -89,13 +89,7 @@
         },
         attendees: booking.attendees,
         uid: booking.uid,
-<<<<<<< HEAD
-        organizerLanguage: t,
-        attendeesLanguage: t,
-=======
-        language: t,
         destinationCalendar: booking.destinationCalendar || user.destinationCalendar,
->>>>>>> 8f6f3493
       };
 
       await sendOrganizerRequestReminderEmail(evt);
