import { User, Booking, SchedulingType, BookingStatus } from "@prisma/client";
import type { NextApiRequest, NextApiResponse } from "next";

import { refund } from "@ee/lib/stripe/server";

import { getSession } from "@lib/auth";
import { CalendarEvent, AdditionInformation } from "@lib/calendarClient";
import { sendDeclinedEmails } from "@lib/emails/email-manager";
import { sendScheduledEmails } from "@lib/emails/email-manager";
import EventManager from "@lib/events/EventManager";
import logger from "@lib/logger";
import prisma from "@lib/prisma";
import { BookingConfirmBody } from "@lib/types/booking";

import { getTranslation } from "@server/lib/i18n";

const authorized = async (
  currentUser: Pick<User, "id">,
  booking: Pick<Booking, "eventTypeId" | "userId">
) => {
  // if the organizer
  if (booking.userId === currentUser.id) {
    return true;
  }
  const eventType = await prisma.eventType.findUnique({
    where: {
      id: booking.eventTypeId || undefined,
    },
    select: {
      schedulingType: true,
      users: true,
    },
  });
  if (
    eventType?.schedulingType === SchedulingType.COLLECTIVE &&
    eventType.users.find((user) => user.id === currentUser.id)
  ) {
    return true;
  }
  return false;
};

const log = logger.getChildLogger({ prefix: ["[api] book:user"] });

export default async function handler(req: NextApiRequest, res: NextApiResponse): Promise<void> {
  const t = await getTranslation(req.body.language ?? "en", "common");

  const session = await getSession({ req: req });
  if (!session?.user?.id) {
    return res.status(401).json({ message: "Not authenticated" });
  }

  const reqBody = req.body as BookingConfirmBody;
  const bookingId = reqBody.id;

  if (!bookingId) {
    return res.status(400).json({ message: "bookingId missing" });
  }

  const currentUser = await prisma.user.findFirst({
    where: {
      id: session.user.id,
    },
    select: {
      id: true,
      credentials: true,
      timeZone: true,
      email: true,
      name: true,
<<<<<<< HEAD
      UserDestinationCalendar: true,
=======
      username: true,
>>>>>>> 8322e5c8
    },
  });

  if (!currentUser) {
    return res.status(404).json({ message: "User not found" });
  }

  if (req.method == "PATCH") {
    const booking = await prisma.booking.findFirst({
      where: {
        id: bookingId,
      },
      select: {
        title: true,
        description: true,
        startTime: true,
        endTime: true,
        confirmed: true,
        attendees: true,
        eventTypeId: true,
        location: true,
        userId: true,
        id: true,
        uid: true,
        payment: true,
      },
    });

    if (!booking) {
      return res.status(404).json({ message: "booking not found" });
    }

    if (!(await authorized(currentUser, booking))) {
      return res.status(401).end();
    }

    if (booking.confirmed) {
      return res.status(400).json({ message: "booking already confirmed" });
    }

    const evt: CalendarEvent = {
      type: booking.title,
      title: booking.title,
      description: booking.description,
      startTime: booking.startTime.toISOString(),
      endTime: booking.endTime.toISOString(),
      organizer: {
        email: currentUser.email,
        name: currentUser.name || "Unnamed",
        timeZone: currentUser.timeZone,
      },
      attendees: booking.attendees,
      location: booking.location ?? "",
      uid: booking.uid,
      language: t,
    };

    if (reqBody.confirmed) {
      const eventManager = new EventManager(currentUser);
      const scheduleResult = await eventManager.create(evt);

      const results = scheduleResult.results;

      if (results.length > 0 && results.every((res) => !res.success)) {
        const error = {
          errorCode: "BookingCreatingMeetingFailed",
          message: "Booking failed",
        };

        log.error(`Booking ${currentUser.username} failed`, error, results);
      } else {
        const metadata: AdditionInformation = {};

        if (results.length) {
          // TODO: Handle created event metadata more elegantly
          metadata.hangoutLink = results[0].createdEvent?.hangoutLink;
          metadata.conferenceData = results[0].createdEvent?.conferenceData;
          metadata.entryPoints = results[0].createdEvent?.entryPoints;
        }
        await sendScheduledEmails({ ...evt, additionInformation: metadata });
      }

      await prisma.booking.update({
        where: {
          id: bookingId,
        },
        data: {
          confirmed: true,
          references: {
            create: scheduleResult.referencesToCreate,
          },
        },
      });

      res.status(204).end();
    } else {
      await refund(booking, evt);

      await prisma.booking.update({
        where: {
          id: bookingId,
        },
        data: {
          rejected: true,
          status: BookingStatus.REJECTED,
        },
      });

      await sendDeclinedEmails(evt);

      res.status(204).end();
    }
  }
}<|MERGE_RESOLUTION|>--- conflicted
+++ resolved
@@ -67,11 +67,8 @@
       timeZone: true,
       email: true,
       name: true,
-<<<<<<< HEAD
+      username: true,
       UserDestinationCalendar: true,
-=======
-      username: true,
->>>>>>> 8322e5c8
     },
   });
 
