import type { NextApiRequest, NextApiResponse } from "next";
import prisma from "../../../lib/prisma";
import { CalendarEvent, createEvent, getBusyCalendarTimes, updateEvent } from "../../../lib/calendarClient";
import async from "async";
import { v5 as uuidv5 } from "uuid";
import short from "short-uuid";
import { createMeeting, getBusyVideoTimes, updateMeeting } from "../../../lib/videoClient";
import EventAttendeeMail from "../../../lib/emails/EventAttendeeMail";
import { getEventName } from "../../../lib/event";
import { LocationType } from "../../../lib/location";
import merge from "lodash.merge";
import dayjs from "dayjs";
import logger from "../../../lib/logger";

const translator = short();
const log = logger.getChildLogger({ prefix: ["[api] book:user"] });

function isAvailable(busyTimes, time, length) {
  // Check for conflicts
  let t = true;

  if (Array.isArray(busyTimes) && busyTimes.length > 0) {
    busyTimes.forEach((busyTime) => {
      const startTime = dayjs(busyTime.start);
      const endTime = dayjs(busyTime.end);

      // Check if start times are the same
      if (dayjs(time).format("HH:mm") == startTime.format("HH:mm")) {
        t = false;
      }

      // Check if time is between start and end times
      if (dayjs(time).isBetween(startTime, endTime)) {
        t = false;
      }

      // Check if slot end time is between start and end time
      if (dayjs(time).add(length, "minutes").isBetween(startTime, endTime)) {
        t = false;
      }

      // Check if startTime is between slot
      if (startTime.isBetween(dayjs(time), dayjs(time).add(length, "minutes"))) {
        t = false;
      }
    });
  }

  return t;
}

interface GetLocationRequestFromIntegrationRequest {
  location: string;
}

const getLocationRequestFromIntegration = ({ location }: GetLocationRequestFromIntegrationRequest) => {
  if (location === LocationType.GoogleMeet.valueOf()) {
    const requestId = uuidv5(location, uuidv5.URL);

    return {
      conferenceData: {
        createRequest: {
          requestId: requestId,
        },
      },
    };
  }

  return null;
};

export default async function handler(req: NextApiRequest, res: NextApiResponse): Promise<void> {
  const { user } = req.query;
  log.debug(`Booking ${user} started`);

  try {
    const isTimeInPast = (time) => {
      return dayjs(time).isBefore(new Date(), "day");
    };

    if (isTimeInPast(req.body.start)) {
      const error = {
        errorCode: "BookingDateInPast",
        message: "Attempting to create a meeting in the past.",
      };

<<<<<<< HEAD
  let currentUser = await prisma.user.findFirst({
    where: {
      username: user,
    },
    select: {
      id: true,
      credentials: true,
      timeZone: true,
      email: true,
      name: true,
    },
  });

  // Commented out because unused and thus throwing an error in linter.
  // const selectedCalendars = await prisma.selectedCalendar.findMany({
  //   where: {
  //     userId: currentUser.id,
  //   },
  // });
  // Split credentials up into calendar credentials and video credentials
  let calendarCredentials = currentUser.credentials.filter((cred) => cred.type.endsWith("_calendar"));
  let videoCredentials = currentUser.credentials.filter((cred) => cred.type.endsWith("_video"));

  // Commented out because unused and thus throwing an error in linter.
  // const hasCalendarIntegrations =
  //   currentUser.credentials.filter((cred) => cred.type.endsWith("_calendar")).length > 0;
  // const hasVideoIntegrations =
  //   currentUser.credentials.filter((cred) => cred.type.endsWith("_video")).length > 0;

  // Commented out because unused and thus throwing an error in linter.
  // const calendarAvailability = await getBusyCalendarTimes(
  //   currentUser.credentials,
  //   dayjs(req.body.start).startOf("day").utc().format(),
  //   dayjs(req.body.end).endOf("day").utc().format(),
  //   selectedCalendars
  // );
  // const videoAvailability = await getBusyVideoTimes(
  //   currentUser.credentials,
  //   dayjs(req.body.start).startOf("day").utc().format(),
  //   dayjs(req.body.end).endOf("day").utc().format()
  // );
  // let commonAvailability = [];

  // Commented out because unused and thus throwing an error in linter.
  // if (hasCalendarIntegrations && hasVideoIntegrations) {
  //   commonAvailability = calendarAvailability.filter((availability) =>
  //     videoAvailability.includes(availability)
  //   );
  // } else if (hasVideoIntegrations) {
  //   commonAvailability = videoAvailability;
  // } else if (hasCalendarIntegrations) {
  //   commonAvailability = calendarAvailability;
  // }

  // Now, get the newly stored credentials (new refresh token for example).
  currentUser = await prisma.user.findFirst({
    where: {
      username: user,
    },
    select: {
      id: true,
      credentials: true,
      timeZone: true,
      email: true,
      name: true,
    },
  });
  calendarCredentials = currentUser.credentials.filter((cred) => cred.type.endsWith("_calendar"));
  videoCredentials = currentUser.credentials.filter((cred) => cred.type.endsWith("_video"));

  const rescheduleUid = req.body.rescheduleUid;

  const selectedEventType = await prisma.eventType.findFirst({
    where: {
      userId: currentUser.id,
      id: req.body.eventTypeId,
    },
    select: {
      eventName: true,
      title: true,
      length: true,
      emailTemplates: true,
    },
  });

  const rawLocation = req.body.location;

  let evt: CalendarEvent = {
    type: selectedEventType.title,
    title: getEventName(req.body.name, selectedEventType.title, selectedEventType.eventName),
    description: req.body.notes,
    startTime: req.body.start,
    endTime: req.body.end,
    organizer: { email: currentUser.email, name: currentUser.name, timeZone: currentUser.timeZone },
    attendees: [{ email: req.body.email, name: req.body.name, timeZone: req.body.timeZone }],
  };

  // If phone or inPerson use raw location
  // set evt.location to req.body.location
  if (!rawLocation?.includes("integration")) {
    evt.location = rawLocation;
  }
=======
      log.error(`Booking ${user} failed`, error);
      return res.status(400).json(error);
    }
>>>>>>> 36b258f4

    let currentUser = await prisma.user.findFirst({
      where: {
        username: user,
      },
      select: {
        id: true,
        credentials: true,
        timeZone: true,
        email: true,
        name: true,
      },
    });

    const selectedCalendars = await prisma.selectedCalendar.findMany({
      where: {
        userId: currentUser.id,
      },
    });

    // Split credentials up into calendar credentials and video credentials
    let calendarCredentials = currentUser.credentials.filter((cred) => cred.type.endsWith("_calendar"));
    let videoCredentials = currentUser.credentials.filter((cred) => cred.type.endsWith("_video"));

    const hasCalendarIntegrations =
      currentUser.credentials.filter((cred) => cred.type.endsWith("_calendar")).length > 0;
    const hasVideoIntegrations =
      currentUser.credentials.filter((cred) => cred.type.endsWith("_video")).length > 0;

    const calendarAvailability = await getBusyCalendarTimes(
      currentUser.credentials,
      dayjs(req.body.start).startOf("day").utc().format(),
      dayjs(req.body.end).endOf("day").utc().format(),
      selectedCalendars
    );
    const videoAvailability = await getBusyVideoTimes(
      currentUser.credentials,
      dayjs(req.body.start).startOf("day").utc().format(),
      dayjs(req.body.end).endOf("day").utc().format()
    );
    let commonAvailability = [];

    if (hasCalendarIntegrations && hasVideoIntegrations) {
      commonAvailability = calendarAvailability.filter((availability) =>
        videoAvailability.includes(availability)
      );
    } else if (hasVideoIntegrations) {
      commonAvailability = videoAvailability;
    } else if (hasCalendarIntegrations) {
      commonAvailability = calendarAvailability;
    }

    // Now, get the newly stored credentials (new refresh token for example).
    currentUser = await prisma.user.findFirst({
      where: {
        username: user,
      },
      select: {
        id: true,
        credentials: true,
        timeZone: true,
        email: true,
        name: true,
      },
    });
    calendarCredentials = currentUser.credentials.filter((cred) => cred.type.endsWith("_calendar"));
    videoCredentials = currentUser.credentials.filter((cred) => cred.type.endsWith("_video"));

    const rescheduleUid = req.body.rescheduleUid;

    const selectedEventType = await prisma.eventType.findFirst({
      where: {
        userId: currentUser.id,
        id: req.body.eventTypeId,
      },
      select: {
        eventName: true,
        title: true,
        length: true,
      },
    });

    const rawLocation = req.body.location;

    let evt: CalendarEvent = {
      type: selectedEventType.title,
      title: getEventName(req.body.name, selectedEventType.title, selectedEventType.eventName),
      description: req.body.notes,
      startTime: req.body.start,
      endTime: req.body.end,
      organizer: { email: currentUser.email, name: currentUser.name, timeZone: currentUser.timeZone },
      attendees: [{ email: req.body.email, name: req.body.name, timeZone: req.body.timeZone }],
    };

    // If phone or inPerson use raw location
    // set evt.location to req.body.location
    if (!rawLocation?.includes("integration")) {
      evt.location = rawLocation;
    }

    // If location is set to an integration location
    // Build proper transforms for evt object
    // Extend evt object with those transformations
    if (rawLocation?.includes("integration")) {
      const maybeLocationRequestObject = getLocationRequestFromIntegration({
        location: rawLocation,
      });

      evt = merge(evt, maybeLocationRequestObject);
    }

    const eventType = await prisma.eventType.findFirst({
      where: {
        userId: currentUser.id,
        title: evt.type,
      },
      select: {
        id: true,
      },
    });

<<<<<<< HEAD
    await Promise.all([bookingReferenceDeletes, attendeeDeletes, bookingDeletes]);
  } else {
    // Schedule event
    results = results.concat(
      await async.mapLimit(calendarCredentials, 5, async (credential) => {
        return createEvent(credential, evt, selectedEventType.emailTemplates)
          .then((response) => ({ type: credential.type, success: true, response }))
          .catch((e) => {
            console.error("createEvent failed", e);
            return { type: credential.type, success: false };
          });
      })
    );

    results = results.concat(
      await async.mapLimit(videoCredentials, 5, async (credential) => {
        return createMeeting(credential, evt)
          .then((response) => ({ type: credential.type, success: true, response }))
          .catch((e) => {
            console.error("createMeeting failed", e);
            return { type: credential.type, success: false };
          });
      })
    );
=======
    let isAvailableToBeBooked = true;
>>>>>>> 36b258f4

    try {
      isAvailableToBeBooked = isAvailable(commonAvailability, req.body.start, selectedEventType.length);
    } catch {
      log.debug({
        message: "Unable set isAvailableToBeBooked. Using true. ",
      });
    }

    if (!isAvailableToBeBooked) {
      const error = {
        errorCode: "BookingUserUnAvailable",
        message: `${currentUser.name} is unavailable at this time.`,
      };

<<<<<<< HEAD
  const hashUID =
    results.length > 0
      ? results[0].response.uid
      : translator.fromUUID(uuidv5(JSON.stringify(evt), uuidv5.URL));
  // TODO Should just be set to the true case as soon as we have a "bare email" integration class.
  // UID generation should happen in the integration itself, not here.
  if (results.length === 0) {
    // Legacy as well, as soon as we have a separate email integration class. Just used
    // to send an email even if there is no integration at all.
    try {
      const mail = new EventAttendeeMail(evt, hashUID, selectedEventType.emailTemplates);
      await mail.sendEmail();
    } catch (e) {
      console.error("Sending legacy event mail failed", e);
      res.status(500).json({ message: "Booking failed" });
      return;
=======
      log.debug(`Booking ${user} failed`, error);
      return res.status(400).json(error);
>>>>>>> 36b258f4
    }

    let results = [];
    let referencesToCreate = [];

    if (rescheduleUid) {
      // Reschedule event
      const booking = await prisma.booking.findFirst({
        where: {
          uid: rescheduleUid,
        },
        select: {
          id: true,
          references: {
            select: {
              id: true,
              type: true,
              uid: true,
            },
          },
        },
      });

      // Use all integrations
      results = results.concat(
        await async.mapLimit(calendarCredentials, 5, async (credential) => {
          const bookingRefUid = booking.references.filter((ref) => ref.type === credential.type)[0].uid;
          return updateEvent(credential, bookingRefUid, evt)
            .then((response) => ({ type: credential.type, success: true, response }))
            .catch((e) => {
              log.error("updateEvent failed", e, evt);
              return { type: credential.type, success: false };
            });
        })
      );

      results = results.concat(
        await async.mapLimit(videoCredentials, 5, async (credential) => {
          const bookingRefUid = booking.references.filter((ref) => ref.type === credential.type)[0].uid;
          return updateMeeting(credential, bookingRefUid, evt)
            .then((response) => ({ type: credential.type, success: true, response }))
            .catch((e) => {
              log.error("updateMeeting failed", e, evt);
              return { type: credential.type, success: false };
            });
        })
      );

      if (results.length > 0 && results.every((res) => !res.success)) {
        const error = {
          errorCode: "BookingReschedulingMeetingFailed",
          message: "Booking Rescheduling failed",
        };

        log.error(`Booking ${user} failed`, error, results);
        return res.status(500).json(error);
      }

      // Clone elements
      referencesToCreate = [...booking.references];

      // Now we can delete the old booking and its references.
      const bookingReferenceDeletes = prisma.bookingReference.deleteMany({
        where: {
          bookingId: booking.id,
        },
      });
      const attendeeDeletes = prisma.attendee.deleteMany({
        where: {
          bookingId: booking.id,
        },
      });
      const bookingDeletes = prisma.booking.delete({
        where: {
          uid: rescheduleUid,
        },
      });

      await Promise.all([bookingReferenceDeletes, attendeeDeletes, bookingDeletes]);
    } else {
      // Schedule event
      results = results.concat(
        await async.mapLimit(calendarCredentials, 5, async (credential) => {
          return createEvent(credential, evt)
            .then((response) => ({ type: credential.type, success: true, response }))
            .catch((e) => {
              log.error("createEvent failed", e, evt);
              return { type: credential.type, success: false };
            });
        })
      );

      results = results.concat(
        await async.mapLimit(videoCredentials, 5, async (credential) => {
          return createMeeting(credential, evt)
            .then((response) => ({ type: credential.type, success: true, response }))
            .catch((e) => {
              log.error("createMeeting failed", e, evt);
              return { type: credential.type, success: false };
            });
        })
      );

      if (results.length > 0 && results.every((res) => !res.success)) {
        const error = {
          errorCode: "BookingCreatingMeetingFailed",
          message: "Booking failed",
        };

        log.error(`Booking ${user} failed`, error, results);
        return res.status(500).json(error);
      }

      referencesToCreate = results.map((result) => {
        return {
          type: result.type,
          uid: result.response.createdEvent.id.toString(),
        };
      });
    }

    const hashUID =
      results.length > 0
        ? results[0].response.uid
        : translator.fromUUID(uuidv5(JSON.stringify(evt), uuidv5.URL));
    // TODO Should just be set to the true case as soon as we have a "bare email" integration class.
    // UID generation should happen in the integration itself, not here.
    if (results.length === 0) {
      // Legacy as well, as soon as we have a separate email integration class. Just used
      // to send an email even if there is no integration at all.
      try {
        const mail = new EventAttendeeMail(evt, hashUID);
        await mail.sendEmail();
      } catch (e) {
        log.error("Sending legacy event mail failed", e);
        log.error(`Booking ${user} failed`);
        res.status(500).json({ message: "Booking failed" });
        return;
      }
    }

    try {
      await prisma.booking.create({
        data: {
          uid: hashUID,
          userId: currentUser.id,
          references: {
            create: referencesToCreate,
          },
          eventTypeId: eventType.id,
          title: evt.title,
          description: evt.description,
          startTime: evt.startTime,
          endTime: evt.endTime,
          attendees: {
            create: evt.attendees,
          },
        },
      });
    } catch (e) {
      log.error(`Booking ${user} failed`, "Error when saving booking to db", e);
      res.status(500).json({ message: "Booking already exists" });
      return;
    }

    log.debug(`Booking ${user} completed`);
    return res.status(204).json({ message: "Booking completed" });
  } catch (reason) {
    log.error(`Booking ${user} failed`, reason);
    return res.status(500).json({ message: "Booking failed for some unknown reason" });
  }
}<|MERGE_RESOLUTION|>--- conflicted
+++ resolved
@@ -84,114 +84,9 @@
         message: "Attempting to create a meeting in the past.",
       };
 
-<<<<<<< HEAD
-  let currentUser = await prisma.user.findFirst({
-    where: {
-      username: user,
-    },
-    select: {
-      id: true,
-      credentials: true,
-      timeZone: true,
-      email: true,
-      name: true,
-    },
-  });
-
-  // Commented out because unused and thus throwing an error in linter.
-  // const selectedCalendars = await prisma.selectedCalendar.findMany({
-  //   where: {
-  //     userId: currentUser.id,
-  //   },
-  // });
-  // Split credentials up into calendar credentials and video credentials
-  let calendarCredentials = currentUser.credentials.filter((cred) => cred.type.endsWith("_calendar"));
-  let videoCredentials = currentUser.credentials.filter((cred) => cred.type.endsWith("_video"));
-
-  // Commented out because unused and thus throwing an error in linter.
-  // const hasCalendarIntegrations =
-  //   currentUser.credentials.filter((cred) => cred.type.endsWith("_calendar")).length > 0;
-  // const hasVideoIntegrations =
-  //   currentUser.credentials.filter((cred) => cred.type.endsWith("_video")).length > 0;
-
-  // Commented out because unused and thus throwing an error in linter.
-  // const calendarAvailability = await getBusyCalendarTimes(
-  //   currentUser.credentials,
-  //   dayjs(req.body.start).startOf("day").utc().format(),
-  //   dayjs(req.body.end).endOf("day").utc().format(),
-  //   selectedCalendars
-  // );
-  // const videoAvailability = await getBusyVideoTimes(
-  //   currentUser.credentials,
-  //   dayjs(req.body.start).startOf("day").utc().format(),
-  //   dayjs(req.body.end).endOf("day").utc().format()
-  // );
-  // let commonAvailability = [];
-
-  // Commented out because unused and thus throwing an error in linter.
-  // if (hasCalendarIntegrations && hasVideoIntegrations) {
-  //   commonAvailability = calendarAvailability.filter((availability) =>
-  //     videoAvailability.includes(availability)
-  //   );
-  // } else if (hasVideoIntegrations) {
-  //   commonAvailability = videoAvailability;
-  // } else if (hasCalendarIntegrations) {
-  //   commonAvailability = calendarAvailability;
-  // }
-
-  // Now, get the newly stored credentials (new refresh token for example).
-  currentUser = await prisma.user.findFirst({
-    where: {
-      username: user,
-    },
-    select: {
-      id: true,
-      credentials: true,
-      timeZone: true,
-      email: true,
-      name: true,
-    },
-  });
-  calendarCredentials = currentUser.credentials.filter((cred) => cred.type.endsWith("_calendar"));
-  videoCredentials = currentUser.credentials.filter((cred) => cred.type.endsWith("_video"));
-
-  const rescheduleUid = req.body.rescheduleUid;
-
-  const selectedEventType = await prisma.eventType.findFirst({
-    where: {
-      userId: currentUser.id,
-      id: req.body.eventTypeId,
-    },
-    select: {
-      eventName: true,
-      title: true,
-      length: true,
-      emailTemplates: true,
-    },
-  });
-
-  const rawLocation = req.body.location;
-
-  let evt: CalendarEvent = {
-    type: selectedEventType.title,
-    title: getEventName(req.body.name, selectedEventType.title, selectedEventType.eventName),
-    description: req.body.notes,
-    startTime: req.body.start,
-    endTime: req.body.end,
-    organizer: { email: currentUser.email, name: currentUser.name, timeZone: currentUser.timeZone },
-    attendees: [{ email: req.body.email, name: req.body.name, timeZone: req.body.timeZone }],
-  };
-
-  // If phone or inPerson use raw location
-  // set evt.location to req.body.location
-  if (!rawLocation?.includes("integration")) {
-    evt.location = rawLocation;
-  }
-=======
       log.error(`Booking ${user} failed`, error);
       return res.status(400).json(error);
     }
->>>>>>> 36b258f4
 
     let currentUser = await prisma.user.findFirst({
       where: {
@@ -271,6 +166,7 @@
         eventName: true,
         title: true,
         length: true,
+        emailTemplates: true,
       },
     });
 
@@ -313,34 +209,7 @@
       },
     });
 
-<<<<<<< HEAD
-    await Promise.all([bookingReferenceDeletes, attendeeDeletes, bookingDeletes]);
-  } else {
-    // Schedule event
-    results = results.concat(
-      await async.mapLimit(calendarCredentials, 5, async (credential) => {
-        return createEvent(credential, evt, selectedEventType.emailTemplates)
-          .then((response) => ({ type: credential.type, success: true, response }))
-          .catch((e) => {
-            console.error("createEvent failed", e);
-            return { type: credential.type, success: false };
-          });
-      })
-    );
-
-    results = results.concat(
-      await async.mapLimit(videoCredentials, 5, async (credential) => {
-        return createMeeting(credential, evt)
-          .then((response) => ({ type: credential.type, success: true, response }))
-          .catch((e) => {
-            console.error("createMeeting failed", e);
-            return { type: credential.type, success: false };
-          });
-      })
-    );
-=======
     let isAvailableToBeBooked = true;
->>>>>>> 36b258f4
 
     try {
       isAvailableToBeBooked = isAvailable(commonAvailability, req.body.start, selectedEventType.length);
@@ -356,27 +225,8 @@
         message: `${currentUser.name} is unavailable at this time.`,
       };
 
-<<<<<<< HEAD
-  const hashUID =
-    results.length > 0
-      ? results[0].response.uid
-      : translator.fromUUID(uuidv5(JSON.stringify(evt), uuidv5.URL));
-  // TODO Should just be set to the true case as soon as we have a "bare email" integration class.
-  // UID generation should happen in the integration itself, not here.
-  if (results.length === 0) {
-    // Legacy as well, as soon as we have a separate email integration class. Just used
-    // to send an email even if there is no integration at all.
-    try {
-      const mail = new EventAttendeeMail(evt, hashUID, selectedEventType.emailTemplates);
-      await mail.sendEmail();
-    } catch (e) {
-      console.error("Sending legacy event mail failed", e);
-      res.status(500).json({ message: "Booking failed" });
-      return;
-=======
       log.debug(`Booking ${user} failed`, error);
       return res.status(400).json(error);
->>>>>>> 36b258f4
     }
 
     let results = [];
@@ -460,7 +310,7 @@
       // Schedule event
       results = results.concat(
         await async.mapLimit(calendarCredentials, 5, async (credential) => {
-          return createEvent(credential, evt)
+          return createEvent(credential, evt, selectedEventType.emailTemplates)
             .then((response) => ({ type: credential.type, success: true, response }))
             .catch((e) => {
               log.error("createEvent failed", e, evt);
@@ -508,7 +358,7 @@
       // Legacy as well, as soon as we have a separate email integration class. Just used
       // to send an email even if there is no integration at all.
       try {
-        const mail = new EventAttendeeMail(evt, hashUID);
+        const mail = new EventAttendeeMail(evt, hashUID, selectedEventType.emailTemplates);
         await mail.sendEmail();
       } catch (e) {
         log.error("Sending legacy event mail failed", e);
