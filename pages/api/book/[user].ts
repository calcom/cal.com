--- conflicted
+++ resolved
@@ -11,38 +11,7 @@
 import merge from "lodash.merge";
 import dayjs from "dayjs";
 
-<<<<<<< HEAD
-// eslint-disable-next-line @typescript-eslint/no-unused-vars
-const isAvailable = (busyTimes, time, length) => {
-  // Check for conflicts
-  let t = true;
-  busyTimes.forEach((busyTime) => {
-    const startTime = dayjs(busyTime.start);
-    const endTime = dayjs(busyTime.end);
-
-    // Check if start times are the same
-    if (dayjs(time).format("HH:mm") == startTime.format("HH:mm")) {
-      t = false;
-    }
-
-    // Check if time is between start and end times
-    if (dayjs(time).isBetween(startTime, endTime)) {
-      t = false;
-    }
-
-    // Check if slot end time is between start and end time
-    if (dayjs(time).add(length, "minutes").isBetween(startTime, endTime)) {
-      t = false;
-    }
-
-    // Check if startTime is between slot
-    if (startTime.isBetween(dayjs(time), dayjs(time).add(length, "minutes"))) {
-      t = false;
-    }
-  });
-=======
 const translator = short();
->>>>>>> 3aa1e171
 
 // Commented out because unused and thus throwing an error in linter.
 // const isAvailable = (busyTimes, time, length) => {
@@ -176,43 +145,8 @@
       name: true,
     },
   });
-<<<<<<< HEAD
-  // Split credentials up into calendar credentials and video credentials
-  const calendarCredentials = currentUser.credentials.filter((cred) => cred.type.endsWith("_calendar"));
-  const videoCredentials = currentUser.credentials.filter((cred) => cred.type.endsWith("_video"));
-
-  const hasCalendarIntegrations =
-    currentUser.credentials.filter((cred) => cred.type.endsWith("_calendar")).length > 0;
-  const hasVideoIntegrations =
-    currentUser.credentials.filter((cred) => cred.type.endsWith("_video")).length > 0;
-
-  const calendarAvailability = await getBusyCalendarTimes(
-    currentUser.credentials,
-    dayjs(req.body.start).startOf("day").utc().format(),
-    dayjs(req.body.end).endOf("day").utc().format(),
-    selectedCalendars
-  );
-  const videoAvailability = await getBusyVideoTimes(
-    currentUser.credentials,
-    dayjs(req.body.start).startOf("day").utc().format(),
-    dayjs(req.body.end).endOf("day").utc().format()
-  );
-  let commonAvailability = [];
-
-  if (hasCalendarIntegrations && hasVideoIntegrations) {
-    commonAvailability = calendarAvailability.filter((availability) =>
-      videoAvailability.includes(availability)
-    );
-  } else if (hasVideoIntegrations) {
-    commonAvailability = videoAvailability;
-  } else if (hasCalendarIntegrations) {
-    // eslint-disable-next-line @typescript-eslint/no-unused-vars
-    commonAvailability = calendarAvailability;
-  }
-=======
   calendarCredentials = currentUser.credentials.filter((cred) => cred.type.endsWith("_calendar"));
   videoCredentials = currentUser.credentials.filter((cred) => cred.type.endsWith("_video"));
->>>>>>> 3aa1e171
 
   const rescheduleUid = req.body.rescheduleUid;
 
