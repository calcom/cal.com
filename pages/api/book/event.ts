import { Credential, Prisma, SchedulingType } from "@prisma/client";
import async from "async";
import dayjs from "dayjs";
import dayjsBusinessTime from "dayjs-business-time";
import isBetween from "dayjs/plugin/isBetween";
import timezone from "dayjs/plugin/timezone";
import utc from "dayjs/plugin/utc";
import type { NextApiRequest, NextApiResponse } from "next";
import short from "short-uuid";
import { v5 as uuidv5 } from "uuid";

import { handlePayment } from "@ee/lib/stripe/server";

import {
  sendScheduledEmails,
  sendRescheduledEmails,
  sendOrganizerRequestEmail,
} from "@lib/emails/email-manager";
import { ensureArray } from "@lib/ensureArray";
import { getErrorFromUnknown } from "@lib/errors";
import { getEventName } from "@lib/event";
import EventManager, { EventResult, PartialReference } from "@lib/events/EventManager";
import { getBusyCalendarTimes } from "@lib/integrations/calendar/CalendarManager";
import { CalendarEvent, AdditionInformation } from "@lib/integrations/calendar/interfaces/Calendar";
import { BufferedBusyTime } from "@lib/integrations/calendar/interfaces/Office365Calendar";
import logger from "@lib/logger";
import notEmpty from "@lib/notEmpty";
import prisma from "@lib/prisma";
import { BookingCreateBody } from "@lib/types/booking";
import { getBusyVideoTimes } from "@lib/videoClient";
import sendPayload from "@lib/webhooks/sendPayload";
import getSubscribers from "@lib/webhooks/subscriptions";

import { getTranslation } from "@server/lib/i18n";

dayjs.extend(dayjsBusinessTime);
dayjs.extend(utc);
dayjs.extend(isBetween);
dayjs.extend(timezone);

const translator = short();
const log = logger.getChildLogger({ prefix: ["[api] book:user"] });

type BufferedBusyTimes = BufferedBusyTime[];

/**
 * Refreshes a Credential with fresh data from the database.
 *
 * @param credential
 */
async function refreshCredential(credential: Credential): Promise<Credential> {
  const newCredential = await prisma.credential.findUnique({
    where: {
      id: credential.id,
    },
  });

  if (!newCredential) {
    return credential;
  } else {
    return newCredential;
  }
}

/**
 * Refreshes the given set of credentials.
 *
 * @param credentials
 */
async function refreshCredentials(credentials: Array<Credential>): Promise<Array<Credential>> {
  return await async.mapLimit(credentials, 5, refreshCredential);
}

function isAvailable(busyTimes: BufferedBusyTimes, time: string, length: number): boolean {
  // Check for conflicts
  let t = true;

  if (Array.isArray(busyTimes) && busyTimes.length > 0) {
    busyTimes.forEach((busyTime) => {
      const startTime = dayjs(busyTime.start);
      const endTime = dayjs(busyTime.end);

      // Check if time is between start and end times
      if (dayjs(time).isBetween(startTime, endTime, null, "[)")) {
        t = false;
      }

      // Check if slot end time is between start and end time
      if (dayjs(time).add(length, "minutes").isBetween(startTime, endTime)) {
        t = false;
      }

      // Check if startTime is between slot
      if (startTime.isBetween(dayjs(time), dayjs(time).add(length, "minutes"))) {
        t = false;
      }
    });
  }

  return t;
}

function isOutOfBounds(
  time: dayjs.ConfigType,
  { periodType, periodDays, periodCountCalendarDays, periodStartDate, periodEndDate, timeZone }: any // FIXME types
): boolean {
  const date = dayjs(time);

  switch (periodType) {
    case "rolling": {
      const periodRollingEndDay = periodCountCalendarDays
        ? dayjs().tz(timeZone).add(periodDays, "days").endOf("day")
        : dayjs().tz(timeZone).addBusinessTime(periodDays, "days").endOf("day");
      return date.endOf("day").isAfter(periodRollingEndDay);
    }

    case "range": {
      const periodRangeStartDay = dayjs(periodStartDate).tz(timeZone).endOf("day");
      const periodRangeEndDay = dayjs(periodEndDate).tz(timeZone).endOf("day");
      return date.endOf("day").isBefore(periodRangeStartDay) || date.endOf("day").isAfter(periodRangeEndDay);
    }

    case "unlimited":
    default:
      return false;
  }
}

const userSelect = Prisma.validator<Prisma.UserArgs>()({
  select: {
    id: true,
    email: true,
    name: true,
    username: true,
    timeZone: true,
    credentials: true,
    bufferTime: true,
    destinationCalendar: true,
  },
});

const getUserNameWithBookingCounts = async (eventTypeId: number, selectedUserNames: string[]) => {
  const users = await prisma.user.findMany({
    where: {
      username: { in: selectedUserNames },
      eventTypes: {
        some: {
          id: eventTypeId,
        },
      },
    },
    select: {
      id: true,
      username: true,
    },
  });

  const userNamesWithBookingCounts = await Promise.all(
    users.map(async (user) => ({
      username: user.username,
      bookingCount: await prisma.booking.count({
        where: {
          user: {
            id: user.id,
          },
          startTime: {
            gt: new Date(),
          },
          eventTypeId,
        },
      }),
    }))
  );

  return userNamesWithBookingCounts;
};

type User = Prisma.UserGetPayload<typeof userSelect>;

export default async function handler(req: NextApiRequest, res: NextApiResponse) {
  const reqBody = req.body as BookingCreateBody;
  const eventTypeId = reqBody.eventTypeId;
  const t = await getTranslation(reqBody.language ?? "en", "common");

  log.debug(`Booking eventType ${eventTypeId} started`);

  const isTimeInPast = (time: string): boolean => {
    return dayjs(time).isBefore(new Date(), "day");
  };

  if (isTimeInPast(reqBody.start)) {
    const error = {
      errorCode: "BookingDateInPast",
      message: "Attempting to create a meeting in the past.",
    };

    log.error(`Booking ${eventTypeId} failed`, error);
    return res.status(400).json(error);
  }

  const eventType = await prisma.eventType.findUnique({
    rejectOnNotFound: true,
    where: {
      id: eventTypeId,
    },
    select: {
      users: userSelect,
      team: {
        select: {
          id: true,
          name: true,
        },
      },
      title: true,
      length: true,
      eventName: true,
      schedulingType: true,
      periodType: true,
      periodStartDate: true,
      periodEndDate: true,
      periodDays: true,
      periodCountCalendarDays: true,
      requiresConfirmation: true,
      userId: true,
      price: true,
      currency: true,
    },
  });

  if (!eventType) return res.status(404).json({ message: "eventType.notFound" });

  let users = eventType.users;

  /* If this event was pre-relationship migration */
  if (!users.length && eventType.userId) {
    const eventTypeUser = await prisma.user.findUnique({
      where: {
        id: eventType.userId,
      },
      ...userSelect,
    });
    if (!eventTypeUser) return res.status(404).json({ message: "eventTypeUser.notFound" });
    users.push(eventTypeUser);
  }

  const organizer = await prisma.user.findUnique({
    where: {
      id: users[0].id,
    },
<<<<<<< HEAD
    select: {
      locale: true,
    },
=======
    select:{
      locale: true,
    }
>>>>>>> 26fb3efa
  });

  const tOrganizer = await getTranslation(organizer?.locale ?? "en", "common");

  if (eventType.schedulingType === SchedulingType.ROUND_ROBIN) {
    const bookingCounts = await getUserNameWithBookingCounts(
      eventTypeId,
      ensureArray(reqBody.user) || users.map((user) => user.username)
    );

    users = getLuckyUsers(users, bookingCounts);
  }

  const invitee = [{ email: reqBody.email, name: reqBody.name, timeZone: reqBody.timeZone }];
  const guests = (reqBody.guests || []).map((guest) => {
    const g = {
      email: guest,
      name: "",
      timeZone: reqBody.timeZone,
    };
    return g;
  });

  const teamMembers =
    eventType.schedulingType === SchedulingType.COLLECTIVE
      ? users.slice(1).map((user) => ({
        email: user.email || "",
        name: user.name || "",
        timeZone: user.timeZone,
      }))
      : [];

  const attendeesList = [...invitee, ...guests, ...teamMembers];

  const seed = `${users[0].username}:${dayjs(req.body.start).utc().format()}:${new Date().getTime()}`;
  const uid = translator.fromUUID(uuidv5(seed, uuidv5.URL));

  const eventNameObject = {
    attendeeName: reqBody.name || "Nameless",
    eventType: eventType.title,
    eventName: eventType.eventName,
    host: users[0].name || "Nameless",
    t,
  };

  const description =
    reqBody.notes +
    reqBody.customInputs.reduce(
      (str, input) => str + "<br /><br />" + input.label + ":<br />" + input.value,
      ""
    );

  const evt: CalendarEvent = {
    type: eventType.title,
    title: getEventName(eventNameObject),
    description,
    startTime: reqBody.start,
    endTime: reqBody.end,
    organizer: {
      name: users[0].name || "Nameless",
      email: users[0].email || "Email-less",
      timeZone: users[0].timeZone,
    },
    attendees: attendeesList,
    location: reqBody.location, // Will be processed by the EventManager later.
    language: tOrganizer,
    /** For team events, we will need to handle each member destinationCalendar eventually */
    destinationCalendar: users[0].destinationCalendar,
  };

  if (eventType.schedulingType === SchedulingType.COLLECTIVE) {
    evt.team = {
      members: users.map((user) => user.name || user.username || "Nameless"),
      name: eventType.team?.name || "Nameless",
    }; // used for invitee emails
  }

  // Initialize EventManager with credentials
  const rescheduleUid = reqBody.rescheduleUid;

  function createBooking() {
    return prisma.booking.create({
      include: {
        user: {
          select: { email: true, name: true, timeZone: true },
        },
        attendees: true,
      },
      data: {
        uid,
        title: evt.title,
        startTime: dayjs(evt.startTime).toDate(),
        endTime: dayjs(evt.endTime).toDate(),
        description: evt.description,
        confirmed: (!eventType.requiresConfirmation && !eventType.price) || !!rescheduleUid,
        location: evt.location,
        eventType: {
          connect: {
            id: eventTypeId,
          },
        },
        attendees: {
          createMany: {
            data: evt.attendees,
          },
        },
        user: {
          connect: {
            id: users[0].id,
          },
        },
      },
    });
  }

  type Booking = Prisma.PromiseReturnType<typeof createBooking>;
  let booking: Booking | null = null;
  try {
    booking = await createBooking();
    evt.uid = booking.uid;
  } catch (_err) {
    const err = getErrorFromUnknown(_err);
    log.error(`Booking ${eventTypeId} failed`, "Error when saving booking to db", err.message);
    if (err.code === "P2002") {
      res.status(409).json({ message: "booking.conflict" });
      return;
    }
    res.status(500).end();
    return;
  }

  let results: EventResult[] = [];
  let referencesToCreate: PartialReference[] = [];
  let user: User | null = null;

  /** Let's start cheking for availability */
  for (const currentUser of users) {
    if (!currentUser) {
      console.error(`currentUser not found`);
      return;
    }
    if (!user) user = currentUser;

    const selectedCalendars = await prisma.selectedCalendar.findMany({
      where: {
        userId: currentUser.id,
      },
    });

    const credentials = currentUser.credentials;
    if (credentials) {
      const calendarBusyTimes = await getBusyCalendarTimes(
        credentials,
        reqBody.start,
        reqBody.end,
        selectedCalendars
      );

      const videoBusyTimes = (await getBusyVideoTimes(credentials)).filter(notEmpty);
      calendarBusyTimes.push(...videoBusyTimes);
      console.log("calendarBusyTimes==>>>", calendarBusyTimes);

      const bufferedBusyTimes: BufferedBusyTimes = calendarBusyTimes.map((a) => ({
        start: dayjs(a.start).subtract(currentUser.bufferTime, "minute").toString(),
        end: dayjs(a.end).add(currentUser.bufferTime, "minute").toString(),
      }));

      let isAvailableToBeBooked = true;
      try {
        isAvailableToBeBooked = isAvailable(bufferedBusyTimes, reqBody.start, eventType.length);
      } catch {
        log.debug({
          message: "Unable set isAvailableToBeBooked. Using true. ",
        });
      }

      if (!isAvailableToBeBooked) {
        const error = {
          errorCode: "BookingUserUnAvailable",
          message: `${currentUser.name} is unavailable at this time.`,
        };

        log.debug(`Booking ${currentUser.name} failed`, error);
      }

      let timeOutOfBounds = false;

      try {
        timeOutOfBounds = isOutOfBounds(reqBody.start, {
          periodType: eventType.periodType,
          periodDays: eventType.periodDays,
          periodEndDate: eventType.periodEndDate,
          periodStartDate: eventType.periodStartDate,
          periodCountCalendarDays: eventType.periodCountCalendarDays,
          timeZone: currentUser.timeZone,
        });
      } catch {
        log.debug({
          message: "Unable set timeOutOfBounds. Using false. ",
        });
      }

      if (timeOutOfBounds) {
        const error = {
          errorCode: "BookingUserUnAvailable",
          message: `${currentUser.name} is unavailable at this time.`,
        };

        log.debug(`Booking ${currentUser.name} failed`, error);
        res.status(400).json(error);
      }
    }
  }

  if (!user) throw Error("Can't continue, user not found.");

  // After polling videoBusyTimes, credentials might have been changed due to refreshment, so query them again.
  const credentials = await refreshCredentials(user.credentials);
  const eventManager = new EventManager({ ...user, credentials });

  if (rescheduleUid) {
    // Use EventManager to conditionally use all needed integrations.
    const updateManager = await eventManager.update(evt, rescheduleUid);

    results = updateManager.results;
    referencesToCreate = updateManager.referencesToCreate;

    if (results.length > 0 && results.every((res) => !res.success)) {
      const error = {
        errorCode: "BookingReschedulingMeetingFailed",
        message: "Booking Rescheduling failed",
      };

      log.error(`Booking ${user.name} failed`, error, results);
    } else {
      const metadata: AdditionInformation = {};

      if (results.length) {
        // TODO: Handle created event metadata more elegantly
        metadata.hangoutLink = results[0].updatedEvent?.hangoutLink;
        metadata.conferenceData = results[0].updatedEvent?.conferenceData;
        metadata.entryPoints = results[0].updatedEvent?.entryPoints;
      }

      await sendRescheduledEmails({ ...evt, additionInformation: metadata });
    }
    // If it's not a reschedule, doesn't require confirmation and there's no price,
    // Create a booking
  } else if (!eventType.requiresConfirmation && !eventType.price) {
    // Use EventManager to conditionally use all needed integrations.
    const createManager = await eventManager.create(evt);

    results = createManager.results;
    referencesToCreate = createManager.referencesToCreate;

    if (results.length > 0 && results.every((res) => !res.success)) {
      const error = {
        errorCode: "BookingCreatingMeetingFailed",
        message: "Booking failed",
      };

      log.error(`Booking ${user.username} failed`, error, results);
    } else {
      const metadata: AdditionInformation = {};

      if (results.length) {
        // TODO: Handle created event metadata more elegantly
        metadata.hangoutLink = results[0].createdEvent?.hangoutLink;
        metadata.conferenceData = results[0].createdEvent?.conferenceData;
        metadata.entryPoints = results[0].createdEvent?.entryPoints;
      }
      await sendScheduledEmails({ ...evt, additionInformation: metadata });
    }
  }

  if (eventType.requiresConfirmation && !rescheduleUid) {
    await sendOrganizerRequestEmail(evt);
  }

  if (typeof eventType.price === "number" && eventType.price > 0) {
    try {
      const [firstStripeCredential] = user.credentials.filter((cred) => cred.type == "stripe_payment");
      if (!booking.user) booking.user = user;
      const payment = await handlePayment(evt, eventType, firstStripeCredential, booking);

      res.status(201).json({ ...booking, message: "Payment required", paymentUid: payment.uid });
      return;
    } catch (e) {
      log.error(`Creating payment failed`, e);
      res.status(500).json({ message: "Payment Failed" });
      return;
    }
  }

  log.debug(`Booking ${user.username} completed`);

  const eventTrigger = rescheduleUid ? "BOOKING_RESCHEDULED" : "BOOKING_CREATED";
  // Send Webhook call if hooked to BOOKING_CREATED & BOOKING_RESCHEDULED
  const subscribers = await getSubscribers(user.id, eventTrigger);
  console.log("evt:", {
    ...evt,
    metadata: reqBody.metadata,
  });
  const promises = subscribers.map((sub) =>
    sendPayload(
      eventTrigger,
      new Date().toISOString(),
      sub.subscriberUrl,
      {
        ...evt,
        metadata: reqBody.metadata,
      },
      sub.payloadTemplate
    ).catch((e) => {
      console.error(`Error executing webhook for event: ${eventTrigger}, URL: ${sub.subscriberUrl}`, e);
    })
  );
  await Promise.all(promises);

  await prisma.booking.update({
    where: {
      uid: booking.uid,
    },
    data: {
      references: {
        createMany: {
          data: referencesToCreate,
        },
      },
    },
  });

  // booking successful
  return res.status(201).json(booking);
}

export function getLuckyUsers(
  users: User[],
  bookingCounts: Prisma.PromiseReturnType<typeof getUserNameWithBookingCounts>
) {
  if (!bookingCounts.length) users.slice(0, 1);

  const [firstMostAvailableUser] = bookingCounts.sort((a, b) => (a.bookingCount > b.bookingCount ? 1 : -1));
  const luckyUser = users.find((user) => user.username === firstMostAvailableUser?.username);
  return luckyUser ? [luckyUser] : users;
}<|MERGE_RESOLUTION|>--- conflicted
+++ resolved
@@ -247,15 +247,9 @@
     where: {
       id: users[0].id,
     },
-<<<<<<< HEAD
     select: {
       locale: true,
     },
-=======
-    select:{
-      locale: true,
-    }
->>>>>>> 26fb3efa
   });
 
   const tOrganizer = await getTranslation(organizer?.locale ?? "en", "common");
@@ -282,10 +276,10 @@
   const teamMembers =
     eventType.schedulingType === SchedulingType.COLLECTIVE
       ? users.slice(1).map((user) => ({
-        email: user.email || "",
-        name: user.name || "",
-        timeZone: user.timeZone,
-      }))
+          email: user.email || "",
+          name: user.name || "",
+          timeZone: user.timeZone,
+        }))
       : [];
 
   const attendeesList = [...invitee, ...guests, ...teamMembers];
