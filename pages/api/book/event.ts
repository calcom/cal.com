--- conflicted
+++ resolved
@@ -23,8 +23,6 @@
 import sendPayload from "@lib/webhooks/sendPayload";
 import getSubscriberUrls from "@lib/webhooks/subscriberUrls";
 
-<<<<<<< HEAD
-=======
 import { getTranslation } from "@server/lib/i18n";
 
 export interface DailyReturnType {
@@ -34,7 +32,6 @@
   created_at: string;
 }
 
->>>>>>> a9df3b9a
 dayjs.extend(dayjsBusinessTime);
 dayjs.extend(utc);
 dayjs.extend(isBetween);
@@ -279,12 +276,9 @@
     },
     attendees: attendeesList,
     location: reqBody.location, // Will be processed by the EventManager later.
-<<<<<<< HEAD
     bookingUid: undefined, // Optional but needed for Daily.co integration
-=======
     language: t,
     uid,
->>>>>>> a9df3b9a
   };
 
   if (eventType.schedulingType === SchedulingType.COLLECTIVE) {
@@ -438,12 +432,8 @@
 
   if (rescheduleUid) {
     // Use EventManager to conditionally use all needed integrations.
-<<<<<<< HEAD
-    const updateResults = await eventManager.update(evt, rescheduleUid);
-=======
     const eventManagerCalendarEvent = { ...evt, uid: rescheduleUid };
-    const updateResults: CreateUpdateResult = await eventManager.update(eventManagerCalendarEvent);
->>>>>>> a9df3b9a
+    const updateResults = await eventManager.update(eventManagerCalendarEvent);
 
     results = updateResults.results;
     referencesToCreate = updateResults.referencesToCreate;
@@ -460,11 +450,7 @@
     // Create a booking
   } else if (!eventType.requiresConfirmation && !eventType.price) {
     // Use EventManager to conditionally use all needed integrations.
-<<<<<<< HEAD
     const createResults = await eventManager.create(evt, uid);
-=======
-    const createResults: CreateUpdateResult = await eventManager.create(evt);
->>>>>>> a9df3b9a
 
     results = createResults.results;
     referencesToCreate = createResults.referencesToCreate;
