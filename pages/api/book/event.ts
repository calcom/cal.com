--- conflicted
+++ resolved
@@ -224,11 +224,8 @@
       userId: true,
       price: true,
       currency: true,
-<<<<<<< HEAD
       smartContractAddress: true,
-=======
       destinationCalendar: true,
->>>>>>> 89bfff9a
     },
   });
 
