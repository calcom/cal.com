import { Credential, Prisma, SchedulingType } from "@prisma/client";
import async from "async";
import dayjs from "dayjs";
import dayjsBusinessTime from "dayjs-business-time";
import isBetween from "dayjs/plugin/isBetween";
import timezone from "dayjs/plugin/timezone";
import utc from "dayjs/plugin/utc";
import type { NextApiRequest, NextApiResponse } from "next";
import short from "short-uuid";
import { v5 as uuidv5 } from "uuid";

import { handlePayment } from "@ee/lib/stripe/server";

import { CalendarEvent, AdditionInformation, getBusyCalendarTimes } from "@lib/calendarClient";
import {
  sendScheduledEmails,
  sendRescheduledEmails,
  sendOrganizerRequestEmail,
} from "@lib/emails/email-manager";
import { ensureArray } from "@lib/ensureArray";
import { getErrorFromUnknown } from "@lib/errors";
import { getEventName } from "@lib/event";
import EventManager, { EventResult, PartialReference } from "@lib/events/EventManager";
import { BufferedBusyTime } from "@lib/integrations/Office365Calendar/Office365CalendarApiAdapter";
import logger from "@lib/logger";
import prisma from "@lib/prisma";
import { BookingCreateBody } from "@lib/types/booking";
import { getBusyVideoTimes } from "@lib/videoClient";
import sendPayload from "@lib/webhooks/sendPayload";
import getSubscribers from "@lib/webhooks/subscriptions";

import { getTranslation } from "@server/lib/i18n";

dayjs.extend(dayjsBusinessTime);
dayjs.extend(utc);
dayjs.extend(isBetween);
dayjs.extend(timezone);

const translator = short();
const log = logger.getChildLogger({ prefix: ["[api] book:user"] });

type BufferedBusyTimes = BufferedBusyTime[];

/**
 * Refreshes a Credential with fresh data from the database.
 *
 * @param credential
 */
async function refreshCredential(credential: Credential): Promise<Credential> {
  const newCredential = await prisma.credential.findUnique({
    where: {
      id: credential.id,
    },
  });

  if (!newCredential) {
    return credential;
  } else {
    return newCredential;
  }
}

/**
 * Refreshes the given set of credentials.
 *
 * @param credentials
 */
async function refreshCredentials(credentials: Array<Credential>): Promise<Array<Credential>> {
  return await async.mapLimit(credentials, 5, refreshCredential);
}

function isAvailable(busyTimes: BufferedBusyTimes, time: string, length: number): boolean {
  // Check for conflicts
  let t = true;

  if (Array.isArray(busyTimes) && busyTimes.length > 0) {
    busyTimes.forEach((busyTime) => {
      const startTime = dayjs(busyTime.start);
      const endTime = dayjs(busyTime.end);

      // Check if time is between start and end times
      if (dayjs(time).isBetween(startTime, endTime, null, "[)")) {
        t = false;
      }

      // Check if slot end time is between start and end time
      if (dayjs(time).add(length, "minutes").isBetween(startTime, endTime)) {
        t = false;
      }

      // Check if startTime is between slot
      if (startTime.isBetween(dayjs(time), dayjs(time).add(length, "minutes"))) {
        t = false;
      }
    });
  }

  return t;
}

function isOutOfBounds(
  time: dayjs.ConfigType,
  { periodType, periodDays, periodCountCalendarDays, periodStartDate, periodEndDate, timeZone }: any // FIXME types
): boolean {
  const date = dayjs(time);

  switch (periodType) {
    case "rolling": {
      const periodRollingEndDay = periodCountCalendarDays
        ? dayjs().tz(timeZone).add(periodDays, "days").endOf("day")
        : dayjs().tz(timeZone).addBusinessTime(periodDays, "days").endOf("day");
      return date.endOf("day").isAfter(periodRollingEndDay);
    }

    case "range": {
      const periodRangeStartDay = dayjs(periodStartDate).tz(timeZone).endOf("day");
      const periodRangeEndDay = dayjs(periodEndDate).tz(timeZone).endOf("day");
      return date.endOf("day").isBefore(periodRangeStartDay) || date.endOf("day").isAfter(periodRangeEndDay);
    }

    case "unlimited":
    default:
      return false;
  }
}

const userSelect = Prisma.validator<Prisma.UserArgs>()({
  select: {
    id: true,
    email: true,
    name: true,
    username: true,
    timeZone: true,
    credentials: true,
    bufferTime: true,
  },
});

const getUserNameWithBookingCounts = async (eventTypeId: number, selectedUserNames: string[]) => {
  const users = await prisma.user.findMany({
    where: {
      username: { in: selectedUserNames },
      bookings: {
        some: {
          startTime: {
            gt: new Date(),
          },
          eventTypeId,
        },
      },
    },
    select: {
      id: true,
      username: true,
    },
  });

  const userNamesWithBookingCounts = await Promise.all(
    users.map(async (user) => ({
      username: user.username,
      bookingCount: await prisma.booking.count({
        where: {
          user: {
            id: user.id,
          },
          startTime: {
            gt: new Date(),
          },
          eventTypeId,
        },
      }),
    }))
  );

  return userNamesWithBookingCounts;
};

type User = Prisma.UserGetPayload<typeof userSelect>;

export default async function handler(req: NextApiRequest, res: NextApiResponse) {
  const reqBody = req.body as BookingCreateBody;
  const eventTypeId = reqBody.eventTypeId;
  const t = await getTranslation(reqBody.language ?? "en", "common");

  log.debug(`Booking eventType ${eventTypeId} started`);

  const isTimeInPast = (time: string): boolean => {
    return dayjs(time).isBefore(new Date(), "day");
  };

  if (isTimeInPast(reqBody.start)) {
    const error = {
      errorCode: "BookingDateInPast",
      message: "Attempting to create a meeting in the past.",
    };

    log.error(`Booking ${eventTypeId} failed`, error);
    return res.status(400).json(error);
  }

<<<<<<< HEAD
  const userSelect = Prisma.validator<Prisma.UserSelect>()({
    id: true,
    email: true,
    name: true,
    username: true,
    timeZone: true,
    credentials: true,
    bufferTime: true,
    UserDestinationCalendar: true,
  });

  const userData = Prisma.validator<Prisma.UserArgs>()({
    select: userSelect,
  });

=======
>>>>>>> dd446abe
  const eventType = await prisma.eventType.findUnique({
    where: {
      id: eventTypeId,
    },
    select: {
      users: userSelect,
      team: {
        select: {
          id: true,
          name: true,
        },
      },
      title: true,
      length: true,
      eventName: true,
      schedulingType: true,
      periodType: true,
      periodStartDate: true,
      periodEndDate: true,
      periodDays: true,
      periodCountCalendarDays: true,
      requiresConfirmation: true,
      userId: true,
      price: true,
      currency: true,
    },
  });

  if (!eventType) return res.status(404).json({ message: "eventType.notFound" });

  let users = eventType.users;

  /* If this event was pre-relationship migration */
  if (!users.length && eventType.userId) {
    const eventTypeUser = await prisma.user.findUnique({
      where: {
        id: eventType.userId,
      },
      ...userSelect,
    });
    if (!eventTypeUser) return res.status(404).json({ message: "eventTypeUser.notFound" });
    users.push(eventTypeUser);
  }

  if (eventType.schedulingType === SchedulingType.ROUND_ROBIN) {
    const bookingCounts = await getUserNameWithBookingCounts(
      eventTypeId,
      ensureArray(reqBody.user) || users.map((user) => user.username)
    );

    users = getLuckyUsers(users, bookingCounts);
  }

  const invitee = [{ email: reqBody.email, name: reqBody.name, timeZone: reqBody.timeZone }];
  const guests = (reqBody.guests || []).map((guest) => {
    const g = {
      email: guest,
      name: "",
      timeZone: reqBody.timeZone,
    };
    return g;
  });

  const teamMembers =
    eventType.schedulingType === SchedulingType.COLLECTIVE
      ? users.slice(1).map((user) => ({
          email: user.email || "",
          name: user.name || "",
          timeZone: user.timeZone,
        }))
      : [];

  const attendeesList = [...invitee, ...guests, ...teamMembers];

  const seed = `${users[0].username}:${dayjs(req.body.start).utc().format()}:${new Date().getTime()}`;
  const uid = translator.fromUUID(uuidv5(seed, uuidv5.URL));

  const eventNameObject = {
    attendeeName: reqBody.name || "Nameless",
    eventType: eventType.title,
    eventName: eventType.eventName,
    host: users[0].name || "Nameless",
    t,
  };

  const description =
    reqBody.customInputs.reduce((str, input) => str + input.label + "\n" + input.value + "\n\n", "") +
    t("additional_notes") +
    ":\n" +
    reqBody.notes;

  const evt: CalendarEvent = {
    type: eventType.title,
    title: getEventName(eventNameObject),
    description,
    startTime: reqBody.start,
    endTime: reqBody.end,
    organizer: {
      name: users[0].name || "Nameless",
      email: users[0].email || "Email-less",
      timeZone: users[0].timeZone,
    },
    attendees: attendeesList,
    location: reqBody.location, // Will be processed by the EventManager later.
    language: t,
  };

  if (eventType.schedulingType === SchedulingType.COLLECTIVE) {
    evt.team = {
      members: users.map((user) => user.name || user.username || "Nameless"),
      name: eventType.team?.name || "Nameless",
    }; // used for invitee emails
  }

  // Initialize EventManager with credentials
  const rescheduleUid = reqBody.rescheduleUid;

  function createBooking() {
    return prisma.booking.create({
      include: {
        user: {
          select: { email: true, name: true, timeZone: true },
        },
        attendees: true,
      },
      data: {
        uid,
        title: evt.title,
        startTime: dayjs(evt.startTime).toDate(),
        endTime: dayjs(evt.endTime).toDate(),
        description: evt.description,
        confirmed: !eventType?.requiresConfirmation || !!rescheduleUid,
        location: evt.location,
        eventType: {
          connect: {
            id: eventTypeId,
          },
        },
        attendees: {
          createMany: {
            data: evt.attendees,
          },
        },
        user: {
          connect: {
            id: users[0].id,
          },
        },
      },
    });
  }

  type Booking = Prisma.PromiseReturnType<typeof createBooking>;
  let booking: Booking | null = null;
  try {
    booking = await createBooking();
    evt.uid = booking.uid;
  } catch (_err) {
    const err = getErrorFromUnknown(_err);
    log.error(`Booking ${eventTypeId} failed`, "Error when saving booking to db", err.message);
    if (err.code === "P2002") {
      res.status(409).json({ message: "booking.conflict" });
      return;
    }
    res.status(500).end();
    return;
  }

  let results: EventResult[] = [];
  let referencesToCreate: PartialReference[] = [];
  let user: User | null = null;

  for (const currentUser of users) {
    if (!currentUser) {
      console.error(`currentUser not found`);
      return;
    }
    if (!user) user = currentUser;

    const selectedCalendars = await prisma.selectedCalendar.findMany({
      where: {
        userId: currentUser.id,
      },
    });

    const credentials = currentUser.credentials;
    if (credentials) {
      const calendarBusyTimes = await getBusyCalendarTimes(
        credentials,
        reqBody.start,
        reqBody.end,
        selectedCalendars
      );

      const videoBusyTimes = (await getBusyVideoTimes(credentials)).filter((time) => time);
      calendarBusyTimes.push(...(videoBusyTimes as any[])); // FIXME add types
      console.log("calendarBusyTimes==>>>", calendarBusyTimes);

      const bufferedBusyTimes: BufferedBusyTimes = calendarBusyTimes.map((a) => ({
        start: dayjs(a.start).subtract(currentUser.bufferTime, "minute").toString(),
        end: dayjs(a.end).add(currentUser.bufferTime, "minute").toString(),
      }));

      let isAvailableToBeBooked = true;
      try {
        isAvailableToBeBooked = isAvailable(bufferedBusyTimes, reqBody.start, eventType.length);
      } catch {
        log.debug({
          message: "Unable set isAvailableToBeBooked. Using true. ",
        });
      }

      if (!isAvailableToBeBooked) {
        const error = {
          errorCode: "BookingUserUnAvailable",
          message: `${currentUser.name} is unavailable at this time.`,
        };

        log.debug(`Booking ${currentUser.name} failed`, error);
      }

      let timeOutOfBounds = false;

      try {
        timeOutOfBounds = isOutOfBounds(reqBody.start, {
          periodType: eventType.periodType,
          periodDays: eventType.periodDays,
          periodEndDate: eventType.periodEndDate,
          periodStartDate: eventType.periodStartDate,
          periodCountCalendarDays: eventType.periodCountCalendarDays,
          timeZone: currentUser.timeZone,
        });
      } catch {
        log.debug({
          message: "Unable set timeOutOfBounds. Using false. ",
        });
      }

      if (timeOutOfBounds) {
        const error = {
          errorCode: "BookingUserUnAvailable",
          message: `${currentUser.name} is unavailable at this time.`,
        };

        log.debug(`Booking ${currentUser.name} failed`, error);
        res.status(400).json(error);
      }
    }
  }

  if (!user) throw Error("Can't continue, user not found.");

  // After polling videoBusyTimes, credentials might have been changed due to refreshment, so query them again.
  const credentials = await refreshCredentials(user.credentials);
  const eventManager = new EventManager({ ...user, credentials });

  if (rescheduleUid) {
    // Use EventManager to conditionally use all needed integrations.
    const updateManager = await eventManager.update(evt, rescheduleUid);

    results = updateManager.results;
    referencesToCreate = updateManager.referencesToCreate;

    if (results.length > 0 && results.every((res) => !res.success)) {
      const error = {
        errorCode: "BookingReschedulingMeetingFailed",
        message: "Booking Rescheduling failed",
      };

      log.error(`Booking ${user.name} failed`, error, results);
    } else {
      const metadata: AdditionInformation = {};

      if (results.length) {
        // TODO: Handle created event metadata more elegantly
        metadata.hangoutLink = results[0].updatedEvent?.hangoutLink;
        metadata.conferenceData = results[0].updatedEvent?.conferenceData;
        metadata.entryPoints = results[0].updatedEvent?.entryPoints;
      }

      await sendRescheduledEmails({ ...evt, additionInformation: metadata });
    }
    // If it's not a reschedule, doesn't require confirmation and there's no price,
    // Create a booking
  } else if (!eventType.requiresConfirmation && !eventType.price) {
    // Use EventManager to conditionally use all needed integrations.
    const createManager = await eventManager.create(evt);

    results = createManager.results;
    referencesToCreate = createManager.referencesToCreate;

    if (results.length > 0 && results.every((res) => !res.success)) {
      const error = {
        errorCode: "BookingCreatingMeetingFailed",
        message: "Booking failed",
      };

      log.error(`Booking ${user.username} failed`, error, results);
    } else {
      const metadata: AdditionInformation = {};

      if (results.length) {
        // TODO: Handle created event metadata more elegantly
        metadata.hangoutLink = results[0].createdEvent?.hangoutLink;
        metadata.conferenceData = results[0].createdEvent?.conferenceData;
        metadata.entryPoints = results[0].createdEvent?.entryPoints;
      }
      await sendScheduledEmails({ ...evt, additionInformation: metadata });
    }
  }

  if (eventType.requiresConfirmation && !rescheduleUid) {
    await sendOrganizerRequestEmail(evt);
  }

  if (typeof eventType.price === "number" && eventType.price > 0) {
    try {
      const [firstStripeCredential] = user.credentials.filter((cred) => cred.type == "stripe_payment");
      if (!booking.user) booking.user = user;
      const payment = await handlePayment(evt, eventType, firstStripeCredential, booking);

      res.status(201).json({ ...booking, message: "Payment required", paymentUid: payment.uid });
      return;
    } catch (e) {
      log.error(`Creating payment failed`, e);
      res.status(500).json({ message: "Payment Failed" });
      return;
    }
  }

  log.debug(`Booking ${user.username} completed`);

  const eventTrigger = rescheduleUid ? "BOOKING_RESCHEDULED" : "BOOKING_CREATED";
  // Send Webhook call if hooked to BOOKING_CREATED & BOOKING_RESCHEDULED
  const subscribers = await getSubscribers(user.id, eventTrigger);
  console.log("evt:", {
    ...evt,
    metadata: reqBody.metadata,
  });
  const promises = subscribers.map((sub) =>
    sendPayload(
      eventTrigger,
      new Date().toISOString(),
      sub.subscriberUrl,
      {
        ...evt,
        metadata: reqBody.metadata,
      },
      sub.payloadTemplate
    ).catch((e) => {
      console.error(`Error executing webhook for event: ${eventTrigger}, URL: ${sub.subscriberUrl}`, e);
    })
  );
  await Promise.all(promises);

  await prisma.booking.update({
    where: {
      uid: booking.uid,
    },
    data: {
      references: {
        createMany: {
          data: referencesToCreate,
        },
      },
    },
  });

  // booking successful
  return res.status(201).json(booking);
}

export function getLuckyUsers(
  users: User[],
  bookingCounts: Prisma.PromiseReturnType<typeof getUserNameWithBookingCounts>
) {
  if (!bookingCounts.length) users.slice(0, 1);

  const [firstMostAvailableUser] = bookingCounts.sort((a, b) => (a.bookingCount > b.bookingCount ? 1 : -1));
  const luckyUser = users.find((user) => user.username === firstMostAvailableUser?.username);
  return luckyUser ? [luckyUser] : users;
}<|MERGE_RESOLUTION|>--- conflicted
+++ resolved
@@ -133,6 +133,7 @@
     timeZone: true,
     credentials: true,
     bufferTime: true,
+    UserDestinationCalendar: true,
   },
 });
 
@@ -198,24 +199,6 @@
     return res.status(400).json(error);
   }
 
-<<<<<<< HEAD
-  const userSelect = Prisma.validator<Prisma.UserSelect>()({
-    id: true,
-    email: true,
-    name: true,
-    username: true,
-    timeZone: true,
-    credentials: true,
-    bufferTime: true,
-    UserDestinationCalendar: true,
-  });
-
-  const userData = Prisma.validator<Prisma.UserArgs>()({
-    select: userSelect,
-  });
-
-=======
->>>>>>> dd446abe
   const eventType = await prisma.eventType.findUnique({
     where: {
       id: eventTypeId,
