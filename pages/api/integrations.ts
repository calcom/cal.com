import prisma from "../../lib/prisma";
<<<<<<< HEAD
import { getSession } from "next-auth/client";
=======
import { getSession } from "@lib/auth";
>>>>>>> d76657ce

export default async function handler(req, res) {
  if (req.method === "GET") {
    // Check that user is authenticated
    const session = await getSession({ req: req });

    if (!session) {
      res.status(401).json({ message: "You must be logged in to do this" });
      return;
    }

    const credentials = await prisma.credential.findMany({
      where: {
        userId: session.user.id,
      },
      select: {
        type: true,
        key: true,
      },
    });

    res.status(200).json(credentials);
  }

  if (req.method == "DELETE") {
    const session = await getSession({ req: req });

    if (!session) {
      res.status(401).json({ message: "You must be logged in to do this" });
      return;
    }

    const id = req.body.id;

    const deleteIntegration = await prisma.credential.delete({
      where: {
        id: id,
      },
    });

    res.status(200).json({ message: "Integration deleted successfully" });
  }
}<|MERGE_RESOLUTION|>--- conflicted
+++ resolved
@@ -1,9 +1,5 @@
 import prisma from "../../lib/prisma";
-<<<<<<< HEAD
-import { getSession } from "next-auth/client";
-=======
 import { getSession } from "@lib/auth";
->>>>>>> d76657ce
 
 export default async function handler(req, res) {
   if (req.method === "GET") {
