import type { NextApiRequest, NextApiResponse } from "next";
import prisma from "@lib/prisma";
import { getBusyCalendarTimes } from "@lib/calendarClient";
// import { getBusyVideoTimes } from "@lib/videoClient";
import dayjs from "dayjs";
import { asStringOrNull } from "@lib/asStringOrNull";

export default async function handler(req: NextApiRequest, res: NextApiResponse) {
  const { user } = req.query;

  const dateFrom = dayjs(asStringOrNull(req.query.dateFrom));
  const dateTo = dayjs(asStringOrNull(req.query.dateTo));

  if (!dateFrom.isValid() || !dateTo.isValid()) {
    return res.status(400).json({ message: "Invalid time range given." });
  }

  const currentUser = await prisma.user.findFirst({
    where: {
      username: user,
    },
    select: {
      credentials: true,
      timeZone: true,
      bufferTime: true,
      availability: true,
      id: true,
      startTime: true,
      endTime: true,
    },
  });

  const selectedCalendars = await prisma.selectedCalendar.findMany({
    where: {
      userId: currentUser.id,
    },
  });

  const calendarBusyTimes = await getBusyCalendarTimes(
    currentUser.credentials,
    dateFrom.format(),
    dateTo.format(),
    selectedCalendars
  );
<<<<<<< HEAD
  const videoBusyTimes = await getBusyVideoTimes(currentUser.credentials, dateFrom.format(), dateTo.format());
  calendarBusyTimes.push(...videoBusyTimes);
=======
  // const videoBusyTimes = await getBusyVideoTimes(
  //   currentUser.credentials,
  //   req.query.dateFrom,
  //   req.query.dateTo
  // );
  // calendarBusyTimes.push(...videoBusyTimes);
>>>>>>> 9195ef41

  const bufferedBusyTimes = calendarBusyTimes.map((a) => ({
    start: dayjs(a.start).subtract(currentUser.bufferTime, "minute").toString(),
    end: dayjs(a.end).add(currentUser.bufferTime, "minute").toString(),
  }));

  res.status(200).json({
    busy: bufferedBusyTimes,
    workingHours: {
      daysOfWeek: [0, 1, 2, 3, 4, 5, 6],
      timeZone: currentUser.timeZone,
      startTime: currentUser.startTime,
      endTime: currentUser.endTime,
    },
  });
}<|MERGE_RESOLUTION|>--- conflicted
+++ resolved
@@ -4,10 +4,11 @@
 // import { getBusyVideoTimes } from "@lib/videoClient";
 import dayjs from "dayjs";
 import { asStringOrNull } from "@lib/asStringOrNull";
+import { User } from "@prisma/client";
 
 export default async function handler(req: NextApiRequest, res: NextApiResponse) {
-  const { user } = req.query;
 
+  const user = asStringOrNull(req.query.user);
   const dateFrom = dayjs(asStringOrNull(req.query.dateFrom));
   const dateTo = dayjs(asStringOrNull(req.query.dateTo));
 
@@ -15,7 +16,7 @@
     return res.status(400).json({ message: "Invalid time range given." });
   }
 
-  const currentUser = await prisma.user.findFirst({
+  const currentUser: User = await prisma.user.findUnique({
     where: {
       username: user,
     },
@@ -36,25 +37,16 @@
     },
   });
 
-  const calendarBusyTimes = await getBusyCalendarTimes(
+  const busyTimes = await getBusyCalendarTimes(
     currentUser.credentials,
     dateFrom.format(),
     dateTo.format(),
     selectedCalendars
   );
-<<<<<<< HEAD
-  const videoBusyTimes = await getBusyVideoTimes(currentUser.credentials, dateFrom.format(), dateTo.format());
-  calendarBusyTimes.push(...videoBusyTimes);
-=======
-  // const videoBusyTimes = await getBusyVideoTimes(
-  //   currentUser.credentials,
-  //   req.query.dateFrom,
-  //   req.query.dateTo
-  // );
-  // calendarBusyTimes.push(...videoBusyTimes);
->>>>>>> 9195ef41
 
-  const bufferedBusyTimes = calendarBusyTimes.map((a) => ({
+  // busyTimes.push(...await getBusyVideoTimes(currentUser.credentials, dateFrom.format(), dateTo.format()));
+
+  const bufferedBusyTimes = busyTimes.map((a) => ({
     start: dayjs(a.start).subtract(currentUser.bufferTime, "minute").toString(),
     end: dayjs(a.end).add(currentUser.bufferTime, "minute").toString(),
   }));
