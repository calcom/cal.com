import type { NextApiRequest, NextApiResponse } from "next";
<<<<<<< HEAD
import { getSession } from "next-auth/client";
=======
import { getSession } from "@lib/auth";
>>>>>>> 9195ef41
import prisma from "@lib/prisma";

export default async function handler(req: NextApiRequest, res: NextApiResponse) {
  const session = await getSession({ req: req });

  if (!session) {
    res.status(401).json({ message: "Not authenticated" });
    return;
  }

  if (req.method == "PATCH" || req.method == "POST") {
    const data = {
      title: req.body.title,
      slug: req.body.slug.trim(),
      description: req.body.description,
      length: parseInt(req.body.length),
      hidden: req.body.hidden,
      requiresConfirmation: req.body.requiresConfirmation,
      locations: req.body.locations,
      eventName: req.body.eventName,
      customInputs: !req.body.customInputs
        ? undefined
        : {
            deleteMany: {
              eventTypeId: req.body.id,
              NOT: {
                id: { in: req.body.customInputs.filter((input) => !!input.id).map((e) => e.id) },
              },
            },
            createMany: {
              data: req.body.customInputs
                .filter((input) => !input.id)
                .map((input) => ({
                  type: input.type,
                  label: input.label,
                  required: input.required,
                  placeholder: input.placeholder,
                })),
            },
            update: req.body.customInputs
              .filter((input) => !!input.id)
              .map((input) => ({
                data: {
                  type: input.type,
                  label: input.label,
                  required: input.required,
                  placeholder: input.placeholder,
                },
                where: {
                  id: input.id,
                },
              })),
          },
      periodType: req.body.periodType,
      periodDays: req.body.periodDays,
      periodStartDate: req.body.periodStartDate,
      periodEndDate: req.body.periodEndDate,
      periodCountCalendarDays: req.body.periodCountCalendarDays,
      minimumBookingNotice: req.body.minimumBookingNotice,
    };

    if (req.body.schedulingType) {
      data.schedulingType = req.body.schedulingType;
    }

    if (req.method == "POST") {
<<<<<<< HEAD
      if (req.body.teamId) {
        data.team = {
          connect: {
            id: req.body.teamId,
          },
        };
      }

      await prisma.eventType.create({
=======
      const eventType = await prisma.eventType.create({
>>>>>>> 9195ef41
        data: {
          ...data,
          organizers: {
            connect: {
              id: parseInt(session.user.id),
            },
          },
        },
      });
      res.status(201).json({ eventType });
    } else if (req.method == "PATCH") {
      if (req.body.organizers) {
        data.organizers = {
          set: [],
          connect: req.body.organizers.map((id: number) => ({ id })),
        };
      }

      if (req.body.timeZone) {
        data.timeZone = req.body.timeZone;
      }

      if (req.body.availability) {
        const openingHours = req.body.availability.openingHours || [];
        // const overrides = req.body.availability.dateOverrides || [];

        await prisma.availability.deleteMany({
          where: {
            eventTypeId: +req.body.id,
          },
        });
        Promise.all(
          openingHours.map((schedule) =>
            prisma.availability.create({
              data: {
                eventTypeId: +req.body.id,
                days: schedule.days,
                startTime: schedule.startTime,
                endTime: schedule.endTime,
              },
            })
          )
        ).catch((error) => {
          console.log(error);
        });
      }

      const eventType = await prisma.eventType.update({
        where: {
          id: req.body.id,
        },
        data,
      });
      res.status(200).json({ eventType });
    }
  }

  if (req.method == "DELETE") {
    await prisma.eventTypeCustomInput.deleteMany({
      where: {
        eventTypeId: req.body.id,
      },
    });

    await prisma.eventType.delete({
      where: {
        id: req.body.id,
      },
    });

    res.status(200).json({});
  }
}<|MERGE_RESOLUTION|>--- conflicted
+++ resolved
@@ -1,9 +1,5 @@
 import type { NextApiRequest, NextApiResponse } from "next";
-<<<<<<< HEAD
-import { getSession } from "next-auth/client";
-=======
 import { getSession } from "@lib/auth";
->>>>>>> 9195ef41
 import prisma from "@lib/prisma";
 
 export default async function handler(req: NextApiRequest, res: NextApiResponse) {
@@ -70,7 +66,7 @@
     }
 
     if (req.method == "POST") {
-<<<<<<< HEAD
+
       if (req.body.teamId) {
         data.team = {
           connect: {
@@ -79,10 +75,7 @@
         };
       }
 
-      await prisma.eventType.create({
-=======
       const eventType = await prisma.eventType.create({
->>>>>>> 9195ef41
         data: {
           ...data,
           organizers: {
