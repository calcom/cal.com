import type { NextApiRequest, NextApiResponse } from "next";

import { getSession } from "@lib/auth";

import { createContext } from "@server/createContext";
import { viewerRouter } from "@server/routers/viewer";

export default async function handler(req: NextApiRequest, res: NextApiResponse) {
  const session = await getSession({ req });
  /** So we can reuse tRCP queries */
  const trpcCtx = await createContext({ req, res });

  if (!session?.user?.id) {
    res.status(401).json({ message: "Not authenticated" });
    return;
  }

  if (req.method === "POST") {
    const eventType = await viewerRouter.createCaller(trpcCtx).mutation("eventTypes.create", req.body);
    res.status(201).json({ eventType });
  }

  if (req.method === "PATCH") {
    const eventType = await viewerRouter.createCaller(trpcCtx).mutation("eventTypes.update", req.body);
    res.status(201).json({ eventType });
  }

<<<<<<< HEAD
  if (req.method === "PATCH" || req.method === "POST") {
    // Data validation
    // @TODO: Move to dedicated data validation function when there's more data to validate
    const { smartContractAddress } = req.body;
    if (smartContractAddress) {
      // @TODO: Check address actually exists on mainnet
      if (smartContractAddress.length !== 42 || smartContractAddress.slice(0, 2) !== "0x")
        return res.status(422).json({ message: "Invalid smart contract address." });
    }
    //

    const data: Prisma.EventTypeCreateInput | Prisma.EventTypeUpdateInput = {
      title: req.body.title,
      slug: req.body.slug.trim(),
      description: req.body.description,
      length: parseInt(req.body.length),
      hidden: req.body.hidden,
      requiresConfirmation: req.body.requiresConfirmation,
      disableGuests: req.body.disableGuests,
      locations: req.body.locations,
      eventName: req.body.eventName,
      customInputs: handleCustomInputs(req.body.customInputs as EventTypeCustomInput[], req.body.id),
      periodType: handlePeriodType(req.body.periodType),
      periodDays: req.body.periodDays,
      periodStartDate: req.body.periodStartDate,
      periodEndDate: req.body.periodEndDate,
      periodCountCalendarDays: req.body.periodCountCalendarDays,
      minimumBookingNotice:
        req.body.minimumBookingNotice || req.body.minimumBookingNotice === 0
          ? parseInt(req.body.minimumBookingNotice, 10)
          : undefined,
      slotInterval: req.body.slotInterval,
      price: req.body.price,
      currency: req.body.currency,
      smartContractAddress: req.body.smartContractAddress,
    };

    if (req.body.schedulingType) {
      data.schedulingType = req.body.schedulingType;
    }

    if (req.method == "POST") {
      if (req.body.teamId) {
        data.team = {
          connect: {
            id: req.body.teamId,
          },
        };
      }

      const eventType = await prisma.eventType.create({
        data: {
          ...(data as Prisma.EventTypeCreateInput),
          users: {
            connect: {
              id: session?.user?.id,
            },
          },
        },
      });
      res.status(201).json({ eventType });
    } else if (req.method == "PATCH") {
      if (req.body.users) {
        data.users = {
          set: [],
          connect: req.body.users.map((id: string) => ({ id: parseInt(id) })),
        };
      }

      if (req.body.timeZone) {
        data.timeZone = req.body.timeZone;
      }

      if (req.body.availability) {
        const openingHours: WorkingHours[] = req.body.availability.openingHours || [];
        // const overrides = req.body.availability.dateOverrides || [];

        const eventTypeId = +req.body.id;
        if (eventTypeId) {
          await prisma.availability.deleteMany({
            where: {
              eventTypeId,
            },
          });
        }

        const availabilityToCreate = openingHours.map((openingHour) => ({
          startTime: new Date(openingHour.startTime),
          endTime: new Date(openingHour.endTime),
          days: openingHour.days,
        }));

        data.availability = {
          createMany: {
            data: availabilityToCreate,
          },
        };
      }

      const eventType = await prisma.eventType.update({
        where: {
          id: req.body.id,
        },
        data,
      });
      res.status(200).json({ eventType });
    }
  }

  if (req.method == "DELETE") {
    await prisma.eventTypeCustomInput.deleteMany({
      where: {
        eventTypeId: req.body.id,
      },
    });

    await prisma.eventType.delete({
      where: {
        id: req.body.id,
      },
    });

    res.status(200).json({});
=======
  if (req.method === "DELETE") {
    await viewerRouter.createCaller(trpcCtx).mutation("eventTypes.delete", { id: req.body.id });
    res.status(200).json({ id: req.body.id, message: "Event Type deleted" });
>>>>>>> 89bfff9a
  }
}<|MERGE_RESOLUTION|>--- conflicted
+++ resolved
@@ -25,134 +25,8 @@
     res.status(201).json({ eventType });
   }
 
-<<<<<<< HEAD
-  if (req.method === "PATCH" || req.method === "POST") {
-    // Data validation
-    // @TODO: Move to dedicated data validation function when there's more data to validate
-    const { smartContractAddress } = req.body;
-    if (smartContractAddress) {
-      // @TODO: Check address actually exists on mainnet
-      if (smartContractAddress.length !== 42 || smartContractAddress.slice(0, 2) !== "0x")
-        return res.status(422).json({ message: "Invalid smart contract address." });
-    }
-    //
-
-    const data: Prisma.EventTypeCreateInput | Prisma.EventTypeUpdateInput = {
-      title: req.body.title,
-      slug: req.body.slug.trim(),
-      description: req.body.description,
-      length: parseInt(req.body.length),
-      hidden: req.body.hidden,
-      requiresConfirmation: req.body.requiresConfirmation,
-      disableGuests: req.body.disableGuests,
-      locations: req.body.locations,
-      eventName: req.body.eventName,
-      customInputs: handleCustomInputs(req.body.customInputs as EventTypeCustomInput[], req.body.id),
-      periodType: handlePeriodType(req.body.periodType),
-      periodDays: req.body.periodDays,
-      periodStartDate: req.body.periodStartDate,
-      periodEndDate: req.body.periodEndDate,
-      periodCountCalendarDays: req.body.periodCountCalendarDays,
-      minimumBookingNotice:
-        req.body.minimumBookingNotice || req.body.minimumBookingNotice === 0
-          ? parseInt(req.body.minimumBookingNotice, 10)
-          : undefined,
-      slotInterval: req.body.slotInterval,
-      price: req.body.price,
-      currency: req.body.currency,
-      smartContractAddress: req.body.smartContractAddress,
-    };
-
-    if (req.body.schedulingType) {
-      data.schedulingType = req.body.schedulingType;
-    }
-
-    if (req.method == "POST") {
-      if (req.body.teamId) {
-        data.team = {
-          connect: {
-            id: req.body.teamId,
-          },
-        };
-      }
-
-      const eventType = await prisma.eventType.create({
-        data: {
-          ...(data as Prisma.EventTypeCreateInput),
-          users: {
-            connect: {
-              id: session?.user?.id,
-            },
-          },
-        },
-      });
-      res.status(201).json({ eventType });
-    } else if (req.method == "PATCH") {
-      if (req.body.users) {
-        data.users = {
-          set: [],
-          connect: req.body.users.map((id: string) => ({ id: parseInt(id) })),
-        };
-      }
-
-      if (req.body.timeZone) {
-        data.timeZone = req.body.timeZone;
-      }
-
-      if (req.body.availability) {
-        const openingHours: WorkingHours[] = req.body.availability.openingHours || [];
-        // const overrides = req.body.availability.dateOverrides || [];
-
-        const eventTypeId = +req.body.id;
-        if (eventTypeId) {
-          await prisma.availability.deleteMany({
-            where: {
-              eventTypeId,
-            },
-          });
-        }
-
-        const availabilityToCreate = openingHours.map((openingHour) => ({
-          startTime: new Date(openingHour.startTime),
-          endTime: new Date(openingHour.endTime),
-          days: openingHour.days,
-        }));
-
-        data.availability = {
-          createMany: {
-            data: availabilityToCreate,
-          },
-        };
-      }
-
-      const eventType = await prisma.eventType.update({
-        where: {
-          id: req.body.id,
-        },
-        data,
-      });
-      res.status(200).json({ eventType });
-    }
-  }
-
-  if (req.method == "DELETE") {
-    await prisma.eventTypeCustomInput.deleteMany({
-      where: {
-        eventTypeId: req.body.id,
-      },
-    });
-
-    await prisma.eventType.delete({
-      where: {
-        id: req.body.id,
-      },
-    });
-
-    res.status(200).json({});
-=======
   if (req.method === "DELETE") {
     await viewerRouter.createCaller(trpcCtx).mutation("eventTypes.delete", { id: req.body.id });
     res.status(200).json({ id: req.body.id, message: "Event Type deleted" });
->>>>>>> 89bfff9a
   }
 }