import { BookingStatus } from "@prisma/client";
import async from "async";
import { NextApiRequest, NextApiResponse } from "next";

import { refund } from "@ee/lib/stripe/server";

import { asStringOrNull } from "@lib/asStringOrNull";
import { getSession } from "@lib/auth";
import { sendCancelledEmails } from "@lib/emails/email-manager";
import { FAKE_DAILY_CREDENTIAL } from "@lib/integrations/Daily/DailyVideoApiAdapter";
import { getCalendar } from "@lib/integrations/calendar/CalendarManager";
import { CalendarEvent } from "@lib/integrations/calendar/interfaces/Calendar";
import prisma from "@lib/prisma";
import { deleteMeeting } from "@lib/videoClient";
import sendPayload from "@lib/webhooks/sendPayload";
import getSubscribers from "@lib/webhooks/subscriptions";

import { getTranslation } from "@server/lib/i18n";

export default async function handler(req: NextApiRequest, res: NextApiResponse) {
  // just bail if it not a DELETE
  if (req.method !== "DELETE" && req.method !== "POST") {
    return res.status(405).end();
  }

  const uid = asStringOrNull(req.body.uid) || "";
  const cancellationReason = asStringOrNull(req.body.reason) || "";
  const session = await getSession({ req: req });

  const bookingToDelete = await prisma.booking.findUnique({
    where: {
      uid,
    },
    select: {
      id: true,
      userId: true,
      user: {
        select: {
          id: true,
          credentials: true,
          email: true,
          timeZone: true,
          name: true,
          destinationCalendar: true,
        },
      },
      attendees: true,
      location: true,
      references: {
        select: {
          uid: true,
          type: true,
        },
      },
      payment: true,
      paid: true,
      title: true,
      eventType: {
        select: {
          title: true,
        },
      },
      description: true,
      startTime: true,
      endTime: true,
      uid: true,
      eventTypeId: true,
      destinationCalendar: true,
    },
  });

  if (!bookingToDelete || !bookingToDelete.user) {
    return res.status(404).end();
  }

  if ((!session || session.user?.id !== bookingToDelete.user?.id) && bookingToDelete.startTime < new Date()) {
    return res.status(403).json({ message: "Cannot cancel past events" });
  }

  if (!bookingToDelete.userId) {
    return res.status(404).json({ message: "User not found" });
  }

  const organizer = await prisma.user.findFirst({
    where: {
      id: bookingToDelete.userId,
    },
    select: {
      name: true,
      email: true,
      timeZone: true,
    },
    rejectOnNotFound: true,
  });

  const t = await getTranslation(req.body.language ?? "en", "common");

  const evt: CalendarEvent = {
    title: bookingToDelete?.title,
    type: bookingToDelete?.eventType?.title as string,
    description: bookingToDelete?.description || "",
    startTime: bookingToDelete?.startTime.toISOString(),
    endTime: bookingToDelete?.endTime.toISOString(),
    organizer: {
      email: organizer.email,
      name: organizer.name ?? "Nameless",
      timeZone: organizer.timeZone,
    },
    attendees: bookingToDelete?.attendees.map((attendee) => {
      const retObj = { name: attendee.name, email: attendee.email, timeZone: attendee.timeZone };
      return retObj;
    }),
    uid: bookingToDelete?.uid,
    location: bookingToDelete?.location,
    language: t,
<<<<<<< HEAD
    destinationCalendar: bookingToDelete?.user.destinationCalendar,
    cancellationReason: cancellationReason,
=======
    destinationCalendar: bookingToDelete?.destinationCalendar || bookingToDelete?.user.destinationCalendar,
>>>>>>> 8de82250
  };

  // Hook up the webhook logic here
  const eventTrigger = "BOOKING_CANCELLED";
  // Send Webhook call if hooked to BOOKING.CANCELLED
  const subscribers = await getSubscribers(bookingToDelete.userId, eventTrigger);
  const promises = subscribers.map((sub) =>
    sendPayload(eventTrigger, new Date().toISOString(), sub.subscriberUrl, evt, sub.payloadTemplate).catch(
      (e) => {
        console.error(`Error executing webhook for event: ${eventTrigger}, URL: ${sub.subscriberUrl}`, e);
      }
    )
  );
  await Promise.all(promises);

  // by cancelling first, and blocking whilst doing so; we can ensure a cancel
  // action always succeeds even if subsequent integrations fail cancellation.
  await prisma.booking.update({
    where: {
      uid,
    },
    data: {
      status: BookingStatus.CANCELLED,
      cancellationReason: cancellationReason,
    },
  });

  if (bookingToDelete.location === "integrations:daily") {
    bookingToDelete.user.credentials.push(FAKE_DAILY_CREDENTIAL);
  }

  const apiDeletes = async.mapLimit(bookingToDelete.user.credentials, 5, async (credential) => {
    const bookingRefUid = bookingToDelete.references.filter((ref) => ref.type === credential.type)[0]?.uid;
    if (bookingRefUid) {
      if (credential.type.endsWith("_calendar")) {
        const calendar = getCalendar(credential);

        return calendar?.deleteEvent(bookingRefUid, evt);
      } else if (credential.type.endsWith("_video")) {
        return deleteMeeting(credential, bookingRefUid);
      }
    }
  });

  if (bookingToDelete && bookingToDelete.paid) {
    const evt: CalendarEvent = {
      type: bookingToDelete?.eventType?.title as string,
      title: bookingToDelete.title,
      description: bookingToDelete.description ?? "",
      startTime: bookingToDelete.startTime.toISOString(),
      endTime: bookingToDelete.endTime.toISOString(),
      organizer: {
        email: bookingToDelete.user?.email ?? "dev@calendso.com",
        name: bookingToDelete.user?.name ?? "no user",
        timeZone: bookingToDelete.user?.timeZone ?? "",
      },
      attendees: bookingToDelete.attendees,
      location: bookingToDelete.location ?? "",
      uid: bookingToDelete.uid ?? "",
      language: t,
      destinationCalendar: bookingToDelete?.destinationCalendar || bookingToDelete?.user.destinationCalendar,
    };
    await refund(bookingToDelete, evt);
    await prisma.booking.update({
      where: {
        id: bookingToDelete.id,
      },
      data: {
        rejected: true,
      },
    });

    // We skip the deletion of the event, because that would also delete the payment reference, which we should keep
    await apiDeletes;
    return res.status(200).json({ message: "Booking successfully deleted." });
  }

  const attendeeDeletes = prisma.attendee.deleteMany({
    where: {
      bookingId: bookingToDelete.id,
    },
  });

  const bookingReferenceDeletes = prisma.bookingReference.deleteMany({
    where: {
      bookingId: bookingToDelete.id,
    },
  });

  await Promise.all([apiDeletes, attendeeDeletes, bookingReferenceDeletes]);

  await sendCancelledEmails(evt);

  res.status(204).end();
}<|MERGE_RESOLUTION|>--- conflicted
+++ resolved
@@ -113,12 +113,8 @@
     uid: bookingToDelete?.uid,
     location: bookingToDelete?.location,
     language: t,
-<<<<<<< HEAD
-    destinationCalendar: bookingToDelete?.user.destinationCalendar,
+    destinationCalendar: bookingToDelete?.destinationCalendar || bookingToDelete?.user.destinationCalendar,
     cancellationReason: cancellationReason,
-=======
-    destinationCalendar: bookingToDelete?.destinationCalendar || bookingToDelete?.user.destinationCalendar,
->>>>>>> 8de82250
   };
 
   // Hook up the webhook logic here
