--- conflicted
+++ resolved
@@ -1,26 +1,5 @@
 import { BookingStatus } from "@prisma/client";
 import async from "async";
-<<<<<<< HEAD
-import { deleteMeeting } from "../../lib/videoClient";
-import { getSession } from "@lib/auth";
-
-export default async function handler(req, res) {
-  if (req.method == "POST") {
-    const uid = req.body.uid;
-    const session = await getSession({ req: req });
-
-    const bookingToDelete = await prisma.booking.findFirst({
-      where: {
-        uid: uid,
-      },
-      select: {
-        id: true,
-        user: {
-          select: {
-            id: true,
-            credentials: true,
-          },
-=======
 
 import { refund } from "@ee/lib/stripe/server";
 
@@ -28,6 +7,7 @@
 import { CalendarEvent, deleteEvent } from "@lib/calendarClient";
 import prisma from "@lib/prisma";
 import { deleteMeeting } from "@lib/videoClient";
+import { getSession } from "@lib/auth";
 
 export default async function handler(req, res) {
   // just bail if it not a DELETE
@@ -36,6 +16,7 @@
   }
 
   const uid = asStringOrNull(req.body.uid) || "";
+  const session = await getSession({ req: req });
 
   const bookingToDelete = await prisma.booking.findUnique({
     where: {
@@ -45,11 +26,11 @@
       id: true,
       user: {
         select: {
+          id: true,
           credentials: true,
           email: true,
           timeZone: true,
           name: true,
->>>>>>> a4fbe7b2
         },
       },
       attendees: true,
@@ -58,7 +39,6 @@
           uid: true,
           type: true,
         },
-        startTime: true,
       },
       payment: true,
       paid: true,
@@ -71,8 +51,12 @@
     },
   });
 
-  if (!bookingToDelete) {
+  if (!bookingToDelete || !bookingToDelete.user) {
     return res.status(404).end();
+  }
+
+  if ((!session || session.user?.id != bookingToDelete.user?.id) && bookingToDelete.startTime < new Date()) {
+    return res.status(403).json({ message: "Cannot cancel past events" });
   }
 
   // by cancelling first, and blocking whilst doing so; we can ensure a cancel
@@ -86,27 +70,6 @@
     },
   });
 
-<<<<<<< HEAD
-    if (!bookingToDelete || !bookingToDelete.user) {
-      return res.status(404).json({ message: "Not found" });
-    }
-
-    if (
-      (!session || session.user?.id != bookingToDelete.user?.id) &&
-      bookingToDelete.startTime < new Date()
-    ) {
-      return res.status(403).json({ message: "Cannot cancel past events" });
-    }
-
-    const apiDeletes = async.mapLimit(bookingToDelete.user.credentials, 5, async (credential) => {
-      const bookingRefUid = bookingToDelete.references.filter((ref) => ref.type === credential.type)[0]?.uid;
-      if (bookingRefUid) {
-        if (credential.type.endsWith("_calendar")) {
-          return await deleteEvent(credential, bookingRefUid);
-        } else if (credential.type.endsWith("_video")) {
-          return await deleteMeeting(credential, bookingRefUid);
-        }
-=======
   const apiDeletes = async.mapLimit(bookingToDelete.user.credentials, 5, async (credential) => {
     const bookingRefUid = bookingToDelete.references.filter((ref) => ref.type === credential.type)[0]?.uid;
     if (bookingRefUid) {
@@ -114,7 +77,6 @@
         return await deleteEvent(credential, bookingRefUid);
       } else if (credential.type.endsWith("_video")) {
         return await deleteMeeting(credential, bookingRefUid);
->>>>>>> a4fbe7b2
       }
     }
   });
