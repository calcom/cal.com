--- conflicted
+++ resolved
@@ -1,44 +1,27 @@
 import prisma from "@lib/prisma";
 import { deleteEvent } from "@lib/calendarClient";
-<<<<<<< HEAD
 import { deleteMeeting } from "@lib/videoClient";
 import async from "async";
+import { BookingStatus } from "@prisma/client";
+import { asStringOrNull } from "@lib/asStringOrNull";
 
 export default async function handler(req, res) {
+  // just bail if it not a DELETE
   if (req.method !== "DELETE") {
     return res.status(405).end();
   }
 
+  const uid = asStringOrNull(req.body.uid) || "";
+
   const bookingToDelete = await prisma.booking.findUnique({
     where: {
-      uid: req.body.uid || "",
+      uid,
     },
     select: {
       id: true,
       user: {
         select: {
           credentials: true,
-=======
-import async from "async";
-import { deleteMeeting } from "@lib/videoClient";
-import { asStringOrNull } from "@lib/asStringOrNull";
-import { BookingStatus } from "@prisma/client";
-
-export default async function handler(req, res) {
-  if (req.method == "POST") {
-    const uid = asStringOrNull(req.body.uid);
-
-    const bookingToDelete = await prisma.booking.findUnique({
-      where: {
-        uid,
-      },
-      select: {
-        id: true,
-        user: {
-          select: {
-            credentials: true,
-          },
->>>>>>> 8ae43ea9
         },
       },
       attendees: true,
@@ -55,10 +38,18 @@
     return res.status(404).end();
   }
 
-<<<<<<< HEAD
-  const credentials = bookingToDelete.user.credentials;
+  // by cancelling first, and blocking whilst doing so; we can ensure a cancel
+  // action always succeeds even if subsequent integrations fail cancellation.
+  await prisma.booking.update({
+    where: {
+      uid,
+    },
+    data: {
+      status: BookingStatus.CANCELLED,
+    },
+  });
 
-  const apiDeletes = async.mapLimit(credentials, 5, async (credential) => {
+  const apiDeletes = async.mapLimit(bookingToDelete.user.credentials, 5, async (credential) => {
     const bookingRefUid = bookingToDelete.references.filter((ref) => ref.type === credential.type)[0]?.uid;
     if (bookingRefUid) {
       if (credential.type.endsWith("_calendar")) {
@@ -68,64 +59,20 @@
       }
     }
   });
+
   const attendeeDeletes = prisma.attendee.deleteMany({
     where: {
       bookingId: bookingToDelete.id,
     },
   });
+
   const bookingReferenceDeletes = prisma.bookingReference.deleteMany({
     where: {
       bookingId: bookingToDelete.id,
     },
   });
-  const bookingDeletes = prisma.booking.delete({
-    where: {
-      id: bookingToDelete.id,
-    },
-  });
 
-  await Promise.all([apiDeletes, attendeeDeletes, bookingReferenceDeletes, bookingDeletes]);
-=======
-    if (!bookingToDelete) {
-      return res.status(404).end();
-    }
-
-    // by cancelling first, and blocking whilst doing so; we can ensure a cancel
-    // action always succeeds even if subsequent integrations fail cancellation.
-    await prisma.booking.update({
-      where: {
-        uid,
-      },
-      data: {
-        status: BookingStatus.CANCELLED,
-      },
-    });
-
-    const apiDeletes = async.mapLimit(bookingToDelete.user.credentials, 5, async (credential) => {
-      const bookingRefUid = bookingToDelete.references.filter((ref) => ref.type === credential.type)[0]?.uid;
-      if (bookingRefUid) {
-        if (credential.type.endsWith("_calendar")) {
-          return await deleteEvent(credential, bookingRefUid);
-        } else if (credential.type.endsWith("_video")) {
-          return await deleteMeeting(credential, bookingRefUid);
-        }
-      }
-    });
-
-    const attendeeDeletes = prisma.attendee.deleteMany({
-      where: {
-        bookingId: bookingToDelete.id,
-      },
-    });
-
-    const bookingReferenceDeletes = prisma.bookingReference.deleteMany({
-      where: {
-        bookingId: bookingToDelete.id,
-      },
-    });
-
-    await Promise.all([apiDeletes, attendeeDeletes, bookingReferenceDeletes]);
->>>>>>> 8ae43ea9
+  await Promise.all([apiDeletes, attendeeDeletes, bookingReferenceDeletes]);
 
   //TODO Perhaps send emails to user and client to tell about the cancellation
 
