--- conflicted
+++ resolved
@@ -1,8 +1,4 @@
 import type { NextApiRequest, NextApiResponse } from "next";
-<<<<<<< HEAD
-import { getSession } from "next-auth/react";
-=======
->>>>>>> bd2a795d
 
 import { getSession } from "@lib/auth";
 import prisma from "@lib/prisma";
