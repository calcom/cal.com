<<<<<<< HEAD
import { GetServerSideProps, InferGetServerSidePropsType } from "next";
import Head from "next/head";
import Link from "next/link";
=======
import { GetServerSideProps } from "next";
import { HeadSeo } from "@components/seo/head-seo";
>>>>>>> 9195ef41
import Theme from "@components/Theme";
import { ArrowRightIcon } from "@heroicons/react/solid";
import prisma from "@lib/prisma";
import Avatar from "@components/Avatar";
import Text from "@components/ui/Text";
import React from "react";
import { defaultAvatarSrc } from "@lib/profile";
import EventTypeDescription from "@components/eventtype/EventTypeDescription";
import classNames from "@lib/classNames";

const TeamPage: InferGetServerSidePropsType<typeof getServerSideProps> = ({ team }) => {
  const { isReady } = Theme();

  const eventTypes = team.eventTypes.map((type) => (
    <div
      key={type.id}
      className="group relative dark:bg-neutral-900 dark:border-0 dark:hover:border-neutral-600 bg-white hover:bg-gray-50 border border-neutral-200 hover:border-black rounded-sm">
      <ArrowRightIcon className="absolute transition-opacity h-4 w-4 right-3 top-3 text-black dark:text-white opacity-0 group-hover:opacity-100" />
      <Link href={`${team.slug}/${type.slug}`}>
        <a className="block px-6 py-4 flex items-center">
          <div className="flex-grow">
            <h2 className="font-semibold text-neutral-900 dark:text-white">{type.title}</h2>
            <EventTypeDescription className="text-sm" eventType={type} />
          </div>
          <ul className="flex-shrink inline-flex">
            {type.organizers.map((user, idx: number) => (
              <li className={classNames(idx && "-ml-3", "w-10 h-10")} key={user.id}>
                <Avatar displayName={user.name} imageSrc={user.avatar} />
              </li>
            ))}
          </ul>
        </a>
      </Link>
    </div>
  ));

  return (
    isReady && (
      <div>
<<<<<<< HEAD
        <Head>
          <title>{team.name} | Calendso</title>
          <link rel="icon" href="/favicon.ico" />
        </Head>

        <main className="max-w-3xl mx-auto pt-24 pb-12 px-4">
          <article className="flex flex-col space-y-8 lg:space-y-12">
            <div className="mb-8 text-center">
              <Avatar
                imageSrc={"http://placekitten.com/200/200"}
                className="mx-auto w-20 h-20 rounded-full mb-4"
              />
              <Text variant="headline">{team.name}</Text>
            </div>
            {eventTypes}
          </article>
=======
        <HeadSeo title={props.team.name} description={props.team.name} />
        <main className="mx-auto py-24 px-4">
          <Team team={props.team} />
>>>>>>> 9195ef41
        </main>
        <aside className="text-center dark:text-white">
          <Link href={team.slug + "/members"}>
            <a>
              Book a team member <ArrowRightIcon className="h-6 w-6 inline text-neutral-500" />
            </a>
          </Link>
        </aside>
      </div>
    )
  );
};

export const getServerSideProps: GetServerSideProps = async (context) => {
  const teamIdOrSlug = Array.isArray(context.query?.idOrSlug)
    ? context.query.idOrSlug.pop()
    : context.query.idOrSlug;

  const teamSelectInput = {
    id: true,
    name: true,
    slug: true,
    eventTypes: {
      where: {
        hidden: false,
      },
      select: {
        id: true,
        title: true,
        description: true,
        length: true,
        slug: true,
        schedulingType: true,
        organizers: {
          select: {
            id: true,
            name: true,
            avatar: true,
            email: true,
          },
        },
      },
    },
  };

  const team = await prisma.team.findFirst({
    where: {
      OR: [
        {
          id: parseInt(teamIdOrSlug) || undefined,
        },
        {
          slug: teamIdOrSlug,
        },
      ],
    },
    select: teamSelectInput,
  });

  if (!team) {
    return {
      notFound: true,
    };
  }

  team.eventTypes = team.eventTypes.map((type) => ({
    ...type,
    organizers: type.organizers.map((organizer) => ({
      ...organizer,
      avatar: organizer.avatar || defaultAvatarSrc({ email: organizer.email }),
    })),
  }));

  return {
    props: {
      team,
    },
  };
};

export default TeamPage;<|MERGE_RESOLUTION|>--- conflicted
+++ resolved
@@ -1,14 +1,10 @@
-<<<<<<< HEAD
-import { GetServerSideProps, InferGetServerSidePropsType } from "next";
-import Head from "next/head";
+import { InferGetServerSidePropsType } from "next";
 import Link from "next/link";
-=======
-import { GetServerSideProps } from "next";
 import { HeadSeo } from "@components/seo/head-seo";
->>>>>>> 9195ef41
 import Theme from "@components/Theme";
 import { ArrowRightIcon } from "@heroicons/react/solid";
 import prisma from "@lib/prisma";
+import { Team } from "@prisma/client";
 import Avatar from "@components/Avatar";
 import Text from "@components/ui/Text";
 import React from "react";
@@ -16,7 +12,8 @@
 import EventTypeDescription from "@components/eventtype/EventTypeDescription";
 import classNames from "@lib/classNames";
 
-const TeamPage: InferGetServerSidePropsType<typeof getServerSideProps> = ({ team }) => {
+function TeamPage({ team }: InferGetServerSidePropsType<typeof getServerSideProps>) {
+
   const { isReady } = Theme();
 
   const eventTypes = team.eventTypes.map((type) => (
@@ -45,16 +42,12 @@
   return (
     isReady && (
       <div>
-<<<<<<< HEAD
-        <Head>
-          <title>{team.name} | Calendso</title>
-          <link rel="icon" href="/favicon.ico" />
-        </Head>
-
+        <HeadSeo title={team.name} description={team.name} />
         <main className="max-w-3xl mx-auto pt-24 pb-12 px-4">
           <article className="flex flex-col space-y-8 lg:space-y-12">
             <div className="mb-8 text-center">
               <Avatar
+                displayName={team.name}
                 imageSrc={"http://placekitten.com/200/200"}
                 className="mx-auto w-20 h-20 rounded-full mb-4"
               />
@@ -62,11 +55,6 @@
             </div>
             {eventTypes}
           </article>
-=======
-        <HeadSeo title={props.team.name} description={props.team.name} />
-        <main className="mx-auto py-24 px-4">
-          <Team team={props.team} />
->>>>>>> 9195ef41
         </main>
         <aside className="text-center dark:text-white">
           <Link href={team.slug + "/members"}>
@@ -78,9 +66,9 @@
       </div>
     )
   );
-};
+}
 
-export const getServerSideProps: GetServerSideProps = async (context) => {
+export const getServerSideProps = async (context) => {
   const teamIdOrSlug = Array.isArray(context.query?.idOrSlug)
     ? context.query.idOrSlug.pop()
     : context.query.idOrSlug;
@@ -112,7 +100,7 @@
     },
   };
 
-  const team = await prisma.team.findFirst({
+  const team: Team = await prisma.team.findFirst({
     where: {
       OR: [
         {
