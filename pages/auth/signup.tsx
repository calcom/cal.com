import { signIn } from "next-auth/client";
import { useRouter } from "next/router";
import { useState } from "react";

import prisma from "@lib/prisma";
import { InferGetServerSidePropsType } from "next";

<<<<<<< HEAD
export default function Signup(props: InferGetServerSidePropsType<typeof getServerSideProps>) {
=======
import { HeadSeo } from "@components/seo/head-seo";
import { UsernameInput } from "@components/ui/UsernameInput";
import ErrorAlert from "@components/ui/alerts/Error";

export default function Signup(props) {
>>>>>>> e684824c
  const router = useRouter();

  const [hasErrors, setHasErrors] = useState(false);
  const [errorMessage, setErrorMessage] = useState("");

  const handleErrors = async (resp) => {
    if (!resp.ok) {
      const err = await resp.json();
      throw new Error(err.message);
    }
  };

  const signUp = (e) => {
    e.preventDefault();

    if (e.target.password.value !== e.target.passwordcheck.value) {
      throw new Error("Password mismatch");
    }

    const email: string = e.target.email.value;
    const password: string = e.target.password.value;

    fetch("/api/auth/signup", {
      body: JSON.stringify({
        username: e.target.username.value,
        password,
        email,
      }),
      headers: {
        "Content-Type": "application/json",
      },
      method: "POST",
    })
      .then(handleErrors)
      .then(() => signIn("Cal.com", { callbackUrl: (router.query.callbackUrl || "") as string }))
      .catch((err) => {
        setHasErrors(true);
        setErrorMessage(err.message);
      });
  };

  return (
    <div
      className="flex flex-col justify-center min-h-screen py-12 bg-gray-50 sm:px-6 lg:px-8"
      aria-labelledby="modal-title"
      role="dialog"
      aria-modal="true"
    >
      <HeadSeo title="Sign up" description="Sign up" />
      <div className="sm:mx-auto sm:w-full sm:max-w-md">
<<<<<<< HEAD
        <h2 className="text-3xl font-extrabold text-center text-gray-900">Create your account</h2>
=======
        <h2 className="font-cal text-center text-3xl font-extrabold text-gray-900">Create your account</h2>
>>>>>>> e684824c
      </div>
      <div className="mt-8 sm:mx-auto sm:w-full sm:max-w-md">
        <div className="px-4 py-8 mx-2 bg-white shadow sm:rounded-lg sm:px-10">
          <form method="POST" onSubmit={signUp} className="space-y-6 bg-white">
            {hasErrors && <ErrorAlert message={errorMessage} />}
            <div>
              <div className="mb-2">
                <UsernameInput required />
              </div>
              <div className="mb-2">
                <label htmlFor="email" className="block text-sm font-medium text-gray-700">
                  Email
                </label>
                <input
                  type="email"
                  name="email"
                  id="email"
                  placeholder="jdoe@example.com"
                  disabled={!!props.email}
                  readOnly={!!props.email}
                  value={props.email}
                  className="block w-full px-3 py-2 mt-1 text-gray-900 placeholder-gray-600 bg-gray-300 border border-gray-300 rounded-md shadow-sm focus:outline-none focus:ring-black focus:border-black sm:text-sm"
                />
              </div>
              <div className="mb-2">
                <label htmlFor="password" className="block text-sm font-medium text-gray-700">
                  Password
                </label>
                <input
                  type="password"
                  name="password"
                  id="password"
                  required
                  placeholder="•••••••••••••"
                  className="block w-full px-3 py-2 mt-1 text-gray-900 placeholder-gray-600 bg-gray-300 border border-gray-300 rounded-md shadow-sm focus:outline-none focus:ring-black focus:border-black sm:text-sm"
                />
              </div>
              <div>
                <label htmlFor="passwordcheck" className="block text-sm font-medium text-gray-700">
                  Confirm password
                </label>
                <input
                  type="password"
                  name="passwordcheck"
                  id="passwordcheck"
                  required
                  placeholder="•••••••••••••"
                  className="block w-full px-3 py-2 mt-1 text-gray-900 placeholder-gray-600 bg-gray-300 border border-gray-300 rounded-md shadow-sm focus:outline-none focus:ring-black focus:border-black sm:text-sm"
                />
              </div>
            </div>
            <div className="flex mt-3 sm:mt-4">
              <input
                type="submit"
                value="Create Account"
                className="inline-flex justify-center w-7/12 px-4 py-2 mr-2 text-base font-medium text-white bg-blue-600 border border-transparent rounded-md shadow-sm cursor-pointer btn btn-primary hover:bg-blue-700 focus:outline-none focus:ring-2 focus:ring-offset-2 focus:ring-black sm:text-sm"
              />
              <a
                onClick={() => signIn("Cal.com", { callbackUrl: (router.query.callbackUrl || "") as string })}
                className="inline-flex justify-center w-5/12 px-4 py-2 text-sm font-medium text-gray-500 border rounded cursor-pointer btn"
              >
                Login instead
              </a>
            </div>
          </form>
        </div>
      </div>
    </div>
  );
}

export async function getServerSideProps(ctx) {
  return { notFound: process.env.NODE_ENV === "production" };

  if (!ctx.query.token) {
    return {
      notFound: true,
    };
  }
  const verificationRequest = await prisma.verificationRequest.findUnique({
    where: {
      token: ctx.query.token,
    },
  });

  // for now, disable if no verificationRequestToken given or token expired
  if (!verificationRequest || verificationRequest.expires < new Date()) {
    return {
      notFound: true,
    };
  }

  const existingUser = await prisma.user.findFirst({
    where: {
      AND: [
        {
          email: verificationRequest.identifier,
        },
        {
          emailVerified: {
            not: null,
          },
        },
      ],
    },
  });

  if (existingUser) {
    return {
      redirect: { permanent: false, destination: "/auth/login?callbackUrl=" + ctx.query.callbackUrl },
    };
  }

  return { props: { email: verificationRequest.identifier } };
}<|MERGE_RESOLUTION|>--- conflicted
+++ resolved
@@ -1,19 +1,15 @@
+import { InferGetServerSidePropsType } from "next";
 import { signIn } from "next-auth/client";
 import { useRouter } from "next/router";
 import { useState } from "react";
 
 import prisma from "@lib/prisma";
-import { InferGetServerSidePropsType } from "next";
 
-<<<<<<< HEAD
-export default function Signup(props: InferGetServerSidePropsType<typeof getServerSideProps>) {
-=======
 import { HeadSeo } from "@components/seo/head-seo";
 import { UsernameInput } from "@components/ui/UsernameInput";
 import ErrorAlert from "@components/ui/alerts/Error";
 
-export default function Signup(props) {
->>>>>>> e684824c
+export default function Signup(props: InferGetServerSidePropsType<typeof getServerSideProps>) {
   const router = useRouter();
 
   const [hasErrors, setHasErrors] = useState(false);
@@ -60,15 +56,10 @@
       className="flex flex-col justify-center min-h-screen py-12 bg-gray-50 sm:px-6 lg:px-8"
       aria-labelledby="modal-title"
       role="dialog"
-      aria-modal="true"
-    >
+      aria-modal="true">
       <HeadSeo title="Sign up" description="Sign up" />
       <div className="sm:mx-auto sm:w-full sm:max-w-md">
-<<<<<<< HEAD
-        <h2 className="text-3xl font-extrabold text-center text-gray-900">Create your account</h2>
-=======
-        <h2 className="font-cal text-center text-3xl font-extrabold text-gray-900">Create your account</h2>
->>>>>>> e684824c
+        <h2 className="text-3xl font-extrabold text-center text-gray-900 font-cal">Create your account</h2>
       </div>
       <div className="mt-8 sm:mx-auto sm:w-full sm:max-w-md">
         <div className="px-4 py-8 mx-2 bg-white shadow sm:rounded-lg sm:px-10">
@@ -128,8 +119,7 @@
               />
               <a
                 onClick={() => signIn("Cal.com", { callbackUrl: (router.query.callbackUrl || "") as string })}
-                className="inline-flex justify-center w-5/12 px-4 py-2 text-sm font-medium text-gray-500 border rounded cursor-pointer btn"
-              >
+                className="inline-flex justify-center w-5/12 px-4 py-2 text-sm font-medium text-gray-500 border rounded cursor-pointer btn">
                 Login instead
               </a>
             </div>
