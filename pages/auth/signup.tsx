import { HeadSeo } from "@components/seo/head-seo";
import { useRouter } from "next/router";
import { signIn } from "next-auth/client";
import ErrorAlert from "@components/ui/alerts/Error";
import { useState } from "react";
<<<<<<< HEAD
import { UsernameInput } from "../../components/ui/UsernameInput";
import prisma from "../../lib/prisma";
import { InferGetServerSidePropsType } from "next";
=======
import { UsernameInput } from "@components/ui/UsernameInput";
import prisma from "@lib/prisma";
>>>>>>> d4f29464

export default function Signup(props: InferGetServerSidePropsType<typeof getServerSideProps>) {
  const router = useRouter();

  const [hasErrors, setHasErrors] = useState(false);
  const [errorMessage, setErrorMessage] = useState("");

  const handleErrors = async (resp) => {
    if (!resp.ok) {
      const err = await resp.json();
      throw new Error(err.message);
    }
  };

  const signUp = (e) => {
    e.preventDefault();

    if (e.target.password.value !== e.target.passwordcheck.value) {
      throw new Error("Password mismatch");
    }

    const email: string = e.target.email.value;
    const password: string = e.target.password.value;

    fetch("/api/auth/signup", {
      body: JSON.stringify({
        username: e.target.username.value,
        password,
        email,
      }),
      headers: {
        "Content-Type": "application/json",
      },
      method: "POST",
    })
      .then(handleErrors)
      .then(() => signIn("Cal.com", { callbackUrl: (router.query.callbackUrl || "") as string }))
      .catch((err) => {
        setHasErrors(true);
        setErrorMessage(err.message);
      });
  };

  return (
    <div
      className="flex flex-col justify-center min-h-screen py-12 bg-gray-50 sm:px-6 lg:px-8"
      aria-labelledby="modal-title"
      role="dialog"
      aria-modal="true">
      <HeadSeo title="Sign up" description="Sign up" />
      <div className="sm:mx-auto sm:w-full sm:max-w-md">
        <h2 className="text-3xl font-extrabold text-center text-gray-900">Create your account</h2>
      </div>
      <div className="mt-8 sm:mx-auto sm:w-full sm:max-w-md">
        <div className="px-4 py-8 mx-2 bg-white shadow sm:rounded-lg sm:px-10">
          <form method="POST" onSubmit={signUp} className="space-y-6 bg-white">
            {hasErrors && <ErrorAlert message={errorMessage} />}
            <div>
              <div className="mb-2">
                <UsernameInput required />
              </div>
              <div className="mb-2">
                <label htmlFor="email" className="block text-sm font-medium text-gray-700">
                  Email
                </label>
                <input
                  type="email"
                  name="email"
                  id="email"
                  placeholder="jdoe@example.com"
                  disabled={!!props.email}
                  readOnly={!!props.email}
                  value={props.email}
                  className="block w-full px-3 py-2 mt-1 text-gray-900 placeholder-gray-600 bg-gray-300 border border-gray-300 rounded-md shadow-sm focus:outline-none focus:ring-black focus:border-black sm:text-sm"
                />
              </div>
              <div className="mb-2">
                <label htmlFor="password" className="block text-sm font-medium text-gray-700">
                  Password
                </label>
                <input
                  type="password"
                  name="password"
                  id="password"
                  required
                  placeholder="•••••••••••••"
                  className="block w-full px-3 py-2 mt-1 text-gray-900 placeholder-gray-600 bg-gray-300 border border-gray-300 rounded-md shadow-sm focus:outline-none focus:ring-black focus:border-black sm:text-sm"
                />
              </div>
              <div>
                <label htmlFor="passwordcheck" className="block text-sm font-medium text-gray-700">
                  Confirm password
                </label>
                <input
                  type="password"
                  name="passwordcheck"
                  id="passwordcheck"
                  required
                  placeholder="•••••••••••••"
                  className="block w-full px-3 py-2 mt-1 text-gray-900 placeholder-gray-600 bg-gray-300 border border-gray-300 rounded-md shadow-sm focus:outline-none focus:ring-black focus:border-black sm:text-sm"
                />
              </div>
            </div>
            <div className="flex mt-3 sm:mt-4">
              <input
                type="submit"
                value="Create Account"
                className="inline-flex justify-center w-7/12 px-4 py-2 mr-2 text-base font-medium text-white bg-blue-600 border border-transparent rounded-md shadow-sm cursor-pointer btn btn-primary hover:bg-blue-700 focus:outline-none focus:ring-2 focus:ring-offset-2 focus:ring-black sm:text-sm"
              />
              <a
<<<<<<< HEAD
                onClick={() =>
                  signIn("Calendso", { callbackUrl: (router.query.callbackUrl || "") as string })
                }
                className="inline-flex justify-center w-5/12 px-4 py-2 text-sm font-medium text-gray-500 border rounded cursor-pointer btn">
=======
                onClick={() => signIn("Cal.com", { callbackUrl: (router.query.callbackUrl || "") as string })}
                className="w-5/12 inline-flex justify-center text-sm text-gray-500 font-medium  border px-4 py-2 rounded btn cursor-pointer">
>>>>>>> d4f29464
                Login instead
              </a>
            </div>
          </form>
        </div>
      </div>
    </div>
  );
}

export async function getServerSideProps(ctx) {
  return { notFound: process.env.NODE_ENV === "production" };

  if (!ctx.query.token) {
    return {
      notFound: true,
    };
  }
  const verificationRequest = await prisma.verificationRequest.findUnique({
    where: {
      token: ctx.query.token,
    },
  });

  // for now, disable if no verificationRequestToken given or token expired
  if (!verificationRequest || verificationRequest.expires < new Date()) {
    return {
      notFound: true,
    };
  }

  const existingUser = await prisma.user.findFirst({
    where: {
      AND: [
        {
          email: verificationRequest.identifier,
        },
        {
          emailVerified: {
            not: null,
          },
        },
      ],
    },
  });

  if (existingUser) {
    return {
      redirect: { permanent: false, destination: "/auth/login?callbackUrl=" + ctx.query.callbackUrl },
    };
  }

  return { props: { email: verificationRequest.identifier } };
}<|MERGE_RESOLUTION|>--- conflicted
+++ resolved
@@ -3,14 +3,9 @@
 import { signIn } from "next-auth/client";
 import ErrorAlert from "@components/ui/alerts/Error";
 import { useState } from "react";
-<<<<<<< HEAD
-import { UsernameInput } from "../../components/ui/UsernameInput";
-import prisma from "../../lib/prisma";
-import { InferGetServerSidePropsType } from "next";
-=======
 import { UsernameInput } from "@components/ui/UsernameInput";
 import prisma from "@lib/prisma";
->>>>>>> d4f29464
+import { InferGetServerSidePropsType } from "next";
 
 export default function Signup(props: InferGetServerSidePropsType<typeof getServerSideProps>) {
   const router = useRouter();
@@ -59,7 +54,8 @@
       className="flex flex-col justify-center min-h-screen py-12 bg-gray-50 sm:px-6 lg:px-8"
       aria-labelledby="modal-title"
       role="dialog"
-      aria-modal="true">
+      aria-modal="true"
+    >
       <HeadSeo title="Sign up" description="Sign up" />
       <div className="sm:mx-auto sm:w-full sm:max-w-md">
         <h2 className="text-3xl font-extrabold text-center text-gray-900">Create your account</h2>
@@ -121,15 +117,9 @@
                 className="inline-flex justify-center w-7/12 px-4 py-2 mr-2 text-base font-medium text-white bg-blue-600 border border-transparent rounded-md shadow-sm cursor-pointer btn btn-primary hover:bg-blue-700 focus:outline-none focus:ring-2 focus:ring-offset-2 focus:ring-black sm:text-sm"
               />
               <a
-<<<<<<< HEAD
-                onClick={() =>
-                  signIn("Calendso", { callbackUrl: (router.query.callbackUrl || "") as string })
-                }
-                className="inline-flex justify-center w-5/12 px-4 py-2 text-sm font-medium text-gray-500 border rounded cursor-pointer btn">
-=======
                 onClick={() => signIn("Cal.com", { callbackUrl: (router.query.callbackUrl || "") as string })}
-                className="w-5/12 inline-flex justify-center text-sm text-gray-500 font-medium  border px-4 py-2 rounded btn cursor-pointer">
->>>>>>> d4f29464
+                className="inline-flex justify-center w-5/12 px-4 py-2 text-sm font-medium text-gray-500 border rounded cursor-pointer btn"
+              >
                 Login instead
               </a>
             </div>
