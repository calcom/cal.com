import { ResetPasswordRequest } from "@prisma/client";
import dayjs from "dayjs";
import debounce from "lodash.debounce";
import { GetServerSidePropsContext } from "next";
import { getCsrfToken } from "next-auth/client";
import Link from "next/link";
import React, { useMemo } from "react";

import prisma from "@lib/prisma";

import { HeadSeo } from "@components/seo/head-seo";
<<<<<<< HEAD
import React, { useMemo } from "react";
import debounce from "lodash.debounce";
import dayjs from "dayjs";
import Link from "next/link";
import { GetServerSidePropsContext, InferGetServerSidePropsType } from "next";
=======
>>>>>>> e684824c

export default function Page({
  resetPasswordRequest,
  csrfToken,
}: InferGetServerSidePropsType<typeof getServerSideProps>) {
  const [loading, setLoading] = React.useState(false);
  const [error, setError] = React.useState(null);
  const [success, setSuccess] = React.useState(false);

  const [password, setPassword] = React.useState("");
  const handleChange = (e) => {
    setPassword(e.target.value);
  };

  const submitChangePassword = async ({ password, requestId }) => {
    try {
      const res = await fetch("/api/auth/reset-password", {
        method: "POST",
        body: JSON.stringify({ requestId: requestId, password: password }),
        headers: {
          "Content-Type": "application/json",
        },
      });

      const json = await res.json();

      if (!res.ok) {
        setError(json);
      } else {
        setSuccess(true);
      }

      return json;
    } catch (reason) {
      setError({ message: "An unexpected error occurred. Try again." });
    } finally {
      setLoading(false);
    }
  };

  const debouncedChangePassword = debounce(submitChangePassword, 250);

  const handleSubmit = async (e) => {
    e.preventDefault();

    if (!password) {
      return;
    }

    if (loading) {
      return;
    }

    setLoading(true);
    setError(null);
    setSuccess(false);

    await debouncedChangePassword({ password, requestId: resetPasswordRequest.id });
  };

  const Success = () => {
    return (
      <>
        <div className="space-y-6">
          <div>
<<<<<<< HEAD
            <h2 className="mt-6 text-3xl font-extrabold text-center text-gray-900">Success</h2>
=======
            <h2 className="font-cal mt-6 text-center text-3xl font-extrabold text-gray-900">Success</h2>
>>>>>>> e684824c
          </div>
          <p>Your password has been reset. You can now login with your newly created password.</p>
          <Link href="/auth/login">
            <button
              type="button"
              className="flex justify-center w-full px-4 py-2 text-sm font-medium text-blue-600 focus:outline-none focus:ring-2 focus:ring-offset-2 focus:ring-black"
            >
              Login
            </button>
          </Link>
        </div>
      </>
    );
  };

  const Expired = () => {
    return (
      <>
        <div className="space-y-6">
          <div>
<<<<<<< HEAD
            <h2 className="mt-6 text-3xl font-extrabold text-center text-gray-900">Whoops</h2>
            <h2 className="text-3xl font-extrabold text-center text-gray-900">That Request is Expired.</h2>
=======
            <h2 className="font-cal mt-6 text-center text-3xl font-extrabold text-gray-900">Whoops</h2>
            <h2 className="text-center text-3xl font-extrabold text-gray-900">That Request is Expired.</h2>
>>>>>>> e684824c
          </div>
          <p>
            That request is expired. You can back and enter the email associated with your account and we will
            you another link to reset your password.
          </p>
          <Link href="/auth/forgot-password">
            <button
              type="button"
              className="flex justify-center w-full px-4 py-2 text-sm font-medium text-blue-600 focus:outline-none focus:ring-2 focus:ring-offset-2 focus:ring-black"
            >
              Try Again
            </button>
          </Link>
        </div>
      </>
    );
  };

  const isRequestExpired = useMemo(() => {
    const now = dayjs();
    return dayjs(resetPasswordRequest.expires).isBefore(now);
  }, [resetPasswordRequest]);

  return (
    <div className="flex flex-col justify-center min-h-screen py-12 bg-gray-50 sm:px-6 lg:px-8">
      <HeadSeo title="Reset Password" description="Change your password" />
      <div className="mt-8 sm:mx-auto sm:w-full sm:max-w-md">
        <div className="px-4 py-8 mx-2 space-y-6 bg-white rounded-lg shadow sm:px-10">
          {isRequestExpired && <Expired />}
          {!isRequestExpired && !success && (
            <>
              <div className="space-y-6">
<<<<<<< HEAD
                <h2 className="mt-6 text-3xl font-extrabold text-center text-gray-900">Reset Password</h2>
=======
                <h2 className="font-cal mt-6 text-center text-3xl font-extrabold text-gray-900">
                  Reset Password
                </h2>
>>>>>>> e684824c
                <p>Enter the new password you&apos;d like for your account.</p>
                {error && <p className="text-red-600">{error.message}</p>}
              </div>
              <form className="space-y-6" onSubmit={handleSubmit} action="#">
                <input name="csrfToken" type="hidden" defaultValue={csrfToken} hidden />
                <div>
                  <label htmlFor="email" className="block text-sm font-medium text-gray-700">
                    New Password
                  </label>
                  <div className="mt-1">
                    <input
                      onChange={handleChange}
                      id="password"
                      name="password"
                      type="password"
                      autoComplete="password"
                      required
                      className="block w-full px-3 py-2 placeholder-gray-400 border border-gray-300 rounded-md shadow-sm appearance-none focus:outline-none focus:ring-black focus:border-black sm:text-sm"
                    />
                  </div>
                </div>

                <div>
                  <button
                    type="submit"
                    disabled={loading}
                    className={`w-full flex justify-center py-2 px-4 border border-transparent rounded-md shadow-sm text-sm font-medium text-white bg-blue-600 hover:bg-blue-700 focus:outline-none focus:ring-2 focus:ring-offset-2 focus:ring-black ${
                      loading ? "cursor-not-allowed" : ""
                    }`}
                  >
                    {loading && (
                      <svg
                        className="w-5 h-5 mr-3 -ml-1 text-white animate-spin"
                        xmlns="http://www.w3.org/2000/svg"
                        fill="none"
                        viewBox="0 0 24 24"
                      >
                        <circle
                          className="opacity-25"
                          cx="12"
                          cy="12"
                          r="10"
                          stroke="currentColor"
                          strokeWidth="4"
                        ></circle>
                        <path
                          className="opacity-75"
                          fill="currentColor"
                          d="M4 12a8 8 0 018-8V0C5.373 0 0 5.373 0 12h4zm2 5.291A7.962 7.962 0 014 12H0c0 3.042 1.135 5.824 3 7.938l3-2.647z"
                        ></path>
                      </svg>
                    )}
                    Submit
                  </button>
                </div>
              </form>
            </>
          )}
          {!isRequestExpired && success && (
            <>
              <Success />
            </>
          )}
        </div>
      </div>
    </div>
  );
}

export async function getServerSideProps(context: GetServerSidePropsContext) {
  return {
    notFound: true,
  };
  const id = context.params.id;

  try {
    const resetPasswordRequest = await prisma.resetPasswordRequest.findUnique({
      where: {
        id: id,
      },
      select: {
        id: true,
        expires: true,
      },
    });

    return {
      props: {
        resetPasswordRequest: {
          ...resetPasswordRequest,
          expires: resetPasswordRequest.expires.toString(),
        },
        id,
        csrfToken: await getCsrfToken({ req: context.req }),
      },
    };
  } catch (reason) {
    return {
      notFound: true,
    };
  }
}<|MERGE_RESOLUTION|>--- conflicted
+++ resolved
@@ -1,7 +1,6 @@
-import { ResetPasswordRequest } from "@prisma/client";
 import dayjs from "dayjs";
 import debounce from "lodash.debounce";
-import { GetServerSidePropsContext } from "next";
+import { GetServerSidePropsContext, InferGetServerSidePropsType } from "next";
 import { getCsrfToken } from "next-auth/client";
 import Link from "next/link";
 import React, { useMemo } from "react";
@@ -9,14 +8,6 @@
 import prisma from "@lib/prisma";
 
 import { HeadSeo } from "@components/seo/head-seo";
-<<<<<<< HEAD
-import React, { useMemo } from "react";
-import debounce from "lodash.debounce";
-import dayjs from "dayjs";
-import Link from "next/link";
-import { GetServerSidePropsContext, InferGetServerSidePropsType } from "next";
-=======
->>>>>>> e684824c
 
 export default function Page({
   resetPasswordRequest,
@@ -82,18 +73,13 @@
       <>
         <div className="space-y-6">
           <div>
-<<<<<<< HEAD
-            <h2 className="mt-6 text-3xl font-extrabold text-center text-gray-900">Success</h2>
-=======
-            <h2 className="font-cal mt-6 text-center text-3xl font-extrabold text-gray-900">Success</h2>
->>>>>>> e684824c
+            <h2 className="mt-6 text-3xl font-extrabold text-center text-gray-900 font-cal">Success</h2>
           </div>
           <p>Your password has been reset. You can now login with your newly created password.</p>
           <Link href="/auth/login">
             <button
               type="button"
-              className="flex justify-center w-full px-4 py-2 text-sm font-medium text-blue-600 focus:outline-none focus:ring-2 focus:ring-offset-2 focus:ring-black"
-            >
+              className="flex justify-center w-full px-4 py-2 text-sm font-medium text-blue-600 focus:outline-none focus:ring-2 focus:ring-offset-2 focus:ring-black">
               Login
             </button>
           </Link>
@@ -107,13 +93,8 @@
       <>
         <div className="space-y-6">
           <div>
-<<<<<<< HEAD
-            <h2 className="mt-6 text-3xl font-extrabold text-center text-gray-900">Whoops</h2>
+            <h2 className="mt-6 text-3xl font-extrabold text-center text-gray-900 font-cal">Whoops</h2>
             <h2 className="text-3xl font-extrabold text-center text-gray-900">That Request is Expired.</h2>
-=======
-            <h2 className="font-cal mt-6 text-center text-3xl font-extrabold text-gray-900">Whoops</h2>
-            <h2 className="text-center text-3xl font-extrabold text-gray-900">That Request is Expired.</h2>
->>>>>>> e684824c
           </div>
           <p>
             That request is expired. You can back and enter the email associated with your account and we will
@@ -122,8 +103,7 @@
           <Link href="/auth/forgot-password">
             <button
               type="button"
-              className="flex justify-center w-full px-4 py-2 text-sm font-medium text-blue-600 focus:outline-none focus:ring-2 focus:ring-offset-2 focus:ring-black"
-            >
+              className="flex justify-center w-full px-4 py-2 text-sm font-medium text-blue-600 focus:outline-none focus:ring-2 focus:ring-offset-2 focus:ring-black">
               Try Again
             </button>
           </Link>
@@ -146,13 +126,9 @@
           {!isRequestExpired && !success && (
             <>
               <div className="space-y-6">
-<<<<<<< HEAD
-                <h2 className="mt-6 text-3xl font-extrabold text-center text-gray-900">Reset Password</h2>
-=======
-                <h2 className="font-cal mt-6 text-center text-3xl font-extrabold text-gray-900">
+                <h2 className="mt-6 text-3xl font-extrabold text-center text-gray-900 font-cal">
                   Reset Password
                 </h2>
->>>>>>> e684824c
                 <p>Enter the new password you&apos;d like for your account.</p>
                 {error && <p className="text-red-600">{error.message}</p>}
               </div>
@@ -181,28 +157,24 @@
                     disabled={loading}
                     className={`w-full flex justify-center py-2 px-4 border border-transparent rounded-md shadow-sm text-sm font-medium text-white bg-blue-600 hover:bg-blue-700 focus:outline-none focus:ring-2 focus:ring-offset-2 focus:ring-black ${
                       loading ? "cursor-not-allowed" : ""
-                    }`}
-                  >
+                    }`}>
                     {loading && (
                       <svg
                         className="w-5 h-5 mr-3 -ml-1 text-white animate-spin"
                         xmlns="http://www.w3.org/2000/svg"
                         fill="none"
-                        viewBox="0 0 24 24"
-                      >
+                        viewBox="0 0 24 24">
                         <circle
                           className="opacity-25"
                           cx="12"
                           cy="12"
                           r="10"
                           stroke="currentColor"
-                          strokeWidth="4"
-                        ></circle>
+                          strokeWidth="4"></circle>
                         <path
                           className="opacity-75"
                           fill="currentColor"
-                          d="M4 12a8 8 0 018-8V0C5.373 0 0 5.373 0 12h4zm2 5.291A7.962 7.962 0 014 12H0c0 3.042 1.135 5.824 3 7.938l3-2.647z"
-                        ></path>
+                          d="M4 12a8 8 0 018-8V0C5.373 0 0 5.373 0 12h4zm2 5.291A7.962 7.962 0 014 12H0c0 3.042 1.135 5.824 3 7.938l3-2.647z"></path>
                       </svg>
                     )}
                     Submit
