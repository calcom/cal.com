import debounce from "lodash/debounce";
import { GetServerSidePropsContext } from "next";
<<<<<<< HEAD
import { getCsrfToken } from "next-auth/react";
import Link from "next/link";
=======
import { getCsrfToken } from "next-auth/client";
>>>>>>> bd2a795d
import React, { SyntheticEvent } from "react";

import { getSession } from "@lib/auth";
import { useLocale } from "@lib/hooks/useLocale";

import { EmailField } from "@components/form/fields";
import { HeadSeo } from "@components/seo/head-seo";
import Button from "@components/ui/Button";

export default function ForgotPassword({ csrfToken }: { csrfToken: string }) {
  const { t, i18n } = useLocale();
  const [loading, setLoading] = React.useState(false);
  const [error, setError] = React.useState<{ message: string } | null>(null);
  const [success, setSuccess] = React.useState(false);
  const [email, setEmail] = React.useState("");

  const handleChange = (e: SyntheticEvent) => {
    const target = e.target as typeof e.target & { value: string };
    setEmail(target.value);
  };

  const submitForgotPasswordRequest = async ({ email }: { email: string }) => {
    try {
      const res = await fetch("/api/auth/forgot-password", {
        method: "POST",
        body: JSON.stringify({ email: email, language: i18n.language }),
        headers: {
          "Content-Type": "application/json",
        },
      });

      const json = await res.json();
      if (!res.ok) {
        setError(json);
      } else {
        setSuccess(true);
      }

      return json;
    } catch (reason) {
      setError({ message: t("unexpected_error_try_again") });
    } finally {
      setLoading(false);
    }
  };

  const debouncedHandleSubmitPasswordRequest = debounce(submitForgotPasswordRequest, 250);

  const handleSubmit = async (e: SyntheticEvent) => {
    e.preventDefault();

    if (!email) {
      return;
    }

    if (loading) {
      return;
    }

    setLoading(true);
    setError(null);
    setSuccess(false);

    await debouncedHandleSubmitPasswordRequest({ email });
  };

  const Success = () => {
    return (
      <div className="space-y-6">
        <h2 className="mt-6 text-3xl font-extrabold text-center text-gray-900">{t("done")}</h2>
        <p>{t("check_email_reset_password")}</p>
        {error && <p className="text-red-600">{error.message}</p>}
      </div>
    );
  };

  return (
    <div className="flex flex-col justify-center min-h-screen py-12 bg-gray-50 sm:px-6 lg:px-8">
      <HeadSeo title={t("forgot_password")} description={t("request_password_reset")} />
      <div className="mt-8 sm:mx-auto sm:w-full sm:max-w-md">
        <div className="px-4 pt-3 pb-8 mx-2 space-y-6 bg-white rounded-lg shadow sm:px-10">
          {success && <Success />}
          {!success && (
            <>
              <div className="space-y-6">
                <h2 className="mt-6 text-3xl font-extrabold text-center text-gray-900 font-cal">
                  {t("forgot_password")}
                </h2>
                <p className="text-sm text-gray-500">{t("reset_instructions")}</p>
                {error && <p className="text-red-600">{error.message}</p>}
              </div>
              <form className="space-y-6" onSubmit={handleSubmit} action="#">
                <input name="csrfToken" type="hidden" defaultValue={csrfToken} hidden />

                <EmailField
                  onChange={handleChange}
                  id="email"
                  name="email"
                  label={t("email_address")}
                  placeholder="john.doe@example.com"
                  required
                />
                <div className="space-y-2">
                  <Button
                    className="justify-center w-full"
                    type="submit"
                    disabled={loading}
                    aria-label={t("request_password_reset")}
                    loading={loading}>
                    {t("request_password_reset")}
                  </Button>

                  <Button
                    href="/auth/login"
                    color="minimal"
                    role="button"
                    aria-label={t("login_instead")}
                    className="justify-center w-full">
                    {t("login_instead")}
                  </Button>
                </div>
              </form>
            </>
          )}
        </div>
      </div>
    </div>
  );
}

ForgotPassword.getInitialProps = async (context: GetServerSidePropsContext) => {
  const { req, res } = context;
  const session = await getSession({ req });

  if (session) {
    res.writeHead(302, { Location: "/" });
    res.end();
    return;
  }

  return {
    csrfToken: await getCsrfToken(context),
  };
};<|MERGE_RESOLUTION|>--- conflicted
+++ resolved
@@ -1,11 +1,6 @@
 import debounce from "lodash/debounce";
 import { GetServerSidePropsContext } from "next";
-<<<<<<< HEAD
 import { getCsrfToken } from "next-auth/react";
-import Link from "next/link";
-=======
-import { getCsrfToken } from "next-auth/client";
->>>>>>> bd2a795d
 import React, { SyntheticEvent } from "react";
 
 import { getSession } from "@lib/auth";
