<<<<<<< HEAD
import Head from "next/head";
// import Link from "next/link";
import { getCsrfToken, getSession } from "next-auth/client";
=======
import { HeadSeo } from "@components/seo/head-seo";
import Link from "next/link";
import { getCsrfToken, signIn } from "next-auth/client";
import { ErrorCode, getSession } from "@lib/auth";
import { useEffect, useState } from "react";
import { useRouter } from "next/router";

const errorMessages: { [key: string]: string } = {
  [ErrorCode.SecondFactorRequired]:
    "Two-factor authentication enabled. Please enter the six-digit code from your authenticator app.",
  [ErrorCode.IncorrectPassword]: "Password is incorrect. Please try again.",
  [ErrorCode.UserNotFound]: "No account exists matching that email address.",
  [ErrorCode.IncorrectTwoFactorCode]: "Two-factor code is incorrect. Please try again.",
  [ErrorCode.InternalServerError]:
    "Something went wrong. Please try again and contact us if the issue persists.",
};
>>>>>>> d4f29464

export default function Login({ csrfToken }) {
  const router = useRouter();
  const [email, setEmail] = useState("");
  const [password, setPassword] = useState("");
  const [code, setCode] = useState("");
  const [isSubmitting, setIsSubmitting] = useState(false);
  const [secondFactorRequired, setSecondFactorRequired] = useState(false);
  const [errorMessage, setErrorMessage] = useState<string | null>(null);

  useEffect(() => {
    if (!router.query?.callbackUrl) {
      window.history.replaceState(null, document.title, "?callbackUrl=/");
    }
  }, [router.query]);

  async function handleSubmit(e: React.SyntheticEvent) {
    e.preventDefault();

    if (isSubmitting) {
      return;
    }

    setIsSubmitting(true);
    setErrorMessage(null);

    try {
      const response = await signIn("credentials", { redirect: false, email, password, totpCode: code });
      if (!response) {
        console.error("Received empty response from next auth");
        return;
      }

      if (!response.error) {
        window.location.reload();
        return;
      }

      if (response.error === ErrorCode.SecondFactorRequired) {
        setSecondFactorRequired(true);
        setErrorMessage(errorMessages[ErrorCode.SecondFactorRequired]);
      } else {
        setErrorMessage(errorMessages[response.error] || "Something went wrong.");
      }
    } catch (e) {
      setErrorMessage("Something went wrong.");
    } finally {
      setIsSubmitting(false);
    }
  }

  return (
<<<<<<< HEAD
    <div className="flex flex-col justify-center min-h-screen py-12 bg-neutral-50 sm:px-6 lg:px-8">
      <Head>
        <title>Login</title>
        <link rel="icon" href="/favicon.ico" />
      </Head>
      <div className="sm:mx-auto sm:w-full sm:max-w-md">
        <img className="h-6 mx-auto" src="/calendso-logo-white-word.svg" alt="Calendso Logo" />
        <h2 className="mt-6 text-3xl font-bold text-center text-neutral-900">Sign in to your account</h2>
      </div>

      <div className="mt-8 sm:mx-auto sm:w-full sm:max-w-md">
        <div className="px-4 py-8 mx-2 bg-white border rounded-sm sm:px-10 border-neutral-200">
          <form method="POST" action="/api/auth/signin/yac">
            <input name="csrfToken" type="hidden" defaultValue={csrfToken} hidden />
            <button
              type="submit"
              className="flex justify-center w-full px-4 py-2 text-sm font-medium text-white border border-transparent rounded-sm shadow-sm bg-neutral-900 hover:bg-neutral-700 focus:outline-none focus:ring-2 focus:ring-offset-2 focus:ring-black">
              Sign in with Yac
            </button>
          </form>
          {/* <form className="space-y-6" method="post" action="/api/auth/callback/credentials">
=======
    <div className="min-h-screen bg-neutral-50 flex flex-col justify-center py-12 sm:px-6 lg:px-8">
      <HeadSeo title="Login" description="Login" />
      <div className="sm:mx-auto sm:w-full sm:max-w-md">
        <img className="h-6 mx-auto" src="/calendso-logo-white-word.svg" alt="Cal.com Logo" />
        <h2 className="mt-6 text-center text-3xl font-bold text-neutral-900">Sign in to your account</h2>
      </div>

      <div className="mt-8 sm:mx-auto sm:w-full sm:max-w-md">
        <div className="bg-white py-8 px-4 mx-2 rounded-sm sm:px-10 border border-neutral-200">
          <form className="space-y-6" onSubmit={handleSubmit}>
>>>>>>> d4f29464
            <input name="csrfToken" type="hidden" defaultValue={csrfToken} hidden />
            <div>
              <label htmlFor="email" className="block text-sm font-medium text-neutral-700">
                Email address
              </label>
              <div className="mt-1">
                <input
                  id="email"
                  name="email"
                  type="email"
                  autoComplete="email"
                  required
<<<<<<< HEAD
                  className="block w-full px-3 py-2 placeholder-gray-400 border rounded-sm shadow-sm appearance-none border-neutral-300 focus:outline-none focus:ring-neutral-900 focus:border-neutral-900 sm:text-sm"
=======
                  value={email}
                  onInput={(e) => setEmail(e.currentTarget.value)}
                  className="appearance-none block w-full px-3 py-2 border border-neutral-300 rounded-sm shadow-sm placeholder-gray-400 focus:outline-none focus:ring-neutral-900 focus:border-neutral-900 sm:text-sm"
>>>>>>> d4f29464
                />
              </div>
            </div>

            <div>
              <div className="flex">
                <div className="w-1/2">
                  <label htmlFor="password" className="block text-sm font-medium text-neutral-700">
                    Password
                  </label>
                </div>
                <div className="w-1/2 text-right">
                  <Link href="/auth/forgot-password">
                    <a className="text-sm font-medium text-primary-600">Forgot?</a>
                  </Link>
                </div>
              </div>
              <div className="mt-1">
                <input
                  id="password"
                  name="password"
                  type="password"
                  autoComplete="current-password"
                  required
<<<<<<< HEAD
                  className="block w-full px-3 py-2 placeholder-gray-400 border rounded-sm shadow-sm appearance-none border-neutral-300 focus:outline-none focus:ring-neutral-900 focus:border-neutral-900 sm:text-sm"
=======
                  value={password}
                  onInput={(e) => setPassword(e.currentTarget.value)}
                  className="appearance-none block w-full px-3 py-2 border border-neutral-300 rounded-sm shadow-sm placeholder-gray-400 focus:outline-none focus:ring-neutral-900 focus:border-neutral-900 sm:text-sm"
>>>>>>> d4f29464
                />
              </div>
            </div>

            {secondFactorRequired && (
              <div>
                <label htmlFor="email" className="block text-sm font-medium text-neutral-700">
                  Two-Factor Code
                </label>
                <div className="mt-1">
                  <input
                    id="totpCode"
                    name="totpCode"
                    type="text"
                    maxLength={6}
                    minLength={6}
                    inputMode="numeric"
                    value={code}
                    onInput={(e) => setCode(e.currentTarget.value)}
                    className="appearance-none block w-full px-3 py-2 border border-neutral-300 rounded-sm shadow-sm placeholder-gray-400 focus:outline-none focus:ring-neutral-900 focus:border-neutral-900 sm:text-sm"
                  />
                </div>
              </div>
            )}

            <div className="space-y-2">
              <button
                type="submit"
<<<<<<< HEAD
                className="flex justify-center w-full px-4 py-2 text-sm font-medium text-white border border-transparent rounded-sm shadow-sm bg-neutral-900 hover:bg-neutral-700 focus:outline-none focus:ring-2 focus:ring-offset-2 focus:ring-black">
                Sign in
              </button>
            </div>
          </form> */}
=======
                disabled={isSubmitting}
                className="w-full flex justify-center py-2 px-4 border border-transparent rounded-sm shadow-sm text-sm font-medium text-white bg-neutral-900 hover:bg-neutral-700 focus:outline-none focus:ring-2 focus:ring-offset-2 focus:ring-black">
                Sign in
              </button>
            </div>

            {errorMessage && <p className="mt-1 text-sm text-red-700">{errorMessage}</p>}
          </form>
        </div>
        <div className="mt-4 text-neutral-600 text-center text-sm">
          Don&apos;t have an account? {/* replace this with your account creation flow */}
          <a href="https://cal.com/signup" className="font-medium text-neutral-900">
            Create an account
          </a>
>>>>>>> d4f29464
        </div>
        {/* <div className="mt-4 text-sm text-center text-neutral-600">
          Don&apos;t have an account?
          <Link href="/auth/signup">
            <a className="font-medium text-neutral-900">Create an account</a>
          </Link>
        </div> */}
      </div>
    </div>
  );
}

Login.getInitialProps = async (context) => {
  const { req, res } = context;
  const session = await getSession({ req });

  if (session) {
    res.writeHead(302, { Location: "/" });
    res.end();
    return;
  }

  return {
    csrfToken: await getCsrfToken(context),
  };
};<|MERGE_RESOLUTION|>--- conflicted
+++ resolved
@@ -1,34 +1,27 @@
-<<<<<<< HEAD
+import { getCsrfToken } from "next-auth/client";
+import { getSession } from "@lib/auth";
+import { useEffect } from "react";
+import { useRouter } from "next/router";
 import Head from "next/head";
-// import Link from "next/link";
-import { getCsrfToken, getSession } from "next-auth/client";
-=======
-import { HeadSeo } from "@components/seo/head-seo";
-import Link from "next/link";
-import { getCsrfToken, signIn } from "next-auth/client";
-import { ErrorCode, getSession } from "@lib/auth";
-import { useEffect, useState } from "react";
-import { useRouter } from "next/router";
 
-const errorMessages: { [key: string]: string } = {
-  [ErrorCode.SecondFactorRequired]:
-    "Two-factor authentication enabled. Please enter the six-digit code from your authenticator app.",
-  [ErrorCode.IncorrectPassword]: "Password is incorrect. Please try again.",
-  [ErrorCode.UserNotFound]: "No account exists matching that email address.",
-  [ErrorCode.IncorrectTwoFactorCode]: "Two-factor code is incorrect. Please try again.",
-  [ErrorCode.InternalServerError]:
-    "Something went wrong. Please try again and contact us if the issue persists.",
-};
->>>>>>> d4f29464
+// const errorMessages: { [key: string]: string } = {
+//   [ErrorCode.SecondFactorRequired]:
+//     "Two-factor authentication enabled. Please enter the six-digit code from your authenticator app.",
+//   [ErrorCode.IncorrectPassword]: "Password is incorrect. Please try again.",
+//   [ErrorCode.UserNotFound]: "No account exists matching that email address.",
+//   [ErrorCode.IncorrectTwoFactorCode]: "Two-factor code is incorrect. Please try again.",
+//   [ErrorCode.InternalServerError]:
+//     "Something went wrong. Please try again and contact us if the issue persists.",
+// };
 
 export default function Login({ csrfToken }) {
   const router = useRouter();
-  const [email, setEmail] = useState("");
-  const [password, setPassword] = useState("");
-  const [code, setCode] = useState("");
-  const [isSubmitting, setIsSubmitting] = useState(false);
-  const [secondFactorRequired, setSecondFactorRequired] = useState(false);
-  const [errorMessage, setErrorMessage] = useState<string | null>(null);
+  // const [email] = useState("");
+  // const [password] = useState("");
+  // const [code] = useState("");
+  // const [isSubmitting, setIsSubmitting] = useState(false);
+  // const [, setSecondFactorRequired] = useState(false);
+  // const [, setErrorMessage] = useState<string | null>(null);
 
   useEffect(() => {
     if (!router.query?.callbackUrl) {
@@ -36,43 +29,42 @@
     }
   }, [router.query]);
 
-  async function handleSubmit(e: React.SyntheticEvent) {
-    e.preventDefault();
+  // async function handleSubmit(e: React.SyntheticEvent) {
+  //   e.preventDefault();
 
-    if (isSubmitting) {
-      return;
-    }
+  //   if (isSubmitting) {
+  //     return;
+  //   }
 
-    setIsSubmitting(true);
-    setErrorMessage(null);
+  //   setIsSubmitting(true);
+  //   setErrorMessage(null);
 
-    try {
-      const response = await signIn("credentials", { redirect: false, email, password, totpCode: code });
-      if (!response) {
-        console.error("Received empty response from next auth");
-        return;
-      }
+  //   try {
+  //     const response = await signIn("credentials", { redirect: false, email, password, totpCode: code });
+  //     if (!response) {
+  //       console.error("Received empty response from next auth");
+  //       return;
+  //     }
 
-      if (!response.error) {
-        window.location.reload();
-        return;
-      }
+  //     if (!response.error) {
+  //       window.location.reload();
+  //       return;
+  //     }
 
-      if (response.error === ErrorCode.SecondFactorRequired) {
-        setSecondFactorRequired(true);
-        setErrorMessage(errorMessages[ErrorCode.SecondFactorRequired]);
-      } else {
-        setErrorMessage(errorMessages[response.error] || "Something went wrong.");
-      }
-    } catch (e) {
-      setErrorMessage("Something went wrong.");
-    } finally {
-      setIsSubmitting(false);
-    }
-  }
+  //     if (response.error === ErrorCode.SecondFactorRequired) {
+  //       setSecondFactorRequired(true);
+  //       setErrorMessage(errorMessages[ErrorCode.SecondFactorRequired]);
+  //     } else {
+  //       setErrorMessage(errorMessages[response.error] || "Something went wrong.");
+  //     }
+  //   } catch (e) {
+  //     setErrorMessage("Something went wrong.");
+  //   } finally {
+  //     setIsSubmitting(false);
+  //   }
+  // }
 
   return (
-<<<<<<< HEAD
     <div className="flex flex-col justify-center min-h-screen py-12 bg-neutral-50 sm:px-6 lg:px-8">
       <Head>
         <title>Login</title>
@@ -89,23 +81,12 @@
             <input name="csrfToken" type="hidden" defaultValue={csrfToken} hidden />
             <button
               type="submit"
-              className="flex justify-center w-full px-4 py-2 text-sm font-medium text-white border border-transparent rounded-sm shadow-sm bg-neutral-900 hover:bg-neutral-700 focus:outline-none focus:ring-2 focus:ring-offset-2 focus:ring-black">
+              className="flex justify-center w-full px-4 py-2 text-sm font-medium text-white border border-transparent rounded-sm shadow-sm bg-neutral-900 hover:bg-neutral-700 focus:outline-none focus:ring-2 focus:ring-offset-2 focus:ring-black"
+            >
               Sign in with Yac
             </button>
           </form>
           {/* <form className="space-y-6" method="post" action="/api/auth/callback/credentials">
-=======
-    <div className="min-h-screen bg-neutral-50 flex flex-col justify-center py-12 sm:px-6 lg:px-8">
-      <HeadSeo title="Login" description="Login" />
-      <div className="sm:mx-auto sm:w-full sm:max-w-md">
-        <img className="h-6 mx-auto" src="/calendso-logo-white-word.svg" alt="Cal.com Logo" />
-        <h2 className="mt-6 text-center text-3xl font-bold text-neutral-900">Sign in to your account</h2>
-      </div>
-
-      <div className="mt-8 sm:mx-auto sm:w-full sm:max-w-md">
-        <div className="bg-white py-8 px-4 mx-2 rounded-sm sm:px-10 border border-neutral-200">
-          <form className="space-y-6" onSubmit={handleSubmit}>
->>>>>>> d4f29464
             <input name="csrfToken" type="hidden" defaultValue={csrfToken} hidden />
             <div>
               <label htmlFor="email" className="block text-sm font-medium text-neutral-700">
@@ -118,13 +99,7 @@
                   type="email"
                   autoComplete="email"
                   required
-<<<<<<< HEAD
                   className="block w-full px-3 py-2 placeholder-gray-400 border rounded-sm shadow-sm appearance-none border-neutral-300 focus:outline-none focus:ring-neutral-900 focus:border-neutral-900 sm:text-sm"
-=======
-                  value={email}
-                  onInput={(e) => setEmail(e.currentTarget.value)}
-                  className="appearance-none block w-full px-3 py-2 border border-neutral-300 rounded-sm shadow-sm placeholder-gray-400 focus:outline-none focus:ring-neutral-900 focus:border-neutral-900 sm:text-sm"
->>>>>>> d4f29464
                 />
               </div>
             </div>
@@ -149,13 +124,7 @@
                   type="password"
                   autoComplete="current-password"
                   required
-<<<<<<< HEAD
                   className="block w-full px-3 py-2 placeholder-gray-400 border rounded-sm shadow-sm appearance-none border-neutral-300 focus:outline-none focus:ring-neutral-900 focus:border-neutral-900 sm:text-sm"
-=======
-                  value={password}
-                  onInput={(e) => setPassword(e.currentTarget.value)}
-                  className="appearance-none block w-full px-3 py-2 border border-neutral-300 rounded-sm shadow-sm placeholder-gray-400 focus:outline-none focus:ring-neutral-900 focus:border-neutral-900 sm:text-sm"
->>>>>>> d4f29464
                 />
               </div>
             </div>
@@ -175,7 +144,7 @@
                     inputMode="numeric"
                     value={code}
                     onInput={(e) => setCode(e.currentTarget.value)}
-                    className="appearance-none block w-full px-3 py-2 border border-neutral-300 rounded-sm shadow-sm placeholder-gray-400 focus:outline-none focus:ring-neutral-900 focus:border-neutral-900 sm:text-sm"
+                    className="block w-full px-3 py-2 placeholder-gray-400 border rounded-sm shadow-sm appearance-none border-neutral-300 focus:outline-none focus:ring-neutral-900 focus:border-neutral-900 sm:text-sm"
                   />
                 </div>
               </div>
@@ -184,28 +153,11 @@
             <div className="space-y-2">
               <button
                 type="submit"
-<<<<<<< HEAD
                 className="flex justify-center w-full px-4 py-2 text-sm font-medium text-white border border-transparent rounded-sm shadow-sm bg-neutral-900 hover:bg-neutral-700 focus:outline-none focus:ring-2 focus:ring-offset-2 focus:ring-black">
                 Sign in
               </button>
             </div>
           </form> */}
-=======
-                disabled={isSubmitting}
-                className="w-full flex justify-center py-2 px-4 border border-transparent rounded-sm shadow-sm text-sm font-medium text-white bg-neutral-900 hover:bg-neutral-700 focus:outline-none focus:ring-2 focus:ring-offset-2 focus:ring-black">
-                Sign in
-              </button>
-            </div>
-
-            {errorMessage && <p className="mt-1 text-sm text-red-700">{errorMessage}</p>}
-          </form>
-        </div>
-        <div className="mt-4 text-neutral-600 text-center text-sm">
-          Don&apos;t have an account? {/* replace this with your account creation flow */}
-          <a href="https://cal.com/signup" className="font-medium text-neutral-900">
-            Create an account
-          </a>
->>>>>>> d4f29464
         </div>
         {/* <div className="mt-4 text-sm text-center text-neutral-600">
           Don&apos;t have an account?
