--- conflicted
+++ resolved
@@ -1,61 +1,7 @@
 import { getCsrfToken } from "next-auth/client";
 import Head from "next/head";
 
-<<<<<<< HEAD
 import { getSession } from "@lib/auth";
-=======
-export default function Login({ csrfToken }) {
-  const router = useRouter();
-  const [email, setEmail] = useState("");
-  const [password, setPassword] = useState("");
-  const [code, setCode] = useState("");
-  const [isSubmitting, setIsSubmitting] = useState(false);
-  const [secondFactorRequired, setSecondFactorRequired] = useState(false);
-  const [errorMessage, setErrorMessage] = useState<string | null>(null);
-
-  const callbackUrl = typeof router.query?.callbackUrl === "string" ? router.query.callbackUrl : "/";
-
-  async function handleSubmit(e: React.SyntheticEvent) {
-    e.preventDefault();
-
-    if (isSubmitting) {
-      return;
-    }
-
-    setIsSubmitting(true);
-    setErrorMessage(null);
-
-    try {
-      const response = await signIn("credentials", {
-        redirect: false,
-        email,
-        password,
-        totpCode: code,
-        callbackUrl,
-      });
-      if (!response) {
-        throw new Error("Received empty response from next auth");
-      }
-
-      if (!response.error) {
-        // we're logged in! let's do a hard refresh to the desired url
-        window.location.replace(callbackUrl);
-        return;
-      }
-
-      if (response.error === ErrorCode.SecondFactorRequired) {
-        setSecondFactorRequired(true);
-        setErrorMessage(errorMessages[ErrorCode.SecondFactorRequired]);
-      } else {
-        setErrorMessage(errorMessages[response.error] || "Something went wrong.");
-      }
-      setIsSubmitting(false);
-    } catch (e) {
-      setErrorMessage("Something went wrong.");
-      setIsSubmitting(false);
-    }
-  }
->>>>>>> 6547ef1e
 
 // const errorMessages: { [key: string]: string } = {
 //   [ErrorCode.SecondFactorRequired]:
