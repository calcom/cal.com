import { GetServerSidePropsContext } from "next";
import { getCsrfToken, signIn } from "next-auth/react";
import Link from "next/link";
import { useRouter } from "next/router";
import { useState } from "react";

import { ErrorCode, getSession } from "@lib/auth";
import { WEBSITE_URL } from "@lib/config/constants";
import { useLocale } from "@lib/hooks/useLocale";
import { isSAMLLoginEnabled, hostedCal, samlTenantID, samlProductID } from "@lib/saml";
import { collectPageParameters, telemetryEventTypes, useTelemetry } from "@lib/telemetry";
import { trpc } from "@lib/trpc";
import { inferSSRProps } from "@lib/types/inferSSRProps";

import AddToHomescreen from "@components/AddToHomescreen";
import { EmailField, PasswordField, TextField } from "@components/form/fields";
import AuthContainer from "@components/ui/AuthContainer";
import Button from "@components/ui/Button";

import { IS_GOOGLE_LOGIN_ENABLED } from "@server/lib/constants";
import { ssrInit } from "@server/lib/ssr";

export default function Login({
  csrfToken,
  isGoogleLoginEnabled,
  isSAMLLoginEnabled,
  hostedCal,
  samlTenantID,
  samlProductID,
}: inferSSRProps<typeof getServerSideProps>) {
  const { t } = useLocale();
  const router = useRouter();
  const [email, setEmail] = useState("");
  const [password, setPassword] = useState("");
  const [code, setCode] = useState("");
  const [isSubmitting, setIsSubmitting] = useState(false);
  const [secondFactorRequired, setSecondFactorRequired] = useState(false);
  const [errorMessage, setErrorMessage] = useState<string | null>(null);
  const errorMessages: { [key: string]: string } = {
    [ErrorCode.SecondFactorRequired]: t("2fa_enabled_instructions"),
    [ErrorCode.IncorrectPassword]: `${t("incorrect_password")} ${t("please_try_again")}`,
    [ErrorCode.UserNotFound]: t("no_account_exists"),
    [ErrorCode.IncorrectTwoFactorCode]: `${t("incorrect_2fa_code")} ${t("please_try_again")}`,
    [ErrorCode.InternalServerError]: `${t("something_went_wrong")} ${t("please_try_again_and_contact_us")}`,
    [ErrorCode.ThirdPartyIdentityProviderEnabled]: t("account_created_with_identity_provider"),
  };

  const telemetry = useTelemetry();

  const callbackUrl = typeof router.query?.callbackUrl === "string" ? router.query.callbackUrl : "/";

  async function handleSubmit(e: React.SyntheticEvent) {
    e.preventDefault();

    if (isSubmitting) {
      return;
    }

    setIsSubmitting(true);
    setErrorMessage(null);

    try {
      const response = await signIn<"credentials">("credentials", {
        redirect: false,
        email,
        password,
        totpCode: code,
        callbackUrl,
      });
      if (!response) {
        throw new Error("Received empty response from next auth");
      }

      if (!response.error) {
        // we're logged in! let's do a hard refresh to the desired url
        window.location.replace(callbackUrl);
        return;
      }

      if (response.error === ErrorCode.SecondFactorRequired) {
        setSecondFactorRequired(true);
        setErrorMessage(errorMessages[ErrorCode.SecondFactorRequired]);
      } else {
        setErrorMessage(errorMessages[response.error] || t("something_went_wrong"));
      }
      setIsSubmitting(false);
    } catch (e) {
      setErrorMessage(t("something_went_wrong"));
      setIsSubmitting(false);
    }
  }

  const mutation = trpc.useMutation("viewer.samlTenantProduct", {
    onSuccess: (data) => {
      signIn("saml", {}, { tenant: data.tenant, product: data.product });
    },
    onError: (err) => {
      setErrorMessage(err.message);
    },
  });

  return (
    <>
      <AuthContainer
        title={t("login")}
        description={t("login")}
        loading={isSubmitting}
        showLogo
        heading={t("sign_in_account")}
        footerText={
          <>
            {t("dont_have_an_account")} {/* replace this with your account creation flow */}
            <a href={`${WEBSITE_URL}/signup`} className="font-medium text-neutral-900">
              {t("create_an_account")}
            </a>
          </>
        }>
        <form className="space-y-6" onSubmit={handleSubmit}>
          <input name="csrfToken" type="hidden" defaultValue={csrfToken || undefined} hidden />
          <div>
            <label htmlFor="email" className="block text-sm font-medium text-neutral-700">
              {t("email_address")}
            </label>
            <div className="mt-1">
              <EmailField
                id="email"
                name="email"
                placeholder="john.doe@example.com"
                required
                value={email}
                onInput={(e) => setEmail(e.currentTarget.value)}
              />
            </div>
<<<<<<< HEAD

            <div>
              <div className="flex">
                <div className="w-1/2">
                  <label htmlFor="password" className="block text-sm font-medium text-neutral-700">
                    {t("password")}
                  </label>
                </div>
                <div className="w-1/2 text-right">
                  <Link href="/auth/forgot-password">
                    <a tabIndex={-1} className="text-sm font-medium text-primary-600">
                      {t("forgot")}
                    </a>
                  </Link>
                </div>
              </div>
              <div className="mt-1">
                <input
                  id="password"
                  name="password"
                  type="password"
                  autoComplete="current-password"
                  required
                  value={password}
                  onInput={(e) => setPassword(e.currentTarget.value)}
                  className="block w-full px-3 py-2 placeholder-gray-400 border rounded-sm shadow-sm appearance-none border-neutral-300 focus:outline-none focus:ring-neutral-900 focus:border-neutral-900 sm:text-sm"
                />
              </div>
            </div>

            {secondFactorRequired && (
              <div>
                <label htmlFor="email" className="block text-sm font-medium text-neutral-700">
                  {t("2fa_code")}
                </label>
                <div className="mt-1">
                  <input
                    id="totpCode"
                    name="totpCode"
                    type="text"
                    maxLength={6}
                    minLength={6}
                    inputMode="numeric"
                    value={code}
                    onInput={(e) => setCode(e.currentTarget.value)}
                    className="block w-full px-3 py-2 placeholder-gray-400 border rounded-sm shadow-sm appearance-none border-neutral-300 focus:outline-none focus:ring-neutral-900 focus:border-neutral-900 sm:text-sm"
                  />
                </div>
              </div>
            )}

            <div className="space-y-2">
              <button
                type="submit"
                disabled={isSubmitting}
                className="flex justify-center w-full px-4 py-2 text-sm font-medium text-white border border-transparent rounded-sm shadow-sm bg-neutral-900 hover:bg-neutral-700 focus:outline-none focus:ring-2 focus:ring-offset-2 focus:ring-black">
                {t("sign_in")}
              </button>
            </div>

            {errorMessage && <p className="mt-1 text-sm text-red-700">{errorMessage}</p>}
          </form>
          {isGoogleLoginEnabled && (
            <div style={{ marginTop: "12px" }}>
              <button
                data-testid={"google"}
                onClick={async () => {
                  // track Google logins. Without personal data/payload
                  telemetry.withJitsu((jitsu) =>
                    jitsu.track(telemetryEventTypes.googleLogin, collectPageParameters())
                  );

                  await signIn("google");
                }}
                className="flex justify-center w-full px-4 py-2 text-sm font-medium text-black border border-transparent rounded-sm shadow-sm bg-secondary-50 hover:bg-secondary-100 focus:outline-none focus:ring-2 focus:ring-offset-2 focus:ring-black">
                {t("signin_with_google")}
              </button>
=======
          </div>

          <div className="relative">
            <div className="absolute right-0 -top-[2px]">
              <Link href="/auth/forgot-password">
                <a tabIndex={-1} className="text-sm font-medium text-primary-600">
                  {t("forgot")}
                </a>
              </Link>
>>>>>>> e06edadd
            </div>
            <PasswordField
              id="password"
              name="password"
              type="password"
              autoComplete="current-password"
              required
              value={password}
              onInput={(e) => setPassword(e.currentTarget.value)}
            />
          </div>

          {secondFactorRequired && (
            <TextField
              className="mt-1"
              id="totpCode"
              name={t("2fa_code")}
              type="text"
              maxLength={6}
              minLength={6}
              inputMode="numeric"
              value={code}
              onInput={(e) => setCode(e.currentTarget.value)}
            />
          )}
<<<<<<< HEAD
          {isSAMLLoginEnabled && (
            <div style={{ marginTop: "12px" }}>
              <button
                data-testid={"saml"}
                onClick={async (event) => {
                  event.preventDefault();

                  // track SAML logins. Without personal data/payload
                  telemetry.withJitsu((jitsu) =>
                    jitsu.track(telemetryEventTypes.samlLogin, collectPageParameters())
                  );

                  if (!hostedCal) {
                    await signIn("saml", {}, { tenant: samlTenantID, product: samlProductID });
                  } else {
                    if (email.length === 0) {
                      setErrorMessage(t("saml_email_required"));
                      return;
                    }
=======
>>>>>>> e06edadd

          <div className="flex space-y-2">
            <Button className="flex justify-center w-full" type="submit" disabled={isSubmitting}>
              {t("sign_in")}
            </Button>
          </div>

          {errorMessage && <p className="mt-1 text-sm text-red-700">{errorMessage}</p>}
        </form>
        {isGoogleLoginEnabled && (
          <div style={{ marginTop: "12px" }}>
            <Button
              color="secondary"
              className="flex justify-center w-full"
              data-testid={"google"}
              onClick={async () => await signIn("google")}>
              {" "}
              {t("signin_with_google")}
            </Button>
          </div>
        )}
        {isSAMLLoginEnabled && (
          <div style={{ marginTop: "12px" }}>
            <Button
              color="secondary"
              data-testid={"saml"}
              className="flex justify-center w-full"
              onClick={async (event) => {
                event.preventDefault();

                if (!hostedCal) {
                  await signIn("saml", {}, { tenant: samlTenantID, product: samlProductID });
                } else {
                  if (email.length === 0) {
                    setErrorMessage(t("saml_email_required"));
                    return;
                  }

                  // hosted solution, fetch tenant and product from the backend
                  mutation.mutate({
                    email,
                  });
                }
              }}>
              {t("signin_with_saml")}
            </Button>
          </div>
        )}
      </AuthContainer>

      <AddToHomescreen />
    </>
  );
}

export async function getServerSideProps(context: GetServerSidePropsContext) {
  const { req } = context;
  const session = await getSession({ req });
  const ssr = await ssrInit(context);

  if (session) {
    return {
      redirect: {
        destination: "/",
        permanent: false,
      },
    };
  }

  return {
    props: {
      csrfToken: await getCsrfToken(context),
      trpcState: ssr.dehydrate(),
      isGoogleLoginEnabled: IS_GOOGLE_LOGIN_ENABLED,
      isSAMLLoginEnabled,
      hostedCal,
      samlTenantID,
      samlProductID,
    },
  };
}<|MERGE_RESOLUTION|>--- conflicted
+++ resolved
@@ -131,85 +131,6 @@
                 onInput={(e) => setEmail(e.currentTarget.value)}
               />
             </div>
-<<<<<<< HEAD
-
-            <div>
-              <div className="flex">
-                <div className="w-1/2">
-                  <label htmlFor="password" className="block text-sm font-medium text-neutral-700">
-                    {t("password")}
-                  </label>
-                </div>
-                <div className="w-1/2 text-right">
-                  <Link href="/auth/forgot-password">
-                    <a tabIndex={-1} className="text-sm font-medium text-primary-600">
-                      {t("forgot")}
-                    </a>
-                  </Link>
-                </div>
-              </div>
-              <div className="mt-1">
-                <input
-                  id="password"
-                  name="password"
-                  type="password"
-                  autoComplete="current-password"
-                  required
-                  value={password}
-                  onInput={(e) => setPassword(e.currentTarget.value)}
-                  className="block w-full px-3 py-2 placeholder-gray-400 border rounded-sm shadow-sm appearance-none border-neutral-300 focus:outline-none focus:ring-neutral-900 focus:border-neutral-900 sm:text-sm"
-                />
-              </div>
-            </div>
-
-            {secondFactorRequired && (
-              <div>
-                <label htmlFor="email" className="block text-sm font-medium text-neutral-700">
-                  {t("2fa_code")}
-                </label>
-                <div className="mt-1">
-                  <input
-                    id="totpCode"
-                    name="totpCode"
-                    type="text"
-                    maxLength={6}
-                    minLength={6}
-                    inputMode="numeric"
-                    value={code}
-                    onInput={(e) => setCode(e.currentTarget.value)}
-                    className="block w-full px-3 py-2 placeholder-gray-400 border rounded-sm shadow-sm appearance-none border-neutral-300 focus:outline-none focus:ring-neutral-900 focus:border-neutral-900 sm:text-sm"
-                  />
-                </div>
-              </div>
-            )}
-
-            <div className="space-y-2">
-              <button
-                type="submit"
-                disabled={isSubmitting}
-                className="flex justify-center w-full px-4 py-2 text-sm font-medium text-white border border-transparent rounded-sm shadow-sm bg-neutral-900 hover:bg-neutral-700 focus:outline-none focus:ring-2 focus:ring-offset-2 focus:ring-black">
-                {t("sign_in")}
-              </button>
-            </div>
-
-            {errorMessage && <p className="mt-1 text-sm text-red-700">{errorMessage}</p>}
-          </form>
-          {isGoogleLoginEnabled && (
-            <div style={{ marginTop: "12px" }}>
-              <button
-                data-testid={"google"}
-                onClick={async () => {
-                  // track Google logins. Without personal data/payload
-                  telemetry.withJitsu((jitsu) =>
-                    jitsu.track(telemetryEventTypes.googleLogin, collectPageParameters())
-                  );
-
-                  await signIn("google");
-                }}
-                className="flex justify-center w-full px-4 py-2 text-sm font-medium text-black border border-transparent rounded-sm shadow-sm bg-secondary-50 hover:bg-secondary-100 focus:outline-none focus:ring-2 focus:ring-offset-2 focus:ring-black">
-                {t("signin_with_google")}
-              </button>
-=======
           </div>
 
           <div className="relative">
@@ -219,7 +140,6 @@
                   {t("forgot")}
                 </a>
               </Link>
->>>>>>> e06edadd
             </div>
             <PasswordField
               id="password"
@@ -245,28 +165,6 @@
               onInput={(e) => setCode(e.currentTarget.value)}
             />
           )}
-<<<<<<< HEAD
-          {isSAMLLoginEnabled && (
-            <div style={{ marginTop: "12px" }}>
-              <button
-                data-testid={"saml"}
-                onClick={async (event) => {
-                  event.preventDefault();
-
-                  // track SAML logins. Without personal data/payload
-                  telemetry.withJitsu((jitsu) =>
-                    jitsu.track(telemetryEventTypes.samlLogin, collectPageParameters())
-                  );
-
-                  if (!hostedCal) {
-                    await signIn("saml", {}, { tenant: samlTenantID, product: samlProductID });
-                  } else {
-                    if (email.length === 0) {
-                      setErrorMessage(t("saml_email_required"));
-                      return;
-                    }
-=======
->>>>>>> e06edadd
 
           <div className="flex space-y-2">
             <Button className="flex justify-center w-full" type="submit" disabled={isSubmitting}>
@@ -282,7 +180,16 @@
               color="secondary"
               className="flex justify-center w-full"
               data-testid={"google"}
-              onClick={async () => await signIn("google")}>
+              onClick={async (event) => {
+                event.preventDefault();
+
+                // track Google logins. Without personal data/payload
+                telemetry.withJitsu((jitsu) =>
+                  jitsu.track(telemetryEventTypes.googleLogin, collectPageParameters())
+                );
+
+                await signIn("google");
+              }}>
               {" "}
               {t("signin_with_google")}
             </Button>
@@ -296,6 +203,11 @@
               className="flex justify-center w-full"
               onClick={async (event) => {
                 event.preventDefault();
+
+                // track SAML logins. Without personal data/payload
+                telemetry.withJitsu((jitsu) =>
+                  jitsu.track(telemetryEventTypes.samlLogin, collectPageParameters())
+                );
 
                 if (!hostedCal) {
                   await signIn("saml", {}, { tenant: samlTenantID, product: samlProductID });
