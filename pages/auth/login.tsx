--- conflicted
+++ resolved
@@ -1,30 +1,9 @@
-<<<<<<< HEAD
 import { getCsrfToken } from "next-auth/client";
 import Head from "next/head";
-=======
-import { getCsrfToken, signIn } from "next-auth/client";
-import Link from "next/link";
-import { useRouter } from "next/router";
-import { useState } from "react";
 
-import { ErrorCode, getSession } from "@lib/auth";
+import { getSession } from "@lib/auth";
 
 import AddToHomescreen from "@components/AddToHomescreen";
-import Loader from "@components/Loader";
-import { HeadSeo } from "@components/seo/head-seo";
-
-const errorMessages: { [key: string]: string } = {
-  [ErrorCode.SecondFactorRequired]:
-    "Two-factor authentication enabled. Please enter the six-digit code from your authenticator app.",
-  [ErrorCode.IncorrectPassword]: "Password is incorrect. Please try again.",
-  [ErrorCode.UserNotFound]: "No account exists matching that email address.",
-  [ErrorCode.IncorrectTwoFactorCode]: "Two-factor code is incorrect. Please try again.",
-  [ErrorCode.InternalServerError]:
-    "Something went wrong. Please try again and contact us if the issue persists.",
-};
->>>>>>> effbd44f
-
-import { getSession } from "@lib/auth";
 
 // const errorMessages: { [key: string]: string } = {
 //   [ErrorCode.SecondFactorRequired]:
