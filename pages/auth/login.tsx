<<<<<<< HEAD
import { getCsrfToken } from "next-auth/client";
import { getSession } from "@lib/auth";
import { useEffect } from "react";
import { useRouter } from "next/router";
import Head from "next/head";

// const errorMessages: { [key: string]: string } = {
//   [ErrorCode.SecondFactorRequired]:
//     "Two-factor authentication enabled. Please enter the six-digit code from your authenticator app.",
//   [ErrorCode.IncorrectPassword]: "Password is incorrect. Please try again.",
//   [ErrorCode.UserNotFound]: "No account exists matching that email address.",
//   [ErrorCode.IncorrectTwoFactorCode]: "Two-factor code is incorrect. Please try again.",
//   [ErrorCode.InternalServerError]:
//     "Something went wrong. Please try again and contact us if the issue persists.",
// };
=======
import { getCsrfToken, signIn } from "next-auth/client";
import Link from "next/link";
import { useRouter } from "next/router";
import { useState } from "react";

import { ErrorCode, getSession } from "@lib/auth";

import Loader from "@components/Loader";
import { HeadSeo } from "@components/seo/head-seo";

const errorMessages: { [key: string]: string } = {
  [ErrorCode.SecondFactorRequired]:
    "Two-factor authentication enabled. Please enter the six-digit code from your authenticator app.",
  [ErrorCode.IncorrectPassword]: "Password is incorrect. Please try again.",
  [ErrorCode.UserNotFound]: "No account exists matching that email address.",
  [ErrorCode.IncorrectTwoFactorCode]: "Two-factor code is incorrect. Please try again.",
  [ErrorCode.InternalServerError]:
    "Something went wrong. Please try again and contact us if the issue persists.",
};
>>>>>>> e684824c

export default function Login({ csrfToken }) {
  const router = useRouter();
  // const [email] = useState("");
  // const [password] = useState("");
  // const [code] = useState("");
  // const [isSubmitting, setIsSubmitting] = useState(false);
  // const [, setSecondFactorRequired] = useState(false);
  // const [, setErrorMessage] = useState<string | null>(null);

  const callbackUrl = typeof router.query?.callbackUrl === "string" ? router.query.callbackUrl : "/";

<<<<<<< HEAD
  // async function handleSubmit(e: React.SyntheticEvent) {
  //   e.preventDefault();

  //   if (isSubmitting) {
  //     return;
  //   }

  //   setIsSubmitting(true);
  //   setErrorMessage(null);

  //   try {
  //     const response = await signIn("credentials", { redirect: false, email, password, totpCode: code });
  //     if (!response) {
  //       console.error("Received empty response from next auth");
  //       return;
  //     }

  //     if (!response.error) {
  //       window.location.reload();
  //       return;
  //     }

  //     if (response.error === ErrorCode.SecondFactorRequired) {
  //       setSecondFactorRequired(true);
  //       setErrorMessage(errorMessages[ErrorCode.SecondFactorRequired]);
  //     } else {
  //       setErrorMessage(errorMessages[response.error] || "Something went wrong.");
  //     }
  //   } catch (e) {
  //     setErrorMessage("Something went wrong.");
  //   } finally {
  //     setIsSubmitting(false);
  //   }
  // }

  return (
    <div className="flex flex-col justify-center min-h-screen py-12 bg-neutral-50 sm:px-6 lg:px-8">
      <Head>
        <title>Login</title>
        <link rel="icon" href="/favicon.ico" />
      </Head>
      <div className="sm:mx-auto sm:w-full sm:max-w-md">
        <img className="h-6 mx-auto" src="/yac-logo-white-word.svg" alt="Calendso Logo" />
        <h2 className="mt-6 text-3xl font-bold text-center text-neutral-900">Sign in to your account</h2>
=======
  async function handleSubmit(e: React.SyntheticEvent) {
    e.preventDefault();

    if (isSubmitting) {
      return;
    }

    setIsSubmitting(true);
    setErrorMessage(null);

    try {
      const response = await signIn("credentials", {
        redirect: false,
        email,
        password,
        totpCode: code,
        callbackUrl,
      });
      if (!response) {
        console.error("Received empty response from next auth");
        return;
      }

      if (!response.error) {
        router.replace(callbackUrl);
        return;
      }

      if (response.error === ErrorCode.SecondFactorRequired) {
        setSecondFactorRequired(true);
        setErrorMessage(errorMessages[ErrorCode.SecondFactorRequired]);
      } else {
        setErrorMessage(errorMessages[response.error] || "Something went wrong.");
      }
    } catch (e) {
      setErrorMessage("Something went wrong.");
    } finally {
      setIsSubmitting(false);
    }
  }

  return (
    <div className="min-h-screen bg-neutral-50 flex flex-col justify-center py-12 sm:px-6 lg:px-8">
      <HeadSeo title="Login" description="Login" />

      {isSubmitting && (
        <div className="z-50 absolute w-full h-screen bg-gray-50 flex items-center">
          <Loader />
        </div>
      )}

      <div className="sm:mx-auto sm:w-full sm:max-w-md">
        <img className="h-6 mx-auto" src="/calendso-logo-white-word.svg" alt="Cal.com Logo" />
        <h2 className="font-cal mt-6 text-center text-3xl font-bold text-neutral-900">
          Sign in to your account
        </h2>
>>>>>>> e684824c
      </div>

      <div className="mt-8 sm:mx-auto sm:w-full sm:max-w-md">
        <div className="px-4 py-8 mx-2 bg-white border rounded-sm sm:px-10 border-neutral-200">
          <form method="POST" action="/api/auth/signin/yac">
            <input name="csrfToken" type="hidden" defaultValue={csrfToken} hidden />
            <button
              type="submit"
              className="flex justify-center w-full px-4 py-2 text-sm font-medium text-white border border-transparent rounded-sm shadow-sm bg-neutral-900 hover:bg-neutral-700 focus:outline-none focus:ring-2 focus:ring-offset-2 focus:ring-black">
              Sign in with Yac
            </button>
          </form>
          {/* <form className="space-y-6" method="post" action="/api/auth/callback/credentials">
            <input name="csrfToken" type="hidden" defaultValue={csrfToken} hidden />
            <div>
              <label htmlFor="email" className="block text-sm font-medium text-neutral-700">
                Email address
              </label>
              <div className="mt-1">
                <input
                  id="email"
                  name="email"
                  type="email"
                  autoComplete="email"
                  required
                  className="block w-full px-3 py-2 placeholder-gray-400 border rounded-sm shadow-sm appearance-none border-neutral-300 focus:outline-none focus:ring-neutral-900 focus:border-neutral-900 sm:text-sm"
                />
              </div>
            </div>

            <div>
              <div className="flex">
                <div className="w-1/2">
                  <label htmlFor="password" className="block text-sm font-medium text-neutral-700">
                    Password
                  </label>
                </div>
                <div className="w-1/2 text-right">
                  <Link href="/auth/forgot-password">
<<<<<<< HEAD
                    <a className="text-sm font-medium text-primary-600">Forgot?</a>
=======
                    <a tabIndex={-1} className="font-medium text-primary-600 text-sm">
                      Forgot?
                    </a>
>>>>>>> e684824c
                  </Link>
                </div>
              </div>
              <div className="mt-1">
                <input
                  id="password"
                  name="password"
                  type="password"
                  autoComplete="current-password"
                  required
                  className="block w-full px-3 py-2 placeholder-gray-400 border rounded-sm shadow-sm appearance-none border-neutral-300 focus:outline-none focus:ring-neutral-900 focus:border-neutral-900 sm:text-sm"
                />
              </div>
            </div>

            {secondFactorRequired && (
              <div>
                <label htmlFor="email" className="block text-sm font-medium text-neutral-700">
                  Two-Factor Code
                </label>
                <div className="mt-1">
                  <input
                    id="totpCode"
                    name="totpCode"
                    type="text"
                    maxLength={6}
                    minLength={6}
                    inputMode="numeric"
                    value={code}
                    onInput={(e) => setCode(e.currentTarget.value)}
                    className="block w-full px-3 py-2 placeholder-gray-400 border rounded-sm shadow-sm appearance-none border-neutral-300 focus:outline-none focus:ring-neutral-900 focus:border-neutral-900 sm:text-sm"
                  />
                </div>
              </div>
            )}

            <div className="space-y-2">
              <button
                type="submit"
                className="flex justify-center w-full px-4 py-2 text-sm font-medium text-white border border-transparent rounded-sm shadow-sm bg-neutral-900 hover:bg-neutral-700 focus:outline-none focus:ring-2 focus:ring-offset-2 focus:ring-black">
                Sign in
              </button>
            </div>
          </form> */}
        </div>
        {/* <div className="mt-4 text-sm text-center text-neutral-600">
          Don&apos;t have an account?
          <Link href="/auth/signup">
            <a className="font-medium text-neutral-900">Create an account</a>
          </Link>
        </div> */}
      </div>
    </div>
  );
}

Login.getInitialProps = async (context) => {
  const { req, res } = context;
  const session = await getSession({ req });

  if (session) {
    res.writeHead(302, { Location: "/" });
    res.end();
    return;
  }

  return {
    csrfToken: await getCsrfToken(context),
  };
};<|MERGE_RESOLUTION|>--- conflicted
+++ resolved
@@ -1,9 +1,7 @@
-<<<<<<< HEAD
 import { getCsrfToken } from "next-auth/client";
+import Head from "next/head";
+
 import { getSession } from "@lib/auth";
-import { useEffect } from "react";
-import { useRouter } from "next/router";
-import Head from "next/head";
 
 // const errorMessages: { [key: string]: string } = {
 //   [ErrorCode.SecondFactorRequired]:
@@ -14,30 +12,9 @@
 //   [ErrorCode.InternalServerError]:
 //     "Something went wrong. Please try again and contact us if the issue persists.",
 // };
-=======
-import { getCsrfToken, signIn } from "next-auth/client";
-import Link from "next/link";
-import { useRouter } from "next/router";
-import { useState } from "react";
-
-import { ErrorCode, getSession } from "@lib/auth";
-
-import Loader from "@components/Loader";
-import { HeadSeo } from "@components/seo/head-seo";
-
-const errorMessages: { [key: string]: string } = {
-  [ErrorCode.SecondFactorRequired]:
-    "Two-factor authentication enabled. Please enter the six-digit code from your authenticator app.",
-  [ErrorCode.IncorrectPassword]: "Password is incorrect. Please try again.",
-  [ErrorCode.UserNotFound]: "No account exists matching that email address.",
-  [ErrorCode.IncorrectTwoFactorCode]: "Two-factor code is incorrect. Please try again.",
-  [ErrorCode.InternalServerError]:
-    "Something went wrong. Please try again and contact us if the issue persists.",
-};
->>>>>>> e684824c
 
 export default function Login({ csrfToken }) {
-  const router = useRouter();
+  // const router = useRouter();
   // const [email] = useState("");
   // const [password] = useState("");
   // const [code] = useState("");
@@ -45,9 +22,8 @@
   // const [, setSecondFactorRequired] = useState(false);
   // const [, setErrorMessage] = useState<string | null>(null);
 
-  const callbackUrl = typeof router.query?.callbackUrl === "string" ? router.query.callbackUrl : "/";
+  // const callbackUrl = typeof router.query?.callbackUrl === "string" ? router.query.callbackUrl : "/";
 
-<<<<<<< HEAD
   // async function handleSubmit(e: React.SyntheticEvent) {
   //   e.preventDefault();
 
@@ -92,64 +68,6 @@
       <div className="sm:mx-auto sm:w-full sm:max-w-md">
         <img className="h-6 mx-auto" src="/yac-logo-white-word.svg" alt="Calendso Logo" />
         <h2 className="mt-6 text-3xl font-bold text-center text-neutral-900">Sign in to your account</h2>
-=======
-  async function handleSubmit(e: React.SyntheticEvent) {
-    e.preventDefault();
-
-    if (isSubmitting) {
-      return;
-    }
-
-    setIsSubmitting(true);
-    setErrorMessage(null);
-
-    try {
-      const response = await signIn("credentials", {
-        redirect: false,
-        email,
-        password,
-        totpCode: code,
-        callbackUrl,
-      });
-      if (!response) {
-        console.error("Received empty response from next auth");
-        return;
-      }
-
-      if (!response.error) {
-        router.replace(callbackUrl);
-        return;
-      }
-
-      if (response.error === ErrorCode.SecondFactorRequired) {
-        setSecondFactorRequired(true);
-        setErrorMessage(errorMessages[ErrorCode.SecondFactorRequired]);
-      } else {
-        setErrorMessage(errorMessages[response.error] || "Something went wrong.");
-      }
-    } catch (e) {
-      setErrorMessage("Something went wrong.");
-    } finally {
-      setIsSubmitting(false);
-    }
-  }
-
-  return (
-    <div className="min-h-screen bg-neutral-50 flex flex-col justify-center py-12 sm:px-6 lg:px-8">
-      <HeadSeo title="Login" description="Login" />
-
-      {isSubmitting && (
-        <div className="z-50 absolute w-full h-screen bg-gray-50 flex items-center">
-          <Loader />
-        </div>
-      )}
-
-      <div className="sm:mx-auto sm:w-full sm:max-w-md">
-        <img className="h-6 mx-auto" src="/calendso-logo-white-word.svg" alt="Cal.com Logo" />
-        <h2 className="font-cal mt-6 text-center text-3xl font-bold text-neutral-900">
-          Sign in to your account
-        </h2>
->>>>>>> e684824c
       </div>
 
       <div className="mt-8 sm:mx-auto sm:w-full sm:max-w-md">
@@ -189,13 +107,7 @@
                 </div>
                 <div className="w-1/2 text-right">
                   <Link href="/auth/forgot-password">
-<<<<<<< HEAD
                     <a className="text-sm font-medium text-primary-600">Forgot?</a>
-=======
-                    <a tabIndex={-1} className="font-medium text-primary-600 text-sm">
-                      Forgot?
-                    </a>
->>>>>>> e684824c
                   </Link>
                 </div>
               </div>
