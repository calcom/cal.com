--- conflicted
+++ resolved
@@ -1,13 +1,6 @@
-<<<<<<< HEAD
-import { GetServerSideProps, InferGetServerSidePropsType } from "next";
-import Shell from "@components/Shell";
-import SettingsShell from "@components/Settings";
-import { useEffect, useRef, useState } from "react";
-=======
 import { UsersIcon } from "@heroicons/react/outline";
 import { PlusIcon } from "@heroicons/react/solid";
-import { GetServerSideProps } from "next";
->>>>>>> e684824c
+import { GetServerSideProps, InferGetServerSidePropsType } from "next";
 import type { Session } from "next-auth";
 import { useSession } from "next-auth/client";
 import { useEffect, useRef, useState } from "react";
@@ -125,7 +118,7 @@
 
                 {!!invites.length && (
                   <div>
-                    <h2 className="font-cal text-lg font-medium leading-6 text-gray-900">Open Invitations</h2>
+                    <h2 className="text-lg font-medium leading-6 text-gray-900 font-cal">Open Invitations</h2>
                     <ul className="px-4 mt-4 mb-2 bg-white border divide-y divide-gray-200 rounded">
                       {invites.map((team: Team) => (
                         <TeamListItem
