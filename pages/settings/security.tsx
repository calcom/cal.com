--- conflicted
+++ resolved
@@ -13,12 +13,7 @@
 import ChangePasswordSection from "@components/security/ChangePasswordSection";
 import TwoFactorAuthSection from "@components/security/TwoFactorAuthSection";
 
-<<<<<<< HEAD
-export default function Security({ user }) {
-  // eslint-disable-next-line @typescript-eslint/no-unused-vars
-=======
 export default function Security({ user }: inferSSRProps<typeof getServerSideProps>) {
->>>>>>> 9539d26a
   const { t } = useLocale();
   return (
     <Shell heading={t("security")} subtitle={t("manage_account_security")}>
