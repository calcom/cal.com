<<<<<<< HEAD
import { InferGetServerSidePropsType } from "next";
import { getSession, useSession } from "next-auth/client";
=======
>>>>>>> 78505855
import React from "react";

import { getSession } from "@lib/auth";
import prisma from "@lib/prisma";

import SettingsShell from "@components/SettingsShell";
import Shell from "@components/Shell";
import ChangePasswordSection from "@components/security/ChangePasswordSection";
import TwoFactorAuthSection from "@components/security/TwoFactorAuthSection";

<<<<<<< HEAD
export default function Security({ user }: InferGetServerSidePropsType<typeof getServerSideProps>) {
  // eslint-disable-next-line @typescript-eslint/no-unused-vars
  const [session, loading] = useSession();

  if (loading) {
    return <Loader />;
  }

=======
export default function Security({ user }) {
>>>>>>> 78505855
  return (
    <Shell heading="Security" subtitle="Manage your account's security.">
      <SettingsShell>
        <ChangePasswordSection />
        <TwoFactorAuthSection twoFactorEnabled={user.twoFactorEnabled} />
      </SettingsShell>
    </Shell>
  );
}

export async function getServerSideProps(context) {
  return { notFound: true };
  const session = await getSession(context);
  if (!session?.user?.id) {
    return { redirect: { permanent: false, destination: "/auth/login" } };
  }

  const user = await prisma.user.findFirst({
    where: {
      id: session.user.id,
    },
    select: {
      id: true,
      username: true,
      name: true,
      twoFactorEnabled: true,
    },
  });

  return {
    props: { session, user },
  };
}<|MERGE_RESOLUTION|>--- conflicted
+++ resolved
@@ -1,8 +1,4 @@
-<<<<<<< HEAD
 import { InferGetServerSidePropsType } from "next";
-import { getSession, useSession } from "next-auth/client";
-=======
->>>>>>> 78505855
 import React from "react";
 
 import { getSession } from "@lib/auth";
@@ -13,18 +9,7 @@
 import ChangePasswordSection from "@components/security/ChangePasswordSection";
 import TwoFactorAuthSection from "@components/security/TwoFactorAuthSection";
 
-<<<<<<< HEAD
 export default function Security({ user }: InferGetServerSidePropsType<typeof getServerSideProps>) {
-  // eslint-disable-next-line @typescript-eslint/no-unused-vars
-  const [session, loading] = useSession();
-
-  if (loading) {
-    return <Loader />;
-  }
-
-=======
-export default function Security({ user }) {
->>>>>>> 78505855
   return (
     <Shell heading="Security" subtitle="Manage your account's security.">
       <SettingsShell>
