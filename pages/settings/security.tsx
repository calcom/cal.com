--- conflicted
+++ resolved
@@ -1,35 +1,19 @@
-<<<<<<< HEAD
-import { getSession, useSession } from "next-auth/client";
-import { serverSideTranslations } from "next-i18next/serverSideTranslations";
-import React from "react";
-
-import { getOrSetUserLocaleFromHeaders } from "@lib/core/i18n/i18n.utils";
-import { useLocale } from "@lib/hooks/useLocale";
-=======
 import React from "react";
 
 import { getSession } from "@lib/auth";
->>>>>>> c62e1a0e
 import prisma from "@lib/prisma";
 
 import SettingsShell from "@components/SettingsShell";
 import Shell from "@components/Shell";
 import ChangePasswordSection from "@components/security/ChangePasswordSection";
 import TwoFactorAuthSection from "@components/security/TwoFactorAuthSection";
+import { useLocale } from '@lib/hooks/useLocale';
+import { getOrSetUserLocaleFromHeaders } from '@lib/core/i18n/i18n.utils';
+import { serverSideTranslations } from "next-i18next/serverSideTranslations";
 
-<<<<<<< HEAD
 export default function Security({ user, localeProp }) {
   // eslint-disable-next-line @typescript-eslint/no-unused-vars
-  const [session, loading] = useSession();
   const { locale, t } = useLocale({ localeProp });
-
-  if (loading) {
-    return <Loader />;
-  }
-
-=======
-export default function Security({ user }) {
->>>>>>> c62e1a0e
   return (
     <Shell heading={t("security")} subtitle={t("manage_account_security")}>
       <SettingsShell>
@@ -42,13 +26,9 @@
 
 export async function getServerSideProps(context) {
   const session = await getSession(context);
-<<<<<<< HEAD
   const locale = await getOrSetUserLocaleFromHeaders(context.req);
 
-  if (!session) {
-=======
   if (!session?.user?.id) {
->>>>>>> c62e1a0e
     return { redirect: { permanent: false, destination: "/auth/login" } };
   }
 
