--- conflicted
+++ resolved
@@ -59,7 +59,6 @@
         description={
           <div className="flex flex-col space-y-3">
             <p>
-<<<<<<< HEAD
               <FormattedMessage
                 id="orderRemoveCalendsoBranding"
                 defaultMessage="In order to remove the Calendso branding from your booking pages"
@@ -69,24 +68,14 @@
                 id="needUpgradePaidAccount"
                 defaultMessage="you need to upgrade to a paid account."
               />
-=======
-              In order to remove the Cal branding from your booking pages, you need to upgrade to a paid
-              account.
->>>>>>> 4c6bf962
             </p>
 
             <p>
               {" "}
-<<<<<<< HEAD
               <FormattedMessage id="toUpgradeGoTo" defaultMessage="To upgrade go to" />{" "}
-              <a href="https://calendso.com/upgrade" className="underline">
-=======
-              To upgrade go to{" "}
               <a href="https://cal.com/upgrade" className="underline">
->>>>>>> 4c6bf962
                 cal.com/upgrade
-              </a>
-              .
+              </a>.
             </p>
           </div>
         }
