import Head from 'next/head';
import Link from 'next/link';
import { useRef, useState } from 'react';
import { useRouter } from 'next/router';
import prisma from '../../lib/prisma';
import Modal from '../../components/Modal';
import Shell from '../../components/Shell';
import { UIButton } from '../../components'
import SettingsShell from '../../components/Settings';
import { signIn, useSession, getSession } from 'next-auth/client';
import TimezoneSelect from 'react-timezone-select';

export default function Settings(props) {
    const [ session, loading ] = useSession();
    const router = useRouter();
    const [successModalOpen, setSuccessModalOpen] = useState(false);
    const [isLoading, setIsLoading] = useState(false);
    const usernameRef = useRef<HTMLInputElement>();
    const nameRef = useRef<HTMLInputElement>();
    const descriptionRef = useRef<HTMLTextAreaElement>();
    const avatarRef = useRef<HTMLInputElement>();

    const [ selectedTimeZone, setSelectedTimeZone ] = useState({ value: props.user.timeZone });

    if (loading) {
        return <p className="text-gray-400">Loading...</p>;
    } else {
        if (!session) {
            window.location.href = "/auth/login";
        }
    }

    const closeSuccessModal = () => { setSuccessModalOpen(false); }

    async function updateProfileHandler(event) {
        event.preventDefault();

        if(isLoading) {
            return;
        }

        const enteredUsername = usernameRef.current.value;
        const enteredName = nameRef.current.value;
        const enteredDescription = descriptionRef.current.value;
        const enteredAvatar = avatarRef.current.value;
        const enteredTimeZone = selectedTimeZone.value;

        // TODO: Add validation

        setIsLoading(true)

        const response = await fetch('/api/user/profile', {
            method: 'PATCH',
            body: JSON.stringify({username: enteredUsername, name: enteredName, description: enteredDescription, avatar: enteredAvatar, timeZone: enteredTimeZone}),
            headers: {
                'Content-Type': 'application/json'
            }
        });

        router.replace(router.asPath);
        setSuccessModalOpen(true);
        setIsLoading(false);
    }

    return(
        <Shell heading="Profile">
            <Head>
                <title>Profile | Calendso</title>
                <link rel="icon" href="/favicon.ico" />
            </Head>
            <SettingsShell>
                <form className="divide-y divide-gray-200 lg:col-span-9" onSubmit={updateProfileHandler}>
                    <div className="py-6 px-4 sm:p-6 lg:pb-8">
                        <div>
                            <h2 className="text-lg leading-6 font-medium text-gray-900">Profile</h2>
                            <p className="mt-1 text-sm text-gray-500">
                                Review and change your public page details.
                            </p>
                        </div>

                        <div className="mt-6 flex flex-col lg:flex-row">
                            <div className="flex-grow space-y-6">
                                <div className="flex">
                                    <div className="w-1/2 mr-2">
                                        <label htmlFor="username" className="block text-sm font-medium text-gray-700">
                                            Username
                                        </label>
                                        <div className="mt-1 rounded-md shadow-sm flex">
                                            <span className="bg-gray-50 border border-r-0 border-gray-300 rounded-l-md px-3 inline-flex items-center text-gray-500 sm:text-sm">
                                                {window.location.hostname}/
                                            </span>
                                            <input ref={usernameRef} type="text" name="username" id="username" autoComplete="username" className="focus:ring-blue-500 focus:border-blue-500 flex-grow block w-full min-w-0 rounded-none rounded-r-md sm:text-sm border-gray-300" defaultValue={props.user.username} />
                                        </div>
                                    </div>
                                    <div className="w-1/2 ml-2">
                                        <label htmlFor="name" className="block text-sm font-medium text-gray-700">Full name</label>
                                        <input ref={nameRef} type="text" name="name" id="name" autoComplete="given-name" placeholder="Your name" className="mt-1 block w-full border border-gray-300 rounded-md shadow-sm py-2 px-3 focus:outline-none focus:ring-blue-500 focus:border-blue-500 sm:text-sm" defaultValue={props.user.name} />
                                    </div>
                                </div>

                                <div>
                                    <label htmlFor="about" className="block text-sm font-medium text-gray-700">
                                        About
                                    </label>
                                    <div className="mt-1">
                                        <textarea ref={descriptionRef} id="about" name="about" placeholder="A little something about yourself." rows={3} className="shadow-sm focus:ring-blue-500 focus:border-blue-500 mt-1 block w-full sm:text-sm border-gray-300 rounded-md">{props.user.bio}</textarea>
                                    </div>
                                </div>
                                <div>
                                    <label htmlFor="timeZone" className="block text-sm font-medium text-gray-700">
                                        Timezone
                                    </label>
                                    <div className="mt-1">
                                        <TimezoneSelect id="timeZone" value={selectedTimeZone} onChange={setSelectedTimeZone} className="shadow-sm focus:ring-blue-500 focus:border-blue-500 mt-1 block w-full sm:text-sm border-gray-300 rounded-md" />
                                    </div>
                                </div>
                                </div>

                                <div className="mt-6 flex-grow lg:mt-0 lg:ml-6 lg:flex-grow-0 lg:flex-shrink-0">
                                <p className="mb-2 text-sm font-medium text-gray-700" aria-hidden="true">
                                    Photo
                                </p>
                                <div className="mt-1 lg:hidden">
                                    <div className="flex items-center">
                                        <div className="flex-shrink-0 inline-block rounded-full overflow-hidden h-12 w-12" aria-hidden="true">
                                            <img className="rounded-full h-full w-full" src={props.user.avatar} alt="" />
                                        </div>
                                        {/* <div className="ml-5 rounded-md shadow-sm">
                                            <div className="group relative border border-gray-300 rounded-md py-2 px-3 flex items-center justify-center hover:bg-gray-50 focus-within:ring-2 focus-within:ring-offset-2 focus-within:ring-blue-500">
                                                <label htmlFor="user_photo" className="relative text-sm leading-4 font-medium text-gray-700 pointer-events-none">
                                                    <span>Change</span>
                                                    <span className="sr-only"> user photo</span>
                                                </label>
                                                <input id="user_photo" name="user_photo" type="file" className="absolute w-full h-full opacity-0 cursor-pointer border-gray-300 rounded-md" />
                                            </div>
                                        </div> */}
                                    </div>
                                </div>

                                <div className="hidden relative rounded-full overflow-hidden lg:block">
                                    {props.user.avatar && <img className="relative rounded-full w-40 h-40" src={props.user.avatar} alt="" />}
                                    {!props.user.avatar && <div className="relative bg-blue-600 rounded-full w-40 h-40"></div>}
                                    {/* <label htmlFor="user-photo" className="absolute inset-0 w-full h-full bg-black bg-opacity-75 flex items-center justify-center text-sm font-medium text-white opacity-0 hover:opacity-100 focus-within:opacity-100">
                                        <span>Change</span>
                                        <span className="sr-only"> user photo</span>
                                        <input type="file" id="user-photo" name="user-photo" className="absolute inset-0 w-full h-full opacity-0 cursor-pointer border-gray-300 rounded-md" />
                                    </label> */}
                                </div>
                                <div className="mt-4">
                                    <label htmlFor="avatar" className="block text-sm font-medium text-gray-700">Avatar URL</label>
                                    <input ref={avatarRef} type="text" name="avatar" id="avatar" placeholder="URL" className="mt-1 block w-full border border-gray-300 rounded-md shadow-sm py-2 px-3 focus:outline-none focus:ring-blue-500 focus:border-blue-500 sm:text-sm" defaultValue={props.user.avatar} />
                                </div>
                            </div>
                        </div>
                        <hr className="mt-8" />
                        <div className="py-4 flex justify-end">
<<<<<<< HEAD
                            <UIButton type="button" label="Cancel" color="secondary" className="mr-2" />
                            <UIButton type="submit" label="Save" isLoading={isLoading} />
=======
                            <button type="submit" className="ml-2 bg-blue-600 border border-transparent rounded-md shadow-sm py-2 px-4 inline-flex justify-center text-sm font-medium text-white hover:bg-blue-700 focus:outline-none focus:ring-2 focus:ring-offset-2 focus:ring-blue-500">
                                Save
                            </button>
>>>>>>> e185b57d
                        </div>
                    </div>
                </form>
                <Modal heading="Profile updated successfully" description="Your user profile has been updated successfully." open={successModalOpen} handleClose={closeSuccessModal} />
            </SettingsShell>
        </Shell>
    );
}

export async function getServerSideProps(context) {
    const session = await getSession(context);

    const user = await prisma.user.findFirst({
        where: {
            email: session.user.email,
        },
        select: {
            id: true,
            username: true,
            name: true,
            email: true,
            bio: true,
            avatar: true,
            timeZone: true,
        }
    });

    return {
      props: {user}, // will be passed to the page component as props
    }
}<|MERGE_RESOLUTION|>--- conflicted
+++ resolved
@@ -154,14 +154,8 @@
                         </div>
                         <hr className="mt-8" />
                         <div className="py-4 flex justify-end">
-<<<<<<< HEAD
                             <UIButton type="button" label="Cancel" color="secondary" className="mr-2" />
                             <UIButton type="submit" label="Save" isLoading={isLoading} />
-=======
-                            <button type="submit" className="ml-2 bg-blue-600 border border-transparent rounded-md shadow-sm py-2 px-4 inline-flex justify-center text-sm font-medium text-white hover:bg-blue-700 focus:outline-none focus:ring-2 focus:ring-offset-2 focus:ring-blue-500">
-                                Save
-                            </button>
->>>>>>> e185b57d
                         </div>
                     </div>
                 </form>
