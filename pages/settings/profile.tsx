<<<<<<< HEAD
import { GetServerSidePropsContext, InferGetServerSidePropsType } from "next";
=======
import crypto from "crypto";
import { GetServerSidePropsContext } from "next";
import { serverSideTranslations } from "next-i18next/serverSideTranslations";
>>>>>>> e684824c
import { RefObject, useEffect, useRef, useState } from "react";
import Select from "react-select";
import TimezoneSelect from "react-timezone-select";

import { asStringOrUndefined } from "@lib/asStringOrNull";
import { getSession } from "@lib/auth";
import { extractLocaleInfo, localeLabels, localeOptions, OptionType } from "@lib/core/i18n/i18n.utils";
import { useLocale } from "@lib/hooks/useLocale";
import { isBrandingHidden } from "@lib/isBrandingHidden";
import prisma from "@lib/prisma";
import { trpc } from "@lib/trpc";
import { inferSSRProps } from "@lib/types/inferSSRProps";

import ImageUploader from "@components/ImageUploader";
import Modal from "@components/Modal";
import SettingsShell from "@components/Settings";
import Shell from "@components/Shell";
import { Alert } from "@components/ui/Alert";
import Avatar from "@components/ui/Avatar";
import Badge from "@components/ui/Badge";
import Button from "@components/ui/Button";
import { UsernameInput } from "@components/ui/UsernameInput";

const themeOptions = [
  { value: "light", label: "Light" },
  { value: "dark", label: "Dark" },
];

type Props = inferSSRProps<typeof getServerSideProps>;
function HideBrandingInput(props: {
  //
  hideBrandingRef: RefObject<HTMLInputElement>;
  user: Props["user"];
}) {
  const [modelOpen, setModalOpen] = useState(false);
  return (
    <>
      <input
        id="hide-branding"
        name="hide-branding"
        type="checkbox"
        ref={props.hideBrandingRef}
        defaultChecked={isBrandingHidden(props.user)}
        className={
          "focus:ring-neutral-500 h-4 w-4 text-neutral-900 border-gray-300 rounded-sm disabled:opacity-50 hover:checked:bg-black checked:bg-black"
        }
        onClick={(e) => {
          if (!e.currentTarget.checked || props.user.plan !== "FREE") {
            return;
          }

          // prevent checking the input
          e.preventDefault();

          setModalOpen(true);
        }}
      />

      <Modal
        heading="This feature is only available in paid plan"
        variant="warning"
        description={
          <div className="flex flex-col space-y-3">
            <p>
              In order to remove the Cal branding from your booking pages, you need to upgrade to a paid
              account.
            </p>

            <p>
              {" "}
              To upgrade go to{" "}
              <a href="https://cal.com/upgrade" className="underline">
                cal.com/upgrade
              </a>
              .
            </p>
          </div>
        }
        open={modelOpen}
        handleClose={() => setModalOpen(false)}
      />
    </>
  );
}

<<<<<<< HEAD
export default function Settings(props: InferGetServerSidePropsType<typeof getServerSideProps>) {
=======
export default function Settings(props: Props) {
  const { locale } = useLocale({ localeProp: props.localeProp });
  const mutation = trpc.useMutation("viewer.updateProfile");

>>>>>>> e684824c
  const [successModalOpen, setSuccessModalOpen] = useState(false);
  const usernameRef = useRef<HTMLInputElement>(null);
  const nameRef = useRef<HTMLInputElement>(null);
  const descriptionRef = useRef<HTMLTextAreaElement>();
  const avatarRef = useRef<HTMLInputElement>(null);
  const hideBrandingRef = useRef<HTMLInputElement>(null);
  const [asyncUseCalendar, setAsyncUseCalendar] = useState({ value: props.user.asyncUseCalendar });
  const [selectedTheme, setSelectedTheme] = useState({ value: props.user.theme });
  const [selectedTimeZone, setSelectedTimeZone] = useState({ value: props.user.timeZone });
  const [selectedWeekStartDay, setSelectedWeekStartDay] = useState({ value: props.user.weekStart });
  const [selectedLanguage, setSelectedLanguage] = useState<OptionType>({
    value: locale,
    label: props.localeLabels[locale],
  });
  const [imageSrc, setImageSrc] = useState<string>(props.user.avatar);
  const [hasErrors, setHasErrors] = useState(false);
  const [errorMessage, setErrorMessage] = useState("");

  useEffect(() => {
    setSelectedTheme(
      props.user.theme ? themeOptions.find((theme) => theme.value === props.user.theme) : null
    );
    setSelectedWeekStartDay({ value: props.user.weekStart, label: props.user.weekStart });
    setSelectedLanguage({ value: locale, label: props.localeLabels[locale] });
  }, []);

  const closeSuccessModal = () => {
    setSuccessModalOpen(false);
  };

  const handleAvatarChange = (newAvatar) => {
    avatarRef.current.value = newAvatar;
    const nativeInputValueSetter = Object.getOwnPropertyDescriptor(
      window.HTMLInputElement.prototype,
      "value"
    ).set;
    nativeInputValueSetter.call(avatarRef.current, newAvatar);
    const ev2 = new Event("input", { bubbles: true });
    avatarRef.current.dispatchEvent(ev2);
    updateProfileHandler(ev2);
    setImageSrc(newAvatar);
  };

  async function updateProfileHandler(event) {
    event.preventDefault();

    const enteredUsername = usernameRef.current.value.toLowerCase();
    const enteredName = nameRef.current.value;
    const enteredDescription = descriptionRef.current.value;
    const enteredAvatar = avatarRef.current.value;
    const enteredTimeZone = selectedTimeZone.value;
    const enteredWeekStartDay = selectedWeekStartDay.value;
    const enteredHideBranding = hideBrandingRef.current.checked;
<<<<<<< HEAD
    const enteredAsyncUseCalendar = asyncUseCalendar.value;
=======
    const enteredLanguage = selectedLanguage.value;
>>>>>>> e684824c

    // TODO: Add validation

    await mutation
      .mutateAsync({
        username: enteredUsername,
        name: enteredName,
        bio: enteredDescription,
        avatar: enteredAvatar,
        timeZone: enteredTimeZone,
        weekStart: asStringOrUndefined(enteredWeekStartDay),
        hideBranding: enteredHideBranding,
<<<<<<< HEAD
        theme: selectedTheme ? selectedTheme.value : null,
        asyncUseCalendar: enteredAsyncUseCalendar,
      }),
      headers: {
        "Content-Type": "application/json",
      },
    })
      .then(handleError)
=======
        theme: asStringOrUndefined(selectedTheme?.value),
        locale: enteredLanguage,
      })
>>>>>>> e684824c
      .then(() => {
        setSuccessModalOpen(true);
        setHasErrors(false); // dismiss any open errors
      })
      .catch((err) => {
        setHasErrors(true);
        setErrorMessage(err.message);
        document?.getElementsByTagName("main")[0]?.scrollTo({ top: 0, behavior: "smooth" });
      });
  }

  return (
    <Shell heading="Profile" subtitle="Edit your profile information, which shows on your scheduling link.">
      <SettingsShell>
        <form className="divide-y divide-gray-200 lg:col-span-9" onSubmit={updateProfileHandler}>
          {hasErrors && <Alert severity="error" title={errorMessage} />}
          <div className="py-6 lg:pb-8">
            <div className="flex flex-col lg:flex-row">
              <div className="flex-grow space-y-6">
                <div className="block sm:flex">
                  <div className="w-full mb-6 sm:w-1/2 sm:mr-2">
                    <UsernameInput disabled ref={usernameRef} defaultValue={props.user.username} />
                  </div>
                  <div className="w-full sm:w-1/2 sm:ml-2">
                    <label htmlFor="name" className="block text-sm font-medium text-gray-700">
                      Full name
                    </label>
                    <input
                      disabled
                      ref={nameRef}
                      type="text"
                      name="name"
                      id="name"
                      autoComplete="given-name"
                      placeholder="Your name"
                      required
                      className="block w-full px-3 py-2 mt-1 text-gray-900 placeholder-gray-600 bg-gray-300 border border-gray-300 rounded-md shadow-sm focus:outline-none focus:ring-black focus:border-black sm:text-sm"
                      defaultValue={props.user.name}
                    />
                  </div>
                </div>

                <div>
                  <label htmlFor="about" className="block text-sm font-medium text-gray-700">
                    About
                  </label>
                  <div className="mt-1">
                    <textarea
                      ref={descriptionRef}
                      id="about"
                      name="about"
                      placeholder="A little something about yourself."
                      rows={3}
                      defaultValue={props.user.bio}
                      className="block w-full px-3 py-2 mt-1 text-gray-900 placeholder-gray-600 bg-gray-300 border border-gray-300 rounded-md shadow-sm focus:outline-none focus:ring-black focus:border-black sm:text-sm"></textarea>
                  </div>
                </div>
                <div>
                  <div className="flex mt-1">
                    <Avatar
                      displayName={props.user.name}
                      className="relative w-10 h-10 rounded-full"
                      gravatarFallbackMd5={props.user.emailMd5}
                      imageSrc={imageSrc}
                    />
                    <input
                      ref={avatarRef}
                      type="hidden"
                      name="avatar"
                      id="avatar"
                      placeholder="URL"
                      className="block w-full px-3 py-2 mt-1 border border-gray-300 rounded-sm shadow-sm focus:outline-none focus:ring-neutral-500 focus:border-neutral-500 sm:text-sm"
                      defaultValue={imageSrc}
                    />
                    <ImageUploader
                      noChange
                      target="avatar"
                      id="avatar-upload"
                      buttonMsg="Change avatar"
                      handleAvatarChange={handleAvatarChange}
                      imageRef={imageSrc}
                    />
                  </div>
                  <hr className="mt-6" />
                </div>
                <div>
                  <label htmlFor="language" className="block text-sm font-medium text-gray-700">
                    Language
                  </label>
                  <div className="mt-1">
                    <Select
                      id="languageSelect"
                      value={selectedLanguage || locale}
                      onChange={setSelectedLanguage}
                      classNamePrefix="react-select"
                      className="react-select-container border border-gray-300 rounded-sm shadow-sm focus:ring-neutral-500 focus:border-neutral-500 mt-1 block w-full sm:text-sm"
                      options={props.localeOptions}
                    />
                  </div>
                </div>
                <div>
                  <label htmlFor="timeZone" className="block text-sm font-medium text-gray-700">
                    Timezone
                  </label>
                  <div className="mt-1">
                    <TimezoneSelect
                      id="timeZone"
                      value={selectedTimeZone}
                      onChange={setSelectedTimeZone}
                      classNamePrefix="react-select"
                      className="block w-full mt-1 border border-gray-300 rounded-sm shadow-sm react-select-container focus:ring-neutral-500 focus:border-neutral-500 sm:text-sm"
                    />
                  </div>
                </div>
                <div>
                  <label htmlFor="weekStart" className="block text-sm font-medium text-gray-700">
                    First Day of Week
                  </label>
                  <div className="mt-1">
                    <Select
                      id="weekStart"
                      value={selectedWeekStartDay}
                      onChange={setSelectedWeekStartDay}
                      classNamePrefix="react-select"
                      className="block w-full mt-1 border border-gray-300 rounded-sm shadow-sm react-select-container focus:ring-neutral-500 focus:border-neutral-500 sm:text-sm"
                      options={[
                        { value: "Sunday", label: "Sunday" },
                        { value: "Monday", label: "Monday" },
                      ]}
                    />
                  </div>
                </div>
                <div>
                  <label htmlFor="theme" className="block text-sm font-medium text-gray-700">
                    Single Theme
                  </label>
                  <div className="my-1">
                    <Select
                      id="theme"
                      isDisabled={!selectedTheme}
                      defaultValue={selectedTheme || themeOptions[0]}
                      value={selectedTheme || themeOptions[0]}
                      onChange={setSelectedTheme}
                      className="block w-full mt-1 border-gray-300 rounded-sm shadow-sm focus:ring-neutral-500 focus:border-neutral-500 sm:text-sm"
                      options={themeOptions}
                    />
                  </div>
                  <div className="relative flex items-start mt-8">
                    <div className="flex items-center h-5">
                      <input
                        id="async-use-calendar"
                        name="async-use-calendar"
                        type="checkbox"
                        onChange={(e) => setAsyncUseCalendar({ value: e.target.checked })}
                        defaultChecked={asyncUseCalendar.value}
                        className="w-4 h-4 border-gray-300 rounded-sm hover:checked:bg-black checked:bg-black focus:ring-neutral-500 text-neutral-900"
                      />
                    </div>
                    <div className="ml-3 text-sm">
                      <label htmlFor="async-use-calendar" className="font-medium text-gray-700">
                        Async meetings schedule a space in your calendar
                      </label>
                    </div>
                  </div>
                  <div className="relative flex items-start mt-8">
                    <div className="flex items-center h-5">
                      <input
                        id="theme-adjust-os"
                        name="theme-adjust-os"
                        type="checkbox"
                        onChange={(e) => setSelectedTheme(e.target.checked ? null : themeOptions[0])}
                        defaultChecked={!selectedTheme}
                        className="w-4 h-4 border-gray-300 rounded-sm hover:checked:bg-black checked:bg-black focus:ring-neutral-500 text-neutral-900"
                      />
                    </div>
                    <div className="ml-3 text-sm">
                      <label htmlFor="theme-adjust-os" className="font-medium text-gray-700">
                        Automatically adjust theme based on invitee preferences
                      </label>
                    </div>
                  </div>
                </div>
                <div>
                  <div className="relative flex items-start">
                    <div className="flex items-center h-5">
                      <HideBrandingInput user={props.user} hideBrandingRef={hideBrandingRef} />
                    </div>
                    <div className="ml-3 text-sm">
                      <label htmlFor="hide-branding" className="font-medium text-gray-700">
                        Disable Yac branding{" "}
                        {props.user.plan !== "PRO" && <Badge variant="default">PRO</Badge>}
                      </label>
                      <p className="text-gray-500">Hide all Yac branding from your public pages.</p>
                    </div>
                  </div>
                </div>
              </div>

              {/*<div className="flex-grow mt-6 lg:mt-0 lg:ml-6 lg:flex-grow-0 lg:flex-shrink-0">
                <p className="mb-2 text-sm font-medium text-gray-700" aria-hidden="true">
                  Photo
                </p>
                <div className="mt-1 lg:hidden">
                  <div className="flex items-center">
                    <div
                      className="flex-shrink-0 inline-block w-12 h-12 overflow-hidden rounded-full"
                      aria-hidden="true">
                      <Avatar user={props.user} className="w-full h-full rounded-full" />
                    </div>
                  </div>
                </div>

                <div className="relative hidden overflow-hidden rounded-full lg:block">
                  <Avatar
                    user={props.user}
                    className="relative w-40 h-40 rounded-full"
                    fallback={<div className="relative w-40 h-40 rounded-full bg-neutral-900"></div>}
                  />
                </div>
                <div className="mt-4">
                  <label htmlFor="avatar" className="block text-sm font-medium text-gray-700">
                    Avatar URL
                  </label>
                  <input
                    ref={avatarRef}
                    type="text"
                    name="avatar"
                    id="avatar"
                    placeholder="URL"
                    className="block w-full px-3 py-2 mt-1 border border-gray-300 rounded-sm shadow-sm focus:outline-none focus:ring-neutral-500 focus:border-neutral-500 sm:text-sm"
                    defaultValue={props.user.avatar}
                  />
                </div>
              </div>*/}
            </div>
            <hr className="mt-8" />
            <div className="flex justify-end py-4">
              <Button type="submit">Save</Button>
            </div>
          </div>
        </form>
        <Modal
          heading="Profile updated successfully"
          description="Your user profile has been updated successfully."
          open={successModalOpen}
          handleClose={closeSuccessModal}
        />
      </SettingsShell>
    </Shell>
  );
}

export const getServerSideProps = async (context: GetServerSidePropsContext) => {
  const session = await getSession(context);
  const locale = await extractLocaleInfo(context.req);

  if (!session?.user?.id) {
    return { redirect: { permanent: false, destination: "/auth/login" } };
  }

  const user = await prisma.user.findUnique({
    where: {
      id: session.user.id,
    },
    select: {
      id: true,
      username: true,
      name: true,
      email: true,
      bio: true,
      avatar: true,
      timeZone: true,
      weekStart: true,
      hideBranding: true,
      theme: true,
      plan: true,
      asyncUseCalendar: true,
    },
  });

  if (!user) {
    throw new Error("User seems logged in but cannot be found in the db");
  }

  return {
    props: {
      session,
      localeProp: locale,
      localeOptions,
      localeLabels,
      user: {
        ...user,
        emailMd5: crypto.createHash("md5").update(user.email).digest("hex"),
      },
      ...(await serverSideTranslations(locale, ["common"])),
    },
  };
};<|MERGE_RESOLUTION|>--- conflicted
+++ resolved
@@ -1,10 +1,6 @@
-<<<<<<< HEAD
+import crypto from "crypto";
 import { GetServerSidePropsContext, InferGetServerSidePropsType } from "next";
-=======
-import crypto from "crypto";
-import { GetServerSidePropsContext } from "next";
 import { serverSideTranslations } from "next-i18next/serverSideTranslations";
->>>>>>> e684824c
 import { RefObject, useEffect, useRef, useState } from "react";
 import Select from "react-select";
 import TimezoneSelect from "react-timezone-select";
@@ -90,14 +86,10 @@
   );
 }
 
-<<<<<<< HEAD
 export default function Settings(props: InferGetServerSidePropsType<typeof getServerSideProps>) {
-=======
-export default function Settings(props: Props) {
   const { locale } = useLocale({ localeProp: props.localeProp });
   const mutation = trpc.useMutation("viewer.updateProfile");
 
->>>>>>> e684824c
   const [successModalOpen, setSuccessModalOpen] = useState(false);
   const usernameRef = useRef<HTMLInputElement>(null);
   const nameRef = useRef<HTMLInputElement>(null);
@@ -151,11 +143,8 @@
     const enteredTimeZone = selectedTimeZone.value;
     const enteredWeekStartDay = selectedWeekStartDay.value;
     const enteredHideBranding = hideBrandingRef.current.checked;
-<<<<<<< HEAD
     const enteredAsyncUseCalendar = asyncUseCalendar.value;
-=======
     const enteredLanguage = selectedLanguage.value;
->>>>>>> e684824c
 
     // TODO: Add validation
 
@@ -168,20 +157,10 @@
         timeZone: enteredTimeZone,
         weekStart: asStringOrUndefined(enteredWeekStartDay),
         hideBranding: enteredHideBranding,
-<<<<<<< HEAD
-        theme: selectedTheme ? selectedTheme.value : null,
-        asyncUseCalendar: enteredAsyncUseCalendar,
-      }),
-      headers: {
-        "Content-Type": "application/json",
-      },
-    })
-      .then(handleError)
-=======
         theme: asStringOrUndefined(selectedTheme?.value),
         locale: enteredLanguage,
+        asyncUseCalendar: enteredAsyncUseCalendar,
       })
->>>>>>> e684824c
       .then(() => {
         setSuccessModalOpen(true);
         setHasErrors(false); // dismiss any open errors
@@ -277,7 +256,7 @@
                       value={selectedLanguage || locale}
                       onChange={setSelectedLanguage}
                       classNamePrefix="react-select"
-                      className="react-select-container border border-gray-300 rounded-sm shadow-sm focus:ring-neutral-500 focus:border-neutral-500 mt-1 block w-full sm:text-sm"
+                      className="block w-full mt-1 border border-gray-300 rounded-sm shadow-sm react-select-container focus:ring-neutral-500 focus:border-neutral-500 sm:text-sm"
                       options={props.localeOptions}
                     />
                   </div>
