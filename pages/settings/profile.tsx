--- conflicted
+++ resolved
@@ -16,15 +16,11 @@
 import Avatar from "@components/ui/Avatar";
 import Badge from "@components/ui/Badge";
 import Button from "@components/ui/Button";
-<<<<<<< HEAD
-import { isBrandingHidden } from "@lib/isBrandingHidden";
 import { useLocale } from "@lib/hooks/useLocale";
 import { serverSideTranslations } from "next-i18next/serverSideTranslations";
 import { extractLocaleInfo, localeLabels, localeOptions, OptionType } from "@lib/core/i18n/i18n.utils";
-=======
 import { UsernameInput } from "@components/ui/UsernameInput";
 import ErrorAlert from "@components/ui/alerts/Error";
->>>>>>> 3764a9d4
 
 const themeOptions = [
   { value: "light", label: "Light" },
