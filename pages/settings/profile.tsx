import { GetServerSideProps } from "next";
import { useEffect, useRef, useState } from "react";
import prisma from "@lib/prisma";
import Modal from "@components/Modal";
import Shell from "@components/Shell";
import SettingsShell from "@components/Settings";
import Avatar from "@components/Avatar";
import { getSession } from "@lib/auth";
import Select from "react-select";
import TimezoneSelect from "react-timezone-select";
import { UsernameInput } from "@components/ui/UsernameInput";
import ErrorAlert from "@components/ui/alerts/Error";
import ImageUploader from "@components/ImageUploader";
import crypto from "crypto";

const themeOptions = [
  { value: "light", label: "Light" },
  { value: "dark", label: "Dark" },
];

export default function Settings(props) {
  const [successModalOpen, setSuccessModalOpen] = useState(false);
  const usernameRef = useRef<HTMLInputElement>();
  const nameRef = useRef<HTMLInputElement>();
  const descriptionRef = useRef<HTMLTextAreaElement>();
  const avatarRef = useRef<HTMLInputElement>();
  const hideBrandingRef = useRef<HTMLInputElement>();
  const [selectedTheme, setSelectedTheme] = useState({ value: props.user.theme });
  const [selectedTimeZone, setSelectedTimeZone] = useState({ value: props.user.timeZone });
  const [selectedWeekStartDay, setSelectedWeekStartDay] = useState({ value: props.user.weekStart });
<<<<<<< HEAD
  const [imageSrc, setImageSrc] = useState<string>("");
=======
  const [imageSrc, setImageSrc] = useState<string>(props.user.avatar);
>>>>>>> 37525608

  const [hasErrors, setHasErrors] = useState(false);
  const [errorMessage, setErrorMessage] = useState("");

  useEffect(() => {
    setSelectedTheme(
      props.user.theme ? themeOptions.find((theme) => theme.value === props.user.theme) : null
    );
    setSelectedWeekStartDay({ value: props.user.weekStart, label: props.user.weekStart });
  }, []);

  const closeSuccessModal = () => {
    setSuccessModalOpen(false);
  };

  const handleAvatarChange = (newAvatar) => {
    avatarRef.current.value = newAvatar;
    const nativeInputValueSetter = Object.getOwnPropertyDescriptor(
      window.HTMLInputElement.prototype,
      "value"
    ).set;
    nativeInputValueSetter.call(avatarRef.current, newAvatar);
    const ev2 = new Event("input", { bubbles: true });
    avatarRef.current.dispatchEvent(ev2);
    updateProfileHandler(ev2);
    setImageSrc(newAvatar);
  };

  const handleError = async (resp) => {
    if (!resp.ok) {
      const error = await resp.json();
      throw new Error(error.message);
    }
  };

  async function updateProfileHandler(event) {
    event.preventDefault();

    const enteredUsername = usernameRef.current.value.toLowerCase();
    const enteredName = nameRef.current.value;
    const enteredDescription = descriptionRef.current.value;
    const enteredAvatar = avatarRef.current.value;
    const enteredTimeZone = selectedTimeZone.value;
    const enteredWeekStartDay = selectedWeekStartDay.value;
    const enteredHideBranding = hideBrandingRef.current.checked;

    // TODO: Add validation

    await fetch("/api/user/profile", {
      method: "PATCH",
      body: JSON.stringify({
        username: enteredUsername,
        name: enteredName,
        description: enteredDescription,
        avatar: enteredAvatar,
        timeZone: enteredTimeZone,
        weekStart: enteredWeekStartDay,
        hideBranding: enteredHideBranding,
        theme: selectedTheme ? selectedTheme.value : null,
      }),
      headers: {
        "Content-Type": "application/json",
      },
    })
      .then(handleError)
      .then(() => {
        setSuccessModalOpen(true);
        setHasErrors(false); // dismiss any open errors
      })
      .catch((err) => {
        setHasErrors(true);
        setErrorMessage(err.message);
      });
  }

  return (
    <Shell heading="Profile" subtitle="Edit your profile information, which shows on your scheduling link.">
      <SettingsShell>
        <form className="divide-y divide-gray-200 lg:col-span-9" onSubmit={updateProfileHandler}>
          {hasErrors && <ErrorAlert message={errorMessage} />}
          <div className="py-6 lg:pb-8">
            <div className="flex flex-col lg:flex-row">
              <div className="flex-grow space-y-6">
                <div className="block sm:flex">
                  <div className="w-full sm:w-1/2 sm:mr-2 mb-6">
                    <UsernameInput ref={usernameRef} defaultValue={props.user.username} />
                  </div>
                  <div className="w-full sm:w-1/2 sm:ml-2">
                    <label htmlFor="name" className="block text-sm font-medium text-gray-700">
                      Full name
                    </label>
                    <input
                      ref={nameRef}
                      type="text"
                      name="name"
                      id="name"
                      autoComplete="given-name"
                      placeholder="Your name"
                      required
                      className="mt-1 block w-full border border-gray-300 rounded-sm shadow-sm py-2 px-3 focus:outline-none focus:ring-neutral-500 focus:border-neutral-500 sm:text-sm"
                      defaultValue={props.user.name}
                    />
                  </div>
                </div>

                <div>
                  <label htmlFor="about" className="block text-sm font-medium text-gray-700">
                    About
                  </label>
                  <div className="mt-1">
                    <textarea
                      ref={descriptionRef}
                      id="about"
                      name="about"
                      placeholder="A little something about yourself."
                      rows={3}
                      defaultValue={props.user.bio}
                      className="shadow-sm focus:ring-neutral-500 focus:border-neutral-500 mt-1 block w-full sm:text-sm border-gray-300 rounded-sm"></textarea>
                  </div>
                </div>
                <div>
                  <div className="mt-1 flex">
                    <Avatar
<<<<<<< HEAD
                      user={props.user}
                      className="relative rounded-full w-10 h-10"
                      fallback={<div className="relative bg-neutral-900 rounded-full w-10 h-10"></div>}
=======
                      displayName={props.user.name}
                      className="relative rounded-full w-10 h-10"
                      gravatarFallbackMd5={props.user.emailMd5}
>>>>>>> 37525608
                      imageSrc={imageSrc}
                    />
                    <input
                      ref={avatarRef}
                      type="hidden"
                      name="avatar"
                      id="avatar"
                      placeholder="URL"
                      className="mt-1 block w-full border border-gray-300 rounded-sm shadow-sm py-2 px-3 focus:outline-none focus:ring-neutral-500 focus:border-neutral-500 sm:text-sm"
<<<<<<< HEAD
                      defaultValue={props.user.avatar}
=======
                      defaultValue={imageSrc}
>>>>>>> 37525608
                    />
                    <ImageUploader
                      target="avatar"
                      id="avatar-upload"
                      buttonMsg="Change avatar"
                      handleAvatarChange={handleAvatarChange}
<<<<<<< HEAD
                      imageRef={imageSrc ? imageSrc : props.user.avatar}
=======
                      imageRef={imageSrc}
>>>>>>> 37525608
                    />
                  </div>
                  <hr className="mt-6" />
                </div>
                <div>
                  <label htmlFor="timeZone" className="block text-sm font-medium text-gray-700">
                    Timezone
                  </label>
                  <div className="mt-1">
                    <TimezoneSelect
                      id="timeZone"
                      value={selectedTimeZone}
                      onChange={setSelectedTimeZone}
                      classNamePrefix="react-select"
                      className="react-select-container border border-gray-300 rounded-sm shadow-sm focus:ring-neutral-500 focus:border-neutral-500 mt-1 block w-full sm:text-sm"
                    />
                  </div>
                </div>
                <div>
                  <label htmlFor="weekStart" className="block text-sm font-medium text-gray-700">
                    First Day of Week
                  </label>
                  <div className="mt-1">
                    <Select
                      id="weekStart"
                      value={selectedWeekStartDay}
                      onChange={setSelectedWeekStartDay}
                      classNamePrefix="react-select"
                      className="react-select-container border border-gray-300 rounded-sm shadow-sm focus:ring-neutral-500 focus:border-neutral-500 mt-1 block w-full sm:text-sm"
                      options={[
                        { value: "Sunday", label: "Sunday" },
                        { value: "Monday", label: "Monday" },
                      ]}
                    />
                  </div>
                </div>
                <div>
                  <label htmlFor="theme" className="block text-sm font-medium text-gray-700">
                    Single Theme
                  </label>
                  <div className="my-1">
                    <Select
                      id="theme"
                      isDisabled={!selectedTheme}
                      defaultValue={selectedTheme || themeOptions[0]}
                      value={selectedTheme || themeOptions[0]}
                      onChange={setSelectedTheme}
                      className="shadow-sm focus:ring-neutral-500 focus:border-neutral-500 mt-1 block w-full sm:text-sm border-gray-300 rounded-sm"
                      options={themeOptions}
                    />
                  </div>
                  <div className="mt-8 relative flex items-start">
                    <div className="flex items-center h-5">
                      <input
                        id="theme-adjust-os"
                        name="theme-adjust-os"
                        type="checkbox"
                        onChange={(e) => setSelectedTheme(e.target.checked ? null : themeOptions[0])}
                        defaultChecked={!selectedTheme}
                        className="focus:ring-neutral-500 h-4 w-4 text-neutral-900 border-gray-300 rounded-sm"
                      />
                    </div>
                    <div className="ml-3 text-sm">
                      <label htmlFor="theme-adjust-os" className="font-medium text-gray-700">
                        Automatically adjust theme based on invitee preferences
                      </label>
                    </div>
                  </div>
                </div>
                <div>
                  <div className="relative flex items-start">
                    <div className="flex items-center h-5">
                      <input
                        id="hide-branding"
                        name="hide-branding"
                        type="checkbox"
                        ref={hideBrandingRef}
                        defaultChecked={props.user.hideBranding}
                        className="focus:ring-neutral-500 h-4 w-4 text-neutral-900 border-gray-300 rounded-sm"
                      />
                    </div>
                    <div className="ml-3 text-sm">
                      <label htmlFor="hide-branding" className="font-medium text-gray-700">
                        Disable Calendso branding
                      </label>
                      <p className="text-gray-500">Hide all Calendso branding from your public pages.</p>
                    </div>
                  </div>
                </div>
              </div>

              {/*<div className="mt-6 flex-grow lg:mt-0 lg:ml-6 lg:flex-grow-0 lg:flex-shrink-0">
                <p className="mb-2 text-sm font-medium text-gray-700" aria-hidden="true">
                  Photo
                </p>
                <div className="mt-1 lg:hidden">
                  <div className="flex items-center">
                    <div
                      className="flex-shrink-0 inline-block rounded-full overflow-hidden h-12 w-12"
                      aria-hidden="true">
                      <Avatar user={props.user} className="rounded-full h-full w-full" />
                    </div>
                  </div>
                </div>

                <div className="hidden relative rounded-full overflow-hidden lg:block">
                  <Avatar
                    user={props.user}
                    className="relative rounded-full w-40 h-40"
                    fallback={<div className="relative bg-neutral-900 rounded-full w-40 h-40"></div>}
                  />
                </div>
                <div className="mt-4">
                  <label htmlFor="avatar" className="block text-sm font-medium text-gray-700">
                    Avatar URL
                  </label>
                  <input
                    ref={avatarRef}
                    type="text"
                    name="avatar"
                    id="avatar"
                    placeholder="URL"
                    className="mt-1 block w-full border border-gray-300 rounded-sm shadow-sm py-2 px-3 focus:outline-none focus:ring-neutral-500 focus:border-neutral-500 sm:text-sm"
                    defaultValue={props.user.avatar}
                  />
                </div>
              </div>*/}
            </div>
            <hr className="mt-8" />
            <div className="py-4 flex justify-end">
              <button
                type="submit"
                className="ml-2 bg-neutral-900 border border-transparent rounded-sm shadow-sm py-2 px-4 inline-flex justify-center text-sm font-medium text-white hover:bg-neutral-700 focus:outline-none focus:ring-2 focus:ring-offset-2 focus:ring-neutral-500">
                Save
              </button>
            </div>
          </div>
        </form>
        <Modal
          heading="Profile updated successfully"
          description="Your user profile has been updated successfully."
          open={successModalOpen}
          handleClose={closeSuccessModal}
        />
      </SettingsShell>
    </Shell>
  );
}

export const getServerSideProps: GetServerSideProps = async (context) => {
  const session = await getSession(context);
  if (!session) {
    return { redirect: { permanent: false, destination: "/auth/login" } };
  }

  const user = await prisma.user.findUnique({
    where: {
      id: session.user.id,
    },
    select: {
      id: true,
      username: true,
      name: true,
      email: true,
      bio: true,
      avatar: true,
      timeZone: true,
      weekStart: true,
      hideBranding: true,
      theme: true,
    },
  });

  return {
    props: {
      user: {
        ...user,
        emailMd5: crypto.createHash("md5").update(user.email).digest("hex"),
      },
    },
  };
};<|MERGE_RESOLUTION|>--- conflicted
+++ resolved
@@ -28,11 +28,7 @@
   const [selectedTheme, setSelectedTheme] = useState({ value: props.user.theme });
   const [selectedTimeZone, setSelectedTimeZone] = useState({ value: props.user.timeZone });
   const [selectedWeekStartDay, setSelectedWeekStartDay] = useState({ value: props.user.weekStart });
-<<<<<<< HEAD
-  const [imageSrc, setImageSrc] = useState<string>("");
-=======
   const [imageSrc, setImageSrc] = useState<string>(props.user.avatar);
->>>>>>> 37525608
 
   const [hasErrors, setHasErrors] = useState(false);
   const [errorMessage, setErrorMessage] = useState("");
@@ -156,15 +152,9 @@
                 <div>
                   <div className="mt-1 flex">
                     <Avatar
-<<<<<<< HEAD
-                      user={props.user}
-                      className="relative rounded-full w-10 h-10"
-                      fallback={<div className="relative bg-neutral-900 rounded-full w-10 h-10"></div>}
-=======
                       displayName={props.user.name}
                       className="relative rounded-full w-10 h-10"
                       gravatarFallbackMd5={props.user.emailMd5}
->>>>>>> 37525608
                       imageSrc={imageSrc}
                     />
                     <input
@@ -174,22 +164,14 @@
                       id="avatar"
                       placeholder="URL"
                       className="mt-1 block w-full border border-gray-300 rounded-sm shadow-sm py-2 px-3 focus:outline-none focus:ring-neutral-500 focus:border-neutral-500 sm:text-sm"
-<<<<<<< HEAD
-                      defaultValue={props.user.avatar}
-=======
                       defaultValue={imageSrc}
->>>>>>> 37525608
                     />
                     <ImageUploader
                       target="avatar"
                       id="avatar-upload"
                       buttonMsg="Change avatar"
                       handleAvatarChange={handleAvatarChange}
-<<<<<<< HEAD
-                      imageRef={imageSrc ? imageSrc : props.user.avatar}
-=======
                       imageRef={imageSrc}
->>>>>>> 37525608
                     />
                   </div>
                   <hr className="mt-6" />
