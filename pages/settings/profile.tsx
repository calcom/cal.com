--- conflicted
+++ resolved
@@ -88,12 +88,7 @@
           <div className="mt-5 sm:mt-4 sm:flex sm:flex-row-reverse gap-x-2">
             <DialogClose asChild>
               <Button
-<<<<<<< HEAD
-                className="btn-wide btn-primary text-center"
-                size="fab"
-=======
                 className="table-cell text-center btn-wide btn-primary"
->>>>>>> ce8e9c12
                 onClick={() => setModalOpen(false)}>
                 {t("dismiss")}
               </Button>
