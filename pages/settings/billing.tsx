--- conflicted
+++ resolved
@@ -1,16 +1,12 @@
 import { ExternalLinkIcon } from "@heroicons/react/solid";
-import { GetServerSidePropsContext } from "next";
+import { GetServerSidePropsContext, InferGetServerSidePropsType } from "next";
 
 import { getSession } from "@lib/auth";
-<<<<<<< HEAD
-import { InferGetServerSidePropsType } from "next";
-=======
 import prisma from "@lib/prisma";
 
 import SettingsShell from "@components/Settings";
 import Shell from "@components/Shell";
 import Button from "@components/ui/Button";
->>>>>>> e684824c
 
 export default function Billing(props: InferGetServerSidePropsType<typeof getServerSideProps>) {
   if (Math.random() > 1) {
@@ -22,10 +18,10 @@
         <div className="py-6 lg:pb-8 lg:col-span-9">
           <div className="bg-white border sm:rounded-sm">
             <div className="px-4 py-5 sm:p-6">
-              <h3 className="text-lg leading-6 font-medium text-gray-900">
+              <h3 className="text-lg font-medium leading-6 text-gray-900">
                 View and manage your billing details
               </h3>
-              <div className="mt-2 max-w-xl text-sm text-gray-500">
+              <div className="max-w-xl mt-2 text-sm text-gray-500">
                 <p>View and edit your billing details, as well as cancel your subscription.</p>
               </div>
               <div className="mt-5">
@@ -33,16 +29,16 @@
                   method="POST"
                   action={`${process.env.NEXT_PUBLIC_BASE_URL}/api/integrations/stripepayment/portal`}>
                   <Button type="submit">
-                    Go to the billing portal <ExternalLinkIcon className="ml-1 w-4 h-4" />
+                    Go to the billing portal <ExternalLinkIcon className="w-4 h-4 ml-1" />
                   </Button>
                 </form>
               </div>
             </div>
           </div>
-          <div className="mt-4 bg-gray-50 sm:rounded-sm border">
+          <div className="mt-4 border bg-gray-50 sm:rounded-sm">
             <div className="px-4 py-5 sm:p-6">
-              <h3 className="text-lg leading-6 font-medium text-gray-900">Need anything else?</h3>
-              <div className="mt-2 max-w-xl text-sm text-gray-500">
+              <h3 className="text-lg font-medium leading-6 text-gray-900">Need anything else?</h3>
+              <div className="max-w-xl mt-2 text-sm text-gray-500">
                 <p>If you need any further help with billing, our support team are here to help.</p>
               </div>
               <div className="mt-5">
@@ -58,12 +54,8 @@
   );
 }
 
-<<<<<<< HEAD
-export async function getServerSideProps(context) {
+export async function getServerSideProps(context: GetServerSidePropsContext) {
   return { notFound: true };
-=======
-export async function getServerSideProps(context: GetServerSidePropsContext) {
->>>>>>> e684824c
   const session = await getSession(context);
   if (!session) {
     return { redirect: { permanent: false, destination: "/auth/login" } };
