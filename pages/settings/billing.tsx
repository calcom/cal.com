import { ExternalLinkIcon } from "@heroicons/react/solid";
import { GetServerSidePropsContext } from "next";

import { getSession } from "@lib/auth";
import prisma from "@lib/prisma";

import SettingsShell from "@components/Settings";
import Shell from "@components/Shell";
import Button from "@components/ui/Button";

export default function Billing() {
  return (
    <Shell heading="Billing" subtitle="Manage your billing information and cancel your subscription.">
      <SettingsShell>
        <div className="py-6 lg:pb-8 lg:col-span-9">
<<<<<<< HEAD
          <div className="my-6">
            <form
              method="POST"
              action={`${process.env.NEXT_PUBLIC_BASE_URL}/api/integrations/stripepayment/portal`}>
              <Button type="submit">Manage billing</Button>
            </form>
=======
          <div className="bg-white border sm:rounded-sm">
            <div className="px-4 py-5 sm:p-6">
              <h3 className="text-lg leading-6 font-medium text-gray-900">
                View and manage your billing details
              </h3>
              <div className="mt-2 max-w-xl text-sm text-gray-500">
                <p>View and edit your billing details, as well as cancel your subscription.</p>
              </div>
              <div className="mt-5">
                <form
                  method="POST"
                  action={`${process.env.NEXT_PUBLIC_BASE_URL}/api/integrations/stripepayment/portal`}>
                  <Button type="submit">
                    Go to the billing portal <ExternalLinkIcon className="ml-1 w-4 h-4" />
                  </Button>
                </form>
              </div>
            </div>
          </div>
          <div className="mt-4 bg-gray-50 sm:rounded-sm border">
            <div className="px-4 py-5 sm:p-6">
              <h3 className="text-lg leading-6 font-medium text-gray-900">Need anything else?</h3>
              <div className="mt-2 max-w-xl text-sm text-gray-500">
                <p>If you need any further help with billing, our support team are here to help.</p>
              </div>
              <div className="mt-5">
                <Button href="mailto:help@cal.com" color="secondary" type="submit">
                  Contact our support team
                </Button>
              </div>
            </div>
>>>>>>> b8c4dfb9
          </div>
        </div>
      </SettingsShell>
    </Shell>
  );
}

export async function getServerSideProps(context: GetServerSidePropsContext) {
  const session = await getSession(context);
  if (!session) {
    return { redirect: { permanent: false, destination: "/auth/login" } };
  }

  const user = await prisma.user.findFirst({
    where: {
      email: session.user.email,
    },
    select: {
      id: true,
      username: true,
      name: true,
      email: true,
      bio: true,
      avatar: true,
      timeZone: true,
      weekStart: true,
    },
  });

  return {
    props: { session, user },
  };
}<|MERGE_RESOLUTION|>--- conflicted
+++ resolved
@@ -13,14 +13,6 @@
     <Shell heading="Billing" subtitle="Manage your billing information and cancel your subscription.">
       <SettingsShell>
         <div className="py-6 lg:pb-8 lg:col-span-9">
-<<<<<<< HEAD
-          <div className="my-6">
-            <form
-              method="POST"
-              action={`${process.env.NEXT_PUBLIC_BASE_URL}/api/integrations/stripepayment/portal`}>
-              <Button type="submit">Manage billing</Button>
-            </form>
-=======
           <div className="bg-white border sm:rounded-sm">
             <div className="px-4 py-5 sm:p-6">
               <h3 className="text-lg leading-6 font-medium text-gray-900">
@@ -52,7 +44,6 @@
                 </Button>
               </div>
             </div>
->>>>>>> b8c4dfb9
           </div>
         </div>
       </SettingsShell>
