import { ExternalLinkIcon } from "@heroicons/react/solid";
import { ReactNode } from "react";
import { useIntercom } from "react-use-intercom";

import { useLocale } from "@lib/hooks/useLocale";

import SettingsShell from "@components/SettingsShell";
import Shell, { useMeQuery } from "@components/Shell";
import Button from "@components/ui/Button";

type CardProps = { title: string; description: string; className?: string; children: ReactNode };
const Card = ({ title, description, className = "", children }: CardProps): JSX.Element => (
  <div className={`bg-white border sm:rounded-sm ${className}`}>
    <div className="px-4 py-5 sm:p-6">
      <h3 className="text-lg font-medium leading-6 text-gray-900">{title}</h3>
      <div className="max-w-xl mt-2 text-sm text-gray-500">
        <p>{description}</p>
      </div>
      <div className="mt-5">{children}</div>
    </div>
  </div>
);

export default function Billing() {
  const { t } = useLocale();
  const query = useMeQuery();
  const { data } = query;
  const { boot, show } = useIntercom();

  return (
    <Shell heading={t("billing")} subtitle={t("manage_your_billing_info")}>
      <SettingsShell>
        <div className="py-6 lg:pb-8 lg:col-span-9">
<<<<<<< HEAD
          <div className="bg-white border sm:rounded-sm">
            <div className="px-4 py-5 sm:p-6">
              <h3 className="text-lg font-medium leading-6 text-gray-900">
                {t("view_and_manage_billing_details")}
              </h3>
              <div className="max-w-xl mt-2 text-sm text-gray-500">
                <p>{t("view_and_edit_billing_details")}</p>
              </div>
              <div className="mt-5">
                <form
                  method="POST"
                  action={`${process.env.NEXT_PUBLIC_BASE_URL}/api/integrations/stripepayment/portal`}>
                  <Button type="submit">
                    {t("go_to_billing_portal")} <ExternalLinkIcon className="w-4 h-4 ml-1" />
                  </Button>
                </form>
              </div>
            </div>
          </div>
=======
          {data?.plan && ["FREE", "TRIAL"].includes(data.plan) && (
            <Card
              title={t("plan_description", { plan: data.plan })}
              description={t("plan_upgrade_invitation")}
              className="mb-4">
              <form method="POST" action={`/api/upgrade`}>
                <Button type="submit">
                  {t("upgrade_now")} <ExternalLinkIcon className="w-4 h-4 ml-1" />
                </Button>
              </form>
            </Card>
          )}

          <Card title={t("view_and_manage_billing_details")} description={t("view_and_edit_billing_details")}>
            <form method="POST" action={`/api/integrations/stripepayment/portal`}>
              <Button type="submit" color="secondary">
                {t("go_to_billing_portal")} <ExternalLinkIcon className="w-4 h-4 ml-1" />
              </Button>
            </form>
          </Card>
>>>>>>> dedf0012
          <div className="mt-4 border bg-gray-50 sm:rounded-sm">
            <div className="px-4 py-5 sm:p-6">
              <h3 className="text-lg font-medium leading-6 text-gray-900">{t("need_anything_else")}</h3>
              <div className="max-w-xl mt-2 text-sm text-gray-500">
                <p>{t("further_billing_help")}</p>
              </div>
              <div className="mt-5">
                <Button
                  onClick={() => {
                    boot();
                    show();
                  }}
                  color="secondary">
                  {t("contact_our_support_team")}
                </Button>
              </div>
            </div>
          </div>
        </div>
      </SettingsShell>
    </Shell>
  );
}<|MERGE_RESOLUTION|>--- conflicted
+++ resolved
@@ -31,27 +31,6 @@
     <Shell heading={t("billing")} subtitle={t("manage_your_billing_info")}>
       <SettingsShell>
         <div className="py-6 lg:pb-8 lg:col-span-9">
-<<<<<<< HEAD
-          <div className="bg-white border sm:rounded-sm">
-            <div className="px-4 py-5 sm:p-6">
-              <h3 className="text-lg font-medium leading-6 text-gray-900">
-                {t("view_and_manage_billing_details")}
-              </h3>
-              <div className="max-w-xl mt-2 text-sm text-gray-500">
-                <p>{t("view_and_edit_billing_details")}</p>
-              </div>
-              <div className="mt-5">
-                <form
-                  method="POST"
-                  action={`${process.env.NEXT_PUBLIC_BASE_URL}/api/integrations/stripepayment/portal`}>
-                  <Button type="submit">
-                    {t("go_to_billing_portal")} <ExternalLinkIcon className="w-4 h-4 ml-1" />
-                  </Button>
-                </form>
-              </div>
-            </div>
-          </div>
-=======
           {data?.plan && ["FREE", "TRIAL"].includes(data.plan) && (
             <Card
               title={t("plan_description", { plan: data.plan })}
@@ -72,7 +51,6 @@
               </Button>
             </form>
           </Card>
->>>>>>> dedf0012
           <div className="mt-4 border bg-gray-50 sm:rounded-sm">
             <div className="px-4 py-5 sm:p-6">
               <h3 className="text-lg font-medium leading-6 text-gray-900">{t("need_anything_else")}</h3>
