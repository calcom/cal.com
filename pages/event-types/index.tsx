// TODO: replace headlessui with radix-ui
import { Menu, Transition } from "@headlessui/react";
import {
  ChevronDownIcon,
  DotsHorizontalIcon,
  ExternalLinkIcon,
  LinkIcon,
  UsersIcon,
} from "@heroicons/react/solid";
import { SchedulingType } from "@prisma/client";
import { Prisma } from "@prisma/client";
import dayjs from "dayjs";
import { serverSideTranslations } from "next-i18next/serverSideTranslations";
import Head from "next/head";
import Link from "next/link";
import { useRouter } from "next/router";
import React, { Fragment, useRef } from "react";
import { useMutation } from "react-query";

import { asStringOrNull } from "@lib/asStringOrNull";
import { getSession } from "@lib/auth";
import classNames from "@lib/classNames";
import { HttpError } from "@lib/core/http/error";
import { extractLocaleInfo } from "@lib/core/i18n/i18n.utils";
import { ONBOARDING_INTRODUCED_AT } from "@lib/getting-started";
import { useLocale } from "@lib/hooks/useLocale";
import { useToggleQuery } from "@lib/hooks/useToggleQuery";
import createEventType from "@lib/mutations/event-types/create-event-type";
import showToast from "@lib/notification";
import prisma from "@lib/prisma";
import { inferSSRProps } from "@lib/types/inferSSRProps";
<<<<<<< HEAD
import { SchedulingType } from "@prisma/client";
import dayjs from "dayjs";
import Head from "next/head";
import Link from "next/link";
import { useRouter } from "next/router";
import React, { Fragment, useRef } from "react";
import { useMutation } from "react-query";
import { InferGetServerSidePropsType } from "next";
=======

import { Dialog, DialogClose, DialogContent } from "@components/Dialog";
import Shell from "@components/Shell";
import { Tooltip } from "@components/Tooltip";
import EventTypeDescription from "@components/eventtype/EventTypeDescription";
import { Alert } from "@components/ui/Alert";
import Avatar from "@components/ui/Avatar";
import AvatarGroup from "@components/ui/AvatarGroup";
import Badge from "@components/ui/Badge";
import { Button } from "@components/ui/Button";
import Dropdown, {
  DropdownMenuContent,
  DropdownMenuItem,
  DropdownMenuLabel,
  DropdownMenuSeparator,
  DropdownMenuTrigger,
} from "@components/ui/Dropdown";
import * as RadioArea from "@components/ui/form/radio-area";
import UserCalendarIllustration from "@components/ui/svg/UserCalendarIllustration";
>>>>>>> e684824c

type PageProps = inferSSRProps<typeof getServerSideProps>;
type EventType = PageProps["eventTypes"][number];
type Profile = PageProps["profiles"][number];
type MembershipCount = EventType["metadata"]["membershipCount"];

<<<<<<< HEAD
const EventTypesPage = (props: InferGetServerSidePropsType<typeof getServerSideProps>) => {
=======
const EventTypesPage = (props: PageProps) => {
  const { locale } = useLocale({
    localeProp: props.localeProp,
    namespaces: "event-types-page",
  });

>>>>>>> e684824c
  const CreateFirstEventTypeView = () => (
    <div className="md:py-20">
      <UserCalendarIllustration />
      <div className="block mx-auto text-center md:max-w-screen-sm">
        <h3 className="mt-2 text-xl font-bold text-neutral-900">Create your first event type</h3>
        <p className="mt-1 mb-2 text-md text-neutral-600">
          Event types enable you to share links that show available times on your calendar and allow people to
          make bookings with you.
        </p>
        <CreateNewEventDialog
          localeProp={locale}
          canAddEvents={props.canAddEvents}
          profiles={props.profiles}
        />
      </div>
    </div>
  );

  const EventTypeListHeading = ({
    profile,
    membershipCount,
  }: {
    profile?: Profile;
    membershipCount: MembershipCount;
  }) => (
    <div className="flex mb-4">
      <Link href="/settings/teams">
        <a>
          <Avatar
            displayName={profile?.name || ""}
            imageSrc={profile?.image || undefined}
            size={8}
            className="inline mt-1 mr-2"
          />
        </a>
      </Link>
      <div>
        <Link href="/settings/teams">
          <a className="font-bold">{profile?.name || ""}</a>
        </Link>
        {membershipCount && (
          <span className="relative ml-2 text-xs text-neutral-500 -top-px">
            <Link href="/settings/teams">
              <a>
                <Badge variant="gray">
                  <UsersIcon className="inline w-3 h-3 mr-1 -mt-px" />
                  {membershipCount}
                </Badge>
              </a>
            </Link>
          </span>
        )}
        {profile?.slug && (
          <Link href={`${process.env.NEXT_PUBLIC_APP_URL}/${profile.slug}`}>
            <a className="block text-xs text-neutral-500">{`${process.env.NEXT_PUBLIC_APP_URL?.replace(
              "https://",
              ""
            )}/${profile.slug}`}</a>
          </Link>
        )}
      </div>
    </div>
  );

  const EventTypeList = ({
    readOnly,
    types,
    profile,
  }: {
    profile: PageProps["profiles"][number];
    readOnly: boolean;
    types: EventType["eventTypes"];
  }) => (
    <div className="mb-16 -mx-4 overflow-hidden bg-white border border-gray-200 rounded-sm sm:mx-0">
      <ul className="divide-y divide-neutral-200" data-testid="event-types">
        {types.map((type) => (
          <li
            key={type.id}
            className={classNames(
              type.$disabled && "opacity-30 cursor-not-allowed pointer-events-none select-none"
            )}
            data-disabled={type.$disabled ? 1 : 0}>
            <div
              className={classNames(
                "hover:bg-neutral-50 flex justify-between items-center ",
                type.$disabled && "pointer-events-none"
              )}>
              <div className="flex items-center w-full justify-between px-4 py-4 sm:px-6 hover:bg-neutral-50">
                <Link href={"/event-types/" + type.id}>
                  <a className="flex-grow text-sm truncate">
                    <div>
                      <span className="font-medium truncate text-neutral-900">{type.title}</span>
                      {type.hidden && (
                        <span className="ml-2 inline items-center px-1.5 py-0.5 rounded-sm text-xs font-medium bg-yellow-100 text-yellow-800">
                          Hidden
                        </span>
                      )}
                      {readOnly && (
                        <span className="ml-2 inline items-center px-1.5 py-0.5 rounded-sm text-xs font-medium bg-gray-100 text-gray-800">
                          Readonly
                        </span>
                      )}
                    </div>
                    <EventTypeDescription eventType={type} />
                  </a>
                </Link>

                <div className="flex-shrink-0 hidden mt-4 sm:flex sm:mt-0 sm:ml-5">
                  <div className="flex items-center space-x-5 overflow-hidden">
                    {type.users?.length > 1 && (
                      <AvatarGroup
                        size={8}
                        truncateAfter={4}
                        items={type.users.map((organizer) => ({
                          alt: organizer.name || "",
                          image: organizer.avatar || "",
                        }))}
                      />
                    )}
                    <Tooltip content="Preview">
                      <a
                        href={`${process.env.NEXT_PUBLIC_APP_URL}/${profile.slug}/${type.slug}`}
                        target="_blank"
                        rel="noreferrer"
                        className="p-2 border border-transparent cursor-pointer group text-neutral-400 hover:border-gray-200">
                        <ExternalLinkIcon className="w-5 h-5 group-hover:text-black" />
                      </a>
                    </Tooltip>

                    <Tooltip content="Copy link">
                      <button
                        onClick={() => {
                          showToast("Link copied!", "success");
                          navigator.clipboard.writeText(
                            `${process.env.NEXT_PUBLIC_APP_URL}/${profile.slug}/${type.slug}`
                          );
                        }}
                        className="p-2 border border-transparent group text-neutral-400 hover:border-gray-200">
                        <LinkIcon className="w-5 h-5 group-hover:text-black" />
                      </button>
                    </Tooltip>
                  </div>
                </div>
              </div>
              <div className="flex flex-shrink-0 mr-5 sm:hidden">
                <Menu as="div" className="inline-block text-left">
                  {({ open }) => (
                    <>
                      <div>
                        <Menu.Button className="p-2 mt-1 border border-transparent text-neutral-400 hover:border-gray-200">
                          <span className="sr-only">Open options</span>
                          <DotsHorizontalIcon className="w-5 h-5" aria-hidden="true" />
                        </Menu.Button>
                      </div>

                      <Transition
                        show={open}
                        as={Fragment}
                        enter="transition ease-out duration-100"
                        enterFrom="transform opacity-0 scale-95"
                        enterTo="transform opacity-100 scale-100"
                        leave="transition ease-in duration-75"
                        leaveFrom="transform opacity-100 scale-100"
                        leaveTo="transform opacity-0 scale-95">
                        <Menu.Items
                          static
                          className="absolute z-10 right-0 w-56 mt-2 origin-top-right bg-white divide-y rounded-sm shadow-lg ring-1 ring-black ring-opacity-5 focus:outline-none divide-neutral-100">
                          <div className="py-1">
                            <Menu.Item>
                              {({ active }) => (
                                <a
                                  href={`${process.env.NEXT_PUBLIC_APP_URL}/${profile.slug}/${type.slug}`}
                                  target="_blank"
                                  rel="noreferrer"
                                  className={classNames(
                                    active ? "bg-neutral-100 text-neutral-900" : "text-neutral-700",
                                    "group flex items-center px-4 py-2 text-sm font-medium"
                                  )}>
                                  <ExternalLinkIcon
                                    className="w-4 h-4 mr-3 text-neutral-400 group-hover:text-neutral-500"
                                    aria-hidden="true"
                                  />
                                  Preview
                                </a>
                              )}
                            </Menu.Item>
                            <Menu.Item>
                              {({ active }) => (
                                <button
                                  onClick={() => {
                                    showToast("Link copied!", "success");
                                    navigator.clipboard.writeText(
                                      `${process.env.NEXT_PUBLIC_APP_URL}/${profile.slug}/${type.slug}`
                                    );
                                  }}
                                  className={classNames(
                                    active ? "bg-neutral-100 text-neutral-900" : "text-neutral-700",
                                    "group flex items-center px-4 py-2 text-sm w-full font-medium"
                                  )}>
                                  <LinkIcon
                                    className="w-4 h-4 mr-3 text-neutral-400 group-hover:text-neutral-500"
                                    aria-hidden="true"
                                  />
                                  Copy link to event
                                </button>
                              )}
                            </Menu.Item>
                          </div>
                        </Menu.Items>
                      </Transition>
                    </>
                  )}
                </Menu>
              </div>
            </div>
          </li>
        ))}
      </ul>
    </div>
  );

  return (
    <div>
      <Head>
        <title>Event Types | Yac Meet</title>
        <link rel="icon" href="/favicon.ico" />
      </Head>
      <Shell
        heading="Event Types"
        subtitle="Create events to share for people to book on your calendar."
        CTA={
          props.eventTypes.length !== 0 && (
            <CreateNewEventDialog canAddEvents={props.canAddEvents} profiles={props.profiles} />
          )
        }>
        {props.user.plan === "FREE" && !props.canAddEvents && (
          <Alert
            severity="warning"
            title={<>You need to upgrade your plan to have more than one active event type.</>}
            message={
              <>
                To upgrade go to{" "}
                <a href={"https://cal.com/upgrade"} className="underline">
                  {"https://cal.com/upgrade"}
                </a>
              </>
            }
            className="my-4"
          />
        )}
        {props.eventTypes &&
          props.eventTypes.map((input) => (
            <Fragment key={input.profile?.slug}>
              {/* hide list heading when there is only one (current user) */}
              {(props.eventTypes.length !== 1 || input.teamId) && (
                <EventTypeListHeading
                  profile={input.profile}
                  membershipCount={input.metadata?.membershipCount}
                />
              )}
              <EventTypeList
                types={input.eventTypes}
                profile={input.profile}
                readOnly={input.metadata?.readOnly}
              />
            </Fragment>
          ))}

        {props.eventTypes.length === 0 && <CreateFirstEventTypeView />}
      </Shell>
    </div>
  );
};

<<<<<<< HEAD
const CreateNewEventDialog = ({ profiles, canAddEvents }: { profiles: Profile[]; canAddEvents: boolean }) => {
  if (Math.random() > 1) console.log(canAddEvents);
=======
const CreateNewEventDialog = ({
  profiles,
  canAddEvents,
  localeProp,
}: {
  profiles: Profile[];
  canAddEvents: boolean;
  localeProp: string;
}) => {
>>>>>>> e684824c
  const router = useRouter();
  const teamId: number | null = Number(router.query.teamId) || null;
  const modalOpen = useToggleQuery("new");
  const { t } = useLocale({ localeProp });

  const createMutation = useMutation(createEventType, {
    onSuccess: async ({ eventType }) => {
      await router.push("/event-types/" + eventType.id);
      showToast(`${eventType.title} event type created successfully`, "success");
    },
    onError: (err: HttpError) => {
      const message = `${err.statusCode}: ${err.message}`;
      showToast(message, "error");
    },
  });

  const slugRef = useRef<HTMLInputElement>(null);

  return (
    <Dialog
      open={modalOpen.isOn}
      onOpenChange={(isOpen) => {
        router.push(isOpen ? modalOpen.hrefOn : modalOpen.hrefOff);
      }}>
      {/* {!profiles.filter((profile) => profile.teamId).length && (
        <Button
          data-testid="new-event-type"
          {...(canAddEvents
            ? {
                href: modalOpen.hrefOn,
              }
            : {
                disabled: true,
              })}
<<<<<<< HEAD
          StartIcon={PlusIcon}
        >
          New event type
=======
          StartIcon={PlusIcon}>
          {t("new-event-type-btn")}
>>>>>>> e684824c
        </Button>
      )} */}
      {profiles.filter((profile) => profile.teamId).length > 0 && (
        <Dropdown>
          <DropdownMenuTrigger asChild>
            <Button EndIcon={ChevronDownIcon}>{t("new-event-type-btn")}</Button>
          </DropdownMenuTrigger>
          <DropdownMenuContent align="end">
            <DropdownMenuLabel>Create an event type under your name or a team.</DropdownMenuLabel>
            <DropdownMenuSeparator className="h-px bg-gray-200" />
            {profiles.map((profile) => (
              <DropdownMenuItem
                key={profile.slug}
                className="px-3 py-2 cursor-pointer hover:bg-neutral-100 focus:outline-none"
                onSelect={() =>
                  router.push({
                    pathname: router.pathname,
                    query: {
                      ...router.query,
                      new: "1",
                      eventPage: profile.slug,
                      ...(profile.teamId
                        ? {
                            teamId: profile.teamId,
                          }
                        : {}),
                    },
                  })
                }>
                <Avatar
                  displayName={profile.name}
                  imageSrc={profile.image}
                  size={6}
                  className="inline mr-2"
                />
                {profile.name ? profile.name : profile.slug}
              </DropdownMenuItem>
            ))}
          </DropdownMenuContent>
        </Dropdown>
      )}
      <DialogContent>
        <div className="mb-8">
          <h3 className="text-lg font-bold leading-6 text-gray-900" id="modal-title">
            Add a new {teamId ? "team " : ""}event type
          </h3>
          <div>
            <p className="text-sm text-gray-500">Create a new event type for people to book times with.</p>
          </div>
        </div>
        <form
          onSubmit={(e) => {
            e.preventDefault();

            const target = e.target as unknown as Record<
              "title" | "slug" | "description" | "length" | "schedulingType",
              { value: string }
            >;

            const payload = {
              title: target.title.value,
              slug: target.slug.value,
              description: target.description.value,
              length: parseInt(target.length.value),
            };

            if (router.query.teamId) {
              payload.teamId = parseInt(asStringOrNull(router.query.teamId), 10);
              payload.schedulingType = target.schedulingType.value;
            }

            createMutation.mutate(payload);
          }}>
          <div>
            <div className="mb-4">
              <label htmlFor="title" className="block text-sm font-medium text-gray-700">
                Title
              </label>
              <div className="mt-1">
                <input
                  onChange={(e) => {
                    if (!slugRef.current) {
                      return;
                    }
                    slugRef.current.value = e.target.value.replace(/\s+/g, "-").toLowerCase();
                  }}
                  type="text"
                  name="title"
                  id="title"
                  required
                  className="block w-full border-gray-300 rounded-sm shadow-sm focus:ring-neutral-900 focus:border-neutral-900 sm:text-sm"
                  placeholder="Quick Chat"
                />
              </div>
            </div>
            <div className="mb-4">
              <label htmlFor="slug" className="block text-sm font-medium text-gray-700">
                URL
              </label>
              <div className="mt-1">
                <div className="flex rounded-sm shadow-sm">
                  <span className="inline-flex items-center px-3 text-gray-500 border border-r-0 border-gray-300 rounded-l-md bg-gray-50 sm:text-sm">
                    {process.env.NEXT_PUBLIC_APP_URL}/{router.query.eventPage || profiles[0].slug}/
                  </span>
                  <input
                    ref={slugRef}
                    type="text"
                    name="slug"
                    id="slug"
                    required
                    className="flex-1 block w-full min-w-0 border-gray-300 rounded-none focus:ring-neutral-900 focus:border-neutral-900 rounded-r-md sm:text-sm"
                  />
                </div>
              </div>
            </div>
            <div className="mb-4">
              <label htmlFor="description" className="block text-sm font-medium text-gray-700">
                Description
              </label>
              <div className="mt-1">
                <textarea
                  name="description"
                  id="description"
                  className="block w-full border-gray-300 rounded-sm shadow-sm focus:ring-neutral-900 focus:border-neutral-900 sm:text-sm"
                  placeholder="A quick video meeting."
                />
              </div>
            </div>
            <div className="mb-4">
              <label htmlFor="length" className="block text-sm font-medium text-gray-700">
                Length
              </label>
              <div className="relative mt-1 rounded-sm shadow-sm">
                <input
                  type="number"
                  name="length"
                  id="length"
                  required
                  className="block w-full pr-20 border-gray-300 rounded-sm focus:ring-neutral-900 focus:border-neutral-900 sm:text-sm"
                  placeholder="15"
                />
                <div className="absolute inset-y-0 right-0 flex items-center pr-3 text-sm text-gray-400">
                  minutes
                </div>
              </div>
            </div>
          </div>
          {teamId && (
            <div className="mb-4">
              <label htmlFor="schedulingType" className="block text-sm font-medium text-gray-700">
                Scheduling Type
              </label>
              <RadioArea.Group
                name="schedulingType"
                className="relative flex mt-1 space-x-6 rounded-sm shadow-sm">
                <RadioArea.Item value={SchedulingType.COLLECTIVE} className="w-1/2 text-sm">
                  <strong className="block mb-1">Collective</strong>
                  <p>Schedule meetings when all selected team members are available.</p>
                </RadioArea.Item>
                <RadioArea.Item value={SchedulingType.ROUND_ROBIN} className="w-1/2 text-sm">
                  <strong className="block mb-1">Round Robin</strong>
                  <p>Cycle meetings between multiple team members.</p>
                </RadioArea.Item>
              </RadioArea.Group>
            </div>
          )}
          <div className="mt-8 sm:flex sm:flex-row-reverse gap-x-2">
            <Button type="submit" loading={createMutation.isLoading}>
              Continue
            </Button>
            <DialogClose asChild>
              <Button color="secondary">Cancel</Button>
            </DialogClose>
          </div>
        </form>
      </DialogContent>
    </Dialog>
  );
};

export async function getServerSideProps(context) {
  // if (process.env.NODE_ENV === "production") return { notFound: true };
  const session = await getSession(context);
  const locale = await extractLocaleInfo(context.req);

  if (!session?.user?.id) {
    return { redirect: { permanent: false, destination: "/auth/login" } };
  }

  /**
   * This makes the select reusable and type safe.
   * @url https://www.prisma.io/docs/concepts/components/prisma-client/advanced-type-safety/prisma-validator#using-the-prismavalidator
   * */
  const eventTypeSelect = Prisma.validator<Prisma.EventTypeSelect>()({
    id: true,
    title: true,
    description: true,
    length: true,
    schedulingType: true,
    slug: true,
    hidden: true,
    price: true,
    currency: true,
    users: {
      select: {
        id: true,
        avatar: true,
        name: true,
      },
    },
  });

  const user = await prisma.user.findUnique({
    where: {
      id: session.user.id,
    },
    select: {
      id: true,
      username: true,
      name: true,
      startTime: true,
      endTime: true,
      bufferTime: true,
      avatar: true,
      completedOnboarding: true,
      createdDate: true,
      plan: true,
      teams: {
        where: {
          accepted: true,
        },
        select: {
          role: true,
          team: {
            select: {
              id: true,
              name: true,
              slug: true,
              logo: true,
              members: {
                select: {
                  userId: true,
                },
              },
              eventTypes: {
                select: eventTypeSelect,
              },
            },
          },
        },
      },
      eventTypes: {
        where: {
          team: null,
        },
        select: eventTypeSelect,
      },
    },
  });

  if (!user) {
    // this shouldn't happen
    return {
      redirect: {
        permanent: false,
        destination: "/auth/login",
      },
    };
  }

  if (!user.completedOnboarding && dayjs(user.createdDate).isAfter(ONBOARDING_INTRODUCED_AT)) {
    return {
      redirect: {
        permanent: false,
        destination: "/getting-started",
      },
    };
  }

  // backwards compatibility, TMP:
  const typesRaw = await prisma.eventType.findMany({
    where: {
      userId: session.user.id,
    },
    select: eventTypeSelect,
  });

  type EventTypeGroup = {
    teamId?: number | null;
    profile?: {
      slug: typeof user["username"];
      name: typeof user["name"];
      image: typeof user["avatar"];
    };
    metadata: {
      membershipCount: number;
      readOnly: boolean;
    };
    eventTypes: (typeof user.eventTypes[number] & { $disabled?: boolean })[];
  };

  let eventTypeGroups: EventTypeGroup[] = [];
  const eventTypesHashMap = user.eventTypes.concat(typesRaw).reduce((hashMap, newItem) => {
    const oldItem = hashMap[newItem.id] || {};
    hashMap[newItem.id] = { ...oldItem, ...newItem };
    return hashMap;
  }, {} as Record<number, EventTypeGroup["eventTypes"][number]>);
  const mergedEventTypes = Object.values(eventTypesHashMap).map((et, index) => ({
    ...et,
    $disabled: user.plan === "FREE" && index > 0,
  }));

  eventTypeGroups.push({
    teamId: null,
    profile: {
      slug: user.username,
      name: user.name,
      image: user.avatar,
    },
    eventTypes: mergedEventTypes,
    metadata: {
      membershipCount: 1,
      readOnly: false,
    },
  });

  eventTypeGroups = ([] as EventTypeGroup[]).concat(
    eventTypeGroups,
    user.teams.map((membership) => ({
      teamId: membership.team.id,
      profile: {
        name: membership.team.name,
        image: membership.team.logo || "",
        slug: "team/" + membership.team.slug,
      },
      metadata: {
        membershipCount: membership.team.members.length,
        readOnly: membership.role !== "OWNER",
      },
      eventTypes: membership.team.eventTypes,
    }))
  );

  const userObj = Object.assign({}, user, {
    createdDate: user.createdDate.toString(),
  });

  const canAddEvents = user.plan !== "FREE" || eventTypeGroups[0].eventTypes.length < 1;

  return {
    props: {
      session,
      localeProp: locale,
      canAddEvents,
      user: userObj,
      // don't display event teams without event types,
      eventTypes: eventTypeGroups.filter((groupBy) => !!groupBy.eventTypes?.length),
      // so we can show a dropdown when the user has teams
      profiles: eventTypeGroups.map((group) => ({
        teamId: group.teamId,
        ...group.profile,
        ...group.metadata,
      })),
      ...(await serverSideTranslations(locale, ["common"])),
    },
  };
}

export default EventTypesPage;<|MERGE_RESOLUTION|>--- conflicted
+++ resolved
@@ -10,6 +10,7 @@
 import { SchedulingType } from "@prisma/client";
 import { Prisma } from "@prisma/client";
 import dayjs from "dayjs";
+import { InferGetServerSidePropsType } from "next";
 import { serverSideTranslations } from "next-i18next/serverSideTranslations";
 import Head from "next/head";
 import Link from "next/link";
@@ -29,16 +30,6 @@
 import showToast from "@lib/notification";
 import prisma from "@lib/prisma";
 import { inferSSRProps } from "@lib/types/inferSSRProps";
-<<<<<<< HEAD
-import { SchedulingType } from "@prisma/client";
-import dayjs from "dayjs";
-import Head from "next/head";
-import Link from "next/link";
-import { useRouter } from "next/router";
-import React, { Fragment, useRef } from "react";
-import { useMutation } from "react-query";
-import { InferGetServerSidePropsType } from "next";
-=======
 
 import { Dialog, DialogClose, DialogContent } from "@components/Dialog";
 import Shell from "@components/Shell";
@@ -58,23 +49,18 @@
 } from "@components/ui/Dropdown";
 import * as RadioArea from "@components/ui/form/radio-area";
 import UserCalendarIllustration from "@components/ui/svg/UserCalendarIllustration";
->>>>>>> e684824c
 
 type PageProps = inferSSRProps<typeof getServerSideProps>;
 type EventType = PageProps["eventTypes"][number];
 type Profile = PageProps["profiles"][number];
 type MembershipCount = EventType["metadata"]["membershipCount"];
 
-<<<<<<< HEAD
 const EventTypesPage = (props: InferGetServerSidePropsType<typeof getServerSideProps>) => {
-=======
-const EventTypesPage = (props: PageProps) => {
   const { locale } = useLocale({
     localeProp: props.localeProp,
     namespaces: "event-types-page",
   });
 
->>>>>>> e684824c
   const CreateFirstEventTypeView = () => (
     <div className="md:py-20">
       <UserCalendarIllustration />
@@ -162,7 +148,7 @@
                 "hover:bg-neutral-50 flex justify-between items-center ",
                 type.$disabled && "pointer-events-none"
               )}>
-              <div className="flex items-center w-full justify-between px-4 py-4 sm:px-6 hover:bg-neutral-50">
+              <div className="flex items-center justify-between w-full px-4 py-4 sm:px-6 hover:bg-neutral-50">
                 <Link href={"/event-types/" + type.id}>
                   <a className="flex-grow text-sm truncate">
                     <div>
@@ -241,7 +227,7 @@
                         leaveTo="transform opacity-0 scale-95">
                         <Menu.Items
                           static
-                          className="absolute z-10 right-0 w-56 mt-2 origin-top-right bg-white divide-y rounded-sm shadow-lg ring-1 ring-black ring-opacity-5 focus:outline-none divide-neutral-100">
+                          className="absolute right-0 z-10 w-56 mt-2 origin-top-right bg-white divide-y rounded-sm shadow-lg ring-1 ring-black ring-opacity-5 focus:outline-none divide-neutral-100">
                           <div className="py-1">
                             <Menu.Item>
                               {({ active }) => (
@@ -349,20 +335,15 @@
   );
 };
 
-<<<<<<< HEAD
-const CreateNewEventDialog = ({ profiles, canAddEvents }: { profiles: Profile[]; canAddEvents: boolean }) => {
-  if (Math.random() > 1) console.log(canAddEvents);
-=======
 const CreateNewEventDialog = ({
   profiles,
-  canAddEvents,
+  // canAddEvents,
   localeProp,
 }: {
   profiles: Profile[];
   canAddEvents: boolean;
   localeProp: string;
 }) => {
->>>>>>> e684824c
   const router = useRouter();
   const teamId: number | null = Number(router.query.teamId) || null;
   const modalOpen = useToggleQuery("new");
@@ -397,14 +378,8 @@
             : {
                 disabled: true,
               })}
-<<<<<<< HEAD
-          StartIcon={PlusIcon}
-        >
-          New event type
-=======
           StartIcon={PlusIcon}>
           {t("new-event-type-btn")}
->>>>>>> e684824c
         </Button>
       )} */}
       {profiles.filter((profile) => profile.teamId).length > 0 && (
