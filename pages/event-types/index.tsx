--- conflicted
+++ resolved
@@ -24,15 +24,12 @@
 import { GetServerSidePropsContext } from "next";
 import { useMutation } from "react-query";
 import createEventType from "@lib/mutations/event-types/create-event-type";
-<<<<<<< HEAD
-import { HttpException } from "@lib/core/error/http";
-=======
 import { getSession } from "@lib/auth";
 import { ONBOARDING_INTRODUCED_AT } from "@lib/getting-started";
 import { useToggleQuery } from "@lib/hooks/useToggleQuery";
 import { inferSSRProps } from "@lib/types/inferSSRProps";
 import { Alert } from "@components/ui/Alert";
->>>>>>> aff45e34
+import { HttpException } from "@lib/core/error/http";
 
 const EventTypesPage = (props: inferSSRProps<typeof getServerSideProps>) => {
   const { user, types } = props;
