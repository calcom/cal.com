--- conflicted
+++ resolved
@@ -1,6 +1,7 @@
 import { Dialog, DialogClose, DialogContent } from "@components/Dialog";
+import Loader from "@components/Loader";
 import { Tooltip } from "@components/Tooltip";
-import Loader from "@components/Loader";
+import { Button } from "@components/ui/Button";
 import { Menu, Transition } from "@headlessui/react";
 import {
   ClockIcon,
@@ -9,9 +10,10 @@
   InformationCircleIcon,
   LinkIcon,
   PlusIcon,
-  UserIcon,
+  UserIcon
 } from "@heroicons/react/solid";
 import classNames from "@lib/classNames";
+import showToast from "@lib/notification";
 import { getSession, useSession } from "next-auth/client";
 import Head from "next/head";
 import Link from "next/link";
@@ -19,11 +21,6 @@
 import React, { Fragment, useRef } from "react";
 import Shell from "../../components/Shell";
 import prisma from "../../lib/prisma";
-<<<<<<< HEAD
-import { Button } from "@components/ui/Button";
-=======
-import showToast from "@lib/notification";
->>>>>>> 287747e3
 
 export default function Availability({ user, types }) {
   const [session, loading] = useSession();
