--- conflicted
+++ resolved
@@ -26,12 +26,8 @@
 import createEventType from "@lib/mutations/event-types/create-event-type";
 import { getSession } from "@lib/auth";
 import { ONBOARDING_INTRODUCED_AT } from "@lib/getting-started";
-<<<<<<< HEAD
 import { useToggleQuery } from "@lib/hooks/useToggleQuery";
 import { inferSSRProps } from "@lib/types/inferSSRProps";
-=======
-import { getSession } from "@lib/auth";
->>>>>>> 4d3b258b
 
 const EventTypesPage = (props: inferSSRProps<typeof getServerSideProps>) => {
   const { user, types } = props;
@@ -669,7 +665,6 @@
     },
   });
 
-<<<<<<< HEAD
   if (!user) {
     // this shouldn't happen
     return {
@@ -680,10 +675,7 @@
     } as const;
   }
 
-  if (!user.completedOnboarding && dayjs(user.createdDate).isBefore(ONBOARDING_INTRODUCED_AT)) {
-=======
   if (!user.completedOnboarding && dayjs(user.createdDate).isAfter(ONBOARDING_INTRODUCED_AT)) {
->>>>>>> 4d3b258b
     return {
       redirect: {
         permanent: false,
