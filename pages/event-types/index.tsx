import { Dialog, DialogClose, DialogContent } from "@components/Dialog";
import Loader from "@components/Loader";
import { Tooltip } from "@components/Tooltip";
import { Button } from "@components/ui/Button";
import { Menu, Transition } from "@headlessui/react";
import {
  ClockIcon,
  DotsHorizontalIcon,
  ExternalLinkIcon,
  InformationCircleIcon,
  LinkIcon,
  PlusIcon,
  UserIcon,
} from "@heroicons/react/solid";
import classNames from "@lib/classNames";
import showToast from "@lib/notification";
import dayjs from "dayjs";
import { getSession, useSession } from "next-auth/client";
import Link from "next/link";
import { useRouter } from "next/router";
import React, { Fragment, useRef } from "react";
import Shell from "@components/Shell";
import prisma from "@lib/prisma";
import { GetServerSidePropsContext, InferGetServerSidePropsType } from "next";
import { useMutation } from "react-query";
import createEventType from "@lib/mutations/event-types/create-event-type";
<<<<<<< HEAD
import { ONBOARDING_INTRODUCED_AT } from "@lib/getting-started";
=======
import { ONBOARDING_INTRODUCED_AT } from "../getting-started";
>>>>>>> 72c43cc4

const EventTypesPage = (props: InferGetServerSidePropsType<typeof getServerSideProps>) => {
  const { user, types } = props;
  const [session, loading] = useSession();
  const router = useRouter();
  const createMutation = useMutation(createEventType, {
    onSuccess: async ({ eventType }) => {
      await router.replace("/event-types/" + eventType.id);
      showToast(`${eventType.title} event type created successfully`, "success");
    },
    onError: (err: Error) => {
      showToast(err.message, "error");
    },
  });

  const titleRef = useRef<HTMLInputElement>();
  const slugRef = useRef<HTMLInputElement>();
  const descriptionRef = useRef<HTMLTextAreaElement>();
  const lengthRef = useRef<HTMLInputElement>();

  const dialogOpen = router.query.new === "1";

  async function createEventTypeHandler(event) {
    event.preventDefault();

    const enteredTitle = titleRef.current.value;
    const enteredSlug = slugRef.current.value;
    const enteredDescription = descriptionRef.current.value;
    const enteredLength = parseInt(lengthRef.current.value);

    const body = {
      title: enteredTitle,
      slug: enteredSlug,
      description: enteredDescription,
      length: enteredLength,
    };

    createMutation.mutate(body);
  }

  function autoPopulateSlug() {
    let t = titleRef.current.value;
    t = t.replace(/\s+/g, "-").toLowerCase();
    slugRef.current.value = t;
  }

  if (loading) {
    return <Loader />;
  }

  const CreateNewEventDialog = () => (
    <Dialog
      open={dialogOpen}
      onOpenChange={(isOpen) => {
        const newQuery = {
          ...router.query,
        };
        delete newQuery["new"];
        if (!isOpen) {
          router.push({ pathname: router.pathname, query: newQuery });
        }
      }}>
      <Button
        className="mt-2 hidden sm:block"
        StartIcon={PlusIcon}
        href={{ query: { ...router.query, new: "1" } }}>
        New event type
      </Button>

      <Button size="fab" className="block sm:hidden" href={{ query: { ...router.query, new: "1" } }}>
        <PlusIcon className="w-8 h-8 text-white" />
      </Button>

      <DialogContent>
        <div className="mb-8">
          <h3 className="text-lg font-bold leading-6 text-gray-900" id="modal-title">
            Add a new event type
          </h3>
          <div>
            <p className="text-sm text-gray-500">Create a new event type for people to book times with.</p>
          </div>
        </div>
        <form onSubmit={createEventTypeHandler}>
          <div>
            <div className="mb-4">
              <label htmlFor="title" className="block text-sm font-medium text-gray-700">
                Title
              </label>
              <div className="mt-1">
                <input
                  onChange={autoPopulateSlug}
                  ref={titleRef}
                  type="text"
                  name="title"
                  id="title"
                  required
                  className="block w-full border-gray-300 rounded-sm shadow-sm focus:border-neutral-900 focus:ring-neutral-900 sm:text-sm"
                  placeholder="Quick Chat"
                />
              </div>
            </div>
            <div className="mb-4">
              <label htmlFor="slug" className="block text-sm font-medium text-gray-700">
                URL
              </label>
              <div className="mt-1">
                <div className="flex rounded-sm shadow-sm">
                  <span className="inline-flex items-center px-3 text-gray-500 border border-r-0 border-gray-300 bg-gray-50 rounded-l-md sm:text-sm">
                    {location.hostname}/{user.username}/
                  </span>
                  <input
                    ref={slugRef}
                    type="text"
                    name="slug"
                    id="slug"
                    required
                    className="flex-1 block w-full min-w-0 border-gray-300 rounded-none focus:border-neutral-900 rounded-r-md focus:ring-neutral-900 sm:text-sm"
                  />
                </div>
              </div>
            </div>
            <div className="mb-4">
              <label htmlFor="description" className="block text-sm font-medium text-gray-700">
                Description
              </label>
              <div className="mt-1">
                <textarea
                  ref={descriptionRef}
                  name="description"
                  id="description"
                  className="block w-full border-gray-300 rounded-sm shadow-sm focus:border-neutral-900 focus:ring-neutral-900 sm:text-sm"
                  placeholder="A quick video meeting."></textarea>
              </div>
            </div>
            <div className="mb-4">
              <label htmlFor="length" className="block text-sm font-medium text-gray-700">
                Length
              </label>
              <div className="relative mt-1 rounded-sm shadow-sm">
                <input
                  ref={lengthRef}
                  type="number"
                  name="length"
                  id="length"
                  required
                  className="block w-full pr-20 border-gray-300 rounded-sm focus:border-neutral-900 focus:ring-neutral-900 sm:text-sm"
                  placeholder="15"
                />
                <div className="absolute inset-y-0 right-0 flex items-center pr-3 text-sm text-gray-400">
                  minutes
                </div>
              </div>
            </div>
          </div>
          <div className="mt-8 sm:flex sm:flex-row-reverse">
            <button type="submit" className="btn btn-primary">
              Continue
            </button>
            <DialogClose as="button" className="mx-2 btn btn-white">
              Cancel
            </DialogClose>
          </div>
        </form>
      </DialogContent>
    </Dialog>
  );

  return (
    <div>
      <Shell
        heading="Event Types"
        subtitle="Create events to share for people to book on your calendar."
        CTA={types.length !== 0 && <CreateNewEventDialog />}>
        <div className="-mx-4 overflow-hidden bg-white border border-gray-200 rounded-sm sm:mx-0">
          <ul className="divide-y divide-neutral-200">
            {types.map((type) => (
              <li key={type.id}>
                <div className="hover:bg-neutral-50">
                  <div className="flex items-center px-4 py-4 sm:px-6">
                    <Link href={"/event-types/" + type.id}>
                      <a className="flex-1 min-w-0 sm:flex sm:items-center sm:justify-between">
                        <span className="truncate">
                          <div className="flex text-sm">
                            <p className="font-medium truncate text-neutral-900">{type.title}</p>
                            {type.hidden && (
                              <span className="inline-flex items-center ml-2 px-1.5 py-0.5 text-yellow-800 text-xs font-medium bg-yellow-100 rounded-sm">
                                Hidden
                              </span>
                            )}
                          </div>
                          <div className="flex mt-2 space-x-4">
                            <div className="flex items-center text-sm text-neutral-500">
                              <ClockIcon
                                className="flex-shrink-0 mr-1.5 w-4 h-4 text-neutral-400"
                                aria-hidden="true"
                              />
                              <p>{type.length}m</p>
                            </div>
                            <div className="flex items-center text-sm text-neutral-500">
                              <UserIcon
                                className="flex-shrink-0 mr-1.5 w-4 h-4 text-neutral-400"
                                aria-hidden="true"
                              />
                              <p>1-on-1</p>
                            </div>
                            {type.description && (
                              <div className="flex items-center text-sm text-neutral-500">
                                <InformationCircleIcon
                                  className="flex-shrink-0 mr-1.5 w-4 h-4 text-neutral-400"
                                  aria-hidden="true"
                                />
                                <div className="truncate max-w-32 sm:max-w-full">
                                  {type.description.substring(0, 100)}
                                </div>
                              </div>
                            )}
                          </div>
                        </span>
                      </a>
                    </Link>

                    <div className="flex-shrink-0 hidden mt-4 sm:flex sm:ml-5 sm:mt-0">
                      <div className="flex space-x-5 overflow-hidden">
                        <Tooltip content="Preview">
                          <a
                            href={"/" + session.user.username + "/" + type.slug}
                            target="_blank"
                            rel="noreferrer"
                            className="p-2 border border-transparent cursor-pointer group text-neutral-400 hover:border-gray-200">
                            <ExternalLinkIcon className="w-5 h-5 group-hover:text-black" />
                          </a>
                        </Tooltip>

                        <Tooltip content="Copy link">
                          <button
                            onClick={() => {
                              showToast("Link copied!", "success");
                              navigator.clipboard.writeText(
                                window.location.hostname + "/" + session.user.username + "/" + type.slug
                              );
                            }}
                            className="p-2 border border-transparent group text-neutral-400 hover:border-gray-200">
                            <LinkIcon className="w-5 h-5 group-hover:text-black" />
                          </button>
                        </Tooltip>
                      </div>
                    </div>
                    <div className="flex flex-shrink-0 ml-5 sm:hidden">
                      <Menu as="div" className="inline-block text-left">
                        {({ open }) => (
                          <>
                            <div>
                              <Menu.Button className="p-2 mt-1 border border-transparent text-neutral-400 hover:border-gray-200">
                                <span className="sr-only">Open options</span>
                                <DotsHorizontalIcon className="w-5 h-5" aria-hidden="true" />
                              </Menu.Button>
                            </div>

                            <Transition
                              show={open}
                              as={Fragment}
                              enter="transition ease-out duration-100"
                              enterFrom="transform opacity-0 scale-95"
                              enterTo="transform opacity-100 scale-100"
                              leave="transition ease-in duration-75"
                              leaveFrom="transform opacity-100 scale-100"
                              leaveTo="transform opacity-0 scale-95">
                              <Menu.Items
                                static
                                className="absolute right-0 w-56 mt-2 origin-top-right bg-white divide-y rounded-sm shadow-lg focus:outline-none divide-neutral-100 ring-1 ring-black ring-opacity-5">
                                <div className="py-1">
                                  <Menu.Item>
                                    {({ active }) => (
                                      <a
                                        href={"/" + session.user.username + "/" + type.slug}
                                        target="_blank"
                                        rel="noreferrer"
                                        className={classNames(
                                          active ? "bg-neutral-100 text-neutral-900" : "text-neutral-700",
                                          "group flex items-center px-4 py-2 text-sm font-medium"
                                        )}>
                                        <ExternalLinkIcon
                                          className="w-4 h-4 mr-3 text-neutral-400 group-hover:text-neutral-500"
                                          aria-hidden="true"
                                        />
                                        Preview
                                      </a>
                                    )}
                                  </Menu.Item>
                                  <Menu.Item>
                                    {({ active }) => (
                                      <button
                                        onClick={() => {
                                          showToast("Link copied!", "success");
                                          navigator.clipboard.writeText(
                                            window.location.hostname +
                                              "/" +
                                              session.user.username +
                                              "/" +
                                              type.slug
                                          );
                                        }}
                                        className={classNames(
                                          active ? "bg-neutral-100 text-neutral-900" : "text-neutral-700",
                                          "group flex items-center px-4 py-2 w-full text-sm font-medium"
                                        )}>
                                        <LinkIcon
                                          className="w-4 h-4 mr-3 text-neutral-400 group-hover:text-neutral-500"
                                          aria-hidden="true"
                                        />
                                        Copy link to event
                                      </button>
                                    )}
                                  </Menu.Item>
                                  {/*<Menu.Item>*/}
                                  {/*  {({ active }) => (*/}
                                  {/*    <a*/}
                                  {/*      href="#"*/}
                                  {/*      className={classNames(*/}
                                  {/*        active ? "bg-neutral-100 text-neutral-900" : "text-neutral-700",*/}
                                  {/*        "group flex items-center px-4 py-2 text-sm font-medium"*/}
                                  {/*      )}>*/}
                                  {/*      <DuplicateIcon*/}
                                  {/*        className="w-4 h-4 mr-3 text-neutral-400 group-hover:text-neutral-500"*/}
                                  {/*        aria-hidden="true"*/}
                                  {/*      />*/}
                                  {/*      Duplicate*/}
                                  {/*    </a>*/}
                                  {/*  )}*/}
                                  {/*</Menu.Item>*/}
                                </div>
                                {/*<div className="py-1">*/}
                                {/*  <Menu.Item>*/}
                                {/*    {({ active }) => (*/}
                                {/*      <a*/}
                                {/*        href="#"*/}
                                {/*        className={classNames(*/}
                                {/*          active ? "bg-red-100 text-red-900" : "text-red-700",*/}
                                {/*          "group flex items-center px-4 py-2 text-sm font-medium"*/}
                                {/*        )}>*/}
                                {/*        <TrashIcon*/}
                                {/*          className="w-5 h-5 mr-3 text-red-400 group-hover:text-red-700"*/}
                                {/*          aria-hidden="true"*/}
                                {/*        />*/}
                                {/*        Delete*/}
                                {/*      </a>*/}
                                {/*    )}*/}
                                {/*  </Menu.Item>*/}
                                {/*</div>*/}
                              </Menu.Items>
                            </Transition>
                          </>
                        )}
                      </Menu>
                    </div>
                  </div>
                </div>
              </li>
            ))}
          </ul>
        </div>
        {types.length === 0 && (
          <div className="md:py-20">
            <svg
              className="block w-1/2 mx-auto mb-4 md:w-32"
              viewBox="0 0 132 132"
              fill="none"
              xmlns="http://www.w3.org/2000/svg">
              <rect
                x="1.48387"
                y="1.48387"
                width="129.032"
                height="129.032"
                rx="64.5161"
                fill="white"
                stroke="white"
                strokeWidth="1.03226"
              />
              <mask
                id="mask0"
                mask-type="alpha"
                maskUnits="userSpaceOnUse"
                x="2"
                y="2"
                width="128"
                height="128">
                <rect x="2" y="2" width="128" height="128" rx="64" fill="white" />
              </mask>
              <g mask="url(#mask0)">
                <rect x="56.1936" y="40.1936" width="20.129" height="2.06452" rx="0.516129" fill="#708097" />
                <rect x="47.9355" y="44.8387" width="36.6452" height="2.06452" rx="0.516129" fill="#C6CCD5" />
                <g filter="url(#filter0_dd)">
                  <rect width="115.84" height="83.2303" transform="translate(8.07983 53.52)" fill="#F7F8F9" />
                  <path
                    d="M15.7699 61.589V63.5013H16.1023V62.1847H16.1201L16.6486 63.4957H16.8969L17.4254 62.1875H17.4432V63.5013H17.7756V61.589H17.3517L16.7839 62.9747H16.7615L16.1938 61.589H15.7699ZM19.993 62.5451C19.993 61.927 19.6158 61.5628 19.1144 61.5628C18.612 61.5628 18.2357 61.927 18.2357 62.5451C18.2357 63.1623 18.612 63.5274 19.1144 63.5274C19.6158 63.5274 19.993 63.1633 19.993 62.5451ZM19.6447 62.5451C19.6447 62.9803 19.4262 63.2165 19.1144 63.2165C18.8034 63.2165 18.584 62.9803 18.584 62.5451C18.584 62.11 18.8034 61.8738 19.1144 61.8738C19.4262 61.8738 19.6447 62.11 19.6447 62.5451Z"
                    fill="#657388"
                  />
                  <path
                    d="M32.1112 61.8794H32.7022V63.5013H33.0459V61.8794H33.6369V61.589H32.1112V61.8794ZM35.268 61.589V62.8094C35.268 63.0494 35.1008 63.2212 34.8385 63.2212C34.5751 63.2212 34.4089 63.0494 34.4089 62.8094V61.589H34.0625V62.8383C34.0625 63.2492 34.3706 63.5302 34.8385 63.5302C35.3044 63.5302 35.6144 63.2492 35.6144 62.8383V61.589H35.268Z"
                    fill="#657388"
                  />
                  <path
                    d="M48.3554 63.5013H48.6971L49.0809 62.1595H49.0958L49.4786 63.5013H49.8204L50.3601 61.589H49.9875L49.643 62.9952H49.6262L49.2573 61.589H48.9184L48.5505 62.9943H48.5328L48.1882 61.589H47.8157L48.3554 63.5013ZM50.7318 63.5013H51.983V63.2109H51.0782V62.6889H51.9111V62.3985H51.0782V61.8794H51.9755V61.589H50.7318V63.5013Z"
                    fill="#657388"
                  />
                  <path
                    d="M64.1925 61.8794H64.7836V63.5013H65.1272V61.8794H65.7183V61.589H64.1925V61.8794ZM66.1439 63.5013H66.4903V62.6889H67.3764V63.5013H67.7237V61.589H67.3764V62.3985H66.4903V61.589H66.1439V63.5013Z"
                    fill="#657388"
                  />
                  <path
                    d="M80.545 63.5013H80.8914V62.6889H81.686V62.3985H80.8914V61.8794H81.7701V61.589H80.545V63.5013ZM82.2171 63.5013H82.5636V62.801H82.9165L83.2919 63.5013H83.6784L83.2648 62.7431C83.4898 62.6525 83.6084 62.4602 83.6084 62.2006C83.6084 61.8355 83.3731 61.589 82.9342 61.589H82.2171V63.5013ZM82.5636 62.5134V61.8784H82.881C83.1397 61.8784 83.2555 61.997 83.2555 62.2006C83.2555 62.4041 83.1397 62.5134 82.8829 62.5134H82.5636Z"
                    fill="#657388"
                  />
                  <path
                    d="M97.4678 62.1147H97.8011C97.7946 61.7916 97.5191 61.5628 97.112 61.5628C96.7105 61.5628 96.4089 61.7888 96.4098 62.1268C96.4098 62.4013 96.605 62.5591 96.9197 62.6404L97.1372 62.6964C97.3436 62.7487 97.4799 62.8131 97.4808 62.9616C97.4799 63.125 97.3249 63.2342 97.0989 63.2342C96.8823 63.2342 96.7142 63.1371 96.7002 62.9364H96.3594C96.3734 63.3164 96.6563 63.5302 97.1017 63.5302C97.5602 63.5302 97.8263 63.3015 97.8273 62.9644C97.8263 62.6329 97.5527 62.4816 97.2651 62.4135L97.0859 62.3687C96.929 62.3313 96.7591 62.265 96.7609 62.1053C96.7619 61.9615 96.8907 61.856 97.1073 61.856C97.3137 61.856 97.45 61.9522 97.4678 62.1147ZM98.4823 63.5013L98.6401 63.0297H99.3591L99.5178 63.5013H99.8876L99.2134 61.589H98.7858L98.1126 63.5013H98.4823ZM98.7335 62.7515L98.9921 61.9812H99.0071L99.2657 62.7515H98.7335Z"
                    fill="#657388"
                  />
                  <path
                    d="M113.487 62.1147H113.82C113.814 61.7916 113.538 61.5628 113.131 61.5628C112.73 61.5628 112.428 61.7888 112.429 62.1268C112.429 62.4013 112.624 62.5591 112.939 62.6404L113.157 62.6964C113.363 62.7487 113.499 62.8131 113.5 62.9616C113.499 63.125 113.344 63.2342 113.118 63.2342C112.902 63.2342 112.734 63.1371 112.72 62.9364H112.379C112.393 63.3164 112.676 63.5302 113.121 63.5302C113.58 63.5302 113.846 63.3015 113.847 62.9644C113.846 62.6329 113.572 62.4816 113.285 62.4135L113.105 62.3687C112.948 62.3313 112.778 62.265 112.78 62.1053C112.781 61.9615 112.91 61.856 113.127 61.856C113.333 61.856 113.469 61.9522 113.487 62.1147ZM115.492 61.589V62.8094C115.492 63.0494 115.325 63.2212 115.063 63.2212C114.8 63.2212 114.633 63.0494 114.633 62.8094V61.589H114.287V62.8383C114.287 63.2492 114.595 63.5302 115.063 63.5302C115.529 63.5302 115.839 63.2492 115.839 62.8383V61.589H115.492Z"
                    fill="#657388"
                  />
                  <rect x="9.83276" y="70.2902" width="112.334" height="0.516129" fill="white" />
                  <path
                    d="M66.3454 77.5155H66.0366L65.3992 77.9388V78.2525L66.0217 77.8392H66.0366V80.0652H66.3454V77.5155Z"
                    fill="#9BA6B6"
                  />
                  <path
                    d="M81.2501 80.0652H82.8586V79.7913H81.6734V79.7714L82.2461 79.1588C82.6843 78.6895 82.8138 78.4704 82.8138 78.1877C82.8138 77.7943 82.4951 77.4806 82.0469 77.4806C81.6 77.4806 81.2601 77.7844 81.2601 78.2326H81.5539C81.5539 77.9425 81.7419 77.7495 82.0369 77.7495C82.3133 77.7495 82.525 77.9188 82.525 78.1877C82.525 78.4231 82.3868 78.5973 82.0917 78.9198L81.2501 79.8411V80.0652Z"
                    fill="#9BA6B6"
                  />
                  <path
                    d="M98.1047 80.1C98.599 80.1 98.9662 79.79 98.9662 79.373C98.9662 79.0493 98.7745 78.814 98.4533 78.7604V78.7405C98.711 78.6621 98.8716 78.4504 98.8716 78.1628C98.8716 77.8018 98.5865 77.4806 98.1147 77.4806C97.6739 77.4806 97.3079 77.752 97.293 78.1529H97.5918C97.603 77.8989 97.8445 77.7495 98.1097 77.7495C98.3911 77.7495 98.5728 77.9201 98.5728 78.1778C98.5728 78.4467 98.3624 78.621 98.0599 78.621H97.8557V78.8949H98.0599C98.4471 78.8949 98.6625 79.0916 98.6625 79.373C98.6625 79.6431 98.4272 79.8261 98.0997 79.8261C97.8047 79.8261 97.5706 79.6743 97.5519 79.4278H97.2382C97.2569 79.8286 97.6105 80.1 98.1047 80.1Z"
                    fill="#9BA6B6"
                  />
                  <path
                    d="M113.222 79.5423H114.423V80.0652H114.716V79.5423H115.065V79.2684H114.716V77.5155H114.343L113.222 79.2883V79.5423ZM114.423 79.2684H113.556V79.2485L114.403 77.9089H114.423V79.2684Z"
                    fill="#9BA6B6"
                  />
                  <path
                    d="M17.8508 96.1477C18.3364 96.1477 18.6925 95.7892 18.6925 95.3011C18.6925 94.8069 18.3488 94.4446 17.8807 94.4446C17.7089 94.4446 17.5421 94.5056 17.4375 94.589H17.4226L17.5122 93.837H18.5779V93.5631H17.2533L17.0989 94.8181L17.3877 94.8529C17.4935 94.777 17.6741 94.7222 17.8309 94.7235C18.1559 94.7259 18.3937 94.9724 18.3937 95.3061C18.3937 95.6335 18.1646 95.8738 17.8508 95.8738C17.5894 95.8738 17.3815 95.7057 17.3578 95.4754H17.059C17.0777 95.8639 17.4126 96.1477 17.8508 96.1477Z"
                    fill="#9BA6B6"
                  />
                  <rect x="26.3188" y="87.2924" width="15.1717" height="15.1717" fill="#DBEAFE" />
                  <path
                    d="M33.9284 96.1478C34.4786 96.1516 34.8484 95.7731 34.8472 95.2689C34.8484 94.7871 34.5048 94.4385 34.0578 94.4385C33.7839 94.4385 33.5424 94.5717 33.4204 94.7908H33.403C33.4042 94.2542 33.6009 93.928 33.9545 93.928C34.1736 93.928 34.3218 94.055 34.3691 94.2505H34.8235C34.7687 93.8384 34.4363 93.5284 33.9545 93.5284C33.342 93.5284 32.9548 94.0388 32.9548 94.9103C32.9535 95.8453 33.4391 96.1453 33.9284 96.1478ZM33.9259 95.7743C33.6532 95.7743 33.454 95.549 33.4528 95.2826C33.4553 95.0149 33.6619 94.7908 33.9321 94.7908C34.2023 94.7908 34.4002 95.0049 34.399 95.2788C34.4002 95.5577 34.196 95.7743 33.9259 95.7743Z"
                    fill="#3B82F6"
                  />
                  <circle cx="34.1386" cy="99.9637" r="0.657352" fill="#3B82F6" />
                  <rect x="42.3665" y="87.2924" width="15.1717" height="15.1717" fill="#DBEAFE" />
                  <path
                    d="M49.2434 96.113H49.7228L50.8059 93.9579V93.5632H49.0691V93.9492H50.3278V93.9666L49.2434 96.113Z"
                    fill="#3B82F6"
                  />
                  <rect x="58.4143" y="87.2924" width="15.1717" height="15.1717" fill="#DBEAFE" />
                  <path
                    d="M66.0013 96.1478C66.5528 96.1478 66.9475 95.8441 66.9487 95.4295C66.9475 95.1108 66.7122 94.8443 66.4159 94.7945V94.7771C66.6736 94.7198 66.8529 94.4883 66.8541 94.2119C66.8529 93.8197 66.4918 93.5284 66.0013 93.5284C65.5071 93.5284 65.146 93.8185 65.1473 94.2119C65.146 94.4883 65.3228 94.7198 65.5855 94.7771V94.7945C65.2842 94.8443 65.0514 95.1108 65.0526 95.4295C65.0514 95.8441 65.4448 96.1478 66.0013 96.1478ZM66.0013 95.7918C65.7125 95.7918 65.5257 95.6324 65.5282 95.3971C65.5257 95.1531 65.7262 94.98 66.0013 94.98C66.2727 94.98 66.4719 95.1543 66.4744 95.3971C66.4719 95.6324 66.2864 95.7918 66.0013 95.7918ZM66.0013 94.6302C65.7648 94.6302 65.5955 94.4771 65.5979 94.2555C65.5955 94.0363 65.7598 93.8894 66.0013 93.8894C66.2391 93.8894 66.4022 94.0363 66.4047 94.2555C66.4022 94.4783 66.2341 94.6302 66.0013 94.6302Z"
                    fill="#3B82F6"
                  />
                  <rect x="74.4617" y="87.2924" width="15.1717" height="15.1717" fill="#DBEAFE" />
                  <path
                    d="M82.0226 93.5284C81.4698 93.5247 81.1026 93.9044 81.1026 94.4024C81.1038 94.8829 81.4462 95.2303 81.8931 95.2303C82.1683 95.2303 82.4073 95.0971 82.5306 94.878H82.548C82.5468 95.4233 82.3488 95.7482 81.9965 95.7482C81.7761 95.7482 81.628 95.6212 81.5819 95.4183H81.1275C81.1798 95.8403 81.5134 96.1478 81.9965 96.1478C82.6078 96.1478 82.9974 95.6374 82.9962 94.7597C82.995 93.8309 82.5119 93.5309 82.0226 93.5284ZM82.0239 93.9019C82.2965 93.9019 82.497 94.1285 82.497 94.3887C82.4982 94.6526 82.2878 94.8792 82.0189 94.8792C81.7475 94.8792 81.552 94.6651 81.5508 94.3924C81.5508 94.1185 81.7537 93.9019 82.0239 93.9019Z"
                    fill="#3B82F6"
                  />
                  <rect x="90.5098" y="87.2924" width="15.1717" height="15.1717" fill="#DBEAFE" />
                  <path
                    d="M97.3476 93.5632H96.9081L96.2744 93.9704V94.3937L96.8708 94.0127H96.8857V96.113H97.3476V93.5632ZM98.9375 96.1615C99.5525 96.1628 99.9197 95.6772 99.9197 94.8406C99.9197 94.009 99.55 93.5284 98.9375 93.5284C98.3249 93.5284 97.9564 94.0077 97.9552 94.8406C97.9552 95.676 98.3224 96.1615 98.9375 96.1615ZM98.9375 95.7719C98.62 95.7719 98.4208 95.4531 98.422 94.8406C98.4233 94.233 98.6212 93.9131 98.9375 93.9131C99.2549 93.9131 99.4529 94.233 99.4541 94.8406C99.4541 95.4531 99.2562 95.7719 98.9375 95.7719Z"
                    fill="#3B82F6"
                  />
                  <path
                    d="M113.674 93.5632H113.365L112.727 93.9865V94.3003L113.35 93.8869H113.365V96.113H113.674V93.5632ZM115.303 93.5632H114.995L114.357 93.9865V94.3003L114.98 93.8869H114.995V96.113H115.303V93.5632Z"
                    fill="#9BA6B6"
                  />
                  <rect x="10.2712" y="103.34" width="15.1717" height="15.1717" fill="#DBEAFE" />
                  <path
                    d="M17.1895 109.611H16.7501L16.1164 110.018V110.441L16.7127 110.06H16.7276V112.161H17.1895V109.611ZM17.8369 112.161H19.5849V111.775H18.4744V111.757L18.9138 111.31C19.4093 110.835 19.5463 110.603 19.5463 110.316C19.5463 109.889 19.1989 109.576 18.686 109.576C18.1805 109.576 17.822 109.89 17.822 110.374H18.2615C18.2615 110.114 18.4258 109.951 18.6798 109.951C18.9226 109.951 19.1031 110.099 19.1031 110.339C19.1031 110.552 18.9736 110.704 18.7221 110.959L17.8369 111.827V112.161Z"
                    fill="#3B82F6"
                  />
                  <rect x="26.3188" y="103.34" width="15.1717" height="15.1717" fill="#DBEAFE" />
                  <path
                    d="M33.1843 109.611H32.7448L32.1111 110.018V110.441L32.7075 110.06H32.7224V112.161H33.1843V109.611ZM34.7468 112.196C35.2921 112.196 35.6892 111.883 35.688 111.452C35.6892 111.134 35.49 110.905 35.1327 110.853V110.834C35.4091 110.774 35.5946 110.568 35.5934 110.282C35.5946 109.894 35.2634 109.576 34.7542 109.576C34.2587 109.576 33.8753 109.871 33.8653 110.298H34.3098C34.3173 110.084 34.5165 109.951 34.7518 109.951C34.9895 109.951 35.1477 110.095 35.1464 110.309C35.1477 110.532 34.9634 110.68 34.6995 110.68H34.4741V111.036H34.6995C35.0219 111.036 35.2136 111.198 35.2124 111.429C35.2136 111.654 35.0182 111.808 34.7455 111.808C34.4891 111.808 34.2911 111.675 34.2799 111.467H33.8118C33.8242 111.898 34.2089 112.196 34.7468 112.196Z"
                    fill="#3B82F6"
                  />
                  <rect x="42.3665" y="103.34" width="15.1717" height="15.1717" fill="#DBEAFE" />
                  <path
                    d="M49.2063 109.611H48.7668L48.1331 110.018V110.441L48.7294 110.06H48.7444V112.161H49.2063V109.611ZM49.8076 111.688H51.0239V112.161H51.4647V111.688H51.7908V111.308H51.4647V109.611H50.8895L49.8076 111.32V111.688ZM51.0289 111.308H50.2807V111.288L51.009 110.134H51.0289V111.308Z"
                    fill="#3B82F6"
                  />
                  <path
                    d="M65.2789 109.611H64.9702L64.3327 110.034V110.348L64.9552 109.935H64.9702V112.161H65.2789V109.611ZM66.809 112.196C67.2945 112.196 67.6506 111.837 67.6506 111.349C67.6506 110.855 67.307 110.492 66.8389 110.492C66.6671 110.492 66.5002 110.553 66.3957 110.637H66.3807L66.4704 109.885H67.5361V109.611H66.2114L66.057 110.866L66.3459 110.901C66.4517 110.825 66.6322 110.77 66.7891 110.771C67.114 110.774 67.3518 111.02 67.3518 111.354C67.3518 111.681 67.1227 111.922 66.809 111.922C66.5476 111.922 66.3396 111.754 66.316 111.523H66.0172C66.0359 111.912 66.3708 112.196 66.809 112.196Z"
                    fill="#9BA6B6"
                  />
                  <rect x="74.4617" y="103.34" width="15.1717" height="15.1717" fill="#DBEAFE" />
                  <path
                    d="M81.3323 109.611H80.8928L80.2591 110.018V110.441L80.8554 110.06H80.8704V112.161H81.3323V109.611ZM82.9134 112.196C83.4637 112.199 83.8335 111.821 83.8322 111.317C83.8335 110.835 83.4898 110.486 83.0429 110.486C82.769 110.486 82.5275 110.619 82.4055 110.839H82.388C82.3893 110.302 82.586 109.976 82.9396 109.976C83.1587 109.976 83.3068 110.103 83.3541 110.298H83.8086C83.7538 109.886 83.4214 109.576 82.9396 109.576C82.327 109.576 81.9398 110.087 81.9398 110.958C81.9386 111.893 82.4241 112.193 82.9134 112.196ZM82.9109 111.822C82.6383 111.822 82.4391 111.597 82.4378 111.33C82.4403 111.063 82.647 110.839 82.9171 110.839C83.1873 110.839 83.3853 111.053 83.384 111.327C83.3853 111.605 83.1811 111.822 82.9109 111.822Z"
                    fill="#3B82F6"
                  />
                  <path
                    d="M97.4394 109.611H97.1307L96.4932 110.034V110.348L97.1157 109.935H97.1307V112.161H97.4394V109.611ZM98.2524 112.161H98.5761L99.7115 109.9V109.611H98.0781V109.885H99.3928V109.905L98.2524 112.161Z"
                    fill="#9BA6B6"
                  />
                  <path
                    d="M113.408 109.611H113.1L112.462 110.034V110.348L113.085 109.935H113.1V112.161H113.408V109.611ZM114.958 112.196C115.467 112.196 115.822 111.898 115.825 111.483C115.822 111.161 115.607 110.887 115.332 110.836V110.821C115.571 110.759 115.728 110.525 115.73 110.253C115.728 109.865 115.402 109.576 114.958 109.576C114.51 109.576 114.184 109.865 114.186 110.253C114.184 110.525 114.341 110.759 114.585 110.821V110.836C114.305 110.887 114.089 111.161 114.092 111.483C114.089 111.898 114.444 112.196 114.958 112.196ZM114.958 111.922C114.608 111.922 114.393 111.742 114.396 111.469C114.393 111.181 114.631 110.976 114.958 110.976C115.281 110.976 115.519 111.181 115.521 111.469C115.519 111.742 115.303 111.922 114.958 111.922ZM114.958 110.712C114.679 110.712 114.483 110.537 114.485 110.273C114.483 110.014 114.672 109.845 114.958 109.845C115.24 109.845 115.429 110.014 115.431 110.273C115.429 110.537 115.232 110.712 114.958 110.712Z"
                    fill="#9BA6B6"
                  />
                  <rect x="10.2712" y="119.388" width="15.1717" height="15.1717" fill="#DBEAFE" />
                  <path
                    d="M17.1416 125.659H16.7021L16.0684 126.066V126.489L16.6648 126.108H16.6797V128.208H17.1416V125.659ZM18.6742 125.624C18.1214 125.62 17.7541 126 17.7541 126.498C17.7554 126.978 18.0978 127.326 18.5447 127.326C18.8198 127.326 19.0589 127.192 19.1821 126.973H19.1996C19.1983 127.519 19.0004 127.844 18.648 127.844C18.4277 127.844 18.2795 127.717 18.2335 127.514H17.779C17.8313 127.936 18.165 128.243 18.648 128.243C19.2593 128.243 19.649 127.733 19.6478 126.855C19.6465 125.926 19.1635 125.626 18.6742 125.624ZM18.6754 125.997C18.9481 125.997 19.1485 126.224 19.1485 126.484C19.1498 126.748 18.9394 126.975 18.6704 126.975C18.399 126.975 18.2036 126.76 18.2023 126.488C18.2023 126.214 18.4053 125.997 18.6754 125.997Z"
                    fill="#3B82F6"
                  />
                  <rect x="26.3188" y="119.388" width="15.1717" height="15.1717" fill="#DBEAFE" />
                  <path
                    d="M31.8734 128.208H33.6213V127.822H32.5108V127.805L32.9503 127.358C33.4458 126.882 33.5827 126.651 33.5827 126.363C33.5827 125.936 33.2354 125.624 32.7224 125.624C32.217 125.624 31.8584 125.937 31.8584 126.422H32.2979C32.2979 126.162 32.4622 125.998 32.7162 125.998C32.959 125.998 33.1395 126.147 33.1395 126.387C33.1395 126.6 33.01 126.752 32.7585 127.007L31.8734 127.875V128.208ZM34.9933 128.257C35.6083 128.258 35.9756 127.773 35.9756 126.936C35.9756 126.104 35.6058 125.624 34.9933 125.624C34.3808 125.624 34.0122 126.103 34.011 126.936C34.011 127.771 34.3783 128.257 34.9933 128.257ZM34.9933 127.867C34.6758 127.867 34.4766 127.548 34.4779 126.936C34.4791 126.328 34.6771 126.008 34.9933 126.008C35.3108 126.008 35.5087 126.328 35.51 126.936C35.51 127.548 35.312 127.867 34.9933 127.867Z"
                    fill="#3B82F6"
                  />
                  <rect x="42.3665" y="119.388" width="15.1717" height="15.1717" fill="#DBEAFE" />
                  <path
                    d="M48.2479 128.208H49.9959V127.822H48.8854V127.805L49.3248 127.358C49.8203 126.882 49.9573 126.651 49.9573 126.363C49.9573 125.936 49.6099 125.624 49.097 125.624C48.5915 125.624 48.233 125.937 48.233 126.422H48.6725C48.6725 126.162 48.8368 125.998 49.0908 125.998C49.3335 125.998 49.5141 126.147 49.5141 126.387C49.5141 126.6 49.3846 126.752 49.1331 127.007L48.2479 127.875V128.208ZM51.4625 125.659H51.023L50.3893 126.066V126.489L50.9856 126.108H51.0006V128.208H51.4625V125.659Z"
                    fill="#3B82F6"
                  />
                  <rect x="58.4143" y="119.388" width="15.1717" height="15.1717" fill="#DBEAFE" />
                  <path
                    d="M64.049 128.208H65.797V127.822H64.6865V127.805L65.1259 127.358C65.6214 126.882 65.7584 126.651 65.7584 126.363C65.7584 125.936 65.411 125.624 64.8981 125.624C64.3926 125.624 64.0341 125.937 64.0341 126.422H64.4736C64.4736 126.162 64.6379 125.998 64.8919 125.998C65.1347 125.998 65.3152 126.147 65.3152 126.387C65.3152 126.6 65.1857 126.752 64.9342 127.007L64.049 127.875V128.208ZM66.2265 128.208H67.9745V127.822H66.8639V127.805L67.3034 127.358C67.7989 126.882 67.9359 126.651 67.9359 126.363C67.9359 125.936 67.5885 125.624 67.0756 125.624C66.5701 125.624 66.2116 125.937 66.2116 126.422H66.651C66.651 126.162 66.8154 125.998 67.0694 125.998C67.3121 125.998 67.4927 126.147 67.4927 126.387C67.4927 126.6 67.3632 126.752 67.1117 127.007L66.2265 127.875V128.208Z"
                    fill="#3B82F6"
                  />
                  <rect x="74.4617" y="119.388" width="15.1717" height="15.1717" fill="#DBEAFE" />
                  <path
                    d="M80.0436 128.208H81.7915V127.822H80.681V127.805L81.1205 127.358C81.616 126.882 81.7529 126.651 81.7529 126.363C81.7529 125.936 81.4056 125.624 80.8926 125.624C80.3872 125.624 80.0286 125.937 80.0286 126.422H80.4681C80.4681 126.162 80.6324 125.998 80.8864 125.998C81.1292 125.998 81.3097 126.147 81.3097 126.387C81.3097 126.6 81.1802 126.752 80.9287 127.007L80.0436 127.875V128.208ZM83.1361 128.243C83.6814 128.243 84.0786 127.931 84.0773 127.5C84.0786 127.181 83.8794 126.952 83.5221 126.901V126.881C83.7984 126.821 83.9839 126.616 83.9827 126.33C83.9839 125.941 83.6528 125.624 83.1436 125.624C82.6481 125.624 82.2646 125.919 82.2547 126.346H82.6991C82.7066 126.132 82.9058 125.998 83.1411 125.998C83.3789 125.998 83.537 126.143 83.5357 126.357C83.537 126.58 83.3527 126.728 83.0888 126.728H82.8635V127.084H83.0888C83.4112 127.084 83.603 127.246 83.6017 127.476C83.603 127.702 83.4075 127.856 83.1349 127.856C82.8784 127.856 82.6804 127.723 82.6692 127.515H82.2011C82.2136 127.946 82.5983 128.243 83.1361 128.243Z"
                    fill="#3B82F6"
                  />
                  <path
                    d="M96.2007 128.208H97.8092V127.934H96.624V127.914L97.1967 127.302C97.6349 126.833 97.7644 126.613 97.7644 126.331C97.7644 125.937 97.4456 125.624 96.9975 125.624C96.5505 125.624 96.2106 125.928 96.2106 126.376H96.5044C96.5044 126.086 96.6924 125.893 96.9875 125.893C97.2639 125.893 97.4755 126.062 97.4755 126.331C97.4755 126.566 97.3373 126.74 97.0423 127.063L96.2007 127.984V128.208ZM98.2088 127.685H99.409V128.208H99.7028V127.685H100.051V127.412H99.7028V125.659H99.3293L98.2088 127.431V127.685ZM99.409 127.412H98.5425V127.392L99.3891 126.052H99.409V127.412Z"
                    fill="#9BA6B6"
                  />
                  <path
                    d="M112.279 128.208H113.888V127.934H112.702V127.914L113.275 127.302C113.713 126.833 113.843 126.613 113.843 126.331C113.843 125.937 113.524 125.624 113.076 125.624C112.629 125.624 112.289 125.928 112.289 126.376H112.583C112.583 126.086 112.771 125.893 113.066 125.893C113.342 125.893 113.554 126.062 113.554 126.331C113.554 126.566 113.416 126.74 113.121 127.063L112.279 127.984V128.208ZM115.199 128.243C115.684 128.243 116.04 127.885 116.04 127.397C116.04 126.902 115.697 126.54 115.228 126.54C115.057 126.54 114.89 126.601 114.785 126.684H114.77L114.86 125.932H115.926V125.659H114.601L114.447 126.914L114.735 126.948C114.841 126.872 115.022 126.818 115.179 126.819C115.504 126.821 115.741 127.068 115.741 127.402C115.741 127.729 115.512 127.969 115.199 127.969C114.937 127.969 114.729 127.801 114.706 127.571H114.407C114.425 127.959 114.76 128.243 115.199 128.243Z"
                    fill="#9BA6B6"
                  />
                </g>
              </g>
              <g clipPath="url(#clip0)">
                <path
                  d="M54.1289 22.6026C54.1289 16.0129 59.4709 10.671 66.0605 10.671C72.6502 10.671 77.9922 16.0129 77.9922 22.6026C77.9922 29.1923 72.6502 34.5342 66.0605 34.5342C59.4709 34.5342 54.1289 29.1923 54.1289 22.6026Z"
                  fill="#F4F5F6"
                />
                <path
                  d="M77.7885 31.2806C77.9226 31.4509 77.9922 31.6625 77.9922 31.8793V33.5352C77.9922 34.0875 77.5445 34.5352 76.9922 34.5352H55.1289C54.5766 34.5352 54.1289 34.0875 54.1289 33.5352V31.889C54.1289 31.673 54.198 31.4621 54.3312 31.2921C55.6901 29.5582 57.4178 28.1462 59.3905 27.1595C61.4626 26.1232 63.7478 25.5845 66.0645 25.5865C70.8206 25.5865 75.0583 27.8133 77.7885 31.2806ZM70.0397 19.6197C70.0397 20.6745 69.6207 21.6861 68.8748 22.432C68.129 23.1779 67.1173 23.5969 66.0625 23.5969C65.0077 23.5969 63.9961 23.1779 63.2502 22.432C62.5043 21.6861 62.0853 20.6745 62.0853 19.6197C62.0853 18.5648 62.5043 17.5532 63.2502 16.8074C63.9961 16.0615 65.0077 15.6425 66.0625 15.6425C67.1173 15.6425 68.129 16.0615 68.8748 16.8074C69.6207 17.5532 70.0397 18.5648 70.0397 19.6197Z"
                  fill="#708097"
                />
              </g>
              <defs>
                <filter
                  id="filter0_dd"
                  x="5.49919"
                  y="53.0038"
                  width="121.001"
                  height="88.3916"
                  filterUnits="userSpaceOnUse"
                  colorInterpolationFilters="sRGB">
                  <feFlood floodOpacity="0" result="BackgroundImageFix" />
                  <feColorMatrix
                    in="SourceAlpha"
                    type="matrix"
                    values="0 0 0 0 0 0 0 0 0 0 0 0 0 0 0 0 0 0 127 0"
                    result="hardAlpha"
                  />
                  <feMorphology
                    radius="0.516129"
                    operator="erode"
                    in="SourceAlpha"
                    result="effect1_dropShadow"
                  />
                  <feOffset dy="1.03226" />
                  <feGaussianBlur stdDeviation="1.03226" />
                  <feColorMatrix type="matrix" values="0 0 0 0 0 0 0 0 0 0 0 0 0 0 0 0 0 0 0.06 0" />
                  <feBlend mode="normal" in2="BackgroundImageFix" result="effect1_dropShadow" />
                  <feColorMatrix
                    in="SourceAlpha"
                    type="matrix"
                    values="0 0 0 0 0 0 0 0 0 0 0 0 0 0 0 0 0 0 127 0"
                    result="hardAlpha"
                  />
                  <feMorphology
                    radius="0.516129"
                    operator="erode"
                    in="SourceAlpha"
                    result="effect2_dropShadow"
                  />
                  <feOffset dy="2.06452" />
                  <feGaussianBlur stdDeviation="1.54839" />
                  <feColorMatrix type="matrix" values="0 0 0 0 0 0 0 0 0 0 0 0 0 0 0 0 0 0 0.1 0" />
                  <feBlend mode="normal" in2="effect1_dropShadow" result="effect2_dropShadow" />
                  <feBlend mode="normal" in="SourceGraphic" in2="effect2_dropShadow" result="shape" />
                </filter>
                <clipPath id="clip0">
                  <path
                    d="M54.1289 22.6026C54.1289 16.0129 59.4709 10.671 66.0605 10.671C72.6502 10.671 77.9922 16.0129 77.9922 22.6026C77.9922 29.1923 72.6502 34.5342 66.0605 34.5342C59.4709 34.5342 54.1289 29.1923 54.1289 22.6026Z"
                    fill="white"
                  />
                </clipPath>
              </defs>
            </svg>
            <div className="block mx-auto text-center md:max-w-screen-sm">
              <h3 className="mt-2 text-xl font-bold text-neutral-900">Create your first event type</h3>
              <p className="mt-1 text-md text-neutral-600">
                Event types enable you to share links that show available times on your calendar and allow
                people to make bookings with you.
              </p>
              <CreateNewEventDialog />
            </div>
          </div>
        )}
      </Shell>
    </div>
  );
};

export const getServerSideProps = async (context: GetServerSidePropsContext) => {
  const { req } = context;
  const session = await getSession({ req });

  if (!session) {
    return { redirect: { permanent: false, destination: "/auth/login" } };
  }

  const user = await prisma.user.findFirst({
    where: {
      email: session.user.email,
    },
    select: {
      id: true,
      username: true,
      startTime: true,
      endTime: true,
      bufferTime: true,
      completedOnboarding: true,
      createdDate: true,
    },
  });

  if (!user.completedOnboarding && dayjs(user.createdDate).isBefore(ONBOARDING_INTRODUCED_AT)) {
    return {
      redirect: {
        permanent: false,
        destination: "/getting-started",
      },
    };
  }

  const types = await prisma.eventType.findMany({
    where: {
      userId: user.id,
    },
    select: {
      id: true,
      title: true,
      slug: true,
      description: true,
      length: true,
      hidden: true,
    },
  });

  const userObj = Object.assign({}, user, {
    createdDate: user.createdDate.toString(),
  });

  return {
    props: {
      user: userObj,
      types,
    },
  };
};

export default EventTypesPage;<|MERGE_RESOLUTION|>--- conflicted
+++ resolved
@@ -24,11 +24,7 @@
 import { GetServerSidePropsContext, InferGetServerSidePropsType } from "next";
 import { useMutation } from "react-query";
 import createEventType from "@lib/mutations/event-types/create-event-type";
-<<<<<<< HEAD
 import { ONBOARDING_INTRODUCED_AT } from "@lib/getting-started";
-=======
-import { ONBOARDING_INTRODUCED_AT } from "../getting-started";
->>>>>>> 72c43cc4
 
 const EventTypesPage = (props: InferGetServerSidePropsType<typeof getServerSideProps>) => {
   const { user, types } = props;
