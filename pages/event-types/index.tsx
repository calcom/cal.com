--- conflicted
+++ resolved
@@ -27,20 +27,9 @@
 import showToast from "@lib/notification";
 import prisma from "@lib/prisma";
 import { inferSSRProps } from "@lib/types/inferSSRProps";
-<<<<<<< HEAD
-import { SchedulingType } from "@prisma/client";
-import dayjs from "dayjs";
-import Head from "next/head";
-import Link from "next/link";
-import { useRouter } from "next/router";
-import React, { Fragment, useRef } from "react";
-import { useMutation } from "react-query";
 import { serverSideTranslations } from "next-i18next/serverSideTranslations";
 import { extractLocaleInfo } from "@lib/core/i18n/i18n.utils";
 import { useLocale } from "@lib/hooks/useLocale";
-import { Prisma } from "@prisma/client";
-=======
-
 import { Dialog, DialogClose, DialogContent } from "@components/Dialog";
 import Shell from "@components/Shell";
 import { Tooltip } from "@components/Tooltip";
@@ -59,7 +48,6 @@
 } from "@components/ui/Dropdown";
 import * as RadioArea from "@components/ui/form/radio-area";
 import UserCalendarIllustration from "@components/ui/svg/UserCalendarIllustration";
->>>>>>> 3764a9d4
 
 type PageProps = inferSSRProps<typeof getServerSideProps>;
 type EventType = PageProps["eventTypes"][number];
