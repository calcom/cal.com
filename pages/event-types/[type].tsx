--- conflicted
+++ resolved
@@ -3,11 +3,7 @@
 import React, { useEffect, useRef, useState } from "react";
 import Select, { OptionTypeBase } from "react-select";
 import prisma from "@lib/prisma";
-<<<<<<< HEAD
-import { Availability, EventTypeCustomInput, EventTypeCustomInputType } from "@prisma/client";
-=======
-import { EventTypeCustomInput, EventTypeCustomInputType, SchedulingType } from "@prisma/client";
->>>>>>> 52e3b788
+import { Availability, EventTypeCustomInput, EventTypeCustomInputType, SchedulingType } from "@prisma/client";
 import { LocationType } from "@lib/location";
 import Shell from "@components/Shell";
 import { getSession } from "@lib/auth";
@@ -17,19 +13,16 @@
 import { PhoneIcon, XIcon } from "@heroicons/react/outline";
 import { HttpError } from "@lib/core/http/error";
 import {
+  LocationMarkerIcon,
+  LinkIcon,
+  PlusIcon,
+  DocumentIcon,
   ChevronRightIcon,
   ClockIcon,
-  DocumentIcon,
+  TrashIcon,
   ExternalLinkIcon,
-<<<<<<< HEAD
-  LinkIcon,
-  LocationMarkerIcon,
-  PlusIcon,
-  TrashIcon,
-=======
   UsersIcon,
   UserAddIcon,
->>>>>>> 52e3b788
 } from "@heroicons/react/solid";
 
 import dayjs from "dayjs";
