--- conflicted
+++ resolved
@@ -2,41 +2,20 @@
 import { Disclosure, RadioGroup } from "@headlessui/react";
 import { PhoneIcon, XIcon } from "@heroicons/react/outline";
 import {
-<<<<<<< HEAD
-  LocationMarkerIcon,
-  LinkIcon,
-  PlusIcon,
-  DocumentIcon,
-  ClockIcon,
-=======
-  ChevronRightIcon,
   ClockIcon,
   DocumentIcon,
->>>>>>> e684824c
   ExternalLinkIcon,
   LinkIcon,
   LocationMarkerIcon,
   PlusIcon,
-  TrashIcon,
   UserAddIcon,
   UsersIcon,
 } from "@heroicons/react/solid";
 import { EventTypeCustomInput, EventTypeCustomInputType, Prisma, SchedulingType } from "@prisma/client";
 import dayjs from "dayjs";
 import timezone from "dayjs/plugin/timezone";
-<<<<<<< HEAD
-import { validJson } from "@lib/jsonUtils";
-import throttle from "lodash.throttle";
-import "react-dates/initialize";
-import "react-dates/lib/css/_datepicker.css";
-import { DateRangePicker, OrientationShape, toMomentObject } from "react-dates";
-import Switch from "@components/ui/Switch";
+import utc from "dayjs/plugin/utc";
 import { GetServerSidePropsContext, InferGetServerSidePropsType } from "next";
-import { useMutation } from "react-query";
-import { EventTypeInput } from "@lib/types/event-type";
-=======
-import utc from "dayjs/plugin/utc";
-import { GetServerSidePropsContext } from "next";
 import { serverSideTranslations } from "next-i18next/serverSideTranslations";
 import { useRouter } from "next/router";
 import React, { useEffect, useRef, useState } from "react";
@@ -53,25 +32,14 @@
 import { extractLocaleInfo } from "@lib/core/i18n/i18n.utils";
 import getIntegrations, { hasIntegration } from "@lib/integrations/getIntegrations";
 import { LocationType } from "@lib/location";
-import deleteEventType from "@lib/mutations/event-types/delete-event-type";
->>>>>>> e684824c
 import updateEventType from "@lib/mutations/event-types/update-event-type";
 import showToast from "@lib/notification";
 import prisma from "@lib/prisma";
 import { defaultAvatarSrc } from "@lib/profile";
-<<<<<<< HEAD
-import * as RadioArea from "@components/ui/form/radio-area";
-import classNames from "@lib/classNames";
-import { asStringOrThrow } from "@lib/asStringOrNull";
-=======
 import { AdvancedOptions, EventTypeInput } from "@lib/types/event-type";
-import { inferSSRProps } from "@lib/types/inferSSRProps";
-
-import { Dialog, DialogTrigger } from "@components/Dialog";
+
 import Modal from "@components/Modal";
 import Shell from "@components/Shell";
-import ConfirmationDialogContent from "@components/dialog/ConfirmationDialogContent";
->>>>>>> e684824c
 import Button from "@components/ui/Button";
 import { Scheduler } from "@components/ui/Scheduler";
 import Switch from "@components/ui/Switch";
@@ -99,14 +67,9 @@
   },
 ];
 
-<<<<<<< HEAD
 const EventTypePage = (props: InferGetServerSidePropsType<typeof getServerSideProps>) => {
-  const { eventType, locationOptions, availability, team, teamMembers } = props;
-=======
-const EventTypePage = (props: inferSSRProps<typeof getServerSideProps>) => {
   const { eventType, locationOptions, availability, team, teamMembers, hasPaymentIntegration, currency } =
     props;
->>>>>>> e684824c
 
   const router = useRouter();
   const [successModalOpen, setSuccessModalOpen] = useState(false);
@@ -201,17 +164,11 @@
     const payload: EventTypeInput = {
       id: eventType.id,
       title: enteredTitle,
-<<<<<<< HEAD
-      slug: enteredSlug,
-      description: formData.description as string,
-      length: isNaN(Number(formData.length)) ? eventType.length : (Number(formData.length) as number),
-=======
       slug: asStringOrThrow(formData.slug),
       description: asStringOrThrow(formData.description),
       length: asNumberOrThrow(formData.length),
       requiresConfirmation: formData.requiresConfirmation === "on",
       disableGuests: formData.disableGuests === "on",
->>>>>>> e684824c
       hidden,
       locations,
       customInputs,
@@ -312,12 +269,14 @@
         );
       case LocationType.Phone:
         return (
-          <p className="text-sm">Cal will ask your invitee to enter a phone number before scheduling.</p>
+          <p className="text-sm text-gray-900">
+            Yac Meet will ask your invitee to enter a phone number before scheduling.
+          </p>
         );
       case LocationType.GoogleMeet:
-        return <p className="text-sm">Cal will provide a Google Meet location.</p>;
+        return <p className="text-sm text-gray-900">Yac Meet will provide a Google Meet location.</p>;
       case LocationType.Zoom:
-        return <p className="text-sm">Cal will provide a Zoom meeting URL.</p>;
+        return <p className="text-sm text-gray-900">Yac Meet will provide a Zoom meeting URL.</p>;
     }
     return null;
   };
@@ -378,7 +337,7 @@
             name="title"
             id="title"
             required
-            className="pl-0 w-full text-xl font-bold focus:text-black text-gray-500 hover:text-gray-700 bg-transparent border-none cursor-pointer focus:ring-0 focus:outline-none"
+            className="w-full pl-0 text-xl font-bold text-gray-500 bg-transparent border-none cursor-pointer focus:text-black hover:text-gray-700 focus:ring-0 focus:outline-none"
             placeholder="Quick Chat"
             defaultValue={eventType.title}
           />
@@ -403,11 +362,6 @@
                           {team ? "team/" + team.slug : eventType.users[0].username}/
                         </span>
                         <input
-<<<<<<< HEAD
-                          disabled
-                          ref={slugRef}
-=======
->>>>>>> e684824c
                           type="text"
                           name="slug"
                           id="slug"
@@ -418,35 +372,6 @@
                       </div>
                     </div>
                   </div>
-<<<<<<< HEAD
-                  <div className="items-center block sm:flex">
-                    <div className="mb-4 min-w-44 sm:mb-0">
-                      <label htmlFor="length" className="flex mt-0 text-sm font-medium text-neutral-700">
-                        <ClockIcon className="w-4 h-4 mr-2 mt-0.5 text-neutral-500" />
-                        Duration
-                      </label>
-                    </div>
-                    <div className="w-full">
-                      <div className="relative mt-1 rounded-sm shadow-sm">
-                        <input
-                          disabled
-                          type="number"
-                          name="length"
-                          id="length"
-                          required
-                          className="block w-full pl-2 pr-12 border-gray-300 rounded-sm focus:ring-primary-500 focus:border-primary-500 sm:text-sm"
-                          placeholder="15"
-                          defaultValue={eventType.length}
-                        />
-                        <div className="absolute inset-y-0 right-0 flex items-center pr-3 pointer-events-none">
-                          <span className="text-gray-500 sm:text-sm" id="duration">
-                            mins
-                          </span>
-                        </div>
-                      </div>
-                    </div>
-                  </div>
-=======
 
                   <MinutesField
                     label={
@@ -460,7 +385,6 @@
                     placeholder="15"
                     defaultValue={eventType.length}
                   />
->>>>>>> e684824c
                 </div>
                 {props.eventType.slug !== "async" && (
                   <>
@@ -491,95 +415,100 @@
                           )}
                           {locations.length > 0 && (
                             <ul>
-                              {locations.map((location) => (
-                                <li
-                                  key={location.type}
-                                  className="p-2 mb-2 border rounded-sm shadow-sm border-neutral-300">
-                                  <div className="flex justify-between">
-                                    {location.type === LocationType.InPerson && (
-                                      <div className="flex items-center flex-grow">
-                                        <LocationMarkerIcon className="w-6 h-6" />
-                                        <span className="ml-2 text-sm">{location.address}</span>
+                              <>
+                                {locations.map((location) => (
+                                  <li
+                                    key={location.type}
+                                    className="p-2 mb-2 border rounded-sm shadow-sm border-neutral-300">
+                                    <div className="flex justify-between">
+                                      {location.type === LocationType.InPerson && (
+                                        <div className="flex items-center flex-grow">
+                                          <LocationMarkerIcon className="w-6 h-6" />
+                                          <span className="ml-2 text-sm">{location.address}</span>
+                                        </div>
+                                      )}
+                                      {location.type === LocationType.Phone && (
+                                        <div className="flex items-center flex-grow">
+                                          <PhoneIcon className="w-6 h-6" />
+                                          <span className="ml-2 text-sm">Phone call</span>
+                                        </div>
+                                      )}
+                                      {location.type === LocationType.GoogleMeet && (
+                                        <div className="flex items-center flex-grow">
+                                          <svg
+                                            className="w-6 h-6"
+                                            viewBox="0 0 64 54"
+                                            fill="none"
+                                            xmlns="http://www.w3.org/2000/svg">
+                                            <path d="M16 0V16H0" fill="#EA4335" />
+                                            <path
+                                              d="M16 0V16H37.3333V27.0222L53.3333 14.0444V5.33332C53.3333 1.77777 51.5555 0 47.9999 0"
+                                              fill="#FFBA00"
+                                            />
+                                            <path
+                                              d="M15.6438 53.3341V37.3341H37.3326V26.6675L53.3326 39.2897V48.0008C53.3326 51.5563 51.5548 53.3341 47.9993 53.3341"
+                                              fill="#00AC47"
+                                            />
+                                            <path
+                                              d="M37.3335 26.6662L53.3335 13.6885V39.644"
+                                              fill="#00832D"
+                                            />
+                                            <path
+                                              d="M53.3335 13.6892L60.8001 7.64481C62.4001 6.40037 64.0001 6.40037 64.0001 8.88925V44.4447C64.0001 46.9336 62.4001 46.9336 60.8001 45.6892L53.3335 39.6447"
+                                              fill="#00AC47"
+                                            />
+                                            <path
+                                              d="M0 36.9785V48.0007C0 51.5563 1.77777 53.334 5.33332 53.334H16V36.9785"
+                                              fill="#0066DA"
+                                            />
+                                            <path d="M0 16H16V37.3333H0" fill="#2684FC" />
+                                          </svg>
+
+                                          <span className="ml-2 text-sm">Google Meet</span>
+                                        </div>
+                                      )}
+                                      {location.type === LocationType.Zoom && (
+                                        <div className="flex items-center flex-grow">
+                                          <svg
+                                            className="w-6 h-6"
+                                            viewBox="0 0 64 64"
+                                            fill="none"
+                                            xmlns="http://www.w3.org/2000/svg">
+                                            <path
+                                              d="M32 0C49.6733 0 64 14.3267 64 32C64 49.6733 49.6733 64 32 64C14.3267 64 0 49.6733 0 32C0 14.3267 14.3267 0 32 0Z"
+                                              fill="#E5E5E4"
+                                            />
+                                            <path
+                                              d="M32.0002 0.623047C49.3292 0.623047 63.3771 14.6709 63.3771 31.9999C63.3771 49.329 49.3292 63.3768 32.0002 63.3768C14.6711 63.3768 0.623291 49.329 0.623291 31.9999C0.623291 14.6709 14.6716 0.623047 32.0002 0.623047Z"
+                                              fill="white"
+                                            />
+                                            <path
+                                              d="M31.9998 3.14014C47.9386 3.14014 60.8597 16.0612 60.8597 32C60.8597 47.9389 47.9386 60.8599 31.9998 60.8599C16.0609 60.8599 3.13989 47.9389 3.13989 32C3.13989 16.0612 16.0609 3.14014 31.9998 3.14014Z"
+                                              fill="#4A8CFF"
+                                            />
+                                            <path
+                                              d="M13.1711 22.9581V36.5206C13.1832 39.5875 15.6881 42.0558 18.743 42.0433H38.5125C39.0744 42.0433 39.5266 41.5911 39.5266 41.0412V27.4788C39.5145 24.4119 37.0096 21.9435 33.9552 21.956H14.1857C13.6238 21.956 13.1716 22.4082 13.1716 22.9581H13.1711ZM40.7848 28.2487L48.9469 22.2864C49.6557 21.6998 50.2051 21.8462 50.2051 22.9095V41.0903C50.2051 42.2999 49.5329 42.1536 48.9469 41.7134L40.7848 35.7631V28.2487Z"
+                                              fill="white"
+                                            />
+                                          </svg>
+                                          <span className="ml-2 text-sm">Zoom Video</span>
+                                        </div>
+                                      )}
+                                      <div className="flex">
+                                        <button
+                                          type="button"
+                                          onClick={() => openLocationModal(location.type)}
+                                          className="mr-2 text-sm text-primary-600">
+                                          Edit
+                                        </button>
+                                        <button onClick={() => removeLocation(location)}>
+                                          <XIcon className="w-6 h-6 pl-1 border-l-2 hover:text-red-500 " />
+                                        </button>
                                       </div>
-                                    )}
-                                    {location.type === LocationType.Phone && (
-                                      <div className="flex items-center flex-grow">
-                                        <PhoneIcon className="w-6 h-6" />
-                                        <span className="ml-2 text-sm">Phone call</span>
-                                      </div>
-                                    )}
-                                    {location.type === LocationType.GoogleMeet && (
-                                      <div className="flex items-center flex-grow">
-                                        <svg
-                                          className="w-6 h-6"
-                                          viewBox="0 0 64 54"
-                                          fill="none"
-                                          xmlns="http://www.w3.org/2000/svg">
-                                          <path d="M16 0V16H0" fill="#EA4335" />
-                                          <path
-                                            d="M16 0V16H37.3333V27.0222L53.3333 14.0444V5.33332C53.3333 1.77777 51.5555 0 47.9999 0"
-                                            fill="#FFBA00"
-                                          />
-                                          <path
-                                            d="M15.6438 53.3341V37.3341H37.3326V26.6675L53.3326 39.2897V48.0008C53.3326 51.5563 51.5548 53.3341 47.9993 53.3341"
-                                            fill="#00AC47"
-                                          />
-                                          <path d="M37.3335 26.6662L53.3335 13.6885V39.644" fill="#00832D" />
-                                          <path
-                                            d="M53.3335 13.6892L60.8001 7.64481C62.4001 6.40037 64.0001 6.40037 64.0001 8.88925V44.4447C64.0001 46.9336 62.4001 46.9336 60.8001 45.6892L53.3335 39.6447"
-                                            fill="#00AC47"
-                                          />
-                                          <path
-                                            d="M0 36.9785V48.0007C0 51.5563 1.77777 53.334 5.33332 53.334H16V36.9785"
-                                            fill="#0066DA"
-                                          />
-                                          <path d="M0 16H16V37.3333H0" fill="#2684FC" />
-                                        </svg>
-
-                                        <span className="ml-2 text-sm">Google Meet</span>
-                                      </div>
-                                    )}
-                                    {location.type === LocationType.Zoom && (
-                                      <div className="flex items-center flex-grow">
-                                        <svg
-                                          className="w-6 h-6"
-                                          viewBox="0 0 64 64"
-                                          fill="none"
-                                          xmlns="http://www.w3.org/2000/svg">
-                                          <path
-                                            d="M32 0C49.6733 0 64 14.3267 64 32C64 49.6733 49.6733 64 32 64C14.3267 64 0 49.6733 0 32C0 14.3267 14.3267 0 32 0Z"
-                                            fill="#E5E5E4"
-                                          />
-                                          <path
-                                            d="M32.0002 0.623047C49.3292 0.623047 63.3771 14.6709 63.3771 31.9999C63.3771 49.329 49.3292 63.3768 32.0002 63.3768C14.6711 63.3768 0.623291 49.329 0.623291 31.9999C0.623291 14.6709 14.6716 0.623047 32.0002 0.623047Z"
-                                            fill="white"
-                                          />
-                                          <path
-                                            d="M31.9998 3.14014C47.9386 3.14014 60.8597 16.0612 60.8597 32C60.8597 47.9389 47.9386 60.8599 31.9998 60.8599C16.0609 60.8599 3.13989 47.9389 3.13989 32C3.13989 16.0612 16.0609 3.14014 31.9998 3.14014Z"
-                                            fill="#4A8CFF"
-                                          />
-                                          <path
-                                            d="M13.1711 22.9581V36.5206C13.1832 39.5875 15.6881 42.0558 18.743 42.0433H38.5125C39.0744 42.0433 39.5266 41.5911 39.5266 41.0412V27.4788C39.5145 24.4119 37.0096 21.9435 33.9552 21.956H14.1857C13.6238 21.956 13.1716 22.4082 13.1716 22.9581H13.1711ZM40.7848 28.2487L48.9469 22.2864C49.6557 21.6998 50.2051 21.8462 50.2051 22.9095V41.0903C50.2051 42.2999 49.5329 42.1536 48.9469 41.7134L40.7848 35.7631V28.2487Z"
-                                            fill="white"
-                                          />
-                                        </svg>
-                                        <span className="ml-2 text-sm">Zoom Video</span>
-                                      </div>
-                                    )}
-                                    <div className="flex">
-                                      <button
-                                        type="button"
-                                        onClick={() => openLocationModal(location.type)}
-                                        className="mr-2 text-sm text-primary-600">
-                                        Edit
-                                      </button>
-                                      <button onClick={() => removeLocation(location)}>
-                                        <XIcon className="w-6 h-6 pl-1 border-l-2 hover:text-red-500 " />
-                                      </button>
                                     </div>
-                                  </div>
-                                </li>
-                              ))}
+                                  </li>
+                                ))}
+                              </>
                               {locations.length > 0 && locations.length !== locationOptions.length && (
                                 <li>
                                   <button
@@ -755,76 +684,48 @@
                                     </span>
                                   </button>
                                 </li>
-<<<<<<< HEAD
+                                <li>
+                                  <button
+                                    type="button"
+                                    className="flex px-3 py-2 rounded-sm bg-neutral-100"
+                                    onClick={() => setShowAddCustomModal(true)}>
+                                    <PlusIcon className="h-4 w-4 mt-0.5 text-neutral-900" />
+                                    <span className="ml-1 text-sm font-medium text-neutral-700">
+                                      Add an input
+                                    </span>
+                                  </button>
+                                </li>
                               </ul>
                             </div>
                           </div>
-                          <div className="items-center block sm:flex">
-                            <div className="mb-4 min-w-44 sm:mb-0">
-                              <label
-                                htmlFor="requiresConfirmation"
-                                className="flex text-sm font-medium text-neutral-700">
-                                Opt-in booking
-                              </label>
-                            </div>
-                            <div className="w-full">
-                              <div className="relative flex items-start">
-                                <div className="flex items-center h-5">
-                                  <input
-                                    ref={requiresConfirmationRef}
-                                    id="requiresConfirmation"
-                                    name="requiresConfirmation"
-                                    type="checkbox"
-                                    className="w-4 h-4 border-gray-300 rounded focus:ring-primary-500 text-primary-600"
-                                    defaultChecked={eventType.requiresConfirmation}
-                                  />
-                                </div>
-                                <div className="ml-3 text-sm">
-                                  <p className="text-neutral-900">
-                                    The booking needs to be manually confirmed before it is pushed to the
-                                    integrations and a confirmation mail is sent.
-                                  </p>
-                                </div>
-                              </div>
-                            </div>
-                          </div>
-=======
-                              ))}
-                              <li>
-                                <button
-                                  type="button"
-                                  className="flex px-3 py-2 rounded-sm bg-neutral-100"
-                                  onClick={() => setShowAddCustomModal(true)}>
-                                  <PlusIcon className="h-4 w-4 mt-0.5 text-neutral-900" />
-                                  <span className="ml-1 text-sm font-medium text-neutral-700">
-                                    Add an input
-                                  </span>
-                                </button>
-                              </li>
-                            </ul>
-                          </div>
-                        </div>
-
-                        <CheckboxField
-                          id="requiresConfirmation"
-                          name="requiresConfirmation"
-                          label="Opt-in booking"
-                          description="The booking needs to be manually confirmed before it is pushed to the integrations and a confirmation mail is sent."
-                          defaultChecked={eventType.requiresConfirmation}
-                        />
-
-                        <CheckboxField
-                          id="disableGuests"
-                          name="disableGuests"
-                          label="Disable guests"
-                          description="Disable adding aditional guests while booking."
-                          defaultChecked={eventType.disableGuests}
-                        />
->>>>>>> e684824c
+
+                          <CheckboxField
+                            id="requiresConfirmation"
+                            name="requiresConfirmation"
+                            label="Opt-in booking"
+                            description="The booking needs to be manually confirmed before it is pushed to the integrations and a confirmation mail is sent."
+                            defaultChecked={eventType.requiresConfirmation}
+                          />
+
+                          <CheckboxField
+                            id="disableGuests"
+                            name="disableGuests"
+                            label="Disable guests"
+                            description="Disable adding aditional guests while booking."
+                            defaultChecked={eventType.disableGuests}
+                          />
 
                           <hr className="border-neutral-200" />
 
-<<<<<<< HEAD
+                          <MinutesField
+                            label="Minimum booking notice"
+                            name="minimumBookingNotice"
+                            id="minimumBookingNotice"
+                            required
+                            placeholder="120"
+                            defaultValue={eventType.minimumBookingNotice}
+                          />
+
                           <div className="block sm:flex">
                             <div className="mb-4 min-w-44 sm:mb-0">
                               <label
@@ -865,13 +766,12 @@
                                               as="span"
                                               className={classNames(
                                                 checked ? "text-secondary-900" : "text-gray-900",
-                                                "block text-sm space-y-2 lg:space-y-0 lg:space-x-2"
+                                                "block text-sm space-y-2 lg:space-y-0"
                                               )}>
-                                              <span>{period.prefix}</span>
+                                              {period.prefix ? <span>{period.prefix}&nbsp;</span> : null}
                                               {period.type === "rolling" && (
                                                 <div className="inline-flex">
                                                   <input
-                                                    ref={periodDaysRef}
                                                     type="text"
                                                     name="periodDays"
                                                     id=""
@@ -880,7 +780,6 @@
                                                     defaultValue={eventType.periodDays || 30}
                                                   />
                                                   <select
-                                                    ref={periodDaysTypeRef}
                                                     id=""
                                                     name="periodDaysType"
                                                     className="block w-full py-2 pl-3 pr-10 text-base border-gray-300 rounded-sm focus:outline-none focus:ring-primary-500 focus:border-primary-500 sm:text-sm"
@@ -896,24 +795,13 @@
                                               {checked && period.type === "range" && (
                                                 <div className="inline-flex space-x-2">
                                                   <DateRangePicker
-                                                    orientation={DATE_PICKER_ORIENTATION}
-                                                    startDate={periodStartDate}
-                                                    startDateId="your_unique_start_date_id"
-                                                    endDate={periodEndDate}
-                                                    endDateId="your_unique_end_date_id"
-                                                    onDatesChange={({ startDate, endDate }) => {
-                                                      setPeriodStartDate(startDate);
-                                                      setPeriodEndDate(endDate);
-                                                    }}
-                                                    focusedInput={focusedInput}
-                                                    onFocusChange={(focusedInput) => {
-                                                      setFocusedInput(focusedInput);
-                                                    }}
+                                                    startDate={periodDates.startDate}
+                                                    endDate={periodDates.endDate}
+                                                    onDatesChange={setPeriodDates}
                                                   />
                                                 </div>
                                               )}
-
-                                              <span>{period.suffix}</span>
+                                              {period.suffix ? <span>&nbsp;{period.suffix}</span> : null}
                                             </RadioGroup.Label>
                                           </div>
                                         </>
@@ -923,216 +811,114 @@
                                 </div>
                               </RadioGroup>
                             </div>
-=======
-                        <MinutesField
-                          label="Minimum booking notice"
-                          name="minimumBookingNotice"
-                          id="minimumBookingNotice"
-                          required
-                          placeholder="120"
-                          defaultValue={eventType.minimumBookingNotice}
-                        />
-
-                        <div className="block sm:flex">
-                          <div className="mb-4 min-w-44 sm:mb-0">
-                            <label
-                              htmlFor="inviteesCanSchedule"
-                              className="flex mt-2 text-sm font-medium text-neutral-700">
-                              Invitees can schedule
-                            </label>
-                          </div>
-                          <div className="w-full">
-                            <RadioGroup value={periodType} onChange={setPeriodType}>
-                              <RadioGroup.Label className="sr-only">Date Range</RadioGroup.Label>
-                              <div>
-                                {PERIOD_TYPES.map((period) => (
-                                  <RadioGroup.Option
-                                    key={period.type}
-                                    value={period}
-                                    className={({ checked }) =>
-                                      classNames(
-                                        checked ? "border-secondary-200 z-10" : "border-gray-200",
-                                        "relative min-h-14 flex items-center cursor-pointer focus:outline-none"
-                                      )
-                                    }>
-                                    {({ active, checked }) => (
-                                      <>
-                                        <div
-                                          className={classNames(
-                                            checked
-                                              ? "bg-primary-600 border-transparent"
-                                              : "bg-white border-gray-300",
-                                            active ? "ring-2 ring-offset-2 ring-primary-500" : "",
-                                            "h-4 w-4 mt-0.5 mr-2 cursor-pointer rounded-full border items-center justify-center"
-                                          )}
-                                          aria-hidden="true">
-                                          <span className="rounded-full bg-white w-1.5 h-1.5" />
-                                        </div>
-                                        <div className="flex flex-col lg:ml-3">
-                                          <RadioGroup.Label
-                                            as="span"
-                                            className={classNames(
-                                              checked ? "text-secondary-900" : "text-gray-900",
-                                              "block text-sm space-y-2 lg:space-y-0"
-                                            )}>
-                                            {period.prefix ? <span>{period.prefix}&nbsp;</span> : null}
-                                            {period.type === "rolling" && (
-                                              <div className="inline-flex">
-                                                <input
-                                                  type="text"
-                                                  name="periodDays"
-                                                  id=""
-                                                  className="block w-12 mr-2 border-gray-300 rounded-sm shadow-sm focus:ring-primary-500 focus:border-primary-500 sm:text-sm"
-                                                  placeholder="30"
-                                                  defaultValue={eventType.periodDays || 30}
-                                                />
-                                                <select
-                                                  id=""
-                                                  name="periodDaysType"
-                                                  className="block w-full py-2 pl-3 pr-10 text-base border-gray-300 rounded-sm  focus:outline-none focus:ring-primary-500 focus:border-primary-500 sm:text-sm"
-                                                  defaultValue={
-                                                    eventType.periodCountCalendarDays ? "1" : "0"
-                                                  }>
-                                                  <option value="1">calendar days</option>
-                                                  <option value="0">business days</option>
-                                                </select>
-                                              </div>
-                                            )}
-
-                                            {checked && period.type === "range" && (
-                                              <div className="inline-flex space-x-2">
-                                                <DateRangePicker
-                                                  startDate={periodDates.startDate}
-                                                  endDate={periodDates.endDate}
-                                                  onDatesChange={setPeriodDates}
-                                                />
-                                              </div>
-                                            )}
-                                            {period.suffix ? <span>&nbsp;{period.suffix}</span> : null}
-                                          </RadioGroup.Label>
-                                        </div>
-                                      </>
-                                    )}
-                                  </RadioGroup.Option>
-                                ))}
+
+                            <hr className="border-neutral-200" />
+
+                            <div className="block sm:flex">
+                              <div className="mb-4 min-w-44 sm:mb-0">
+                                <label
+                                  htmlFor="availability"
+                                  className="flex mt-2 text-sm font-medium text-neutral-700">
+                                  Availability
+                                </label>
                               </div>
-                            </RadioGroup>
->>>>>>> e684824c
-                          </div>
-
-                          <hr className="border-neutral-200" />
-
-                          <div className="block sm:flex">
-                            <div className="mb-4 min-w-44 sm:mb-0">
-                              <label
-                                htmlFor="availability"
-                                className="flex mt-2 text-sm font-medium text-neutral-700">
-                                Availability
-                              </label>
-                            </div>
-                            <div className="w-full">
-                              <Scheduler
-                                setAvailability={setEnteredAvailability}
-                                setTimeZone={setSelectedTimeZone}
-                                timeZone={selectedTimeZone}
-                                availability={availability}
-                              />
+                              <div className="w-full">
+                                <Scheduler
+                                  setAvailability={setEnteredAvailability}
+                                  setTimeZone={setSelectedTimeZone}
+                                  timeZone={selectedTimeZone}
+                                  availability={availability}
+                                />
+                              </div>
                             </div>
                           </div>
-<<<<<<< HEAD
-                        </Disclosure.Panel>
-                      </>
-                    )
-                  }
-=======
-                        </div>
-
-                        {hasPaymentIntegration && (
-                          <>
-                            <hr className="border-neutral-200" />
-                            <div className="block sm:flex">
-                              <div className="min-w-44 mb-4 sm:mb-0">
-                                <label
-                                  htmlFor="payment"
-                                  className="text-sm flex font-medium text-neutral-700 mt-2">
-                                  Payment
-                                </label>
-                              </div>
-
-                              <div className="flex flex-col">
-                                <div className="w-full">
-                                  <div className="block sm:flex items-center">
-                                    <div className="w-full">
-                                      <div className="relative flex items-start">
-                                        <div className="flex items-center h-5">
-                                          <input
-                                            onChange={(event) => setRequirePayment(event.target.checked)}
-                                            id="requirePayment"
-                                            name="requirePayment"
-                                            type="checkbox"
-                                            className="focus:ring-primary-500 h-4 w-4 text-primary-600 border-gray-300 rounded"
-                                            defaultChecked={requirePayment}
-                                          />
-                                        </div>
-                                        <div className="ml-3 text-sm">
-                                          <p className="text-neutral-900">
-                                            Require Payment (0.5% +{" "}
-                                            <IntlProvider locale="en">
-                                              <FormattedNumber
-                                                value={0.1}
-                                                style="currency"
-                                                currency={currency}
-                                              />
-                                            </IntlProvider>{" "}
-                                            commission per transaction)
-                                          </p>
-                                        </div>
-                                      </div>
-                                    </div>
-                                  </div>
+
+                          {hasPaymentIntegration && (
+                            <>
+                              <hr className="border-neutral-200" />
+                              <div className="block sm:flex">
+                                <div className="mb-4 min-w-44 sm:mb-0">
+                                  <label
+                                    htmlFor="payment"
+                                    className="flex mt-2 text-sm font-medium text-neutral-700">
+                                    Payment
+                                  </label>
                                 </div>
-                                {requirePayment && (
+
+                                <div className="flex flex-col">
                                   <div className="w-full">
-                                    <div className="block sm:flex items-center">
+                                    <div className="items-center block sm:flex">
                                       <div className="w-full">
-                                        <div className="mt-1 relative rounded-sm shadow-sm">
-                                          <input
-                                            type="number"
-                                            name="price"
-                                            id="price"
-                                            step="0.01"
-                                            required
-                                            className="focus:ring-primary-500 focus:border-primary-500 block w-full pl-2 pr-12 sm:text-sm border-gray-300 rounded-sm"
-                                            placeholder="Price"
-                                            defaultValue={
-                                              eventType.price > 0 ? eventType.price / 100.0 : undefined
-                                            }
-                                          />
-                                          <div className="absolute inset-y-0 right-0 pr-3 flex items-center pointer-events-none">
-                                            <span className="text-gray-500 sm:text-sm" id="duration">
-                                              {new Intl.NumberFormat("en", {
-                                                style: "currency",
-                                                currency: currency,
-                                                maximumSignificantDigits: 1,
-                                                maximumFractionDigits: 0,
-                                              })
-                                                .format(0)
-                                                .replace("0", "")}
-                                            </span>
+                                        <div className="relative flex items-start">
+                                          <div className="flex items-center h-5">
+                                            <input
+                                              onChange={(event) => setRequirePayment(event.target.checked)}
+                                              id="requirePayment"
+                                              name="requirePayment"
+                                              type="checkbox"
+                                              className="w-4 h-4 border-gray-300 rounded focus:ring-primary-500 text-primary-600"
+                                              defaultChecked={requirePayment}
+                                            />
+                                          </div>
+                                          <div className="ml-3 text-sm">
+                                            <p className="text-neutral-900">
+                                              Require Payment (0.5% +{" "}
+                                              <IntlProvider locale="en">
+                                                <FormattedNumber
+                                                  value={0.1}
+                                                  style="currency"
+                                                  currency={currency}
+                                                />
+                                              </IntlProvider>{" "}
+                                              commission per transaction)
+                                            </p>
                                           </div>
                                         </div>
                                       </div>
                                     </div>
                                   </div>
-                                )}
+                                  {requirePayment && (
+                                    <div className="w-full">
+                                      <div className="items-center block sm:flex">
+                                        <div className="w-full">
+                                          <div className="relative mt-1 rounded-sm shadow-sm">
+                                            <input
+                                              type="number"
+                                              name="price"
+                                              id="price"
+                                              step="0.01"
+                                              required
+                                              className="block w-full pl-2 pr-12 border-gray-300 rounded-sm focus:ring-primary-500 focus:border-primary-500 sm:text-sm"
+                                              placeholder="Price"
+                                              defaultValue={
+                                                eventType.price > 0 ? eventType.price / 100.0 : undefined
+                                              }
+                                            />
+                                            <div className="absolute inset-y-0 right-0 flex items-center pr-3 pointer-events-none">
+                                              <span className="text-gray-500 sm:text-sm" id="duration">
+                                                {new Intl.NumberFormat("en", {
+                                                  style: "currency",
+                                                  currency: currency,
+                                                  maximumSignificantDigits: 1,
+                                                  maximumFractionDigits: 0,
+                                                })
+                                                  .format(0)
+                                                  .replace("0", "")}
+                                              </span>
+                                            </div>
+                                          </div>
+                                        </div>
+                                      </div>
+                                    </div>
+                                  )}
+                                </div>
                               </div>
-                            </div>
-                          </>
-                        )}
-                      </Disclosure.Panel>
-                    </>
-                  )}
->>>>>>> e684824c
+                            </>
+                          )}
+                        </Disclosure.Panel>
+                      </>
+                    )
+                  }
                 </Disclosure>
                 <div className="flex justify-end mt-4 space-x-2">
                   <Button href="/event-types" color="secondary" tabIndex={-1}>
