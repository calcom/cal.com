// TODO: replace headlessui with radix-ui
import { Disclosure, RadioGroup } from "@headlessui/react";
import { PhoneIcon, XIcon } from "@heroicons/react/outline";
import {
  ChevronRightIcon,
  ClockIcon,
  DocumentIcon,
  ExternalLinkIcon,
  LinkIcon,
  LocationMarkerIcon,
  PencilIcon,
  PlusIcon,
  TrashIcon,
  UserAddIcon,
  UsersIcon,
} from "@heroicons/react/solid";
import { EventTypeCustomInput, Prisma, SchedulingType } from "@prisma/client";
import dayjs from "dayjs";
import timezone from "dayjs/plugin/timezone";
import utc from "dayjs/plugin/utc";
import { GetServerSidePropsContext } from "next";
import { serverSideTranslations } from "next-i18next/serverSideTranslations";
import { useRouter } from "next/router";
import React, { useEffect, useRef, useState } from "react";
import { FormattedNumber, IntlProvider } from "react-intl";
import { useMutation } from "react-query";
import Select, { OptionTypeBase } from "react-select";

import { StripeData } from "@ee/lib/stripe/server";

import {
  asNumberOrThrow,
  asNumberOrUndefined,
  asStringOrThrow,
  asStringOrUndefined,
} from "@lib/asStringOrNull";
import { getSession } from "@lib/auth";
import classNames from "@lib/classNames";
import { HttpError } from "@lib/core/http/error";
import { getOrSetUserLocaleFromHeaders } from "@lib/core/i18n/i18n.utils";
import { useLocale } from "@lib/hooks/useLocale";
import getIntegrations, { hasIntegration } from "@lib/integrations/getIntegrations";
import { LocationType } from "@lib/location";
import deleteEventType from "@lib/mutations/event-types/delete-event-type";
import updateEventType from "@lib/mutations/event-types/update-event-type";
import showToast from "@lib/notification";
import prisma from "@lib/prisma";
import { defaultAvatarSrc } from "@lib/profile";
import { AdvancedOptions, EventTypeInput } from "@lib/types/event-type";
import { inferSSRProps } from "@lib/types/inferSSRProps";

import { Dialog, DialogContent, DialogTrigger } from "@components/Dialog";
import Modal from "@components/Modal";
import Shell from "@components/Shell";
import ConfirmationDialogContent from "@components/dialog/ConfirmationDialogContent";
import CustomInputTypeForm from "@components/eventtype/CustomInputTypeForm";
import Button from "@components/ui/Button";
import { Scheduler } from "@components/ui/Scheduler";
import Switch from "@components/ui/Switch";
import CheckboxField from "@components/ui/form/CheckboxField";
import CheckedSelect from "@components/ui/form/CheckedSelect";
import { DateRangePicker } from "@components/ui/form/DateRangePicker";
import MinutesField from "@components/ui/form/MinutesField";
import * as RadioArea from "@components/ui/form/radio-area";

dayjs.extend(utc);
dayjs.extend(timezone);

const PERIOD_TYPES = [
  {
    type: "rolling",
    suffix: "into the future",
  },
  {
    type: "range",
    prefix: "Within a date range",
  },
  {
    type: "unlimited",
    prefix: "Indefinitely into the future",
  },
];

const EventTypePage = (props: inferSSRProps<typeof getServerSideProps>) => {
  const { eventType, locationOptions, availability, team, teamMembers, hasPaymentIntegration, currency } =
    props;

  const { t, locale } = useLocale({ localeProp: props.localeProp });
  const router = useRouter();
  const [successModalOpen, setSuccessModalOpen] = useState(false);

  const updateMutation = useMutation(updateEventType, {
    onSuccess: async ({ eventType }) => {
      await router.push("/event-types");
      showToast(`${eventType.title} event type updated successfully`, "success");
    },
    onError: (err: HttpError) => {
      const message = `${err.statusCode}: ${err.message}`;
      showToast(message, "error");
    },
  });

  const deleteMutation = useMutation(deleteEventType, {
    onSuccess: async () => {
      await router.push("/event-types");
      showToast("Event type deleted successfully", "success");
    },
    onError: (err: HttpError) => {
      const message = `${err.statusCode}: ${err.message}`;
      showToast(message, "error");
    },
  });

  const [users, setUsers] = useState<AdvancedOptions["users"]>([]);
  const [editIcon, setEditIcon] = useState(true);
  const [enteredAvailability, setEnteredAvailability] = useState();
  const [showLocationModal, setShowLocationModal] = useState(false);
  const [selectedTimeZone, setSelectedTimeZone] = useState("");
  const [selectedLocation, setSelectedLocation] = useState<OptionTypeBase | undefined>(undefined);
  const [locations, setLocations] = useState(eventType.locations || []);
  const [selectedCustomInput, setSelectedCustomInput] = useState<EventTypeCustomInput | undefined>(undefined);
  const [selectedCustomInputModalOpen, setSelectedCustomInputModalOpen] = useState(false);
  const [customInputs, setCustomInputs] = useState<EventTypeCustomInput[]>(
    eventType.customInputs.sort((a, b) => a.id - b.id) || []
  );

  const [periodType, setPeriodType] = useState(() => {
    return (
      PERIOD_TYPES.find((s) => s.type === eventType.periodType) ||
      PERIOD_TYPES.find((s) => s.type === "unlimited")
    );
  });
  const [requirePayment, setRequirePayment] = useState(eventType.price > 0);

  const [hidden, setHidden] = useState<boolean>(eventType.hidden);

  const titleRef = useRef<HTMLInputElement>(null);
  const eventNameRef = useRef<HTMLInputElement>(null);
  const [advancedSettingsVisible, setAdvancedSettingsVisible] = useState(false);

  useEffect(() => {
    setSelectedTimeZone(eventType.timeZone || "");
  }, []);

  async function updateEventTypeHandler(event: React.FormEvent<HTMLFormElement>) {
    event.preventDefault();

    const formData = Object.fromEntries(new FormData(event.currentTarget).entries());

    const enteredTitle: string = titleRef.current!.value;

    const advancedPayload: AdvancedOptions = {};
    if (advancedSettingsVisible) {
      advancedPayload.eventName = eventNameRef.current.value;
      advancedPayload.periodType = periodType?.type;
      advancedPayload.periodDays = asNumberOrUndefined(formData.periodDays);
      advancedPayload.periodCountCalendarDays = Boolean(
        asNumberOrUndefined(formData.periodCountCalendarDays)
      );
      advancedPayload.periodStartDate = periodDates.startDate || undefined;
      advancedPayload.periodEndDate = periodDates.endDate || undefined;
      advancedPayload.minimumBookingNotice = asNumberOrUndefined(formData.minimumBookingNotice);
      // prettier-ignore
      advancedPayload.price =
        !requirePayment ? undefined :
          formData.price ? Math.round(parseFloat(asStringOrThrow(formData.price)) * 100) :
            /* otherwise */   0;
      advancedPayload.currency = currency;
      advancedPayload.availability = enteredAvailability || undefined;
      advancedPayload.customInputs = customInputs;
      advancedPayload.timeZone = selectedTimeZone;
      advancedPayload.hidden = hidden;
      advancedPayload.disableGuests = formData.disableGuests === "on";
      advancedPayload.requiresConfirmation = formData.requiresConfirmation === "on";
    }

    const payload: EventTypeInput = {
      id: eventType.id,
      title: enteredTitle,
      slug: asStringOrThrow(formData.slug),
      description: asStringOrThrow(formData.description),
      length: asNumberOrThrow(formData.length),
      locations,
      ...advancedPayload,
      ...(team
        ? {
            schedulingType: formData.schedulingType as SchedulingType,
            users,
          }
        : {}),
    };

    updateMutation.mutate(payload);
  }

  async function deleteEventTypeHandler(event: React.MouseEvent<HTMLElement, MouseEvent>) {
    event.preventDefault();

    const payload = { id: eventType.id };
    deleteMutation.mutate(payload);
  }

  const openLocationModal = (type: LocationType) => {
    setSelectedLocation(locationOptions.find((option) => option.value === type));
    setShowLocationModal(true);
  };

  const closeLocationModal = () => {
    setSelectedLocation(undefined);
    setShowLocationModal(false);
  };

  const closeSuccessModal = () => {
    setSuccessModalOpen(false);
  };

  const updateLocations = (e: React.FormEvent<HTMLFormElement>) => {
    e.preventDefault();
    const newLocation = e.currentTarget.location.value;

    let details = {};
    if (newLocation === LocationType.InPerson) {
      details = { address: e.currentTarget.address.value };
    }

    const existingIdx = locations.findIndex((loc) => newLocation === loc.type);
    if (existingIdx !== -1) {
      const copy = locations;
      copy[existingIdx] = { ...locations[existingIdx], ...details };
      setLocations(copy);
    } else {
      setLocations(locations.concat({ type: newLocation, ...details }));
    }

    setShowLocationModal(false);
  };

  const removeLocation = (selectedLocation: typeof eventType.locations[number]) => {
    setLocations(locations.filter((location) => location.type !== selectedLocation.type));
  };

  const LocationOptions = () => {
    if (!selectedLocation) {
      return null;
    }
    switch (selectedLocation.value) {
      case LocationType.InPerson:
        return (
          <div>
            <label htmlFor="address" className="block text-sm font-medium text-gray-700">
              {t("set_address_place")}
            </label>
            <div className="mt-1">
              <input
                type="text"
                name="address"
                id="address"
                required
                className="block w-full border-gray-300 rounded-sm shadow-sm focus:ring-primary-500 focus:border-primary-500 sm:text-sm"
                defaultValue={locations.find((location) => location.type === LocationType.InPerson)?.address}
              />
            </div>
          </div>
        );
      case LocationType.Phone:
        return <p className="text-sm">{t("cal_invitee_phone_number_scheduling")}</p>;
      case LocationType.GoogleMeet:
        return <p className="text-sm">{t("cal_provide_google_meet_location")}</p>;
      case LocationType.Zoom:
        return <p className="text-sm">{t("cal_provide_zoom_meeting_url")}</p>;
      case LocationType.Daily:
        return <p className="text-sm">{t("cal_provide_video_meeting_url")}</p>;
    }
    return null;
  };

  const removeCustom = (index: number) => {
    customInputs.splice(index, 1);
    setCustomInputs([...customInputs]);
  };

  const schedulingTypeOptions: { value: SchedulingType; label: string; description: string }[] = [
    {
      value: SchedulingType.COLLECTIVE,
      label: "Collective",
      description: "Schedule meetings when all selected team members are available.",
    },
    {
      value: SchedulingType.ROUND_ROBIN,
      label: "Round Robin",
      description: "Cycle meetings between multiple team members.",
    },
  ];

  const [periodDates, setPeriodDates] = useState<{ startDate: Date; endDate: Date }>({
    startDate: new Date(eventType.periodStartDate || Date.now()),
    endDate: new Date(eventType.periodEndDate || Date.now()),
  });

  const permalink = `${process.env.NEXT_PUBLIC_APP_URL}/${
    team ? `team/${team.slug}` : eventType.users[0].username
  }/${eventType.slug}`;

  const mapUserToValue = ({
    id,
    name,
    avatar,
  }: {
    id: number | null;
    name: string | null;
    avatar: string | null;
  }) => ({
    value: `${id || ""}`,
    label: `${name || ""}`,
    avatar: `${avatar || ""}`,
  });

  return (
    <div>
      <Shell
        centered
        title={`${eventType.title} | Event Type`}
        heading={
          <div className="relative -mb-2 group" onClick={() => setEditIcon(false)}>
            <input
              ref={titleRef}
              type="text"
              name="title"
              id="title"
              required
              className="w-full pl-0 text-xl font-bold text-gray-900 bg-transparent border-none cursor-pointer focus:text-black hover:text-gray-700 focus:ring-0 focus:outline-none"
              placeholder="Quick Chat"
              defaultValue={eventType.title}
            />
            {editIcon && (
              <PencilIcon
                style={{ top: 14, left: `${eventType.title.length * 10 + 8}` }}
                className="absolute left-0 inline w-4 h-4 text-gray-500 group-hover:text-gray-700"
              />
            )}
          </div>
        }
        subtitle={eventType.description || ""}>
        <div className="block mx-auto sm:flex md:max-w-5xl">
          <div className="w-full mr-2 sm:w-9/12">
            <div className="p-4 py-6 -mx-4 bg-white border rounded-sm border-neutral-200 sm:mx-0 sm:px-8">
              <form onSubmit={updateEventTypeHandler} className="space-y-6">
                <div className="space-y-3">
                  <div className="items-center block sm:flex">
                    <div className="mb-4 min-w-48 sm:mb-0">
                      <label htmlFor="slug" className="flex text-sm font-medium text-neutral-700">
                        <LinkIcon className="w-4 h-4 mr-2 mt-0.5 text-neutral-500" />
                        {t("url")}
                      </label>
                    </div>
                    <div className="w-full">
                      <div className="flex rounded-sm shadow-sm">
                        <span className="inline-flex items-center px-3 text-gray-500 border border-r-0 border-gray-300 rounded-l-sm bg-gray-50 sm:text-sm">
                          {process.env.NEXT_PUBLIC_APP_URL?.replace(/^(https?:|)\/\//, "")}/
                          {team ? "team/" + team.slug : eventType.users[0].username}/
                        </span>
                        <input
                          type="text"
                          name="slug"
                          id="slug"
                          required
                          className="flex-1 block w-full min-w-0 border-gray-300 rounded-none rounded-r-sm focus:ring-primary-500 focus:border-primary-500 sm:text-sm"
                          defaultValue={eventType.slug}
                        />
                      </div>
                    </div>
                  </div>

                  <MinutesField
                    label={
                      <>
                        <ClockIcon className="w-4 h-4 mr-2 mt-0.5 text-neutral-500" /> {t("duration")}
                      </>
                    }
                    name="length"
                    id="length"
                    required
                    placeholder="15"
                    defaultValue={eventType.length || 15}
                  />
                </div>
                <hr />
                <div className="space-y-3">
                  <div className="block sm:flex">
                    <div className="min-w-48 sm:mb-0">
                      <label htmlFor="location" className="flex mt-2.5 text-sm font-medium text-neutral-700">
                        <LocationMarkerIcon className="w-4 h-4 mr-2 mt-0.5 text-neutral-500" />
                        {t("location")}
                      </label>
                    </div>
                    <div className="w-full">
                      {locations.length === 0 && (
                        <div className="flex">
                          <Select
                            name="location"
                            id="location"
                            options={locationOptions}
                            isSearchable={false}
                            classNamePrefix="react-select"
                            className="flex-1 block w-full min-w-0 border border-gray-300 rounded-sm react-select-container focus:ring-primary-500 focus:border-primary-500 sm:text-sm"
                            onChange={(e) => openLocationModal(e?.value)}
                          />
                        </div>
                      )}
                      {locations.length > 0 && (
                        <ul>
                          {locations.map((location) => (
                            <li
                              key={location.type}
                              className="py-1.5 px-2 mb-2 border rounded-sm shadow-sm border-neutral-300">
                              <div className="flex justify-between">
                                {location.type === LocationType.InPerson && (
                                  <div className="flex items-center flex-grow">
                                    <LocationMarkerIcon className="w-6 h-6" />
                                    <span className="ml-2 text-sm">{location.address}</span>
                                  </div>
                                )}
                                {location.type === LocationType.Phone && (
                                  <div className="flex items-center flex-grow">
                                    <PhoneIcon className="w-6 h-6" />
                                    <span className="ml-2 text-sm">{t("phone_call")}</span>
                                  </div>
                                )}
                                {location.type === LocationType.GoogleMeet && (
                                  <div className="flex items-center flex-grow">
                                    <svg
                                      className="w-6 h-6"
                                      viewBox="0 0 64 54"
                                      fill="none"
                                      xmlns="http://www.w3.org/2000/svg">
                                      <path d="M16 0V16H0" fill="#EA4335" />
                                      <path
                                        d="M16 0V16H37.3333V27.0222L53.3333 14.0444V5.33332C53.3333 1.77777 51.5555 0 47.9999 0"
                                        fill="#FFBA00"
                                      />
                                      <path
                                        d="M15.6438 53.3341V37.3341H37.3326V26.6675L53.3326 39.2897V48.0008C53.3326 51.5563 51.5548 53.3341 47.9993 53.3341"
                                        fill="#00AC47"
                                      />
                                      <path d="M37.3335 26.6662L53.3335 13.6885V39.644" fill="#00832D" />
                                      <path
                                        d="M53.3335 13.6892L60.8001 7.64481C62.4001 6.40037 64.0001 6.40037 64.0001 8.88925V44.4447C64.0001 46.9336 62.4001 46.9336 60.8001 45.6892L53.3335 39.6447"
                                        fill="#00AC47"
                                      />
                                      <path
                                        d="M0 36.9785V48.0007C0 51.5563 1.77777 53.334 5.33332 53.334H16V36.9785"
                                        fill="#0066DA"
                                      />
                                      <path d="M0 16H16V37.3333H0" fill="#2684FC" />
                                    </svg>

                                    <span className="ml-2 text-sm">Google Meet</span>
                                  </div>
                                )}
                                {location.type === LocationType.Daily && (
                                  <div className="flex flex-grow">
                                    <svg
                                      id="svg"
                                      version="1.1"
                                      xmlns="http://www.w3.org/2000/svg"
                                      width="1.25em"
                                      height="1.25em"
                                      viewBox="0, 0, 400,400">
                                      <g id="svgg">
                                        <path
                                          id="path0"
                                          d="M100.400 142.062 C 99.630 142.280,98.394 143.076,97.654 143.830 C 96.914 144.583,95.997 145.200,95.616 145.200 C 94.776 145.200,93.802 146.248,93.389 147.598 C 93.221 148.147,92.560 149.054,91.919 149.613 C 90.024 151.267,90.020 151.390,90.010 199.645 C 89.999 248.545,90.014 248.945,91.940 250.744 C 92.571 251.334,93.229 252.262,93.401 252.808 C 93.751 253.916,95.054 255.200,95.829 255.200 C 96.107 255.200,96.710 255.808,97.169 256.550 C 98.373 258.498,94.832 258.400,164.273 258.400 C 231.741 258.400,231.099 258.418,231.949 256.552 C 232.208 255.983,233.149 255.250,234.197 254.801 C 235.357 254.304,236.005 253.774,236.014 253.314 C 236.021 252.921,236.375 251.880,236.800 251.000 C 237.225 250.120,237.579 249.119,237.586 248.776 C 237.594 248.434,237.864 247.804,238.187 247.376 C 238.696 246.704,238.776 240.392,238.787 200.426 C 238.801 149.852,238.967 154.051,236.799 149.949 C 236.610 149.591,236.332 148.647,236.183 147.850 C 235.956 146.640,235.591 146.227,233.964 145.342 C 232.893 144.759,231.907 143.938,231.774 143.518 C 231.641 143.098,231.052 142.539,230.466 142.277 C 229.079 141.657,102.567 141.447,100.400 142.062 "
                                          stroke="none"
                                          fill="#f9f9f9"
                                          fillRule="evenodd"></path>
                                        <path
                                          id="path1"
                                          d="M304.600 153.562 C 304.160 153.717,302.589 154.419,301.109 155.122 C 299.629 155.825,298.171 156.400,297.869 156.400 C 297.567 156.400,296.528 156.977,295.560 157.682 C 294.592 158.387,292.872 159.272,291.739 159.649 C 290.605 160.025,288.743 160.976,287.602 161.761 C 286.460 162.547,284.778 163.386,283.863 163.628 C 282.948 163.869,281.300 164.672,280.200 165.413 C 279.100 166.154,277.660 166.885,277.000 167.037 C 275.491 167.385,272.800 168.718,272.800 169.117 C 272.800 169.485,270.749 170.506,268.629 171.194 C 266.207 171.979,263.730 174.650,263.412 176.820 C 262.921 180.167,263.353 224.092,263.889 225.295 C 264.635 226.970,266.755 228.668,269.300 229.629 C 270.565 230.107,271.600 230.622,271.600 230.775 C 271.600 231.219,274.452 232.687,276.241 233.162 C 277.144 233.403,278.381 234.061,278.991 234.626 C 279.600 235.191,281.382 236.125,282.950 236.701 C 284.517 237.278,286.430 238.236,287.200 238.831 C 287.970 239.426,289.320 240.126,290.200 240.387 C 292.160 240.967,294.400 242.079,294.400 242.472 C 294.400 242.837,297.518 244.231,299.125 244.584 C 299.790 244.730,300.737 245.198,301.228 245.625 C 301.720 246.051,302.620 246.400,303.228 246.400 C 303.837 246.400,304.605 246.504,304.936 246.631 C 305.267 246.758,305.902 246.498,306.348 246.052 C 306.793 245.607,307.721 244.951,308.410 244.595 C 310.905 243.305,310.800 245.287,310.800 199.575 C 310.800 155.897,310.789 155.600,309.169 155.600 C 309.026 155.600,308.231 155.060,307.400 154.400 C 306.569 153.740,305.780 153.218,305.645 153.240 C 305.510 153.262,305.040 153.407,304.600 153.562 "
                                          stroke="none"
                                          fill="#1be7b8"
                                          fillRule="evenodd"></path>
                                        <path
                                          id="path2"
                                          d="M104.148 137.776 C 103.459 138.076,102.774 138.519,102.624 138.760 C 102.475 139.002,101.832 139.200,101.196 139.200 C 98.679 139.200,95.594 140.337,94.191 141.782 C 93.434 142.562,92.630 143.200,92.406 143.200 C 92.181 143.200,91.703 143.875,91.344 144.700 C 90.984 145.525,90.140 146.560,89.467 147.000 C 87.556 148.251,87.579 147.532,87.693 201.219 L 87.800 252.069 88.800 252.944 C 89.350 253.425,90.311 254.498,90.935 255.328 C 91.559 256.159,92.682 257.235,93.430 257.719 C 94.178 258.204,94.792 258.829,94.795 259.110 C 94.801 259.708,96.289 260.360,98.770 260.851 C 99.743 261.044,100.887 261.516,101.311 261.901 C 102.535 263.008,223.251 262.983,224.942 261.875 C 225.616 261.433,227.174 261.056,228.925 260.910 C 232.411 260.620,234.281 259.898,234.866 258.616 C 235.107 258.087,235.812 257.444,236.432 257.187 C 237.635 256.688,238.800 255.226,238.800 254.214 C 238.800 253.876,239.039 253.600,239.330 253.600 C 239.622 253.600,240.297 253.135,240.830 252.568 L 241.800 251.536 241.800 200.335 L 241.800 149.134 240.400 147.884 C 239.630 147.197,238.690 145.944,238.312 145.101 C 237.852 144.075,237.232 143.430,236.441 143.154 C 235.696 142.895,235.110 142.318,234.859 141.598 C 234.411 140.311,233.008 139.763,229.068 139.333 C 227.786 139.194,226.522 138.865,226.260 138.603 C 224.854 137.196,225.002 137.200,164.726 137.216 C 115.566 137.229,105.185 137.325,104.148 137.776 M230.299 140.581 C 231.013 140.751,232.363 141.600,233.299 142.466 C 234.235 143.333,235.488 144.338,236.085 144.699 C 236.684 145.061,237.282 145.862,237.419 146.487 C 237.556 147.110,238.076 148.110,238.574 148.710 C 240.721 151.291,240.592 148.280,240.713 198.600 C 240.829 246.814,240.750 249.650,239.248 251.152 C 238.800 251.600,238.071 252.676,237.629 253.543 C 237.187 254.410,236.187 255.514,235.407 255.995 C 234.628 256.477,233.798 257.231,233.563 257.670 C 232.125 260.355,229.256 260.458,160.200 260.300 C 96.040 260.154,98.009 260.223,96.185 258.055 C 95.663 257.435,94.598 256.495,93.818 255.964 C 93.037 255.434,92.310 254.730,92.202 254.400 C 92.094 254.070,91.396 253.117,90.652 252.283 C 88.728 250.126,88.809 252.440,88.804 199.526 C 88.800 148.835,88.746 150.246,90.767 148.075 C 91.445 147.347,92.000 146.583,92.000 146.379 C 92.000 145.965,94.367 143.600,94.781 143.600 C 94.926 143.600,95.721 142.979,96.550 142.220 C 97.645 141.217,98.567 140.772,99.928 140.589 C 100.958 140.450,101.980 140.273,102.200 140.195 C 103.020 139.904,229.052 140.284,230.299 140.581 M302.261 151.784 C 301.415 152.085,300.477 152.683,300.177 153.111 C 299.589 153.951,298.498 154.440,295.467 155.223 C 294.179 155.556,293.257 156.096,292.706 156.841 C 292.120 157.635,291.307 158.082,289.909 158.382 C 287.523 158.894,286.569 159.361,285.000 160.786 C 284.254 161.463,282.944 162.058,281.536 162.358 C 279.852 162.717,278.929 163.194,277.936 164.216 C 277.201 164.973,276.327 165.593,275.994 165.596 C 274.726 165.605,271.323 167.114,270.329 168.107 C 269.759 168.678,268.506 169.354,267.546 169.609 C 263.906 170.578,262.647 172.127,261.546 176.994 C 260.707 180.702,260.406 219.312,261.200 221.401 C 261.420 221.979,261.860 223.699,262.178 225.222 C 262.801 228.210,263.915 229.763,265.769 230.228 C 266.340 230.371,266.906 230.649,267.027 230.844 C 267.148 231.040,267.598 231.200,268.028 231.200 C 268.457 231.200,269.121 231.575,269.504 232.034 C 270.324 233.017,272.827 234.231,274.800 234.604 C 275.626 234.760,276.610 235.349,277.200 236.040 C 277.950 236.919,278.976 237.422,281.300 238.052 C 283.242 238.578,284.400 239.096,284.400 239.438 C 284.400 240.158,287.095 241.510,289.201 241.847 C 290.693 242.085,292.400 243.256,292.400 244.041 C 292.400 244.329,297.174 246.000,297.997 246.000 C 298.233 246.000,299.057 246.630,299.827 247.400 C 301.156 248.729,301.366 248.800,303.981 248.800 L 306.736 248.800 309.338 246.578 C 312.714 243.696,312.469 247.711,312.322 197.737 L 312.200 156.074 310.962 154.537 C 308.533 151.521,305.601 150.593,302.261 151.784 M307.400 154.400 C 308.231 155.060,309.026 155.600,309.169 155.600 C 310.789 155.600,310.800 155.897,310.800 199.575 C 310.800 245.287,310.905 243.305,308.410 244.595 C 307.721 244.951,306.793 245.607,306.348 246.052 C 305.902 246.498,305.267 246.758,304.936 246.631 C 304.605 246.504,303.837 246.400,303.228 246.400 C 302.620 246.400,301.720 246.051,301.228 245.625 C 300.737 245.198,299.790 244.730,299.125 244.584 C 297.518 244.231,294.400 242.837,294.400 242.472 C 294.400 242.079,292.160 240.967,290.200 240.387 C 289.320 240.126,287.970 239.426,287.200 238.831 C 286.430 238.236,284.517 237.278,282.950 236.701 C 281.382 236.125,279.600 235.191,278.991 234.626 C 278.381 234.061,277.144 233.403,276.241 233.162 C 274.452 232.687,271.600 231.219,271.600 230.775 C 271.600 230.622,270.565 230.107,269.300 229.629 C 266.755 228.668,264.635 226.970,263.889 225.295 C 263.353 224.092,262.921 180.167,263.412 176.820 C 263.730 174.650,266.207 171.979,268.629 171.194 C 270.749 170.506,272.800 169.485,272.800 169.117 C 272.800 168.718,275.491 167.385,277.000 167.037 C 277.660 166.885,279.100 166.154,280.200 165.413 C 281.300 164.672,282.948 163.869,283.863 163.628 C 284.778 163.386,286.460 162.547,287.602 161.761 C 288.743 160.976,290.605 160.025,291.739 159.649 C 292.872 159.272,294.592 158.387,295.560 157.682 C 296.528 156.977,297.567 156.400,297.869 156.400 C 298.171 156.400,299.629 155.825,301.109 155.122 C 303.608 153.934,305.049 153.337,305.645 153.240 C 305.780 153.218,306.569 153.740,307.400 154.400 "
                                          stroke="none"
                                          fill="#4c545c"
                                          fillRule="evenodd"></path>
                                        <path
                                          id="path3"
                                          d="M102.200 140.195 C 101.980 140.273,100.958 140.450,99.928 140.589 C 98.567 140.772,97.645 141.217,96.550 142.220 C 95.721 142.979,94.926 143.600,94.781 143.600 C 94.367 143.600,92.000 145.965,92.000 146.379 C 92.000 146.583,91.445 147.347,90.767 148.075 C 88.746 150.246,88.800 148.835,88.804 199.526 C 88.809 252.440,88.728 250.126,90.652 252.283 C 91.396 253.117,92.094 254.070,92.202 254.400 C 92.310 254.730,93.037 255.434,93.818 255.964 C 94.598 256.495,95.663 257.435,96.185 258.055 C 98.009 260.223,96.040 260.154,160.200 260.300 C 229.256 260.458,232.125 260.355,233.563 257.670 C 233.798 257.231,234.628 256.477,235.407 255.995 C 236.187 255.514,237.187 254.410,237.629 253.543 C 238.071 252.676,238.800 251.600,239.248 251.152 C 240.750 249.650,240.829 246.814,240.713 198.600 C 240.592 148.280,240.721 151.291,238.574 148.710 C 238.076 148.110,237.556 147.110,237.419 146.487 C 237.282 145.862,236.684 145.061,236.085 144.699 C 235.488 144.338,234.235 143.333,233.299 142.466 C 232.363 141.600,231.013 140.751,230.299 140.581 C 229.052 140.284,103.020 139.904,102.200 140.195 M230.466 142.277 C 231.052 142.539,231.641 143.098,231.774 143.518 C 231.907 143.938,232.893 144.759,233.964 145.342 C 235.591 146.227,235.956 146.640,236.183 147.850 C 236.332 148.647,236.610 149.591,236.799 149.949 C 238.967 154.051,238.801 149.852,238.787 200.426 C 238.776 240.392,238.696 246.704,238.187 247.376 C 237.864 247.804,237.594 248.434,237.586 248.776 C 237.579 249.119,237.225 250.120,236.800 251.000 C 236.375 251.880,236.021 252.921,236.014 253.314 C 236.005 253.774,235.357 254.304,234.197 254.801 C 233.149 255.250,232.208 255.983,231.949 256.552 C 231.099 258.418,231.741 258.400,164.273 258.400 C 94.832 258.400,98.373 258.498,97.169 256.550 C 96.710 255.808,96.107 255.200,95.829 255.200 C 95.054 255.200,93.751 253.916,93.401 252.808 C 93.229 252.262,92.571 251.334,91.940 250.744 C 90.014 248.945,89.999 248.545,90.010 199.645 C 90.020 151.390,90.024 151.267,91.919 149.613 C 92.560 149.054,93.221 148.147,93.389 147.598 C 93.802 146.248,94.776 145.200,95.616 145.200 C 95.997 145.200,96.914 144.583,97.654 143.830 C 98.394 143.076,99.630 142.280,100.400 142.062 C 102.567 141.447,229.079 141.657,230.466 142.277 "
                                          stroke="none"
                                          fill="#949c9c"
                                          fillRule="evenodd"></path>
                                        <path
                                          id="path4"
                                          d="M35.200 0.984 C 35.200 1.947,35.121 1.971,31.700 2.084 L 28.200 2.200 28.077 3.900 L 27.954 5.600 25.403 5.600 C 21.914 5.600,20.903 6.043,20.590 7.712 C 20.367 8.902,20.142 9.103,18.669 9.430 C 17.102 9.777,16.988 9.898,16.800 11.400 C 16.605 12.956,16.554 13.003,14.922 13.122 C 13.260 13.243,13.243 13.260,13.122 14.922 C 13.003 16.554,12.956 16.605,11.400 16.800 C 9.898 16.988,9.777 17.102,9.430 18.669 C 9.103 20.142,8.902 20.367,7.712 20.590 C 6.043 20.903,5.600 21.914,5.600 25.403 L 5.600 27.954 3.900 28.077 L 2.200 28.200 2.084 31.700 C 1.971 35.121,1.947 35.200,0.984 35.200 L 0.000 35.200 0.000 200.000 L 0.000 364.800 0.984 364.800 C 1.947 364.800,1.971 364.879,2.084 368.300 L 2.200 371.800 3.900 372.177 L 5.600 372.554 5.600 374.851 C 5.600 378.083,6.072 379.102,7.712 379.410 C 8.902 379.633,9.103 379.858,9.430 381.331 C 9.777 382.898,9.898 383.012,11.400 383.200 C 12.953 383.394,13.004 383.449,13.121 385.059 C 13.247 386.786,13.757 387.181,15.876 387.195 C 16.598 387.199,16.773 387.463,16.876 388.700 C 16.992 390.104,17.107 390.224,18.669 390.570 C 20.142 390.897,20.367 391.098,20.590 392.288 C 20.903 393.957,21.914 394.400,25.403 394.400 L 27.954 394.400 28.077 396.100 L 28.200 397.800 31.700 397.916 C 35.121 398.029,35.200 398.053,35.200 399.016 L 35.200 400.000 200.000 400.000 L 364.800 400.000 364.800 399.016 C 364.800 398.053,364.879 398.029,368.300 397.916 L 371.800 397.800 372.177 396.100 L 372.554 394.400 375.103 394.400 C 378.233 394.400,379.094 393.974,379.414 392.265 C 379.633 391.101,379.865 390.896,381.331 390.570 C 382.893 390.224,383.008 390.104,383.124 388.700 C 383.241 387.288,383.327 387.200,384.596 387.200 C 386.308 387.200,387.200 386.308,387.200 384.596 C 387.200 383.327,387.288 383.241,388.700 383.124 C 390.104 383.008,390.224 382.893,390.570 381.331 C 390.896 379.865,391.101 379.633,392.265 379.414 C 393.974 379.094,394.400 378.233,394.400 375.103 L 394.400 372.554 396.100 372.177 L 397.800 371.800 397.916 368.300 C 398.029 364.879,398.053 364.800,399.016 364.800 L 400.000 364.800 400.000 200.000 L 400.000 35.200 399.016 35.200 C 398.053 35.200,398.029 35.121,397.916 31.700 L 397.800 28.200 396.100 28.077 L 394.400 27.954 394.400 25.403 C 394.400 21.914,393.957 20.903,392.288 20.590 C 391.098 20.367,390.897 20.142,390.570 18.669 C 390.224 17.107,390.104 16.992,388.700 16.876 C 387.463 16.773,387.199 16.598,387.195 15.876 C 387.181 13.757,386.786 13.247,385.059 13.121 C 383.452 13.004,383.396 12.953,383.275 11.480 C 383.121 9.617,382.265 9.200,378.597 9.200 L 376.046 9.200 375.923 7.500 C 375.802 5.821,375.779 5.798,374.173 5.681 C 372.616 5.566,372.529 5.488,372.173 3.881 L 371.800 2.200 368.300 2.084 C 364.879 1.971,364.800 1.947,364.800 0.984 L 364.800 0.000 200.000 0.000 L 35.200 0.000 35.200 0.984 M224.918 137.663 C 225.394 137.918,225.998 138.341,226.260 138.603 C 226.522 138.865,227.786 139.194,229.068 139.333 C 233.008 139.763,234.411 140.311,234.859 141.598 C 235.110 142.318,235.696 142.895,236.441 143.154 C 237.232 143.430,237.852 144.075,238.312 145.101 C 238.690 145.944,239.630 147.197,240.400 147.884 L 241.800 149.134 241.800 200.335 L 241.800 251.536 240.830 252.568 C 240.297 253.135,239.622 253.600,239.330 253.600 C 239.039 253.600,238.800 253.876,238.800 254.214 C 238.800 255.226,237.635 256.688,236.432 257.187 C 235.812 257.444,235.107 258.087,234.866 258.616 C 234.281 259.898,232.411 260.620,228.925 260.910 C 227.174 261.056,225.616 261.433,224.942 261.875 C 223.251 262.983,102.535 263.008,101.311 261.901 C 100.887 261.516,99.743 261.044,98.770 260.851 C 96.289 260.360,94.801 259.708,94.795 259.110 C 94.792 258.829,94.178 258.204,93.430 257.719 C 92.682 257.235,91.559 256.159,90.935 255.328 C 90.311 254.498,89.350 253.425,88.800 252.944 L 87.800 252.069 87.693 201.219 C 87.579 147.532,87.556 148.251,89.467 147.000 C 90.140 146.560,90.984 145.525,91.344 144.700 C 91.703 143.875,92.181 143.200,92.406 143.200 C 92.630 143.200,93.434 142.562,94.191 141.782 C 95.594 140.337,98.679 139.200,101.196 139.200 C 101.832 139.200,102.475 139.002,102.624 138.760 C 103.575 137.222,103.193 137.232,164.726 137.216 C 208.933 137.204,224.273 137.318,224.918 137.663 M308.162 152.107 C 309.021 152.598,310.281 153.692,310.962 154.537 L 312.200 156.074 312.322 197.737 C 312.469 247.711,312.714 243.696,309.338 246.578 L 306.736 248.800 303.981 248.800 C 301.366 248.800,301.156 248.729,299.827 247.400 C 299.057 246.630,298.233 246.000,297.997 246.000 C 297.174 246.000,292.400 244.329,292.400 244.041 C 292.400 243.256,290.693 242.085,289.201 241.847 C 287.095 241.510,284.400 240.158,284.400 239.438 C 284.400 239.096,283.242 238.578,281.300 238.052 C 278.976 237.422,277.950 236.919,277.200 236.040 C 276.610 235.349,275.626 234.760,274.800 234.604 C 272.827 234.231,270.324 233.017,269.504 232.034 C 269.121 231.575,268.457 231.200,268.028 231.200 C 267.598 231.200,267.148 231.040,267.027 230.844 C 266.906 230.649,266.340 230.371,265.769 230.228 C 263.915 229.763,262.801 228.210,262.178 225.222 C 261.860 223.699,261.420 221.979,261.200 221.401 C 260.406 219.312,260.707 180.702,261.546 176.994 C 262.647 172.127,263.906 170.578,267.546 169.609 C 268.506 169.354,269.759 168.678,270.329 168.107 C 271.323 167.114,274.726 165.605,275.994 165.596 C 276.327 165.593,277.201 164.973,277.936 164.216 C 278.929 163.194,279.852 162.717,281.536 162.358 C 282.944 162.058,284.254 161.463,285.000 160.786 C 286.569 159.361,287.523 158.894,289.909 158.382 C 291.307 158.082,292.120 157.635,292.706 156.841 C 293.257 156.096,294.179 155.556,295.467 155.223 C 298.498 154.440,299.589 153.951,300.177 153.111 C 301.487 151.241,305.719 150.709,308.162 152.107 "
                                          stroke="none"
                                          fill="#141c24"
                                          fillRule="evenodd"></path>
                                      </g>
                                    </svg>
                                    <span className="ml-2 text-sm"> Daily.co Video</span>
                                  </div>
                                )}
                                {location.type === LocationType.Zoom && (
                                  <div className="flex items-center flex-grow">
                                    <svg
                                      className="w-6 h-6"
                                      viewBox="0 0 64 64"
                                      fill="none"
                                      xmlns="http://www.w3.org/2000/svg">
                                      <path
                                        d="M32 0C49.6733 0 64 14.3267 64 32C64 49.6733 49.6733 64 32 64C14.3267 64 0 49.6733 0 32C0 14.3267 14.3267 0 32 0Z"
                                        fill="#E5E5E4"
                                      />
                                      <path
                                        d="M32.0002 0.623047C49.3292 0.623047 63.3771 14.6709 63.3771 31.9999C63.3771 49.329 49.3292 63.3768 32.0002 63.3768C14.6711 63.3768 0.623291 49.329 0.623291 31.9999C0.623291 14.6709 14.6716 0.623047 32.0002 0.623047Z"
                                        fill="white"
                                      />
                                      <path
                                        d="M31.9998 3.14014C47.9386 3.14014 60.8597 16.0612 60.8597 32C60.8597 47.9389 47.9386 60.8599 31.9998 60.8599C16.0609 60.8599 3.13989 47.9389 3.13989 32C3.13989 16.0612 16.0609 3.14014 31.9998 3.14014Z"
                                        fill="#4A8CFF"
                                      />
                                      <path
                                        d="M13.1711 22.9581V36.5206C13.1832 39.5875 15.6881 42.0558 18.743 42.0433H38.5125C39.0744 42.0433 39.5266 41.5911 39.5266 41.0412V27.4788C39.5145 24.4119 37.0096 21.9435 33.9552 21.956H14.1857C13.6238 21.956 13.1716 22.4082 13.1716 22.9581H13.1711ZM40.7848 28.2487L48.9469 22.2864C49.6557 21.6998 50.2051 21.8462 50.2051 22.9095V41.0903C50.2051 42.2999 49.5329 42.1536 48.9469 41.7134L40.7848 35.7631V28.2487Z"
                                        fill="white"
                                      />
                                    </svg>
                                    <span className="ml-2 text-sm">Zoom Video</span>
                                  </div>
                                )}
                                <div className="flex">
                                  <button
                                    type="button"
                                    onClick={() => openLocationModal(location.type)}
                                    className="p-1 mr-1 text-gray-500 hover:text-gray-900">
                                    <PencilIcon className="w-4 h-4" />
                                  </button>
                                  <button onClick={() => removeLocation(location)}>
                                    <XIcon className="w-6 h-6 pl-1 text-gray-500 border-l-1 hover:text-gray-900 " />
                                  </button>
                                </div>
                              </div>
                            </li>
                          ))}
                          {locations.length > 0 && locations.length !== locationOptions.length && (
                            <li>
                              <button
                                type="button"
                                className="flex px-3 py-2 rounded-sm hover:bg-gray-100"
                                onClick={() => setShowLocationModal(true)}>
                                <PlusIcon className="h-4 w-4 mt-0.5 text-neutral-900" />
                                <span className="ml-1 text-sm font-medium text-neutral-700">
                                  {t("add_location")}
                                </span>
                              </button>
                            </li>
                          )}
                        </ul>
                      )}
                    </div>
                  </div>
                </div>
                <hr className="border-neutral-200" />
                <div className="space-y-3">
                  <div className="block sm:flex">
                    <div className="mb-4 min-w-48 sm:mb-0 mt-2.5">
                      <label htmlFor="description" className="flex mt-0 text-sm font-medium text-neutral-700">
                        <DocumentIcon className="w-4 h-4 mr-2 mt-0.5 text-neutral-500" />
                        {t("description")}
                      </label>
                    </div>
                    <div className="w-full">
                      <textarea
                        name="description"
                        id="description"
                        className="block w-full border-gray-300 rounded-sm shadow-sm focus:ring-primary-500 focus:border-primary-500 sm:text-sm"
                        placeholder={t("quick_video_meeting")}
                        defaultValue={asStringOrUndefined(eventType.description)}></textarea>
                    </div>
                  </div>
                </div>
                {team && <hr className="border-neutral-200" />}
                {team && (
                  <div className="space-y-3">
                    <div className="block sm:flex">
                      <div className="mb-4 min-w-48 sm:mb-0">
                        <label
                          htmlFor="schedulingType"
                          className="flex mt-2 text-sm font-medium text-neutral-700">
                          <UsersIcon className="w-5 h-5 mr-2 text-neutral-500" /> {t("scheduling_type")}
                        </label>
                      </div>
                      <RadioArea.Select
                        name="schedulingType"
                        value={asStringOrUndefined(eventType.schedulingType)}
                        options={schedulingTypeOptions}
                      />
                    </div>

                    <div className="block sm:flex">
                      <div className="mb-4 min-w-48 sm:mb-0">
                        <label htmlFor="users" className="flex text-sm font-medium text-neutral-700">
                          <UserAddIcon className="w-5 h-5 mr-2 text-neutral-500" /> {t("attendees")}
                        </label>
                      </div>
                      <div className="w-full space-y-2">
                        <CheckedSelect
                          onChange={(options) => setUsers(options.map((option) => option.value))}
                          defaultValue={eventType.users.map(mapUserToValue)}
                          options={teamMembers.map(mapUserToValue)}
                          id="users"
                          placeholder={t("add_attendees")}
                        />
                      </div>
                    </div>
                  </div>
                )}

                <Disclosure>
                  {({ open }) => (
                    <>
                      <div onClick={() => setAdvancedSettingsVisible(!advancedSettingsVisible)}>
                        <Disclosure.Button className="flex w-full">
                          <ChevronRightIcon
                            className={`${
                              open ? "transform rotate-90" : ""
                            } w-5 h-5 text-neutral-500 ml-auto`}
                          />
                          <span className="text-sm font-medium text-neutral-700">{t("show_advanced_settings")}</span>
                        </Disclosure.Button>
                      </div>
<<<<<<< HEAD
                      <Disclosure.Panel className="space-y-4">
=======
                      <Disclosure.Panel className="space-y-6">
>>>>>>> 3acaca4a
                        <div className="items-center block sm:flex">
                          <div className="mb-4 min-w-48 sm:mb-0">
                            <label htmlFor="eventName" className="flex text-sm font-medium text-neutral-700">
                              {t("event_name")}
                            </label>
                          </div>
                          <div className="w-full">
                            <div className="relative mt-1 rounded-sm shadow-sm">
                              <input
                                ref={eventNameRef}
                                type="text"
                                name="title"
                                id="title"
                                className="block w-full border-gray-300 rounded-sm shadow-sm focus:ring-primary-500 focus:border-primary-500 sm:text-sm"
                                placeholder={t("meeting_with_user")}
                                defaultValue={eventType.eventName}
                              />
                            </div>
                          </div>
                        </div>
                        <div className="items-center block sm:flex">
                          <div className="mb-4 min-w-48 sm:mb-0">
                            <label
                              htmlFor="additionalFields"
                              className="mt-2 text-sm font-medium flexflex text-neutral-700">
                              {t("additional_inputs")}
                            </label>
                          </div>
                          <div className="w-full">
                            <ul className="mt-1 w-max">
                              {customInputs.map((customInput: EventTypeCustomInput, idx: number) => (
                                <li key={idx} className="p-2 mb-2 border bg-secondary-50">
                                  <div className="flex justify-between">
                                    <div>
                                      <div>
                                        <span className="ml-2 text-sm">
                                          {t("label")}: {customInput.label}
                                        </span>
                                      </div>
                                      {customInput.placeholder && (
                                        <div>
                                          <span className="ml-2 text-sm">
                                            Placeholder: {customInput.placeholder}
                                          </span>
                                        </div>
                                      )}
                                      <div>
                                        <span className="ml-2 text-sm">
                                          {t("type")}: {customInput.type}
                                        </span>
                                      </div>
                                      <div>
                                        <span className="ml-2 text-sm">
                                          {customInput.required ? "Required" : "Optional"}
                                        </span>
                                      </div>
                                    </div>
                                    <div className="flex">
                                      <Button
                                        onClick={() => {
                                          setSelectedCustomInput(customInput);
                                          setSelectedCustomInputModalOpen(true);
                                        }}
                                        color="minimal"
                                        type="button">
                                        {t("edit")}
                                      </Button>
                                      <button type="button" onClick={() => removeCustom(idx)}>
                                        <XIcon className="w-6 h-6 pl-1 border-l-2 hover:text-red-500 " />
                                      </button>
                                    </div>
                                  </div>
                                </li>
                              ))}
                              <li>
                                <Button
                                  onClick={() => {
                                    setSelectedCustomInput(undefined);
                                    setSelectedCustomInputModalOpen(true);
                                  }}
                                  color="secondary"
                                  type="button"
                                  StartIcon={PlusIcon}>
                                  {t("add_input")}
                                </Button>
                              </li>
                            </ul>
                          </div>
                        </div>

                        <CheckboxField
                          id="requiresConfirmation"
                          name="requiresConfirmation"
                          label={t("opt_in_booking")}
                          description={t("opt_in_booking_description")}
                          defaultChecked={eventType.requiresConfirmation}
                        />

                        <CheckboxField
                          id="disableGuests"
                          name="disableGuests"
                          label={t("disable_guests")}
                          description={t("disable_guests_description")}
                          defaultChecked={eventType.disableGuests}
                        />

                        <hr className="my-2 border-neutral-200" />

                        <MinutesField
                          label={t("minimum_booking_notice")}
                          name="minimumBookingNotice"
                          id="minimumBookingNotice"
                          required
                          placeholder="120"
                          defaultValue={eventType.minimumBookingNotice}
                        />

                        <div className="block sm:flex">
                          <div className="mb-4 min-w-48 sm:mb-0">
                            <label
                              htmlFor="inviteesCanSchedule"
                              className="flex text-sm font-medium text-neutral-700 mt-2.5">
                              {t("invitees_can_schedule")}
                            </label>
                          </div>
                          <div className="w-full">
                            <RadioGroup value={periodType} onChange={setPeriodType}>
                              <RadioGroup.Label className="sr-only">{t("date_range")}</RadioGroup.Label>
                              <div>
                                {PERIOD_TYPES.map((period) => (
                                  <RadioGroup.Option
                                    key={period.type}
                                    value={period}
                                    className={({ checked }) =>
                                      classNames(
                                        checked ? "border-secondary-200 z-10" : "border-gray-200",
                                        "relative min-h-12 flex items-center cursor-pointer focus:outline-none"
                                      )
                                    }>
                                    {({ active, checked }) => (
                                      <>
                                        <div
                                          className={classNames(
                                            checked
                                              ? "bg-primary-600 border-transparent"
                                              : "bg-white border-gray-300",
                                            active ? "ring-2 ring-offset-2 ring-primary-500" : "",
                                            "h-4 w-4 mt-0.5 mr-2 cursor-pointer rounded-full border items-center justify-center"
                                          )}
                                          aria-hidden="true">
                                          <span className="rounded-full bg-white w-1.5 h-1.5" />
                                        </div>
                                        <div className="flex flex-col lg:ml-3">
                                          <RadioGroup.Label
                                            as="span"
                                            className={classNames(
                                              checked ? "text-secondary-900" : "text-gray-900",
                                              "block text-sm space-y-2 lg:space-y-0"
                                            )}>
                                            {period.prefix ? <span>{period.prefix}&nbsp;</span> : null}
                                            {period.type === "rolling" && (
                                              <div className="inline-flex">
                                                <input
                                                  type="text"
                                                  name="periodDays"
                                                  id=""
                                                  className="block w-12 mr-2 border-gray-300 rounded-sm shadow-sm focus:ring-primary-500 focus:border-primary-500 sm:text-sm"
                                                  placeholder="30"
                                                  defaultValue={eventType.periodDays || 30}
                                                />
                                                <select
                                                  id=""
                                                  name="periodDaysType"
                                                  className="block w-full py-2 pl-3 pr-10 text-base border-gray-300 rounded-sm focus:outline-none focus:ring-primary-500 focus:border-primary-500 sm:text-sm"
                                                  defaultValue={
                                                    eventType.periodCountCalendarDays ? "1" : "0"
                                                  }>
                                                  <option value="1">{t("calendar_days")}</option>
                                                  <option value="0">{t("business_days")}</option>
                                                </select>
                                              </div>
                                            )}

                                            {checked && period.type === "range" && (
                                              <div className="inline-flex space-x-2">
                                                <DateRangePicker
                                                  startDate={periodDates.startDate}
                                                  endDate={periodDates.endDate}
                                                  onDatesChange={setPeriodDates}
                                                />
                                              </div>
                                            )}
                                            {period.suffix ? <span>&nbsp;{period.suffix}</span> : null}
                                          </RadioGroup.Label>
                                        </div>
                                      </>
                                    )}
                                  </RadioGroup.Option>
                                ))}
                              </div>
                            </RadioGroup>
                          </div>
                        </div>

                        <hr className="border-neutral-200" />

                        <div className="block sm:flex">
                          <div className="mb-4 min-w-48 sm:mb-0">
                            <label
                              htmlFor="availability"
                              className="flex text-sm font-medium text-neutral-700">
                              {t("availability")}
                            </label>
                          </div>
                          <div className="w-full">
                            <Scheduler
                              setAvailability={setEnteredAvailability}
                              setTimeZone={setSelectedTimeZone}
                              timeZone={selectedTimeZone}
                              availability={availability}
                            />
                          </div>
                        </div>

                        {hasPaymentIntegration && (
                          <>
                            <hr className="border-neutral-200" />
                            <div className="block sm:flex">
                              <div className="mb-4 min-w-48 sm:mb-0">
                                <label
                                  htmlFor="payment"
                                  className="flex mt-2 text-sm font-medium text-neutral-700">
                                  {t("payment")}
                                </label>
                              </div>

                              <div className="flex flex-col">
                                <div className="w-full">
                                  <div className="items-center block sm:flex">
                                    <div className="w-full">
                                      <div className="relative flex items-start">
                                        <div className="flex items-center h-5">
                                          <input
                                            onChange={(event) => setRequirePayment(event.target.checked)}
                                            id="requirePayment"
                                            name="requirePayment"
                                            type="checkbox"
                                            className="w-4 h-4 border-gray-300 rounded focus:ring-primary-500 text-primary-600"
                                            defaultChecked={requirePayment}
                                          />
                                        </div>
                                        <div className="ml-3 text-sm">
                                          <p className="text-neutral-900">
                                            {t("require_payment")} (0.5% +{" "}
                                            <IntlProvider locale="en">
                                              <FormattedNumber
                                                value={0.1}
                                                style="currency"
                                                currency={currency}
                                              />
                                            </IntlProvider>{" "}
                                            {t("commission_per_transaction")})
                                          </p>
                                        </div>
                                      </div>
                                    </div>
                                  </div>
                                </div>
                                {requirePayment && (
                                  <div className="w-full">
                                    <div className="items-center block sm:flex">
                                      <div className="w-full">
                                        <div className="relative mt-1 rounded-sm shadow-sm">
                                          <input
                                            type="number"
                                            name="price"
                                            id="price"
                                            step="0.01"
                                            required
                                            className="block w-full pl-2 pr-12 border-gray-300 rounded-sm focus:ring-primary-500 focus:border-primary-500 sm:text-sm"
                                            placeholder="Price"
                                            defaultValue={
                                              eventType.price > 0 ? eventType.price / 100.0 : undefined
                                            }
                                          />
                                          <div className="absolute inset-y-0 right-0 flex items-center pr-3 pointer-events-none">
                                            <span className="text-gray-500 sm:text-sm" id="duration">
                                              {new Intl.NumberFormat("en", {
                                                style: "currency",
                                                currency: currency,
                                                maximumSignificantDigits: 1,
                                                maximumFractionDigits: 0,
                                              })
                                                .format(0)
                                                .replace("0", "")}
                                            </span>
                                          </div>
                                        </div>
                                      </div>
                                    </div>
                                  </div>
                                )}
                              </div>
                            </div>
                          </>
                        )}
                      </Disclosure.Panel>
                    </>
                  )}
                </Disclosure>
                <div className="flex justify-end mt-4 space-x-2">
                  <Button href="/event-types" color="secondary" tabIndex={-1}>
                    {t("cancel")}
                  </Button>
                  <Button type="submit">{t("update")}</Button>
                </div>
              </form>
              <Modal
                heading={t("event_type_updated_successfully")}
                description={t("event_type_updated_successfully_description")}
                open={successModalOpen}
                handleClose={closeSuccessModal}
              />
            </div>
          </div>
          <div className="w-full px-2 mt-8 ml-2 sm:w-3/12 sm:mt-0 min-w-32">
            <div className="px-2">
              <Switch
                name="isHidden"
                defaultChecked={hidden}
                onCheckedChange={setHidden}
                label={t("hide_event_type")}
              />
            </div>
            <div className="mt-4 space-y-1.5">
              <a
                href={permalink}
                target="_blank"
                rel="noreferrer"
                className="flex inline-flex items-center px-2 py-1 text-sm font-medium rounded-sm text-md text-neutral-700 hover:text-gray-900 hover:bg-gray-200">
                <ExternalLinkIcon className="w-4 h-4 mr-2 text-neutral-500" aria-hidden="true" />
                {t("preview")}
              </a>
              <button
                onClick={() => {
                  navigator.clipboard.writeText(permalink);
                  showToast("Link copied!", "success");
                }}
                type="button"
                className="flex items-center px-2 py-1 text-sm font-medium text-gray-700 rounded-sm text-md hover:text-gray-900 hover:bg-gray-200">
                <LinkIcon className="w-4 h-4 mr-2 text-neutral-500" />
                {t("copy_link")}
              </button>
              <Dialog>
                <DialogTrigger className="flex items-center px-2 py-1 text-sm font-medium rounded-sm text-md text-neutral-700 hover:text-gray-900 hover:bg-gray-200">
                  <TrashIcon className="w-4 h-4 mr-2 text-neutral-500" />
                  {t("delete")}
                </DialogTrigger>
                <ConfirmationDialogContent
                  localeProp={locale}
                  variety="danger"
                  title={t("delete_event_type")}
                  confirmBtnText={t("confirm_delete_event_type")}
                  onConfirm={deleteEventTypeHandler}>
                  {t("delete_event_type_description")}
                </ConfirmationDialogContent>
              </Dialog>
            </div>
          </div>
        </div>
        {showLocationModal && (
          <div
            className="fixed inset-0 z-50 overflow-y-auto"
            aria-labelledby="modal-title"
            role="dialog"
            aria-modal="true">
            <div className="flex items-end justify-center min-h-screen px-4 pt-4 pb-20 text-center sm:block sm:p-0">
              <div
                className="fixed inset-0 z-0 transition-opacity bg-gray-500 bg-opacity-75"
                aria-hidden="true"></div>

              <span className="hidden sm:inline-block sm:align-middle sm:h-screen" aria-hidden="true">
                &#8203;
              </span>

              <div className="inline-block px-4 pt-5 pb-4 text-left align-bottom transition-all transform bg-white rounded-sm shadow-xl sm:my-8 sm:align-middle sm:max-w-lg sm:w-full sm:p-6">
                <div className="mb-4 sm:flex sm:items-start">
                  <div className="flex items-center justify-center flex-shrink-0 w-12 h-12 mx-auto rounded-full bg-secondary-100 sm:mx-0 sm:h-10 sm:w-10">
                    <LocationMarkerIcon className="w-6 h-6 text-primary-600" />
                  </div>
                  <div className="mt-3 text-center sm:mt-0 sm:ml-4 sm:text-left">
                    <h3 className="text-lg font-medium leading-6 text-gray-900" id="modal-title">
                      {t("edit_location")}
                    </h3>
                  </div>
                </div>
                <form onSubmit={updateLocations}>
                  <Select
                    name="location"
                    defaultValue={selectedLocation}
                    options={locationOptions}
                    isSearchable={false}
                    classNamePrefix="react-select"
                    className="flex-1 block w-full min-w-0 my-4 border border-gray-300 rounded-sm react-select-container focus:ring-primary-500 focus:border-primary-500 sm:text-sm"
                    onChange={setSelectedLocation}
                  />
                  <LocationOptions />
                  <div className="mt-5 sm:mt-4 sm:flex sm:flex-row-reverse">
                    <button type="submit" className="btn btn-primary">
                      {t("update")}
                    </button>
                    <button onClick={closeLocationModal} type="button" className="mr-2 btn btn-white">
                      {t("cancel")}
                    </button>
                  </div>
                </form>
              </div>
            </div>
          </div>
        )}
        <Dialog open={selectedCustomInputModalOpen} onOpenChange={setSelectedCustomInputModalOpen}>
          <DialogContent asChild>
            <div className="inline-block px-4 pt-5 pb-4 text-left align-bottom transition-all transform bg-white rounded-sm shadow-xl sm:my-8 sm:align-middle sm:max-w-lg sm:w-full sm:p-6">
              <div className="mb-4 sm:flex sm:items-start">
                <div className="flex items-center justify-center flex-shrink-0 w-12 h-12 mx-auto rounded-full bg-secondary-100 sm:mx-0 sm:h-10 sm:w-10">
                  <PlusIcon className="w-6 h-6 text-primary-600" />
                </div>
                <div className="mt-3 text-center sm:mt-0 sm:ml-4 sm:text-left">
                  <h3 className="text-lg font-medium leading-6 text-gray-900" id="modal-title">
                    {t("add_new_custom_input_field")}
                  </h3>
                  <div>
                    <p className="text-sm text-gray-400">{t("this_input_will_shown_booking_this_event")}</p>
                  </div>
                </div>
                <CustomInputTypeForm
                  selectedCustomInput={selectedCustomInput}
                  onSubmit={(values) => {
                    const customInput: EventTypeCustomInput = {
                      id: -1,
                      eventTypeId: -1,
                      label: values.label,
                      placeholder: values.placeholder,
                      required: values.required,
                      type: values.type,
                    };

                    if (selectedCustomInput) {
                      selectedCustomInput.label = customInput.label;
                      selectedCustomInput.placeholder = customInput.placeholder;
                      selectedCustomInput.required = customInput.required;
                      selectedCustomInput.type = customInput.type;
                    } else {
                      setCustomInputs(customInputs.concat(customInput));
                    }
                    setSelectedCustomInputModalOpen(false);
                  }}
                  onCancel={() => {
                    setSelectedCustomInputModalOpen(false);
                  }}
                />
              </div>
            </div>
          </DialogContent>
        </Dialog>
      </Shell>
    </div>
  );
};

export const getServerSideProps = async (context: GetServerSidePropsContext) => {
  const { req, query } = context;
  const session = await getSession({ req });
  const locale = await getOrSetUserLocaleFromHeaders(context.req);

  const typeParam = parseInt(asStringOrThrow(query.type));

  if (!session?.user?.id) {
    return {
      redirect: {
        permanent: false,
        destination: "/auth/login",
      },
    };
  }

  const userSelect = Prisma.validator<Prisma.UserSelect>()({
    name: true,
    username: true,
    id: true,
    avatar: true,
    email: true,
  });

  const rawEventType = await prisma.eventType.findFirst({
    where: {
      AND: [
        {
          OR: [
            {
              users: {
                some: {
                  id: session.user.id,
                },
              },
            },
            {
              team: {
                members: {
                  some: {
                    userId: session.user.id,
                  },
                },
              },
            },
            {
              userId: session.user.id,
            },
          ],
        },
        {
          id: typeParam,
        },
      ],
    },
    select: {
      id: true,
      title: true,
      slug: true,
      description: true,
      length: true,
      hidden: true,
      locations: true,
      eventName: true,
      availability: true,
      customInputs: true,
      timeZone: true,
      periodType: true,
      periodDays: true,
      periodStartDate: true,
      periodEndDate: true,
      periodCountCalendarDays: true,
      requiresConfirmation: true,
      disableGuests: true,
      minimumBookingNotice: true,
      team: {
        select: {
          slug: true,
          members: {
            where: {
              accepted: true,
            },
            select: {
              user: {
                select: userSelect,
              },
            },
          },
        },
      },
      users: {
        select: userSelect,
      },
      schedulingType: true,
      userId: true,
      price: true,
      currency: true,
    },
  });

  if (!rawEventType) throw Error("Event type not found");

  type Location = {
    type: LocationType;
    address?: string;
  };

  const { locations, ...restEventType } = rawEventType;
  const eventType = {
    ...restEventType,
    locations: locations as unknown as Location[],
  };

  // backwards compat
  if (eventType.users.length === 0 && !eventType.team) {
    const fallbackUser = await prisma.user.findUnique({
      where: {
        id: session.user.id,
      },
      select: userSelect,
    });
    if (!fallbackUser) throw Error("The event type doesn't have user and no fallback user was found");
    eventType.users.push(fallbackUser);
  }

  const credentials = await prisma.credential.findMany({
    where: {
      userId: session.user.id,
    },
    select: {
      id: true,
      type: true,
      key: true,
    },
  });

  const integrations = getIntegrations(credentials);

  const locationOptions: OptionTypeBase[] = [
    { value: LocationType.InPerson, label: "Link or In-person meeting" },
    { value: LocationType.Phone, label: "Phone call" },
    { value: LocationType.Zoom, label: "Zoom Video", disabled: true },
  ];

  if (hasIntegration(integrations, "zoom_video")) {
    locationOptions.push({ value: LocationType.Zoom, label: "Zoom Video", disabled: true });
  }
  const hasPaymentIntegration = hasIntegration(integrations, "stripe_payment");
  if (hasIntegration(integrations, "google_calendar")) {
    locationOptions.push({ value: LocationType.GoogleMeet, label: "Google Meet" });
  }
  const hasDailyIntegration = process.env.DAILY_API_KEY;
  if (hasDailyIntegration) {
    locationOptions.push({ value: LocationType.Daily, label: "Daily.co Video" });
  }
  const currency =
    (credentials.find((integration) => integration.type === "stripe_payment")?.key as unknown as StripeData)
      ?.default_currency || "usd";

  if (hasIntegration(integrations, "office365_calendar")) {
    // TODO: Add default meeting option of the office integration.
    // Assuming it's Microsoft Teams.
  }

  type Availability = typeof eventType["availability"];
  const getAvailability = (availability: Availability) => (availability?.length ? availability : null);

  const availability = getAvailability(eventType.availability) || [];
  availability.sort((a, b) => a.startTime - b.startTime);

  const eventTypeObject = Object.assign({}, eventType, {
    periodStartDate: eventType.periodStartDate?.toString() ?? null,
    periodEndDate: eventType.periodEndDate?.toString() ?? null,
  });

  const teamMembers = eventTypeObject.team
    ? eventTypeObject.team.members.map((member) => {
        const user = member.user;
        user.avatar = user.avatar || defaultAvatarSrc({ email: asStringOrUndefined(user.email) });
        return user;
      })
    : [];

  return {
    props: {
      session,
      localeProp: locale,
      eventType: eventTypeObject,
      locationOptions,
      availability,
      team: eventTypeObject.team || null,
      teamMembers,
      hasPaymentIntegration,
      currency,
      ...(await serverSideTranslations(locale, ["common"])),
    },
  };
};

export default EventTypePage;<|MERGE_RESOLUTION|>--- conflicted
+++ resolved
@@ -630,11 +630,7 @@
                           <span className="text-sm font-medium text-neutral-700">{t("show_advanced_settings")}</span>
                         </Disclosure.Button>
                       </div>
-<<<<<<< HEAD
-                      <Disclosure.Panel className="space-y-4">
-=======
                       <Disclosure.Panel className="space-y-6">
->>>>>>> 3acaca4a
                         <div className="items-center block sm:flex">
                           <div className="mb-4 min-w-48 sm:mb-0">
                             <label htmlFor="eventName" className="flex text-sm font-medium text-neutral-700">
