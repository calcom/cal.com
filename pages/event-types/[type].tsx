--- conflicted
+++ resolved
@@ -1,8 +1,3 @@
-<<<<<<< HEAD
-import { GetServerSideProps } from "next";
-=======
-import Head from "next/head";
->>>>>>> fc508212
 import Link from "next/link";
 import { useRouter } from "next/router";
 import Modal from "@components/Modal";
