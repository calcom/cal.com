--- conflicted
+++ resolved
@@ -3,13 +3,7 @@
 import React, { useEffect, useRef, useState } from "react";
 import Select, { OptionTypeBase } from "react-select";
 import prisma from "@lib/prisma";
-import {
-  Availability,
-  EventType,
-  EventTypeCustomInput,
-  EventTypeCustomInputType,
-  User,
-} from "@prisma/client";
+import { Availability, EventTypeCustomInput, EventTypeCustomInputType } from "@prisma/client";
 import { LocationType } from "@lib/location";
 import Shell from "@components/Shell";
 import { getSession } from "@lib/auth";
@@ -30,10 +24,6 @@
 import dayjs from "dayjs";
 import utc from "dayjs/plugin/utc";
 import timezone from "dayjs/plugin/timezone";
-<<<<<<< HEAD
-=======
-import { Availability } from "@prisma/client";
->>>>>>> 37525608
 import { validJson } from "@lib/jsonUtils";
 import classnames from "classnames";
 import throttle from "lodash.throttle";
