--- conflicted
+++ resolved
@@ -26,7 +26,6 @@
 import updateEventType from "@lib/mutations/event-types/update-event-type";
 import showToast from "@lib/notification";
 import prisma from "@lib/prisma";
-import serverSideErrorHandler from "@lib/serverSideErrorHandler";
 import { AdvancedOptions, EventTypeInput } from "@lib/types/event-type";
 import { inferSSRProps } from "@lib/types/inferSSRProps";
 import { EventTypeCustomInput, EventTypeCustomInputType } from "@prisma/client";
@@ -1065,67 +1064,29 @@
 }
 
 export const getServerSideProps = async (context: GetServerSidePropsContext) => {
-  try {
-    const { req, query } = context;
-    const session = await getSession({ req });
-    const typeParam = asStringOrThrow(query.type);
-
-    if (!session?.user?.id) throw "noSession";
-
-    const user = await prisma.user.findUnique({
-      where: {
-        id: session.user.id,
-      },
-      select: {
-        id: true,
-        username: true,
-        timeZone: true,
-        startTime: true,
-        endTime: true,
-        availability: true,
-        plan: true,
-      },
-    });
-
-<<<<<<< HEAD
-    if (!user) throw "notFound";
-
-    const eventType = await prisma.eventType.findFirst({
-      where: {
-        userId: user.id,
-        OR: [
-          {
-            slug: typeParam,
-          },
-          {
-            id: parseInt(typeParam),
-          },
-        ],
-      },
-      select: {
-        id: true,
-        title: true,
-        slug: true,
-        description: true,
-        length: true,
-        price: true,
-        hidden: true,
-        locations: true,
-        eventName: true,
-        availability: true,
-        customInputs: true,
-        timeZone: true,
-        periodType: true,
-        periodDays: true,
-        periodStartDate: true,
-        periodEndDate: true,
-        periodCountCalendarDays: true,
-        requiresConfirmation: true,
-      },
-    });
-
-    if (!eventType) throw "notFound";
-=======
+  const { req, query } = context;
+  const session = await getSession({ req });
+  const typeParam = asStringOrThrow(query.type);
+
+  if (!session?.user?.id) return { redirect: { permanent: false, destination: "/auth/login" } };
+
+  const user = await prisma.user.findUnique({
+    where: {
+      id: session.user.id,
+    },
+    select: {
+      id: true,
+      username: true,
+      timeZone: true,
+      startTime: true,
+      endTime: true,
+      availability: true,
+      plan: true,
+    },
+  });
+
+  if (!user) return { redirect: { permanent: false, destination: "/auth/login" } };
+
   const eventType = await prisma.eventType.findFirst({
     where: {
       userId: user.id,
@@ -1160,79 +1121,67 @@
     },
   });
 
-  if (!eventType) {
-    return {
-      notFound: true,
-    };
+  if (!eventType) return { notFound: true };
+
+  if (eventType.userId != session.user.id) return { notFound: true };
+
+  const credentials = await prisma.credential.findMany({
+    where: {
+      userId: user.id,
+    },
+    select: {
+      id: true,
+      type: true,
+      key: true,
+    },
+  });
+
+  const integrations = getIntegrations(credentials);
+
+  const locationOptions: OptionTypeBase[] = [
+    { value: LocationType.InPerson, label: "In-person meeting" },
+    { value: LocationType.Phone, label: "Phone call" },
+    { value: LocationType.Zoom, label: "Zoom Video", disabled: true },
+  ];
+
+  if (hasIntegration(integrations, "google_calendar")) {
+    locationOptions.push({ value: LocationType.GoogleMeet, label: "Google Meet" });
   }
-
-  if (eventType.userId != session.user.id) {
-    return {
-      notFound: true,
-    } as const;
+  if (hasIntegration(integrations, "office365_calendar")) {
+    // TODO: Add default meeting option of the office integration.
+    // Assuming it's Microsoft Teams.
   }
->>>>>>> 766cdd71
-
-    const credentials = await prisma.credential.findMany({
-      where: {
-        userId: user.id,
+
+  const getAvailability = (providesAvailability: NonNullable<typeof user | typeof eventType>) =>
+    providesAvailability.availability && providesAvailability.availability.length
+      ? providesAvailability.availability
+      : null;
+
+  const availability = getAvailability(eventType) ||
+    getAvailability(user) || [
+      {
+        days: [0, 1, 2, 3, 4, 5, 6],
+        startTime: user.startTime,
+        endTime: user.endTime,
       },
-      select: {
-        id: true,
-        type: true,
-        key: true,
-      },
-    });
-
-    const integrations = getIntegrations(credentials);
-
-    const locationOptions: OptionTypeBase[] = [
-      { value: LocationType.InPerson, label: "In-person meeting" },
-      { value: LocationType.Phone, label: "Phone call" },
-      { value: LocationType.Zoom, label: "Zoom Video", disabled: true },
     ];
 
-    if (hasIntegration(integrations, "google_calendar")) {
-      locationOptions.push({ value: LocationType.GoogleMeet, label: "Google Meet" });
-    }
-    if (hasIntegration(integrations, "office365_calendar")) {
-      // TODO: Add default meeting option of the office integration.
-      // Assuming it's Microsoft Teams.
-    }
-
-    const getAvailability = (providesAvailability: NonNullable<typeof user | typeof eventType>) =>
-      providesAvailability.availability && providesAvailability.availability.length
-        ? providesAvailability.availability
-        : null;
-
-    const availability = getAvailability(eventType) ||
-      getAvailability(user) || [
-        {
-          days: [0, 1, 2, 3, 4, 5, 6],
-          startTime: user.startTime,
-          endTime: user.endTime,
-        },
-      ];
-
-    availability.sort((a, b) => a.startTime - b.startTime);
-
-    const eventTypeObject = Object.assign({}, eventType, {
-      periodStartDate: eventType.periodStartDate?.toString() ?? null,
-      periodEndDate: eventType.periodEndDate?.toString() ?? null,
-    });
-
-    return {
-      props: {
-        user,
-        eventType: eventTypeObject,
-        locationOptions,
-        availability,
-        canPrice: hasIntegration(integrations, "stripe"),
-      },
-    };
-  } catch (error) {
-    return serverSideErrorHandler(error as string);
-  }
+  availability.sort((a, b) => a.startTime - b.startTime);
+
+  const eventTypeObject = Object.assign({}, eventType, {
+    periodStartDate: eventType.periodStartDate?.toString() ?? null,
+    periodEndDate: eventType.periodEndDate?.toString() ?? null,
+  });
+
+  return {
+    props: {
+      user,
+      eventType: eventTypeObject,
+      locationOptions,
+      availability,
+      canPrice: hasIntegration(integrations, "stripe"),
+    },
+  };
 };
 
 export default EventTypePage;