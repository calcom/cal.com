import { Dialog, DialogTrigger } from "@components/Dialog";
import ConfirmationDialogContent from "@components/dialog/ConfirmationDialogContent";
import Modal from "@components/Modal";
import Shell from "@components/Shell";
<<<<<<< HEAD
=======
import { getSession } from "@lib/auth";
>>>>>>> 2f1ede9b
import { Scheduler } from "@components/ui/Scheduler";
import Switch from "@components/ui/Switch";
import { Disclosure, RadioGroup } from "@headlessui/react";
import { PhoneIcon, XIcon } from "@heroicons/react/outline";
import {
  ChevronRightIcon,
  ClockIcon,
  CurrencyDollarIcon,
  DocumentIcon,
  ExternalLinkIcon,
  LinkIcon,
  LocationMarkerIcon,
  PlusIcon,
  TrashIcon,
} from "@heroicons/react/solid";
import getIntegrations from "@lib/integrations/getIntegrations";
import { LocationType } from "@lib/location";
import deleteEventType from "@lib/mutations/event-types/delete-event-type";
import updateEventType from "@lib/mutations/event-types/update-event-type";
import showToast from "@lib/notification";
import prisma from "@lib/prisma";
import { AdvancedOptions, EventTypeInput } from "@lib/types/event-type";
import { inferSSRProps } from "@lib/types/inferSSRProps";
import { EventTypeCustomInput, EventTypeCustomInputType } from "@prisma/client";
import classnames from "classnames";
import dayjs from "dayjs";
import timezone from "dayjs/plugin/timezone";
import utc from "dayjs/plugin/utc";
import throttle from "lodash.throttle";
import { GetServerSidePropsContext } from "next";
import { getSession } from "next-auth/client";
import Link from "next/link";
import { useRouter } from "next/router";
import React, { ComponentProps, useEffect, useRef, useState } from "react";
import { DateRangePicker, OrientationShape, toMomentObject } from "react-dates";
import "react-dates/initialize";
import "react-dates/lib/css/_datepicker.css";
import { useMutation } from "react-query";
import Select, { OptionBase } from "react-select";

dayjs.extend(utc);
dayjs.extend(timezone);

const PERIOD_TYPES = [
  {
    type: "rolling",
    suffix: "into the future",
  },
  {
    type: "range",
    prefix: "Within a date range",
  },
  {
    type: "unlimited",
    prefix: "Indefinitely into the future",
  },
];

const EventTypePage = (props: inferSSRProps<typeof getServerSideProps>) => {
  const { user, eventType, locationOptions, availability, canPrice } = props;
  const router = useRouter();
  const [successModalOpen, setSuccessModalOpen] = useState(false);

  const inputOptions = [
    { value: EventTypeCustomInputType.TEXT, label: "Text" },
    { value: EventTypeCustomInputType.TEXTLONG, label: "Multiline Text" },
    { value: EventTypeCustomInputType.NUMBER, label: "Number" },
    { value: EventTypeCustomInputType.BOOL, label: "Checkbox" },
  ];

  const [DATE_PICKER_ORIENTATION, setDatePickerOrientation] = useState<OrientationShape>("horizontal");
  const [contentSize, setContentSize] = useState({ width: 0, height: 0 });

  const updateMutation = useMutation(updateEventType, {
    onSuccess: async ({ eventType }) => {
      await router.push("/event-types");
      showToast(`${eventType.title} event type updated successfully`, "success");
    },
    onError: (err: Error) => {
      showToast(err.message, "error");
    },
  });

  const deleteMutation = useMutation(deleteEventType, {
    onSuccess: async () => {
      await router.push("/event-types");
      showToast("Event type deleted successfully", "success");
    },
    onError: (err: Error) => {
      showToast(err.message, "error");
    },
  });

  const handleResizeEvent = () => {
    const elementWidth = parseFloat(getComputedStyle(document.body).width);
    const elementHeight = parseFloat(getComputedStyle(document.body).height);

    setContentSize({
      width: elementWidth,
      height: elementHeight,
    });
  };

  const throttledHandleResizeEvent = throttle(handleResizeEvent, 100);

  useEffect(() => {
    handleResizeEvent();

    window.addEventListener("resize", throttledHandleResizeEvent);

    return () => {
      window.removeEventListener("resize", throttledHandleResizeEvent);
    };
  }, []);

  useEffect(() => {
    if (contentSize.width < 500) {
      setDatePickerOrientation("vertical");
    } else {
      setDatePickerOrientation("horizontal");
    }
  }, [contentSize]);

  const [enteredAvailability, setEnteredAvailability] = useState();
  const [showLocationModal, setShowLocationModal] = useState(false);
  const [showAddCustomModal, setShowAddCustomModal] = useState(false);
  const [selectedTimeZone, setSelectedTimeZone] = useState("");
  const [selectedLocation, setSelectedLocation] = useState<OptionBase | undefined>(undefined);
  const [selectedInputOption, setSelectedInputOption] = useState<OptionBase>(inputOptions[0]);
  const [locations, setLocations] = useState(eventType.locations || []);
  const [selectedCustomInput, setSelectedCustomInput] = useState<EventTypeCustomInput | undefined>(undefined);
  const [customInputs, setCustomInputs] = useState<EventTypeCustomInput[]>(
    eventType.customInputs.sort((a, b) => a.id - b.id) || []
  );

  const [periodStartDate, setPeriodStartDate] = useState(() => {
    if (eventType.periodType === "range" && eventType?.periodStartDate) {
      return toMomentObject(new Date(eventType.periodStartDate));
    }

    return null;
  });

  const [periodEndDate, setPeriodEndDate] = useState(() => {
    if (eventType.periodType === "range" && eventType.periodEndDate) {
      return toMomentObject(new Date(eventType?.periodEndDate));
    }

    return null;
  });
  const [focusedInput, setFocusedInput] = useState(null);
  const [periodType, setPeriodType] = useState(() => {
    return (
      PERIOD_TYPES.find((s) => s.type === eventType.periodType) ||
      PERIOD_TYPES.find((s) => s.type === "unlimited")
    );
  });

  const [hidden, setHidden] = useState<boolean>(eventType.hidden);
  const titleRef = useRef<HTMLInputElement>(null);
  const slugRef = useRef<HTMLInputElement>(null);
  const descriptionRef = useRef<HTMLTextAreaElement>(null);
  const lengthRef = useRef<HTMLInputElement>(null);
  const priceRef = useRef<HTMLInputElement>(null);
  const requiresConfirmationRef = useRef<HTMLInputElement>(null);
  const eventNameRef = useRef<HTMLInputElement>(null);
  const periodDaysRef = useRef<HTMLInputElement>(null);
  const periodDaysTypeRef = useRef<HTMLSelectElement>(null);

  useEffect(() => {
    setSelectedTimeZone(eventType.timeZone || user.timeZone);
  }, []);

  async function updateEventTypeHandler(event) {
    event.preventDefault();

    const enteredTitle: string = titleRef.current!.value;
    const enteredSlug: string = slugRef.current!.value;
    const enteredDescription: string = descriptionRef.current!.value;
    const enteredLength: number = parseInt(lengthRef.current!.value);
    const enteredPrice = priceRef.current?.value;

    const advancedOptionsPayload: AdvancedOptions = {};
    if (requiresConfirmationRef.current) {
      advancedOptionsPayload.requiresConfirmation = requiresConfirmationRef.current.checked;
      advancedOptionsPayload.eventName = eventNameRef.current!.value;
      advancedOptionsPayload.periodType = periodType?.type;
      advancedOptionsPayload.periodDays = parseInt(periodDaysRef.current!.value);
      advancedOptionsPayload.periodCountCalendarDays = Boolean(parseInt(periodDaysTypeRef.current!.value));
      advancedOptionsPayload.periodStartDate = periodStartDate ? periodStartDate.toDate() : undefined;
      advancedOptionsPayload.periodEndDate = periodEndDate ? periodEndDate.toDate() : undefined;
    }

    const payload: EventTypeInput = {
      id: eventType.id,
      title: enteredTitle,
      slug: enteredSlug,
      description: enteredDescription,
      length: enteredLength,
      hidden,
      locations,
      customInputs,
      timeZone: selectedTimeZone,
      availability: enteredAvailability || undefined,
      ...advancedOptionsPayload,
    };

    if (enteredPrice) payload.price = parseInt(enteredPrice);

    updateMutation.mutate(payload);
  }

  async function deleteEventTypeHandler(
    event: Parameters<ComponentProps<typeof ConfirmationDialogContent>["onConfirm"]>[0]
  ) {
    event.preventDefault();

    const payload = { id: eventType.id };
    deleteMutation.mutate(payload);
  }

  const openLocationModal = (type: LocationType) => {
    setSelectedLocation(locationOptions.find((option) => option.value === type));
    setShowLocationModal(true);
  };

  const closeLocationModal = () => {
    setSelectedLocation(undefined);
    setShowLocationModal(false);
  };

  const closeAddCustomModal = () => {
    setSelectedInputOption(inputOptions[0]);
    setShowAddCustomModal(false);
    setSelectedCustomInput(undefined);
  };

  const closeSuccessModal = () => {
    setSuccessModalOpen(false);
  };

  const updateLocations = (e) => {
    e.preventDefault();

    let details = {};
    if (e.target.location.value === LocationType.InPerson) {
      details = { address: e.target.address.value };
    }

    const existingIdx = locations.findIndex((loc) => e.target.location.value === loc.type);
    if (existingIdx !== -1) {
      const copy = locations;
      copy[existingIdx] = { ...locations[existingIdx], ...details };
      setLocations(copy);
    } else {
      setLocations(locations.concat({ type: e.target.location.value, ...details }));
    }

    setShowLocationModal(false);
  };

  const removeLocation = (selectedLocation) => {
    setLocations(locations.filter((location) => location.type !== selectedLocation.type));
  };

  const openEditCustomModel = (customInput: EventTypeCustomInput) => {
    setSelectedCustomInput(customInput);
    setSelectedInputOption(inputOptions.find((e) => e.value === customInput.type));
    setShowAddCustomModal(true);
  };

  const LocationOptions = () => {
    if (!selectedLocation) {
      return null;
    }
    switch (selectedLocation.value) {
      case LocationType.InPerson:
        return (
          <div>
            <label htmlFor="address" className="block text-sm font-medium text-gray-700">
              Set an address or place
            </label>
            <div className="mt-1">
              <input
                type="text"
                name="address"
                id="address"
                required
                className="block w-full border-gray-300 rounded-sm shadow-sm focus:ring-primary-500 focus:border-primary-500 sm:text-sm"
                defaultValue={locations.find((location) => location.type === LocationType.InPerson)?.address}
              />
            </div>
          </div>
        );
      case LocationType.Phone:
        return (
          <p className="text-sm">Calendso will ask your invitee to enter a phone number before scheduling.</p>
        );
      case LocationType.GoogleMeet:
        return <p className="text-sm">Calendso will provide a Google Meet location.</p>;
      case LocationType.Zoom:
        return <p className="text-sm">Calendso will provide a Zoom meeting URL.</p>;
    }
    return null;
  };

  const updateCustom = (e) => {
    e.preventDefault();

    const customInput: EventTypeCustomInput = {
      label: e.target.label.value,
      placeholder: e.target.placeholder?.value,
      required: e.target.required.checked,
      type: e.target.type.value,
    };

    if (selectedCustomInput) {
      selectedCustomInput.label = customInput.label;
      selectedCustomInput.placeholder = customInput.placeholder;
      selectedCustomInput.required = customInput.required;
      selectedCustomInput.type = customInput.type;
    } else {
      setCustomInputs(customInputs.concat(customInput));
    }
    closeAddCustomModal();
  };

  const removeCustom = (index: number) => {
    customInputs.splice(index, 1);
    setCustomInputs([...customInputs]);
  };

  return (
    <div>
      <Shell
        title={`${eventType.title} | Event Type`}
        heading={
          <input
            ref={titleRef}
            type="text"
            name="title"
            id="title"
            required
            className="pl-0 text-xl font-bold text-gray-900 bg-transparent border-none cursor-pointer focus:ring-0 focus:outline-none"
            placeholder="Quick Chat"
            defaultValue={eventType.title}
          />
        }
        subtitle={eventType.description}>
        <div className="block sm:flex">
          <div className="w-full mr-2 sm:w-10/12">
            <div className="p-4 -mx-4 bg-white border rounded-sm border-neutral-200 sm:mx-0 sm:p-8">
              <form onSubmit={updateEventTypeHandler} className="space-y-4">
                <div className="items-center block sm:flex">
                  <div className="mb-4 min-w-44 sm:mb-0">
                    <label htmlFor="slug" className="flex mt-0 text-sm font-medium text-neutral-700">
                      <LinkIcon className="w-4 h-4 mr-2 mt-0.5 text-neutral-500" />
                      URL
                    </label>
                  </div>
                  <div className="w-full">
                    <div className="flex rounded-sm shadow-sm">
                      <span className="inline-flex items-center px-3 text-gray-500 border border-r-0 border-gray-300 rounded-l-sm bg-gray-50 sm:text-sm">
                        {typeof location !== "undefined" ? location.hostname : ""}/{user.username}/
                      </span>
                      <input
                        ref={slugRef}
                        type="text"
                        name="slug"
                        id="slug"
                        required
                        className="flex-1 block w-full min-w-0 border-gray-300 rounded-none rounded-r-sm focus:ring-primary-500 focus:border-primary-500 sm:text-sm"
                        defaultValue={eventType.slug}
                      />
                    </div>
                  </div>
                </div>

                <div className="items-center block sm:flex">
                  <div className="mb-4 min-w-44 sm:mb-0">
                    <label htmlFor="length" className="flex mt-0 text-sm font-medium text-neutral-700">
                      <ClockIcon className="w-4 h-4 mr-2 mt-0.5 text-neutral-500" />
                      Duration
                    </label>
                  </div>
                  <div className="w-full">
                    <div className="relative mt-1 rounded-sm shadow-sm">
                      <input
                        ref={lengthRef}
                        type="number"
                        name="length"
                        id="length"
                        required
                        className="block w-full pl-2 pr-12 border-gray-300 rounded-sm focus:ring-primary-500 focus:border-primary-500 sm:text-sm"
                        placeholder="15"
                        defaultValue={eventType.length}
                      />
                      <div className="absolute inset-y-0 right-0 flex items-center pr-3 pointer-events-none">
                        <span className="text-gray-500 sm:text-sm" id="duration">
                          mins
                        </span>
                      </div>
                    </div>
                  </div>
                </div>

                {canPrice && (
                  <div className="items-center block sm:flex">
                    <div className="mb-4 min-w-44 sm:mb-0">
                      <label htmlFor="length" className="flex mt-0 text-sm font-medium text-neutral-700">
                        <CurrencyDollarIcon className="w-4 h-4 mr-2 mt-0.5 text-neutral-500" />
                        Price
                      </label>
                    </div>
                    <div className="w-full">
                      <div className="relative mt-1 rounded-sm shadow-sm">
                        <input
                          ref={priceRef}
                          type="number"
                          name="price"
                          id="price"
                          className="block w-full pl-2 pr-12 border-gray-300 rounded-sm focus:ring-primary-500 focus:border-primary-500 sm:text-sm"
                          placeholder="0"
                          defaultValue={eventType.price || 0}
                        />
                        <div className="absolute inset-y-0 right-0 flex items-center pr-3 pointer-events-none">
                          <span className="text-gray-500 sm:text-sm" id="duration">
                            {process.env.NEXT_PUBLIC_CURRENCY_CODE || "USD"}
                          </span>
                        </div>
                      </div>
                    </div>
                  </div>
                )}

                <hr />

                <div className="items-center block sm:flex">
                  <div className="mb-4 min-w-44 sm:mb-0">
                    <label htmlFor="location" className="flex mt-0 text-sm font-medium text-neutral-700">
                      <LocationMarkerIcon className="w-4 h-4 mr-2 mt-0.5 text-neutral-500" />
                      Location
                    </label>
                  </div>
                  <div className="w-full">
                    {locations.length === 0 && (
                      <div className="mt-1 mb-2">
                        <div className="flex">
                          <Select
                            name="location"
                            id="location"
                            options={locationOptions}
                            isSearchable={false}
                            classNamePrefix="react-select"
                            className="flex-1 block w-full min-w-0 border border-gray-300 rounded-sm react-select-container focus:ring-primary-500 focus:border-primary-500 sm:text-sm"
                            onChange={(e) => openLocationModal(e.value)}
                          />
                        </div>
                      </div>
                    )}
                    {locations.length > 0 && (
                      <ul className="mt-1">
                        {locations.map((location) => (
                          <li
                            key={location.type}
                            className="p-2 mb-2 border rounded-sm shadow-sm border-neutral-300">
                            <div className="flex justify-between">
                              {location.type === LocationType.InPerson && (
                                <div className="flex items-center flex-grow">
                                  <LocationMarkerIcon className="w-6 h-6" />
                                  <span className="ml-2 text-sm">{location.address}</span>
                                </div>
                              )}
                              {location.type === LocationType.Phone && (
                                <div className="flex items-center flex-grow">
                                  <PhoneIcon className="w-6 h-6" />
                                  <span className="ml-2 text-sm">Phone call</span>
                                </div>
                              )}
                              {location.type === LocationType.GoogleMeet && (
                                <div className="flex items-center flex-grow">
                                  <svg
                                    className="w-6 h-6"
                                    viewBox="0 0 64 54"
                                    fill="none"
                                    xmlns="http://www.w3.org/2000/svg">
                                    <path d="M16 0V16H0" fill="#EA4335" />
                                    <path
                                      d="M16 0V16H37.3333V27.0222L53.3333 14.0444V5.33332C53.3333 1.77777 51.5555 0 47.9999 0"
                                      fill="#FFBA00"
                                    />
                                    <path
                                      d="M15.6438 53.3341V37.3341H37.3326V26.6675L53.3326 39.2897V48.0008C53.3326 51.5563 51.5548 53.3341 47.9993 53.3341"
                                      fill="#00AC47"
                                    />
                                    <path d="M37.3335 26.6662L53.3335 13.6885V39.644" fill="#00832D" />
                                    <path
                                      d="M53.3335 13.6892L60.8001 7.64481C62.4001 6.40037 64.0001 6.40037 64.0001 8.88925V44.4447C64.0001 46.9336 62.4001 46.9336 60.8001 45.6892L53.3335 39.6447"
                                      fill="#00AC47"
                                    />
                                    <path
                                      d="M0 36.9785V48.0007C0 51.5563 1.77777 53.334 5.33332 53.334H16V36.9785"
                                      fill="#0066DA"
                                    />
                                    <path d="M0 16H16V37.3333H0" fill="#2684FC" />
                                  </svg>

                                  <span className="ml-2 text-sm">Google Meet</span>
                                </div>
                              )}
                              {location.type === LocationType.Zoom && (
                                <div className="flex items-center flex-grow">
                                  <svg
                                    className="w-6 h-6"
                                    viewBox="0 0 64 64"
                                    fill="none"
                                    xmlns="http://www.w3.org/2000/svg">
                                    <path
                                      d="M32 0C49.6733 0 64 14.3267 64 32C64 49.6733 49.6733 64 32 64C14.3267 64 0 49.6733 0 32C0 14.3267 14.3267 0 32 0Z"
                                      fill="#E5E5E4"
                                    />
                                    <path
                                      d="M32.0002 0.623047C49.3292 0.623047 63.3771 14.6709 63.3771 31.9999C63.3771 49.329 49.3292 63.3768 32.0002 63.3768C14.6711 63.3768 0.623291 49.329 0.623291 31.9999C0.623291 14.6709 14.6716 0.623047 32.0002 0.623047Z"
                                      fill="white"
                                    />
                                    <path
                                      d="M31.9998 3.14014C47.9386 3.14014 60.8597 16.0612 60.8597 32C60.8597 47.9389 47.9386 60.8599 31.9998 60.8599C16.0609 60.8599 3.13989 47.9389 3.13989 32C3.13989 16.0612 16.0609 3.14014 31.9998 3.14014Z"
                                      fill="#4A8CFF"
                                    />
                                    <path
                                      d="M13.1711 22.9581V36.5206C13.1832 39.5875 15.6881 42.0558 18.743 42.0433H38.5125C39.0744 42.0433 39.5266 41.5911 39.5266 41.0412V27.4788C39.5145 24.4119 37.0096 21.9435 33.9552 21.956H14.1857C13.6238 21.956 13.1716 22.4082 13.1716 22.9581H13.1711ZM40.7848 28.2487L48.9469 22.2864C49.6557 21.6998 50.2051 21.8462 50.2051 22.9095V41.0903C50.2051 42.2999 49.5329 42.1536 48.9469 41.7134L40.7848 35.7631V28.2487Z"
                                      fill="white"
                                    />
                                  </svg>
                                  <span className="ml-2 text-sm">Zoom Video</span>
                                </div>
                              )}
                              <div className="flex">
                                <button
                                  type="button"
                                  onClick={() => openLocationModal(location.type)}
                                  className="mr-2 text-sm text-primary-600">
                                  Edit
                                </button>
                                <button onClick={() => removeLocation(location)}>
                                  <XIcon className="w-6 h-6 pl-1 border-l-2 hover:text-red-500 " />
                                </button>
                              </div>
                            </div>
                          </li>
                        ))}
                        {locations.length > 0 && locations.length !== locationOptions.length && (
                          <li>
                            <button
                              type="button"
                              className="flex px-3 py-2 rounded-sm bg-neutral-100"
                              onClick={() => setShowLocationModal(true)}>
                              <PlusIcon className="h-4 w-4 mt-0.5 text-neutral-900" />
                              <span className="ml-1 text-sm font-medium text-neutral-700">
                                Add another location
                              </span>
                            </button>
                          </li>
                        )}
                      </ul>
                    )}
                  </div>
                </div>

                <hr className="border-neutral-200" />

                <div className="items-center block sm:flex">
                  <div className="mb-4 min-w-44 sm:mb-0">
                    <label htmlFor="description" className="flex mt-0 text-sm font-medium text-neutral-700">
                      <DocumentIcon className="w-4 h-4 mr-2 mt-0.5 text-neutral-500" />
                      Description
                    </label>
                  </div>
                  <div className="w-full">
                    <textarea
                      ref={descriptionRef}
                      name="description"
                      id="description"
                      className="block w-full border-gray-300 rounded-sm shadow-sm focus:ring-primary-500 focus:border-primary-500 sm:text-sm"
                      placeholder="A quick video meeting."
                      defaultValue={eventType.description}></textarea>
                  </div>
                </div>
                <Disclosure>
                  {({ open }) => (
                    <>
                      <Disclosure.Button className="flex w-full">
                        <ChevronRightIcon
                          className={`${open ? "transform rotate-90" : ""} w-5 h-5 text-neutral-500 ml-auto`}
                        />
                        <span className="text-sm font-medium text-neutral-700">Show advanced settings</span>
                      </Disclosure.Button>
                      <Disclosure.Panel className="space-y-4">
                        <div className="items-center block sm:flex">
                          <div className="mb-4 min-w-44 sm:mb-0">
                            <label
                              htmlFor="eventName"
                              className="flex mt-2 text-sm font-medium text-neutral-700">
                              Event name
                            </label>
                          </div>
                          <div className="w-full">
                            <div className="relative mt-1 rounded-sm shadow-sm">
                              <input
                                ref={eventNameRef}
                                type="text"
                                name="title"
                                id="title"
                                className="block w-full border-gray-300 rounded-sm shadow-sm focus:ring-primary-500 focus:border-primary-500 sm:text-sm"
                                placeholder="Meeting with {USER}"
                                defaultValue={eventType.eventName}
                              />
                            </div>
                          </div>
                        </div>
                        <div className="items-center block sm:flex">
                          <div className="mb-4 min-w-44 sm:mb-0">
                            <label
                              htmlFor="additionalFields"
                              className="flex mt-2 text-sm font-medium text-neutral-700">
                              Additional inputs
                            </label>
                          </div>
                          <div className="w-full">
                            <ul className="mt-1 w-96">
                              {customInputs.map((customInput: EventTypeCustomInput, idx: number) => (
                                <li key={idx} className="p-2 mb-2 border bg-secondary-50">
                                  <div className="flex justify-between">
                                    <div>
                                      <div>
                                        <span className="ml-2 text-sm">Label: {customInput.label}</span>
                                      </div>
                                      {customInput.placeholder && (
                                        <div>
                                          <span className="ml-2 text-sm">
                                            Placeholder: {customInput.placeholder}
                                          </span>
                                        </div>
                                      )}
                                      <div>
                                        <span className="ml-2 text-sm">Type: {customInput.type}</span>
                                      </div>
                                      <div>
                                        <span className="ml-2 text-sm">
                                          {customInput.required ? "Required" : "Optional"}
                                        </span>
                                      </div>
                                    </div>
                                    <div className="flex">
                                      <button
                                        type="button"
                                        onClick={() => openEditCustomModel(customInput)}
                                        className="mr-2 text-sm text-primary-600">
                                        Edit
                                      </button>
                                      <button type="button" onClick={() => removeCustom(idx)}>
                                        <XIcon className="w-6 h-6 pl-1 border-l-2 hover:text-red-500 " />
                                      </button>
                                    </div>
                                  </div>
                                </li>
                              ))}
                              <li>
                                <button
                                  type="button"
                                  className="flex px-3 py-2 rounded-sm bg-neutral-100"
                                  onClick={() => setShowAddCustomModal(true)}>
                                  <PlusIcon className="h-4 w-4 mt-0.5 text-neutral-900" />
                                  <span className="ml-1 text-sm font-medium text-neutral-700">
                                    Add an input
                                  </span>
                                </button>
                              </li>
                            </ul>
                          </div>
                        </div>
                        <div className="items-center block sm:flex">
                          <div className="mb-4 min-w-44 sm:mb-0">
                            <label
                              htmlFor="requiresConfirmation"
                              className="flex text-sm font-medium text-neutral-700">
                              Opt-in booking
                            </label>
                          </div>
                          <div className="w-full">
                            <div className="relative flex items-start">
                              <div className="flex items-center h-5">
                                <input
                                  ref={requiresConfirmationRef}
                                  id="requiresConfirmation"
                                  name="requiresConfirmation"
                                  type="checkbox"
                                  className="w-4 h-4 border-gray-300 rounded focus:ring-primary-500 text-primary-600"
                                  defaultChecked={eventType.requiresConfirmation}
                                />
                              </div>
                              <div className="ml-3 text-sm">
                                <p className="text-neutral-900">
                                  The booking needs to be manually confirmed before it is pushed to the
                                  integrations and a integrations and a confirmation mail is sent.
                                </p>
                              </div>
                            </div>
                          </div>
                        </div>

                        <hr className="border-neutral-200" />

                        <div className="block sm:flex">
                          <div className="mb-4 min-w-44 sm:mb-0">
                            <label
                              htmlFor="inviteesCanSchedule"
                              className="flex mt-2 text-sm font-medium text-neutral-700">
                              Invitees can schedule
                            </label>
                          </div>
                          <div className="w-full">
                            <RadioGroup value={periodType} onChange={setPeriodType}>
                              <RadioGroup.Label className="sr-only">Date Range</RadioGroup.Label>
                              <div>
                                {PERIOD_TYPES.map((period) => (
                                  <RadioGroup.Option
                                    key={period.type}
                                    value={period}
                                    className={({ checked }) =>
                                      classnames(
                                        checked ? "border-secondary-200 z-10" : "border-gray-200",
                                        "relative min-h-14 flex items-center cursor-pointer focus:outline-none"
                                      )
                                    }>
                                    {({ active, checked }) => (
                                      <>
                                        <div
                                          className={classnames(
                                            checked
                                              ? "bg-primary-600 border-transparent"
                                              : "bg-white border-gray-300",
                                            active ? "ring-2 ring-offset-2 ring-primary-500" : "",
                                            "h-4 w-4 mt-0.5 mr-2 cursor-pointer rounded-full border items-center justify-center"
                                          )}
                                          aria-hidden="true">
                                          <span className="rounded-full bg-white w-1.5 h-1.5" />
                                        </div>
                                        <div className="flex flex-col lg:ml-3">
                                          <RadioGroup.Label
                                            as="span"
                                            className={classnames(
                                              checked ? "text-secondary-900" : "text-gray-900",
                                              "block text-sm space-y-2 lg:space-y-0 lg:space-x-2"
                                            )}>
                                            <span>{period.prefix}</span>
                                            {period.type === "rolling" && (
                                              <div className="inline-flex">
                                                <input
                                                  ref={periodDaysRef}
                                                  type="text"
                                                  name="periodDays"
                                                  id=""
                                                  className="block w-12 mr-2 border-gray-300 rounded-sm shadow-sm focus:ring-primary-500 focus:border-primary-500 sm:text-sm"
                                                  placeholder="30"
                                                  defaultValue={eventType.periodDays || 30}
                                                />
                                                <select
                                                  ref={periodDaysTypeRef}
                                                  id=""
                                                  name="periodDaysType"
                                                  className="block w-full py-2 pl-3 pr-10 text-base border-gray-300 rounded-sm focus:outline-none focus:ring-primary-500 focus:border-primary-500 sm:text-sm"
                                                  defaultValue={
                                                    eventType.periodCountCalendarDays ? "1" : "0"
                                                  }>
                                                  <option value="1">calendar days</option>
                                                  <option value="0">business days</option>
                                                </select>
                                              </div>
                                            )}

                                            {checked && period.type === "range" && (
                                              <div className="inline-flex space-x-2">
                                                <DateRangePicker
                                                  orientation={DATE_PICKER_ORIENTATION}
                                                  startDate={periodStartDate}
                                                  startDateId="your_unique_start_date_id"
                                                  endDate={periodEndDate}
                                                  endDateId="your_unique_end_date_id"
                                                  onDatesChange={({ startDate, endDate }) => {
                                                    setPeriodStartDate(startDate);
                                                    setPeriodEndDate(endDate);
                                                  }}
                                                  focusedInput={focusedInput}
                                                  onFocusChange={(focusedInput) => {
                                                    setFocusedInput(focusedInput);
                                                  }}
                                                />
                                              </div>
                                            )}

                                            <span>{period.suffix}</span>
                                          </RadioGroup.Label>
                                        </div>
                                      </>
                                    )}
                                  </RadioGroup.Option>
                                ))}
                              </div>
                            </RadioGroup>
                          </div>
                        </div>

                        <hr className="border-neutral-200" />

                        <div className="block sm:flex">
                          <div className="mb-4 min-w-44 sm:mb-0">
                            <label
                              htmlFor="availability"
                              className="flex mt-2 text-sm font-medium text-neutral-700">
                              Availability
                            </label>
                          </div>
                          <div className="w-full">
                            <Scheduler
                              setAvailability={setEnteredAvailability}
                              setTimeZone={setSelectedTimeZone}
                              timeZone={selectedTimeZone}
                              availability={availability}
                            />
                          </div>
                        </div>
                      </Disclosure.Panel>
                    </>
                  )}
                </Disclosure>
                <div className="flex justify-end mt-4">
                  <Link href="/event-types">
                    <a className="inline-flex items-center px-4 py-2 mr-2 text-sm font-medium bg-white border border-transparent rounded-sm shadow-sm text-neutral-700 hover:bg-neutral-100 border-neutral-300 focus:outline-none focus:ring-2 focus:ring-offset-2 focus:ring-black">
                      Cancel
                    </a>
                  </Link>
                  <button
                    type="submit"
                    className="inline-flex items-center px-4 py-2 text-sm font-medium text-white border border-transparent rounded-sm shadow-sm bg-neutral-900 hover:bg-neutral-700 focus:outline-none focus:ring-2 focus:ring-offset-2 focus:ring-black">
                    Update
                  </button>
                </div>
              </form>
              <Modal
                heading="Event Type updated successfully"
                description="Your event type has been updated successfully."
                open={successModalOpen}
                handleClose={closeSuccessModal}
              />
            </div>
          </div>
          <div className="w-full px-4 mt-8 ml-2 sm:w-2/12 sm:mt-0 min-w-32">
            <div className="space-y-4">
              <Switch
                name="isHidden"
                defaultChecked={hidden}
                onCheckedChange={setHidden}
                label="Hide event type"
              />
              <a
                href={"/" + user.username + "/" + eventType.slug}
                target="_blank"
                rel="noreferrer"
                className="flex font-medium text-md text-neutral-700">
                <ExternalLinkIcon className="w-4 h-4 mt-1 mr-2 text-neutral-500" aria-hidden="true" />
                Preview
              </a>
              <button
                onClick={() => {
                  navigator.clipboard.writeText(
                    window.location.hostname + "/" + user.username + "/" + eventType.slug
                  );
                  showToast("Link copied!", "success");
                }}
                type="button"
                className="flex font-medium text-md text-neutral-700">
                <LinkIcon className="w-4 h-4 mt-1 mr-2 text-neutral-500" />
                Copy link
              </button>
              <Dialog>
                <DialogTrigger className="flex font-medium text-md text-neutral-700">
                  <TrashIcon className="w-4 h-4 mt-1 mr-2 text-neutral-500" />
                  Delete
                </DialogTrigger>
                <ConfirmationDialogContent
                  variety="danger"
                  title="Delete Event Type"
                  confirmBtnText="Yes, delete event type"
                  onConfirm={deleteEventTypeHandler}>
                  Are you sure you want to delete this event type? Anyone who you&apos;ve shared this link
                  with will no longer be able to book using it.
                </ConfirmationDialogContent>
              </Dialog>
            </div>
          </div>
        </div>
        {showLocationModal && (
          <div
            className="fixed inset-0 z-50 overflow-y-auto"
            aria-labelledby="modal-title"
            role="dialog"
            aria-modal="true">
            <div className="flex items-end justify-center min-h-screen px-4 pt-4 pb-20 text-center sm:block sm:p-0">
              <div
                className="fixed inset-0 z-0 transition-opacity bg-gray-500 bg-opacity-75"
                aria-hidden="true"></div>

              <span className="hidden sm:inline-block sm:align-middle sm:h-screen" aria-hidden="true">
                &#8203;
              </span>

              <div className="inline-block px-4 pt-5 pb-4 text-left align-bottom transition-all transform bg-white rounded-sm shadow-xl sm:my-8 sm:align-middle sm:max-w-lg sm:w-full sm:p-6">
                <div className="mb-4 sm:flex sm:items-start">
                  <div className="flex items-center justify-center flex-shrink-0 w-12 h-12 mx-auto rounded-full bg-secondary-100 sm:mx-0 sm:h-10 sm:w-10">
                    <LocationMarkerIcon className="w-6 h-6 text-primary-600" />
                  </div>
                  <div className="mt-3 text-center sm:mt-0 sm:ml-4 sm:text-left">
                    <h3 className="text-lg font-medium leading-6 text-gray-900" id="modal-title">
                      Edit location
                    </h3>
                  </div>
                </div>
                <form onSubmit={updateLocations}>
                  <Select
                    name="location"
                    defaultValue={selectedLocation}
                    options={locationOptions}
                    isSearchable={false}
                    classNamePrefix="react-select"
                    className="flex-1 block w-full min-w-0 my-4 border border-gray-300 rounded-sm react-select-container focus:ring-primary-500 focus:border-primary-500 sm:text-sm"
                    onChange={setSelectedLocation}
                  />
                  <LocationOptions />
                  <div className="mt-5 sm:mt-4 sm:flex sm:flex-row-reverse">
                    <button type="submit" className="btn btn-primary">
                      Update
                    </button>
                    <button onClick={closeLocationModal} type="button" className="mr-2 btn btn-white">
                      Cancel
                    </button>
                  </div>
                </form>
              </div>
            </div>
          </div>
        )}
        {showAddCustomModal && (
          <div
            className="fixed inset-0 z-50 overflow-y-auto"
            aria-labelledby="modal-title"
            role="dialog"
            aria-modal="true">
            <div className="flex items-end justify-center min-h-screen px-4 pt-4 pb-20 text-center sm:block sm:p-0">
              <div
                className="fixed inset-0 z-0 transition-opacity bg-gray-500 bg-opacity-75"
                aria-hidden="true"
              />

              <span className="hidden sm:inline-block sm:align-middle sm:h-screen" aria-hidden="true">
                &#8203;
              </span>

              <div className="inline-block px-4 pt-5 pb-4 text-left align-bottom transition-all transform bg-white rounded-sm shadow-xl sm:my-8 sm:align-middle sm:max-w-lg sm:w-full sm:p-6">
                <div className="mb-4 sm:flex sm:items-start">
                  <div className="flex items-center justify-center flex-shrink-0 w-12 h-12 mx-auto rounded-full bg-secondary-100 sm:mx-0 sm:h-10 sm:w-10">
                    <PlusIcon className="w-6 h-6 text-primary-600" />
                  </div>
                  <div className="mt-3 text-center sm:mt-0 sm:ml-4 sm:text-left">
                    <h3 className="text-lg font-medium leading-6 text-gray-900" id="modal-title">
                      Add new custom input field
                    </h3>
                    <div>
                      <p className="text-sm text-gray-400">
                        This input will be shown when booking this event
                      </p>
                    </div>
                  </div>
                </div>
                <form onSubmit={updateCustom}>
                  <div className="mb-2">
                    <label htmlFor="type" className="block text-sm font-medium text-gray-700">
                      Input type
                    </label>
                    <Select
                      name="type"
                      defaultValue={selectedInputOption}
                      options={inputOptions}
                      isSearchable={false}
                      required
                      className="flex-1 block w-full min-w-0 mt-1 mb-2 border-gray-300 rounded-none focus:ring-primary-500 focus:border-primary-500 rounded-r-md sm:text-sm"
                      onChange={setSelectedInputOption}
                    />
                  </div>
                  <div className="mb-2">
                    <label htmlFor="label" className="block text-sm font-medium text-gray-700">
                      Label
                    </label>
                    <div className="mt-1">
                      <input
                        type="text"
                        name="label"
                        id="label"
                        required
                        className="block w-full border-gray-300 rounded-sm shadow-sm focus:ring-primary-500 focus:border-primary-500 sm:text-sm"
                        defaultValue={selectedCustomInput?.label}
                      />
                    </div>
                  </div>
                  {(selectedInputOption.value === EventTypeCustomInputType.TEXT ||
                    selectedInputOption.value === EventTypeCustomInputType.TEXTLONG) && (
                    <div className="mb-2">
                      <label htmlFor="placeholder" className="block text-sm font-medium text-gray-700">
                        Placeholder
                      </label>
                      <div className="mt-1">
                        <input
                          type="text"
                          name="placeholder"
                          id="placeholder"
                          className="block w-full border-gray-300 rounded-sm shadow-sm focus:ring-primary-500 focus:border-primary-500 sm:text-sm"
                          defaultValue={selectedCustomInput?.placeholder}
                        />
                      </div>
                    </div>
                  )}
                  <div className="flex items-center h-5">
                    <input
                      id="required"
                      name="required"
                      type="checkbox"
                      className="w-4 h-4 mr-2 border-gray-300 rounded focus:ring-primary-500 text-primary-600"
                      defaultChecked={selectedCustomInput?.required ?? true}
                    />
                    <label htmlFor="required" className="block text-sm font-medium text-gray-700">
                      Is required
                    </label>
                  </div>
                  <input type="hidden" name="id" id="id" value={selectedCustomInput?.id} />
                  <div className="mt-5 sm:mt-4 sm:flex sm:flex-row-reverse">
                    <button type="submit" className="btn btn-primary">
                      Save
                    </button>
                    <button onClick={closeAddCustomModal} type="button" className="mr-2 btn btn-white">
                      Cancel
                    </button>
                  </div>
                </form>
              </div>
            </div>
          </div>
        )}
      </Shell>
    </div>
  );
};

function hasIntegration(integrations: ReturnType<typeof getIntegrations>, type: string): boolean {
  return !!integrations.find((i) => i.type === type && !!i.installed && !!i.credential);
}

export const getServerSideProps = async (context: GetServerSidePropsContext) => {
  try {
    const { req, query } = context;
    const session = await getSession({ req });

    if (!session || !session.user) throw "noSession";

    const user = await prisma.user.findFirst({
      where: {
        email: session.user.email,
      },
      select: {
        id: true,
        username: true,
        timeZone: true,
        startTime: true,
        endTime: true,
        availability: true,
      },
    });

    if (!user) throw "notFound";

    const eventType = await prisma.eventType.findUnique({
      where: {
        id: parseInt(query.type as string),
      },
      select: {
        id: true,
        title: true,
        slug: true,
        description: true,
        length: true,
        price: true,
        hidden: true,
        locations: true,
        eventName: true,
        availability: true,
        customInputs: true,
        timeZone: true,
        periodType: true,
        periodDays: true,
        periodStartDate: true,
        periodEndDate: true,
        periodCountCalendarDays: true,
        requiresConfirmation: true,
      },
    });

    if (!eventType) throw "notFound";

    const credentials = await prisma.credential.findMany({
      where: {
        userId: user.id,
      },
      select: {
        id: true,
        type: true,
        key: true,
      },
    });

    const integrations = getIntegrations(credentials);

    const locationOptions: OptionBase[] = [
      { value: LocationType.InPerson, label: "In-person meeting" },
      { value: LocationType.Phone, label: "Phone call" },
      { value: LocationType.Zoom, label: "Zoom Video" },
    ];

    if (hasIntegration(integrations, "google_calendar")) {
      locationOptions.push({ value: LocationType.GoogleMeet, label: "Google Meet" });
    }
    if (hasIntegration(integrations, "office365_calendar")) {
      // TODO: Add default meeting option of the office integration.
      // Assuming it's Microsoft Teams.
    }

    const getAvailability = (providesAvailability: NonNullable<typeof user | typeof eventType>) =>
      providesAvailability.availability && providesAvailability.availability.length
        ? providesAvailability.availability
        : null;

    const availability = getAvailability(eventType) ||
      getAvailability(user) || [
        {
          days: [0, 1, 2, 3, 4, 5, 6],
          startTime: user.startTime,
          endTime: user.endTime,
        },
      ];

    availability.sort((a, b) => a.startTime - b.startTime);

    const eventTypeObject = Object.assign({}, eventType, {
      periodStartDate: eventType.periodStartDate?.toString() ?? null,
      periodEndDate: eventType.periodEndDate?.toString() ?? null,
    });

    return {
      props: {
        user,
        eventType: eventTypeObject,
        locationOptions,
        availability,
        canPrice: hasIntegration(integrations, "stripe"),
      },
    };
  } catch (error) {
    switch (error) {
      case "noSession":
        return {
          redirect: { permanent: false, destination: "/auth/login" },
          props: {} as never,
        };
      default:
        return { notFound: true, props: {} as never };
    }
  }
};

export default EventTypePage;<|MERGE_RESOLUTION|>--- conflicted
+++ resolved
@@ -2,10 +2,6 @@
 import ConfirmationDialogContent from "@components/dialog/ConfirmationDialogContent";
 import Modal from "@components/Modal";
 import Shell from "@components/Shell";
-<<<<<<< HEAD
-=======
-import { getSession } from "@lib/auth";
->>>>>>> 2f1ede9b
 import { Scheduler } from "@components/ui/Scheduler";
 import Switch from "@components/ui/Switch";
 import { Disclosure, RadioGroup } from "@headlessui/react";
@@ -21,6 +17,7 @@
   PlusIcon,
   TrashIcon,
 } from "@heroicons/react/solid";
+import { getSession } from "@lib/auth";
 import getIntegrations from "@lib/integrations/getIntegrations";
 import { LocationType } from "@lib/location";
 import deleteEventType from "@lib/mutations/event-types/delete-event-type";
@@ -36,7 +33,6 @@
 import utc from "dayjs/plugin/utc";
 import throttle from "lodash.throttle";
 import { GetServerSidePropsContext } from "next";
-import { getSession } from "next-auth/client";
 import Link from "next/link";
 import { useRouter } from "next/router";
 import React, { ComponentProps, useEffect, useRef, useState } from "react";
