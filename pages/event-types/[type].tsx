--- conflicted
+++ resolved
@@ -1114,11 +1114,6 @@
 
   if (!eventType) return { notFound: true };
 
-<<<<<<< HEAD
-  if (eventType.userId != session.user.id) return { notFound: true };
-
-=======
->>>>>>> 70f595ec
   const credentials = await prisma.credential.findMany({
     where: {
       userId: user.id,
