--- conflicted
+++ resolved
@@ -357,19 +357,6 @@
       <Shell
         title={`${eventType.title} | Event Type`}
         heading={
-<<<<<<< HEAD
-          <input
-            disabled
-            ref={titleRef}
-            type="text"
-            name="title"
-            id="title"
-            required
-            className="w-full pl-0 text-xl font-bold text-gray-500 bg-transparent border-none cursor-pointer focus:text-black hover:text-gray-700 focus:ring-0 focus:outline-none"
-            placeholder="Quick Chat"
-            defaultValue={eventType.title}
-          />
-=======
           <div className="relative group" onClick={() => setEditIcon(false)}>
             <input
               ref={titleRef}
@@ -388,7 +375,6 @@
               />
             )}
           </div>
->>>>>>> 78505855
         }
         subtitle={eventType.description || ""}>
         <div className="block sm:flex">
