--- conflicted
+++ resolved
@@ -352,23 +352,11 @@
       type: e.target.type.value,
     };
 
-<<<<<<< HEAD
-    if (e.target.id?.value) {
-      const index = customInputs.findIndex((inp) => inp.id === +e.target.id?.value);
-      if (index >= 0) {
-        const input = customInputs[index];
-        input.label = customInput.label;
-        input.placeholder = customInput.placeholder;
-        input.required = customInput.required;
-        input.type = customInput.type;
-        setCustomInputs(customInputs);
-      }
-=======
     if (selectedCustomInput) {
       selectedCustomInput.label = customInput.label;
+      selectedCustomInput.placeholder = customInput.placeholder;
       selectedCustomInput.required = customInput.required;
       selectedCustomInput.type = customInput.type;
->>>>>>> 6d158e0c
     } else {
       setCustomInputs(customInputs.concat(customInput));
     }
@@ -1036,8 +1024,8 @@
                       />
                     </div>
                   </div>
-                  {(selectedInputOption.value === EventTypeCustomInputType.Text ||
-                    selectedInputOption.value == EventTypeCustomInputType.TextLong) && (
+                  {(selectedInputOption.value === EventTypeCustomInputType.TEXT ||
+                    selectedInputOption.value == EventTypeCustomInputType.TEXTLONG) && (
                     <div className="mb-2">
                       <label htmlFor="placeholder" className="block text-sm font-medium text-gray-700">
                         Placeholder
@@ -1048,7 +1036,7 @@
                           name="placeholder"
                           id="placeholder"
                           className="shadow-sm focus:ring-primary-500 focus:border-primary-500 block w-full sm:text-sm border-gray-300 rounded-sm"
-                          defaultValue={selectedCustomInput?.label}
+                          defaultValue={selectedCustomInput?.placeholder}
                         />
                       </div>
                     </div>
