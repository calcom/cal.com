import { Dialog, DialogTrigger } from "@components/Dialog";
import ConfirmationDialogContent from "@components/dialog/ConfirmationDialogContent";
import Modal from "@components/Modal";
import Shell from "@components/Shell";
import Button from "@components/ui/Button";
import { Scheduler } from "@components/ui/Scheduler";
import Switch from "@components/ui/Switch";
import { Disclosure, RadioGroup } from "@headlessui/react";
import { PhoneIcon, XIcon } from "@heroicons/react/outline";
import {
  ChevronRightIcon,
  ClockIcon,
  CurrencyDollarIcon,
  DocumentIcon,
  ExternalLinkIcon,
  LinkIcon,
  LocationMarkerIcon,
  PlusIcon,
  TrashIcon,
} from "@heroicons/react/solid";
import { asStringOrThrow } from "@lib/asStringOrNull";
import { getSession } from "@lib/auth";
import getIntegrations from "@lib/integrations/getIntegrations";
import { LocationType } from "@lib/location";
import deleteEventType from "@lib/mutations/event-types/delete-event-type";
import updateEventType from "@lib/mutations/event-types/update-event-type";
import showToast from "@lib/notification";
import prisma from "@lib/prisma";
<<<<<<< HEAD
import serverSideErrorHandler from "@lib/serverSideErrorHandler";
=======
>>>>>>> ab3eedb5
import { AdvancedOptions, EventTypeInput } from "@lib/types/event-type";
import { inferSSRProps } from "@lib/types/inferSSRProps";
import { EventTypeCustomInput, EventTypeCustomInputType } from "@prisma/client";
import classnames from "classnames";
import dayjs from "dayjs";
import timezone from "dayjs/plugin/timezone";
import utc from "dayjs/plugin/utc";
import throttle from "lodash.throttle";
import { GetServerSidePropsContext } from "next";
import { useRouter } from "next/router";
import React, { ComponentProps, useEffect, useRef, useState } from "react";
import { DateRangePicker, OrientationShape, toMomentObject } from "react-dates";
import "react-dates/initialize";
import "react-dates/lib/css/_datepicker.css";
import { useMutation } from "react-query";
import Select, { OptionTypeBase } from "react-select";

dayjs.extend(utc);
dayjs.extend(timezone);

const PERIOD_TYPES = [
  {
    type: "rolling",
    suffix: "into the future",
  },
  {
    type: "range",
    prefix: "Within a date range",
  },
  {
    type: "unlimited",
    prefix: "Indefinitely into the future",
  },
];

const EventTypePage = (props: inferSSRProps<typeof getServerSideProps>) => {
  const { user, eventType, locationOptions, availability, canPrice } = props;
  const router = useRouter();
  const [successModalOpen, setSuccessModalOpen] = useState(false);

  const inputOptions: OptionTypeBase[] = [
    { value: EventTypeCustomInputType.TEXT, label: "Text" },
    { value: EventTypeCustomInputType.TEXTLONG, label: "Multiline Text" },
    { value: EventTypeCustomInputType.NUMBER, label: "Number" },
    { value: EventTypeCustomInputType.BOOL, label: "Checkbox" },
  ];

  const [DATE_PICKER_ORIENTATION, setDatePickerOrientation] = useState<OrientationShape>("horizontal");
  const [contentSize, setContentSize] = useState({ width: 0, height: 0 });

  const updateMutation = useMutation(updateEventType, {
    onSuccess: async ({ eventType }) => {
      await router.push("/event-types");
      showToast(`${eventType.title} event type updated successfully`, "success");
    },
    onError: (err: Error) => {
      showToast(err.message, "error");
    },
  });

  const deleteMutation = useMutation(deleteEventType, {
    onSuccess: async () => {
      await router.push("/event-types");
      showToast("Event type deleted successfully", "success");
    },
    onError: (err: Error) => {
      showToast(err.message, "error");
    },
  });

  const handleResizeEvent = () => {
    const elementWidth = parseFloat(getComputedStyle(document.body).width);
    const elementHeight = parseFloat(getComputedStyle(document.body).height);

    setContentSize({
      width: elementWidth,
      height: elementHeight,
    });
  };

  const throttledHandleResizeEvent = throttle(handleResizeEvent, 100);

  useEffect(() => {
    handleResizeEvent();

    window.addEventListener("resize", throttledHandleResizeEvent);

    return () => {
      window.removeEventListener("resize", throttledHandleResizeEvent);
    };
  }, []);

  useEffect(() => {
    if (contentSize.width < 500) {
      setDatePickerOrientation("vertical");
    } else {
      setDatePickerOrientation("horizontal");
    }
  }, [contentSize]);

  const [enteredAvailability, setEnteredAvailability] = useState();
  const [showLocationModal, setShowLocationModal] = useState(false);
  const [showAddCustomModal, setShowAddCustomModal] = useState(false);
  const [selectedTimeZone, setSelectedTimeZone] = useState("");
  const [selectedLocation, setSelectedLocation] = useState<OptionTypeBase | undefined>(undefined);
  const [selectedInputOption, setSelectedInputOption] = useState<OptionTypeBase>(inputOptions[0]);
  const [locations, setLocations] = useState(eventType.locations || []);
  const [selectedCustomInput, setSelectedCustomInput] = useState<EventTypeCustomInput | undefined>(undefined);
  const [customInputs, setCustomInputs] = useState<EventTypeCustomInput[]>(
    eventType.customInputs.sort((a, b) => a.id - b.id) || []
  );

  const [periodStartDate, setPeriodStartDate] = useState(() => {
    if (eventType.periodType === "range" && eventType?.periodStartDate) {
      return toMomentObject(new Date(eventType.periodStartDate));
    }

    return null;
  });

  const [periodEndDate, setPeriodEndDate] = useState(() => {
    if (eventType.periodType === "range" && eventType.periodEndDate) {
      return toMomentObject(new Date(eventType?.periodEndDate));
    }

    return null;
  });
  const [focusedInput, setFocusedInput] = useState(null);
  const [periodType, setPeriodType] = useState(() => {
    return (
      PERIOD_TYPES.find((s) => s.type === eventType.periodType) ||
      PERIOD_TYPES.find((s) => s.type === "unlimited")
    );
  });

  const [hidden, setHidden] = useState<boolean>(eventType.hidden);
  const titleRef = useRef<HTMLInputElement>(null);
  const slugRef = useRef<HTMLInputElement>(null);
  const descriptionRef = useRef<HTMLTextAreaElement>(null);
  const lengthRef = useRef<HTMLInputElement>(null);
  const priceRef = useRef<HTMLInputElement>(null);
  const requiresConfirmationRef = useRef<HTMLInputElement>(null);
  const eventNameRef = useRef<HTMLInputElement>(null);
  const periodDaysRef = useRef<HTMLInputElement>(null);
  const periodDaysTypeRef = useRef<HTMLSelectElement>(null);

  useEffect(() => {
    setSelectedTimeZone(eventType.timeZone || user.timeZone);
  }, []);

  async function updateEventTypeHandler(event) {
    event.preventDefault();

    const enteredTitle: string = titleRef.current!.value;
    const enteredSlug: string = slugRef.current!.value;
    const enteredDescription: string = descriptionRef.current!.value;
    const enteredLength: number = parseInt(lengthRef.current!.value);
    const enteredPrice = priceRef.current?.value;

    const advancedOptionsPayload: AdvancedOptions = {};
    if (requiresConfirmationRef.current) {
      advancedOptionsPayload.requiresConfirmation = requiresConfirmationRef.current.checked;
      advancedOptionsPayload.eventName = eventNameRef.current!.value;
      advancedOptionsPayload.periodType = periodType?.type;
      advancedOptionsPayload.periodDays = parseInt(periodDaysRef.current!.value);
      advancedOptionsPayload.periodCountCalendarDays = Boolean(parseInt(periodDaysTypeRef.current!.value));
      advancedOptionsPayload.periodStartDate = periodStartDate ? periodStartDate.toDate() : undefined;
      advancedOptionsPayload.periodEndDate = periodEndDate ? periodEndDate.toDate() : undefined;
    }

    const payload: EventTypeInput = {
      id: eventType.id,
      title: enteredTitle,
      slug: enteredSlug,
      description: enteredDescription,
      length: enteredLength,
      hidden,
      locations,
      customInputs,
      timeZone: selectedTimeZone,
      availability: enteredAvailability || undefined,
      ...advancedOptionsPayload,
    };

    if (enteredPrice) payload.price = parseInt(enteredPrice);

    updateMutation.mutate(payload);
  }

  async function deleteEventTypeHandler(
    event: Parameters<ComponentProps<typeof ConfirmationDialogContent>["onConfirm"]>[0]
  ) {
    event.preventDefault();

    const payload = { id: eventType.id };
    deleteMutation.mutate(payload);
  }

  const openLocationModal = (type: LocationType) => {
    setSelectedLocation(locationOptions.find((option) => option.value === type));
    setShowLocationModal(true);
  };

  const closeLocationModal = () => {
    setSelectedLocation(undefined);
    setShowLocationModal(false);
  };

  const closeAddCustomModal = () => {
    setSelectedInputOption(inputOptions[0]);
    setShowAddCustomModal(false);
    setSelectedCustomInput(undefined);
  };

  const closeSuccessModal = () => {
    setSuccessModalOpen(false);
  };

  const updateLocations = (e) => {
    e.preventDefault();

    let details = {};
    if (e.target.location.value === LocationType.InPerson) {
      details = { address: e.target.address.value };
    }

    const existingIdx = locations.findIndex((loc) => e.target.location.value === loc.type);
    if (existingIdx !== -1) {
      const copy = locations;
      copy[existingIdx] = { ...locations[existingIdx], ...details };
      setLocations(copy);
    } else {
      setLocations(locations.concat({ type: e.target.location.value, ...details }));
    }

    setShowLocationModal(false);
  };

  const removeLocation = (selectedLocation) => {
    setLocations(locations.filter((location) => location.type !== selectedLocation.type));
  };

  const openEditCustomModel = (customInput: EventTypeCustomInput) => {
    setSelectedCustomInput(customInput);
    setSelectedInputOption(inputOptions.find((e) => e.value === customInput.type));
    setShowAddCustomModal(true);
  };

  const LocationOptions = () => {
    if (!selectedLocation) {
      return null;
    }
    switch (selectedLocation.value) {
      case LocationType.InPerson:
        return (
          <div>
            <label htmlFor="address" className="block text-sm font-medium text-gray-700">
              Set an address or place
            </label>
            <div className="mt-1">
              <input
                type="text"
                name="address"
                id="address"
                required
                className="block w-full border-gray-300 rounded-sm shadow-sm focus:ring-primary-500 focus:border-primary-500 sm:text-sm"
                defaultValue={locations.find((location) => location.type === LocationType.InPerson)?.address}
              />
            </div>
          </div>
        );
      case LocationType.Phone:
        return (
          <p className="text-sm">Calendso will ask your invitee to enter a phone number before scheduling.</p>
        );
      case LocationType.GoogleMeet:
        return <p className="text-sm">Calendso will provide a Google Meet location.</p>;
      case LocationType.Zoom:
        return <p className="text-sm">Calendso will provide a Zoom meeting URL.</p>;
    }
    return null;
  };

  const updateCustom = (e) => {
    e.preventDefault();

    const customInput: EventTypeCustomInput = {
      label: e.target.label.value,
      placeholder: e.target.placeholder?.value,
      required: e.target.required.checked,
      type: e.target.type.value,
    };

    if (selectedCustomInput) {
      selectedCustomInput.label = customInput.label;
      selectedCustomInput.placeholder = customInput.placeholder;
      selectedCustomInput.required = customInput.required;
      selectedCustomInput.type = customInput.type;
    } else {
      setCustomInputs(customInputs.concat(customInput));
    }
    closeAddCustomModal();
  };

  const removeCustom = (index: number) => {
    customInputs.splice(index, 1);
    setCustomInputs([...customInputs]);
  };

  return (
    <div>
      <Shell
        title={`${eventType.title} | Event Type`}
        heading={
          <input
            ref={titleRef}
            type="text"
            name="title"
            id="title"
            required
            className="pl-0 text-xl font-bold text-gray-900 bg-transparent border-none cursor-pointer focus:ring-0 focus:outline-none"
            placeholder="Quick Chat"
            defaultValue={eventType.title}
          />
        }
        subtitle={eventType.description}>
        <div className="block sm:flex">
          <div className="w-full mr-2 sm:w-10/12">
            <div className="p-4 -mx-4 bg-white border rounded-sm border-neutral-200 sm:mx-0 sm:p-8">
              <form onSubmit={updateEventTypeHandler} className="space-y-4">
                <div className="items-center block sm:flex">
                  <div className="mb-4 min-w-44 sm:mb-0">
                    <label htmlFor="slug" className="flex mt-0 text-sm font-medium text-neutral-700">
                      <LinkIcon className="w-4 h-4 mr-2 mt-0.5 text-neutral-500" />
                      URL
                    </label>
                  </div>
                  <div className="w-full">
                    <div className="flex rounded-sm shadow-sm">
                      <span className="inline-flex items-center px-3 text-gray-500 border border-r-0 border-gray-300 rounded-l-sm bg-gray-50 sm:text-sm">
                        {typeof location !== "undefined" ? location.hostname : ""}/{user.username}/
                      </span>
                      <input
                        ref={slugRef}
                        type="text"
                        name="slug"
                        id="slug"
                        required
                        className="flex-1 block w-full min-w-0 border-gray-300 rounded-none rounded-r-sm focus:ring-primary-500 focus:border-primary-500 sm:text-sm"
                        defaultValue={eventType.slug}
                      />
                    </div>
                  </div>
                </div>

                <div className="items-center block sm:flex">
                  <div className="mb-4 min-w-44 sm:mb-0">
                    <label htmlFor="length" className="flex mt-0 text-sm font-medium text-neutral-700">
                      <ClockIcon className="w-4 h-4 mr-2 mt-0.5 text-neutral-500" />
                      Duration
                    </label>
                  </div>
                  <div className="w-full">
                    <div className="relative mt-1 rounded-sm shadow-sm">
                      <input
                        ref={lengthRef}
                        type="number"
                        name="length"
                        id="length"
                        required
                        className="block w-full pl-2 pr-12 border-gray-300 rounded-sm focus:ring-primary-500 focus:border-primary-500 sm:text-sm"
                        placeholder="15"
                        defaultValue={eventType.length}
                      />
                      <div className="absolute inset-y-0 right-0 flex items-center pr-3 pointer-events-none">
                        <span className="text-gray-500 sm:text-sm" id="duration">
                          mins
                        </span>
                      </div>
                    </div>
                  </div>
                </div>

                {canPrice && (
                  <div className="items-center block sm:flex">
                    <div className="mb-4 min-w-44 sm:mb-0">
                      <label htmlFor="length" className="flex mt-0 text-sm font-medium text-neutral-700">
                        <CurrencyDollarIcon className="w-4 h-4 mr-2 mt-0.5 text-neutral-500" />
                        Price
                      </label>
                    </div>
                    <div className="w-full">
                      <div className="relative mt-1 rounded-sm shadow-sm">
                        <input
                          ref={priceRef}
                          type="number"
                          name="price"
                          id="price"
                          className="block w-full pl-2 pr-12 border-gray-300 rounded-sm focus:ring-primary-500 focus:border-primary-500 sm:text-sm"
                          placeholder="0"
                          defaultValue={eventType.price || 0}
                        />
                        <div className="absolute inset-y-0 right-0 flex items-center pr-3 pointer-events-none">
                          <span className="text-gray-500 sm:text-sm" id="duration">
                            {process.env.NEXT_PUBLIC_CURRENCY_CODE || "USD"}
                          </span>
                        </div>
                      </div>
                    </div>
                  </div>
                )}

                <hr />

                <div className="items-center block sm:flex">
                  <div className="mb-4 min-w-44 sm:mb-0">
                    <label htmlFor="location" className="flex mt-0 text-sm font-medium text-neutral-700">
                      <LocationMarkerIcon className="w-4 h-4 mr-2 mt-0.5 text-neutral-500" />
                      Location
                    </label>
                  </div>
                  <div className="w-full">
                    {locations.length === 0 && (
                      <div className="mt-1 mb-2">
                        <div className="flex">
                          <Select
                            name="location"
                            id="location"
                            options={locationOptions}
                            isSearchable={false}
                            classNamePrefix="react-select"
                            className="flex-1 block w-full min-w-0 border border-gray-300 rounded-sm react-select-container focus:ring-primary-500 focus:border-primary-500 sm:text-sm"
                            onChange={(e) => openLocationModal(e.value)}
                          />
                        </div>
                      </div>
                    )}
                    {locations.length > 0 && (
                      <ul className="mt-1">
                        {locations.map((location) => (
                          <li
                            key={location.type}
                            className="p-2 mb-2 border rounded-sm shadow-sm border-neutral-300">
                            <div className="flex justify-between">
                              {location.type === LocationType.InPerson && (
                                <div className="flex items-center flex-grow">
                                  <LocationMarkerIcon className="w-6 h-6" />
                                  <span className="ml-2 text-sm">{location.address}</span>
                                </div>
                              )}
                              {location.type === LocationType.Phone && (
                                <div className="flex items-center flex-grow">
                                  <PhoneIcon className="w-6 h-6" />
                                  <span className="ml-2 text-sm">Phone call</span>
                                </div>
                              )}
                              {location.type === LocationType.GoogleMeet && (
                                <div className="flex items-center flex-grow">
                                  <svg
                                    className="w-6 h-6"
                                    viewBox="0 0 64 54"
                                    fill="none"
                                    xmlns="http://www.w3.org/2000/svg">
                                    <path d="M16 0V16H0" fill="#EA4335" />
                                    <path
                                      d="M16 0V16H37.3333V27.0222L53.3333 14.0444V5.33332C53.3333 1.77777 51.5555 0 47.9999 0"
                                      fill="#FFBA00"
                                    />
                                    <path
                                      d="M15.6438 53.3341V37.3341H37.3326V26.6675L53.3326 39.2897V48.0008C53.3326 51.5563 51.5548 53.3341 47.9993 53.3341"
                                      fill="#00AC47"
                                    />
                                    <path d="M37.3335 26.6662L53.3335 13.6885V39.644" fill="#00832D" />
                                    <path
                                      d="M53.3335 13.6892L60.8001 7.64481C62.4001 6.40037 64.0001 6.40037 64.0001 8.88925V44.4447C64.0001 46.9336 62.4001 46.9336 60.8001 45.6892L53.3335 39.6447"
                                      fill="#00AC47"
                                    />
                                    <path
                                      d="M0 36.9785V48.0007C0 51.5563 1.77777 53.334 5.33332 53.334H16V36.9785"
                                      fill="#0066DA"
                                    />
                                    <path d="M0 16H16V37.3333H0" fill="#2684FC" />
                                  </svg>

                                  <span className="ml-2 text-sm">Google Meet</span>
                                </div>
                              )}
                              {location.type === LocationType.Zoom && (
                                <div className="flex items-center flex-grow">
                                  <svg
                                    className="w-6 h-6"
                                    viewBox="0 0 64 64"
                                    fill="none"
                                    xmlns="http://www.w3.org/2000/svg">
                                    <path
                                      d="M32 0C49.6733 0 64 14.3267 64 32C64 49.6733 49.6733 64 32 64C14.3267 64 0 49.6733 0 32C0 14.3267 14.3267 0 32 0Z"
                                      fill="#E5E5E4"
                                    />
                                    <path
                                      d="M32.0002 0.623047C49.3292 0.623047 63.3771 14.6709 63.3771 31.9999C63.3771 49.329 49.3292 63.3768 32.0002 63.3768C14.6711 63.3768 0.623291 49.329 0.623291 31.9999C0.623291 14.6709 14.6716 0.623047 32.0002 0.623047Z"
                                      fill="white"
                                    />
                                    <path
                                      d="M31.9998 3.14014C47.9386 3.14014 60.8597 16.0612 60.8597 32C60.8597 47.9389 47.9386 60.8599 31.9998 60.8599C16.0609 60.8599 3.13989 47.9389 3.13989 32C3.13989 16.0612 16.0609 3.14014 31.9998 3.14014Z"
                                      fill="#4A8CFF"
                                    />
                                    <path
                                      d="M13.1711 22.9581V36.5206C13.1832 39.5875 15.6881 42.0558 18.743 42.0433H38.5125C39.0744 42.0433 39.5266 41.5911 39.5266 41.0412V27.4788C39.5145 24.4119 37.0096 21.9435 33.9552 21.956H14.1857C13.6238 21.956 13.1716 22.4082 13.1716 22.9581H13.1711ZM40.7848 28.2487L48.9469 22.2864C49.6557 21.6998 50.2051 21.8462 50.2051 22.9095V41.0903C50.2051 42.2999 49.5329 42.1536 48.9469 41.7134L40.7848 35.7631V28.2487Z"
                                      fill="white"
                                    />
                                  </svg>
                                  <span className="ml-2 text-sm">Zoom Video</span>
                                </div>
                              )}
                              <div className="flex">
                                <button
                                  type="button"
                                  onClick={() => openLocationModal(location.type)}
                                  className="mr-2 text-sm text-primary-600">
                                  Edit
                                </button>
                                <button onClick={() => removeLocation(location)}>
                                  <XIcon className="w-6 h-6 pl-1 border-l-2 hover:text-red-500 " />
                                </button>
                              </div>
                            </div>
                          </li>
                        ))}
                        {locations.length > 0 && locations.length !== locationOptions.length && (
                          <li>
                            <button
                              type="button"
                              className="flex px-3 py-2 rounded-sm bg-neutral-100"
                              onClick={() => setShowLocationModal(true)}>
                              <PlusIcon className="h-4 w-4 mt-0.5 text-neutral-900" />
                              <span className="ml-1 text-sm font-medium text-neutral-700">
                                Add another location
                              </span>
                            </button>
                          </li>
                        )}
                      </ul>
                    )}
                  </div>
                </div>

                <hr className="border-neutral-200" />

                <div className="items-center block sm:flex">
                  <div className="mb-4 min-w-44 sm:mb-0">
                    <label htmlFor="description" className="flex mt-0 text-sm font-medium text-neutral-700">
                      <DocumentIcon className="w-4 h-4 mr-2 mt-0.5 text-neutral-500" />
                      Description
                    </label>
                  </div>
                  <div className="w-full">
                    <textarea
                      ref={descriptionRef}
                      name="description"
                      id="description"
                      className="block w-full border-gray-300 rounded-sm shadow-sm focus:ring-primary-500 focus:border-primary-500 sm:text-sm"
                      placeholder="A quick video meeting."
                      defaultValue={eventType.description}></textarea>
                  </div>
                </div>
                <Disclosure>
                  {({ open }) => (
                    <>
                      <Disclosure.Button className="flex w-full">
                        <ChevronRightIcon
                          className={`${open ? "transform rotate-90" : ""} w-5 h-5 text-neutral-500 ml-auto`}
                        />
                        <span className="text-sm font-medium text-neutral-700">Show advanced settings</span>
                      </Disclosure.Button>
                      <Disclosure.Panel className="space-y-4">
                        <div className="items-center block sm:flex">
                          <div className="mb-4 min-w-44 sm:mb-0">
                            <label
                              htmlFor="eventName"
                              className="flex mt-2 text-sm font-medium text-neutral-700">
                              Event name
                            </label>
                          </div>
                          <div className="w-full">
                            <div className="relative mt-1 rounded-sm shadow-sm">
                              <input
                                ref={eventNameRef}
                                type="text"
                                name="title"
                                id="title"
                                className="block w-full border-gray-300 rounded-sm shadow-sm focus:ring-primary-500 focus:border-primary-500 sm:text-sm"
                                placeholder="Meeting with {USER}"
                                defaultValue={eventType.eventName}
                              />
                            </div>
                          </div>
                        </div>
                        <div className="items-center block sm:flex">
                          <div className="mb-4 min-w-44 sm:mb-0">
                            <label
                              htmlFor="additionalFields"
                              className="flex mt-2 text-sm font-medium text-neutral-700">
                              Additional inputs
                            </label>
                          </div>
                          <div className="w-full">
                            <ul className="mt-1 w-96">
                              {customInputs.map((customInput: EventTypeCustomInput, idx: number) => (
                                <li key={idx} className="p-2 mb-2 border bg-secondary-50">
                                  <div className="flex justify-between">
                                    <div>
                                      <div>
                                        <span className="ml-2 text-sm">Label: {customInput.label}</span>
                                      </div>
                                      {customInput.placeholder && (
                                        <div>
                                          <span className="ml-2 text-sm">
                                            Placeholder: {customInput.placeholder}
                                          </span>
                                        </div>
                                      )}
                                      <div>
                                        <span className="ml-2 text-sm">Type: {customInput.type}</span>
                                      </div>
                                      <div>
                                        <span className="ml-2 text-sm">
                                          {customInput.required ? "Required" : "Optional"}
                                        </span>
                                      </div>
                                    </div>
                                    <div className="flex">
                                      <button
                                        type="button"
                                        onClick={() => openEditCustomModel(customInput)}
                                        className="mr-2 text-sm text-primary-600">
                                        Edit
                                      </button>
                                      <button type="button" onClick={() => removeCustom(idx)}>
                                        <XIcon className="w-6 h-6 pl-1 border-l-2 hover:text-red-500 " />
                                      </button>
                                    </div>
                                  </div>
                                </li>
                              ))}
                              <li>
                                <button
                                  type="button"
                                  className="flex px-3 py-2 rounded-sm bg-neutral-100"
                                  onClick={() => setShowAddCustomModal(true)}>
                                  <PlusIcon className="h-4 w-4 mt-0.5 text-neutral-900" />
                                  <span className="ml-1 text-sm font-medium text-neutral-700">
                                    Add an input
                                  </span>
                                </button>
                              </li>
                            </ul>
                          </div>
                        </div>
                        <div className="items-center block sm:flex">
                          <div className="mb-4 min-w-44 sm:mb-0">
                            <label
                              htmlFor="requiresConfirmation"
                              className="flex text-sm font-medium text-neutral-700">
                              Opt-in booking
                            </label>
                          </div>
                          <div className="w-full">
                            <div className="relative flex items-start">
                              <div className="flex items-center h-5">
                                <input
                                  ref={requiresConfirmationRef}
                                  id="requiresConfirmation"
                                  name="requiresConfirmation"
                                  type="checkbox"
                                  className="w-4 h-4 border-gray-300 rounded focus:ring-primary-500 text-primary-600"
                                  defaultChecked={eventType.requiresConfirmation}
                                />
                              </div>
                              <div className="ml-3 text-sm">
                                <p className="text-neutral-900">
                                  The booking needs to be manually confirmed before it is pushed to the
                                  integrations and a confirmation mail is sent.
                                </p>
                              </div>
                            </div>
                          </div>
                        </div>

                        <hr className="border-neutral-200" />

                        <div className="block sm:flex">
                          <div className="mb-4 min-w-44 sm:mb-0">
                            <label
                              htmlFor="inviteesCanSchedule"
                              className="flex mt-2 text-sm font-medium text-neutral-700">
                              Invitees can schedule
                            </label>
                          </div>
                          <div className="w-full">
                            <RadioGroup value={periodType} onChange={setPeriodType}>
                              <RadioGroup.Label className="sr-only">Date Range</RadioGroup.Label>
                              <div>
                                {PERIOD_TYPES.map((period) => (
                                  <RadioGroup.Option
                                    key={period.type}
                                    value={period}
                                    className={({ checked }) =>
                                      classnames(
                                        checked ? "border-secondary-200 z-10" : "border-gray-200",
                                        "relative min-h-14 flex items-center cursor-pointer focus:outline-none"
                                      )
                                    }>
                                    {({ active, checked }) => (
                                      <>
                                        <div
                                          className={classnames(
                                            checked
                                              ? "bg-primary-600 border-transparent"
                                              : "bg-white border-gray-300",
                                            active ? "ring-2 ring-offset-2 ring-primary-500" : "",
                                            "h-4 w-4 mt-0.5 mr-2 cursor-pointer rounded-full border items-center justify-center"
                                          )}
                                          aria-hidden="true">
                                          <span className="rounded-full bg-white w-1.5 h-1.5" />
                                        </div>
                                        <div className="flex flex-col lg:ml-3">
                                          <RadioGroup.Label
                                            as="span"
                                            className={classnames(
                                              checked ? "text-secondary-900" : "text-gray-900",
                                              "block text-sm space-y-2 lg:space-y-0 lg:space-x-2"
                                            )}>
                                            <span>{period.prefix}</span>
                                            {period.type === "rolling" && (
                                              <div className="inline-flex">
                                                <input
                                                  ref={periodDaysRef}
                                                  type="text"
                                                  name="periodDays"
                                                  id=""
                                                  className="block w-12 mr-2 border-gray-300 rounded-sm shadow-sm focus:ring-primary-500 focus:border-primary-500 sm:text-sm"
                                                  placeholder="30"
                                                  defaultValue={eventType.periodDays || 30}
                                                />
                                                <select
                                                  ref={periodDaysTypeRef}
                                                  id=""
                                                  name="periodDaysType"
                                                  className="block w-full py-2 pl-3 pr-10 text-base border-gray-300 rounded-sm focus:outline-none focus:ring-primary-500 focus:border-primary-500 sm:text-sm"
                                                  defaultValue={
                                                    eventType.periodCountCalendarDays ? "1" : "0"
                                                  }>
                                                  <option value="1">calendar days</option>
                                                  <option value="0">business days</option>
                                                </select>
                                              </div>
                                            )}

                                            {checked && period.type === "range" && (
                                              <div className="inline-flex space-x-2">
                                                <DateRangePicker
                                                  orientation={DATE_PICKER_ORIENTATION}
                                                  startDate={periodStartDate}
                                                  startDateId="your_unique_start_date_id"
                                                  endDate={periodEndDate}
                                                  endDateId="your_unique_end_date_id"
                                                  onDatesChange={({ startDate, endDate }) => {
                                                    setPeriodStartDate(startDate);
                                                    setPeriodEndDate(endDate);
                                                  }}
                                                  focusedInput={focusedInput}
                                                  onFocusChange={(focusedInput) => {
                                                    setFocusedInput(focusedInput);
                                                  }}
                                                />
                                              </div>
                                            )}

                                            <span>{period.suffix}</span>
                                          </RadioGroup.Label>
                                        </div>
                                      </>
                                    )}
                                  </RadioGroup.Option>
                                ))}
                              </div>
                            </RadioGroup>
                          </div>
                        </div>

                        <hr className="border-neutral-200" />

                        <div className="block sm:flex">
                          <div className="mb-4 min-w-44 sm:mb-0">
                            <label
                              htmlFor="availability"
                              className="flex mt-2 text-sm font-medium text-neutral-700">
                              Availability
                            </label>
                          </div>
                          <div className="w-full">
                            <Scheduler
                              setAvailability={setEnteredAvailability}
                              setTimeZone={setSelectedTimeZone}
                              timeZone={selectedTimeZone}
                              availability={availability}
                            />
                          </div>
                        </div>
                      </Disclosure.Panel>
                    </>
                  )}
                </Disclosure>
                <div className="flex justify-end mt-4 space-x-2">
                  <Button href="/event-types" color="secondary" tabIndex={-1}>
                    Cancel
                  </Button>
                  <Button type="submit">Update</Button>
                </div>
              </form>
              <Modal
                heading="Event Type updated successfully"
                description="Your event type has been updated successfully."
                open={successModalOpen}
                handleClose={closeSuccessModal}
              />
            </div>
          </div>
          <div className="w-full px-4 mt-8 ml-2 sm:w-2/12 sm:mt-0 min-w-32">
            <div className="space-y-4">
              <Switch
                name="isHidden"
                defaultChecked={hidden}
                onCheckedChange={setHidden}
                label="Hide event type"
              />
              <a
                href={"/" + user.username + "/" + eventType.slug}
                target="_blank"
                rel="noreferrer"
                className="flex font-medium text-md text-neutral-700">
                <ExternalLinkIcon className="w-4 h-4 mt-1 mr-2 text-neutral-500" aria-hidden="true" />
                Preview
              </a>
              <button
                onClick={() => {
                  navigator.clipboard.writeText(
                    window.location.hostname + "/" + user.username + "/" + eventType.slug
                  );
                  showToast("Link copied!", "success");
                }}
                type="button"
                className="flex font-medium text-md text-neutral-700">
                <LinkIcon className="w-4 h-4 mt-1 mr-2 text-neutral-500" />
                Copy link
              </button>
              <Dialog>
                <DialogTrigger className="flex font-medium text-md text-neutral-700">
                  <TrashIcon className="w-4 h-4 mt-1 mr-2 text-neutral-500" />
                  Delete
                </DialogTrigger>
                <ConfirmationDialogContent
                  variety="danger"
                  title="Delete Event Type"
                  confirmBtnText="Yes, delete event type"
                  onConfirm={deleteEventTypeHandler}>
                  Are you sure you want to delete this event type? Anyone who you&apos;ve shared this link
                  with will no longer be able to book using it.
                </ConfirmationDialogContent>
              </Dialog>
            </div>
          </div>
        </div>
        {showLocationModal && (
          <div
            className="fixed inset-0 z-50 overflow-y-auto"
            aria-labelledby="modal-title"
            role="dialog"
            aria-modal="true">
            <div className="flex items-end justify-center min-h-screen px-4 pt-4 pb-20 text-center sm:block sm:p-0">
              <div
                className="fixed inset-0 z-0 transition-opacity bg-gray-500 bg-opacity-75"
                aria-hidden="true"></div>

              <span className="hidden sm:inline-block sm:align-middle sm:h-screen" aria-hidden="true">
                &#8203;
              </span>

              <div className="inline-block px-4 pt-5 pb-4 text-left align-bottom transition-all transform bg-white rounded-sm shadow-xl sm:my-8 sm:align-middle sm:max-w-lg sm:w-full sm:p-6">
                <div className="mb-4 sm:flex sm:items-start">
                  <div className="flex items-center justify-center flex-shrink-0 w-12 h-12 mx-auto rounded-full bg-secondary-100 sm:mx-0 sm:h-10 sm:w-10">
                    <LocationMarkerIcon className="w-6 h-6 text-primary-600" />
                  </div>
                  <div className="mt-3 text-center sm:mt-0 sm:ml-4 sm:text-left">
                    <h3 className="text-lg font-medium leading-6 text-gray-900" id="modal-title">
                      Edit location
                    </h3>
                  </div>
                </div>
                <form onSubmit={updateLocations}>
                  <Select
                    name="location"
                    defaultValue={selectedLocation}
                    options={locationOptions}
                    isSearchable={false}
                    classNamePrefix="react-select"
                    className="flex-1 block w-full min-w-0 my-4 border border-gray-300 rounded-sm react-select-container focus:ring-primary-500 focus:border-primary-500 sm:text-sm"
                    onChange={setSelectedLocation}
                  />
                  <LocationOptions />
                  <div className="mt-5 sm:mt-4 sm:flex sm:flex-row-reverse">
                    <button type="submit" className="btn btn-primary">
                      Update
                    </button>
                    <button onClick={closeLocationModal} type="button" className="mr-2 btn btn-white">
                      Cancel
                    </button>
                  </div>
                </form>
              </div>
            </div>
          </div>
        )}
        {showAddCustomModal && (
          <div
            className="fixed inset-0 z-50 overflow-y-auto"
            aria-labelledby="modal-title"
            role="dialog"
            aria-modal="true">
            <div className="flex items-end justify-center min-h-screen px-4 pt-4 pb-20 text-center sm:block sm:p-0">
              <div
                className="fixed inset-0 z-0 transition-opacity bg-gray-500 bg-opacity-75"
                aria-hidden="true"
              />

              <span className="hidden sm:inline-block sm:align-middle sm:h-screen" aria-hidden="true">
                &#8203;
              </span>

              <div className="inline-block px-4 pt-5 pb-4 text-left align-bottom transition-all transform bg-white rounded-sm shadow-xl sm:my-8 sm:align-middle sm:max-w-lg sm:w-full sm:p-6">
                <div className="mb-4 sm:flex sm:items-start">
                  <div className="flex items-center justify-center flex-shrink-0 w-12 h-12 mx-auto rounded-full bg-secondary-100 sm:mx-0 sm:h-10 sm:w-10">
                    <PlusIcon className="w-6 h-6 text-primary-600" />
                  </div>
                  <div className="mt-3 text-center sm:mt-0 sm:ml-4 sm:text-left">
                    <h3 className="text-lg font-medium leading-6 text-gray-900" id="modal-title">
                      Add new custom input field
                    </h3>
                    <div>
                      <p className="text-sm text-gray-400">
                        This input will be shown when booking this event
                      </p>
                    </div>
                  </div>
                </div>
                <form onSubmit={updateCustom}>
                  <div className="mb-2">
                    <label htmlFor="type" className="block text-sm font-medium text-gray-700">
                      Input type
                    </label>
                    <Select
                      name="type"
                      defaultValue={selectedInputOption}
                      options={inputOptions}
                      isSearchable={false}
                      required
                      className="flex-1 block w-full min-w-0 mt-1 mb-2 border-gray-300 rounded-none focus:ring-primary-500 focus:border-primary-500 rounded-r-md sm:text-sm"
                      onChange={setSelectedInputOption}
                    />
                  </div>
                  <div className="mb-2">
                    <label htmlFor="label" className="block text-sm font-medium text-gray-700">
                      Label
                    </label>
                    <div className="mt-1">
                      <input
                        type="text"
                        name="label"
                        id="label"
                        required
                        className="block w-full border-gray-300 rounded-sm shadow-sm focus:ring-primary-500 focus:border-primary-500 sm:text-sm"
                        defaultValue={selectedCustomInput?.label}
                      />
                    </div>
                  </div>
                  {(selectedInputOption.value === EventTypeCustomInputType.TEXT ||
                    selectedInputOption.value === EventTypeCustomInputType.TEXTLONG) && (
                    <div className="mb-2">
                      <label htmlFor="placeholder" className="block text-sm font-medium text-gray-700">
                        Placeholder
                      </label>
                      <div className="mt-1">
                        <input
                          type="text"
                          name="placeholder"
                          id="placeholder"
                          className="block w-full border-gray-300 rounded-sm shadow-sm focus:ring-primary-500 focus:border-primary-500 sm:text-sm"
                          defaultValue={selectedCustomInput?.placeholder}
                        />
                      </div>
                    </div>
                  )}
                  <div className="flex items-center h-5">
                    <input
                      id="required"
                      name="required"
                      type="checkbox"
                      className="w-4 h-4 mr-2 border-gray-300 rounded focus:ring-primary-500 text-primary-600"
                      defaultChecked={selectedCustomInput?.required ?? true}
                    />
                    <label htmlFor="required" className="block text-sm font-medium text-gray-700">
                      Is required
                    </label>
                  </div>
                  <input type="hidden" name="id" id="id" value={selectedCustomInput?.id} />
                  <div className="mt-5 sm:mt-4 sm:flex sm:flex-row-reverse">
                    <button type="submit" className="btn btn-primary">
                      Save
                    </button>
                    <button onClick={closeAddCustomModal} type="button" className="mr-2 btn btn-white">
                      Cancel
                    </button>
                  </div>
                </form>
              </div>
            </div>
          </div>
        )}
      </Shell>
    </div>
  );
};

function hasIntegration(integrations: ReturnType<typeof getIntegrations>, type: string): boolean {
  return !!integrations.find((i) => i.type === type && !!i.installed && !!i.credential);
}

export const getServerSideProps = async (context: GetServerSidePropsContext) => {
  try {
    const { req, query } = context;
    const session = await getSession({ req });
    const typeParam = asStringOrThrow(query.type);

<<<<<<< HEAD
    if (!session?.user?.id) throw "noSession";

    const user = await prisma.user.findUnique({
      where: {
        id: session.user.id,
      },
      select: {
        id: true,
        username: true,
        timeZone: true,
        startTime: true,
        endTime: true,
        availability: true,
        plan: true,
      },
    });

    if (!user) throw "notFound";

    const eventType = await prisma.eventType.findFirst({
      where: {
        userId: user.id,
        OR: [
          {
            slug: typeParam,
          },
          {
            id: parseInt(typeParam),
          },
        ],
      },
      select: {
        id: true,
        title: true,
        slug: true,
        description: true,
        length: true,
        price: true,
        hidden: true,
        locations: true,
        eventName: true,
        availability: true,
        customInputs: true,
        timeZone: true,
        periodType: true,
        periodDays: true,
        periodStartDate: true,
        periodEndDate: true,
        periodCountCalendarDays: true,
        requiresConfirmation: true,
      },
    });

    if (!eventType) throw "notFound";
=======
  if (!session?.user?.id) return { redirect: { permanent: false, destination: "/auth/login" } };

  const user = await prisma.user.findUnique({
    where: {
      id: session.user.id,
    },
    select: {
      id: true,
      username: true,
      timeZone: true,
      startTime: true,
      endTime: true,
      availability: true,
      plan: true,
    },
  });

  if (!user) return { redirect: { permanent: false, destination: "/auth/login" } };

  const eventType = await prisma.eventType.findFirst({
    where: {
      userId: user.id,
      OR: [
        {
          slug: typeParam,
        },
        {
          id: parseInt(typeParam),
        },
      ],
    },
    select: {
      id: true,
      title: true,
      slug: true,
      description: true,
      length: true,
      hidden: true,
      locations: true,
      eventName: true,
      availability: true,
      customInputs: true,
      timeZone: true,
      periodType: true,
      periodDays: true,
      periodStartDate: true,
      periodEndDate: true,
      periodCountCalendarDays: true,
      requiresConfirmation: true,
      userId: true,
    },
  });

  if (!eventType) return { notFound: true };

  if (eventType.userId != session.user.id) return { notFound: true };
>>>>>>> ab3eedb5

    const credentials = await prisma.credential.findMany({
      where: {
        userId: user.id,
      },
      select: {
        id: true,
        type: true,
        key: true,
      },
    });

<<<<<<< HEAD
    const integrations = getIntegrations(credentials);
=======
  const integrations = getIntegrations(credentials);
>>>>>>> ab3eedb5

    const locationOptions: OptionTypeBase[] = [
      { value: LocationType.InPerson, label: "In-person meeting" },
      { value: LocationType.Phone, label: "Phone call" },
      { value: LocationType.Zoom, label: "Zoom Video", disabled: true },
    ];

<<<<<<< HEAD
    if (hasIntegration(integrations, "google_calendar")) {
      locationOptions.push({ value: LocationType.GoogleMeet, label: "Google Meet" });
    }
    if (hasIntegration(integrations, "office365_calendar")) {
      // TODO: Add default meeting option of the office integration.
      // Assuming it's Microsoft Teams.
    }

    const getAvailability = (providesAvailability: NonNullable<typeof user | typeof eventType>) =>
      providesAvailability.availability && providesAvailability.availability.length
        ? providesAvailability.availability
        : null;

    const availability = getAvailability(eventType) ||
      getAvailability(user) || [
        {
          days: [0, 1, 2, 3, 4, 5, 6],
          startTime: user.startTime,
          endTime: user.endTime,
        },
      ];
=======
  if (hasIntegration(integrations, "google_calendar")) {
    locationOptions.push({ value: LocationType.GoogleMeet, label: "Google Meet" });
  }
  if (hasIntegration(integrations, "office365_calendar")) {
    // TODO: Add default meeting option of the office integration.
    // Assuming it's Microsoft Teams.
  }

  const getAvailability = (providesAvailability: NonNullable<typeof user | typeof eventType>) =>
    providesAvailability.availability && providesAvailability.availability.length
      ? providesAvailability.availability
      : null;

  const availability = getAvailability(eventType) ||
    getAvailability(user) || [
      {
        days: [0, 1, 2, 3, 4, 5, 6],
        startTime: user.startTime,
        endTime: user.endTime,
      },
    ];
>>>>>>> ab3eedb5

    availability.sort((a, b) => a.startTime - b.startTime);

    const eventTypeObject = Object.assign({}, eventType, {
      periodStartDate: eventType.periodStartDate?.toString() ?? null,
      periodEndDate: eventType.periodEndDate?.toString() ?? null,
    });

<<<<<<< HEAD
    return {
      props: {
        user,
        eventType: eventTypeObject,
        locationOptions,
        availability,
        canPrice: hasIntegration(integrations, "stripe"),
      },
    };
  } catch (error) {
    return serverSideErrorHandler(error as string);
  }
=======
  return {
    props: {
      user,
      eventType: eventTypeObject,
      locationOptions,
      availability,
      canPrice: hasIntegration(integrations, "stripe"),
    },
  };
>>>>>>> ab3eedb5
};

export default EventTypePage;<|MERGE_RESOLUTION|>--- conflicted
+++ resolved
@@ -26,10 +26,6 @@
 import updateEventType from "@lib/mutations/event-types/update-event-type";
 import showToast from "@lib/notification";
 import prisma from "@lib/prisma";
-<<<<<<< HEAD
-import serverSideErrorHandler from "@lib/serverSideErrorHandler";
-=======
->>>>>>> ab3eedb5
 import { AdvancedOptions, EventTypeInput } from "@lib/types/event-type";
 import { inferSSRProps } from "@lib/types/inferSSRProps";
 import { EventTypeCustomInput, EventTypeCustomInputType } from "@prisma/client";
@@ -1068,67 +1064,10 @@
 }
 
 export const getServerSideProps = async (context: GetServerSidePropsContext) => {
-  try {
-    const { req, query } = context;
-    const session = await getSession({ req });
-    const typeParam = asStringOrThrow(query.type);
-
-<<<<<<< HEAD
-    if (!session?.user?.id) throw "noSession";
-
-    const user = await prisma.user.findUnique({
-      where: {
-        id: session.user.id,
-      },
-      select: {
-        id: true,
-        username: true,
-        timeZone: true,
-        startTime: true,
-        endTime: true,
-        availability: true,
-        plan: true,
-      },
-    });
-
-    if (!user) throw "notFound";
-
-    const eventType = await prisma.eventType.findFirst({
-      where: {
-        userId: user.id,
-        OR: [
-          {
-            slug: typeParam,
-          },
-          {
-            id: parseInt(typeParam),
-          },
-        ],
-      },
-      select: {
-        id: true,
-        title: true,
-        slug: true,
-        description: true,
-        length: true,
-        price: true,
-        hidden: true,
-        locations: true,
-        eventName: true,
-        availability: true,
-        customInputs: true,
-        timeZone: true,
-        periodType: true,
-        periodDays: true,
-        periodStartDate: true,
-        periodEndDate: true,
-        periodCountCalendarDays: true,
-        requiresConfirmation: true,
-      },
-    });
-
-    if (!eventType) throw "notFound";
-=======
+  const { req, query } = context;
+  const session = await getSession({ req });
+  const typeParam = asStringOrThrow(query.type);
+
   if (!session?.user?.id) return { redirect: { permanent: false, destination: "/auth/login" } };
 
   const user = await prisma.user.findUnique({
@@ -1185,54 +1124,26 @@
   if (!eventType) return { notFound: true };
 
   if (eventType.userId != session.user.id) return { notFound: true };
->>>>>>> ab3eedb5
-
-    const credentials = await prisma.credential.findMany({
-      where: {
-        userId: user.id,
-      },
-      select: {
-        id: true,
-        type: true,
-        key: true,
-      },
-    });
-
-<<<<<<< HEAD
-    const integrations = getIntegrations(credentials);
-=======
+
+  const credentials = await prisma.credential.findMany({
+    where: {
+      userId: user.id,
+    },
+    select: {
+      id: true,
+      type: true,
+      key: true,
+    },
+  });
+
   const integrations = getIntegrations(credentials);
->>>>>>> ab3eedb5
-
-    const locationOptions: OptionTypeBase[] = [
-      { value: LocationType.InPerson, label: "In-person meeting" },
-      { value: LocationType.Phone, label: "Phone call" },
-      { value: LocationType.Zoom, label: "Zoom Video", disabled: true },
-    ];
-
-<<<<<<< HEAD
-    if (hasIntegration(integrations, "google_calendar")) {
-      locationOptions.push({ value: LocationType.GoogleMeet, label: "Google Meet" });
-    }
-    if (hasIntegration(integrations, "office365_calendar")) {
-      // TODO: Add default meeting option of the office integration.
-      // Assuming it's Microsoft Teams.
-    }
-
-    const getAvailability = (providesAvailability: NonNullable<typeof user | typeof eventType>) =>
-      providesAvailability.availability && providesAvailability.availability.length
-        ? providesAvailability.availability
-        : null;
-
-    const availability = getAvailability(eventType) ||
-      getAvailability(user) || [
-        {
-          days: [0, 1, 2, 3, 4, 5, 6],
-          startTime: user.startTime,
-          endTime: user.endTime,
-        },
-      ];
-=======
+
+  const locationOptions: OptionTypeBase[] = [
+    { value: LocationType.InPerson, label: "In-person meeting" },
+    { value: LocationType.Phone, label: "Phone call" },
+    { value: LocationType.Zoom, label: "Zoom Video", disabled: true },
+  ];
+
   if (hasIntegration(integrations, "google_calendar")) {
     locationOptions.push({ value: LocationType.GoogleMeet, label: "Google Meet" });
   }
@@ -1254,29 +1165,14 @@
         endTime: user.endTime,
       },
     ];
->>>>>>> ab3eedb5
-
-    availability.sort((a, b) => a.startTime - b.startTime);
-
-    const eventTypeObject = Object.assign({}, eventType, {
-      periodStartDate: eventType.periodStartDate?.toString() ?? null,
-      periodEndDate: eventType.periodEndDate?.toString() ?? null,
-    });
-
-<<<<<<< HEAD
-    return {
-      props: {
-        user,
-        eventType: eventTypeObject,
-        locationOptions,
-        availability,
-        canPrice: hasIntegration(integrations, "stripe"),
-      },
-    };
-  } catch (error) {
-    return serverSideErrorHandler(error as string);
-  }
-=======
+
+  availability.sort((a, b) => a.startTime - b.startTime);
+
+  const eventTypeObject = Object.assign({}, eventType, {
+    periodStartDate: eventType.periodStartDate?.toString() ?? null,
+    periodEndDate: eventType.periodEndDate?.toString() ?? null,
+  });
+
   return {
     props: {
       user,
@@ -1286,7 +1182,6 @@
       canPrice: hasIntegration(integrations, "stripe"),
     },
   };
->>>>>>> ab3eedb5
 };
 
 export default EventTypePage;