--- conflicted
+++ resolved
@@ -26,7 +26,7 @@
 import dayjs from "dayjs";
 import utc from "dayjs/plugin/utc";
 import timezone from "dayjs/plugin/timezone";
-import { Availability, EventType, User, Team, SchedulingType } from "@prisma/client";
+import { Availability, EventType, User, SchedulingType } from "@prisma/client";
 import { validJson } from "@lib/jsonUtils";
 import throttle from "lodash.throttle";
 import "react-dates/initialize";
@@ -41,66 +41,16 @@
 import updateEventType from "@lib/mutations/event-types/update-event-type";
 import deleteEventType from "@lib/mutations/event-types/delete-event-type";
 import showToast from "@lib/notification";
-<<<<<<< HEAD
 import Select from "@components/ui/form/Select";
 import CheckedSelect from "@components/ui/form/CheckedSelect";
 import { defaultAvatarSrc } from "@lib/profile";
 import * as RadioArea from "@components/ui/form/radio-area";
 import classNames from "@lib/classNames";
-=======
 import { inferSSRProps } from "@lib/types/inferSSRProps";
->>>>>>> 9195ef41
 
 dayjs.extend(utc);
 dayjs.extend(timezone);
 
-<<<<<<< HEAD
-type Props = {
-  user: User;
-  eventType: EventType;
-  locationOptions: OptionBase[];
-  availability: Availability[];
-  team?: Team;
-  teamMembers: [];
-};
-
-type OpeningHours = {
-  days: number[];
-  startTime: number;
-  endTime: number;
-};
-
-type DateOverride = {
-  date: string;
-  startTime: number;
-  endTime: number;
-};
-
-type AdvancedOptions = {
-  eventName?: string;
-  periodType?: string;
-  periodDays?: number;
-  periodStartDate?: Date | string;
-  periodEndDate?: Date | string;
-  periodCountCalendarDays?: boolean;
-  requiresConfirmation?: boolean;
-};
-
-type EventTypeInput = AdvancedOptions & {
-  id: number;
-  title: string;
-  slug: string;
-  description: string;
-  length: number;
-  hidden: boolean;
-  locations: unknown;
-  customInputs: EventTypeCustomInput[];
-  timeZone: string;
-  availability?: { openingHours: OpeningHours[]; dateOverrides: DateOverride[] };
-};
-
-=======
->>>>>>> 9195ef41
 const PERIOD_TYPES = [
   {
     type: "rolling",
@@ -116,19 +66,9 @@
   },
 ];
 
-<<<<<<< HEAD
-export default function EventTypePage({
-  user,
-  eventType,
-  locationOptions,
-  availability,
-  team,
-  teamMembers,
-}: Props): JSX.Element {
-=======
 const EventTypePage = (props: inferSSRProps<typeof getServerSideProps>) => {
   const { user, eventType, locationOptions, availability } = props;
->>>>>>> 9195ef41
+
   const router = useRouter();
   const [successModalOpen, setSuccessModalOpen] = useState(false);
 
