--- conflicted
+++ resolved
@@ -1,15 +1,8 @@
 import Link from "next/link";
-<<<<<<< HEAD
-import prisma from "../../lib/prisma";
-import Shell from "../../components/Shell";
-import { useCallback, useEffect, useRef, useState } from "react";
-import { getSession, useSession } from "next-auth/client";
-=======
 import prisma from "@lib/prisma";
 import Shell from "@components/Shell";
-import { useEffect, useState, useRef, useCallback } from "react";
+import { useCallback, useEffect, useRef, useState } from "react";
 import { useSession } from "next-auth/client";
->>>>>>> 37525608
 import { CheckCircleIcon, ChevronRightIcon, PlusIcon, XCircleIcon } from "@heroicons/react/solid";
 import { InformationCircleIcon } from "@heroicons/react/outline";
 import { Dialog, DialogClose, DialogContent, DialogHeader, DialogTrigger } from "@components/Dialog";
