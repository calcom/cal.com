import Link from "next/link";
import prisma from "@lib/prisma";
import Shell from "@components/Shell";
import { useCallback, useEffect, useRef, useState } from "react";
import { useSession } from "next-auth/client";
import { CheckCircleIcon, ChevronRightIcon, PlusIcon, XCircleIcon } from "@heroicons/react/solid";
import { InformationCircleIcon } from "@heroicons/react/outline";
import { Dialog, DialogClose, DialogContent, DialogHeader, DialogTrigger } from "@components/Dialog";
import Switch from "@components/ui/Switch";
import Loader from "@components/Loader";
import AddCalDavIntegration, {
  ADD_CALDAV_INTEGRATION_FORM_TITLE,
} from "@lib/integrations/CalDav/components/AddCalDavIntegration";
<<<<<<< HEAD
import { InferGetServerSidePropsType } from "next";

// type Integration = {
//   installed: boolean;
//   credential: unknown;
//   type: string;
//   title: string;
//   imageSrc: string;
//   description: string;
// };
=======
import { getSession } from "@lib/auth";
import AddAppleIntegration, {
  ADD_APPLE_INTEGRATION_FORM_TITLE,
} from "@lib/integrations/Apple/components/AddAppleIntegration";
import Button from "@components/ui/Button";

export type Integration = {
  installed: boolean;
  credential: unknown;
  type: string;
  title: string;
  imageSrc: string;
  description: string;
};
>>>>>>> d4f29464

// type Props = {
//   integrations: Integration[];
// };

export default function Home({ integrations }: InferGetServerSidePropsType<typeof getServerSideProps>) {
  const [, loading] = useSession();

  const [selectableCalendars, setSelectableCalendars] = useState([]);
  const addCalDavIntegrationRef = useRef<HTMLFormElement>(null);
  const [isAddCalDavIntegrationDialogOpen, setIsAddCalDavIntegrationDialogOpen] = useState(false);
  const [addCalDavError, setAddCalDavError] = useState<{ message: string } | null>(null);

  const addAppleIntegrationRef = useRef<HTMLFormElement>(null);
  const [isAddAppleIntegrationDialogOpen, setIsAddAppleIntegrationDialogOpen] = useState(false);
  const [addAppleError, setAddAppleError] = useState<{ message: string } | null>(null);

  useEffect(loadCalendars, [integrations]);

  function loadCalendars() {
    fetch("api/availability/calendar")
      .then((response) => response.json())
      .then((data) => {
        setSelectableCalendars(data);
      });
  }

  function integrationHandler(type) {
    if (type === "caldav_calendar") {
      setAddCalDavError(null);
      setIsAddCalDavIntegrationDialogOpen(true);
      return;
    }

    if (type === "apple_calendar") {
      setAddAppleError(null);
      setIsAddAppleIntegrationDialogOpen(true);
      return;
    }

    fetch("/api/integrations/" + type.replace("_", "") + "/add")
      .then((response) => response.json())
      .then((data) => (window.location.href = data.url));
  }

  const handleAddCalDavIntegration = async ({ url, username, password }) => {
    const requestBody = JSON.stringify({
      url,
      username,
      password,
    });

    return await fetch("/api/integrations/caldav/add", {
      method: "POST",
      body: requestBody,
      headers: {
        "Content-Type": "application/json",
      },
    });
  };

  const handleAddAppleIntegration = async ({ username, password }) => {
    const requestBody = JSON.stringify({
      username,
      password,
    });

    return await fetch("/api/integrations/apple/add", {
      method: "POST",
      body: requestBody,
      headers: {
        "Content-Type": "application/json",
      },
    });
  };

  function calendarSelectionHandler(calendar) {
    return (selected) => {
      const i = selectableCalendars.findIndex((c) => c.externalId === calendar.externalId);
      selectableCalendars[i].selected = selected;
      if (selected) {
        fetch("api/availability/calendar", {
          method: "POST",
          headers: {
            "Content-Type": "application/json",
          },
          body: JSON.stringify(selectableCalendars[i]),
        }).then((response) => response.json());
      } else {
        fetch("api/availability/calendar", {
          method: "DELETE",
          headers: {
            "Content-Type": "application/json",
          },
          body: JSON.stringify(selectableCalendars[i]),
        }).then((response) => response.json());
      }
    };
  }

  function getCalendarIntegrationImage(integrationType: string) {
    switch (integrationType) {
      case "google_calendar":
        return "integrations/google-calendar.svg";
      case "office365_calendar":
        return "integrations/outlook.svg";
      case "caldav_calendar":
        return "integrations/caldav.svg";
      case "apple_calendar":
        return "integrations/apple-calendar.svg";
      default:
        return "";
    }
  }

  function onCloseSelectCalendar() {
    setSelectableCalendars([...selectableCalendars]);
  }

  const ConnectNewAppDialog = () => (
    <Dialog>
      <DialogTrigger className="px-4 py-2 mt-6 text-sm font-medium text-white border border-transparent rounded-sm shadow-sm bg-neutral-900 hover:bg-neutral-700 focus:outline-none focus:ring-2 focus:ring-offset-2 focus:ring-neutral-900">
        <PlusIcon className="inline w-5 h-5 mr-1" />
        Connect a new App
      </DialogTrigger>

      <DialogContent>
        <DialogHeader title="Connect a new App" subtitle="Connect a new app to your account." />
        <div className="my-4">
          <ul className="divide-y divide-gray-200">
            {integrations
              .filter((integration) => integration.installed)
              .map((integration) => {
                return (
                  <li key={integration.type} className="flex py-4">
                    <div className="w-1/12 pt-2 mr-4">
                      <img className="w-8 h-8 mr-2" src={integration.imageSrc} alt={integration.title} />
                    </div>
                    <div className="w-10/12">
                      <h2 className="font-medium text-gray-800">{integration.title}</h2>
                      <p className="text-sm text-gray-400">{integration.description}</p>
                    </div>
                    <div className="w-2/12 pt-2 text-right">
                      <button
                        onClick={() => integrationHandler(integration.type)}
                        className="font-medium text-neutral-900 hover:text-neutral-500">
                        Add
                      </button>
                    </div>
                  </li>
                );
              })}
          </ul>
        </div>
<<<<<<< HEAD
        <div className="mt-5 sm:mt-4 sm:flex sm:flex-row-reverse">
          <DialogClose as="button" className="mx-2 btn btn-white">
            Cancel
=======
        <div className="mt-5 sm:mt-4 sm:flex sm:flex-row-reverse gap-2">
          <DialogClose asChild>
            <Button color="secondary">Cancel</Button>
>>>>>>> d4f29464
          </DialogClose>
        </div>
      </DialogContent>
    </Dialog>
  );

  const SelectCalendarDialog = () => (
    <Dialog onOpenChange={(open) => !open && onCloseSelectCalendar()}>
      <DialogTrigger className="px-4 py-2 mt-6 text-sm font-medium text-white border border-transparent rounded-sm shadow-sm bg-neutral-900 hover:bg-neutral-700 focus:outline-none focus:ring-2 focus:ring-offset-2 focus:ring-neutral-900">
        Select calendars
      </DialogTrigger>

      <DialogContent>
        <DialogHeader
          title="Select calendars"
          subtitle="If no entry is selected, all calendars will be checked"
        />
        <div className="my-4">
          <ul className="divide-y divide-gray-200 max-h-96 overflow-y-auto">
            {selectableCalendars.map((calendar) => (
              <li key={calendar.name} className="flex py-4">
                <div className="w-1/12 pt-2 mr-4">
                  <img
                    className="w-8 h-8 mr-2"
                    src={getCalendarIntegrationImage(calendar.integration)}
                    alt={calendar.integration}
                  />
                </div>
                <div className="w-10/12 pt-3">
                  <h2 className="font-medium text-gray-800">{calendar.name}</h2>
                </div>
                <div className="w-2/12 pt-3 text-right">
                  <Switch
                    defaultChecked={calendar.selected}
                    onCheckedChange={calendarSelectionHandler(calendar)}
                  />
                </div>
              </li>
            ))}
          </ul>
        </div>
<<<<<<< HEAD
        <div className="mt-5 sm:mt-4 sm:flex sm:flex-row-reverse">
          <DialogClose as="button" className="mx-2 btn btn-white">
            Cancel
=======
        <div className="mt-5 sm:mt-4 sm:flex sm:flex-row-reverse gap-2">
          <DialogClose asChild>
            <Button color="secondary">Confirm</Button>
>>>>>>> d4f29464
          </DialogClose>
        </div>
      </DialogContent>
    </Dialog>
  );

  const handleAddCalDavIntegrationSaveButtonPress = async () => {
    const form = addCalDavIntegrationRef.current.elements;
    const url = form.url.value;
    const password = form.password.value;
    const username = form.username.value;

    try {
      setAddCalDavError(null);
      const addCalDavIntegrationResponse = await handleAddCalDavIntegration({ username, password, url });
      if (addCalDavIntegrationResponse.ok) {
        setIsAddCalDavIntegrationDialogOpen(false);
      } else {
        const j = await addCalDavIntegrationResponse.json();
        setAddCalDavError({ message: j.message });
      }
    } catch (reason) {
      console.error(reason);
    }
  };

  const handleAddAppleIntegrationSaveButtonPress = async () => {
    const form = addAppleIntegrationRef.current.elements;
    const password = form.password.value;
    const username = form.username.value;

    try {
      setAddAppleError(null);
      const addAppleIntegrationResponse = await handleAddAppleIntegration({ username, password });
      if (addAppleIntegrationResponse.ok) {
        setIsAddAppleIntegrationDialogOpen(false);
      } else {
        const j = await addAppleIntegrationResponse.json();
        setAddAppleError({ message: j.message });
      }
    } catch (reason) {
      console.error(reason);
    }
  };

  const ConnectCalDavServerDialog = useCallback(() => {
    return (
      <Dialog
        open={isAddCalDavIntegrationDialogOpen}
        onOpenChange={(isOpen) => setIsAddCalDavIntegrationDialogOpen(isOpen)}>
        <DialogContent>
          <DialogHeader
            title="Connect to CalDav Server"
            subtitle="Your credentials will be stored and encrypted."
          />
          <div className="my-4">
            {addCalDavError && (
              <p className="text-sm text-red-700">
                <span className="font-bold">Error: </span>
                {addCalDavError.message}
              </p>
            )}
            <AddCalDavIntegration
              ref={addCalDavIntegrationRef}
              onSubmit={handleAddCalDavIntegrationSaveButtonPress}
            />
          </div>
          <div className="mt-5 sm:mt-4 sm:flex sm:flex-row-reverse gap-2">
            <Button
              type="submit"
              form={ADD_CALDAV_INTEGRATION_FORM_TITLE}
              className="flex justify-center px-4 py-2 text-sm font-medium text-white border border-transparent rounded-sm shadow-sm bg-neutral-900 hover:bg-neutral-700 focus:outline-none focus:ring-2 focus:ring-offset-2 focus:ring-neutral-900">
              Save
            </Button>
            <DialogClose
              onClick={() => {
                setIsAddCalDavIntegrationDialogOpen(false);
              }}
<<<<<<< HEAD
              as="button"
              className="mx-2 btn btn-white">
              Cancel
=======
              asChild>
              <Button color="secondary">Cancel</Button>
>>>>>>> d4f29464
            </DialogClose>
          </div>
        </DialogContent>
      </Dialog>
    );
  }, [isAddCalDavIntegrationDialogOpen, addCalDavError]);

  const ConnectAppleServerDialog = useCallback(() => {
    return (
      <Dialog
        open={isAddAppleIntegrationDialogOpen}
        onOpenChange={(isOpen) => setIsAddAppleIntegrationDialogOpen(isOpen)}>
        <DialogContent>
          <DialogHeader
            title="Connect to Apple Server"
            subtitle={
              <p>
                Generate an app specific password to use with Cal.com at{" "}
                <a
                  className="text-indigo-400"
                  href="https://appleid.apple.com/account/manage"
                  target="_blank"
                  rel="noopener noreferrer">
                  https://appleid.apple.com/account/manage
                </a>
                . Your credentials will be stored and encrypted.
              </p>
            }
          />
          <div className="my-4">
            {addAppleError && (
              <p className="text-red-700 text-sm">
                <span className="font-bold">Error: </span>
                {addAppleError.message}
              </p>
            )}
            <AddAppleIntegration
              ref={addAppleIntegrationRef}
              onSubmit={handleAddAppleIntegrationSaveButtonPress}
            />
          </div>
          <div className="mt-5 sm:mt-4 sm:flex sm:flex-row-reverse gap-2">
            <button
              type="submit"
              form={ADD_APPLE_INTEGRATION_FORM_TITLE}
              className="flex justify-center py-2 px-4 border border-transparent rounded-sm shadow-sm text-sm font-medium text-white bg-neutral-900 hover:bg-neutral-700 focus:outline-none focus:ring-2 focus:ring-offset-2 focus:ring-neutral-900">
              Save
            </button>
            <DialogClose
              onClick={() => {
                setIsAddAppleIntegrationDialogOpen(false);
              }}
              asChild>
              <Button color="secondary">Cancel</Button>
            </DialogClose>
          </div>
        </DialogContent>
      </Dialog>
    );
  }, [isAddAppleIntegrationDialogOpen, addAppleError]);

  if (loading) {
    return <Loader />;
  }

  return (
    <div>
<<<<<<< HEAD
      <Head>
        <title>App Store | Calendso</title>
        <link rel="icon" href="/favicon.ico" />
      </Head>

      <Shell heading="App Store" subtitle="Connect your favourite apps." CTA={<ConnectNewAppDialog />}>
        <div className="mb-8 overflow-hidden bg-white border border-gray-200 rounded-sm">
=======
      <Shell heading="Integrations" subtitle="Connect your favourite apps." CTA={<ConnectNewAppDialog />}>
        <div className="bg-white border border-gray-200 overflow-hidden rounded-sm mb-8">
>>>>>>> d4f29464
          {integrations.filter((ig) => ig.credential).length !== 0 ? (
            <ul className="divide-y divide-gray-200">
              {integrations
                .filter((ig) => ig.credential)
                .map((ig) => (
                  <li key={ig.credential.id}>
                    <Link href={"/integrations/" + ig.credential.id}>
                      <a className="block hover:bg-gray-50">
                        <div className="flex items-center px-4 py-4 sm:px-6">
                          <div className="flex items-center flex-1 min-w-0">
                            <div className="flex-shrink-0">
                              <img className="w-10 h-10 mr-2" src={ig.imageSrc} alt={ig.title} />
                            </div>
                            <div className="flex-1 min-w-0 px-4 md:grid md:grid-cols-2 md:gap-4">
                              <div>
                                <p className="text-sm font-medium truncate text-neutral-900">{ig.title}</p>
                                <p className="flex items-center text-sm text-gray-500">
                                  {ig.type.endsWith("_calendar") && (
                                    <span className="truncate">Calendar Integration</span>
                                  )}
                                  {ig.type.endsWith("_video") && (
                                    <span className="truncate">Video Conferencing</span>
                                  )}
                                </p>
                              </div>
                              <div className="hidden md:block">
                                {ig.credential.key && (
                                  <p className="flex items-center mt-2 text-gray-500 text">
                                    <CheckCircleIcon className="flex-shrink-0 mr-1.5 h-5 w-5 text-green-400" />
                                    Connected
                                  </p>
                                )}
                                {!ig.credential.key && (
                                  <p className="flex items-center mt-3 text-gray-500 text">
                                    <XCircleIcon className="flex-shrink-0 mr-1.5 h-5 w-5 text-yellow-400" />
                                    Not connected
                                  </p>
                                )}
                              </div>
                            </div>
                            <div>
                              <ChevronRightIcon className="w-5 h-5 text-gray-400" />
                            </div>
                          </div>
                        </div>
                      </a>
                    </Link>
                  </li>
                ))}
            </ul>
          ) : (
            <div className="bg-white rounded-sm shadow">
              <div className="flex">
                <div className="pl-8 py-9">
                  <InformationCircleIcon className="w-16 text-neutral-900" />
                </div>
                <div className="py-5 sm:p-6">
                  <h3 className="text-lg font-medium leading-6 text-gray-900">
                    You don&apos;t have any apps connected.
                  </h3>
                  <div className="mt-2 text-sm text-gray-500">
                    <p>
                      You currently do not have any apps connected. Connect your first app to get started.
                    </p>
                  </div>
                  <ConnectNewAppDialog />
                </div>
              </div>
            </div>
          )}
        </div>
        <div className="mb-8 bg-white border border-gray-200 rounded-sm">
          <div className="px-4 py-5 sm:p-6">
            <h3 className="text-lg font-medium leading-6 text-gray-900">Select calendars</h3>
            <div className="max-w-xl mt-2 text-sm text-gray-500">
              <p>Select which calendars are checked for availability to prevent double bookings.</p>
            </div>
            <SelectCalendarDialog />
          </div>
        </div>
        <div className="border border-gray-200 rounded-sm">
          <div className="px-4 py-5 sm:p-6">
            <h3 className="text-lg font-medium leading-6 text-gray-900">Launch your own App</h3>
            <div className="max-w-xl mt-2 text-sm text-gray-500">
              <p>If you want to add your own App here, get in touch with us.</p>
            </div>
            <div className="mt-5">
              <a href="mailto:apps@cal.com" className="btn btn-white">
                Contact us
              </a>
            </div>
          </div>
        </div>
        <ConnectCalDavServerDialog />
        <ConnectAppleServerDialog />
      </Shell>
    </div>
  );
}

const validJson = (jsonString: string) => {
  try {
    const o = JSON.parse(jsonString);
    if (o && typeof o === "object") {
      return o;
    }
  } catch (e) {
    console.error(e);
  }
  return false;
};

export async function getServerSideProps(context) {
  const session = await getSession(context);
  if (!session) {
    return { redirect: { permanent: false, destination: "/auth/login" } };
  }
  const user = await prisma.user.findFirst({
    where: {
      email: session.user.email,
    },
    select: {
      id: true,
    },
  });

  const credentials = await prisma.credential.findMany({
    where: {
      userId: user.id,
    },
    select: {
      id: true,
      type: true,
      key: true,
    },
  });

  const integrations = [
    {
      installed: !!(process.env.GOOGLE_API_CREDENTIALS && validJson(process.env.GOOGLE_API_CREDENTIALS)),
      credential: credentials.find((integration) => integration.type === "google_calendar") || null,
      type: "google_calendar",
      title: "Google Calendar",
      imageSrc: "integrations/google-calendar.svg",
      description: "For personal and business calendars",
    },
    {
      installed: !!(process.env.MS_GRAPH_CLIENT_ID && process.env.MS_GRAPH_CLIENT_SECRET),
      type: "office365_calendar",
      credential: credentials.find((integration) => integration.type === "office365_calendar") || null,
      title: "Office 365 / Outlook.com Calendar",
      imageSrc: "integrations/outlook.svg",
      description: "For personal and business calendars",
    },
    {
      installed: !!(process.env.ZOOM_CLIENT_ID && process.env.ZOOM_CLIENT_SECRET),
      type: "zoom_video",
      credential: credentials.find((integration) => integration.type === "zoom_video") || null,
      title: "Zoom",
      imageSrc: "integrations/zoom.svg",
      description: "Video Conferencing",
    },
    {
      installed: true,
      type: "caldav_calendar",
      credential: credentials.find((integration) => integration.type === "caldav_calendar") || null,
      title: "CalDav Server",
      imageSrc: "integrations/caldav.svg",
      description: "For personal and business calendars",
    },
    {
      installed: true,
      type: "apple_calendar",
      credential: credentials.find((integration) => integration.type === "apple_calendar") || null,
      title: "Apple Calendar",
      imageSrc: "integrations/apple-calendar.svg",
      description: "For personal and business calendars",
    },
  ];

  return {
    props: { integrations },
  };
}<|MERGE_RESOLUTION|>--- conflicted
+++ resolved
@@ -11,23 +11,12 @@
 import AddCalDavIntegration, {
   ADD_CALDAV_INTEGRATION_FORM_TITLE,
 } from "@lib/integrations/CalDav/components/AddCalDavIntegration";
-<<<<<<< HEAD
-import { InferGetServerSidePropsType } from "next";
-
-// type Integration = {
-//   installed: boolean;
-//   credential: unknown;
-//   type: string;
-//   title: string;
-//   imageSrc: string;
-//   description: string;
-// };
-=======
 import { getSession } from "@lib/auth";
 import AddAppleIntegration, {
   ADD_APPLE_INTEGRATION_FORM_TITLE,
 } from "@lib/integrations/Apple/components/AddAppleIntegration";
 import Button from "@components/ui/Button";
+import { InferGetServerSidePropsType } from "next";
 
 export type Integration = {
   installed: boolean;
@@ -37,11 +26,6 @@
   imageSrc: string;
   description: string;
 };
->>>>>>> d4f29464
-
-// type Props = {
-//   integrations: Integration[];
-// };
 
 export default function Home({ integrations }: InferGetServerSidePropsType<typeof getServerSideProps>) {
   const [, loading] = useSession();
@@ -183,7 +167,8 @@
                     <div className="w-2/12 pt-2 text-right">
                       <button
                         onClick={() => integrationHandler(integration.type)}
-                        className="font-medium text-neutral-900 hover:text-neutral-500">
+                        className="font-medium text-neutral-900 hover:text-neutral-500"
+                      >
                         Add
                       </button>
                     </div>
@@ -192,15 +177,9 @@
               })}
           </ul>
         </div>
-<<<<<<< HEAD
-        <div className="mt-5 sm:mt-4 sm:flex sm:flex-row-reverse">
-          <DialogClose as="button" className="mx-2 btn btn-white">
-            Cancel
-=======
-        <div className="mt-5 sm:mt-4 sm:flex sm:flex-row-reverse gap-2">
+        <div className="gap-2 mt-5 sm:mt-4 sm:flex sm:flex-row-reverse">
           <DialogClose asChild>
             <Button color="secondary">Cancel</Button>
->>>>>>> d4f29464
           </DialogClose>
         </div>
       </DialogContent>
@@ -219,7 +198,7 @@
           subtitle="If no entry is selected, all calendars will be checked"
         />
         <div className="my-4">
-          <ul className="divide-y divide-gray-200 max-h-96 overflow-y-auto">
+          <ul className="overflow-y-auto divide-y divide-gray-200 max-h-96">
             {selectableCalendars.map((calendar) => (
               <li key={calendar.name} className="flex py-4">
                 <div className="w-1/12 pt-2 mr-4">
@@ -242,15 +221,9 @@
             ))}
           </ul>
         </div>
-<<<<<<< HEAD
-        <div className="mt-5 sm:mt-4 sm:flex sm:flex-row-reverse">
-          <DialogClose as="button" className="mx-2 btn btn-white">
-            Cancel
-=======
-        <div className="mt-5 sm:mt-4 sm:flex sm:flex-row-reverse gap-2">
+        <div className="gap-2 mt-5 sm:mt-4 sm:flex sm:flex-row-reverse">
           <DialogClose asChild>
             <Button color="secondary">Confirm</Button>
->>>>>>> d4f29464
           </DialogClose>
         </div>
       </DialogContent>
@@ -300,7 +273,8 @@
     return (
       <Dialog
         open={isAddCalDavIntegrationDialogOpen}
-        onOpenChange={(isOpen) => setIsAddCalDavIntegrationDialogOpen(isOpen)}>
+        onOpenChange={(isOpen) => setIsAddCalDavIntegrationDialogOpen(isOpen)}
+      >
         <DialogContent>
           <DialogHeader
             title="Connect to CalDav Server"
@@ -318,25 +292,21 @@
               onSubmit={handleAddCalDavIntegrationSaveButtonPress}
             />
           </div>
-          <div className="mt-5 sm:mt-4 sm:flex sm:flex-row-reverse gap-2">
+          <div className="gap-2 mt-5 sm:mt-4 sm:flex sm:flex-row-reverse">
             <Button
               type="submit"
               form={ADD_CALDAV_INTEGRATION_FORM_TITLE}
-              className="flex justify-center px-4 py-2 text-sm font-medium text-white border border-transparent rounded-sm shadow-sm bg-neutral-900 hover:bg-neutral-700 focus:outline-none focus:ring-2 focus:ring-offset-2 focus:ring-neutral-900">
+              className="flex justify-center px-4 py-2 text-sm font-medium text-white border border-transparent rounded-sm shadow-sm bg-neutral-900 hover:bg-neutral-700 focus:outline-none focus:ring-2 focus:ring-offset-2 focus:ring-neutral-900"
+            >
               Save
             </Button>
             <DialogClose
               onClick={() => {
                 setIsAddCalDavIntegrationDialogOpen(false);
               }}
-<<<<<<< HEAD
-              as="button"
-              className="mx-2 btn btn-white">
-              Cancel
-=======
-              asChild>
+              asChild
+            >
               <Button color="secondary">Cancel</Button>
->>>>>>> d4f29464
             </DialogClose>
           </div>
         </DialogContent>
@@ -348,7 +318,8 @@
     return (
       <Dialog
         open={isAddAppleIntegrationDialogOpen}
-        onOpenChange={(isOpen) => setIsAddAppleIntegrationDialogOpen(isOpen)}>
+        onOpenChange={(isOpen) => setIsAddAppleIntegrationDialogOpen(isOpen)}
+      >
         <DialogContent>
           <DialogHeader
             title="Connect to Apple Server"
@@ -359,7 +330,8 @@
                   className="text-indigo-400"
                   href="https://appleid.apple.com/account/manage"
                   target="_blank"
-                  rel="noopener noreferrer">
+                  rel="noopener noreferrer"
+                >
                   https://appleid.apple.com/account/manage
                 </a>
                 . Your credentials will be stored and encrypted.
@@ -368,7 +340,7 @@
           />
           <div className="my-4">
             {addAppleError && (
-              <p className="text-red-700 text-sm">
+              <p className="text-sm text-red-700">
                 <span className="font-bold">Error: </span>
                 {addAppleError.message}
               </p>
@@ -378,18 +350,20 @@
               onSubmit={handleAddAppleIntegrationSaveButtonPress}
             />
           </div>
-          <div className="mt-5 sm:mt-4 sm:flex sm:flex-row-reverse gap-2">
+          <div className="gap-2 mt-5 sm:mt-4 sm:flex sm:flex-row-reverse">
             <button
               type="submit"
               form={ADD_APPLE_INTEGRATION_FORM_TITLE}
-              className="flex justify-center py-2 px-4 border border-transparent rounded-sm shadow-sm text-sm font-medium text-white bg-neutral-900 hover:bg-neutral-700 focus:outline-none focus:ring-2 focus:ring-offset-2 focus:ring-neutral-900">
+              className="flex justify-center px-4 py-2 text-sm font-medium text-white border border-transparent rounded-sm shadow-sm bg-neutral-900 hover:bg-neutral-700 focus:outline-none focus:ring-2 focus:ring-offset-2 focus:ring-neutral-900"
+            >
               Save
             </button>
             <DialogClose
               onClick={() => {
                 setIsAddAppleIntegrationDialogOpen(false);
               }}
-              asChild>
+              asChild
+            >
               <Button color="secondary">Cancel</Button>
             </DialogClose>
           </div>
@@ -404,18 +378,8 @@
 
   return (
     <div>
-<<<<<<< HEAD
-      <Head>
-        <title>App Store | Calendso</title>
-        <link rel="icon" href="/favicon.ico" />
-      </Head>
-
-      <Shell heading="App Store" subtitle="Connect your favourite apps." CTA={<ConnectNewAppDialog />}>
+      <Shell heading="Integrations" subtitle="Connect your favourite apps." CTA={<ConnectNewAppDialog />}>
         <div className="mb-8 overflow-hidden bg-white border border-gray-200 rounded-sm">
-=======
-      <Shell heading="Integrations" subtitle="Connect your favourite apps." CTA={<ConnectNewAppDialog />}>
-        <div className="bg-white border border-gray-200 overflow-hidden rounded-sm mb-8">
->>>>>>> d4f29464
           {integrations.filter((ig) => ig.credential).length !== 0 ? (
             <ul className="divide-y divide-gray-200">
               {integrations
