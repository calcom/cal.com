<<<<<<< HEAD
=======
import Link from "next/link";
import prisma from "@lib/prisma";
import Shell from "@components/Shell";
import { useEffect, useState, useRef, useCallback } from "react";
import { useSession } from "next-auth/client";
import { CheckCircleIcon, ChevronRightIcon, PlusIcon, XCircleIcon } from "@heroicons/react/solid";
import { InformationCircleIcon } from "@heroicons/react/outline";
>>>>>>> 2f1ede9b
import { Dialog, DialogClose, DialogContent, DialogHeader, DialogTrigger } from "@components/Dialog";
import Loader from "@components/Loader";
import Shell from "@components/Shell";
import Switch from "@components/ui/Switch";
import { InformationCircleIcon } from "@heroicons/react/outline";
import { CheckCircleIcon, ChevronRightIcon, PlusIcon, XCircleIcon } from "@heroicons/react/solid";
import { IntegrationCalendar } from "@lib/calendarClient";
import AddCalDavIntegration, {
  ADD_CALDAV_INTEGRATION_FORM_TITLE,
} from "@lib/integrations/CalDav/components/AddCalDavIntegration";
<<<<<<< HEAD
import prisma from "@lib/prisma";
import { GetServerSidePropsContext, InferGetServerSidePropsType } from "next";
import { getSession, useSession } from "next-auth/client";
import Link from "next/link";
import { useCallback, useEffect, useRef, useState } from "react";
=======
import { getSession } from "@lib/auth";
>>>>>>> 2f1ede9b

interface SelectableCalendar extends IntegrationCalendar {
  selected: boolean;
}

export default function Home({ integrations }: InferGetServerSidePropsType<typeof getServerSideProps>) {
  const [, loading] = useSession();

  const [selectableCalendars, setSelectableCalendars] = useState<SelectableCalendar[]>([]);
  const addCalDavIntegrationRef = useRef<HTMLFormElement>(null);
  const [isAddCalDavIntegrationDialogOpen, setIsAddCalDavIntegrationDialogOpen] = useState(false);
  const [addCalDavError, setAddCalDavError] = useState<{ message: string } | null>(null);

  useEffect(loadCalendars, [integrations]);

  function loadCalendars() {
    fetch("api/availability/calendar")
      .then((response) => response.json())
      .then((data) => {
        setSelectableCalendars(data);
      });
  }

  function integrationHandler(type: typeof integrations[number]["type"]) {
    if (type === "caldav_calendar") {
      setAddCalDavError(null);
      setIsAddCalDavIntegrationDialogOpen(true);
      return;
    }

    fetch("/api/integrations/" + type.replace("_", "") + "/add")
      .then((response) => response.json())
      .then((data) => (window.location.href = data.url));
  }

  const handleAddCalDavIntegration = async (body: Record<"url" | "username" | "password", string>) => {
    const requestBody = JSON.stringify(body);

    return await fetch("/api/integrations/caldav/add", {
      method: "POST",
      body: requestBody,
      headers: {
        "Content-Type": "application/json",
      },
    });
  };

  function calendarSelectionHandler(calendar: SelectableCalendar) {
    return (selected: boolean) => {
      const i = selectableCalendars.findIndex((c) => c.externalId === calendar.externalId);
      selectableCalendars[i].selected = selected;
      if (selected) {
        fetch("api/availability/calendar", {
          method: "POST",
          headers: {
            "Content-Type": "application/json",
          },
          body: JSON.stringify(selectableCalendars[i]),
        }).then((response) => response.json());
      } else {
        fetch("api/availability/calendar", {
          method: "DELETE",
          headers: {
            "Content-Type": "application/json",
          },
          body: JSON.stringify(selectableCalendars[i]),
        }).then((response) => response.json());
      }
    };
  }

  function getCalendarIntegrationImage(integrationType: string) {
    switch (integrationType) {
      case "google_calendar":
        return "integrations/google-calendar.svg";
      case "office365_calendar":
        return "integrations/outlook.svg";
      case "caldav_calendar":
        return "integrations/caldav.svg";
      default:
        return "";
    }
  }

  function onCloseSelectCalendar() {
    setSelectableCalendars([...selectableCalendars]);
  }

  const ConnectNewAppDialog = () => (
    <Dialog>
      <DialogTrigger className="px-4 py-2 mt-6 text-sm font-medium text-white border border-transparent rounded-sm shadow-sm bg-neutral-900 hover:bg-neutral-700 focus:outline-none focus:ring-2 focus:ring-offset-2 focus:ring-neutral-900">
        <PlusIcon className="inline w-5 h-5 mr-1" />
        Connect a new App
      </DialogTrigger>

      <DialogContent>
        <DialogHeader title="Connect a new App" subtitle="Connect a new app to your account." />
        <div className="my-4">
          <ul className="divide-y divide-gray-200">
            {integrations
              .filter((integration) => integration.installed)
              .map((integration) => {
                return (
                  <li key={integration.type} className="flex py-4">
                    <div className="w-1/12 pt-2 mr-4">
                      <img className="w-8 h-8 mr-2" src={integration.imageSrc} alt={integration.title} />
                    </div>
                    <div className="w-10/12">
                      <h2 className="font-medium text-gray-800">{integration.title}</h2>
                      <p className="text-sm text-gray-400">{integration.description}</p>
                    </div>
                    <div className="w-2/12 pt-2 text-right">
                      <button
                        onClick={() => integrationHandler(integration.type)}
                        className="font-medium text-neutral-900 hover:text-neutral-500">
                        Add
                      </button>
                    </div>
                  </li>
                );
              })}
          </ul>
        </div>
        <div className="mt-5 sm:mt-4 sm:flex sm:flex-row-reverse">
          <DialogClose as="button" className="mx-2 btn btn-white">
            Cancel
          </DialogClose>
        </div>
      </DialogContent>
    </Dialog>
  );

  const SelectCalendarDialog = () => (
    <Dialog onOpenChange={(open) => !open && onCloseSelectCalendar()}>
      <DialogTrigger className="px-4 py-2 mt-6 text-sm font-medium text-white border border-transparent rounded-sm shadow-sm bg-neutral-900 hover:bg-neutral-700 focus:outline-none focus:ring-2 focus:ring-offset-2 focus:ring-neutral-900">
        Select calendars
      </DialogTrigger>

      <DialogContent>
        <DialogHeader
          title="Select calendars"
          subtitle="If no entry is selected, all calendars will be checked"
        />
        <div className="my-4">
          <ul className="overflow-y-auto divide-y divide-gray-200 max-h-96">
            {selectableCalendars.map((calendar) => (
              <li key={calendar.name} className="flex py-4">
                <div className="w-1/12 pt-2 mr-4">
                  <img
                    className="w-8 h-8 mr-2"
                    src={getCalendarIntegrationImage(calendar.integration)}
                    alt={calendar.integration}
                  />
                </div>
                <div className="w-10/12 pt-3">
                  <h2 className="font-medium text-gray-800">{calendar.name}</h2>
                </div>
                <div className="w-2/12 pt-3 text-right">
                  <Switch
                    defaultChecked={calendar.selected}
                    onCheckedChange={calendarSelectionHandler(calendar)}
                  />
                </div>
              </li>
            ))}
          </ul>
        </div>
        <div className="mt-5 sm:mt-4 sm:flex sm:flex-row-reverse">
          <DialogClose as="button" className="mx-2 btn btn-white">
            Cancel
          </DialogClose>
        </div>
      </DialogContent>
    </Dialog>
  );

  const handleAddCalDavIntegrationSaveButtonPress = useCallback(async () => {
    const form = addCalDavIntegrationRef.current?.elements;
    if (!form) return;
    const url = form.url.value;
    const password = form.password.value;
    const username = form.username.value;

    try {
      setAddCalDavError(null);
      const addCalDavIntegrationResponse = await handleAddCalDavIntegration({
        username,
        password,
        url,
      });
      if (addCalDavIntegrationResponse.ok) {
        setIsAddCalDavIntegrationDialogOpen(false);
      } else {
        const j = await addCalDavIntegrationResponse.json();
        setAddCalDavError({ message: j.message });
      }
    } catch (reason) {
      console.error(reason);
    }
  }, []);

  const ConnectCalDavServerDialog = useCallback(() => {
    return (
      <Dialog
        open={isAddCalDavIntegrationDialogOpen}
        onOpenChange={(isOpen) => setIsAddCalDavIntegrationDialogOpen(isOpen)}>
        <DialogContent>
          <DialogHeader
            title="Connect to CalDav Server"
            subtitle="Your credentials will be stored and encrypted."
          />
          <div className="my-4">
            {addCalDavError && (
              <p className="text-sm text-red-700">
                <span className="font-bold">Error: </span>
                {addCalDavError.message}
              </p>
            )}
            <AddCalDavIntegration
              ref={addCalDavIntegrationRef}
              onSubmit={handleAddCalDavIntegrationSaveButtonPress}
            />
          </div>
          <div className="mt-5 sm:mt-4 sm:flex sm:flex-row-reverse">
            <button
              type="submit"
              form={ADD_CALDAV_INTEGRATION_FORM_TITLE}
              className="flex justify-center px-4 py-2 text-sm font-medium text-white border border-transparent rounded-sm shadow-sm bg-neutral-900 hover:bg-neutral-700 focus:outline-none focus:ring-2 focus:ring-offset-2 focus:ring-neutral-900">
              Save
            </button>
            <DialogClose
              onClick={() => {
                setIsAddCalDavIntegrationDialogOpen(false);
              }}
              as="button"
              className="mx-2 btn btn-white">
              Cancel
            </DialogClose>
          </div>
        </DialogContent>
      </Dialog>
    );
  }, [isAddCalDavIntegrationDialogOpen, addCalDavError, handleAddCalDavIntegrationSaveButtonPress]);

  if (loading) {
    return <Loader />;
  }

  return (
    <div>
      <Shell heading="App Store" subtitle="Connect your favourite apps." CTA={<ConnectNewAppDialog />}>
        <div className="mb-8 overflow-hidden bg-white border border-gray-200 rounded-sm">
          {integrations.filter((ig) => ig.credential).length !== 0 ? (
            <ul className="divide-y divide-gray-200">
              {integrations
                .filter((ig) => ig.credential)
                .map((ig) => (
                  <li key={ig.credential!.id}>
                    <Link href={"/integrations/" + ig.credential!.id}>
                      <a className="block hover:bg-gray-50">
                        <div className="flex items-center px-4 py-4 sm:px-6">
                          <div className="flex items-center flex-1 min-w-0">
                            <div className="flex-shrink-0">
                              <img className="w-10 h-10 mr-2" src={ig.imageSrc} alt={ig.title} />
                            </div>
                            <div className="flex-1 min-w-0 px-4 md:grid md:grid-cols-2 md:gap-4">
                              <div>
                                <p className="text-sm font-medium truncate text-neutral-900">{ig.title}</p>
                                <p className="flex items-center text-sm text-gray-500">
                                  {ig.type.endsWith("_calendar") && (
                                    <span className="truncate">Calendar Integration</span>
                                  )}
                                  {ig.type.endsWith("_video") && (
                                    <span className="truncate">Video Conferencing</span>
                                  )}
                                </p>
                              </div>
                              <div className="hidden md:block">
                                {ig.credential!.key && (
                                  <p className="flex items-center mt-2 text-gray-500 text">
                                    <CheckCircleIcon className="flex-shrink-0 mr-1.5 h-5 w-5 text-green-400" />
                                    Connected
                                  </p>
                                )}
                                {!ig.credential!.key && (
                                  <p className="flex items-center mt-3 text-gray-500 text">
                                    <XCircleIcon className="flex-shrink-0 mr-1.5 h-5 w-5 text-yellow-400" />
                                    Not connected
                                  </p>
                                )}
                              </div>
                            </div>
                            <div>
                              <ChevronRightIcon className="w-5 h-5 text-gray-400" />
                            </div>
                          </div>
                        </div>
                      </a>
                    </Link>
                  </li>
                ))}
            </ul>
          ) : (
            <div className="bg-white rounded-sm shadow">
              <div className="flex">
                <div className="pl-8 py-9">
                  <InformationCircleIcon className="w-16 text-neutral-900" />
                </div>
                <div className="py-5 sm:p-6">
                  <h3 className="text-lg font-medium leading-6 text-gray-900">
                    You don&apos;t have any apps connected.
                  </h3>
                  <div className="mt-2 text-sm text-gray-500">
                    <p>
                      You currently do not have any apps connected. Connect your first app to get started.
                    </p>
                  </div>
                  <ConnectNewAppDialog />
                </div>
              </div>
            </div>
          )}
        </div>
        <div className="mb-8 bg-white border border-gray-200 rounded-sm">
          <div className="px-4 py-5 sm:p-6">
            <h3 className="text-lg font-medium leading-6 text-gray-900">Select calendars</h3>
            <div className="max-w-xl mt-2 text-sm text-gray-500">
              <p>Select which calendars are checked for availability to prevent double bookings.</p>
            </div>
            <SelectCalendarDialog />
          </div>
        </div>
        <div className="border border-gray-200 rounded-sm">
          <div className="px-4 py-5 sm:p-6">
            <h3 className="text-lg font-medium leading-6 text-gray-900">Launch your own App</h3>
            <div className="max-w-xl mt-2 text-sm text-gray-500">
              <p>If you want to add your own App here, get in touch with us.</p>
            </div>
            <div className="mt-5">
              <a href="mailto:apps@calendso.com" className="btn btn-white">
                Contact us
              </a>
            </div>
          </div>
        </div>
        <ConnectCalDavServerDialog />
      </Shell>
    </div>
  );
}

const validJson = (jsonString: string) => {
  try {
    const o = JSON.parse(jsonString);
    if (o && typeof o === "object") {
      return o;
    }
  } catch (e) {
    console.error(e);
  }
  return false;
};

export async function getServerSideProps(context: GetServerSidePropsContext) {
  const session = await getSession(context);
  if (!session) {
    const redirectReturn = { redirect: { permanent: false, destination: "/auth/login" } };
    return redirectReturn;
  }
  const user = await prisma.user.findFirst({
    where: {
      email: session.user?.email,
    },
    select: {
      id: true,
    },
  });

  const credentials = await prisma.credential.findMany({
    where: {
      userId: user?.id,
    },
    select: {
      id: true,
      type: true,
      key: true,
    },
  });

  const integrations = [
    {
      installed: !!(process.env.GOOGLE_API_CREDENTIALS && validJson(process.env.GOOGLE_API_CREDENTIALS)),
      credential: credentials.find((integration) => integration.type === "google_calendar") || null,
      type: "google_calendar",
      title: "Google Calendar",
      imageSrc: "integrations/google-calendar.svg",
      description: "For personal and business calendars",
    },
    {
      installed: !!(process.env.MS_GRAPH_CLIENT_ID && process.env.MS_GRAPH_CLIENT_SECRET),
      type: "office365_calendar",
      credential: credentials.find((integration) => integration.type === "office365_calendar") || null,
      title: "Office 365 / Outlook.com Calendar",
      imageSrc: "integrations/outlook.svg",
      description: "For personal and business calendars",
    },
    {
      installed: !!(process.env.ZOOM_CLIENT_ID && process.env.ZOOM_CLIENT_SECRET),
      type: "zoom_video",
      credential: credentials.find((integration) => integration.type === "zoom_video") || null,
      title: "Zoom",
      imageSrc: "integrations/zoom.svg",
      description: "Video Conferencing",
    },
    {
      installed: true,
      type: "caldav_calendar",
      credential: credentials.find((integration) => integration.type === "caldav_calendar") || null,
      title: "CalDav Server",
      imageSrc: "integrations/caldav.svg",
      description: "For personal and business calendars",
    },
    {
      installed: !!(
        process.env.NEXT_PUBLIC_STRIPE_CLIENT_ID &&
        process.env.NEXT_PUBLIC_STRIPE_PUBLIC_KEY &&
        process.env.STRIPE_SECRET_KEY
      ),
      type: "stripe",
      credential: credentials.find((integration) => integration.type === "stripe") || null,
      title: "Stripe",
      imageSrc: "integrations/stripe.svg",
      description: "Receive payments",
    },
  ];

  return {
    props: { integrations },
  };
}<|MERGE_RESOLUTION|>--- conflicted
+++ resolved
@@ -1,32 +1,19 @@
-<<<<<<< HEAD
-=======
-import Link from "next/link";
-import prisma from "@lib/prisma";
-import Shell from "@components/Shell";
-import { useEffect, useState, useRef, useCallback } from "react";
-import { useSession } from "next-auth/client";
-import { CheckCircleIcon, ChevronRightIcon, PlusIcon, XCircleIcon } from "@heroicons/react/solid";
-import { InformationCircleIcon } from "@heroicons/react/outline";
->>>>>>> 2f1ede9b
 import { Dialog, DialogClose, DialogContent, DialogHeader, DialogTrigger } from "@components/Dialog";
 import Loader from "@components/Loader";
 import Shell from "@components/Shell";
 import Switch from "@components/ui/Switch";
 import { InformationCircleIcon } from "@heroicons/react/outline";
 import { CheckCircleIcon, ChevronRightIcon, PlusIcon, XCircleIcon } from "@heroicons/react/solid";
+import { getSession } from "@lib/auth";
 import { IntegrationCalendar } from "@lib/calendarClient";
 import AddCalDavIntegration, {
   ADD_CALDAV_INTEGRATION_FORM_TITLE,
 } from "@lib/integrations/CalDav/components/AddCalDavIntegration";
-<<<<<<< HEAD
 import prisma from "@lib/prisma";
 import { GetServerSidePropsContext, InferGetServerSidePropsType } from "next";
-import { getSession, useSession } from "next-auth/client";
+import { useSession } from "next-auth/client";
 import Link from "next/link";
 import { useCallback, useEffect, useRef, useState } from "react";
-=======
-import { getSession } from "@lib/auth";
->>>>>>> 2f1ede9b
 
 interface SelectableCalendar extends IntegrationCalendar {
   selected: boolean;
