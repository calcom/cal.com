import { InformationCircleIcon } from "@heroicons/react/outline";
import { CheckCircleIcon, ChevronRightIcon, PlusIcon, XCircleIcon } from "@heroicons/react/solid";
import { GetServerSidePropsContext } from "next";
import { useSession } from "next-auth/client";
import Link from "next/link";
import { useCallback, useEffect, useRef, useState } from "react";

import { getSession } from "@lib/auth";
import AddAppleIntegration, {
  ADD_APPLE_INTEGRATION_FORM_TITLE,
} from "@lib/integrations/Apple/components/AddAppleIntegration";
import AddCalDavIntegration, {
  ADD_CALDAV_INTEGRATION_FORM_TITLE,
} from "@lib/integrations/CalDav/components/AddCalDavIntegration";
import getIntegrations from "@lib/integrations/getIntegrations";
import prisma from "@lib/prisma";
import { inferSSRProps } from "@lib/types/inferSSRProps";

import { Dialog, DialogClose, DialogContent, DialogHeader, DialogTrigger } from "@components/Dialog";
import Loader from "@components/Loader";
import Shell from "@components/Shell";
import Button from "@components/ui/Button";
import Switch from "@components/ui/Switch";

export default function Home({ integrations }: inferSSRProps<typeof getServerSideProps>) {
  const [, loading] = useSession();

  const [selectableCalendars, setSelectableCalendars] = useState([]);
  const addCalDavIntegrationRef = useRef<HTMLFormElement>(null);
  const [isAddCalDavIntegrationDialogOpen, setIsAddCalDavIntegrationDialogOpen] = useState(false);
  const [addCalDavError, setAddCalDavError] = useState<{ message: string } | null>(null);

  const addAppleIntegrationRef = useRef<HTMLFormElement>(null);
  const [isAddAppleIntegrationDialogOpen, setIsAddAppleIntegrationDialogOpen] = useState(false);
  const [addAppleError, setAddAppleError] = useState<{ message: string } | null>(null);

  useEffect(loadCalendars, [integrations]);

  function loadCalendars() {
    fetch("api/availability/calendar")
      .then((response) => response.json())
      .then((data) => {
        setSelectableCalendars(data);
      });
  }

  function integrationHandler(type) {
    if (type === "caldav_calendar") {
      setAddCalDavError(null);
      setIsAddCalDavIntegrationDialogOpen(true);
      return;
    }

    if (type === "apple_calendar") {
      setAddAppleError(null);
      setIsAddAppleIntegrationDialogOpen(true);
      return;
    }

    fetch("/api/integrations/" + type.replace("_", "") + "/add")
      .then((response) => response.json())
      .then((data) => (window.location.href = data.url));
  }

  const handleAddCalDavIntegration = async ({ url, username, password }) => {
    const requestBody = JSON.stringify({
      url,
      username,
      password,
    });

    return await fetch("/api/integrations/caldav/add", {
      method: "POST",
      body: requestBody,
      headers: {
        "Content-Type": "application/json",
      },
    });
  };

  const handleAddAppleIntegration = async ({ username, password }) => {
    const requestBody = JSON.stringify({
      username,
      password,
    });

    return await fetch("/api/integrations/apple/add", {
      method: "POST",
      body: requestBody,
      headers: {
        "Content-Type": "application/json",
      },
    });
  };

  function calendarSelectionHandler(calendar) {
    return (selected) => {
      const i = selectableCalendars.findIndex((c) => c.externalId === calendar.externalId);
      selectableCalendars[i].selected = selected;
      if (selected) {
        fetch("api/availability/calendar", {
          method: "POST",
          headers: {
            "Content-Type": "application/json",
          },
          body: JSON.stringify(selectableCalendars[i]),
        }).then((response) => response.json());
      } else {
        fetch("api/availability/calendar", {
          method: "DELETE",
          headers: {
            "Content-Type": "application/json",
          },
          body: JSON.stringify(selectableCalendars[i]),
        }).then((response) => response.json());
      }
    };
  }

  function getCalendarIntegrationImage(integrationType: string) {
    switch (integrationType) {
      case "google_calendar":
        return "integrations/google-calendar.svg";
      case "office365_calendar":
        return "integrations/outlook.svg";
      case "caldav_calendar":
        return "integrations/caldav.svg";
      case "apple_calendar":
        return "integrations/apple-calendar.svg";
      default:
        return "";
    }
  }

  function onCloseSelectCalendar() {
    setSelectableCalendars([...selectableCalendars]);
  }

  const ConnectNewAppDialog = () => (
    <Dialog>
      <DialogTrigger className="py-2 px-4 mt-6 border border-transparent rounded-sm shadow-sm text-sm font-medium text-white bg-neutral-900 hover:bg-neutral-700 focus:outline-none focus:ring-2 focus:ring-offset-2 focus:ring-neutral-900">
        <PlusIcon className="w-5 h-5 mr-1 inline" />
        Connect a new App
      </DialogTrigger>

      <DialogContent>
        <DialogHeader title="Connect a new App" subtitle="Integrate your account with other services." />
        <div className="my-4">
          <ul className="divide-y divide-gray-200">
            {integrations
              .filter((integration) => integration.installed)
              .map((integration) => {
                return (
                  <li key={integration.type} className="flex py-4">
                    <div className="w-1/12 mr-4 pt-2">
                      <img className="h-8 w-8 mr-2" src={integration.imageSrc} alt={integration.title} />
                    </div>
                    <div className="w-10/12">
                      <h2 className="font-cal text-gray-800 font-medium">{integration.title}</h2>
                      <p className="text-gray-400 text-sm">{integration.description}</p>
                    </div>
                    <div className="w-2/12 text-right pt-2">
                      <button
                        onClick={() => integrationHandler(integration.type)}
                        className="font-medium text-neutral-900 hover:text-neutral-500">
                        Add
                      </button>
                    </div>
                  </li>
                );
              })}
          </ul>
        </div>
        <div className="mt-5 sm:mt-4 sm:flex sm:flex-row-reverse gap-2">
          <DialogClose asChild>
            <Button color="secondary">Cancel</Button>
          </DialogClose>
        </div>
      </DialogContent>
    </Dialog>
  );

  const SelectCalendarDialog = () => (
    <Dialog onOpenChange={(open) => !open && onCloseSelectCalendar()}>
      <DialogTrigger className="py-2 px-4 mt-6 border border-transparent rounded-sm shadow-sm text-sm font-medium text-white bg-neutral-900 hover:bg-neutral-700 focus:outline-none focus:ring-2 focus:ring-offset-2 focus:ring-neutral-900">
        Select calendars
      </DialogTrigger>

      <DialogContent>
        <DialogHeader
          title="Select calendars"
          subtitle="If no entry is selected, all calendars will be checked"
        />
        <div className="my-4">
          <ul className="divide-y divide-gray-200 max-h-96 overflow-y-auto">
            {selectableCalendars.map((calendar) => (
              <li key={calendar.name} className="flex py-4">
                <div className="w-1/12 mr-4 pt-2">
                  <img
                    className="h-8 w-8 mr-2"
                    src={getCalendarIntegrationImage(calendar.integration)}
                    alt={calendar.integration}
                  />
                </div>
                <div className="w-10/12 pt-3">
                  <h2 className="text-gray-800 font-medium">{calendar.name}</h2>
                </div>
                <div className="w-2/12 text-right pt-3">
                  <Switch
                    defaultChecked={calendar.selected}
                    onCheckedChange={calendarSelectionHandler(calendar)}
                  />
                </div>
              </li>
            ))}
          </ul>
        </div>
        <div className="mt-5 sm:mt-4 sm:flex sm:flex-row-reverse gap-2">
          <DialogClose asChild>
            <Button color="secondary">Confirm</Button>
          </DialogClose>
        </div>
      </DialogContent>
    </Dialog>
  );

  const handleAddCalDavIntegrationSaveButtonPress = async () => {
    const form = addCalDavIntegrationRef.current.elements;
    const url = form.url.value;
    const password = form.password.value;
    const username = form.username.value;

    try {
      setAddCalDavError(null);
      const addCalDavIntegrationResponse = await handleAddCalDavIntegration({ username, password, url });
      if (addCalDavIntegrationResponse.ok) {
        setIsAddCalDavIntegrationDialogOpen(false);
      } else {
        const j = await addCalDavIntegrationResponse.json();
        setAddCalDavError({ message: j.message });
      }
    } catch (reason) {
      console.error(reason);
    }
  };

  const handleAddAppleIntegrationSaveButtonPress = async () => {
    const form = addAppleIntegrationRef.current.elements;
    const password = form.password.value;
    const username = form.username.value;

    try {
      setAddAppleError(null);
      const addAppleIntegrationResponse = await handleAddAppleIntegration({ username, password });
      if (addAppleIntegrationResponse.ok) {
        setIsAddAppleIntegrationDialogOpen(false);
      } else {
        const j = await addAppleIntegrationResponse.json();
        setAddAppleError({ message: j.message });
      }
    } catch (reason) {
      console.error(reason);
    }
  };

  const ConnectCalDavServerDialog = useCallback(() => {
    return (
      <Dialog
        open={isAddCalDavIntegrationDialogOpen}
        onOpenChange={(isOpen) => setIsAddCalDavIntegrationDialogOpen(isOpen)}>
        <DialogContent>
          <DialogHeader
            title="Connect to CalDav Server"
            subtitle="Your credentials will be stored and encrypted."
          />
          <div className="my-4">
            {addCalDavError && (
              <p className="text-red-700 text-sm">
                <span className="font-bold">Error: </span>
                {addCalDavError.message}
              </p>
            )}
            <AddCalDavIntegration
              ref={addCalDavIntegrationRef}
              onSubmit={handleAddCalDavIntegrationSaveButtonPress}
            />
          </div>
          <div className="mt-5 sm:mt-4 sm:flex sm:flex-row-reverse gap-2">
            <Button
              type="submit"
              form={ADD_CALDAV_INTEGRATION_FORM_TITLE}
              className="flex justify-center py-2 px-4 border border-transparent rounded-sm shadow-sm text-sm font-medium text-white bg-neutral-900 hover:bg-neutral-700 focus:outline-none focus:ring-2 focus:ring-offset-2 focus:ring-neutral-900">
              Save
            </Button>
            <DialogClose
              onClick={() => {
                setIsAddCalDavIntegrationDialogOpen(false);
              }}
              asChild>
              <Button color="secondary">Cancel</Button>
            </DialogClose>
          </div>
        </DialogContent>
      </Dialog>
    );
  }, [isAddCalDavIntegrationDialogOpen, addCalDavError]);

  const ConnectAppleServerDialog = useCallback(() => {
    return (
      <Dialog
        open={isAddAppleIntegrationDialogOpen}
        onOpenChange={(isOpen) => setIsAddAppleIntegrationDialogOpen(isOpen)}>
        <DialogContent>
          <DialogHeader
            title="Connect to Apple Server"
            subtitle={
              <p>
                Generate an app specific password to use with Cal.com at{" "}
                <a
                  className="text-indigo-400"
                  href="https://appleid.apple.com/account/manage"
                  target="_blank"
                  rel="noopener noreferrer">
                  https://appleid.apple.com/account/manage
                </a>
                . Your credentials will be stored and encrypted.
              </p>
            }
          />
          <div className="my-4">
            {addAppleError && (
              <p className="text-red-700 text-sm">
                <span className="font-bold">Error: </span>
                {addAppleError.message}
              </p>
            )}
            <AddAppleIntegration
              ref={addAppleIntegrationRef}
              onSubmit={handleAddAppleIntegrationSaveButtonPress}
            />
          </div>
          <div className="mt-5 sm:mt-4 sm:flex sm:flex-row-reverse gap-2">
            <button
              type="submit"
              form={ADD_APPLE_INTEGRATION_FORM_TITLE}
              className="flex justify-center py-2 px-4 border border-transparent rounded-sm shadow-sm text-sm font-medium text-white bg-neutral-900 hover:bg-neutral-700 focus:outline-none focus:ring-2 focus:ring-offset-2 focus:ring-neutral-900">
              Save
            </button>
            <DialogClose
              onClick={() => {
                setIsAddAppleIntegrationDialogOpen(false);
              }}
              asChild>
              <Button color="secondary">Cancel</Button>
            </DialogClose>
          </div>
        </DialogContent>
      </Dialog>
    );
  }, [isAddAppleIntegrationDialogOpen, addAppleError]);

  if (loading) {
    return <Loader />;
  }

  return (
    <div>
      <Shell heading="Integrations" subtitle="Connect your favourite apps." CTA={<ConnectNewAppDialog />}>
        <div className="bg-white border border-gray-200 overflow-hidden rounded-sm mb-8">
          {integrations.filter((ig) => ig.credential).length !== 0 ? (
            <ul className="divide-y divide-gray-200">
              {integrations
                .filter((ig) => ig.credential)
                .map((ig) => (
                  <li key={ig.credential.id}>
                    <Link href={"/integrations/" + ig.credential.id}>
                      <a className="block hover:bg-gray-50">
                        <div className="flex items-center px-4 py-4 sm:px-6">
                          <div className="min-w-0 flex-1 flex items-center">
                            <div className="flex-shrink-0">
                              <img className="h-10 w-10 mr-2" src={ig.imageSrc} alt={ig.title} />
                            </div>
                            <div className="min-w-0 flex-1 px-4 md:grid md:grid-cols-2 md:gap-4">
                              <div>
                                <p className="text-sm font-medium text-neutral-900 truncate">{ig.title}</p>
                                <p className="flex items-center text-sm text-gray-500">
                                  {ig.type.endsWith("_calendar") && (
                                    <span className="truncate">Calendar Integration</span>
                                  )}
                                  {ig.type.endsWith("_video") && (
                                    <span className="truncate">Video Conferencing</span>
                                  )}
                                </p>
                              </div>
                              <div className="hidden md:block">
                                {ig.credential.key && (
                                  <p className="mt-2 flex items-center text text-gray-500">
                                    <CheckCircleIcon className="flex-shrink-0 mr-1.5 h-5 w-5 text-green-400" />
                                    Connected
                                  </p>
                                )}
                                {!ig.credential.key && (
                                  <p className="mt-3 flex items-center text text-gray-500">
                                    <XCircleIcon className="flex-shrink-0 mr-1.5 h-5 w-5 text-yellow-400" />
                                    Not connected
                                  </p>
                                )}
                              </div>
                            </div>
                            <div>
                              <ChevronRightIcon className="h-5 w-5 text-gray-400" />
                            </div>
                          </div>
                        </div>
                      </a>
                    </Link>
                  </li>
                ))}
            </ul>
          ) : (
            <div className="bg-white shadow rounded-sm">
              <div className="flex">
                <div className="py-9 pl-8">
                  <InformationCircleIcon className="text-neutral-900 w-16" />
                </div>
                <div className="py-5 sm:p-6">
                  <h3 className="text-lg leading-6 font-medium text-gray-900">
                    You don&apos;t have any apps connected.
                  </h3>
                  <div className="mt-2 text-sm text-gray-500">
                    <p>
                      You currently do not have any apps connected. Connect your first app to get started.
                    </p>
                  </div>
                  <ConnectNewAppDialog />
                </div>
              </div>
            </div>
          )}
        </div>
        <div className="bg-white border border-gray-200 rounded-sm mb-8">
          <div className="px-4 py-5 sm:p-6">
            <h3 className="font-cal text-lg leading-6 font-medium text-gray-900">Select calendars</h3>
            <div className="mt-2 max-w-xl text-sm text-gray-500">
              <p>Select which calendars are checked for availability to prevent double bookings.</p>
            </div>
            <SelectCalendarDialog />
          </div>
        </div>
        <div className="border border-gray-200 rounded-sm">
          <div className="px-4 py-5 sm:p-6">
            <h3 className="font-cal text-lg leading-6 font-medium text-gray-900">Launch your own App</h3>
            <div className="mt-2 max-w-xl text-sm text-gray-500">
              <p>If you want to add your own App here, get in touch with us.</p>
            </div>
            <div className="mt-5">
              <a href="mailto:apps@cal.com" className="btn btn-white">
                Contact us
              </a>
            </div>
          </div>
        </div>
        <ConnectCalDavServerDialog />
        <ConnectAppleServerDialog />
      </Shell>
    </div>
  );
}

export async function getServerSideProps(context: GetServerSidePropsContext) {
  const session = await getSession(context);
  if (!session?.user?.email) {
    return { redirect: { permanent: false, destination: "/auth/login" } };
  }
  const user = await prisma.user.findFirst({
    where: {
      email: session.user.email,
    },
    select: {
      id: true,
      credentials: {
        select: {
          id: true,
          type: true,
          key: true,
        },
      },
    },
  });

  if (!user) return { redirect: { permanent: false, destination: "/auth/login" } };

<<<<<<< HEAD
  const integrations = [
    {
      installed: !!(process.env.GOOGLE_API_CREDENTIALS && validJson(process.env.GOOGLE_API_CREDENTIALS)),
      credential: credentials.find((integration) => integration.type === "google_calendar") || null,
      type: "google_calendar",
      title: "Google Calendar",
      imageSrc: "integrations/google-calendar.svg",
      description: "For personal and business calendars",
    },
    {
      installed: !!(process.env.MS_GRAPH_CLIENT_ID && process.env.MS_GRAPH_CLIENT_SECRET),
      type: "office365_calendar",
      credential: credentials.find((integration) => integration.type === "office365_calendar") || null,
      title: "Office 365 / Outlook.com Calendar",
      imageSrc: "integrations/outlook.svg",
      description: "For personal and business calendars",
    },
    {
      installed: !!(process.env.ZOOM_CLIENT_ID && process.env.ZOOM_CLIENT_SECRET),
      type: "zoom_video",
      credential: credentials.find((integration) => integration.type === "zoom_video") || null,
      title: "Zoom",
      imageSrc: "integrations/zoom.svg",
      description: "Video Conferencing",
    },
    {
      installed: !!process.env.CALENDSO_ENCRYPTION_KEY,
      type: "caldav_calendar",
      credential: credentials.find((integration) => integration.type === "caldav_calendar") || null,
      title: "CalDav Server",
      imageSrc: "integrations/caldav.svg",
      description: "For personal and business calendars",
    },
    {
      installed: !!process.env.CALENDSO_ENCRYPTION_KEY,
      type: "apple_calendar",
      credential: credentials.find((integration) => integration.type === "apple_calendar") || null,
      title: "Apple Calendar",
      imageSrc: "integrations/apple-calendar.svg",
      description: "For personal and business calendars",
    },
  ];
=======
  const { credentials } = user;

  const integrations = getIntegrations(credentials);
>>>>>>> 649e79bd

  return {
    props: { session, integrations },
  };
}<|MERGE_RESOLUTION|>--- conflicted
+++ resolved
@@ -138,8 +138,8 @@
 
   const ConnectNewAppDialog = () => (
     <Dialog>
-      <DialogTrigger className="py-2 px-4 mt-6 border border-transparent rounded-sm shadow-sm text-sm font-medium text-white bg-neutral-900 hover:bg-neutral-700 focus:outline-none focus:ring-2 focus:ring-offset-2 focus:ring-neutral-900">
-        <PlusIcon className="w-5 h-5 mr-1 inline" />
+      <DialogTrigger className="px-4 py-2 mt-6 text-sm font-medium text-white border border-transparent rounded-sm shadow-sm bg-neutral-900 hover:bg-neutral-700 focus:outline-none focus:ring-2 focus:ring-offset-2 focus:ring-neutral-900">
+        <PlusIcon className="inline w-5 h-5 mr-1" />
         Connect a new App
       </DialogTrigger>
 
@@ -152,14 +152,14 @@
               .map((integration) => {
                 return (
                   <li key={integration.type} className="flex py-4">
-                    <div className="w-1/12 mr-4 pt-2">
-                      <img className="h-8 w-8 mr-2" src={integration.imageSrc} alt={integration.title} />
+                    <div className="w-1/12 pt-2 mr-4">
+                      <img className="w-8 h-8 mr-2" src={integration.imageSrc} alt={integration.title} />
                     </div>
                     <div className="w-10/12">
-                      <h2 className="font-cal text-gray-800 font-medium">{integration.title}</h2>
-                      <p className="text-gray-400 text-sm">{integration.description}</p>
+                      <h2 className="font-medium text-gray-800 font-cal">{integration.title}</h2>
+                      <p className="text-sm text-gray-400">{integration.description}</p>
                     </div>
-                    <div className="w-2/12 text-right pt-2">
+                    <div className="w-2/12 pt-2 text-right">
                       <button
                         onClick={() => integrationHandler(integration.type)}
                         className="font-medium text-neutral-900 hover:text-neutral-500">
@@ -171,7 +171,7 @@
               })}
           </ul>
         </div>
-        <div className="mt-5 sm:mt-4 sm:flex sm:flex-row-reverse gap-2">
+        <div className="gap-2 mt-5 sm:mt-4 sm:flex sm:flex-row-reverse">
           <DialogClose asChild>
             <Button color="secondary">Cancel</Button>
           </DialogClose>
@@ -182,7 +182,7 @@
 
   const SelectCalendarDialog = () => (
     <Dialog onOpenChange={(open) => !open && onCloseSelectCalendar()}>
-      <DialogTrigger className="py-2 px-4 mt-6 border border-transparent rounded-sm shadow-sm text-sm font-medium text-white bg-neutral-900 hover:bg-neutral-700 focus:outline-none focus:ring-2 focus:ring-offset-2 focus:ring-neutral-900">
+      <DialogTrigger className="px-4 py-2 mt-6 text-sm font-medium text-white border border-transparent rounded-sm shadow-sm bg-neutral-900 hover:bg-neutral-700 focus:outline-none focus:ring-2 focus:ring-offset-2 focus:ring-neutral-900">
         Select calendars
       </DialogTrigger>
 
@@ -192,20 +192,20 @@
           subtitle="If no entry is selected, all calendars will be checked"
         />
         <div className="my-4">
-          <ul className="divide-y divide-gray-200 max-h-96 overflow-y-auto">
+          <ul className="overflow-y-auto divide-y divide-gray-200 max-h-96">
             {selectableCalendars.map((calendar) => (
               <li key={calendar.name} className="flex py-4">
-                <div className="w-1/12 mr-4 pt-2">
+                <div className="w-1/12 pt-2 mr-4">
                   <img
-                    className="h-8 w-8 mr-2"
+                    className="w-8 h-8 mr-2"
                     src={getCalendarIntegrationImage(calendar.integration)}
                     alt={calendar.integration}
                   />
                 </div>
                 <div className="w-10/12 pt-3">
-                  <h2 className="text-gray-800 font-medium">{calendar.name}</h2>
+                  <h2 className="font-medium text-gray-800">{calendar.name}</h2>
                 </div>
-                <div className="w-2/12 text-right pt-3">
+                <div className="w-2/12 pt-3 text-right">
                   <Switch
                     defaultChecked={calendar.selected}
                     onCheckedChange={calendarSelectionHandler(calendar)}
@@ -215,7 +215,7 @@
             ))}
           </ul>
         </div>
-        <div className="mt-5 sm:mt-4 sm:flex sm:flex-row-reverse gap-2">
+        <div className="gap-2 mt-5 sm:mt-4 sm:flex sm:flex-row-reverse">
           <DialogClose asChild>
             <Button color="secondary">Confirm</Button>
           </DialogClose>
@@ -275,7 +275,7 @@
           />
           <div className="my-4">
             {addCalDavError && (
-              <p className="text-red-700 text-sm">
+              <p className="text-sm text-red-700">
                 <span className="font-bold">Error: </span>
                 {addCalDavError.message}
               </p>
@@ -285,11 +285,11 @@
               onSubmit={handleAddCalDavIntegrationSaveButtonPress}
             />
           </div>
-          <div className="mt-5 sm:mt-4 sm:flex sm:flex-row-reverse gap-2">
+          <div className="gap-2 mt-5 sm:mt-4 sm:flex sm:flex-row-reverse">
             <Button
               type="submit"
               form={ADD_CALDAV_INTEGRATION_FORM_TITLE}
-              className="flex justify-center py-2 px-4 border border-transparent rounded-sm shadow-sm text-sm font-medium text-white bg-neutral-900 hover:bg-neutral-700 focus:outline-none focus:ring-2 focus:ring-offset-2 focus:ring-neutral-900">
+              className="flex justify-center px-4 py-2 text-sm font-medium text-white border border-transparent rounded-sm shadow-sm bg-neutral-900 hover:bg-neutral-700 focus:outline-none focus:ring-2 focus:ring-offset-2 focus:ring-neutral-900">
               Save
             </Button>
             <DialogClose
@@ -329,7 +329,7 @@
           />
           <div className="my-4">
             {addAppleError && (
-              <p className="text-red-700 text-sm">
+              <p className="text-sm text-red-700">
                 <span className="font-bold">Error: </span>
                 {addAppleError.message}
               </p>
@@ -339,11 +339,11 @@
               onSubmit={handleAddAppleIntegrationSaveButtonPress}
             />
           </div>
-          <div className="mt-5 sm:mt-4 sm:flex sm:flex-row-reverse gap-2">
+          <div className="gap-2 mt-5 sm:mt-4 sm:flex sm:flex-row-reverse">
             <button
               type="submit"
               form={ADD_APPLE_INTEGRATION_FORM_TITLE}
-              className="flex justify-center py-2 px-4 border border-transparent rounded-sm shadow-sm text-sm font-medium text-white bg-neutral-900 hover:bg-neutral-700 focus:outline-none focus:ring-2 focus:ring-offset-2 focus:ring-neutral-900">
+              className="flex justify-center px-4 py-2 text-sm font-medium text-white border border-transparent rounded-sm shadow-sm bg-neutral-900 hover:bg-neutral-700 focus:outline-none focus:ring-2 focus:ring-offset-2 focus:ring-neutral-900">
               Save
             </button>
             <DialogClose
@@ -366,7 +366,7 @@
   return (
     <div>
       <Shell heading="Integrations" subtitle="Connect your favourite apps." CTA={<ConnectNewAppDialog />}>
-        <div className="bg-white border border-gray-200 overflow-hidden rounded-sm mb-8">
+        <div className="mb-8 overflow-hidden bg-white border border-gray-200 rounded-sm">
           {integrations.filter((ig) => ig.credential).length !== 0 ? (
             <ul className="divide-y divide-gray-200">
               {integrations
@@ -376,13 +376,13 @@
                     <Link href={"/integrations/" + ig.credential.id}>
                       <a className="block hover:bg-gray-50">
                         <div className="flex items-center px-4 py-4 sm:px-6">
-                          <div className="min-w-0 flex-1 flex items-center">
+                          <div className="flex items-center flex-1 min-w-0">
                             <div className="flex-shrink-0">
-                              <img className="h-10 w-10 mr-2" src={ig.imageSrc} alt={ig.title} />
+                              <img className="w-10 h-10 mr-2" src={ig.imageSrc} alt={ig.title} />
                             </div>
-                            <div className="min-w-0 flex-1 px-4 md:grid md:grid-cols-2 md:gap-4">
+                            <div className="flex-1 min-w-0 px-4 md:grid md:grid-cols-2 md:gap-4">
                               <div>
-                                <p className="text-sm font-medium text-neutral-900 truncate">{ig.title}</p>
+                                <p className="text-sm font-medium truncate text-neutral-900">{ig.title}</p>
                                 <p className="flex items-center text-sm text-gray-500">
                                   {ig.type.endsWith("_calendar") && (
                                     <span className="truncate">Calendar Integration</span>
@@ -394,13 +394,13 @@
                               </div>
                               <div className="hidden md:block">
                                 {ig.credential.key && (
-                                  <p className="mt-2 flex items-center text text-gray-500">
+                                  <p className="flex items-center mt-2 text-gray-500 text">
                                     <CheckCircleIcon className="flex-shrink-0 mr-1.5 h-5 w-5 text-green-400" />
                                     Connected
                                   </p>
                                 )}
                                 {!ig.credential.key && (
-                                  <p className="mt-3 flex items-center text text-gray-500">
+                                  <p className="flex items-center mt-3 text-gray-500 text">
                                     <XCircleIcon className="flex-shrink-0 mr-1.5 h-5 w-5 text-yellow-400" />
                                     Not connected
                                   </p>
@@ -408,7 +408,7 @@
                               </div>
                             </div>
                             <div>
-                              <ChevronRightIcon className="h-5 w-5 text-gray-400" />
+                              <ChevronRightIcon className="w-5 h-5 text-gray-400" />
                             </div>
                           </div>
                         </div>
@@ -418,13 +418,13 @@
                 ))}
             </ul>
           ) : (
-            <div className="bg-white shadow rounded-sm">
+            <div className="bg-white rounded-sm shadow">
               <div className="flex">
-                <div className="py-9 pl-8">
-                  <InformationCircleIcon className="text-neutral-900 w-16" />
+                <div className="pl-8 py-9">
+                  <InformationCircleIcon className="w-16 text-neutral-900" />
                 </div>
                 <div className="py-5 sm:p-6">
-                  <h3 className="text-lg leading-6 font-medium text-gray-900">
+                  <h3 className="text-lg font-medium leading-6 text-gray-900">
                     You don&apos;t have any apps connected.
                   </h3>
                   <div className="mt-2 text-sm text-gray-500">
@@ -438,10 +438,10 @@
             </div>
           )}
         </div>
-        <div className="bg-white border border-gray-200 rounded-sm mb-8">
+        <div className="mb-8 bg-white border border-gray-200 rounded-sm">
           <div className="px-4 py-5 sm:p-6">
-            <h3 className="font-cal text-lg leading-6 font-medium text-gray-900">Select calendars</h3>
-            <div className="mt-2 max-w-xl text-sm text-gray-500">
+            <h3 className="text-lg font-medium leading-6 text-gray-900 font-cal">Select calendars</h3>
+            <div className="max-w-xl mt-2 text-sm text-gray-500">
               <p>Select which calendars are checked for availability to prevent double bookings.</p>
             </div>
             <SelectCalendarDialog />
@@ -449,8 +449,8 @@
         </div>
         <div className="border border-gray-200 rounded-sm">
           <div className="px-4 py-5 sm:p-6">
-            <h3 className="font-cal text-lg leading-6 font-medium text-gray-900">Launch your own App</h3>
-            <div className="mt-2 max-w-xl text-sm text-gray-500">
+            <h3 className="text-lg font-medium leading-6 text-gray-900 font-cal">Launch your own App</h3>
+            <div className="max-w-xl mt-2 text-sm text-gray-500">
               <p>If you want to add your own App here, get in touch with us.</p>
             </div>
             <div className="mt-5">
@@ -490,54 +490,9 @@
 
   if (!user) return { redirect: { permanent: false, destination: "/auth/login" } };
 
-<<<<<<< HEAD
-  const integrations = [
-    {
-      installed: !!(process.env.GOOGLE_API_CREDENTIALS && validJson(process.env.GOOGLE_API_CREDENTIALS)),
-      credential: credentials.find((integration) => integration.type === "google_calendar") || null,
-      type: "google_calendar",
-      title: "Google Calendar",
-      imageSrc: "integrations/google-calendar.svg",
-      description: "For personal and business calendars",
-    },
-    {
-      installed: !!(process.env.MS_GRAPH_CLIENT_ID && process.env.MS_GRAPH_CLIENT_SECRET),
-      type: "office365_calendar",
-      credential: credentials.find((integration) => integration.type === "office365_calendar") || null,
-      title: "Office 365 / Outlook.com Calendar",
-      imageSrc: "integrations/outlook.svg",
-      description: "For personal and business calendars",
-    },
-    {
-      installed: !!(process.env.ZOOM_CLIENT_ID && process.env.ZOOM_CLIENT_SECRET),
-      type: "zoom_video",
-      credential: credentials.find((integration) => integration.type === "zoom_video") || null,
-      title: "Zoom",
-      imageSrc: "integrations/zoom.svg",
-      description: "Video Conferencing",
-    },
-    {
-      installed: !!process.env.CALENDSO_ENCRYPTION_KEY,
-      type: "caldav_calendar",
-      credential: credentials.find((integration) => integration.type === "caldav_calendar") || null,
-      title: "CalDav Server",
-      imageSrc: "integrations/caldav.svg",
-      description: "For personal and business calendars",
-    },
-    {
-      installed: !!process.env.CALENDSO_ENCRYPTION_KEY,
-      type: "apple_calendar",
-      credential: credentials.find((integration) => integration.type === "apple_calendar") || null,
-      title: "Apple Calendar",
-      imageSrc: "integrations/apple-calendar.svg",
-      description: "For personal and business calendars",
-    },
-  ];
-=======
   const { credentials } = user;
 
   const integrations = getIntegrations(credentials);
->>>>>>> 649e79bd
 
   return {
     props: { session, integrations },
