import Link from "next/link";
import prisma from "@lib/prisma";
import Shell from "@components/Shell";
import { useEffect, useState, useRef, useCallback } from "react";
import { useSession } from "next-auth/client";
import { CheckCircleIcon, ChevronRightIcon, PlusIcon, XCircleIcon } from "@heroicons/react/solid";
import { InformationCircleIcon } from "@heroicons/react/outline";
import { Dialog, DialogClose, DialogContent, DialogHeader, DialogTrigger } from "@components/Dialog";
import Switch from "@components/ui/Switch";
import Loader from "@components/Loader";
import AddCalDavIntegration, {
  ADD_CALDAV_INTEGRATION_FORM_TITLE,
} from "@lib/integrations/CalDav/components/AddCalDavIntegration";
import { getSession } from "@lib/auth";
import AddAppleIntegration, {
  ADD_APPLE_INTEGRATION_FORM_TITLE,
} from "@lib/integrations/Apple/components/AddAppleIntegration";
import Button from "@components/ui/Button";

export type Integration = {
  installed: boolean;
  credential: unknown;
  type: string;
  title: string;
  imageSrc: string;
  description: string;
};

type Props = {
  integrations: Integration[];
};

export default function Home({ integrations }: Props) {
  const [, loading] = useSession();

  const [selectableCalendars, setSelectableCalendars] = useState([]);
  const addCalDavIntegrationRef = useRef<HTMLFormElement>(null);
  const [isAddCalDavIntegrationDialogOpen, setIsAddCalDavIntegrationDialogOpen] = useState(false);
  const [addCalDavError, setAddCalDavError] = useState<{ message: string } | null>(null);

  const addAppleIntegrationRef = useRef<HTMLFormElement>(null);
  const [isAddAppleIntegrationDialogOpen, setIsAddAppleIntegrationDialogOpen] = useState(false);
  const [addAppleError, setAddAppleError] = useState<{ message: string } | null>(null);

  useEffect(loadCalendars, [integrations]);

  function loadCalendars() {
    fetch("api/availability/calendar")
      .then((response) => response.json())
      .then((data) => {
        setSelectableCalendars(data);
      });
  }

  function integrationHandler(type) {
    if (type === "caldav_calendar") {
      setAddCalDavError(null);
      setIsAddCalDavIntegrationDialogOpen(true);
      return;
    }

    if (type === "apple_calendar") {
      setAddAppleError(null);
      setIsAddAppleIntegrationDialogOpen(true);
      return;
    }

    fetch("/api/integrations/" + type.replace("_", "") + "/add")
      .then((response) => response.json())
      .then((data) => (window.location.href = data.url));
  }

  const handleAddCalDavIntegration = async ({ url, username, password }) => {
    const requestBody = JSON.stringify({
      url,
      username,
      password,
    });

    return await fetch("/api/integrations/caldav/add", {
      method: "POST",
      body: requestBody,
      headers: {
        "Content-Type": "application/json",
      },
    });
  };

  const handleAddAppleIntegration = async ({ username, password }) => {
    const requestBody = JSON.stringify({
      username,
      password,
    });

    return await fetch("/api/integrations/apple/add", {
      method: "POST",
      body: requestBody,
      headers: {
        "Content-Type": "application/json",
      },
    });
  };

  function calendarSelectionHandler(calendar) {
    return (selected) => {
      const i = selectableCalendars.findIndex((c) => c.externalId === calendar.externalId);
      selectableCalendars[i].selected = selected;
      if (selected) {
        fetch("api/availability/calendar", {
          method: "POST",
          headers: {
            "Content-Type": "application/json",
          },
          body: JSON.stringify(selectableCalendars[i]),
        }).then((response) => response.json());
      } else {
        fetch("api/availability/calendar", {
          method: "DELETE",
          headers: {
            "Content-Type": "application/json",
          },
          body: JSON.stringify(selectableCalendars[i]),
        }).then((response) => response.json());
      }
    };
  }

  function getCalendarIntegrationImage(integrationType: string) {
    switch (integrationType) {
      case "google_calendar":
        return "integrations/google-calendar.svg";
      case "office365_calendar":
        return "integrations/outlook.svg";
      case "caldav_calendar":
        return "integrations/caldav.svg";
      case "apple_calendar":
        return "integrations/apple-calendar.svg";
      default:
        return "";
    }
  }

  function onCloseSelectCalendar() {
    setSelectableCalendars([...selectableCalendars]);
  }

  const ConnectNewAppDialog = () => (
    <Dialog>
      <DialogTrigger className="py-2 px-4 mt-6 border border-transparent rounded-sm shadow-sm text-sm font-medium text-white bg-neutral-900 hover:bg-neutral-700 focus:outline-none focus:ring-2 focus:ring-offset-2 focus:ring-neutral-900">
        <PlusIcon className="w-5 h-5 mr-1 inline" />
        Connect a new App
      </DialogTrigger>

      <DialogContent>
        <DialogHeader title="Connect a new App" subtitle="Connect a new app to your account." />
        <div className="my-4">
          <ul className="divide-y divide-gray-200">
            {integrations
              .filter((integration) => integration.installed)
              .map((integration) => {
                return (
                  <li key={integration.type} className="flex py-4">
                    <div className="w-1/12 mr-4 pt-2">
                      <img className="h-8 w-8 mr-2" src={integration.imageSrc} alt={integration.title} />
                    </div>
                    <div className="w-10/12">
                      <h2 className="text-gray-800 font-medium">{integration.title}</h2>
                      <p className="text-gray-400 text-sm">{integration.description}</p>
                    </div>
                    <div className="w-2/12 text-right pt-2">
                      <button
                        onClick={() => integrationHandler(integration.type)}
                        className="font-medium text-neutral-900 hover:text-neutral-500"
                      >
                        Add
                      </button>
                    </div>
                  </li>
                );
              })}
          </ul>
        </div>
        <div className="mt-5 sm:mt-4 sm:flex sm:flex-row-reverse gap-2">
          <DialogClose asChild>
            <Button color="secondary">Cancel</Button>
          </DialogClose>
        </div>
      </DialogContent>
    </Dialog>
  );

  const SelectCalendarDialog = () => (
    <Dialog onOpenChange={(open) => !open && onCloseSelectCalendar()}>
      <DialogTrigger className="py-2 px-4 mt-6 border border-transparent rounded-sm shadow-sm text-sm font-medium text-white bg-neutral-900 hover:bg-neutral-700 focus:outline-none focus:ring-2 focus:ring-offset-2 focus:ring-neutral-900">
        Select calendars
      </DialogTrigger>

      <DialogContent>
        <DialogHeader
          title="Select calendars"
          subtitle="If no entry is selected, all calendars will be checked"
        />
        <div className="my-4">
          <ul className="divide-y divide-gray-200 max-h-96 overflow-y-auto">
            {selectableCalendars.map((calendar) => (
              <li key={calendar.name} className="flex py-4">
                <div className="w-1/12 mr-4 pt-2">
                  <img
                    className="h-8 w-8 mr-2"
                    src={getCalendarIntegrationImage(calendar.integration)}
                    alt={calendar.integration}
                  />
                </div>
                <div className="w-10/12 pt-3">
                  <h2 className="text-gray-800 font-medium">{calendar.name}</h2>
                </div>
                <div className="w-2/12 text-right pt-3">
                  <Switch
                    defaultChecked={calendar.selected}
                    onCheckedChange={calendarSelectionHandler(calendar)}
                  />
                </div>
              </li>
            ))}
          </ul>
        </div>
        <div className="mt-5 sm:mt-4 sm:flex sm:flex-row-reverse gap-2">
          <DialogClose asChild>
            <Button color="secondary">Confirm</Button>
          </DialogClose>
        </div>
      </DialogContent>
    </Dialog>
  );

  const handleAddCalDavIntegrationSaveButtonPress = async () => {
    const form = addCalDavIntegrationRef.current.elements;
    const url = form.url.value;
    const password = form.password.value;
    const username = form.username.value;

    try {
      setAddCalDavError(null);
      const addCalDavIntegrationResponse = await handleAddCalDavIntegration({ username, password, url });
      if (addCalDavIntegrationResponse.ok) {
        setIsAddCalDavIntegrationDialogOpen(false);
      } else {
        const j = await addCalDavIntegrationResponse.json();
        setAddCalDavError({ message: j.message });
      }
    } catch (reason) {
      console.error(reason);
    }
  };

  const handleAddAppleIntegrationSaveButtonPress = async () => {
    const form = addAppleIntegrationRef.current.elements;
    const password = form.password.value;
    const username = form.username.value;

    try {
      setAddAppleError(null);
      const addAppleIntegrationResponse = await handleAddAppleIntegration({ username, password });
      if (addAppleIntegrationResponse.ok) {
        setIsAddAppleIntegrationDialogOpen(false);
      } else {
        const j = await addAppleIntegrationResponse.json();
        setAddAppleError({ message: j.message });
      }
    } catch (reason) {
      console.error(reason);
    }
  };

  const ConnectCalDavServerDialog = useCallback(() => {
    return (
      <Dialog
        open={isAddCalDavIntegrationDialogOpen}
        onOpenChange={(isOpen) => setIsAddCalDavIntegrationDialogOpen(isOpen)}
      >
        <DialogContent>
          <DialogHeader
            title="Connect to CalDav Server"
            subtitle="Your credentials will be stored and encrypted."
          />
          <div className="my-4">
            {addCalDavError && (
              <p className="text-red-700 text-sm">
                <span className="font-bold">Error: </span>
                {addCalDavError.message}
              </p>
            )}
            <AddCalDavIntegration
              ref={addCalDavIntegrationRef}
              onSubmit={handleAddCalDavIntegrationSaveButtonPress}
            />
          </div>
          <div className="mt-5 sm:mt-4 sm:flex sm:flex-row-reverse gap-2">
            <Button
              type="submit"
              form={ADD_CALDAV_INTEGRATION_FORM_TITLE}
              className="flex justify-center py-2 px-4 border border-transparent rounded-sm shadow-sm text-sm font-medium text-white bg-neutral-900 hover:bg-neutral-700 focus:outline-none focus:ring-2 focus:ring-offset-2 focus:ring-neutral-900"
            >
              Save
            </Button>
            <DialogClose
              onClick={() => {
                setIsAddCalDavIntegrationDialogOpen(false);
              }}
<<<<<<< HEAD
              as="button"
              className="btn btn-white mx-2"
            >
              Cancel
=======
              asChild>
              <Button color="secondary">Cancel</Button>
>>>>>>> 6ab741b9
            </DialogClose>
          </div>
        </DialogContent>
      </Dialog>
    );
  }, [isAddCalDavIntegrationDialogOpen, addCalDavError]);

  const ConnectAppleServerDialog = useCallback(() => {
    return (
      <Dialog
        open={isAddAppleIntegrationDialogOpen}
        onOpenChange={(isOpen) => setIsAddAppleIntegrationDialogOpen(isOpen)}
      >
        <DialogContent>
          <DialogHeader
            title="Connect to Apple Server"
            subtitle={
              <p>
                Generate an app specific password to use with Calendso at{" "}
                <a
                  className="text-indigo-400"
                  href="https://appleid.apple.com/account/manage"
                  target="_blank"
                  rel="noopener noreferrer"
                >
                  https://appleid.apple.com/account/manage
                </a>
                . Your credentials will be stored and encrypted.
              </p>
            }
          />
          <div className="my-4">
            {addAppleError && (
              <p className="text-red-700 text-sm">
                <span className="font-bold">Error: </span>
                {addAppleError.message}
              </p>
            )}
            <AddAppleIntegration
              ref={addAppleIntegrationRef}
              onSubmit={handleAddAppleIntegrationSaveButtonPress}
            />
          </div>
          <div className="mt-5 sm:mt-4 sm:flex sm:flex-row-reverse gap-2">
            <button
              type="submit"
              form={ADD_APPLE_INTEGRATION_FORM_TITLE}
              className="flex justify-center py-2 px-4 border border-transparent rounded-sm shadow-sm text-sm font-medium text-white bg-neutral-900 hover:bg-neutral-700 focus:outline-none focus:ring-2 focus:ring-offset-2 focus:ring-neutral-900"
            >
              Save
            </button>
            <DialogClose
              onClick={() => {
                setIsAddAppleIntegrationDialogOpen(false);
              }}
<<<<<<< HEAD
              as="button"
              className="btn btn-white mx-2"
            >
              Cancel
=======
              asChild>
              <Button color="secondary">Cancel</Button>
>>>>>>> 6ab741b9
            </DialogClose>
          </div>
        </DialogContent>
      </Dialog>
    );
  }, [isAddAppleIntegrationDialogOpen, addAppleError]);

  if (loading) {
    return <Loader />;
  }

  return (
    <div>
      <Shell heading="Integrations" subtitle="Connect your favourite apps." CTA={<ConnectNewAppDialog />}>
        <div className="bg-white border border-gray-200 overflow-hidden rounded-sm mb-8">
          {integrations.filter((ig) => ig.credential).length !== 0 ? (
            <ul className="divide-y divide-gray-200">
              {integrations
                .filter((ig) => ig.credential)
                .map((ig) => (
                  <li key={ig.credential.id}>
                    <Link href={"/integrations/" + ig.credential.id}>
                      <a className="block hover:bg-gray-50">
                        <div className="flex items-center px-4 py-4 sm:px-6">
                          <div className="min-w-0 flex-1 flex items-center">
                            <div className="flex-shrink-0">
                              <img className="h-10 w-10 mr-2" src={ig.imageSrc} alt={ig.title} />
                            </div>
                            <div className="min-w-0 flex-1 px-4 md:grid md:grid-cols-2 md:gap-4">
                              <div>
                                <p className="text-sm font-medium text-neutral-900 truncate">{ig.title}</p>
                                <p className="flex items-center text-sm text-gray-500">
                                  {ig.type.endsWith("_calendar") && (
                                    <span className="truncate">Calendar Integration</span>
                                  )}
                                  {ig.type.endsWith("_video") && (
                                    <span className="truncate">Video Conferencing</span>
                                  )}
                                </p>
                              </div>
                              <div className="hidden md:block">
                                {ig.credential.key && (
                                  <p className="mt-2 flex items-center text text-gray-500">
                                    <CheckCircleIcon className="flex-shrink-0 mr-1.5 h-5 w-5 text-green-400" />
                                    Connected
                                  </p>
                                )}
                                {!ig.credential.key && (
                                  <p className="mt-3 flex items-center text text-gray-500">
                                    <XCircleIcon className="flex-shrink-0 mr-1.5 h-5 w-5 text-yellow-400" />
                                    Not connected
                                  </p>
                                )}
                              </div>
                            </div>
                            <div>
                              <ChevronRightIcon className="h-5 w-5 text-gray-400" />
                            </div>
                          </div>
                        </div>
                      </a>
                    </Link>
                  </li>
                ))}
            </ul>
          ) : (
            <div className="bg-white shadow rounded-sm">
              <div className="flex">
                <div className="py-9 pl-8">
                  <InformationCircleIcon className="text-neutral-900 w-16" />
                </div>
                <div className="py-5 sm:p-6">
                  <h3 className="text-lg leading-6 font-medium text-gray-900">
                    You don&apos;t have any apps connected.
                  </h3>
                  <div className="mt-2 text-sm text-gray-500">
                    <p>
                      You currently do not have any apps connected. Connect your first app to get started.
                    </p>
                  </div>
                  <ConnectNewAppDialog />
                </div>
              </div>
            </div>
          )}
        </div>
        <div className="bg-white border border-gray-200 rounded-sm mb-8">
          <div className="px-4 py-5 sm:p-6">
            <h3 className="text-lg leading-6 font-medium text-gray-900">Select calendars</h3>
            <div className="mt-2 max-w-xl text-sm text-gray-500">
              <p>Select which calendars are checked for availability to prevent double bookings.</p>
            </div>
            <SelectCalendarDialog />
          </div>
        </div>
        <div className="border border-gray-200 rounded-sm">
          <div className="px-4 py-5 sm:p-6">
            <h3 className="text-lg leading-6 font-medium text-gray-900">Launch your own App</h3>
            <div className="mt-2 max-w-xl text-sm text-gray-500">
              <p>If you want to add your own App here, get in touch with us.</p>
            </div>
            <div className="mt-5">
              <a href="mailto:apps@calendso.com" className="btn btn-white">
                Contact us
              </a>
            </div>
          </div>
        </div>
        <ConnectCalDavServerDialog />
        <ConnectAppleServerDialog />
      </Shell>
    </div>
  );
}

const validJson = (jsonString: string) => {
  try {
    const o = JSON.parse(jsonString);
    if (o && typeof o === "object") {
      return o;
    }
  } catch (e) {
    console.error(e);
  }
  return false;
};

export async function getServerSideProps(context) {
  const session = await getSession(context);
  if (!session) {
    return { redirect: { permanent: false, destination: "/auth/login" } };
  }
  const user = await prisma.user.findFirst({
    where: {
      email: session.user.email,
    },
    select: {
      id: true,
    },
  });

  const credentials = await prisma.credential.findMany({
    where: {
      userId: user.id,
    },
    select: {
      id: true,
      type: true,
      key: true,
    },
  });

  const integrations = [
    {
      installed: !!(process.env.GOOGLE_API_CREDENTIALS && validJson(process.env.GOOGLE_API_CREDENTIALS)),
      credential: credentials.find((integration) => integration.type === "google_calendar") || null,
      type: "google_calendar",
      title: "Google Calendar",
      imageSrc: "integrations/google-calendar.svg",
      description: "For personal and business calendars",
    },
    {
      installed: !!(process.env.MS_GRAPH_CLIENT_ID && process.env.MS_GRAPH_CLIENT_SECRET),
      type: "office365_calendar",
      credential: credentials.find((integration) => integration.type === "office365_calendar") || null,
      title: "Office 365 / Outlook.com Calendar",
      imageSrc: "integrations/outlook.svg",
      description: "For personal and business calendars",
    },
    {
      installed: !!(process.env.ZOOM_CLIENT_ID && process.env.ZOOM_CLIENT_SECRET),
      type: "zoom_video",
      credential: credentials.find((integration) => integration.type === "zoom_video") || null,
      title: "Zoom",
      imageSrc: "integrations/zoom.svg",
      description: "Video Conferencing",
    },
    {
      installed: true,
      type: "caldav_calendar",
      credential: credentials.find((integration) => integration.type === "caldav_calendar") || null,
      title: "CalDav Server",
      imageSrc: "integrations/caldav.svg",
      description: "For personal and business calendars",
    },
    {
      installed: true,
      type: "apple_calendar",
      credential: credentials.find((integration) => integration.type === "apple_calendar") || null,
      title: "Apple Calendar",
      imageSrc: "integrations/apple-calendar.svg",
      description: "For personal and business calendars",
    },
  ];

  return {
    props: { integrations },
  };
}<|MERGE_RESOLUTION|>--- conflicted
+++ resolved
@@ -307,15 +307,9 @@
               onClick={() => {
                 setIsAddCalDavIntegrationDialogOpen(false);
               }}
-<<<<<<< HEAD
-              as="button"
-              className="btn btn-white mx-2"
+              asChild
             >
-              Cancel
-=======
-              asChild>
               <Button color="secondary">Cancel</Button>
->>>>>>> 6ab741b9
             </DialogClose>
           </div>
         </DialogContent>
@@ -371,15 +365,9 @@
               onClick={() => {
                 setIsAddAppleIntegrationDialogOpen(false);
               }}
-<<<<<<< HEAD
-              as="button"
-              className="btn btn-white mx-2"
+              asChild
             >
-              Cancel
-=======
-              asChild>
               <Button color="secondary">Cancel</Button>
->>>>>>> 6ab741b9
             </DialogClose>
           </div>
         </DialogContent>
