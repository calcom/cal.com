import { InformationCircleIcon } from "@heroicons/react/outline";
import { CheckCircleIcon, ChevronRightIcon, PlusIcon, XCircleIcon } from "@heroicons/react/solid";
import { GetServerSidePropsContext } from "next";
import { useSession } from "next-auth/client";
import Link from "next/link";
import { useCallback, useEffect, useRef, useState } from "react";

import { getSession } from "@lib/auth";
import AddAppleIntegration, {
  ADD_APPLE_INTEGRATION_FORM_TITLE,
} from "@lib/integrations/Apple/components/AddAppleIntegration";
<<<<<<< HEAD
import Button from "@components/ui/Button";
import { InferGetServerSidePropsType } from "next";

export type Integration = {
  installed: boolean;
  credential: unknown;
  type: string;
  title: string;
  imageSrc: string;
  description: string;
};

export default function Home({ integrations }: InferGetServerSidePropsType<typeof getServerSideProps>) {
=======
import AddCalDavIntegration, {
  ADD_CALDAV_INTEGRATION_FORM_TITLE,
} from "@lib/integrations/CalDav/components/AddCalDavIntegration";
import getIntegrations from "@lib/integrations/getIntegrations";
import prisma from "@lib/prisma";
import { inferSSRProps } from "@lib/types/inferSSRProps";

import { Dialog, DialogClose, DialogContent, DialogHeader, DialogTrigger } from "@components/Dialog";
import Loader from "@components/Loader";
import Shell from "@components/Shell";
import Button from "@components/ui/Button";
import Switch from "@components/ui/Switch";

export default function Home({ integrations }: inferSSRProps<typeof getServerSideProps>) {
>>>>>>> e684824c
  const [, loading] = useSession();

  const [selectableCalendars, setSelectableCalendars] = useState([]);
  const addCalDavIntegrationRef = useRef<HTMLFormElement>(null);
  const [isAddCalDavIntegrationDialogOpen, setIsAddCalDavIntegrationDialogOpen] = useState(false);
  const [addCalDavError, setAddCalDavError] = useState<{ message: string } | null>(null);

  const addAppleIntegrationRef = useRef<HTMLFormElement>(null);
  const [isAddAppleIntegrationDialogOpen, setIsAddAppleIntegrationDialogOpen] = useState(false);
  const [addAppleError, setAddAppleError] = useState<{ message: string } | null>(null);

  useEffect(loadCalendars, [integrations]);

  function loadCalendars() {
    fetch("api/availability/calendar")
      .then((response) => response.json())
      .then((data) => {
        setSelectableCalendars(data);
      });
  }

  function integrationHandler(type) {
    if (type === "caldav_calendar") {
      setAddCalDavError(null);
      setIsAddCalDavIntegrationDialogOpen(true);
      return;
    }

    if (type === "apple_calendar") {
      setAddAppleError(null);
      setIsAddAppleIntegrationDialogOpen(true);
      return;
    }

    fetch("/api/integrations/" + type.replace("_", "") + "/add")
      .then((response) => response.json())
      .then((data) => (window.location.href = data.url));
  }

  const handleAddCalDavIntegration = async ({ url, username, password }) => {
    const requestBody = JSON.stringify({
      url,
      username,
      password,
    });

    return await fetch("/api/integrations/caldav/add", {
      method: "POST",
      body: requestBody,
      headers: {
        "Content-Type": "application/json",
      },
    });
  };

  const handleAddAppleIntegration = async ({ username, password }) => {
    const requestBody = JSON.stringify({
      username,
      password,
    });

    return await fetch("/api/integrations/apple/add", {
      method: "POST",
      body: requestBody,
      headers: {
        "Content-Type": "application/json",
      },
    });
  };

  function calendarSelectionHandler(calendar) {
    return (selected) => {
      const i = selectableCalendars.findIndex((c) => c.externalId === calendar.externalId);
      selectableCalendars[i].selected = selected;
      if (selected) {
        fetch("api/availability/calendar", {
          method: "POST",
          headers: {
            "Content-Type": "application/json",
          },
          body: JSON.stringify(selectableCalendars[i]),
        }).then((response) => response.json());
      } else {
        fetch("api/availability/calendar", {
          method: "DELETE",
          headers: {
            "Content-Type": "application/json",
          },
          body: JSON.stringify(selectableCalendars[i]),
        }).then((response) => response.json());
      }
    };
  }

  function getCalendarIntegrationImage(integrationType: string) {
    switch (integrationType) {
      case "google_calendar":
        return "integrations/google-calendar.svg";
      case "office365_calendar":
        return "integrations/outlook.svg";
      case "caldav_calendar":
        return "integrations/caldav.svg";
      case "apple_calendar":
        return "integrations/apple-calendar.svg";
      default:
        return "";
    }
  }

  function onCloseSelectCalendar() {
    setSelectableCalendars([...selectableCalendars]);
  }

  const ConnectNewAppDialog = () => (
    <Dialog>
      <DialogTrigger className="px-4 py-2 mt-6 text-sm font-medium text-white border border-transparent rounded-sm shadow-sm bg-neutral-900 hover:bg-neutral-700 focus:outline-none focus:ring-2 focus:ring-offset-2 focus:ring-neutral-900">
        <PlusIcon className="inline w-5 h-5 mr-1" />
        Connect a new App
      </DialogTrigger>

      <DialogContent>
        <DialogHeader title="Connect a new App" subtitle="Integrate your account with other services." />
        <div className="my-4">
          <ul className="divide-y divide-gray-200">
            {integrations
              .filter((integration) => integration.installed)
              .map((integration) => {
                return (
                  <li key={integration.type} className="flex py-4">
                    <div className="w-1/12 pt-2 mr-4">
                      <img className="w-8 h-8 mr-2" src={integration.imageSrc} alt={integration.title} />
                    </div>
                    <div className="w-10/12">
<<<<<<< HEAD
                      <h2 className="font-medium text-gray-800">{integration.title}</h2>
                      <p className="text-sm text-gray-400">{integration.description}</p>
=======
                      <h2 className="font-cal text-gray-800 font-medium">{integration.title}</h2>
                      <p className="text-gray-400 text-sm">{integration.description}</p>
>>>>>>> e684824c
                    </div>
                    <div className="w-2/12 pt-2 text-right">
                      <button
                        onClick={() => integrationHandler(integration.type)}
                        className="font-medium text-neutral-900 hover:text-neutral-500">
                        Add
                      </button>
                    </div>
                  </li>
                );
              })}
          </ul>
        </div>
        <div className="gap-2 mt-5 sm:mt-4 sm:flex sm:flex-row-reverse">
          <DialogClose asChild>
            <Button color="secondary">Cancel</Button>
          </DialogClose>
        </div>
      </DialogContent>
    </Dialog>
  );

  const SelectCalendarDialog = () => (
    <Dialog onOpenChange={(open) => !open && onCloseSelectCalendar()}>
      <DialogTrigger className="px-4 py-2 mt-6 text-sm font-medium text-white border border-transparent rounded-sm shadow-sm bg-neutral-900 hover:bg-neutral-700 focus:outline-none focus:ring-2 focus:ring-offset-2 focus:ring-neutral-900">
        Select calendars
      </DialogTrigger>

      <DialogContent>
        <DialogHeader
          title="Select calendars"
          subtitle="If no entry is selected, all calendars will be checked"
        />
        <div className="my-4">
          <ul className="overflow-y-auto divide-y divide-gray-200 max-h-96">
            {selectableCalendars.map((calendar) => (
              <li key={calendar.name} className="flex py-4">
                <div className="w-1/12 pt-2 mr-4">
                  <img
                    className="w-8 h-8 mr-2"
                    src={getCalendarIntegrationImage(calendar.integration)}
                    alt={calendar.integration}
                  />
                </div>
                <div className="w-10/12 pt-3">
                  <h2 className="font-medium text-gray-800">{calendar.name}</h2>
                </div>
                <div className="w-2/12 pt-3 text-right">
                  <Switch
                    defaultChecked={calendar.selected}
                    onCheckedChange={calendarSelectionHandler(calendar)}
                  />
                </div>
              </li>
            ))}
          </ul>
        </div>
        <div className="gap-2 mt-5 sm:mt-4 sm:flex sm:flex-row-reverse">
          <DialogClose asChild>
            <Button color="secondary">Confirm</Button>
          </DialogClose>
        </div>
      </DialogContent>
    </Dialog>
  );

  const handleAddCalDavIntegrationSaveButtonPress = async () => {
    const form = addCalDavIntegrationRef.current.elements;
    const url = form.url.value;
    const password = form.password.value;
    const username = form.username.value;

    try {
      setAddCalDavError(null);
      const addCalDavIntegrationResponse = await handleAddCalDavIntegration({ username, password, url });
      if (addCalDavIntegrationResponse.ok) {
        setIsAddCalDavIntegrationDialogOpen(false);
      } else {
        const j = await addCalDavIntegrationResponse.json();
        setAddCalDavError({ message: j.message });
      }
    } catch (reason) {
      console.error(reason);
    }
  };

  const handleAddAppleIntegrationSaveButtonPress = async () => {
    const form = addAppleIntegrationRef.current.elements;
    const password = form.password.value;
    const username = form.username.value;

    try {
      setAddAppleError(null);
      const addAppleIntegrationResponse = await handleAddAppleIntegration({ username, password });
      if (addAppleIntegrationResponse.ok) {
        setIsAddAppleIntegrationDialogOpen(false);
      } else {
        const j = await addAppleIntegrationResponse.json();
        setAddAppleError({ message: j.message });
      }
    } catch (reason) {
      console.error(reason);
    }
  };

  const ConnectCalDavServerDialog = useCallback(() => {
    return (
      <Dialog
        open={isAddCalDavIntegrationDialogOpen}
        onOpenChange={(isOpen) => setIsAddCalDavIntegrationDialogOpen(isOpen)}>
        <DialogContent>
          <DialogHeader
            title="Connect to CalDav Server"
            subtitle="Your credentials will be stored and encrypted."
          />
          <div className="my-4">
            {addCalDavError && (
              <p className="text-sm text-red-700">
                <span className="font-bold">Error: </span>
                {addCalDavError.message}
              </p>
            )}
            <AddCalDavIntegration
              ref={addCalDavIntegrationRef}
              onSubmit={handleAddCalDavIntegrationSaveButtonPress}
            />
          </div>
          <div className="gap-2 mt-5 sm:mt-4 sm:flex sm:flex-row-reverse">
            <Button
              type="submit"
              form={ADD_CALDAV_INTEGRATION_FORM_TITLE}
              className="flex justify-center px-4 py-2 text-sm font-medium text-white border border-transparent rounded-sm shadow-sm bg-neutral-900 hover:bg-neutral-700 focus:outline-none focus:ring-2 focus:ring-offset-2 focus:ring-neutral-900">
              Save
            </Button>
            <DialogClose
              onClick={() => {
                setIsAddCalDavIntegrationDialogOpen(false);
              }}
              asChild>
              <Button color="secondary">Cancel</Button>
            </DialogClose>
          </div>
        </DialogContent>
      </Dialog>
    );
  }, [isAddCalDavIntegrationDialogOpen, addCalDavError]);

  const ConnectAppleServerDialog = useCallback(() => {
    return (
      <Dialog
        open={isAddAppleIntegrationDialogOpen}
        onOpenChange={(isOpen) => setIsAddAppleIntegrationDialogOpen(isOpen)}>
        <DialogContent>
          <DialogHeader
            title="Connect to Apple Server"
            subtitle={
              <p>
                Generate an app specific password to use with Yac Meet at{" "}
                <a
                  className="text-indigo-400"
                  href="https://appleid.apple.com/account/manage"
                  target="_blank"
                  rel="noopener noreferrer">
                  https://appleid.apple.com/account/manage
                </a>
                . Your credentials will be stored and encrypted.
              </p>
            }
          />
          <div className="my-4">
            {addAppleError && (
              <p className="text-sm text-red-700">
                <span className="font-bold">Error: </span>
                {addAppleError.message}
              </p>
            )}
            <AddAppleIntegration
              ref={addAppleIntegrationRef}
              onSubmit={handleAddAppleIntegrationSaveButtonPress}
            />
          </div>
          <div className="gap-2 mt-5 sm:mt-4 sm:flex sm:flex-row-reverse">
            <button
              type="submit"
              form={ADD_APPLE_INTEGRATION_FORM_TITLE}
              className="flex justify-center px-4 py-2 text-sm font-medium text-white border border-transparent rounded-sm shadow-sm bg-neutral-900 hover:bg-neutral-700 focus:outline-none focus:ring-2 focus:ring-offset-2 focus:ring-neutral-900">
              Save
            </button>
            <DialogClose
              onClick={() => {
                setIsAddAppleIntegrationDialogOpen(false);
              }}
              asChild>
              <Button color="secondary">Cancel</Button>
            </DialogClose>
          </div>
        </DialogContent>
      </Dialog>
    );
  }, [isAddAppleIntegrationDialogOpen, addAppleError]);

  if (loading) {
    return <Loader />;
  }

  return (
    <div>
      <Shell heading="Integrations" subtitle="Connect your favourite apps." CTA={<ConnectNewAppDialog />}>
        <div className="mb-8 overflow-hidden bg-white border border-gray-200 rounded-sm">
          {integrations.filter((ig) => ig.credential).length !== 0 ? (
            <ul className="divide-y divide-gray-200">
              {integrations
                .filter((ig) => ig.credential)
                .map((ig) => (
                  <li key={ig.credential.id}>
                    <Link href={"/integrations/" + ig.credential.id}>
                      <a className="block hover:bg-gray-50">
                        <div className="flex items-center px-4 py-4 sm:px-6">
                          <div className="flex items-center flex-1 min-w-0">
                            <div className="flex-shrink-0">
                              <img className="w-10 h-10 mr-2" src={ig.imageSrc} alt={ig.title} />
                            </div>
                            <div className="flex-1 min-w-0 px-4 md:grid md:grid-cols-2 md:gap-4">
                              <div>
                                <p className="text-sm font-medium truncate text-neutral-900">{ig.title}</p>
                                <p className="flex items-center text-sm text-gray-500">
                                  {ig.type.endsWith("_calendar") && (
                                    <span className="truncate">Calendar Integration</span>
                                  )}
                                  {ig.type.endsWith("_video") && (
                                    <span className="truncate">Video Conferencing</span>
                                  )}
                                </p>
                              </div>
                              <div className="hidden md:block">
                                {ig.credential.key && (
                                  <p className="flex items-center mt-2 text-gray-500 text">
                                    <CheckCircleIcon className="flex-shrink-0 mr-1.5 h-5 w-5 text-green-400" />
                                    Connected
                                  </p>
                                )}
                                {!ig.credential.key && (
                                  <p className="flex items-center mt-3 text-gray-500 text">
                                    <XCircleIcon className="flex-shrink-0 mr-1.5 h-5 w-5 text-yellow-400" />
                                    Not connected
                                  </p>
                                )}
                              </div>
                            </div>
                            <div>
                              <ChevronRightIcon className="w-5 h-5 text-gray-400" />
                            </div>
                          </div>
                        </div>
                      </a>
                    </Link>
                  </li>
                ))}
            </ul>
          ) : (
            <div className="bg-white rounded-sm shadow">
              <div className="flex">
                <div className="pl-8 py-9">
                  <InformationCircleIcon className="w-16 text-neutral-900" />
                </div>
                <div className="py-5 sm:p-6">
                  <h3 className="text-lg font-medium leading-6 text-gray-900">
                    You don&apos;t have any apps connected.
                  </h3>
                  <div className="mt-2 text-sm text-gray-500">
                    <p>
                      You currently do not have any apps connected. Connect your first app to get started.
                    </p>
                  </div>
                  <ConnectNewAppDialog />
                </div>
              </div>
            </div>
          )}
        </div>
        <div className="mb-8 bg-white border border-gray-200 rounded-sm">
          <div className="px-4 py-5 sm:p-6">
<<<<<<< HEAD
            <h3 className="text-lg font-medium leading-6 text-gray-900">Select calendars</h3>
            <div className="max-w-xl mt-2 text-sm text-gray-500">
=======
            <h3 className="font-cal text-lg leading-6 font-medium text-gray-900">Select calendars</h3>
            <div className="mt-2 max-w-xl text-sm text-gray-500">
>>>>>>> e684824c
              <p>Select which calendars are checked for availability to prevent double bookings.</p>
            </div>
            <SelectCalendarDialog />
          </div>
        </div>
        {/* <div className="border border-gray-200 rounded-sm">
          <div className="px-4 py-5 sm:p-6">
<<<<<<< HEAD
            <h3 className="text-lg font-medium leading-6 text-gray-900">Launch your own App</h3>
            <div className="max-w-xl mt-2 text-sm text-gray-500">
=======
            <h3 className="font-cal text-lg leading-6 font-medium text-gray-900">Launch your own App</h3>
            <div className="mt-2 max-w-xl text-sm text-gray-500">
>>>>>>> e684824c
              <p>If you want to add your own App here, get in touch with us.</p>
            </div>
            <div className="mt-5">
              <a href="mailto:apps@cal.com" className="btn btn-white">
                Contact us
              </a>
            </div>
          </div>
        </div> */}
        <ConnectCalDavServerDialog />
        <ConnectAppleServerDialog />
      </Shell>
    </div>
  );
}

export async function getServerSideProps(context: GetServerSidePropsContext) {
  const session = await getSession(context);
  if (!session?.user?.email) {
    return { redirect: { permanent: false, destination: "/auth/login" } };
  }
  const user = await prisma.user.findFirst({
    where: {
      email: session.user.email,
    },
    select: {
      id: true,
      credentials: {
        select: {
          id: true,
          type: true,
          key: true,
        },
      },
    },
  });

  if (!user) return { redirect: { permanent: false, destination: "/auth/login" } };

  const { credentials } = user;

  const integrations = getIntegrations(credentials);

  return {
    props: { session, integrations },
  };
}<|MERGE_RESOLUTION|>--- conflicted
+++ resolved
@@ -1,6 +1,6 @@
 import { InformationCircleIcon } from "@heroicons/react/outline";
 import { CheckCircleIcon, ChevronRightIcon, PlusIcon, XCircleIcon } from "@heroicons/react/solid";
-import { GetServerSidePropsContext } from "next";
+import { GetServerSidePropsContext, InferGetServerSidePropsType } from "next";
 import { useSession } from "next-auth/client";
 import Link from "next/link";
 import { useCallback, useEffect, useRef, useState } from "react";
@@ -9,27 +9,11 @@
 import AddAppleIntegration, {
   ADD_APPLE_INTEGRATION_FORM_TITLE,
 } from "@lib/integrations/Apple/components/AddAppleIntegration";
-<<<<<<< HEAD
-import Button from "@components/ui/Button";
-import { InferGetServerSidePropsType } from "next";
-
-export type Integration = {
-  installed: boolean;
-  credential: unknown;
-  type: string;
-  title: string;
-  imageSrc: string;
-  description: string;
-};
-
-export default function Home({ integrations }: InferGetServerSidePropsType<typeof getServerSideProps>) {
-=======
 import AddCalDavIntegration, {
   ADD_CALDAV_INTEGRATION_FORM_TITLE,
 } from "@lib/integrations/CalDav/components/AddCalDavIntegration";
 import getIntegrations from "@lib/integrations/getIntegrations";
 import prisma from "@lib/prisma";
-import { inferSSRProps } from "@lib/types/inferSSRProps";
 
 import { Dialog, DialogClose, DialogContent, DialogHeader, DialogTrigger } from "@components/Dialog";
 import Loader from "@components/Loader";
@@ -37,8 +21,7 @@
 import Button from "@components/ui/Button";
 import Switch from "@components/ui/Switch";
 
-export default function Home({ integrations }: inferSSRProps<typeof getServerSideProps>) {
->>>>>>> e684824c
+export default function Home({ integrations }: InferGetServerSidePropsType<typeof getServerSideProps>) {
   const [, loading] = useSession();
 
   const [selectableCalendars, setSelectableCalendars] = useState([]);
@@ -172,13 +155,8 @@
                       <img className="w-8 h-8 mr-2" src={integration.imageSrc} alt={integration.title} />
                     </div>
                     <div className="w-10/12">
-<<<<<<< HEAD
-                      <h2 className="font-medium text-gray-800">{integration.title}</h2>
+                      <h2 className="font-medium text-gray-800 font-cal">{integration.title}</h2>
                       <p className="text-sm text-gray-400">{integration.description}</p>
-=======
-                      <h2 className="font-cal text-gray-800 font-medium">{integration.title}</h2>
-                      <p className="text-gray-400 text-sm">{integration.description}</p>
->>>>>>> e684824c
                     </div>
                     <div className="w-2/12 pt-2 text-right">
                       <button
@@ -461,13 +439,8 @@
         </div>
         <div className="mb-8 bg-white border border-gray-200 rounded-sm">
           <div className="px-4 py-5 sm:p-6">
-<<<<<<< HEAD
-            <h3 className="text-lg font-medium leading-6 text-gray-900">Select calendars</h3>
+            <h3 className="text-lg font-medium leading-6 text-gray-900 font-cal">Select calendars</h3>
             <div className="max-w-xl mt-2 text-sm text-gray-500">
-=======
-            <h3 className="font-cal text-lg leading-6 font-medium text-gray-900">Select calendars</h3>
-            <div className="mt-2 max-w-xl text-sm text-gray-500">
->>>>>>> e684824c
               <p>Select which calendars are checked for availability to prevent double bookings.</p>
             </div>
             <SelectCalendarDialog />
@@ -475,13 +448,8 @@
         </div>
         {/* <div className="border border-gray-200 rounded-sm">
           <div className="px-4 py-5 sm:p-6">
-<<<<<<< HEAD
-            <h3 className="text-lg font-medium leading-6 text-gray-900">Launch your own App</h3>
+            <h3 className="text-lg font-medium leading-6 text-gray-900 font-cal">Launch your own App</h3>
             <div className="max-w-xl mt-2 text-sm text-gray-500">
-=======
-            <h3 className="font-cal text-lg leading-6 font-medium text-gray-900">Launch your own App</h3>
-            <div className="mt-2 max-w-xl text-sm text-gray-500">
->>>>>>> e684824c
               <p>If you want to add your own App here, get in touch with us.</p>
             </div>
             <div className="mt-5">
