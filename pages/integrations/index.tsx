import Head from 'next/head';
import Link from 'next/link';
import prisma from '../../lib/prisma';
import Shell from '../../components/Shell';
import { useState } from 'react';
import { useSession, getSession } from 'next-auth/client';
import { CheckCircleIcon, XCircleIcon, ChevronRightIcon, PlusIcon } from '@heroicons/react/solid';
import { InformationCircleIcon } from '@heroicons/react/outline';

export default function Home({ integrations }) {
    const [session, loading] = useSession();
    const [showAddModal, setShowAddModal] = useState(false);

    if (loading) {
        return <p className="text-gray-400">Loading...</p>;
    }

    function toggleAddModal() {
        setShowAddModal(!showAddModal);
    }

    function integrationHandler(type) {
        fetch('/api/integrations/' + type.replace('_', '') + '/add')
            .then((response) => response.json())
            .then((data) => window.location.href = data.url);
    }

    return (
        <div>
            <Head>
                <title>Integrations | Calendso</title>
                <link rel="icon" href="/favicon.ico" />
            </Head>

            <Shell heading="Integrations">
                <div className="bg-white shadow overflow-hidden sm:rounded-lg">
                    {integrations.filter( (ig) => ig.credential ).length !== 0 ? <ul className="divide-y divide-gray-200">
                        {integrations.filter(ig => ig.credential).map( (ig) => (<li>
                            <Link href={"/integrations/" + ig.credential.id}>
                                <a className="block hover:bg-gray-50">
                                    <div className="flex items-center px-4 py-4 sm:px-6">
                                        <div className="min-w-0 flex-1 flex items-center">
                                            <div className="flex-shrink-0">
                                                <img className="h-10 w-10 mr-2" src={ig.imageSrc} alt={ig.title} />
                                            </div>
                                            <div className="min-w-0 flex-1 px-4 md:grid md:grid-cols-2 md:gap-4">
                                                <div>
                                                    <p className="text-sm font-medium text-blue-600 truncate">{ig.title}</p>
                                                    <p className="flex items-center text-sm text-gray-500">
                                                        {ig.type.endsWith('_calendar') && <span className="truncate">Calendar Integration</span>}
                                                    </p>
                                                </div>
                                                <div className="hidden md:block">
                                                    {ig.credential.key && <p className="mt-2 flex items-center text text-gray-500">
                                                        <CheckCircleIcon className="flex-shrink-0 mr-1.5 h-5 w-5 text-green-400" />
                                                        Connected
                                                    </p>}
                                                    {!ig.credential.key && <p className="mt-3 flex items-center text text-gray-500">
                                                        <XCircleIcon className="flex-shrink-0 mr-1.5 h-5 w-5 text-yellow-400" />
                                                        Not connected
                                                    </p>}
                                                </div>
                                            </div>
                                            <div>
                                                <ChevronRightIcon className="h-5 w-5 text-gray-400" />
                                            </div>
                                        </div>
                                    </div>
                                </a>
                            </Link>
                        </li>))}
                    </ul>
                    :
                    <div className="bg-white shadow sm:rounded-lg">
                        <div className="flex">
                            <div className="py-9 pl-8">
                                <InformationCircleIcon className="text-blue-600 w-16" />
                            </div>
                            <div className="py-5 sm:p-6">
                                <h3 className="text-lg leading-6 font-medium text-gray-900">
                                     You don't have any integrations added.
                                </h3>
                                <div className="mt-2 text-sm text-gray-500">
                                    <p>
                                        You currently do not have any integrations set up. Add your first integration to get started.
                                    </p>
                                </div>
                                <div className="mt-3 text-sm">
                                    <button onClick={toggleAddModal} className="font-medium text-blue-600 hover:text-blue-500"> Add your first integration <span aria-hidden="true">&rarr;</span></button>
                                </div>
                            </div>
                        </div>
                    </div>
                    }
                </div>
                {showAddModal &&
                    <div className="fixed z-10 inset-0 overflow-y-auto" aria-labelledby="modal-title" role="dialog" aria-modal="true">
                    <div className="flex items-end justify-center min-h-screen pt-4 px-4 pb-20 text-center sm:block sm:p-0">
                        {/* <!--
                          Background overlay, show/hide based on modal state.

                          Entering: "ease-out duration-300"
                            From: "opacity-0"
                            To: "opacity-100"
                          Leaving: "ease-in duration-200"
                            From: "opacity-100"
                            To: "opacity-0"
                        --> */}
                        <div className="fixed inset-0 bg-gray-500 bg-opacity-75 transition-opacity" aria-hidden="true"></div>
                        <span className="hidden sm:inline-block sm:align-middle sm:h-screen" aria-hidden="true">&#8203;</span>
                        {/* <!--
                          Modal panel, show/hide based on modal state.

                          Entering: "ease-out duration-300"
                            From: "opacity-0 translate-y-4 sm:translate-y-0 sm:scale-95"
                            To: "opacity-100 translate-y-0 sm:scale-100"
                          Leaving: "ease-in duration-200"
                            From: "opacity-100 translate-y-0 sm:scale-100"
                            To: "opacity-0 translate-y-4 sm:translate-y-0 sm:scale-95"
                        --> */}
                        <div className="inline-block align-bottom bg-white rounded-lg px-4 pt-5 pb-4 text-start overflow-hidden shadow-xl transform transition-all sm:my-8 sm:align-middle sm:max-w-lg sm:w-full sm:p-6">
                            <div className="sm:flex sm:items-start">
                                <div className="mx-auto flex-shrink-0 flex items-center justify-center h-12 w-12 rounded-full bg-blue-100 sm:mx-0 sm:h-10 sm:w-10">
                                    <PlusIcon className="h-6 w-6 text-blue-600" />
                                </div>
                                <div className="mt-3 text-center sm:mt-0 sm:ml-4 sm:text-start">
                                    <h3 className="text-lg leading-6 font-medium text-gray-900" id="modal-title">
                                        Add a new integration
                                    </h3>
                                    <div>
                                        <p className="text-sm text-gray-400">
                                            Link a new integration to your account.
                                        </p>
                                    </div>
                                </div>
                            </div>
                            <div className="my-4">
                                <ul className="divide-y divide-gray-200">
                                    {integrations.filter( (integration) => integration.installed ).map( (integration) => (<li className="flex py-4">
                                        <div className="w-1/12 mr-4 pt-2">
                                            <img className="h-8 w-8 mr-2" src={integration.imageSrc} alt={integration.title} />
                                        </div>
                                        <div className="w-10/12">
                                            <h2 className="text-gray-800 font-medium">{ integration.title }</h2>
                                            <p className="text-gray-400 text-sm">{ integration.description }</p>
                                        </div>
<<<<<<< HEAD
                                        <div className="w-2/12 text-end pt-2">
                                            <button onClick={() => integrationHandler('office365calendar')} className="font-medium text-blue-600 hover:text-blue-500">Add</button>
                                        </div>
                                    </li>
                                    <li className="flex py-4">
                                        <div className="w-1/12 mr-4 pt-2">
                                            <img className="h-8 w-8 mr-2" src="integrations/google-calendar.png" alt="Google Calendar" />
                                        </div>
                                        <div className="w-10/12">
                                            <h2 className="text-gray-800 font-medium">Google Calendar</h2>
                                            <p className="text-gray-400 text-sm">For personal and business accounts</p>
                                        </div>
                                        <div className="w-2/12 text-end pt-2">
                                            <button onClick={() => integrationHandler('googlecalendar')} className="font-medium text-blue-600 hover:text-blue-500">Add</button>
                                        </div>
                                    </li>
=======
                                        <div className="w-2/12 text-right pt-2">
                                            <button onClick={() => integrationHandler(integration.type)} className="font-medium text-blue-600 hover:text-blue-500">Add</button>
                                        </div>
                                    </li>))}
>>>>>>> 7d6a631f
                                </ul>
                            </div>
                            <div className="mt-5 sm:mt-4 sm:flex sm:flex-row-reverse">
                                <button onClick={toggleAddModal} type="button" className="mt-3 w-full inline-flex justify-center rounded-md border border-gray-300 shadow-sm px-4 py-2 bg-white text-base font-medium text-gray-700 hover:bg-gray-50 focus:outline-none focus:ring-2 focus:ring-offset-2 focus:ring-indigo-500 sm:mt-0 sm:w-auto sm:text-sm">
                                    Close
                                </button>
                            </div>
                        </div>
                    </div>
                </div>
                }
            </Shell>
        </div>
    );
}

const validJson = (jsonString: string) => {
    try {
        const o = JSON.parse(jsonString);
        if (o && typeof o === "object") {
            return o;
        }
    }
    catch (e) {}
    return false;
}

export async function getServerSideProps(context) {
    const session = await getSession(context);
    if (!session) {
        return { redirect: { permanent: false, destination: '/auth/login' } };
    }
    const user = await prisma.user.findFirst({
        where: {
            email: session.user.email,
        },
        select: {
            id: true
        }
    });

    const credentials = await prisma.credential.findMany({
        where: {
            userId: user.id,
        },
        select: {
            id: true,
            type: true,
            key: true
        }
    });

    const integrations = [ {
        installed: !!(process.env.GOOGLE_API_CREDENTIALS && validJson(process.env.GOOGLE_API_CREDENTIALS)),
        credential: credentials.find( (integration) => integration.type === "google_calendar" ) || null,
        type: "google_calendar",
        title: "Google Calendar",
        imageSrc: "integrations/google-calendar.png",
        description: "For personal and business accounts",
    }, {
        installed: !!(process.env.MS_GRAPH_CLIENT_ID && process.env.MS_GRAPH_CLIENT_SECRET),
        type: "office365_calendar",
        credential: credentials.find( (integration) => integration.type === "office365_calendar" ) || null,
        title: "Office 365 / Outlook.com Calendar",
        imageSrc: "integrations/office-365.png",
        description: "For personal and business accounts",
    } ];

    return {
      props: {integrations},
    }
}<|MERGE_RESOLUTION|>--- conflicted
+++ resolved
@@ -2,6 +2,7 @@
 import Link from 'next/link';
 import prisma from '../../lib/prisma';
 import Shell from '../../components/Shell';
+import Loading from '../../components/Loading';
 import { useState } from 'react';
 import { useSession, getSession } from 'next-auth/client';
 import { CheckCircleIcon, XCircleIcon, ChevronRightIcon, PlusIcon } from '@heroicons/react/solid';
@@ -12,7 +13,7 @@
     const [showAddModal, setShowAddModal] = useState(false);
 
     if (loading) {
-        return <p className="text-gray-400">Loading...</p>;
+        return <Loading/>;
     }
 
     function toggleAddModal() {
@@ -41,7 +42,7 @@
                                     <div className="flex items-center px-4 py-4 sm:px-6">
                                         <div className="min-w-0 flex-1 flex items-center">
                                             <div className="flex-shrink-0">
-                                                <img className="h-10 w-10 mr-2" src={ig.imageSrc} alt={ig.title} />
+                                                <img className="h-10 w-10 mie-2" src={ig.imageSrc} alt={ig.title} />
                                             </div>
                                             <div className="min-w-0 flex-1 px-4 md:grid md:grid-cols-2 md:gap-4">
                                                 <div>
@@ -52,11 +53,11 @@
                                                 </div>
                                                 <div className="hidden md:block">
                                                     {ig.credential.key && <p className="mt-2 flex items-center text text-gray-500">
-                                                        <CheckCircleIcon className="flex-shrink-0 mr-1.5 h-5 w-5 text-green-400" />
+                                                        <CheckCircleIcon className="flex-shrink-0 mie-1.5 h-5 w-5 text-green-400" />
                                                         Connected
                                                     </p>}
                                                     {!ig.credential.key && <p className="mt-3 flex items-center text text-gray-500">
-                                                        <XCircleIcon className="flex-shrink-0 mr-1.5 h-5 w-5 text-yellow-400" />
+                                                        <XCircleIcon className="flex-shrink-0 mie-1.5 h-5 w-5 text-yellow-400" />
                                                         Not connected
                                                     </p>}
                                                 </div>
@@ -73,7 +74,7 @@
                     :
                     <div className="bg-white shadow sm:rounded-lg">
                         <div className="flex">
-                            <div className="py-9 pl-8">
+                            <div className="py-9 pis-8">
                                 <InformationCircleIcon className="text-blue-600 w-16" />
                             </div>
                             <div className="py-5 sm:p-6">
@@ -123,7 +124,7 @@
                                 <div className="mx-auto flex-shrink-0 flex items-center justify-center h-12 w-12 rounded-full bg-blue-100 sm:mx-0 sm:h-10 sm:w-10">
                                     <PlusIcon className="h-6 w-6 text-blue-600" />
                                 </div>
-                                <div className="mt-3 text-center sm:mt-0 sm:ml-4 sm:text-start">
+                                <div className="mt-3 text-center sm:mt-0 sm:mis-4 sm:text-start">
                                     <h3 className="text-lg leading-6 font-medium text-gray-900" id="modal-title">
                                         Add a new integration
                                     </h3>
@@ -137,36 +138,17 @@
                             <div className="my-4">
                                 <ul className="divide-y divide-gray-200">
                                     {integrations.filter( (integration) => integration.installed ).map( (integration) => (<li className="flex py-4">
-                                        <div className="w-1/12 mr-4 pt-2">
-                                            <img className="h-8 w-8 mr-2" src={integration.imageSrc} alt={integration.title} />
+                                        <div className="w-1/12 mie-4 pt-2">
+                                            <img className="h-8 w-8 mie-2" src={integration.imageSrc} alt={integration.title} />
                                         </div>
                                         <div className="w-10/12">
                                             <h2 className="text-gray-800 font-medium">{ integration.title }</h2>
                                             <p className="text-gray-400 text-sm">{ integration.description }</p>
                                         </div>
-<<<<<<< HEAD
                                         <div className="w-2/12 text-end pt-2">
-                                            <button onClick={() => integrationHandler('office365calendar')} className="font-medium text-blue-600 hover:text-blue-500">Add</button>
-                                        </div>
-                                    </li>
-                                    <li className="flex py-4">
-                                        <div className="w-1/12 mr-4 pt-2">
-                                            <img className="h-8 w-8 mr-2" src="integrations/google-calendar.png" alt="Google Calendar" />
-                                        </div>
-                                        <div className="w-10/12">
-                                            <h2 className="text-gray-800 font-medium">Google Calendar</h2>
-                                            <p className="text-gray-400 text-sm">For personal and business accounts</p>
-                                        </div>
-                                        <div className="w-2/12 text-end pt-2">
-                                            <button onClick={() => integrationHandler('googlecalendar')} className="font-medium text-blue-600 hover:text-blue-500">Add</button>
-                                        </div>
-                                    </li>
-=======
-                                        <div className="w-2/12 text-right pt-2">
                                             <button onClick={() => integrationHandler(integration.type)} className="font-medium text-blue-600 hover:text-blue-500">Add</button>
                                         </div>
                                     </li>))}
->>>>>>> 7d6a631f
                                 </ul>
                             </div>
                             <div className="mt-5 sm:mt-4 sm:flex sm:flex-row-reverse">
