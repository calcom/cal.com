--- conflicted
+++ resolved
@@ -72,54 +72,30 @@
 
   return (
     (isReady && (
-<<<<<<< HEAD
       <div className="h-screen bg-neutral-50 ">
-=======
-      <div className="h-screen bg-neutral-50 dark:bg-neutral-900">
->>>>>>> effbd44f
         <HeadSeo
           title={`Booking ${needsConfirmation ? "Submitted" : "Confirmed"}`}
           description={`Booking ${needsConfirmation ? "Submitted" : "Confirmed"}`}
         />
-<<<<<<< HEAD
-        <main className="max-w-3xl py-24 mx-auto">
-          <div className="fixed inset-0 z-50 overflow-y-auto">
-            <div className="flex items-end justify-center min-h-screen px-4 pt-4 pb-20 text-center sm:block sm:p-0">
-=======
         <main className="py-24 mx-auto max-w-3xl">
           <div className="overflow-y-auto fixed inset-0 z-50">
             <div className="flex justify-center items-end px-4 pt-4 pb-20 min-h-screen text-center sm:block sm:p-0">
->>>>>>> effbd44f
               <div className="fixed inset-0 my-4 transition-opacity sm:my-0" aria-hidden="true">
                 <span className="hidden sm:inline-block sm:align-middle sm:h-screen" aria-hidden="true">
                   &#8203;
                 </span>
                 <div
-<<<<<<< HEAD
-                  className="inline-block px-8 pt-5 pb-4 overflow-hidden text-left align-bottom transition-all transform bg-white border rounded-sm border-neutral-200 sm:my-8 sm:align-middle sm:max-w-lg sm:w-full sm:py-6"
-=======
-                  className="inline-block overflow-hidden px-8 pt-5 pb-4 text-left align-bottom bg-white rounded-sm border transition-all transform dark:bg-gray-800 border-neutral-200 dark:border-neutral-700 sm:my-8 sm:align-middle sm:max-w-lg sm:w-full sm:py-6"
->>>>>>> effbd44f
+                  className="inline-block overflow-hidden px-8 pt-5 pb-4 text-left align-bottom bg-white rounded-sm border transition-all transform border-neutral-200 sm:my-8 sm:align-middle sm:max-w-lg sm:w-full sm:py-6"
                   role="dialog"
                   aria-modal="true"
                   aria-labelledby="modal-headline">
                   <div>
-<<<<<<< HEAD
-                    <div className="flex items-center justify-center w-12 h-12 mx-auto bg-green-100 rounded-full">
-=======
                     <div className="flex justify-center items-center mx-auto w-12 h-12 bg-green-100 rounded-full">
->>>>>>> effbd44f
                       {!needsConfirmation && <CheckIcon className="w-8 h-8 text-green-600" />}
                       {needsConfirmation && <ClockIcon className="w-8 h-8 text-green-600" />}
                     </div>
                     <div className="mt-3 text-center sm:mt-5">
-<<<<<<< HEAD
                       <h3 className="text-2xl font-semibold leading-6 text-neutral-900" id="modal-headline">
-=======
-                      <h3
-                        className="text-2xl font-semibold leading-6 dark:text-white text-neutral-900"
-                        id="modal-headline">
->>>>>>> effbd44f
                         {needsConfirmation ? "Submitted" : "This meeting is scheduled"}
                       </h3>
                       <div className="mt-3">
@@ -131,25 +107,7 @@
                             : `We emailed you and the other attendees a calendar invitation with all the details.`}
                         </p>
                       </div>
-<<<<<<< HEAD
-                      <div className="grid grid-cols-3 py-4 mt-4 text-left text-gray-700 border-t border-b ">
-                        <div className="font-medium">What</div>
-                        <div className="col-span-2 mb-6">{eventName}</div>
-                        {date && (
-                          <>
-                            <div className="font-medium">When</div>
-                            <div className="col-span-2 mb-6">
-                              {date.format("dddd, DD MMMM YYYY")}
-                              <br />
-                              {date.format(is24h ? "H:mm" : "h:mma")} - {props.eventType.length} mins{" "}
-                              <span className="text-gray-500">
-                                ({localStorage.getItem("timeOption.preferredTimeZone") || dayjs.tz.guess()})
-                              </span>
-                            </div>
-                          </>
-                        )}
-=======
-                      <div className="grid grid-cols-3 py-4 mt-4 text-left text-gray-700 border-t border-b dark:text-gray-300 dark:border-gray-900">
+                      <div className="grid grid-cols-3 py-4 mt-4 text-left text-gray-700 border-t border-b">
                         <div className="font-medium">What</div>
                         <div className="col-span-2 mb-6">{eventName}</div>
                         <div className="font-medium">When</div>
@@ -161,7 +119,6 @@
                             ({localStorage.getItem("timeOption.preferredTimeZone") || dayjs.tz.guess()})
                           </span>
                         </div>
->>>>>>> effbd44f
                         {location && (
                           <>
                             <div className="font-medium">Where</div>
@@ -181,15 +138,9 @@
                       </div>
                     </div>
                   </div>
-<<<<<<< HEAD
-                  {date && !needsConfirmation && (
+                  {!needsConfirmation && (
                     <div className="flex pt-2 mt-5 text-center sm:mt-0 sm:pt-4">
                       <span className="flex self-center mr-6 font-medium text-gray-700 ">
-=======
-                  {!needsConfirmation && (
-                    <div className="flex pt-2 mt-5 text-center sm:mt-0 sm:pt-4">
-                      <span className="flex self-center mr-6 font-medium text-gray-700 dark:text-gray-50">
->>>>>>> effbd44f
                         Add to calendar
                       </span>
                       <div className="flex invert">
@@ -204,11 +155,7 @@
                               props.eventType.description
                             }` + (typeof location === "string" ? encodeURIComponent(location) : "")
                           }>
-<<<<<<< HEAD
-                          <a className="px-3 py-2 mx-2 border rounded-sm border-neutral-200 ">
-=======
-                          <a className="px-3 py-2 mx-2 rounded-sm border border-neutral-200 dark:border-neutral-700 dark:text-white">
->>>>>>> effbd44f
+                          <a className="px-3 py-2 mx-2 rounded-sm border border-neutral-200 ">
                             <svg
                               className="inline-block -mt-1 w-4 h-4"
                               fill="currentColor"
@@ -232,13 +179,7 @@
                                 eventName
                             ) + (location ? "&location=" + location : "")
                           }>
-<<<<<<< HEAD
-                          <a className="px-3 py-2 mx-2 border rounded-sm border-neutral-200 " target="_blank">
-=======
-                          <a
-                            className="px-3 py-2 mx-2 rounded-sm border border-neutral-200 dark:border-neutral-700 dark:text-white"
-                            target="_blank">
->>>>>>> effbd44f
+                          <a className="px-3 py-2 mx-2 rounded-sm border border-neutral-200 " target="_blank">
                             <svg
                               className="inline-block -mt-1 mr-1 w-4 h-4"
                               fill="currentColor"
@@ -262,13 +203,7 @@
                                 eventName
                             ) + (location ? "&location=" + location : "")
                           }>
-<<<<<<< HEAD
-                          <a className="px-3 py-2 mx-2 border rounded-sm border-neutral-200 " target="_blank">
-=======
-                          <a
-                            className="px-3 py-2 mx-2 rounded-sm border border-neutral-200 dark:border-neutral-700 dark:text-white"
-                            target="_blank">
->>>>>>> effbd44f
+                          <a className="px-3 py-2 mx-2 rounded-sm border border-neutral-200 " target="_blank">
                             <svg
                               className="inline-block -mt-1 mr-1 w-4 h-4"
                               fill="currentColor"
@@ -281,11 +216,7 @@
                         </Link>
                         <Link href={"data:text/calendar," + eventLink()}>
                           <a
-<<<<<<< HEAD
-                            className="px-3 py-2 mx-2 border rounded-sm border-neutral-200 "
-=======
-                            className="px-3 py-2 mx-2 rounded-sm border border-neutral-200 dark:border-neutral-700 dark:text-white"
->>>>>>> effbd44f
+                            className="px-3 py-2 mx-2 rounded-sm border border-neutral-200 "
                             download={props.eventType.title + ".ics"}>
                             <svg
                               version="1.1"
@@ -302,34 +233,9 @@
                     </div>
                   )}
                   {!props.hideBranding && (
-<<<<<<< HEAD
                     <div
                       className={"pt-4 mt-4 text-xs text-center text-gray-400  " + (date ? "border-t" : "")}>
                       <a href="https://meet.yac.com/login">Create your own booking link with Yac Meet</a>
-=======
-                    <div className="pt-4 mt-4 text-xs text-center text-gray-400 border-t dark:border-gray-900 dark:text-white">
-                      <a href="https://cal.com/signup">Create your own booking link with Cal.com</a>
-
-                      <form
-                        onSubmit={(e) => {
-                          e.preventDefault();
-                          router.push(`https://cal.com/signup?email=` + (e as any).target.email.value);
-                        }}
-                        className="flex mt-4">
-                        <input
-                          type="email"
-                          name="email"
-                          id="email"
-                          inputMode="email"
-                          defaultValue={router.query.email}
-                          className="shadow-sm text-gray-600 dark:bg-black dark:text-white dark:border-gray-900 focus:ring-black focus:border-black block w-full sm:text-sm border-gray-300"
-                          placeholder="rick.astley@cal.com"
-                        />
-                        <Button type="submit" className="min-w-max" color="primary">
-                          Try it for free
-                        </Button>
-                      </form>
->>>>>>> effbd44f
                     </div>
                   )}
                 </div>
