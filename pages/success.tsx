import { CheckIcon } from "@heroicons/react/outline";
import { ClockIcon } from "@heroicons/react/solid";
import { EventType } from "@prisma/client";
import dayjs from "dayjs";
import timezone from "dayjs/plugin/timezone";
import toArray from "dayjs/plugin/toArray";
import utc from "dayjs/plugin/utc";
import { createEvent } from "ics";
import Link from "next/link";
import { useRouter } from "next/router";
import { useEffect, useState } from "react";

import { asStringOrNull } from "@lib/asStringOrNull";
import { getEventName } from "@lib/event";
import useTheme from "@lib/hooks/useTheme";
import { isBrandingHidden } from "@lib/isBrandingHidden";
import prisma from "@lib/prisma";
<<<<<<< HEAD

import { HeadSeo } from "@components/seo/head-seo";
import { InferGetServerSidePropsType } from "next";
=======
import { inferSSRProps } from "@lib/types/inferSSRProps";

import { HeadSeo } from "@components/seo/head-seo";
>>>>>>> e684824c

dayjs.extend(utc);
dayjs.extend(toArray);
dayjs.extend(timezone);

export default function Success(props: InferGetServerSidePropsType<typeof getServerSideProps>) {
  const router = useRouter();
  const { location, name, reschedule } = router.query;

  const [is24h, setIs24h] = useState(false);
  const [date, setDate] = useState(router.query.date && dayjs.utc(asStringOrNull(router.query.date)));
  const { isReady } = useTheme(props.profile.theme);

  useEffect(() => {
    if (date) {
      setDate(date.tz(localStorage.getItem("timeOption.preferredTimeZone") || dayjs.tz.guess()));
      setIs24h(!!localStorage.getItem("timeOption.is24hClock"));
    }
  }, []);

  const eventName = getEventName(name, props.eventType.title, props.eventType.eventName);

  function eventLink(): string {
    const optional = {};
    if (location) {
      optional["location"] = location;
    }

    const event = createEvent({
      start:
        date &&
        date
          .utc()
          .toArray()
          .slice(0, 6)
          .map((v, i) => (i === 1 ? v + 1 : v)),
      startInputType: "utc",
      title: eventName,
      description: props.eventType.description,
      duration: { minutes: props.eventType.length },
      ...optional,
    });

    if (event.error) {
      throw event.error;
    }

    return encodeURIComponent(event.value);
  }

  const needsConfirmation = props.eventType.requiresConfirmation && reschedule != "true";

  return (
<<<<<<< HEAD
    isReady && (
      <div className="h-screen bg-neutral-50 ">
=======
    (isReady && (
      <div className="bg-neutral-50 dark:bg-neutral-900 h-screen">
>>>>>>> e684824c
        <HeadSeo
          title={`Booking ${needsConfirmation ? "Submitted" : "Confirmed"}`}
          description={`Booking ${needsConfirmation ? "Submitted" : "Confirmed"}`}
        />
        <main className="max-w-3xl py-24 mx-auto">
          <div className="fixed inset-0 z-50 overflow-y-auto">
            <div className="flex items-end justify-center min-h-screen px-4 pt-4 pb-20 text-center sm:block sm:p-0">
              <div className="fixed inset-0 my-4 transition-opacity sm:my-0" aria-hidden="true">
                <span className="hidden sm:inline-block sm:align-middle sm:h-screen" aria-hidden="true">
                  &#8203;
                </span>
                <div
                  className="inline-block px-8 pt-5 pb-4 overflow-hidden text-left align-bottom transition-all transform bg-white border rounded-sm border-neutral-200 sm:my-8 sm:align-middle sm:max-w-lg sm:w-full sm:py-6"
                  role="dialog"
                  aria-modal="true"
                  aria-labelledby="modal-headline">
                  <div>
                    <div className="flex items-center justify-center w-12 h-12 mx-auto bg-green-100 rounded-full">
                      {!needsConfirmation && <CheckIcon className="w-8 h-8 text-green-600" />}
                      {needsConfirmation && <ClockIcon className="w-8 h-8 text-green-600" />}
                    </div>
                    <div className="mt-3 text-center sm:mt-5">
                      <h3 className="text-2xl font-semibold leading-6 text-neutral-900" id="modal-headline">
                        {needsConfirmation ? "Submitted" : "This meeting is scheduled"}
                      </h3>
                      <div className="mt-3">
                        <p className="text-sm text-neutral-600 ">
                          {needsConfirmation
                            ? props.profile.name !== null
                              ? `${props.profile.name} still needs to confirm or reject the booking.`
                              : "Your booking still needs to be confirmed or rejected."
                            : `We emailed you and the other attendees a calendar invitation with all the details.`}
                        </p>
                      </div>
                      <div className="grid grid-cols-3 py-4 mt-4 text-left text-gray-700 border-t border-b ">
                        <div className="font-medium">What</div>
                        <div className="col-span-2 mb-6">{eventName}</div>
                        {date && (
                          <>
                            <div className="font-medium">When</div>
                            <div className="col-span-2 mb-6">
                              {date.format("dddd, DD MMMM YYYY")}
                              <br />
                              {date.format(is24h ? "H:mm" : "h:mma")} - {props.eventType.length} mins{" "}
                              <span className="text-gray-500">
                                ({localStorage.getItem("timeOption.preferredTimeZone") || dayjs.tz.guess()})
                              </span>
                            </div>
                          </>
                        )}
                        {location && (
                          <>
                            <div className="font-medium">Where</div>
                            <div className="col-span-2">
                              {(location as string).match(
                                /https?:\/\/(www\.)?[-a-zA-Z0-9@:%._+~#=]{1,256}\.[a-zA-Z0-9()]{1,6}\b([-a-zA-Z0-9()@:%_+.~#?&//=]*)/
                              ) ? (
                                <a className="text-black hover:opacity-80" href={location as string}>
                                  {location}
                                </a>
                              ) : (
                                location
                              )}
                            </div>
                          </>
                        )}
                      </div>
                    </div>
                  </div>
                  {date && !needsConfirmation && (
                    <div className="flex pt-2 mt-5 text-center sm:mt-0 sm:pt-4">
                      <span className="flex self-center mr-6 font-medium text-gray-700 ">
                        Add to calendar
                      </span>
                      <div className="flex invert">
                        <Link
                          href={
                            `https://calendar.google.com/calendar/r/eventedit?dates=${date
                              .utc()
                              .format("YYYYMMDDTHHmmss[Z]")}/${date
                              .add(props.eventType.length, "minute")
                              .utc()
                              .format("YYYYMMDDTHHmmss[Z]")}&text=${eventName}&details=${
                              props.eventType.description
                            }` + (location ? "&location=" + encodeURIComponent(location) : "")
                          }>
                          <a className="px-3 py-2 mx-2 border rounded-sm border-neutral-200 ">
                            <svg
                              className="inline-block w-4 h-4 -mt-1"
                              fill="currentColor"
                              xmlns="http://www.w3.org/2000/svg"
                              viewBox="0 0 24 24">
                              <title>Google</title>
                              <path d="M12.48 10.92v3.28h7.84c-.24 1.84-.853 3.187-1.787 4.133-1.147 1.147-2.933 2.4-6.053 2.4-4.827 0-8.6-3.893-8.6-8.72s3.773-8.72 8.6-8.72c2.6 0 4.507 1.027 5.907 2.347l2.307-2.307C18.747 1.44 16.133 0 12.48 0 5.867 0 .307 5.387.307 12s5.56 12 12.173 12c3.573 0 6.267-1.173 8.373-3.36 2.16-2.16 2.84-5.213 2.84-7.667 0-.76-.053-1.467-.173-2.053H12.48z" />
                            </svg>
                          </a>
                        </Link>
                        <Link
                          href={
                            encodeURI(
                              "https://outlook.live.com/calendar/0/deeplink/compose?body=" +
                                props.eventType.description +
                                "&enddt=" +
                                date.add(props.eventType.length, "minute").utc().format() +
                                "&path=%2Fcalendar%2Faction%2Fcompose&rru=addevent&startdt=" +
                                date.utc().format() +
                                "&subject=" +
                                eventName
                            ) + (location ? "&location=" + location : "")
                          }>
                          <a className="px-3 py-2 mx-2 border rounded-sm border-neutral-200 " target="_blank">
                            <svg
                              className="inline-block w-4 h-4 mr-1 -mt-1"
                              fill="currentColor"
                              xmlns="http://www.w3.org/2000/svg"
                              viewBox="0 0 24 24">
                              <title>Microsoft Outlook</title>
                              <path d="M7.88 12.04q0 .45-.11.87-.1.41-.33.74-.22.33-.58.52-.37.2-.87.2t-.85-.2q-.35-.21-.57-.55-.22-.33-.33-.75-.1-.42-.1-.86t.1-.87q.1-.43.34-.76.22-.34.59-.54.36-.2.87-.2t.86.2q.35.21.57.55.22.34.31.77.1.43.1.88zM24 12v9.38q0 .46-.33.8-.33.32-.8.32H7.13q-.46 0-.8-.33-.32-.33-.32-.8V18H1q-.41 0-.7-.3-.3-.29-.3-.7V7q0-.41.3-.7Q.58 6 1 6h6.5V2.55q0-.44.3-.75.3-.3.75-.3h12.9q.44 0 .75.3.3.3.3.75V10.85l1.24.72h.01q.1.07.18.18.07.12.07.25zm-6-8.25v3h3v-3zm0 4.5v3h3v-3zm0 4.5v1.83l3.05-1.83zm-5.25-9v3h3.75v-3zm0 4.5v3h3.75v-3zm0 4.5v2.03l2.41 1.5 1.34-.8v-2.73zM9 3.75V6h2l.13.01.12.04v-2.3zM5.98 15.98q.9 0 1.6-.3.7-.32 1.19-.86.48-.55.73-1.28.25-.74.25-1.61 0-.83-.25-1.55-.24-.71-.71-1.24t-1.15-.83q-.68-.3-1.55-.3-.92 0-1.64.3-.71.3-1.2.85-.5.54-.75 1.3-.25.74-.25 1.63 0 .85.26 1.56.26.72.74 1.23.48.52 1.17.81.69.3 1.56.3zM7.5 21h12.39L12 16.08V17q0 .41-.3.7-.29.3-.7.3H7.5zm15-.13v-7.24l-5.9 3.54Z" />
                            </svg>
                          </a>
                        </Link>
                        <Link
                          href={
                            encodeURI(
                              "https://outlook.office.com/calendar/0/deeplink/compose?body=" +
                                props.eventType.description +
                                "&enddt=" +
                                date.add(props.eventType.length, "minute").utc().format() +
                                "&path=%2Fcalendar%2Faction%2Fcompose&rru=addevent&startdt=" +
                                date.utc().format() +
                                "&subject=" +
                                eventName
                            ) + (location ? "&location=" + location : "")
                          }>
                          <a className="px-3 py-2 mx-2 border rounded-sm border-neutral-200 " target="_blank">
                            <svg
                              className="inline-block w-4 h-4 mr-1 -mt-1"
                              fill="currentColor"
                              xmlns="http://www.w3.org/2000/svg"
                              viewBox="0 0 24 24">
                              <title>Microsoft Office</title>
                              <path d="M21.53 4.306v15.363q0 .807-.472 1.433-.472.627-1.253.85l-6.888 1.974q-.136.037-.29.055-.156.019-.293.019-.396 0-.72-.105-.321-.106-.656-.292l-4.505-2.544q-.248-.137-.391-.366-.143-.23-.143-.515 0-.434.304-.738.304-.305.739-.305h5.831V4.964l-4.38 1.563q-.533.187-.856.658-.322.472-.322 1.03v8.078q0 .496-.248.912-.25.416-.683.651l-2.072 1.13q-.286.148-.571.148-.497 0-.844-.347-.348-.347-.348-.844V6.563q0-.62.33-1.19.328-.571.874-.881L11.07.285q.248-.136.534-.21.285-.075.57-.075.211 0 .38.031.166.031.364.093l6.888 1.899q.384.11.7.329.317.217.547.52.23.305.353.67.125.367.125.764zm-1.588 15.363V4.306q0-.273-.16-.478-.163-.204-.423-.28l-3.388-.93q-.397-.111-.794-.23-.397-.117-.794-.216v19.68l4.976-1.427q.26-.074.422-.28.161-.204.161-.477z" />
                            </svg>
                          </a>
                        </Link>
                        <Link href={"data:text/calendar," + eventLink()}>
                          <a
                            className="px-3 py-2 mx-2 border rounded-sm border-neutral-200 "
                            download={props.eventType.title + ".ics"}>
                            <svg
                              version="1.1"
                              fill="currentColor"
                              xmlns="http://www.w3.org/2000/svg"
                              viewBox="0 0 1000 1000"
                              className="inline-block w-4 h-4 mr-1 -mt-1">
                              <title>Other</title>
                              <path d="M971.3,154.9c0-34.7-28.2-62.9-62.9-62.9H611.7c-1.3,0-2.6,0.1-3.9,0.2V10L28.7,87.3v823.4L607.8,990v-84.6c1.3,0.1,2.6,0.2,3.9,0.2h296.7c34.7,0,62.9-28.2,62.9-62.9V154.9z M607.8,636.1h44.6v-50.6h-44.6v-21.9h44.6v-50.6h-44.6v-92h277.9v230.2c0,3.8-3.1,7-7,7H607.8V636.1z M117.9,644.7l-50.6-2.4V397.5l50.6-2.2V644.7z M288.6,607.3c17.6,0.6,37.3-2.8,49.1-7.2l9.1,48c-11,5.1-35.6,9.9-66.9,8.3c-85.4-4.3-127.5-60.7-127.5-132.6c0-86.2,57.8-136.7,133.2-140.1c30.3-1.3,53.7,4,64.3,9.2l-12.2,48.9c-12.1-4.9-28.8-9.2-49.5-8.6c-45.3,1.2-79.5,30.1-79.5,87.4C208.8,572.2,237.8,605.7,288.6,607.3z M455.5,665.2c-32.4-1.6-63.7-11.3-79.1-20.5l12.6-50.7c16.8,9.1,42.9,18.5,70.4,19.4c30.1,1,46.3-10.7,46.3-29.3c0-17.8-14-28.1-48.8-40.6c-46.9-16.4-76.8-41.7-76.8-81.5c0-46.6,39.3-84.1,106.8-87.1c33.3-1.5,58.3,4.2,76.5,11.2l-15.4,53.3c-12.1-5.3-33.5-12.8-62.3-12c-28.3,0.8-41.9,13.6-41.9,28.1c0,17.8,16.1,25.5,53.6,39c52.9,18.5,78.4,45.3,78.4,86.4C575.6,629.7,536.2,669.2,455.5,665.2z M935.3,842.7c0,14.9-12.1,27-27,27H611.7c-1.3,0-2.6-0.2-3.9-0.4V686.2h270.9c19.2,0,34.9-15.6,34.9-34.9V398.4c0-19.2-15.6-34.9-34.9-34.9h-47.1v-32.3H808v32.3h-44.8v-32.3h-22.7v32.3h-43.3v-32.3h-22.7v32.3H628v-32.3h-20.2v-203c1.31.2,2.6-0.4,3.9-0.4h296.7c14.9,0,27,12.1,27,27L935.3,842.7L935.3,842.7z" />
                            </svg>
                          </a>
                        </Link>
                      </div>
                    </div>
                  )}
                  {!props.hideBranding && (
                    <div
                      className={"pt-4 mt-4 text-xs text-center text-gray-400  " + (date ? "border-t" : "")}>
                      <a href="https://cal.com/signup">Create your own booking link with Yac Meet</a>
                    </div>
                  )}
                </div>
              </div>
            </div>
          </div>
        </main>
      </div>
    )) ||
    null
  );
}

export async function getServerSideProps(context) {
  const typeId = parseInt(asStringOrNull(context.query.type) ?? "");
  if (isNaN(typeId)) {
    return {
      notFound: true,
    };
  }
  const eventType: EventType = await prisma.eventType.findUnique({
    where: {
      id: typeId,
    },
    select: {
      id: true,
      title: true,
      description: true,
      length: true,
      eventName: true,
      requiresConfirmation: true,
      userId: true,
      users: {
        select: {
          name: true,
          hideBranding: true,
          plan: true,
          theme: true,
        },
      },
      team: {
        select: {
          name: true,
          hideBranding: true,
        },
      },
    },
  });

  if (!eventType) {
    return {
      notFound: true,
    };
  }

  if (!eventType.users.length && eventType.userId) {
    eventType.users.push(
      await prisma.user.findUnique({
        where: {
          id: eventType.userId,
        },
        select: {
          theme: true,
          hideBranding: true,
          name: true,
          plan: true,
        },
      })
    );
  }

  if (!eventType.users.length) {
    return {
      notFound: true,
    };
  }

  const profile = {
    name: eventType.team?.name || eventType.users[0]?.name || null,
    theme: (!eventType.team?.name && eventType.users[0]?.theme) || null,
  };

  return {
    props: {
      hideBranding: eventType.team ? eventType.team.hideBranding : isBrandingHidden(eventType.users[0]),
      profile,
      eventType,
    },
  };
}<|MERGE_RESOLUTION|>--- conflicted
+++ resolved
@@ -6,6 +6,7 @@
 import toArray from "dayjs/plugin/toArray";
 import utc from "dayjs/plugin/utc";
 import { createEvent } from "ics";
+import { InferGetServerSidePropsType } from "next";
 import Link from "next/link";
 import { useRouter } from "next/router";
 import { useEffect, useState } from "react";
@@ -15,15 +16,8 @@
 import useTheme from "@lib/hooks/useTheme";
 import { isBrandingHidden } from "@lib/isBrandingHidden";
 import prisma from "@lib/prisma";
-<<<<<<< HEAD
 
 import { HeadSeo } from "@components/seo/head-seo";
-import { InferGetServerSidePropsType } from "next";
-=======
-import { inferSSRProps } from "@lib/types/inferSSRProps";
-
-import { HeadSeo } from "@components/seo/head-seo";
->>>>>>> e684824c
 
 dayjs.extend(utc);
 dayjs.extend(toArray);
@@ -77,13 +71,8 @@
   const needsConfirmation = props.eventType.requiresConfirmation && reschedule != "true";
 
   return (
-<<<<<<< HEAD
-    isReady && (
+    (isReady && (
       <div className="h-screen bg-neutral-50 ">
-=======
-    (isReady && (
-      <div className="bg-neutral-50 dark:bg-neutral-900 h-screen">
->>>>>>> e684824c
         <HeadSeo
           title={`Booking ${needsConfirmation ? "Submitted" : "Confirmed"}`}
           description={`Booking ${needsConfirmation ? "Submitted" : "Confirmed"}`}
