import { CheckIcon } from "@heroicons/react/outline";
import { ClockIcon } from "@heroicons/react/solid";
import dayjs from "dayjs";
import timezone from "dayjs/plugin/timezone";
import toArray from "dayjs/plugin/toArray";
import utc from "dayjs/plugin/utc";
import { createEvent } from "ics";
import { GetServerSidePropsContext } from "next";
import Image from "next/image";
import Link from "next/link";
import { useRouter } from "next/router";
import { useEffect, useState } from "react";

import { asStringOrThrow, asStringOrNull } from "@lib/asStringOrNull";
import { getEventName } from "@lib/event";
import { useBullBitcoinParams } from "@lib/hooks/useBullBitcoinParams";
import { useLocale } from "@lib/hooks/useLocale";
import useTheme from "@lib/hooks/useTheme";
import { isBrandingHidden } from "@lib/isBrandingHidden";
import prisma from "@lib/prisma";
import { inferSSRProps } from "@lib/types/inferSSRProps";

import CustomBranding from "@components/CustomBranding";
import { HeadSeo } from "@components/seo/head-seo";
import Button from "@components/ui/Button";

dayjs.extend(utc);
dayjs.extend(toArray);
dayjs.extend(timezone);

export default function Success(props: inferSSRProps<typeof getServerSideProps>) {
  const { t } = useLocale();
  const router = useRouter();
  const { location, name, reschedule } = router.query;

  const [is24h, setIs24h] = useState(false);
  const [date, setDate] = useState(dayjs.utc(asStringOrThrow(router.query.date)));
  const { isReady } = useTheme(props.profile.theme);

  useEffect(() => {
    setDate(date.tz(localStorage.getItem("timeOption.preferredTimeZone") || dayjs.tz.guess()));
    setIs24h(!!localStorage.getItem("timeOption.is24hClock"));
  }, []);

<<<<<<< HEAD
  const { redeemCode } = useBullBitcoinParams();

  const eventName = getEventName(name, props.eventType.title, props.eventType.eventName);
=======
  const attendeeName = typeof name === "string" ? name : "Nameless";

  const eventNameObject = {
    attendeeName,
    eventType: props.eventType.title,
    eventName: props.eventType.eventName,
    host: props.profile.name || "Nameless",
    t,
  };

  const eventName = getEventName(eventNameObject);
>>>>>>> 7faa9508

  function eventLink(): string {
    const optional: { location?: string } = {};
    if (location) {
      optional["location"] = Array.isArray(location) ? location[0] : location;
    }

    const event = createEvent({
      start: [
        date.toDate().getUTCFullYear(),
        date.toDate().getUTCMonth(),
        date.toDate().getUTCDate(),
        date.toDate().getUTCHours(),
        date.toDate().getUTCMinutes(),
      ],
      startInputType: "utc",
      title: eventName,
      description: props.eventType.description ? props.eventType.description : undefined,
      /** formatted to required type of description ^ */
      duration: { minutes: props.eventType.length },
      ...optional,
    });

    if (event.error) {
      throw event.error;
    }

    return encodeURIComponent(event.value ? event.value : false);
  }

  const needsConfirmation = props.eventType.requiresConfirmation && reschedule != "true";

  return (
    (isReady && (
      <div className="h-screen bg-neutral-50 dark:bg-neutral-900" data-testid="success-page">
        <HeadSeo
          title={needsConfirmation ? t("booking_submitted") : t("booking_confirmed")}
          description={needsConfirmation ? t("booking_submitted") : t("booking_confirmed")}
        />
        <CustomBranding val={props.profile.brandColor} />
        <main className="max-w-3xl py-24 mx-auto">
          <div className="fixed inset-0 z-50 overflow-y-auto">
            <div className="flex items-end justify-center min-h-screen px-4 pt-4 pb-20 text-center sm:block sm:p-0">
              <div className="fixed inset-0 my-4 transition-opacity sm:my-0" aria-hidden="true">
                <span className="hidden sm:inline-block sm:align-middle sm:h-screen" aria-hidden="true">
                  &#8203;
                </span>
                <div
                  className="inline-block px-8 pt-5 pb-4 overflow-hidden text-left align-bottom transition-all transform bg-white border rounded-sm dark:bg-gray-800 border-neutral-200 dark:border-neutral-700 sm:my-8 sm:align-middle sm:max-w-lg sm:w-full sm:py-6"
                  role="dialog"
                  aria-modal="true"
                  aria-labelledby="modal-headline">
                  <div>
                    <div className="flex items-center justify-center w-12 h-12 mx-auto bg-green-100 rounded-full">
                      {!needsConfirmation && <CheckIcon className="w-8 h-8 text-green-600" />}
                      {needsConfirmation && <ClockIcon className="w-8 h-8 text-green-600" />}
                    </div>
                    <div className="mt-3 text-center sm:mt-5">
                      <h3
                        className="text-2xl font-semibold leading-6 dark:text-white text-neutral-900"
                        id="modal-headline">
                        {needsConfirmation ? t("submitted") : t("meeting_is_scheduled")}
                      </h3>
                      <div className="mt-3">
                        <p className="text-sm text-neutral-600 dark:text-gray-300">
                          {needsConfirmation
                            ? props.profile.name !== null
                              ? t("user_needs_to_confirm_or_reject_booking", { user: props.profile.name })
                              : t("needs_to_be_confirmed_or_rejected")
                            : t("emailed_you_and_attendees")}
                        </p>
                      </div>
                      <div className="grid grid-cols-3 py-4 mt-4 text-left text-gray-700 border-t border-b dark:text-gray-300 dark:border-gray-900">
                        <div className="font-medium">{t("what")}</div>
                        <div className="col-span-2 mb-6">{eventName}</div>
                        <div className="font-medium">{t("when")}</div>
                        <div className="col-span-2">
                          {date.format("dddd, DD MMMM YYYY")}
                          <br />
                          {date.format(is24h ? "H:mm" : "h:mma")} - {props.eventType.length} mins{" "}
                          <span className="text-gray-500">
                            ({localStorage.getItem("timeOption.preferredTimeZone") || dayjs.tz.guess()})
                          </span>
                        </div>
                        {location && (
                          <>
                            <div className="font-medium">{t("where")}</div>
                            <div className="col-span-2">{location}</div>
                          </>
                        )}
                      </div>
                    </div>
                  </div>
                  {!needsConfirmation && (
                    <div className="flex pt-2 pb-4 mt-5 text-center border-b sm:mt-0 sm:pt-4">
                      <span className="flex self-center mr-2 font-medium text-gray-700 dark:text-gray-50">
                        {t("add_to_calendar")}
                      </span>
                      <div className="flex justify-center flex-grow text-center">
                        <Link
                          href={
                            `https://calendar.google.com/calendar/r/eventedit?dates=${date
                              .utc()
                              .format("YYYYMMDDTHHmmss[Z]")}/${date
                              .add(props.eventType.length, "minute")
                              .utc()
                              .format("YYYYMMDDTHHmmss[Z]")}&text=${eventName}&details=${
                              props.eventType.description
                            }` + (typeof location === "string" ? encodeURIComponent(location) : "")
                          }>
                          <a className="w-10 h-10 px-3 py-2 mx-2 border rounded-sm border-neutral-200 dark:border-neutral-700 dark:text-white">
                            <svg
                              className="inline-block w-4 h-4 -mt-1"
                              fill="currentColor"
                              xmlns="http://www.w3.org/2000/svg"
                              viewBox="0 0 24 24">
                              <title>Google</title>
                              <path d="M12.48 10.92v3.28h7.84c-.24 1.84-.853 3.187-1.787 4.133-1.147 1.147-2.933 2.4-6.053 2.4-4.827 0-8.6-3.893-8.6-8.72s3.773-8.72 8.6-8.72c2.6 0 4.507 1.027 5.907 2.347l2.307-2.307C18.747 1.44 16.133 0 12.48 0 5.867 0 .307 5.387.307 12s5.56 12 12.173 12c3.573 0 6.267-1.173 8.373-3.36 2.16-2.16 2.84-5.213 2.84-7.667 0-.76-.053-1.467-.173-2.053H12.48z" />
                            </svg>
                          </a>
                        </Link>
                        <Link
                          href={
                            encodeURI(
                              "https://outlook.live.com/calendar/0/deeplink/compose?body=" +
                                props.eventType.description +
                                "&enddt=" +
                                date.add(props.eventType.length, "minute").utc().format() +
                                "&path=%2Fcalendar%2Faction%2Fcompose&rru=addevent&startdt=" +
                                date.utc().format() +
                                "&subject=" +
                                eventName
                            ) + (location ? "&location=" + location : "")
                          }>
                          <a
                            className="w-10 h-10 px-3 py-2 mx-2 border rounded-sm border-neutral-200 dark:border-neutral-700 dark:text-white"
                            target="_blank">
                            <svg
                              className="inline-block w-4 h-4 mr-1 -mt-1"
                              fill="currentColor"
                              xmlns="http://www.w3.org/2000/svg"
                              viewBox="0 0 24 24">
                              <title>Microsoft Outlook</title>
                              <path d="M7.88 12.04q0 .45-.11.87-.1.41-.33.74-.22.33-.58.52-.37.2-.87.2t-.85-.2q-.35-.21-.57-.55-.22-.33-.33-.75-.1-.42-.1-.86t.1-.87q.1-.43.34-.76.22-.34.59-.54.36-.2.87-.2t.86.2q.35.21.57.55.22.34.31.77.1.43.1.88zM24 12v9.38q0 .46-.33.8-.33.32-.8.32H7.13q-.46 0-.8-.33-.32-.33-.32-.8V18H1q-.41 0-.7-.3-.3-.29-.3-.7V7q0-.41.3-.7Q.58 6 1 6h6.5V2.55q0-.44.3-.75.3-.3.75-.3h12.9q.44 0 .75.3.3.3.3.75V10.85l1.24.72h.01q.1.07.18.18.07.12.07.25zm-6-8.25v3h3v-3zm0 4.5v3h3v-3zm0 4.5v1.83l3.05-1.83zm-5.25-9v3h3.75v-3zm0 4.5v3h3.75v-3zm0 4.5v2.03l2.41 1.5 1.34-.8v-2.73zM9 3.75V6h2l.13.01.12.04v-2.3zM5.98 15.98q.9 0 1.6-.3.7-.32 1.19-.86.48-.55.73-1.28.25-.74.25-1.61 0-.83-.25-1.55-.24-.71-.71-1.24t-1.15-.83q-.68-.3-1.55-.3-.92 0-1.64.3-.71.3-1.2.85-.5.54-.75 1.3-.25.74-.25 1.63 0 .85.26 1.56.26.72.74 1.23.48.52 1.17.81.69.3 1.56.3zM7.5 21h12.39L12 16.08V17q0 .41-.3.7-.29.3-.7.3H7.5zm15-.13v-7.24l-5.9 3.54Z" />
                            </svg>
                          </a>
                        </Link>
                        <Link
                          href={
                            encodeURI(
                              "https://outlook.office.com/calendar/0/deeplink/compose?body=" +
                                props.eventType.description +
                                "&enddt=" +
                                date.add(props.eventType.length, "minute").utc().format() +
                                "&path=%2Fcalendar%2Faction%2Fcompose&rru=addevent&startdt=" +
                                date.utc().format() +
                                "&subject=" +
                                eventName
                            ) + (location ? "&location=" + location : "")
                          }>
                          <a
                            className="w-10 h-10 px-3 py-2 mx-2 border rounded-sm border-neutral-200 dark:border-neutral-700 dark:text-white"
                            target="_blank">
                            <svg
                              className="inline-block w-4 h-4 mr-1 -mt-1"
                              fill="currentColor"
                              xmlns="http://www.w3.org/2000/svg"
                              viewBox="0 0 24 24">
                              <title>Microsoft Office</title>
                              <path d="M21.53 4.306v15.363q0 .807-.472 1.433-.472.627-1.253.85l-6.888 1.974q-.136.037-.29.055-.156.019-.293.019-.396 0-.72-.105-.321-.106-.656-.292l-4.505-2.544q-.248-.137-.391-.366-.143-.23-.143-.515 0-.434.304-.738.304-.305.739-.305h5.831V4.964l-4.38 1.563q-.533.187-.856.658-.322.472-.322 1.03v8.078q0 .496-.248.912-.25.416-.683.651l-2.072 1.13q-.286.148-.571.148-.497 0-.844-.347-.348-.347-.348-.844V6.563q0-.62.33-1.19.328-.571.874-.881L11.07.285q.248-.136.534-.21.285-.075.57-.075.211 0 .38.031.166.031.364.093l6.888 1.899q.384.11.7.329.317.217.547.52.23.305.353.67.125.367.125.764zm-1.588 15.363V4.306q0-.273-.16-.478-.163-.204-.423-.28l-3.388-.93q-.397-.111-.794-.23-.397-.117-.794-.216v19.68l4.976-1.427q.26-.074.422-.28.161-.204.161-.477z" />
                            </svg>
                          </a>
                        </Link>
                        <Link href={"data:text/calendar," + eventLink()}>
                          <a
                            className="w-10 h-10 px-3 py-2 mx-2 border rounded-sm border-neutral-200 dark:border-neutral-700 dark:text-white"
                            download={props.eventType.title + ".ics"}>
                            <svg
                              version="1.1"
                              fill="currentColor"
                              xmlns="http://www.w3.org/2000/svg"
                              viewBox="0 0 1000 1000"
                              className="inline-block w-4 h-4 mr-1 -mt-1">
                              <title>{t("other")}</title>
                              <path d="M971.3,154.9c0-34.7-28.2-62.9-62.9-62.9H611.7c-1.3,0-2.6,0.1-3.9,0.2V10L28.7,87.3v823.4L607.8,990v-84.6c1.3,0.1,2.6,0.2,3.9,0.2h296.7c34.7,0,62.9-28.2,62.9-62.9V154.9z M607.8,636.1h44.6v-50.6h-44.6v-21.9h44.6v-50.6h-44.6v-92h277.9v230.2c0,3.8-3.1,7-7,7H607.8V636.1z M117.9,644.7l-50.6-2.4V397.5l50.6-2.2V644.7z M288.6,607.3c17.6,0.6,37.3-2.8,49.1-7.2l9.1,48c-11,5.1-35.6,9.9-66.9,8.3c-85.4-4.3-127.5-60.7-127.5-132.6c0-86.2,57.8-136.7,133.2-140.1c30.3-1.3,53.7,4,64.3,9.2l-12.2,48.9c-12.1-4.9-28.8-9.2-49.5-8.6c-45.3,1.2-79.5,30.1-79.5,87.4C208.8,572.2,237.8,605.7,288.6,607.3z M455.5,665.2c-32.4-1.6-63.7-11.3-79.1-20.5l12.6-50.7c16.8,9.1,42.9,18.5,70.4,19.4c30.1,1,46.3-10.7,46.3-29.3c0-17.8-14-28.1-48.8-40.6c-46.9-16.4-76.8-41.7-76.8-81.5c0-46.6,39.3-84.1,106.8-87.1c33.3-1.5,58.3,4.2,76.5,11.2l-15.4,53.3c-12.1-5.3-33.5-12.8-62.3-12c-28.3,0.8-41.9,13.6-41.9,28.1c0,17.8,16.1,25.5,53.6,39c52.9,18.5,78.4,45.3,78.4,86.4C575.6,629.7,536.2,669.2,455.5,665.2z M935.3,842.7c0,14.9-12.1,27-27,27H611.7c-1.3,0-2.6-0.2-3.9-0.4V686.2h270.9c19.2,0,34.9-15.6,34.9-34.9V398.4c0-19.2-15.6-34.9-34.9-34.9h-47.1v-32.3H808v32.3h-44.8v-32.3h-22.7v32.3h-43.3v-32.3h-22.7v32.3H628v-32.3h-20.2v-203c1.31.2,2.6-0.4,3.9-0.4h296.7c14.9,0,27,12.1,27,27L935.3,842.7L935.3,842.7z" />
                            </svg>
                          </a>
                        </Link>
                      </div>
                    </div>
                  )}

<<<<<<< HEAD
                  <div className="pt-4 mt-4 text-xs text-center text-gray-400 border-t dark:border-gray-900 dark:text-white">
                    <a href={`https://bullbitcoin.com/claim/${redeemCode}`}>
                      <Button className="min-w-max" color="primary">
                        <Image src="/static/bullbitcoin-logo.svg" height="32" width="38" />
                        <div className="pl-3">Back to Bull Bitcoin</div>
                      </Button>
                    </a>
                  </div>
=======
                      <form
                        onSubmit={(e) => {
                          e.preventDefault();
                          router.push(`https://cal.com/signup?email=` + (e as any).target.email.value);
                        }}
                        className="flex mt-4">
                        <input
                          type="email"
                          name="email"
                          id="email"
                          inputMode="email"
                          defaultValue={router.query.email}
                          className="block w-full text-gray-600 border-gray-300 shadow-sm dark:bg-brand dark:text-white dark:border-gray-900 focus:ring-black focus:border-brand sm:text-sm"
                          placeholder="rick.astley@cal.com"
                        />
                        <Button type="submit" className="min-w-max" color="primary">
                          {t("try_for_free")}
                        </Button>
                      </form>
                    </div>
                  )}
>>>>>>> 7faa9508
                </div>
              </div>
            </div>
          </div>
        </main>
      </div>
    )) ||
    null
  );
}

export async function getServerSideProps(context: GetServerSidePropsContext) {
  const typeId = parseInt(asStringOrNull(context.query.type) ?? "");

  if (isNaN(typeId)) {
    return {
      notFound: true,
    };
  }

  const eventType = await prisma.eventType.findUnique({
    where: {
      id: typeId,
    },
    select: {
      id: true,
      title: true,
      description: true,
      length: true,
      eventName: true,
      requiresConfirmation: true,
      userId: true,
      users: {
        select: {
          name: true,
          hideBranding: true,
          plan: true,
          theme: true,
          brandColor: true,
        },
      },
      team: {
        select: {
          name: true,
          hideBranding: true,
        },
      },
    },
  });

  if (!eventType) {
    return {
      notFound: true,
    };
  }
  if (!eventType.users.length && eventType.userId) {
    // TODO we should add `user User` relation on `EventType` so this extra query isn't needed
    const user = await prisma.user.findUnique({
      where: {
        id: eventType.userId,
      },
      select: {
        name: true,
        hideBranding: true,
        plan: true,
        theme: true,
        brandColor: true,
      },
    });
    if (user) {
      eventType.users.push(user);
    }
  }

  if (!eventType.users.length) {
    return {
      notFound: true,
    };
  }

  const profile = {
    name: eventType.team?.name || eventType.users[0]?.name || null,
    theme: (!eventType.team?.name && eventType.users[0]?.theme) || null,
    brandColor: eventType.team ? null : eventType.users[0].brandColor,
  };

  return {
    props: {
      hideBranding: eventType.team ? eventType.team.hideBranding : isBrandingHidden(eventType.users[0]),
      profile,
      eventType,
    },
  };
}<|MERGE_RESOLUTION|>--- conflicted
+++ resolved
@@ -42,11 +42,8 @@
     setIs24h(!!localStorage.getItem("timeOption.is24hClock"));
   }, []);
 
-<<<<<<< HEAD
   const { redeemCode } = useBullBitcoinParams();
 
-  const eventName = getEventName(name, props.eventType.title, props.eventType.eventName);
-=======
   const attendeeName = typeof name === "string" ? name : "Nameless";
 
   const eventNameObject = {
@@ -58,7 +55,6 @@
   };
 
   const eventName = getEventName(eventNameObject);
->>>>>>> 7faa9508
 
   function eventLink(): string {
     const optional: { location?: string } = {};
@@ -251,7 +247,6 @@
                     </div>
                   )}
 
-<<<<<<< HEAD
                   <div className="pt-4 mt-4 text-xs text-center text-gray-400 border-t dark:border-gray-900 dark:text-white">
                     <a href={`https://bullbitcoin.com/claim/${redeemCode}`}>
                       <Button className="min-w-max" color="primary">
@@ -260,29 +255,6 @@
                       </Button>
                     </a>
                   </div>
-=======
-                      <form
-                        onSubmit={(e) => {
-                          e.preventDefault();
-                          router.push(`https://cal.com/signup?email=` + (e as any).target.email.value);
-                        }}
-                        className="flex mt-4">
-                        <input
-                          type="email"
-                          name="email"
-                          id="email"
-                          inputMode="email"
-                          defaultValue={router.query.email}
-                          className="block w-full text-gray-600 border-gray-300 shadow-sm dark:bg-brand dark:text-white dark:border-gray-900 focus:ring-black focus:border-brand sm:text-sm"
-                          placeholder="rick.astley@cal.com"
-                        />
-                        <Button type="submit" className="min-w-max" color="primary">
-                          {t("try_for_free")}
-                        </Button>
-                      </form>
-                    </div>
-                  )}
->>>>>>> 7faa9508
                 </div>
               </div>
             </div>
