--- conflicted
+++ resolved
@@ -4,11 +4,7 @@
 import timezone from "dayjs/plugin/timezone";
 import toArray from "dayjs/plugin/toArray";
 import utc from "dayjs/plugin/utc";
-<<<<<<< HEAD
-import { createEvent, DateArray } from "ics";
-=======
 import { createEvent } from "ics";
->>>>>>> 9e690299
 import { GetServerSidePropsContext } from "next";
 import Link from "next/link";
 import { useRouter } from "next/router";
@@ -48,11 +44,7 @@
   function eventLink(): string {
     const optional: { location?: string } = {};
     if (location) {
-<<<<<<< HEAD
-      optional["location"] = `${location}`;
-=======
       optional["location"] = Array.isArray(location) ? location[0] : location;
->>>>>>> 9e690299
     }
 
     const event = createEvent({
@@ -60,11 +52,7 @@
         .utc()
         .toArray()
         .slice(0, 6)
-<<<<<<< HEAD
-        .map((v, i) => (i === 1 ? v + 1 : v)) as DateArray,
-=======
         .map((v, i) => (i === 1 ? v + 1 : v)) as any, // <-- FIXME fix types, not sure what's going on here
->>>>>>> 9e690299
       startInputType: "utc",
       title: eventName,
       description: props.eventType.description ? props.eventType.description : undefined,
@@ -89,20 +77,20 @@
           title={needsConfirmation ? t("booking_submitted") : t("booking_confirmed")}
           description={needsConfirmation ? t("booking_submitted") : t("booking_confirmed")}
         />
-        <main className="max-w-3xl py-24 mx-auto">
-          <div className="fixed inset-0 z-50 overflow-y-auto">
-            <div className="flex items-end justify-center min-h-screen px-4 pt-4 pb-20 text-center sm:block sm:p-0">
+        <main className="py-24 mx-auto max-w-3xl">
+          <div className="overflow-y-auto fixed inset-0 z-50">
+            <div className="flex justify-center items-end px-4 pt-4 pb-20 min-h-screen text-center sm:block sm:p-0">
               <div className="fixed inset-0 my-4 transition-opacity sm:my-0" aria-hidden="true">
                 <span className="hidden sm:inline-block sm:align-middle sm:h-screen" aria-hidden="true">
                   &#8203;
                 </span>
                 <div
-                  className="inline-block px-8 pt-5 pb-4 overflow-hidden text-left align-bottom transition-all transform bg-white border rounded-sm dark:bg-gray-800 border-neutral-200 dark:border-neutral-700 sm:my-8 sm:align-middle sm:max-w-lg sm:w-full sm:py-6"
+                  className="inline-block overflow-hidden px-8 pt-5 pb-4 text-left align-bottom bg-white rounded-sm border transition-all transform dark:bg-gray-800 border-neutral-200 dark:border-neutral-700 sm:my-8 sm:align-middle sm:max-w-lg sm:w-full sm:py-6"
                   role="dialog"
                   aria-modal="true"
                   aria-labelledby="modal-headline">
                   <div>
-                    <div className="flex items-center justify-center w-12 h-12 mx-auto bg-green-100 rounded-full">
+                    <div className="flex justify-center items-center mx-auto w-12 h-12 bg-green-100 rounded-full">
                       {!needsConfirmation && <CheckIcon className="w-8 h-8 text-green-600" />}
                       {needsConfirmation && <ClockIcon className="w-8 h-8 text-green-600" />}
                     </div>
@@ -159,9 +147,9 @@
                               props.eventType.description
                             }` + (typeof location === "string" ? encodeURIComponent(location) : "")
                           }>
-                          <a className="px-3 py-2 mx-2 border rounded-sm border-neutral-200 dark:border-neutral-700 dark:text-white">
+                          <a className="px-3 py-2 mx-2 rounded-sm border border-neutral-200 dark:border-neutral-700 dark:text-white">
                             <svg
-                              className="inline-block w-4 h-4 -mt-1"
+                              className="inline-block -mt-1 w-4 h-4"
                               fill="currentColor"
                               xmlns="http://www.w3.org/2000/svg"
                               viewBox="0 0 24 24">
@@ -184,10 +172,10 @@
                             ) + (location ? "&location=" + location : "")
                           }>
                           <a
-                            className="px-3 py-2 mx-2 border rounded-sm border-neutral-200 dark:border-neutral-700 dark:text-white"
+                            className="px-3 py-2 mx-2 rounded-sm border border-neutral-200 dark:border-neutral-700 dark:text-white"
                             target="_blank">
                             <svg
-                              className="inline-block w-4 h-4 mr-1 -mt-1"
+                              className="inline-block -mt-1 mr-1 w-4 h-4"
                               fill="currentColor"
                               xmlns="http://www.w3.org/2000/svg"
                               viewBox="0 0 24 24">
@@ -210,10 +198,10 @@
                             ) + (location ? "&location=" + location : "")
                           }>
                           <a
-                            className="px-3 py-2 mx-2 border rounded-sm border-neutral-200 dark:border-neutral-700 dark:text-white"
+                            className="px-3 py-2 mx-2 rounded-sm border border-neutral-200 dark:border-neutral-700 dark:text-white"
                             target="_blank">
                             <svg
-                              className="inline-block w-4 h-4 mr-1 -mt-1"
+                              className="inline-block -mt-1 mr-1 w-4 h-4"
                               fill="currentColor"
                               xmlns="http://www.w3.org/2000/svg"
                               viewBox="0 0 24 24">
@@ -224,14 +212,14 @@
                         </Link>
                         <Link href={"data:text/calendar," + eventLink()}>
                           <a
-                            className="px-3 py-2 mx-2 border rounded-sm border-neutral-200 dark:border-neutral-700 dark:text-white"
+                            className="px-3 py-2 mx-2 rounded-sm border border-neutral-200 dark:border-neutral-700 dark:text-white"
                             download={props.eventType.title + ".ics"}>
                             <svg
                               version="1.1"
                               fill="currentColor"
                               xmlns="http://www.w3.org/2000/svg"
                               viewBox="0 0 1000 1000"
-                              className="inline-block w-4 h-4 mr-1 -mt-1">
+                              className="inline-block -mt-1 mr-1 w-4 h-4">
                               <title>{t("other")}</title>
                               <path d="M971.3,154.9c0-34.7-28.2-62.9-62.9-62.9H611.7c-1.3,0-2.6,0.1-3.9,0.2V10L28.7,87.3v823.4L607.8,990v-84.6c1.3,0.1,2.6,0.2,3.9,0.2h296.7c34.7,0,62.9-28.2,62.9-62.9V154.9z M607.8,636.1h44.6v-50.6h-44.6v-21.9h44.6v-50.6h-44.6v-92h277.9v230.2c0,3.8-3.1,7-7,7H607.8V636.1z M117.9,644.7l-50.6-2.4V397.5l50.6-2.2V644.7z M288.6,607.3c17.6,0.6,37.3-2.8,49.1-7.2l9.1,48c-11,5.1-35.6,9.9-66.9,8.3c-85.4-4.3-127.5-60.7-127.5-132.6c0-86.2,57.8-136.7,133.2-140.1c30.3-1.3,53.7,4,64.3,9.2l-12.2,48.9c-12.1-4.9-28.8-9.2-49.5-8.6c-45.3,1.2-79.5,30.1-79.5,87.4C208.8,572.2,237.8,605.7,288.6,607.3z M455.5,665.2c-32.4-1.6-63.7-11.3-79.1-20.5l12.6-50.7c16.8,9.1,42.9,18.5,70.4,19.4c30.1,1,46.3-10.7,46.3-29.3c0-17.8-14-28.1-48.8-40.6c-46.9-16.4-76.8-41.7-76.8-81.5c0-46.6,39.3-84.1,106.8-87.1c33.3-1.5,58.3,4.2,76.5,11.2l-15.4,53.3c-12.1-5.3-33.5-12.8-62.3-12c-28.3,0.8-41.9,13.6-41.9,28.1c0,17.8,16.1,25.5,53.6,39c52.9,18.5,78.4,45.3,78.4,86.4C575.6,629.7,536.2,669.2,455.5,665.2z M935.3,842.7c0,14.9-12.1,27-27,27H611.7c-1.3,0-2.6-0.2-3.9-0.4V686.2h270.9c19.2,0,34.9-15.6,34.9-34.9V398.4c0-19.2-15.6-34.9-34.9-34.9h-47.1v-32.3H808v32.3h-44.8v-32.3h-22.7v32.3h-43.3v-32.3h-22.7v32.3H628v-32.3h-20.2v-203c1.31.2,2.6-0.4,3.9-0.4h296.7c14.9,0,27,12.1,27,27L935.3,842.7L935.3,842.7z" />
                             </svg>
@@ -256,7 +244,7 @@
                           id="email"
                           inputMode="email"
                           defaultValue={router.query.email}
-                          className="block w-full text-gray-600 border-gray-300 shadow-sm dark:bg-black dark:text-white dark:border-gray-900 focus:ring-black focus:border-black sm:text-sm"
+                          className="shadow-sm text-gray-600 dark:bg-black dark:text-white dark:border-gray-900 focus:ring-black focus:border-black block w-full sm:text-sm border-gray-300"
                           placeholder="rick.astley@cal.com"
                         />
                         <Button type="submit" className="min-w-max" color="primary">
@@ -320,25 +308,12 @@
     };
   }
   if (!eventType.users.length && eventType.userId) {
-<<<<<<< HEAD
-    const eventTypeUser = await prisma.user.findUnique({
-=======
     // TODO we should add `user User` relation on `EventType` so this extra query isn't needed
     const user = await prisma.user.findUnique({
->>>>>>> 9e690299
       where: {
         id: eventType.userId,
       },
       select: {
-<<<<<<< HEAD
-        theme: true,
-        hideBranding: true,
-        name: true,
-        plan: true,
-      },
-    });
-    if (eventTypeUser) eventType.users.push(eventTypeUser);
-=======
         name: true,
         hideBranding: true,
         plan: true,
@@ -348,7 +323,6 @@
     if (user) {
       eventType.users.push(user);
     }
->>>>>>> 9e690299
   }
 
   if (!eventType.users.length) {
