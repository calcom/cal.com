--- conflicted
+++ resolved
@@ -157,11 +157,7 @@
                     </div>
                   </div>
                   {!needsConfirmation && (
-<<<<<<< HEAD
                     <div className="mt-5 flex border-b pt-2 pb-4 text-center dark:border-gray-900 sm:mt-0 sm:pt-4">
-=======
-                    <div className="flex pt-2 pb-4 mt-5 text-center border-b dark:border-gray-900 sm:mt-0 sm:pt-4">
->>>>>>> 20d2955e
                       <span className="flex self-center font-medium text-gray-700 ltr:mr-2 rtl:ml-2 dark:text-gray-50">
                         {t("add_to_calendar")}
                       </span>
