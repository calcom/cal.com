import { HeadSeo } from "@components/seo/head-seo";
import Link from "next/link";
import prisma from "@lib/prisma";
import { useEffect, useState } from "react";
import { useRouter } from "next/router";
import { CheckIcon } from "@heroicons/react/outline";
import { ClockIcon } from "@heroicons/react/solid";
import { FormattedMessage } from "react-intl";
import dayjs from "dayjs";
import utc from "dayjs/plugin/utc";
import toArray from "dayjs/plugin/toArray";
import timezone from "dayjs/plugin/timezone";
import { createEvent } from "ics";
import { getEventName } from "@lib/event";
import useTheme from "@lib/hooks/useTheme";
import { asStringOrNull } from "@lib/asStringOrNull";
import { inferSSRProps } from "@lib/types/inferSSRProps";
import { isBrandingHidden } from "@lib/isBrandingHidden";
import { EventType } from "@prisma/client";

dayjs.extend(utc);
dayjs.extend(toArray);
dayjs.extend(timezone);

export default function Success(props: inferSSRProps<typeof getServerSideProps>) {
  const router = useRouter();
  const { location, name } = router.query;

  const [is24h, setIs24h] = useState(false);
  const [date, setDate] = useState(dayjs.utc(asStringOrNull(router.query.date)));
  const { isReady } = useTheme(props.profile.theme);

  useEffect(() => {
    setDate(date.tz(localStorage.getItem("timeOption.preferredTimeZone") || dayjs.tz.guess()));
    setIs24h(!!localStorage.getItem("timeOption.is24hClock"));
  }, []);

  const eventName = getEventName(name, props.eventType.title, props.eventType.eventName);

  function eventLink(): string {
    const optional = {};
    if (location) {
      optional["location"] = location;
    }

    const event = createEvent({
      start: date
        .utc()
        .toArray()
        .slice(0, 6)
        .map((v, i) => (i === 1 ? v + 1 : v)),
      startInputType: "utc",
      title: eventName,
      description: props.eventType.description,
      duration: { minutes: props.eventType.length },
      ...optional,
    });

    if (event.error) {
      throw event.error;
    }

    return encodeURIComponent(event.value);
  }

  return (
    isReady && (
      <div className="bg-neutral-50 dark:bg-neutral-900 h-screen">
        <HeadSeo
          title={`Booking ${props.eventType.requiresConfirmation ? "Submitted" : "Confirmed"}`}
          description={`Booking ${props.eventType.requiresConfirmation ? "Submitted" : "Confirmed"}`}
        />
        <main className="max-w-3xl mx-auto py-24">
          <div className="fixed z-50 inset-0 overflow-y-auto">
            <div className="flex items-end justify-center min-h-screen pt-4 px-4 pb-20 text-center sm:block sm:p-0">
              <div className="fixed inset-0 my-4 sm:my-0 transition-opacity" aria-hidden="true">
                <span className="hidden sm:inline-block sm:align-middle sm:h-screen" aria-hidden="true">
                  &#8203;
                </span>
                <div
                  className="inline-block align-bottom dark:bg-gray-800 bg-white rounded-sm px-8 pt-5 pb-4 text-left overflow-hidden border border-neutral-200 dark:border-neutral-700 transform transition-all sm:my-8 sm:align-middle sm:max-w-lg sm:w-full sm:py-6"
                  role="dialog"
                  aria-modal="true"
                  aria-labelledby="modal-headline">
                  <div>
                    <div className="mx-auto flex items-center justify-center h-12 w-12 rounded-full bg-green-100">
                      {!props.eventType.requiresConfirmation && (
                        <CheckIcon className="h-8 w-8 text-green-600" />
                      )}
                      {props.eventType.requiresConfirmation && (
                        <ClockIcon className="h-8 w-8 text-green-600" />
                      )}
                    </div>
                    <div className="mt-3 text-center sm:mt-5">
                      <h3
                        className="text-2xl leading-6 font-semibold dark:text-white text-neutral-900"
                        id="modal-headline">
                        {props.eventType.requiresConfirmation ? "Submitted" : "This meeting is scheduled"}
                      </h3>
                      <div className="mt-3">
                        <p className="text-sm text-neutral-600 dark:text-gray-300">
                          {props.eventType.requiresConfirmation
                            ? props.profile.name !== null
                              ? `${props.profile.name} still needs to confirm or reject the booking.`
                              : "Your booking still needs to be confirmed or rejected."
                            : `We emailed you and the other attendees a calendar invitation with all the details.`}
                        </p>
                      </div>
                      <div className="mt-4 text-gray-700 dark:text-gray-300 border-t border-b dark:border-gray-900 py-4 grid grid-cols-3 text-left">
                        <div className="font-medium">
                          <FormattedMessage id="what" defaultMessage="What" />
                        </div>
                        <div className="mb-6 col-span-2">{eventName}</div>
                        <div className="font-medium">
                          <FormattedMessage id="when" defaultMessage="When" />
                        </div>
                        <div className="mb-6 col-span-2">
                          {date.format("dddd, DD MMMM YYYY")}
                          <br />
                          {date.format(is24h ? "H:mm" : "h:mma")} - {props.eventType.length} mins{" "}
                          <span className="text-gray-500">
                            ({localStorage.getItem("timeOption.preferredTimeZone") || dayjs.tz.guess()})
                          </span>
                        </div>
                        {location && (
                          <>
                            <div className="font-medium">
                              <FormattedMessage id="where" defaultMessage="Where" />
                            </div>
                            <div className="col-span-2">{location}</div>
                          </>
                        )}
                      </div>
                    </div>
                  </div>
                  {!props.eventType.requiresConfirmation && (
                    <div className="mt-5 sm:mt-0 sm:pt-4 pt-2 text-center flex">
                      <span className="font-medium text-gray-700 dark:text-gray-50 flex self-center mr-6">
                        <FormattedMessage id="addToCalendar" defaultMessage="Add to calendar" />
                      </span>
                      <div className="flex">
                        <Link
                          href={
                            `https://calendar.google.com/calendar/r/eventedit?dates=${date
                              .utc()
                              .format("YYYYMMDDTHHmmss[Z]")}/${date
                              .add(props.eventType.length, "minute")
                              .utc()
                              .format("YYYYMMDDTHHmmss[Z]")}&text=${eventName}&details=${
                              props.eventType.description
                            }` + (location ? "&location=" + encodeURIComponent(location) : "")
                          }>
                          <a className="mx-2 rounded-sm border border-neutral-200 dark:border-neutral-700 dark:text-white py-2 px-3">
                            <svg
                              className="inline-block w-4 h-4 -mt-1"
                              fill="currentColor"
                              xmlns="http://www.w3.org/2000/svg"
                              viewBox="0 0 24 24">
                              <title>Google</title>
                              <path d="M12.48 10.92v3.28h7.84c-.24 1.84-.853 3.187-1.787 4.133-1.147 1.147-2.933 2.4-6.053 2.4-4.827 0-8.6-3.893-8.6-8.72s3.773-8.72 8.6-8.72c2.6 0 4.507 1.027 5.907 2.347l2.307-2.307C18.747 1.44 16.133 0 12.48 0 5.867 0 .307 5.387.307 12s5.56 12 12.173 12c3.573 0 6.267-1.173 8.373-3.36 2.16-2.16 2.84-5.213 2.84-7.667 0-.76-.053-1.467-.173-2.053H12.48z" />
                            </svg>
                          </a>
                        </Link>
                        <Link
                          href={
                            encodeURI(
                              "https://outlook.live.com/calendar/0/deeplink/compose?body=" +
                                props.eventType.description +
                                "&enddt=" +
                                date.add(props.eventType.length, "minute").utc().format() +
                                "&path=%2Fcalendar%2Faction%2Fcompose&rru=addevent&startdt=" +
                                date.utc().format() +
                                "&subject=" +
                                eventName
                            ) + (location ? "&location=" + location : "")
                          }>
                          <a
                            className="mx-2 rounded-sm border border-neutral-200 dark:border-neutral-700 dark:text-white py-2 px-3"
                            target="_blank">
                            <svg
                              className="inline-block w-4 h-4 mr-1 -mt-1"
                              fill="currentColor"
                              xmlns="http://www.w3.org/2000/svg"
                              viewBox="0 0 24 24">
                              <title>Microsoft Outlook</title>
                              <path d="M7.88 12.04q0 .45-.11.87-.1.41-.33.74-.22.33-.58.52-.37.2-.87.2t-.85-.2q-.35-.21-.57-.55-.22-.33-.33-.75-.1-.42-.1-.86t.1-.87q.1-.43.34-.76.22-.34.59-.54.36-.2.87-.2t.86.2q.35.21.57.55.22.34.31.77.1.43.1.88zM24 12v9.38q0 .46-.33.8-.33.32-.8.32H7.13q-.46 0-.8-.33-.32-.33-.32-.8V18H1q-.41 0-.7-.3-.3-.29-.3-.7V7q0-.41.3-.7Q.58 6 1 6h6.5V2.55q0-.44.3-.75.3-.3.75-.3h12.9q.44 0 .75.3.3.3.3.75V10.85l1.24.72h.01q.1.07.18.18.07.12.07.25zm-6-8.25v3h3v-3zm0 4.5v3h3v-3zm0 4.5v1.83l3.05-1.83zm-5.25-9v3h3.75v-3zm0 4.5v3h3.75v-3zm0 4.5v2.03l2.41 1.5 1.34-.8v-2.73zM9 3.75V6h2l.13.01.12.04v-2.3zM5.98 15.98q.9 0 1.6-.3.7-.32 1.19-.86.48-.55.73-1.28.25-.74.25-1.61 0-.83-.25-1.55-.24-.71-.71-1.24t-1.15-.83q-.68-.3-1.55-.3-.92 0-1.64.3-.71.3-1.2.85-.5.54-.75 1.3-.25.74-.25 1.63 0 .85.26 1.56.26.72.74 1.23.48.52 1.17.81.69.3 1.56.3zM7.5 21h12.39L12 16.08V17q0 .41-.3.7-.29.3-.7.3H7.5zm15-.13v-7.24l-5.9 3.54Z" />
                            </svg>
                          </a>
                        </Link>
                        <Link
                          href={
                            encodeURI(
                              "https://outlook.office.com/calendar/0/deeplink/compose?body=" +
                                props.eventType.description +
                                "&enddt=" +
                                date.add(props.eventType.length, "minute").utc().format() +
                                "&path=%2Fcalendar%2Faction%2Fcompose&rru=addevent&startdt=" +
                                date.utc().format() +
                                "&subject=" +
                                eventName
                            ) + (location ? "&location=" + location : "")
                          }>
                          <a
                            className="mx-2 rounded-sm border border-neutral-200 dark:border-neutral-700 dark:text-white py-2 px-3"
                            target="_blank">
                            <svg
                              className="inline-block w-4 h-4 mr-1 -mt-1"
                              fill="currentColor"
                              xmlns="http://www.w3.org/2000/svg"
                              viewBox="0 0 24 24">
                              <title>Microsoft Office</title>
                              <path d="M21.53 4.306v15.363q0 .807-.472 1.433-.472.627-1.253.85l-6.888 1.974q-.136.037-.29.055-.156.019-.293.019-.396 0-.72-.105-.321-.106-.656-.292l-4.505-2.544q-.248-.137-.391-.366-.143-.23-.143-.515 0-.434.304-.738.304-.305.739-.305h5.831V4.964l-4.38 1.563q-.533.187-.856.658-.322.472-.322 1.03v8.078q0 .496-.248.912-.25.416-.683.651l-2.072 1.13q-.286.148-.571.148-.497 0-.844-.347-.348-.347-.348-.844V6.563q0-.62.33-1.19.328-.571.874-.881L11.07.285q.248-.136.534-.21.285-.075.57-.075.211 0 .38.031.166.031.364.093l6.888 1.899q.384.11.7.329.317.217.547.52.23.305.353.67.125.367.125.764zm-1.588 15.363V4.306q0-.273-.16-.478-.163-.204-.423-.28l-3.388-.93q-.397-.111-.794-.23-.397-.117-.794-.216v19.68l4.976-1.427q.26-.074.422-.28.161-.204.161-.477z" />
                            </svg>
                          </a>
                        </Link>
                        <Link href={"data:text/calendar," + eventLink()}>
                          <a
                            className="mx-2 rounded-sm border border-neutral-200 dark:border-neutral-700 dark:text-white py-2 px-3"
                            download={props.eventType.title + ".ics"}>
                            <svg
                              version="1.1"
                              fill="currentColor"
                              xmlns="http://www.w3.org/2000/svg"
                              viewBox="0 0 1000 1000"
                              className="inline-block w-4 h-4 mr-1 -mt-1">
                              <title>
                                <FormattedMessage id="other" defaultMessage="Other" />
                              </title>
                              <path d="M971.3,154.9c0-34.7-28.2-62.9-62.9-62.9H611.7c-1.3,0-2.6,0.1-3.9,0.2V10L28.7,87.3v823.4L607.8,990v-84.6c1.3,0.1,2.6,0.2,3.9,0.2h296.7c34.7,0,62.9-28.2,62.9-62.9V154.9z M607.8,636.1h44.6v-50.6h-44.6v-21.9h44.6v-50.6h-44.6v-92h277.9v230.2c0,3.8-3.1,7-7,7H607.8V636.1z M117.9,644.7l-50.6-2.4V397.5l50.6-2.2V644.7z M288.6,607.3c17.6,0.6,37.3-2.8,49.1-7.2l9.1,48c-11,5.1-35.6,9.9-66.9,8.3c-85.4-4.3-127.5-60.7-127.5-132.6c0-86.2,57.8-136.7,133.2-140.1c30.3-1.3,53.7,4,64.3,9.2l-12.2,48.9c-12.1-4.9-28.8-9.2-49.5-8.6c-45.3,1.2-79.5,30.1-79.5,87.4C208.8,572.2,237.8,605.7,288.6,607.3z M455.5,665.2c-32.4-1.6-63.7-11.3-79.1-20.5l12.6-50.7c16.8,9.1,42.9,18.5,70.4,19.4c30.1,1,46.3-10.7,46.3-29.3c0-17.8-14-28.1-48.8-40.6c-46.9-16.4-76.8-41.7-76.8-81.5c0-46.6,39.3-84.1,106.8-87.1c33.3-1.5,58.3,4.2,76.5,11.2l-15.4,53.3c-12.1-5.3-33.5-12.8-62.3-12c-28.3,0.8-41.9,13.6-41.9,28.1c0,17.8,16.1,25.5,53.6,39c52.9,18.5,78.4,45.3,78.4,86.4C575.6,629.7,536.2,669.2,455.5,665.2z M935.3,842.7c0,14.9-12.1,27-27,27H611.7c-1.3,0-2.6-0.2-3.9-0.4V686.2h270.9c19.2,0,34.9-15.6,34.9-34.9V398.4c0-19.2-15.6-34.9-34.9-34.9h-47.1v-32.3H808v32.3h-44.8v-32.3h-22.7v32.3h-43.3v-32.3h-22.7v32.3H628v-32.3h-20.2v-203c1.31.2,2.6-0.4,3.9-0.4h296.7c14.9,0,27,12.1,27,27L935.3,842.7L935.3,842.7z" />
                            </svg>
                          </a>
                        </Link>
                      </div>
                    </div>
                  )}
                  {!props.hideBranding && (
                    <div className="mt-4 pt-4 border-t dark:border-gray-900  text-gray-400 text-center text-xs dark:text-white">
<<<<<<< HEAD
                      <a href="https://checkout.calendso.com">
                        <FormattedMessage
                          id="createYourBookingLink"
                          defaultMessage="Create your own booking link with Calendso"
                        />
                      </a>
=======
                      <a href="https://cal.com/signup">Create your own booking link with Calendso</a>
>>>>>>> 4c6bf962
                    </div>
                  )}
                </div>
              </div>
            </div>
          </div>
        </main>
      </div>
    )
  );
}

export async function getServerSideProps(context) {
  const typeId = parseInt(asStringOrNull(context.query.type) ?? "");
  if (isNaN(typeId)) {
    return {
      notFound: true,
    };
  }
  const eventType: EventType = await prisma.eventType.findUnique({
    where: {
      id: typeId,
    },
    select: {
      id: true,
      title: true,
      description: true,
      length: true,
      eventName: true,
      requiresConfirmation: true,
      userId: true,
      users: {
        select: {
          name: true,
          hideBranding: true,
          plan: true,
          theme: true,
        },
      },
      team: {
        select: {
          name: true,
          hideBranding: true,
        },
      },
    },
  });

  if (!eventType) {
    return {
      notFound: true,
    };
  }

  if (!eventType.users.length && eventType.userId) {
    eventType.users.push(
      await prisma.user.findUnique({
        where: {
          id: eventType.userId,
        },
        select: {
          theme: true,
          hideBranding: true,
          name: true,
          plan: true,
        },
      })
    );
  }

  if (!eventType.users.length) {
    return {
      notFound: true,
    };
  }

  const profile = {
    name: eventType.team?.name || eventType.users[0]?.name || null,
    theme: (!eventType.team?.name && eventType.users[0]?.theme) || null,
  };

  return {
    props: {
      hideBranding: eventType.team ? eventType.team.hideBranding : isBrandingHidden(eventType.users[0]),
      profile,
      eventType,
    },
  };
}<|MERGE_RESOLUTION|>--- conflicted
+++ resolved
@@ -235,16 +235,12 @@
                   )}
                   {!props.hideBranding && (
                     <div className="mt-4 pt-4 border-t dark:border-gray-900  text-gray-400 text-center text-xs dark:text-white">
-<<<<<<< HEAD
-                      <a href="https://checkout.calendso.com">
+                      <a href="https://cal.com/signup">
                         <FormattedMessage
                           id="createYourBookingLink"
                           defaultMessage="Create your own booking link with Calendso"
                         />
                       </a>
-=======
-                      <a href="https://cal.com/signup">Create your own booking link with Calendso</a>
->>>>>>> 4c6bf962
                     </div>
                   )}
                 </div>
