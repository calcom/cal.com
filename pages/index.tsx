import Head from 'next/head';
import Link from 'next/link';
import prisma from '../lib/prisma';
import Shell from '../components/Shell';
import { signIn, useSession, getSession } from 'next-auth/client';
<<<<<<< HEAD
import { useTranslation } from 'next-i18next'
import { serverSideTranslations } from 'next-i18next/serverSideTranslations'
import { RTL_LANGUAGES } from '../config';

export default function Home(props) {
    const [ session, loading ] = useSession();
    const { t, i18n } = useTranslation('common');
    const locale = i18n.language;
=======
import { ClockIcon, CheckIcon, InformationCircleIcon } from '@heroicons/react/outline';
import DonateBanner from '../components/DonateBanner';

function classNames(...classes) {
    return classes.filter(Boolean).join(' ')
}
>>>>>>> 7d6a631f

export default function Home(props) {
    const [session, loading] = useSession();
    if (loading) {
      return <p className="text-gray-400">{t("loading")}</p>;
    }

    function convertMinsToHrsMins(mins) {
        let h = Math.floor(mins / 60);
        let m = mins % 60;
        h = h < 10 ? '0' + h : h;
        m = m < 10 ? '0' + m : m;
        return `${h}:${m}`;
    }

<<<<<<< HEAD
    return (
      <div className='main-layout' lang={locale} dir={RTL_LANGUAGES.includes(locale) ? "rtl": "ltr"}>
        <Head>
          <title>Calendso</title>
          <link rel="icon" href="/favicon.ico" />
          { locale === 'fa' &&
            <link href="https://cdn.jsdelivr.net/gh/rastikerdar/shabnam-font@v[X.Y.Z]/dist/font-face.css" rel="stylesheet" type="text/css" />
          }

        </Head>

        <Shell heading="Dashboard">
          <div className="grid grid-cols-3 gap-4">
            <div className="col-span-2">
              <div className="bg-white shadow rounded-lg">
                <div className="px-4 py-5 sm:p-6">
                  <h3 className="text-lg leading-6 font-medium text-gray-900">
                    {t("welcome_to_calendso")}
                  </h3>
                  <div className="mt-2 max-w-xl text-sm text-gray-500">
                    <p>{t("get_started_by_connecting")}</p>
                  </div>
                  <div className="mt-3 text-sm">
                    <Link href="/integrations">
                      <a className="font-medium text-blue-600 hover:text-blue-500">
                        {t("set_up_your_first")}
                        <span aria-hidden="true">&rarr;</span>
                      </a>
                    </Link>
                  </div>
                </div>
              </div>
            </div>
            <div>
              <div className="bg-white rounded-lg shadow px-5 py-6 md:py-7 sm:px-6">
                <div className="mb-8 sm:flex sm:items-center sm:justify-between">
                  <h3 className="text-lg leading-6 font-medium text-gray-900">
                    {t("your_integration")}{" "}
                  </h3>
                  <div className="mt-3 sm:mt-0 sm:ml-4">
                    <Link href="/integrations">
                      <a className="text-sm text-gray-400">{t("view_more")}</a>
                    </Link>
                  </div>
                </div>
                <ul className="divide-y divide-gray-200">
                  {props.credentials.map((integration) => (
                    <li className="pb-4 flex">
                      {integration.type == "google_calendar" && (
                        <img
                          className="h-10 w-10 mr-2"
                          src="integrations/google-calendar.png"
                          alt="Google Calendar"
                        />
                      )}
                      {integration.type == "office365_calendar" && (
                        <img
                          className="h-10 w-10 mr-2"
                          src="integrations/office-365.png"
                          alt="Office 365 / Outlook.com Calendar"
                        />
                      )}
                      <div className="ml-3">
                        {integration.type == "office365_calendar" && (
                          <p className="text-sm font-medium text-gray-900">
                            Office 365 / Outlook.com Calendar
                          </p>
                        )}
                        {integration.type == "google_calendar" && (
                          <p className="text-sm font-medium text-gray-900">
                            Google Calendar
                          </p>
                        )}
                        <p className="text-sm text-gray-500">
                          {t("calendar_integration")}
                        </p>
                      </div>
                    </li>
                  ))}
                  {props.credentials.length == 0 && (
                    <div className="text-center text-gray-400 py-2">
                      <p>{t("you_havent_added_any")}</p>
                    </div>
                  )}
                </ul>
              </div>
            </div>
          </div>
        </Shell>
      </div>
=======
    const stats = [
        { name: 'Event Types', stat: props.eventTypeCount },
        { name: 'Integrations', stat: props.integrationCount },
        { name: 'Available Hours', stat: Math.round(((props.user.endTime - props.user.startTime) / 60) * 100) / 100 + ' hours' },
    ];

    let timeline = [];

    if (session) {
        timeline = [
            {
              id: 1,
              content: 'Add your first',
              target: 'integration',
              href: '/integrations',
              icon: props.integrationCount != 0 ? CheckIcon : InformationCircleIcon,
              iconBackground: props.integrationCount != 0 ? 'bg-green-400' : 'bg-gray-400',
            },
            {
              id: 2,
              content: 'Add one or more',
              target: 'event types',
              href: '/availability',
              icon: props.eventTypeCount != 0 ? CheckIcon : InformationCircleIcon,
              iconBackground: props.eventTypeCount != 0 ? 'bg-green-400' : 'bg-gray-400',
            },
            {
              id: 3,
              content: 'Complete your',
              target: 'profile',
              href: '/settings/profile',
              icon: session.user.image ? CheckIcon : InformationCircleIcon,
              iconBackground: session.user.image ? 'bg-green-400' : 'bg-gray-400',
            },
        ];
    } else {
        timeline = [];
    }

    return (
        <div>
            <Head>
                <title>Calendso</title>
                <link rel="icon" href="/favicon.ico" />
            </Head>

            <Shell heading="Dashboard">
                <div className="grid grid-cols-3 gap-4">
                    <div className="col-span-2">
                        <div className="rounded-lg bg-white shadow">
                            <div className="pt-5 pb-2 px-6 sm:flex sm:items-center sm:justify-between">
                                <h3 className="text-lg leading-6 font-medium text-gray-900">
                                    Your stats
                                </h3>
                            </div>
                            <dl className="grid grid-cols-1 overflow-hidden divide-y divide-gray-200 md:grid-cols-3 md:divide-y-0 md:divide-x">
                                {stats.map((item) => (
                                    <div key={item.name} className="px-4 py-5 sm:p-6">
                                        <dt className="text-base font-normal text-gray-900">{item.name}</dt>
                                        <dd className="mt-1 flex justify-between items-baseline md:block lg:flex">
                                            <div className="flex items-baseline text-2xl font-semibold text-blue-600">
                                                {item.stat}
                                            </div>
                                        </dd>
                                    </div>
                                ))}
                            </dl>
                        </div>
                        <div className="mt-8 bg-white shadow overflow-hidden sm:rounded-md">
                            <div className="pt-5 pb-2 px-6 sm:flex sm:items-center sm:justify-between">
                                <h3 className="text-lg leading-6 font-medium text-gray-900">
                                    Your event types
                                </h3>
                            </div>
                            <ul className="divide-y divide-gray-200">
                                {props.eventTypes.map((type) => (
                                    <li key={type.id}>
                                        <div className="px-4 py-4 flex items-center sm:px-6">
                                            <div className="min-w-0 flex-1 sm:flex sm:items-center sm:justify-between">
                                                <div className="truncate">
                                                    <div className="flex text-sm">
                                                        <p className="font-medium text-blue-600 truncate">{type.title}</p>
                                                        <p className="ml-1 flex-shrink-0 font-normal text-gray-500">in {type.description}</p>
                                                    </div>
                                                    <div className="mt-2 flex">
                                                        <div className="flex items-center text-sm text-gray-500">
                                                            <ClockIcon className="flex-shrink-0 mr-1.5 h-5 w-5 text-gray-400" aria-hidden="true" />
                                                            <p>
                                                                {type.length} minutes
                                                            </p>
                                                        </div>
                                                    </div>
                                                </div>
                                            </div>
                                            <div className="ml-5 flex-shrink-0">
                                                <Link href={"/" + session.user.username + "/" + type.slug}><a target="_blank" className="text-blue-600 hover:text-blue-900 mr-2 font-medium">View</a></Link>
                                            </div>
                                        </div>
                                    </li>
                                ))}
                            </ul>
                        </div>
                        <div className="mt-8 bg-white shadow overflow-hidden sm:rounded-md p-6">
                            <div className="flex">
                                <div className="w-1/2 self-center">
                                    <h2 className="text-2xl font-semibold">Getting started</h2>
                                    <p className="text-gray-600 text-sm">Steps you should take to get started with Calendso.</p>
                                </div>
                                <div className="w-1/2">
                                    <div className="flow-root">
                                        <ul className="-mb-8">
                                            {timeline.map((event, eventIdx) => (
                                                <li key={event.id}>
                                                    <div className="relative pb-8">
                                                        {eventIdx !== timeline.length - 1 ? (
                                                            <span className="absolute top-4 left-4 -ml-px h-full w-0.5 bg-gray-200" aria-hidden="true" />
                                                        ) : null}
                                                        <div className="relative flex space-x-3">
                                                            <div>
                                                                <span
                                                                    className={classNames(
                                                                        event.iconBackground,
                                                                        'h-8 w-8 rounded-full flex items-center justify-center ring-8 ring-white'
                                                                    )}
                                                                >
                                                                    <event.icon className="h-5 w-5 text-white" aria-hidden="true" />
                                                                </span>
                                                            </div>
                                                            <div className="min-w-0 flex-1 pt-1.5 flex justify-between space-x-4">
                                                                <div>
                                                                    <p className="text-sm text-gray-500">
                                                                        {event.content}{' '}
                                                                        <Link href={event.href}>
                                                                            <a className="font-medium text-gray-900">
                                                                                {event.target}
                                                                            </a>
                                                                        </Link>
                                                                    </p>
                                                                </div>
                                                            </div>
                                                        </div>
                                                    </div>
                                                </li>
                                            ))}
                                        </ul>
                                    </div>
                                </div>
                            </div>
                        </div>
                    </div>
                    <div>
                        <div className="bg-white rounded-lg shadow px-5 py-6 md:py-7 sm:px-6">
                            <div className="mb-4 sm:flex sm:items-center sm:justify-between">
                                <h3 className="text-lg leading-6 font-medium text-gray-900">
                                    Your day
                                </h3>
                                <div className="mt-3 sm:mt-0 sm:ml-4">
                                    <Link href="/availability">
                                        <a className="text-sm text-gray-400">Configure</a>
                                    </Link>
                                </div>
                            </div>
                            <div>
                                <p className="text-2xl font-semibold text-gray-600">Offering time slots between <span className="text-blue-600">{convertMinsToHrsMins(props.user.startTime)}</span> and <span className="text-blue-600">{convertMinsToHrsMins(props.user.endTime)}</span></p>
                            </div>
                        </div>
                        <div className="mt-8 bg-white rounded-lg shadow px-5 py-6 md:py-7 sm:px-6">
                            <div className="mb-8 sm:flex sm:items-center sm:justify-between">
                                <h3 className="text-lg leading-6 font-medium text-gray-900">
                                    Your integrations
                                </h3>
                                <div className="mt-3 sm:mt-0 sm:ml-4">
                                    <Link href="/integrations">
                                        <a className="text-sm text-gray-400">View more</a>
                                    </Link>
                                </div>
                            </div>
                            <ul className="divide-y divide-gray-200">
                                {props.credentials.map((integration) =>
                                    <li className="pb-4 flex">
                                        {integration.type == 'google_calendar' && <img className="h-10 w-10 mr-2" src="integrations/google-calendar.png" alt="Google Calendar" />}
                                        {integration.type == 'office365_calendar' && <img className="h-10 w-10 mr-2" src="integrations/office-365.png" alt="Office 365 / Outlook.com Calendar" />}
                                        <div className="ml-3">
                                            {integration.type == 'office365_calendar' && <p className="text-sm font-medium text-gray-900">Office 365 / Outlook.com Calendar</p>}
                                            {integration.type == 'google_calendar' && <p className="text-sm font-medium text-gray-900">Google Calendar</p>}
                                            <p className="text-sm text-gray-500">Calendar Integration</p>
                                        </div>
                                    </li>
                                )}
                                {props.credentials.length == 0 &&
                                    <div className="text-center text-gray-400 py-2">
                                        <p>You haven't added any integrations.</p>
                                    </div>
                                }
                            </ul>
                        </div>
                        <div className="mt-8 bg-white rounded-lg shadow px-5 py-6 md:py-7 sm:px-6">
                            <div className="mb-4 sm:flex sm:items-center sm:justify-between">
                                <h3 className="text-lg leading-6 font-medium text-gray-900">
                                    Your event types
                                </h3>
                                <div className="mt-3 sm:mt-0 sm:ml-4">
                                    <Link href="/availability">
                                        <a className="text-sm text-gray-400">View more</a>
                                    </Link>
                                </div>
                            </div>
                            <ul className="divide-y divide-gray-200">
                                {props.eventTypes.map((type) => (
                                    <li
                                        key={type.id}
                                        className="relative bg-white py-5 hover:bg-gray-50 focus-within:ring-2 focus-within:ring-inset focus-within:ring-indigo-600"
                                    >
                                        <div className="flex justify-between space-x-3">
                                            <div className="min-w-0 flex-1">
                                                <a href="#" className="block focus:outline-none">
                                                    <span className="absolute inset-0" aria-hidden="true" />
                                                    <p className="text-sm font-medium text-gray-900 truncate">{type.title}</p>
                                                    <p className="text-sm text-gray-500 truncate">{type.description}</p>
                                                </a>
                                            </div>
                                            <span className="flex-shrink-0 whitespace-nowrap text-sm text-gray-500">
                                                {type.length} minutes
                                            </span>
                                        </div>
                                    </li>
                                ))}
                            </ul>
                        </div>
                    </div>
                </div>

                <DonateBanner />

            </Shell>
        </div>
>>>>>>> 7d6a631f
    );
}

export async function getServerSideProps(context) {
    const session = await getSession(context);
<<<<<<< HEAD
=======

    let user = [];
>>>>>>> 7d6a631f
    let credentials = [];
    let eventTypes = [];

    if (session) {
        user = await prisma.user.findFirst({
            where: {
                email: session.user.email,
            },
            select: {
                id: true,
                startTime: true,
                endTime: true
            }
        });

        credentials = await prisma.credential.findMany({
            where: {
                userId: session.user.id,
            },
            select: {
                type: true
            }
        });

        eventTypes = await prisma.eventType.findMany({
            where: {
                userId: session.user.id,
            }
        });
    }
    return {
<<<<<<< HEAD
      props: {
          credentials,
          ...await serverSideTranslations(context.locale, ['common']),
        }, // will be passed to the page component as props
=======
        props: { user, credentials, eventTypes, eventTypeCount: eventTypes.length, integrationCount: credentials.length }, // will be passed to the page component as props
>>>>>>> 7d6a631f
    }
}<|MERGE_RESOLUTION|>--- conflicted
+++ resolved
@@ -3,28 +3,23 @@
 import prisma from '../lib/prisma';
 import Shell from '../components/Shell';
 import { signIn, useSession, getSession } from 'next-auth/client';
-<<<<<<< HEAD
 import { useTranslation } from 'next-i18next'
 import { serverSideTranslations } from 'next-i18next/serverSideTranslations'
 import { RTL_LANGUAGES } from '../config';
-
-export default function Home(props) {
-    const [ session, loading ] = useSession();
-    const { t, i18n } = useTranslation('common');
-    const locale = i18n.language;
-=======
 import { ClockIcon, CheckIcon, InformationCircleIcon } from '@heroicons/react/outline';
 import DonateBanner from '../components/DonateBanner';
+import Loading from '../components/Loading';
 
 function classNames(...classes) {
     return classes.filter(Boolean).join(' ')
 }
->>>>>>> 7d6a631f
 
 export default function Home(props) {
+    const { t, i18n } = useTranslation('common');
+    const locale = i18n.language;
     const [session, loading] = useSession();
     if (loading) {
-      return <p className="text-gray-400">{t("loading")}</p>;
+      return <Loading/>;
     }
 
     function convertMinsToHrsMins(mins) {
@@ -35,98 +30,6 @@
         return `${h}:${m}`;
     }
 
-<<<<<<< HEAD
-    return (
-      <div className='main-layout' lang={locale} dir={RTL_LANGUAGES.includes(locale) ? "rtl": "ltr"}>
-        <Head>
-          <title>Calendso</title>
-          <link rel="icon" href="/favicon.ico" />
-          { locale === 'fa' &&
-            <link href="https://cdn.jsdelivr.net/gh/rastikerdar/shabnam-font@v[X.Y.Z]/dist/font-face.css" rel="stylesheet" type="text/css" />
-          }
-
-        </Head>
-
-        <Shell heading="Dashboard">
-          <div className="grid grid-cols-3 gap-4">
-            <div className="col-span-2">
-              <div className="bg-white shadow rounded-lg">
-                <div className="px-4 py-5 sm:p-6">
-                  <h3 className="text-lg leading-6 font-medium text-gray-900">
-                    {t("welcome_to_calendso")}
-                  </h3>
-                  <div className="mt-2 max-w-xl text-sm text-gray-500">
-                    <p>{t("get_started_by_connecting")}</p>
-                  </div>
-                  <div className="mt-3 text-sm">
-                    <Link href="/integrations">
-                      <a className="font-medium text-blue-600 hover:text-blue-500">
-                        {t("set_up_your_first")}
-                        <span aria-hidden="true">&rarr;</span>
-                      </a>
-                    </Link>
-                  </div>
-                </div>
-              </div>
-            </div>
-            <div>
-              <div className="bg-white rounded-lg shadow px-5 py-6 md:py-7 sm:px-6">
-                <div className="mb-8 sm:flex sm:items-center sm:justify-between">
-                  <h3 className="text-lg leading-6 font-medium text-gray-900">
-                    {t("your_integration")}{" "}
-                  </h3>
-                  <div className="mt-3 sm:mt-0 sm:ml-4">
-                    <Link href="/integrations">
-                      <a className="text-sm text-gray-400">{t("view_more")}</a>
-                    </Link>
-                  </div>
-                </div>
-                <ul className="divide-y divide-gray-200">
-                  {props.credentials.map((integration) => (
-                    <li className="pb-4 flex">
-                      {integration.type == "google_calendar" && (
-                        <img
-                          className="h-10 w-10 mr-2"
-                          src="integrations/google-calendar.png"
-                          alt="Google Calendar"
-                        />
-                      )}
-                      {integration.type == "office365_calendar" && (
-                        <img
-                          className="h-10 w-10 mr-2"
-                          src="integrations/office-365.png"
-                          alt="Office 365 / Outlook.com Calendar"
-                        />
-                      )}
-                      <div className="ml-3">
-                        {integration.type == "office365_calendar" && (
-                          <p className="text-sm font-medium text-gray-900">
-                            Office 365 / Outlook.com Calendar
-                          </p>
-                        )}
-                        {integration.type == "google_calendar" && (
-                          <p className="text-sm font-medium text-gray-900">
-                            Google Calendar
-                          </p>
-                        )}
-                        <p className="text-sm text-gray-500">
-                          {t("calendar_integration")}
-                        </p>
-                      </div>
-                    </li>
-                  ))}
-                  {props.credentials.length == 0 && (
-                    <div className="text-center text-gray-400 py-2">
-                      <p>{t("you_havent_added_any")}</p>
-                    </div>
-                  )}
-                </ul>
-              </div>
-            </div>
-          </div>
-        </Shell>
-      </div>
-=======
     const stats = [
         { name: 'Event Types', stat: props.eventTypeCount },
         { name: 'Integrations', stat: props.integrationCount },
@@ -173,13 +76,13 @@
                 <link rel="icon" href="/favicon.ico" />
             </Head>
 
-            <Shell heading="Dashboard">
+            <Shell heading={t('page_title_dashboard')}>
                 <div className="grid grid-cols-3 gap-4">
                     <div className="col-span-2">
                         <div className="rounded-lg bg-white shadow">
                             <div className="pt-5 pb-2 px-6 sm:flex sm:items-center sm:justify-between">
                                 <h3 className="text-lg leading-6 font-medium text-gray-900">
-                                    Your stats
+                                {t('dashboard_your_stat_title')}
                                 </h3>
                             </div>
                             <dl className="grid grid-cols-1 overflow-hidden divide-y divide-gray-200 md:grid-cols-3 md:divide-y-0 md:divide-x">
@@ -209,20 +112,20 @@
                                                 <div className="truncate">
                                                     <div className="flex text-sm">
                                                         <p className="font-medium text-blue-600 truncate">{type.title}</p>
-                                                        <p className="ml-1 flex-shrink-0 font-normal text-gray-500">in {type.description}</p>
+                                                        <p className="mis-1 flex-shrink-0 font-normal text-gray-500">in {type.description}</p>
                                                     </div>
                                                     <div className="mt-2 flex">
                                                         <div className="flex items-center text-sm text-gray-500">
-                                                            <ClockIcon className="flex-shrink-0 mr-1.5 h-5 w-5 text-gray-400" aria-hidden="true" />
+                                                            <ClockIcon className="flex-shrink-0 mie-1.5 h-5 w-5 text-gray-400" aria-hidden="true" />
                                                             <p>
-                                                                {type.length} minutes
+                                                                {type.length} {t('general_minutes')}
                                                             </p>
                                                         </div>
                                                     </div>
                                                 </div>
                                             </div>
-                                            <div className="ml-5 flex-shrink-0">
-                                                <Link href={"/" + session.user.username + "/" + type.slug}><a target="_blank" className="text-blue-600 hover:text-blue-900 mr-2 font-medium">View</a></Link>
+                                            <div className="mis-5 flex-shrink-0">
+                                                <Link href={"/" + session.user.username + "/" + type.slug}><a target="_blank" className="text-blue-600 hover:text-blue-900 mie-2 font-medium">{t('general_view')}</a></Link>
                                             </div>
                                         </div>
                                     </li>
@@ -232,8 +135,8 @@
                         <div className="mt-8 bg-white shadow overflow-hidden sm:rounded-md p-6">
                             <div className="flex">
                                 <div className="w-1/2 self-center">
-                                    <h2 className="text-2xl font-semibold">Getting started</h2>
-                                    <p className="text-gray-600 text-sm">Steps you should take to get started with Calendso.</p>
+                                    <h2 className="text-2xl font-semibold">{t('dashboard_getting_started_title')}</h2>
+                                    <p className="text-gray-600 text-sm">{t('dashboard_getting_started_subtitle')}</p>
                                 </div>
                                 <div className="w-1/2">
                                     <div className="flow-root">
@@ -242,7 +145,7 @@
                                                 <li key={event.id}>
                                                     <div className="relative pb-8">
                                                         {eventIdx !== timeline.length - 1 ? (
-                                                            <span className="absolute top-4 left-4 -ml-px h-full w-0.5 bg-gray-200" aria-hidden="true" />
+                                                            <span className={ (RTL_LANGUAGES.includes(locale) ? "right-4" : "left-4") + " absolute top-4 -ml-px h-full w-0.5 bg-gray-200"} aria-hidden="true" />
                                                         ) : null}
                                                         <div className="relative flex space-x-3">
                                                             <div>
@@ -281,11 +184,11 @@
                         <div className="bg-white rounded-lg shadow px-5 py-6 md:py-7 sm:px-6">
                             <div className="mb-4 sm:flex sm:items-center sm:justify-between">
                                 <h3 className="text-lg leading-6 font-medium text-gray-900">
-                                    Your day
-                                </h3>
-                                <div className="mt-3 sm:mt-0 sm:ml-4">
+                                    {t('dashboard_your_day_title')}
+                                </h3>
+                                <div className="mt-3 sm:mt-0 sm:mis-4">
                                     <Link href="/availability">
-                                        <a className="text-sm text-gray-400">Configure</a>
+                                        <a className="text-sm text-gray-400">{t('general_configure')}</a>
                                     </Link>
                                 </div>
                             </div>
@@ -298,18 +201,18 @@
                                 <h3 className="text-lg leading-6 font-medium text-gray-900">
                                     Your integrations
                                 </h3>
-                                <div className="mt-3 sm:mt-0 sm:ml-4">
+                                <div className="mt-3 sm:mt-0 sm:mis-4">
                                     <Link href="/integrations">
-                                        <a className="text-sm text-gray-400">View more</a>
+                                        <a className="text-sm text-gray-400">{t('general_view_more')}</a>
                                     </Link>
                                 </div>
                             </div>
                             <ul className="divide-y divide-gray-200">
                                 {props.credentials.map((integration) =>
                                     <li className="pb-4 flex">
-                                        {integration.type == 'google_calendar' && <img className="h-10 w-10 mr-2" src="integrations/google-calendar.png" alt="Google Calendar" />}
-                                        {integration.type == 'office365_calendar' && <img className="h-10 w-10 mr-2" src="integrations/office-365.png" alt="Office 365 / Outlook.com Calendar" />}
-                                        <div className="ml-3">
+                                        {integration.type == 'google_calendar' && <img className="h-10 w-10 mie-2" src="integrations/google-calendar.png" alt="Google Calendar" />}
+                                        {integration.type == 'office365_calendar' && <img className="h-10 w-10 mie-2" src="integrations/office-365.png" alt="Office 365 / Outlook.com Calendar" />}
+                                        <div className="mis-3">
                                             {integration.type == 'office365_calendar' && <p className="text-sm font-medium text-gray-900">Office 365 / Outlook.com Calendar</p>}
                                             {integration.type == 'google_calendar' && <p className="text-sm font-medium text-gray-900">Google Calendar</p>}
                                             <p className="text-sm text-gray-500">Calendar Integration</p>
@@ -328,9 +231,9 @@
                                 <h3 className="text-lg leading-6 font-medium text-gray-900">
                                     Your event types
                                 </h3>
-                                <div className="mt-3 sm:mt-0 sm:ml-4">
+                                <div className="mt-3 sm:mt-0 sm:mis-4">
                                     <Link href="/availability">
-                                        <a className="text-sm text-gray-400">View more</a>
+                                        <a className="text-sm text-gray-400">{t('general_view_more')}</a>
                                     </Link>
                                 </div>
                             </div>
@@ -349,7 +252,7 @@
                                                 </a>
                                             </div>
                                             <span className="flex-shrink-0 whitespace-nowrap text-sm text-gray-500">
-                                                {type.length} minutes
+                                                {type.length} {t('general_minutes')}
                                             </span>
                                         </div>
                                     </li>
@@ -363,17 +266,13 @@
 
             </Shell>
         </div>
->>>>>>> 7d6a631f
     );
 }
 
 export async function getServerSideProps(context) {
     const session = await getSession(context);
-<<<<<<< HEAD
-=======
 
     let user = [];
->>>>>>> 7d6a631f
     let credentials = [];
     let eventTypes = [];
 
@@ -405,13 +304,13 @@
         });
     }
     return {
-<<<<<<< HEAD
-      props: {
+        props: { 
+          user,
           credentials,
-          ...await serverSideTranslations(context.locale, ['common']),
+          eventTypes,
+          eventTypeCount: eventTypes.length, 
+          integrationCount: credentials.length,
+          ...await serverSideTranslations(context.locale, ['common'])
         }, // will be passed to the page component as props
-=======
-        props: { user, credentials, eventTypes, eventTypeCount: eventTypes.length, integrationCount: credentials.length }, // will be passed to the page component as props
->>>>>>> 7d6a631f
     }
 }