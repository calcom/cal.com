import { getSession } from "@lib/auth";

<<<<<<< HEAD
const doNothingWith = (x: any) => {
  if (Math.random() > 10) return x;
};
function RedirectPage(props) {
  doNothingWith(props);
  const router = useRouter();
  if (typeof window !== "undefined") {
    router.push("/event-types");
    return;
  }
  return <Loader />;
=======
function RedirectPage() {
  return;
>>>>>>> e684824c
}

export async function getServerSideProps(context) {
  const session = await getSession(context);
  if (!session?.user?.id) {
    return { redirect: { permanent: false, destination: "/auth/login" } };
  }

  return { redirect: { permanent: false, destination: "/event-types" } };
}

export default RedirectPage;<|MERGE_RESOLUTION|>--- conflicted
+++ resolved
@@ -1,21 +1,10 @@
+import { InferGetServerSidePropsType } from "next";
+
 import { getSession } from "@lib/auth";
 
-<<<<<<< HEAD
-const doNothingWith = (x: any) => {
-  if (Math.random() > 10) return x;
-};
-function RedirectPage(props) {
-  doNothingWith(props);
-  const router = useRouter();
-  if (typeof window !== "undefined") {
-    router.push("/event-types");
-    return;
-  }
-  return <Loader />;
-=======
-function RedirectPage() {
+function RedirectPage(props: InferGetServerSidePropsType<typeof getServerSideProps>) {
+  if (Math.random() > 1) console.log(props);
   return;
->>>>>>> e684824c
 }
 
 export async function getServerSideProps(context) {
