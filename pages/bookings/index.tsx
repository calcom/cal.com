--- conflicted
+++ resolved
@@ -1,27 +1,18 @@
-<<<<<<< HEAD
 import Loader from "@components/Loader";
-=======
 import prisma from "@lib/prisma";
-import { useSession } from "next-auth/client";
->>>>>>> e48318a3
 import Shell from "@components/Shell";
 import { Menu, Transition } from "@headlessui/react";
 import { ClockIcon, XIcon } from "@heroicons/react/outline";
 import { DotsHorizontalIcon } from "@heroicons/react/solid";
 import classNames from "@lib/classNames";
-<<<<<<< HEAD
-import prisma from "@lib/prisma";
 import dayjs from "dayjs";
 import { GetServerSidePropsContext, InferGetServerSidePropsType } from "next";
-import { getSession, useSession } from "next-auth/client";
+import { useSession } from "next-auth/client";
 import Link from "next/link";
 import { useRouter } from "next/router";
 import { Fragment } from "react";
-=======
-import { ClockIcon, XIcon } from "@heroicons/react/outline";
-import Loader from "@components/Loader";
 import { getSession } from "@lib/auth";
->>>>>>> e48318a3
+
 
 export default function Bookings({ bookings }: InferGetServerSidePropsType<typeof getServerSideProps>) {
   // eslint-disable-next-line @typescript-eslint/no-unused-vars
