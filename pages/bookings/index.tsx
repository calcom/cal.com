<<<<<<< HEAD
import prisma from "@lib/prisma";
import { signOut, useSession } from "next-auth/client";
import Shell from "@components/Shell";
import { useRouter } from "next/router";
import dayjs from "dayjs";
import { Fragment } from "react";
=======
>>>>>>> e684824c
// TODO: replace headlessui with radix-ui
import { Menu, Transition } from "@headlessui/react";
import { BanIcon, CalendarIcon, CheckIcon, ClockIcon, XIcon } from "@heroicons/react/outline";
import { DotsHorizontalIcon } from "@heroicons/react/solid";
import { BookingStatus } from "@prisma/client";
import dayjs from "dayjs";
import { Fragment } from "react";
import { useMutation } from "react-query";

import classNames from "@lib/classNames";
import { HttpError } from "@lib/core/http/error";
import { inferQueryOutput, trpc } from "@lib/trpc";

import EmptyScreen from "@components/EmptyScreen";
import Loader from "@components/Loader";
import Shell from "@components/Shell";
import { Alert } from "@components/ui/Alert";
import { Button } from "@components/ui/Button";
<<<<<<< HEAD
import { getSession } from "@lib/auth";
import { BookingStatus, User } from "@prisma/client";
import EmptyScreen from "@components/EmptyScreen";
import { InferGetServerSidePropsType } from "next";

export default function Bookings({ bookings }: InferGetServerSidePropsType<typeof getServerSideProps>) {
  // eslint-disable-next-line @typescript-eslint/no-unused-vars
  const [session, loading] = useSession();

  const isEmpty = Object.keys(bookings).length === 0;

  const router = useRouter();
=======
>>>>>>> e684824c

type BookingItem = inferQueryOutput<"viewer.bookings">[number];

function BookingListItem(booking: BookingItem) {
  const utils = trpc.useContext();
  const mutation = useMutation(
    async (confirm: boolean) => {
      const res = await fetch("/api/book/confirm", {
        method: "PATCH",
        body: JSON.stringify({ id: booking.id, confirmed: confirm }),
        headers: {
          "Content-Type": "application/json",
        },
      });
      if (!res.ok) {
        throw new HttpError({ statusCode: res.status });
      }
    },
    {
      async onSettled() {
        await utils.invalidateQuery(["viewer.bookings"]);
      },
    }
  );
  return (
    <tr>
      <td className={"px-6 py-4" + (booking.rejected ? " line-through" : "")}>
        {!booking.confirmed && !booking.rejected && (
          <span className="mb-2 inline-flex items-center px-1.5 py-0.5 rounded-sm text-xs font-medium bg-yellow-100 text-yellow-800">
            Unconfirmed
          </span>
        )}
        <div className="text-sm text-neutral-900 font-medium  truncate max-w-60 md:max-w-96">
          {booking.eventType?.team && <strong>{booking.eventType.team.name}: </strong>}
          {booking.title}
        </div>
        <div className="sm:hidden">
          <div className="text-sm text-gray-900">
            {dayjs(booking.startTime).format("D MMMM YYYY")}:{" "}
            <small className="text-sm text-gray-500">
              {dayjs(booking.startTime).format("HH:mm")} - {dayjs(booking.endTime).format("HH:mm")}
            </small>
          </div>
        </div>
        {booking.attendees.length !== 0 && (
          <div className="text-sm text-blue-500">
            <a href={"mailto:" + booking.attendees[0].email}>{booking.attendees[0].email}</a>
          </div>
        )}
      </td>
      <td className="hidden sm:table-cell px-6 py-4 whitespace-nowrap">
        <div className="text-sm text-gray-900">{dayjs(booking.startTime).format("D MMMM YYYY")}</div>
        <div className="text-sm text-gray-500">
          {dayjs(booking.startTime).format("HH:mm")} - {dayjs(booking.endTime).format("HH:mm")}
        </div>
      </td>
      <td className="px-6 py-4 whitespace-nowrap text-right text-sm font-medium">
        {!booking.confirmed && !booking.rejected && (
          <>
            <div className="space-x-2 hidden lg:block">
              <Button
                onClick={() => mutation.mutate(true)}
                StartIcon={CheckIcon}
                color="secondary"
                disabled={mutation.isLoading}>
                Confirm
              </Button>
              <Button
                onClick={() => mutation.mutate(false)}
                StartIcon={BanIcon}
                color="secondary"
                disabled={mutation.isLoading}>
                Reject
              </Button>
            </div>
            <Menu as="div" className="inline-block lg:hidden text-left ">
              {({ open }) => (
                <>
                  <div>
                    <Menu.Button className="text-neutral-400 mt-1 p-2 border border-transparent hover:border-gray-200">
                      <span className="sr-only">Open options</span>
                      <DotsHorizontalIcon className="h-5 w-5" aria-hidden="true" />
                    </Menu.Button>
                  </div>
                  <Transition
                    show={open}
                    as={Fragment}
                    enter="transition ease-out duration-100"
                    enterFrom="transform opacity-0 scale-95"
                    enterTo="transform opacity-100 scale-100"
                    leave="transition ease-in duration-75"
                    leaveFrom="transform opacity-100 scale-100"
                    leaveTo="transform opacity-0 scale-95">
                    <Menu.Items
                      static
                      className="origin-top-right absolute right-0 mt-2 w-56 rounded-sm shadow-lg bg-white ring-1 ring-black ring-opacity-5 focus:outline-none divide-y divide-neutral-100">
                      <div className="py-1">
                        <Menu.Item>
                          {({ active }) => (
                            <span
                              onClick={() => mutation.mutate(true)}
                              className={classNames(
                                active ? "bg-neutral-100 text-neutral-900" : "text-neutral-700",
                                "group flex items-center px-4 py-2 text-sm font-medium"
                              )}>
                              <CheckIcon
                                className="mr-3 h-5 w-5 text-neutral-400 group-hover:text-neutral-500"
                                aria-hidden="true"
                              />
                              Confirm
                            </span>
                          )}
                        </Menu.Item>
                        <Menu.Item>
                          {({ active }) => (
                            <span
                              onClick={() => mutation.mutate(false)}
                              className={classNames(
                                active ? "bg-neutral-100 text-neutral-900" : "text-neutral-700",
                                "group flex items-center px-4 py-2 text-sm w-full font-medium"
                              )}>
                              <BanIcon
                                className="mr-3 h-5 w-5 text-neutral-400 group-hover:text-neutral-500"
                                aria-hidden="true"
                              />
                              Reject
                            </span>
                          )}
                        </Menu.Item>
                      </div>
                    </Menu.Items>
                  </Transition>
                </>
              )}
            </Menu>
          </>
        )}
        {booking.confirmed && !booking.rejected && (
          <>
            <div className="space-x-2 hidden lg:block">
              <Button
                data-testid="cancel"
                href={"/cancel/" + booking.uid}
                StartIcon={XIcon}
                color="secondary">
                Cancel
              </Button>
              <Button href={"reschedule/" + booking.uid} StartIcon={ClockIcon} color="secondary">
                Reschedule
              </Button>
            </div>
            <Menu as="div" className="inline-block lg:hidden text-left ">
              {({ open }) => (
                <>
                  <div>
                    <Menu.Button className="text-neutral-400 mt-1 p-2 border border-transparent hover:border-gray-200">
                      <span className="sr-only">Open options</span>
                      <DotsHorizontalIcon className="h-5 w-5" aria-hidden="true" />
                    </Menu.Button>
                  </div>

                  <Transition
                    show={open}
                    as={Fragment}
                    enter="transition ease-out duration-100"
                    enterFrom="transform opacity-0 scale-95"
                    enterTo="transform opacity-100 scale-100"
                    leave="transition ease-in duration-75"
                    leaveFrom="transform opacity-100 scale-100"
                    leaveTo="transform opacity-0 scale-95">
                    <Menu.Items
                      static
                      className="origin-top-right absolute right-0 mt-2 w-56 rounded-sm shadow-lg bg-white ring-1 ring-black ring-opacity-5 focus:outline-none divide-y divide-neutral-100">
                      <div className="py-1">
                        <Menu.Item>
                          {({ active }) => (
                            <a
                              href={process.env.NEXT_PUBLIC_APP_URL + "/../cancel/" + booking.uid}
                              className={classNames(
                                active ? "bg-neutral-100 text-neutral-900" : "text-neutral-700",
                                "group flex items-center px-4 py-2 text-sm font-medium"
                              )}>
                              <XIcon
                                className="mr-3 h-5 w-5 text-neutral-400 group-hover:text-neutral-500"
                                aria-hidden="true"
                              />
                              Cancel
                            </a>
                          )}
                        </Menu.Item>
                        <Menu.Item>
                          {({ active }) => (
                            <a
                              href={process.env.NEXT_PUBLIC_APP_URL + "/../reschedule/" + booking.uid}
                              className={classNames(
                                active ? "bg-neutral-100 text-neutral-900" : "text-neutral-700",
                                "group flex items-center px-4 py-2 text-sm w-full font-medium"
                              )}>
                              <ClockIcon
                                className="mr-3 h-5 w-5 text-neutral-400 group-hover:text-neutral-500"
                                aria-hidden="true"
                              />
                              Reschedule
                            </a>
                          )}
                        </Menu.Item>
                      </div>
                    </Menu.Items>
                  </Transition>
                </>
              )}
            </Menu>
          </>
        )}
        {!booking.confirmed && booking.rejected && <div className="text-sm text-gray-500">Rejected</div>}
      </td>
    </tr>
  );
}

export default function Bookings() {
  const query = trpc.useQuery(["viewer.bookings"]);
  const bookings = query.data;

  return (
<<<<<<< HEAD
    <div>
      <Shell heading="Bookings" subtitle="See upcoming and past events booked through your event type links.">
        <div className="flex flex-col -mx-4 sm:mx-auto">
          <div className="-my-2 overflow-x-auto sm:-mx-6 lg:-mx-8">
            <div className="inline-block min-w-full py-2 text-gray-900 align-middle sm:px-6 lg:px-8">
              {isEmpty ? (
=======
    <Shell heading="Bookings" subtitle="See upcoming and past events booked through your event type links.">
      <div className="-mx-4 sm:mx-auto flex flex-col">
        <div className="-my-2 overflow-x-auto sm:-mx-6 lg:-mx-8">
          <div className="py-2 align-middle inline-block min-w-full sm:px-6 lg:px-8">
            {query.status === "error" && (
              <Alert severity="error" title="Something went wrong" message={query.error.message} />
            )}
            {query.status === "loading" && <Loader />}
            {bookings &&
              (bookings.length === 0 ? (
>>>>>>> e684824c
                <EmptyScreen
                  Icon={CalendarIcon}
                  headline="No upcoming bookings, yet"
                  description="You have no upcoming bookings. As soon as someone books a time with you it will show up here."
                />
              ) : (
                <div className="overflow-hidden border border-b border-gray-200 rounded-sm">
                  <table className="min-w-full divide-y divide-gray-200">
                    <tbody className="bg-white divide-y divide-gray-200" data-testid="bookings">
                      {bookings
                        .filter((booking) => booking.status !== BookingStatus.CANCELLED)
                        .map((booking) => (
<<<<<<< HEAD
                          <tr key={booking.id}>
                            <td className={"px-6 py-4" + (booking.rejected ? " line-through" : "")}>
                              {!booking.confirmed && !booking.rejected && (
                                <span className="mb-2 inline-flex items-center px-1.5 py-0.5 rounded-sm text-xs font-medium bg-yellow-100 text-yellow-800">
                                  Unconfirmed
                                </span>
                              )}
                              <div className="text-sm font-medium truncate text-neutral-900 max-w-60 md:max-w-96">
                                {booking.eventType?.team && <strong>{booking.eventType.team.name}: </strong>}
                                {booking.title}
                              </div>
                              <div className="sm:hidden">
                                <div className="text-sm text-gray-900">
                                  {dayjs(booking.startTime).format("D MMMM YYYY")}:{" "}
                                  <small className="text-sm text-gray-500">
                                    {dayjs(booking.startTime).format("HH:mm")} -{" "}
                                    {dayjs(booking.endTime).format("HH:mm")}
                                  </small>
                                </div>
                              </div>
                              {booking.attendees.length !== 0 && (
                                <div className="text-sm text-blue-500">
                                  <a href={"mailto:" + booking.attendees[0].email}>
                                    {booking.attendees[0].email}
                                  </a>
                                </div>
                              )}
                            </td>
                            <td className="hidden px-6 py-4 sm:table-cell whitespace-nowrap">
                              <div className="text-sm text-gray-900">
                                {dayjs(booking.startTime).format("D MMMM YYYY")}
                              </div>
                              <div className="text-sm text-gray-500">
                                {dayjs(booking.startTime).format("HH:mm")} -{" "}
                                {dayjs(booking.endTime).format("HH:mm")}
                              </div>
                            </td>
                            <td className="px-6 py-4 text-sm font-medium text-right whitespace-nowrap">
                              {!booking.confirmed && !booking.rejected && (
                                <>
                                  <div className="hidden space-x-2 lg:block">
                                    <Button
                                      onClick={() => confirmBookingHandler(booking, true)}
                                      StartIcon={CheckIcon}
                                      color="secondary">
                                      Confirm
                                    </Button>
                                    <Button
                                      onClick={() => confirmBookingHandler(booking, false)}
                                      StartIcon={BanIcon}
                                      color="secondary">
                                      Reject
                                    </Button>
                                  </div>
                                  <Menu as="div" className="inline-block text-left lg:hidden ">
                                    {({ open }) => (
                                      <>
                                        <div>
                                          <Menu.Button className="p-2 mt-1 border border-transparent text-neutral-400 hover:border-gray-200">
                                            <span className="sr-only">Open options</span>
                                            <DotsHorizontalIcon className="w-5 h-5" aria-hidden="true" />
                                          </Menu.Button>
                                        </div>
                                        <Transition
                                          show={open}
                                          as={Fragment}
                                          enter="transition ease-out duration-100"
                                          enterFrom="transform opacity-0 scale-95"
                                          enterTo="transform opacity-100 scale-100"
                                          leave="transition ease-in duration-75"
                                          leaveFrom="transform opacity-100 scale-100"
                                          leaveTo="transform opacity-0 scale-95">
                                          <Menu.Items
                                            static
                                            className="absolute right-0 w-56 mt-2 origin-top-right bg-white divide-y rounded-sm shadow-lg ring-1 ring-black ring-opacity-5 focus:outline-none divide-neutral-100">
                                            <div className="py-1">
                                              <Menu.Item>
                                                {({ active }) => (
                                                  <span
                                                    onClick={() => confirmBookingHandler(booking, true)}
                                                    className={classNames(
                                                      active
                                                        ? "bg-neutral-100 text-neutral-900"
                                                        : "text-neutral-700",
                                                      "group flex items-center px-4 py-2 text-sm font-medium"
                                                    )}>
                                                    <CheckIcon
                                                      className="w-5 h-5 mr-3 text-neutral-400 group-hover:text-neutral-500"
                                                      aria-hidden="true"
                                                    />
                                                    Confirm
                                                  </span>
                                                )}
                                              </Menu.Item>
                                              <Menu.Item>
                                                {({ active }) => (
                                                  <span
                                                    onClick={() => confirmBookingHandler(booking, false)}
                                                    className={classNames(
                                                      active
                                                        ? "bg-neutral-100 text-neutral-900"
                                                        : "text-neutral-700",
                                                      "group flex items-center px-4 py-2 text-sm w-full font-medium"
                                                    )}>
                                                    <BanIcon
                                                      className="w-5 h-5 mr-3 text-neutral-400 group-hover:text-neutral-500"
                                                      aria-hidden="true"
                                                    />
                                                    Reject
                                                  </span>
                                                )}
                                              </Menu.Item>
                                            </div>
                                          </Menu.Items>
                                        </Transition>
                                      </>
                                    )}
                                  </Menu>
                                </>
                              )}
                              {booking.confirmed && !booking.rejected && (
                                <>
                                  <div className="hidden space-x-2 lg:block">
                                    <Button
                                      data-testid="cancel"
                                      href={"/cancel/" + booking.uid}
                                      StartIcon={XIcon}
                                      color="secondary">
                                      Cancel
                                    </Button>
                                    <Button
                                      href={"reschedule/" + booking.uid}
                                      StartIcon={ClockIcon}
                                      color="secondary">
                                      Reschedule
                                    </Button>
                                  </div>
                                  <Menu as="div" className="inline-block text-left lg:hidden ">
                                    {({ open }) => (
                                      <>
                                        <div>
                                          <Menu.Button className="p-2 mt-1 border border-transparent text-neutral-400 hover:border-gray-200">
                                            <span className="sr-only">Open options</span>
                                            <DotsHorizontalIcon className="w-5 h-5" aria-hidden="true" />
                                          </Menu.Button>
                                        </div>

                                        <Transition
                                          show={open}
                                          as={Fragment}
                                          enter="transition ease-out duration-100"
                                          enterFrom="transform opacity-0 scale-95"
                                          enterTo="transform opacity-100 scale-100"
                                          leave="transition ease-in duration-75"
                                          leaveFrom="transform opacity-100 scale-100"
                                          leaveTo="transform opacity-0 scale-95">
                                          <Menu.Items
                                            static
                                            className="absolute right-0 w-56 mt-2 origin-top-right bg-white divide-y rounded-sm shadow-lg ring-1 ring-black ring-opacity-5 focus:outline-none divide-neutral-100">
                                            <div className="py-1">
                                              <Menu.Item>
                                                {({ active }) => (
                                                  <a
                                                    href={window.location.href + "/../cancel/" + booking.uid}
                                                    className={classNames(
                                                      active
                                                        ? "bg-neutral-100 text-neutral-900"
                                                        : "text-neutral-700",
                                                      "group flex items-center px-4 py-2 text-sm font-medium"
                                                    )}>
                                                    <XIcon
                                                      className="w-5 h-5 mr-3 text-neutral-400 group-hover:text-neutral-500"
                                                      aria-hidden="true"
                                                    />
                                                    Cancel
                                                  </a>
                                                )}
                                              </Menu.Item>
                                              <Menu.Item>
                                                {({ active }) => (
                                                  <a
                                                    href={
                                                      window.location.href + "/../reschedule/" + booking.uid
                                                    }
                                                    className={classNames(
                                                      active
                                                        ? "bg-neutral-100 text-neutral-900"
                                                        : "text-neutral-700",
                                                      "group flex items-center px-4 py-2 text-sm w-full font-medium"
                                                    )}>
                                                    <ClockIcon
                                                      className="w-5 h-5 mr-3 text-neutral-400 group-hover:text-neutral-500"
                                                      aria-hidden="true"
                                                    />
                                                    Reschedule
                                                  </a>
                                                )}
                                              </Menu.Item>
                                            </div>
                                          </Menu.Items>
                                        </Transition>
                                      </>
                                    )}
                                  </Menu>
                                </>
                              )}
                              {!booking.confirmed && booking.rejected && (
                                <div className="text-sm text-gray-500">Rejected</div>
                              )}
                            </td>
                          </tr>
=======
                          <BookingListItem key={booking.id} {...booking} />
>>>>>>> e684824c
                        ))}
                    </tbody>
                  </table>
                </div>
              ))}
          </div>
        </div>
      </div>
    </Shell>
  );
<<<<<<< HEAD
}

export async function getServerSideProps(context) {
  const session = await getSession(context);

  if (!session) {
    return { redirect: { permanent: false, destination: "/auth/login" } };
  }

  const user: User = await prisma.user.findUnique({
    where: {
      id: session.user.id,
    },
    select: {
      email: true,
    },
  });

  if (session && !user) {
    signOut();
    return { redirect: { permanent: false, destination: "/auth/login" } };
  }

  const b = await prisma.booking.findMany({
    where: {
      OR: [
        {
          userId: session.user.id,
        },
        {
          attendees: {
            some: {
              email: user.email,
            },
          },
        },
      ],
    },
    select: {
      uid: true,
      title: true,
      description: true,
      attendees: true,
      confirmed: true,
      rejected: true,
      id: true,
      startTime: true,
      endTime: true,
      eventType: {
        select: {
          team: {
            select: {
              name: true,
            },
          },
        },
      },
      status: true,
    },
    orderBy: {
      startTime: "asc",
    },
  });

  const bookings = b.reverse().map((booking) => {
    return {
      ...booking,
      startTime: booking.startTime ? booking.startTime.toISOString() : null,
      endTime: booking.endTime ? booking.endTime.toISOString() : null,
    };
  });

  return { props: { bookings } };
=======
>>>>>>> e684824c
}<|MERGE_RESOLUTION|>--- conflicted
+++ resolved
@@ -1,12 +1,3 @@
-<<<<<<< HEAD
-import prisma from "@lib/prisma";
-import { signOut, useSession } from "next-auth/client";
-import Shell from "@components/Shell";
-import { useRouter } from "next/router";
-import dayjs from "dayjs";
-import { Fragment } from "react";
-=======
->>>>>>> e684824c
 // TODO: replace headlessui with radix-ui
 import { Menu, Transition } from "@headlessui/react";
 import { BanIcon, CalendarIcon, CheckIcon, ClockIcon, XIcon } from "@heroicons/react/outline";
@@ -25,21 +16,6 @@
 import Shell from "@components/Shell";
 import { Alert } from "@components/ui/Alert";
 import { Button } from "@components/ui/Button";
-<<<<<<< HEAD
-import { getSession } from "@lib/auth";
-import { BookingStatus, User } from "@prisma/client";
-import EmptyScreen from "@components/EmptyScreen";
-import { InferGetServerSidePropsType } from "next";
-
-export default function Bookings({ bookings }: InferGetServerSidePropsType<typeof getServerSideProps>) {
-  // eslint-disable-next-line @typescript-eslint/no-unused-vars
-  const [session, loading] = useSession();
-
-  const isEmpty = Object.keys(bookings).length === 0;
-
-  const router = useRouter();
-=======
->>>>>>> e684824c
 
 type BookingItem = inferQueryOutput<"viewer.bookings">[number];
 
@@ -72,34 +48,42 @@
             Unconfirmed
           </span>
         )}
-        <div className="text-sm text-neutral-900 font-medium  truncate max-w-60 md:max-w-96">
+        <div className="text-sm font-medium truncate text-neutral-900 max-w-60 md:max-w-96">
           {booking.eventType?.team && <strong>{booking.eventType.team.name}: </strong>}
           {booking.title}
         </div>
-        <div className="sm:hidden">
-          <div className="text-sm text-gray-900">
-            {dayjs(booking.startTime).format("D MMMM YYYY")}:{" "}
-            <small className="text-sm text-gray-500">
-              {dayjs(booking.startTime).format("HH:mm")} - {dayjs(booking.endTime).format("HH:mm")}
-            </small>
-          </div>
-        </div>
+        <>
+          {booking.startTime && (
+            <div className="sm:hidden">
+              <div className="text-sm text-gray-900">
+                {dayjs(booking.startTime).format("D MMMM YYYY")}:{" "}
+                <small className="text-sm text-gray-500">
+                  {dayjs(booking.startTime).format("HH:mm")} - {dayjs(booking.endTime).format("HH:mm")}
+                </small>
+              </div>
+            </div>
+          )}
+        </>
         {booking.attendees.length !== 0 && (
           <div className="text-sm text-blue-500">
             <a href={"mailto:" + booking.attendees[0].email}>{booking.attendees[0].email}</a>
           </div>
         )}
       </td>
-      <td className="hidden sm:table-cell px-6 py-4 whitespace-nowrap">
-        <div className="text-sm text-gray-900">{dayjs(booking.startTime).format("D MMMM YYYY")}</div>
-        <div className="text-sm text-gray-500">
-          {dayjs(booking.startTime).format("HH:mm")} - {dayjs(booking.endTime).format("HH:mm")}
-        </div>
+      <td className="hidden px-6 py-4 sm:table-cell whitespace-nowrap">
+        {booking.startTime && (
+          <>
+            <div className="text-sm text-gray-900">{dayjs(booking.startTime).format("D MMMM YYYY")}</div>
+            <div className="text-sm text-gray-500">
+              {dayjs(booking.startTime).format("HH:mm")} - {dayjs(booking.endTime).format("HH:mm")}
+            </div>
+          </>
+        )}
       </td>
-      <td className="px-6 py-4 whitespace-nowrap text-right text-sm font-medium">
+      <td className="px-6 py-4 text-sm font-medium text-right whitespace-nowrap">
         {!booking.confirmed && !booking.rejected && (
           <>
-            <div className="space-x-2 hidden lg:block">
+            <div className="hidden space-x-2 lg:block">
               <Button
                 onClick={() => mutation.mutate(true)}
                 StartIcon={CheckIcon}
@@ -115,13 +99,13 @@
                 Reject
               </Button>
             </div>
-            <Menu as="div" className="inline-block lg:hidden text-left ">
+            <Menu as="div" className="inline-block text-left lg:hidden ">
               {({ open }) => (
                 <>
                   <div>
-                    <Menu.Button className="text-neutral-400 mt-1 p-2 border border-transparent hover:border-gray-200">
+                    <Menu.Button className="p-2 mt-1 border border-transparent text-neutral-400 hover:border-gray-200">
                       <span className="sr-only">Open options</span>
-                      <DotsHorizontalIcon className="h-5 w-5" aria-hidden="true" />
+                      <DotsHorizontalIcon className="w-5 h-5" aria-hidden="true" />
                     </Menu.Button>
                   </div>
                   <Transition
@@ -135,7 +119,7 @@
                     leaveTo="transform opacity-0 scale-95">
                     <Menu.Items
                       static
-                      className="origin-top-right absolute right-0 mt-2 w-56 rounded-sm shadow-lg bg-white ring-1 ring-black ring-opacity-5 focus:outline-none divide-y divide-neutral-100">
+                      className="absolute right-0 w-56 mt-2 origin-top-right bg-white divide-y rounded-sm shadow-lg ring-1 ring-black ring-opacity-5 focus:outline-none divide-neutral-100">
                       <div className="py-1">
                         <Menu.Item>
                           {({ active }) => (
@@ -146,7 +130,7 @@
                                 "group flex items-center px-4 py-2 text-sm font-medium"
                               )}>
                               <CheckIcon
-                                className="mr-3 h-5 w-5 text-neutral-400 group-hover:text-neutral-500"
+                                className="w-5 h-5 mr-3 text-neutral-400 group-hover:text-neutral-500"
                                 aria-hidden="true"
                               />
                               Confirm
@@ -162,7 +146,7 @@
                                 "group flex items-center px-4 py-2 text-sm w-full font-medium"
                               )}>
                               <BanIcon
-                                className="mr-3 h-5 w-5 text-neutral-400 group-hover:text-neutral-500"
+                                className="w-5 h-5 mr-3 text-neutral-400 group-hover:text-neutral-500"
                                 aria-hidden="true"
                               />
                               Reject
@@ -177,9 +161,9 @@
             </Menu>
           </>
         )}
-        {booking.confirmed && !booking.rejected && (
+        {booking.start && booking.confirmed && !booking.rejected && (
           <>
-            <div className="space-x-2 hidden lg:block">
+            <div className="hidden space-x-2 lg:block">
               <Button
                 data-testid="cancel"
                 href={"/cancel/" + booking.uid}
@@ -191,13 +175,13 @@
                 Reschedule
               </Button>
             </div>
-            <Menu as="div" className="inline-block lg:hidden text-left ">
+            <Menu as="div" className="inline-block text-left lg:hidden ">
               {({ open }) => (
                 <>
                   <div>
-                    <Menu.Button className="text-neutral-400 mt-1 p-2 border border-transparent hover:border-gray-200">
+                    <Menu.Button className="p-2 mt-1 border border-transparent text-neutral-400 hover:border-gray-200">
                       <span className="sr-only">Open options</span>
-                      <DotsHorizontalIcon className="h-5 w-5" aria-hidden="true" />
+                      <DotsHorizontalIcon className="w-5 h-5" aria-hidden="true" />
                     </Menu.Button>
                   </div>
 
@@ -212,7 +196,7 @@
                     leaveTo="transform opacity-0 scale-95">
                     <Menu.Items
                       static
-                      className="origin-top-right absolute right-0 mt-2 w-56 rounded-sm shadow-lg bg-white ring-1 ring-black ring-opacity-5 focus:outline-none divide-y divide-neutral-100">
+                      className="absolute right-0 w-56 mt-2 origin-top-right bg-white divide-y rounded-sm shadow-lg ring-1 ring-black ring-opacity-5 focus:outline-none divide-neutral-100">
                       <div className="py-1">
                         <Menu.Item>
                           {({ active }) => (
@@ -223,7 +207,7 @@
                                 "group flex items-center px-4 py-2 text-sm font-medium"
                               )}>
                               <XIcon
-                                className="mr-3 h-5 w-5 text-neutral-400 group-hover:text-neutral-500"
+                                className="w-5 h-5 mr-3 text-neutral-400 group-hover:text-neutral-500"
                                 aria-hidden="true"
                               />
                               Cancel
@@ -239,7 +223,7 @@
                                 "group flex items-center px-4 py-2 text-sm w-full font-medium"
                               )}>
                               <ClockIcon
-                                className="mr-3 h-5 w-5 text-neutral-400 group-hover:text-neutral-500"
+                                className="w-5 h-5 mr-3 text-neutral-400 group-hover:text-neutral-500"
                                 aria-hidden="true"
                               />
                               Reschedule
@@ -260,30 +244,22 @@
   );
 }
 
-export default function Bookings() {
+export default function Bookings(props) {
+  if (Math.random() > 1) console.log(props);
   const query = trpc.useQuery(["viewer.bookings"]);
   const bookings = query.data;
 
   return (
-<<<<<<< HEAD
-    <div>
-      <Shell heading="Bookings" subtitle="See upcoming and past events booked through your event type links.">
-        <div className="flex flex-col -mx-4 sm:mx-auto">
-          <div className="-my-2 overflow-x-auto sm:-mx-6 lg:-mx-8">
-            <div className="inline-block min-w-full py-2 text-gray-900 align-middle sm:px-6 lg:px-8">
-              {isEmpty ? (
-=======
     <Shell heading="Bookings" subtitle="See upcoming and past events booked through your event type links.">
-      <div className="-mx-4 sm:mx-auto flex flex-col">
+      <div className="flex flex-col -mx-4 sm:mx-auto">
         <div className="-my-2 overflow-x-auto sm:-mx-6 lg:-mx-8">
-          <div className="py-2 align-middle inline-block min-w-full sm:px-6 lg:px-8">
+          <div className="inline-block min-w-full py-2 align-middle sm:px-6 lg:px-8">
             {query.status === "error" && (
               <Alert severity="error" title="Something went wrong" message={query.error.message} />
             )}
             {query.status === "loading" && <Loader />}
             {bookings &&
               (bookings.length === 0 ? (
->>>>>>> e684824c
                 <EmptyScreen
                   Icon={CalendarIcon}
                   headline="No upcoming bookings, yet"
@@ -296,221 +272,7 @@
                       {bookings
                         .filter((booking) => booking.status !== BookingStatus.CANCELLED)
                         .map((booking) => (
-<<<<<<< HEAD
-                          <tr key={booking.id}>
-                            <td className={"px-6 py-4" + (booking.rejected ? " line-through" : "")}>
-                              {!booking.confirmed && !booking.rejected && (
-                                <span className="mb-2 inline-flex items-center px-1.5 py-0.5 rounded-sm text-xs font-medium bg-yellow-100 text-yellow-800">
-                                  Unconfirmed
-                                </span>
-                              )}
-                              <div className="text-sm font-medium truncate text-neutral-900 max-w-60 md:max-w-96">
-                                {booking.eventType?.team && <strong>{booking.eventType.team.name}: </strong>}
-                                {booking.title}
-                              </div>
-                              <div className="sm:hidden">
-                                <div className="text-sm text-gray-900">
-                                  {dayjs(booking.startTime).format("D MMMM YYYY")}:{" "}
-                                  <small className="text-sm text-gray-500">
-                                    {dayjs(booking.startTime).format("HH:mm")} -{" "}
-                                    {dayjs(booking.endTime).format("HH:mm")}
-                                  </small>
-                                </div>
-                              </div>
-                              {booking.attendees.length !== 0 && (
-                                <div className="text-sm text-blue-500">
-                                  <a href={"mailto:" + booking.attendees[0].email}>
-                                    {booking.attendees[0].email}
-                                  </a>
-                                </div>
-                              )}
-                            </td>
-                            <td className="hidden px-6 py-4 sm:table-cell whitespace-nowrap">
-                              <div className="text-sm text-gray-900">
-                                {dayjs(booking.startTime).format("D MMMM YYYY")}
-                              </div>
-                              <div className="text-sm text-gray-500">
-                                {dayjs(booking.startTime).format("HH:mm")} -{" "}
-                                {dayjs(booking.endTime).format("HH:mm")}
-                              </div>
-                            </td>
-                            <td className="px-6 py-4 text-sm font-medium text-right whitespace-nowrap">
-                              {!booking.confirmed && !booking.rejected && (
-                                <>
-                                  <div className="hidden space-x-2 lg:block">
-                                    <Button
-                                      onClick={() => confirmBookingHandler(booking, true)}
-                                      StartIcon={CheckIcon}
-                                      color="secondary">
-                                      Confirm
-                                    </Button>
-                                    <Button
-                                      onClick={() => confirmBookingHandler(booking, false)}
-                                      StartIcon={BanIcon}
-                                      color="secondary">
-                                      Reject
-                                    </Button>
-                                  </div>
-                                  <Menu as="div" className="inline-block text-left lg:hidden ">
-                                    {({ open }) => (
-                                      <>
-                                        <div>
-                                          <Menu.Button className="p-2 mt-1 border border-transparent text-neutral-400 hover:border-gray-200">
-                                            <span className="sr-only">Open options</span>
-                                            <DotsHorizontalIcon className="w-5 h-5" aria-hidden="true" />
-                                          </Menu.Button>
-                                        </div>
-                                        <Transition
-                                          show={open}
-                                          as={Fragment}
-                                          enter="transition ease-out duration-100"
-                                          enterFrom="transform opacity-0 scale-95"
-                                          enterTo="transform opacity-100 scale-100"
-                                          leave="transition ease-in duration-75"
-                                          leaveFrom="transform opacity-100 scale-100"
-                                          leaveTo="transform opacity-0 scale-95">
-                                          <Menu.Items
-                                            static
-                                            className="absolute right-0 w-56 mt-2 origin-top-right bg-white divide-y rounded-sm shadow-lg ring-1 ring-black ring-opacity-5 focus:outline-none divide-neutral-100">
-                                            <div className="py-1">
-                                              <Menu.Item>
-                                                {({ active }) => (
-                                                  <span
-                                                    onClick={() => confirmBookingHandler(booking, true)}
-                                                    className={classNames(
-                                                      active
-                                                        ? "bg-neutral-100 text-neutral-900"
-                                                        : "text-neutral-700",
-                                                      "group flex items-center px-4 py-2 text-sm font-medium"
-                                                    )}>
-                                                    <CheckIcon
-                                                      className="w-5 h-5 mr-3 text-neutral-400 group-hover:text-neutral-500"
-                                                      aria-hidden="true"
-                                                    />
-                                                    Confirm
-                                                  </span>
-                                                )}
-                                              </Menu.Item>
-                                              <Menu.Item>
-                                                {({ active }) => (
-                                                  <span
-                                                    onClick={() => confirmBookingHandler(booking, false)}
-                                                    className={classNames(
-                                                      active
-                                                        ? "bg-neutral-100 text-neutral-900"
-                                                        : "text-neutral-700",
-                                                      "group flex items-center px-4 py-2 text-sm w-full font-medium"
-                                                    )}>
-                                                    <BanIcon
-                                                      className="w-5 h-5 mr-3 text-neutral-400 group-hover:text-neutral-500"
-                                                      aria-hidden="true"
-                                                    />
-                                                    Reject
-                                                  </span>
-                                                )}
-                                              </Menu.Item>
-                                            </div>
-                                          </Menu.Items>
-                                        </Transition>
-                                      </>
-                                    )}
-                                  </Menu>
-                                </>
-                              )}
-                              {booking.confirmed && !booking.rejected && (
-                                <>
-                                  <div className="hidden space-x-2 lg:block">
-                                    <Button
-                                      data-testid="cancel"
-                                      href={"/cancel/" + booking.uid}
-                                      StartIcon={XIcon}
-                                      color="secondary">
-                                      Cancel
-                                    </Button>
-                                    <Button
-                                      href={"reschedule/" + booking.uid}
-                                      StartIcon={ClockIcon}
-                                      color="secondary">
-                                      Reschedule
-                                    </Button>
-                                  </div>
-                                  <Menu as="div" className="inline-block text-left lg:hidden ">
-                                    {({ open }) => (
-                                      <>
-                                        <div>
-                                          <Menu.Button className="p-2 mt-1 border border-transparent text-neutral-400 hover:border-gray-200">
-                                            <span className="sr-only">Open options</span>
-                                            <DotsHorizontalIcon className="w-5 h-5" aria-hidden="true" />
-                                          </Menu.Button>
-                                        </div>
-
-                                        <Transition
-                                          show={open}
-                                          as={Fragment}
-                                          enter="transition ease-out duration-100"
-                                          enterFrom="transform opacity-0 scale-95"
-                                          enterTo="transform opacity-100 scale-100"
-                                          leave="transition ease-in duration-75"
-                                          leaveFrom="transform opacity-100 scale-100"
-                                          leaveTo="transform opacity-0 scale-95">
-                                          <Menu.Items
-                                            static
-                                            className="absolute right-0 w-56 mt-2 origin-top-right bg-white divide-y rounded-sm shadow-lg ring-1 ring-black ring-opacity-5 focus:outline-none divide-neutral-100">
-                                            <div className="py-1">
-                                              <Menu.Item>
-                                                {({ active }) => (
-                                                  <a
-                                                    href={window.location.href + "/../cancel/" + booking.uid}
-                                                    className={classNames(
-                                                      active
-                                                        ? "bg-neutral-100 text-neutral-900"
-                                                        : "text-neutral-700",
-                                                      "group flex items-center px-4 py-2 text-sm font-medium"
-                                                    )}>
-                                                    <XIcon
-                                                      className="w-5 h-5 mr-3 text-neutral-400 group-hover:text-neutral-500"
-                                                      aria-hidden="true"
-                                                    />
-                                                    Cancel
-                                                  </a>
-                                                )}
-                                              </Menu.Item>
-                                              <Menu.Item>
-                                                {({ active }) => (
-                                                  <a
-                                                    href={
-                                                      window.location.href + "/../reschedule/" + booking.uid
-                                                    }
-                                                    className={classNames(
-                                                      active
-                                                        ? "bg-neutral-100 text-neutral-900"
-                                                        : "text-neutral-700",
-                                                      "group flex items-center px-4 py-2 text-sm w-full font-medium"
-                                                    )}>
-                                                    <ClockIcon
-                                                      className="w-5 h-5 mr-3 text-neutral-400 group-hover:text-neutral-500"
-                                                      aria-hidden="true"
-                                                    />
-                                                    Reschedule
-                                                  </a>
-                                                )}
-                                              </Menu.Item>
-                                            </div>
-                                          </Menu.Items>
-                                        </Transition>
-                                      </>
-                                    )}
-                                  </Menu>
-                                </>
-                              )}
-                              {!booking.confirmed && booking.rejected && (
-                                <div className="text-sm text-gray-500">Rejected</div>
-                              )}
-                            </td>
-                          </tr>
-=======
                           <BookingListItem key={booking.id} {...booking} />
->>>>>>> e684824c
                         ))}
                     </tbody>
                   </table>
@@ -521,80 +283,4 @@
       </div>
     </Shell>
   );
-<<<<<<< HEAD
-}
-
-export async function getServerSideProps(context) {
-  const session = await getSession(context);
-
-  if (!session) {
-    return { redirect: { permanent: false, destination: "/auth/login" } };
-  }
-
-  const user: User = await prisma.user.findUnique({
-    where: {
-      id: session.user.id,
-    },
-    select: {
-      email: true,
-    },
-  });
-
-  if (session && !user) {
-    signOut();
-    return { redirect: { permanent: false, destination: "/auth/login" } };
-  }
-
-  const b = await prisma.booking.findMany({
-    where: {
-      OR: [
-        {
-          userId: session.user.id,
-        },
-        {
-          attendees: {
-            some: {
-              email: user.email,
-            },
-          },
-        },
-      ],
-    },
-    select: {
-      uid: true,
-      title: true,
-      description: true,
-      attendees: true,
-      confirmed: true,
-      rejected: true,
-      id: true,
-      startTime: true,
-      endTime: true,
-      eventType: {
-        select: {
-          team: {
-            select: {
-              name: true,
-            },
-          },
-        },
-      },
-      status: true,
-    },
-    orderBy: {
-      startTime: "asc",
-    },
-  });
-
-  const bookings = b.reverse().map((booking) => {
-    return {
-      ...booking,
-      startTime: booking.startTime ? booking.startTime.toISOString() : null,
-      endTime: booking.endTime ? booking.endTime.toISOString() : null,
-    };
-  });
-
-  return { props: { bookings } };
-=======
->>>>>>> e684824c
 }