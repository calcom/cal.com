--- conflicted
+++ resolved
@@ -9,11 +9,8 @@
 import classNames from "@lib/classNames";
 import { ClockIcon, XIcon } from "@heroicons/react/outline";
 import Loader from "@components/Loader";
-<<<<<<< HEAD
 import { Button } from "@components/ui/Button";
-=======
 import { getSession } from "@lib/auth";
->>>>>>> 9195ef41
 
 export default function Bookings({ bookings }) {
   // eslint-disable-next-line @typescript-eslint/no-unused-vars
