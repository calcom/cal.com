// TODO: replace headlessui with radix-ui
import { Menu, Transition } from "@headlessui/react";
import { BanIcon, CalendarIcon, CheckIcon, ClockIcon, XIcon } from "@heroicons/react/outline";
import { DotsHorizontalIcon } from "@heroicons/react/solid";
import { BookingStatus } from "@prisma/client";
import dayjs from "dayjs";
import { Fragment } from "react";
import { useMutation } from "react-query";

import classNames from "@lib/classNames";
import { HttpError } from "@lib/core/http/error";
import { inferQueryOutput, trpc } from "@lib/trpc";

import EmptyScreen from "@components/EmptyScreen";
import Loader from "@components/Loader";
import Shell from "@components/Shell";
import { Alert } from "@components/ui/Alert";
import { Button } from "@components/ui/Button";

function BookingListItem(booking: inferQueryOutput<"viewer.bookings">[number]) {
  const utils = trpc.useContext();
  const mutation = useMutation(
    async (confirm: boolean) => {
      const res = await fetch("/api/book/confirm", {
        method: "PATCH",
        body: JSON.stringify({ id: booking.id, confirmed: confirm }),
        headers: {
          "Content-Type": "application/json",
        },
      });
      if (!res.ok) {
        throw new HttpError({ statusCode: res.status });
      }
    },
    {
      async onSettled() {
        await utils.invalidateQuery(["viewer.bookings"]);
      },
    }
  );
  return (
    <tr>
      <td className={"px-6 py-4" + (booking.rejected ? " line-through" : "")}>
        {!booking.confirmed && !booking.rejected && (
          <span className="mb-2 inline-flex items-center px-1.5 py-0.5 rounded-sm text-xs font-medium bg-yellow-100 text-yellow-800">
            Unconfirmed
          </span>
        )}
        <div className="text-sm text-neutral-900 font-medium  truncate max-w-60 md:max-w-96">
          {booking.eventType?.team && <strong>{booking.eventType.team.name}: </strong>}
          {booking.title}
        </div>
        <div className="sm:hidden">
          <div className="text-sm text-gray-900">
            {dayjs(booking.startTime).format("D MMMM YYYY")}:{" "}
            <small className="text-sm text-gray-500">
              {dayjs(booking.startTime).format("HH:mm")} - {dayjs(booking.endTime).format("HH:mm")}
            </small>
          </div>
        </div>
        {booking.attendees.length !== 0 && (
          <div className="text-sm text-blue-500">
            <a href={"mailto:" + booking.attendees[0].email}>{booking.attendees[0].email}</a>
          </div>
        )}
      </td>
      <td className="hidden sm:table-cell px-6 py-4 whitespace-nowrap">
        <div className="text-sm text-gray-900">{dayjs(booking.startTime).format("D MMMM YYYY")}</div>
        <div className="text-sm text-gray-500">
          {dayjs(booking.startTime).format("HH:mm")} - {dayjs(booking.endTime).format("HH:mm")}
        </div>
      </td>
      <td className="px-6 py-4 whitespace-nowrap text-right text-sm font-medium">
        {!booking.confirmed && !booking.rejected && (
          <>
            <div className="space-x-2 hidden lg:block">
              <Button
                onClick={() => mutation.mutate(true)}
                StartIcon={CheckIcon}
                color="secondary"
                disabled={mutation.isLoading}>
                Confirm
              </Button>
              <Button
                onClick={() => mutation.mutate(false)}
                StartIcon={BanIcon}
                color="secondary"
                disabled={mutation.isLoading}>
                Reject
              </Button>
            </div>
            <Menu as="div" className="inline-block lg:hidden text-left ">
              {({ open }) => (
                <>
                  <div>
                    <Menu.Button className="text-neutral-400 mt-1 p-2 border border-transparent hover:border-gray-200">
                      <span className="sr-only">Open options</span>
                      <DotsHorizontalIcon className="h-5 w-5" aria-hidden="true" />
                    </Menu.Button>
                  </div>
                  <Transition
                    show={open}
                    as={Fragment}
                    enter="transition ease-out duration-100"
                    enterFrom="transform opacity-0 scale-95"
                    enterTo="transform opacity-100 scale-100"
                    leave="transition ease-in duration-75"
                    leaveFrom="transform opacity-100 scale-100"
                    leaveTo="transform opacity-0 scale-95">
                    <Menu.Items
                      static
                      className="origin-top-right absolute right-0 mt-2 w-56 rounded-sm shadow-lg bg-white ring-1 ring-black ring-opacity-5 focus:outline-none divide-y divide-neutral-100">
                      <div className="py-1">
                        <Menu.Item>
                          {({ active }) => (
                            <span
                              onClick={() => mutation.mutate(true)}
                              className={classNames(
                                active ? "bg-neutral-100 text-neutral-900" : "text-neutral-700",
                                "group flex items-center px-4 py-2 text-sm font-medium"
                              )}>
                              <CheckIcon
                                className="mr-3 h-5 w-5 text-neutral-400 group-hover:text-neutral-500"
                                aria-hidden="true"
                              />
                              Confirm
                            </span>
                          )}
                        </Menu.Item>
                        <Menu.Item>
                          {({ active }) => (
                            <span
                              onClick={() => mutation.mutate(false)}
                              className={classNames(
                                active ? "bg-neutral-100 text-neutral-900" : "text-neutral-700",
                                "group flex items-center px-4 py-2 text-sm w-full font-medium"
                              )}>
                              <BanIcon
                                className="mr-3 h-5 w-5 text-neutral-400 group-hover:text-neutral-500"
                                aria-hidden="true"
                              />
                              Reject
                            </span>
                          )}
                        </Menu.Item>
                      </div>
                    </Menu.Items>
                  </Transition>
                </>
              )}
            </Menu>
          </>
        )}
        {booking.confirmed && !booking.rejected && (
          <>
            <div className="space-x-2 hidden lg:block">
              <Button
                data-testid="cancel"
                href={"/cancel/" + booking.uid}
                StartIcon={XIcon}
                color="secondary">
                Cancel
              </Button>
              <Button href={"reschedule/" + booking.uid} StartIcon={ClockIcon} color="secondary">
                Reschedule
              </Button>
            </div>
            <Menu as="div" className="inline-block lg:hidden text-left ">
              {({ open }) => (
                <>
                  <div>
                    <Menu.Button className="text-neutral-400 mt-1 p-2 border border-transparent hover:border-gray-200">
                      <span className="sr-only">Open options</span>
                      <DotsHorizontalIcon className="h-5 w-5" aria-hidden="true" />
                    </Menu.Button>
                  </div>

                  <Transition
                    show={open}
                    as={Fragment}
                    enter="transition ease-out duration-100"
                    enterFrom="transform opacity-0 scale-95"
                    enterTo="transform opacity-100 scale-100"
                    leave="transition ease-in duration-75"
                    leaveFrom="transform opacity-100 scale-100"
                    leaveTo="transform opacity-0 scale-95">
                    <Menu.Items
                      static
                      className="origin-top-right absolute right-0 mt-2 w-56 rounded-sm shadow-lg bg-white ring-1 ring-black ring-opacity-5 focus:outline-none divide-y divide-neutral-100">
                      <div className="py-1">
                        <Menu.Item>
                          {({ active }) => (
                            <a
                              href={process.env.NEXT_PUBLIC_APP_URL + "/../cancel/" + booking.uid}
                              className={classNames(
                                active ? "bg-neutral-100 text-neutral-900" : "text-neutral-700",
                                "group flex items-center px-4 py-2 text-sm font-medium"
                              )}>
                              <XIcon
                                className="mr-3 h-5 w-5 text-neutral-400 group-hover:text-neutral-500"
                                aria-hidden="true"
                              />
                              Cancel
                            </a>
                          )}
                        </Menu.Item>
                        <Menu.Item>
                          {({ active }) => (
                            <a
                              href={process.env.NEXT_PUBLIC_APP_URL + "/../reschedule/" + booking.uid}
                              className={classNames(
                                active ? "bg-neutral-100 text-neutral-900" : "text-neutral-700",
                                "group flex items-center px-4 py-2 text-sm w-full font-medium"
                              )}>
                              <ClockIcon
                                className="mr-3 h-5 w-5 text-neutral-400 group-hover:text-neutral-500"
                                aria-hidden="true"
                              />
                              Reschedule
                            </a>
                          )}
                        </Menu.Item>
                      </div>
                    </Menu.Items>
                  </Transition>
                </>
              )}
            </Menu>
          </>
        )}
        {!booking.confirmed && booking.rejected && <div className="text-sm text-gray-500">Rejected</div>}
      </td>
    </tr>
  );
}

export default function Bookings() {
  const query = trpc.useQuery(["viewer.bookings"]);
  const bookings = query.data;

<<<<<<< HEAD
=======
  async function confirmBookingHandler(booking: { id: number }, confirm: boolean) {
    const res = await fetch("/api/book/confirm", {
      method: "PATCH",
      body: JSON.stringify({ id: booking.id, confirmed: confirm }),
      headers: {
        "Content-Type": "application/json",
      },
    });
    if (res.ok) {
      await query.refetch();
    }
  }

>>>>>>> dcea723e
  return (
    <Shell heading="Bookings" subtitle="See upcoming and past events booked through your event type links.">
      <div className="-mx-4 sm:mx-auto flex flex-col">
        <div className="-my-2 overflow-x-auto sm:-mx-6 lg:-mx-8">
          <div className="py-2 align-middle inline-block min-w-full sm:px-6 lg:px-8">
            {query.status === "error" && (
              <Alert severity="error" title="Something went wrong" message={query.error.message} />
            )}
            {query.status === "loading" && <Loader />}
            {bookings &&
              (bookings.length === 0 ? (
                <EmptyScreen
                  Icon={CalendarIcon}
                  headline="No upcoming bookings, yet"
                  description="You have no upcoming bookings. As soon as someone books a time with you it will show up here."
                />
              ) : (
                <div className="border border-gray-200 overflow-hidden border-b rounded-sm">
                  <table className="min-w-full divide-y divide-gray-200">
                    <tbody className="bg-white divide-y divide-gray-200" data-testid="bookings">
                      {bookings
                        .filter((booking) => booking.status !== BookingStatus.CANCELLED)
                        .map((booking) => (
                          <BookingListItem key={booking.id} {...booking} />
                        ))}
                    </tbody>
                  </table>
                </div>
              ))}
          </div>
        </div>
      </div>
    </Shell>
  );
}<|MERGE_RESOLUTION|>--- conflicted
+++ resolved
@@ -17,7 +17,9 @@
 import { Alert } from "@components/ui/Alert";
 import { Button } from "@components/ui/Button";
 
-function BookingListItem(booking: inferQueryOutput<"viewer.bookings">[number]) {
+type BookingItem = inferQueryOutput<"viewer.bookings">[number];
+
+function BookingListItem(booking: BookingItem) {
   const utils = trpc.useContext();
   const mutation = useMutation(
     async (confirm: boolean) => {
@@ -238,22 +240,6 @@
   const query = trpc.useQuery(["viewer.bookings"]);
   const bookings = query.data;
 
-<<<<<<< HEAD
-=======
-  async function confirmBookingHandler(booking: { id: number }, confirm: boolean) {
-    const res = await fetch("/api/book/confirm", {
-      method: "PATCH",
-      body: JSON.stringify({ id: booking.id, confirmed: confirm }),
-      headers: {
-        "Content-Type": "application/json",
-      },
-    });
-    if (res.ok) {
-      await query.refetch();
-    }
-  }
-
->>>>>>> dcea723e
   return (
     <Shell heading="Bookings" subtitle="See upcoming and past events booked through your event type links.">
       <div className="-mx-4 sm:mx-auto flex flex-col">
