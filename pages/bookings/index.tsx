--- conflicted
+++ resolved
@@ -1,34 +1,20 @@
-import Loader from "@components/Loader";
 import prisma from "@lib/prisma";
+import { useSession } from "next-auth/client";
 import Shell from "@components/Shell";
-<<<<<<< HEAD
-=======
 import { useRouter } from "next/router";
 import dayjs from "dayjs";
 import { Fragment } from "react";
 // TODO: replace headlessui with radix-ui
->>>>>>> 9980dcad
 import { Menu, Transition } from "@headlessui/react";
-import { ClockIcon, XIcon } from "@heroicons/react/outline";
 import { DotsHorizontalIcon } from "@heroicons/react/solid";
 import classNames from "@lib/classNames";
-<<<<<<< HEAD
-import dayjs from "dayjs";
-import { GetServerSidePropsContext, InferGetServerSidePropsType } from "next";
-import { useSession } from "next-auth/client";
-import Link from "next/link";
-import { useRouter } from "next/router";
-import { Fragment } from "react";
-=======
 import { ClockIcon, XIcon } from "@heroicons/react/outline";
 import Loader from "@components/Loader";
 import { Button } from "@components/ui/Button";
->>>>>>> 9980dcad
 import { getSession } from "@lib/auth";
 import { BookingStatus } from "@prisma/client";
 
-
-export default function Bookings({ bookings }: InferGetServerSidePropsType<typeof getServerSideProps>) {
+export default function Bookings({ bookings }) {
   // eslint-disable-next-line @typescript-eslint/no-unused-vars
   const [session, loading] = useSession();
 
@@ -38,7 +24,7 @@
     return <Loader />;
   }
 
-  async function confirmBookingHandler(booking: typeof bookings[number], confirm: boolean) {
+  async function confirmBookingHandler(booking, confirm: boolean) {
     const res = await fetch("/api/book/confirm", {
       method: "PATCH",
       body: JSON.stringify({ id: booking.id, confirmed: confirm }),
@@ -54,10 +40,10 @@
   return (
     <div>
       <Shell heading="Bookings" subtitle="See upcoming and past events booked through your event type links.">
-        <div className="flex flex-col -mx-4 sm:mx-auto">
+        <div className="-mx-4 sm:mx-auto flex flex-col">
           <div className="-my-2 overflow-x-auto sm:-mx-6 lg:-mx-8">
-            <div className="inline-block min-w-full py-2 align-middle sm:px-6 lg:px-8">
-              <div className="overflow-hidden border border-b border-gray-200 rounded-sm">
+            <div className="py-2 align-middle inline-block min-w-full sm:px-6 lg:px-8">
+              <div className="border border-gray-200 overflow-hidden border-b rounded-sm">
                 <table className="min-w-full divide-y divide-gray-200">
                   <tbody className="bg-white divide-y divide-gray-200" data-testid="bookings">
                     {bookings
@@ -70,12 +56,8 @@
                                 Unconfirmed
                               </span>
                             )}
-<<<<<<< HEAD
-                            <div className="text-sm font-medium truncate text-neutral-900 max-w-60 md:max-w-96">
-=======
                             <div className="text-sm text-neutral-900 font-medium  truncate max-w-60 md:max-w-96">
                               {booking.eventType?.team && <strong>{booking.eventType.team.name}: </strong>}
->>>>>>> 9980dcad
                               {booking.title}
                             </div>
                             <div className="sm:hidden">
@@ -95,7 +77,7 @@
                               </div>
                             )}
                           </td>
-                          <td className="hidden px-6 py-4 sm:table-cell whitespace-nowrap">
+                          <td className="hidden sm:table-cell px-6 py-4 whitespace-nowrap">
                             <div className="text-sm text-gray-900">
                               {dayjs(booking.startTime).format("D MMMM YYYY")}
                             </div>
@@ -104,44 +86,22 @@
                               {dayjs(booking.endTime).format("HH:mm")}
                             </div>
                           </td>
-                          <td className="px-6 py-4 text-sm font-medium text-right whitespace-nowrap">
+                          <td className="px-6 py-4 whitespace-nowrap text-right text-sm font-medium">
                             {!booking.confirmed && !booking.rejected && (
                               <>
                                 <button
                                   onClick={() => confirmBookingHandler(booking, true)}
-                                  className="inline-flex items-center px-4 py-2 ml-2 text-xs font-medium bg-white border border-transparent rounded-sm shadow-sm sm:text-sm text-neutral-700 hover:bg-neutral-100 border-neutral-300 focus:outline-none focus:ring-2 focus:ring-offset-2 focus:ring-black">
+                                  className="text-xs sm:text-sm inline-flex items-center px-4 py-2 border-transparent font-medium rounded-sm shadow-sm text-neutral-700 bg-white hover:bg-neutral-100 border border-neutral-300 focus:outline-none focus:ring-2 focus:ring-offset-2 focus:ring-black ml-2">
                                   Confirm
                                 </button>
                                 <button
                                   onClick={() => confirmBookingHandler(booking, false)}
-                                  className="inline-flex items-center px-4 py-2 ml-2 text-xs font-medium bg-white border border-transparent rounded-sm shadow-sm sm:text-sm text-neutral-700 hover:bg-neutral-100 border-neutral-300 focus:outline-none focus:ring-2 focus:ring-offset-2 focus:ring-black">
+                                  className="text-xs sm:text-sm inline-flex items-center px-4 py-2 border-transparent font-medium rounded-sm shadow-sm text-neutral-700 bg-white hover:bg-neutral-100 border border-neutral-300 focus:outline-none focus:ring-2 focus:ring-offset-2 focus:ring-black ml-2">
                                   Reject
                                 </button>
                               </>
                             )}
                             {booking.confirmed && !booking.rejected && (
-<<<<<<< HEAD
-                              <>
-                                <Link href={`/cancel/${booking.uid}?from=/bookings`}>
-                                  <a className="items-center hidden px-4 py-2 ml-2 text-xs font-medium bg-white border border-transparent rounded-sm shadow-sm sm:text-sm lg:inline-flex text-neutral-700 hover:bg-neutral-100 border-neutral-300 focus:outline-none focus:ring-2 focus:ring-offset-2 focus:ring-black">
-                                    <XIcon
-                                      className="w-5 h-5 mr-3 text-neutral-400 group-hover:text-neutral-500"
-                                      aria-hidden="true"
-                                    />
-                                    Cancel
-                                  </a>
-                                </Link>
-                                <Link href={`/reschedule/${booking.uid}?from=/bookings`}>
-                                  <a className="items-center hidden px-4 py-2 ml-2 text-xs font-medium bg-white border border-transparent rounded-sm shadow-sm sm:text-sm lg:inline-flex text-neutral-700 hover:bg-neutral-100 border-neutral-300 focus:outline-none focus:ring-2 focus:ring-offset-2 focus:ring-black">
-                                    <ClockIcon
-                                      className="w-5 h-5 mr-3 text-neutral-400 group-hover:text-neutral-500"
-                                      aria-hidden="true"
-                                    />
-                                    Reschedule
-                                  </a>
-                                </Link>
-                                <Menu as="div" className="inline-block text-left lg:hidden ">
-=======
                               <div className="space-x-2">
                                 <Button
                                   data-testid="cancel"
@@ -157,13 +117,12 @@
                                   Reschedule
                                 </Button>
                                 <Menu as="div" className="inline-block lg:hidden text-left ">
->>>>>>> 9980dcad
                                   {({ open }) => (
                                     <>
                                       <div>
-                                        <Menu.Button className="p-2 mt-1 border border-transparent text-neutral-400 hover:border-gray-200">
+                                        <Menu.Button className="text-neutral-400 mt-1 p-2 border border-transparent hover:border-gray-200">
                                           <span className="sr-only">Open options</span>
-                                          <DotsHorizontalIcon className="w-5 h-5" aria-hidden="true" />
+                                          <DotsHorizontalIcon className="h-5 w-5" aria-hidden="true" />
                                         </Menu.Button>
                                       </div>
 
@@ -178,44 +137,44 @@
                                         leaveTo="transform opacity-0 scale-95">
                                         <Menu.Items
                                           static
-                                          className="absolute right-0 w-56 mt-2 origin-top-right bg-white divide-y rounded-sm shadow-lg ring-1 ring-black ring-opacity-5 focus:outline-none divide-neutral-100">
+                                          className="origin-top-right absolute right-0 mt-2 w-56 rounded-sm shadow-lg bg-white ring-1 ring-black ring-opacity-5 focus:outline-none divide-y divide-neutral-100">
                                           <div className="py-1">
                                             <Menu.Item>
                                               {({ active }) => (
-                                                <Link href={`/cancel/${booking.uid}?from=/bookings`}>
-                                                  <a
-                                                    className={classNames(
-                                                      active
-                                                        ? "bg-neutral-100 text-neutral-900"
-                                                        : "text-neutral-700",
-                                                      "group flex items-center px-4 py-2 text-sm font-medium"
-                                                    )}>
-                                                    <XIcon
-                                                      className="w-5 h-5 mr-3 text-neutral-400 group-hover:text-neutral-500"
-                                                      aria-hidden="true"
-                                                    />
-                                                    Cancel
-                                                  </a>
-                                                </Link>
+                                                <a
+                                                  href={window.location.href + "/../cancel/" + booking.uid}
+                                                  className={classNames(
+                                                    active
+                                                      ? "bg-neutral-100 text-neutral-900"
+                                                      : "text-neutral-700",
+                                                    "group flex items-center px-4 py-2 text-sm font-medium"
+                                                  )}>
+                                                  <XIcon
+                                                    className="mr-3 h-5 w-5 text-neutral-400 group-hover:text-neutral-500"
+                                                    aria-hidden="true"
+                                                  />
+                                                  Cancel
+                                                </a>
                                               )}
                                             </Menu.Item>
                                             <Menu.Item>
                                               {({ active }) => (
-                                                <Link href={`/reschedule/${booking.uid}?from=/bookings`}>
-                                                  <a
-                                                    className={classNames(
-                                                      active
-                                                        ? "bg-neutral-100 text-neutral-900"
-                                                        : "text-neutral-700",
-                                                      "group flex items-center px-4 py-2 text-sm w-full font-medium"
-                                                    )}>
-                                                    <ClockIcon
-                                                      className="w-5 h-5 mr-3 text-neutral-400 group-hover:text-neutral-500"
-                                                      aria-hidden="true"
-                                                    />
-                                                    Reschedule
-                                                  </a>
-                                                </Link>
+                                                <a
+                                                  href={
+                                                    window.location.href + "/../reschedule/" + booking.uid
+                                                  }
+                                                  className={classNames(
+                                                    active
+                                                      ? "bg-neutral-100 text-neutral-900"
+                                                      : "text-neutral-700",
+                                                    "group flex items-center px-4 py-2 text-sm w-full font-medium"
+                                                  )}>
+                                                  <ClockIcon
+                                                    className="mr-3 h-5 w-5 text-neutral-400 group-hover:text-neutral-500"
+                                                    aria-hidden="true"
+                                                  />
+                                                  Reschedule
+                                                </a>
                                               )}
                                             </Menu.Item>
                                           </div>
@@ -243,29 +202,12 @@
   );
 }
 
-export const getServerSideProps = async (context: GetServerSidePropsContext) => {
+export async function getServerSideProps(context) {
   const session = await getSession(context);
 
   if (!session) {
-    /* IDK why but this prevents losing type inference: https://stackoverflow.com/a/59923262/6297100 */
-    const redirectReturn = { redirect: { permanent: false, destination: "/auth/login" } } as const;
-    return redirectReturn;
+    return { redirect: { permanent: false, destination: "/auth/login" } };
   }
-<<<<<<< HEAD
-
-  const user = await prisma.user.findFirst({
-    where: {
-      email: session.user?.email,
-    },
-    select: {
-      id: true,
-    },
-  });
-
-  const b = await prisma.booking.findMany({
-    where: {
-      userId: user?.id,
-=======
   const b = await prisma.booking.findMany({
     where: {
       OR: [
@@ -280,7 +222,6 @@
           },
         },
       ],
->>>>>>> 9980dcad
     },
     select: {
       uid: true,
@@ -313,4 +254,4 @@
   });
 
   return { props: { bookings } };
-};+}