--- conflicted
+++ resolved
@@ -1,276 +1,12 @@
+import { InferGetServerSidePropsType } from "next";
+
 import { getSession } from "@lib/auth";
 
-function RedirectPage() {
+function RedirectPage(props: InferGetServerSidePropsType<typeof getServerSideProps>) {
+  if (Math.random() > 1) console.log(props);
   return null;
 }
 
-<<<<<<< HEAD
-function BookingListItem(booking: BookingItem) {
-  const utils = trpc.useContext();
-  const mutation = useMutation(
-    async (confirm: boolean) => {
-      const res = await fetch("/api/book/confirm", {
-        method: "PATCH",
-        body: JSON.stringify({ id: booking.id, confirmed: confirm }),
-        headers: {
-          "Content-Type": "application/json",
-        },
-      });
-      if (!res.ok) {
-        throw new HttpError({ statusCode: res.status });
-      }
-    },
-    {
-      async onSettled() {
-        await utils.invalidateQuery(["viewer.bookings"]);
-      },
-    }
-  );
-  return (
-    <tr>
-      <td className={"px-6 py-4" + (booking.rejected ? " line-through" : "")}>
-        {!booking.confirmed && !booking.rejected && (
-          <span className="mb-2 inline-flex items-center px-1.5 py-0.5 rounded-sm text-xs font-medium bg-yellow-100 text-yellow-800">
-            Unconfirmed
-          </span>
-        )}
-        <div className="text-sm font-medium truncate text-neutral-900 max-w-60 md:max-w-96">
-          {booking.eventType?.team && <strong>{booking.eventType.team.name}: </strong>}
-          {booking.title}
-        </div>
-        <>
-          {booking.startTime && (
-            <div className="sm:hidden">
-              <div className="text-sm text-gray-900">
-                {dayjs(booking.startTime).format("D MMMM YYYY")}:{" "}
-                <small className="text-sm text-gray-500">
-                  {dayjs(booking.startTime).format("HH:mm")} - {dayjs(booking.endTime).format("HH:mm")}
-                </small>
-              </div>
-            </div>
-          )}
-        </>
-        {booking.attendees.length !== 0 && (
-          <div className="text-sm text-blue-500">
-            <a href={"mailto:" + booking.attendees[0].email}>{booking.attendees[0].email}</a>
-          </div>
-        )}
-      </td>
-      <td className="hidden px-6 py-4 sm:table-cell whitespace-nowrap">
-        {booking.startTime && (
-          <>
-            <div className="text-sm text-gray-900">{dayjs(booking.startTime).format("D MMMM YYYY")}</div>
-            <div className="text-sm text-gray-500">
-              {dayjs(booking.startTime).format("HH:mm")} - {dayjs(booking.endTime).format("HH:mm")}
-            </div>
-          </>
-        )}
-      </td>
-      <td className="px-6 py-4 text-sm font-medium text-right whitespace-nowrap">
-        {!booking.confirmed && !booking.rejected && (
-          <>
-            <div className="hidden space-x-2 lg:block">
-              <Button
-                onClick={() => mutation.mutate(true)}
-                StartIcon={CheckIcon}
-                color="secondary"
-                disabled={mutation.isLoading}>
-                Confirm
-              </Button>
-              <Button
-                onClick={() => mutation.mutate(false)}
-                StartIcon={BanIcon}
-                color="secondary"
-                disabled={mutation.isLoading}>
-                Reject
-              </Button>
-            </div>
-            <Menu as="div" className="inline-block text-left lg:hidden ">
-              {({ open }) => (
-                <>
-                  <div>
-                    <Menu.Button className="p-2 mt-1 border border-transparent text-neutral-400 hover:border-gray-200">
-                      <span className="sr-only">Open options</span>
-                      <DotsHorizontalIcon className="w-5 h-5" aria-hidden="true" />
-                    </Menu.Button>
-                  </div>
-                  <Transition
-                    show={open}
-                    as={Fragment}
-                    enter="transition ease-out duration-100"
-                    enterFrom="transform opacity-0 scale-95"
-                    enterTo="transform opacity-100 scale-100"
-                    leave="transition ease-in duration-75"
-                    leaveFrom="transform opacity-100 scale-100"
-                    leaveTo="transform opacity-0 scale-95">
-                    <Menu.Items
-                      static
-                      className="absolute right-0 w-56 mt-2 origin-top-right bg-white divide-y rounded-sm shadow-lg ring-1 ring-black ring-opacity-5 focus:outline-none divide-neutral-100">
-                      <div className="py-1">
-                        <Menu.Item>
-                          {({ active }) => (
-                            <span
-                              onClick={() => mutation.mutate(true)}
-                              className={classNames(
-                                active ? "bg-neutral-100 text-neutral-900" : "text-neutral-700",
-                                "group flex items-center px-4 py-2 text-sm font-medium"
-                              )}>
-                              <CheckIcon
-                                className="w-5 h-5 mr-3 text-neutral-400 group-hover:text-neutral-500"
-                                aria-hidden="true"
-                              />
-                              Confirm
-                            </span>
-                          )}
-                        </Menu.Item>
-                        <Menu.Item>
-                          {({ active }) => (
-                            <span
-                              onClick={() => mutation.mutate(false)}
-                              className={classNames(
-                                active ? "bg-neutral-100 text-neutral-900" : "text-neutral-700",
-                                "group flex items-center px-4 py-2 text-sm w-full font-medium"
-                              )}>
-                              <BanIcon
-                                className="w-5 h-5 mr-3 text-neutral-400 group-hover:text-neutral-500"
-                                aria-hidden="true"
-                              />
-                              Reject
-                            </span>
-                          )}
-                        </Menu.Item>
-                      </div>
-                    </Menu.Items>
-                  </Transition>
-                </>
-              )}
-            </Menu>
-          </>
-        )}
-        {booking.start && booking.confirmed && !booking.rejected && (
-          <>
-            <div className="hidden space-x-2 lg:block">
-              <Button
-                data-testid="cancel"
-                href={"/cancel/" + booking.uid}
-                StartIcon={XIcon}
-                color="secondary">
-                Cancel
-              </Button>
-              <Button href={"reschedule/" + booking.uid} StartIcon={ClockIcon} color="secondary">
-                Reschedule
-              </Button>
-            </div>
-            <Menu as="div" className="inline-block text-left lg:hidden ">
-              {({ open }) => (
-                <>
-                  <div>
-                    <Menu.Button className="p-2 mt-1 border border-transparent text-neutral-400 hover:border-gray-200">
-                      <span className="sr-only">Open options</span>
-                      <DotsHorizontalIcon className="w-5 h-5" aria-hidden="true" />
-                    </Menu.Button>
-                  </div>
-
-                  <Transition
-                    show={open}
-                    as={Fragment}
-                    enter="transition ease-out duration-100"
-                    enterFrom="transform opacity-0 scale-95"
-                    enterTo="transform opacity-100 scale-100"
-                    leave="transition ease-in duration-75"
-                    leaveFrom="transform opacity-100 scale-100"
-                    leaveTo="transform opacity-0 scale-95">
-                    <Menu.Items
-                      static
-                      className="absolute right-0 w-56 mt-2 origin-top-right bg-white divide-y rounded-sm shadow-lg ring-1 ring-black ring-opacity-5 focus:outline-none divide-neutral-100">
-                      <div className="py-1">
-                        <Menu.Item>
-                          {({ active }) => (
-                            <a
-                              href={process.env.NEXT_PUBLIC_APP_URL + "/../cancel/" + booking.uid}
-                              className={classNames(
-                                active ? "bg-neutral-100 text-neutral-900" : "text-neutral-700",
-                                "group flex items-center px-4 py-2 text-sm font-medium"
-                              )}>
-                              <XIcon
-                                className="w-5 h-5 mr-3 text-neutral-400 group-hover:text-neutral-500"
-                                aria-hidden="true"
-                              />
-                              Cancel
-                            </a>
-                          )}
-                        </Menu.Item>
-                        <Menu.Item>
-                          {({ active }) => (
-                            <a
-                              href={process.env.NEXT_PUBLIC_APP_URL + "/../reschedule/" + booking.uid}
-                              className={classNames(
-                                active ? "bg-neutral-100 text-neutral-900" : "text-neutral-700",
-                                "group flex items-center px-4 py-2 text-sm w-full font-medium"
-                              )}>
-                              <ClockIcon
-                                className="w-5 h-5 mr-3 text-neutral-400 group-hover:text-neutral-500"
-                                aria-hidden="true"
-                              />
-                              Reschedule
-                            </a>
-                          )}
-                        </Menu.Item>
-                      </div>
-                    </Menu.Items>
-                  </Transition>
-                </>
-              )}
-            </Menu>
-          </>
-        )}
-        {!booking.confirmed && booking.rejected && <div className="text-sm text-gray-500">Rejected</div>}
-      </td>
-    </tr>
-  );
-}
-
-export default function Bookings(props) {
-  if (Math.random() > 1) console.log(props);
-  const query = trpc.useQuery(["viewer.bookings"]);
-  const bookings = query.data;
-
-  return (
-    <Shell heading="Bookings" subtitle="See upcoming and past events booked through your event type links.">
-      <div className="flex flex-col -mx-4 sm:mx-auto">
-        <div className="-my-2 overflow-x-auto sm:-mx-6 lg:-mx-8">
-          <div className="inline-block min-w-full py-2 align-middle sm:px-6 lg:px-8">
-            {query.status === "error" && (
-              <Alert severity="error" title="Something went wrong" message={query.error.message} />
-            )}
-            {query.status === "loading" && <Loader />}
-            {bookings &&
-              (bookings.length === 0 ? (
-                <EmptyScreen
-                  Icon={CalendarIcon}
-                  headline="No upcoming bookings, yet"
-                  description="You have no upcoming bookings. As soon as someone books a time with you it will show up here."
-                />
-              ) : (
-                <div className="overflow-hidden border border-b border-gray-200 rounded-sm">
-                  <table className="min-w-full divide-y divide-gray-200">
-                    <tbody className="bg-white divide-y divide-gray-200" data-testid="bookings">
-                      {bookings
-                        .filter((booking) => booking.status !== BookingStatus.CANCELLED)
-                        .map((booking) => (
-                          <BookingListItem key={booking.id} {...booking} />
-                        ))}
-                    </tbody>
-                  </table>
-                </div>
-              ))}
-          </div>
-        </div>
-      </div>
-    </Shell>
-  );
-}
-=======
 export async function getServerSideProps(context) {
   const session = await getSession(context);
   if (!session?.user?.id) {
@@ -280,5 +16,4 @@
   return { redirect: { permanent: false, destination: "/bookings/upcoming" } };
 }
 
-export default RedirectPage;
->>>>>>> 6547ef1e
+export default RedirectPage;