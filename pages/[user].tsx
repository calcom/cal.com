--- conflicted
+++ resolved
@@ -2,7 +2,6 @@
 import { HeadSeo } from "@components/seo/head-seo";
 import Theme from "@components/Theme";
 import { ArrowRightIcon } from "@heroicons/react/outline";
-<<<<<<< HEAD
 import { ClockIcon, CurrencyDollarIcon, InformationCircleIcon, UserIcon } from "@heroicons/react/solid";
 import formatCurrency from "@lib/formatCurrency";
 import prisma from "@lib/prisma";
@@ -14,62 +13,6 @@
 export default function User(props: InferGetServerSidePropsType<typeof getServerSideProps>) {
   const { isReady } = Theme(props.user.theme || undefined);
 
-  const eventTypes = props.eventTypes.map((type) => (
-    <div
-      key={type.id}
-      className="relative bg-white border rounded-sm group dark:bg-neutral-900 dark:border-0 dark:hover:border-neutral-600 hover:bg-gray-50 border-neutral-200 hover:border-black">
-      <ArrowRightIcon className="absolute w-4 h-4 text-black transition-opacity opacity-0 right-3 top-3 dark:text-white group-hover:opacity-100" />
-      <Link href={`/${props.user.username}/${type.slug}`}>
-        <a className="block px-6 py-4">
-          <h2 className="font-semibold text-neutral-900 dark:text-white">{type.title}</h2>
-          <div className="flex mt-2 space-x-4">
-            <div className="flex text-sm text-neutral-500">
-              <ClockIcon
-                className="flex-shrink-0 mt-0.5 mr-1.5 h-4 w-4 text-neutral-400 dark:text-white"
-                aria-hidden="true"
-              />
-              <p className="dark:text-white">{type.length}m</p>
-            </div>
-            <div className="flex text-sm min-w-16 text-neutral-500">
-              <UserIcon
-                className="flex-shrink-0 mt-0.5 mr-1.5 h-4 w-4 text-neutral-400 dark:text-white"
-                aria-hidden="true"
-              />
-              <p className="dark:text-white">1-on-1</p>
-            </div>
-            {type.price && (
-              <div className="flex text-sm text-neutral-500">
-                <CurrencyDollarIcon
-                  className="flex-shrink-0 mt-0.5 mr-1.5 h-4 w-4 text-neutral-400 dark:text-white"
-                  aria-hidden="true"
-                />
-                <p className="dark:text-white">{formatCurrency(type.price)}</p>
-              </div>
-            )}
-            <div className="flex text-sm text-neutral-500">
-              <InformationCircleIcon
-                className="flex-shrink-0 mt-0.5 mr-1.5 h-4 w-4 text-neutral-400 dark:text-white"
-                aria-hidden="true"
-              />
-              <p className="dark:text-white">{type.description}</p>
-            </div>
-          </div>
-        </a>
-      </Link>
-    </div>
-  ));
-=======
-import { ClockIcon, InformationCircleIcon, UserIcon } from "@heroicons/react/solid";
-import prisma from "@lib/prisma";
-import { inferSSRProps } from "@lib/types/inferSSRProps";
-import { GetServerSidePropsContext } from "next";
-import Link from "next/link";
-import React from "react";
-
-export default function User(props: inferSSRProps<typeof getServerSideProps>) {
-  const { isReady } = Theme(props.user.theme);
-
->>>>>>> 3d0429d1
   return (
     <>
       <HeadSeo
@@ -92,21 +35,16 @@
               </h1>
               <p className="text-neutral-500 dark:text-white">{props.user.bio}</p>
             </div>
-<<<<<<< HEAD
-            <div className="space-y-6">{eventTypes}</div>
-            {eventTypes.length == 0 && (
-              <div className="overflow-hidden rounded-sm shadow">
-=======
             <div className="space-y-6" data-testid="event-types">
               {props.eventTypes.map((type) => (
                 <div
                   key={type.id}
-                  className="group relative dark:bg-neutral-900 dark:border-0 dark:hover:border-neutral-600 bg-white hover:bg-gray-50 border border-neutral-200 hover:border-black rounded-sm">
-                  <ArrowRightIcon className="absolute transition-opacity h-4 w-4 right-3 top-3 text-black dark:text-white opacity-0 group-hover:opacity-100" />
+                  className="relative bg-white border rounded-sm group dark:bg-neutral-900 dark:border-0 dark:hover:border-neutral-600 hover:bg-gray-50 border-neutral-200 hover:border-black">
+                  <ArrowRightIcon className="absolute w-4 h-4 text-black transition-opacity opacity-0 right-3 top-3 dark:text-white group-hover:opacity-100" />
                   <Link href={`/${props.user.username}/${type.slug}`}>
                     <a className="block px-6 py-4">
                       <h2 className="font-semibold text-neutral-900 dark:text-white">{type.title}</h2>
-                      <div className="mt-2 flex space-x-4">
+                      <div className="flex mt-2 space-x-4">
                         <div className="flex text-sm text-neutral-500">
                           <ClockIcon
                             className="flex-shrink-0 mt-0.5 mr-1.5 h-4 w-4 text-neutral-400 dark:text-white"
@@ -121,6 +59,15 @@
                           />
                           <p className="dark:text-white">1-on-1</p>
                         </div>
+                        {type.price && (
+                          <div className="flex text-sm text-neutral-500">
+                            <CurrencyDollarIcon
+                              className="flex-shrink-0 mt-0.5 mr-1.5 h-4 w-4 text-neutral-400 dark:text-white"
+                              aria-hidden="true"
+                            />
+                            <p className="dark:text-white">{formatCurrency(type.price)}</p>
+                          </div>
+                        )}
                         <div className="flex text-sm text-neutral-500">
                           <InformationCircleIcon
                             className="flex-shrink-0 mt-0.5 mr-1.5 h-4 w-4 text-neutral-400 dark:text-white"
@@ -135,8 +82,7 @@
               ))}
             </div>
             {props.eventTypes.length == 0 && (
-              <div className="shadow overflow-hidden rounded-sm">
->>>>>>> 3d0429d1
+              <div className="overflow-hidden rounded-sm shadow">
                 <div className="p-8 text-center text-gray-400 dark:text-white">
                   <h2 className="text-3xl font-semibold text-gray-600 dark:text-white">Uh oh!</h2>
                   <p className="max-w-md mx-auto">This user hasn&apos;t set up any event types yet.</p>
@@ -151,11 +97,12 @@
 }
 
 export const getServerSideProps = async (context: GetServerSidePropsContext) => {
-<<<<<<< HEAD
   try {
+    const username = (context.query.user as string).toLowerCase();
+
     const user = await prisma.user.findFirst({
       where: {
-        username: (context.query.user as string).toLowerCase(),
+        username,
       },
       select: {
         id: true,
@@ -165,15 +112,15 @@
         bio: true,
         avatar: true,
         theme: true,
+        plan: true,
       },
     });
 
     if (!user) throw "notFound";
 
-    const eventTypes = await prisma.eventType.findMany({
+    const eventTypesWithHidden = await prisma.eventType.findMany({
       where: {
         userId: user.id,
-        hidden: false,
       },
       select: {
         id: true,
@@ -182,31 +129,15 @@
         length: true,
         price: true,
         description: true,
+        hidden: true,
       },
+      take: user.plan === "FREE" ? 1 : undefined,
     });
 
-    if (!eventTypes) throw "notFound";
+    if (!eventTypesWithHidden) throw "notFound";
 
-=======
-  const username = (context.query.user as string).toLowerCase();
+    const eventTypes = eventTypesWithHidden.filter((evt) => !evt.hidden);
 
-  const user = await prisma.user.findUnique({
-    where: {
-      username,
-    },
-    select: {
-      id: true,
-      username: true,
-      email: true,
-      name: true,
-      bio: true,
-      avatar: true,
-      theme: true,
-      plan: true,
-    },
-  });
-  if (!user) {
->>>>>>> 3d0429d1
     return {
       props: {
         user,
@@ -216,31 +147,6 @@
   } catch (error) {
     return serverSideErrorHandler(error);
   }
-<<<<<<< HEAD
-=======
-
-  const eventTypesWithHidden = await prisma.eventType.findMany({
-    where: {
-      userId: user.id,
-    },
-    select: {
-      id: true,
-      slug: true,
-      title: true,
-      length: true,
-      description: true,
-      hidden: true,
-    },
-    take: user.plan === "FREE" ? 1 : undefined,
-  });
-  const eventTypes = eventTypesWithHidden.filter((evt) => !evt.hidden);
-  return {
-    props: {
-      user,
-      eventTypes,
-    },
-  };
->>>>>>> 3d0429d1
 };
 
 // Auxiliary methods
