import Avatar from "@components/ui/Avatar";
import { HeadSeo } from "@components/seo/head-seo";
import useTheme from "@lib/hooks/useTheme";
import { ArrowRightIcon } from "@heroicons/react/outline";
import prisma from "@lib/prisma";
import { trpc } from "@lib/trpc";
import { inferSSRProps } from "@lib/types/inferSSRProps";
import { GetServerSidePropsContext } from "next";
import Link from "next/link";
import React from "react";
import EventTypeDescription from "@components/eventtype/EventTypeDescription";

export default function User(props: inferSSRProps<typeof getServerSideProps>) {
<<<<<<< HEAD
  const { isReady } = Theme(props.user.theme);
  // FIXME delete me before merge
  const query1 = trpc.useQuery(["test.hello"]);
  const query2 = trpc.useQuery(["test.hello", "alex"]);
  console.log("result", { query1, query2 });
=======
  const { isReady } = useTheme(props.user.theme);

>>>>>>> 6ab741b9
  return (
    <>
      <HeadSeo
        title={props.user.name || props.user.username}
        description={props.user.name || props.user.username}
        name={props.user.name || props.user.username}
        avatar={props.user.avatar}
      />
      {isReady && (
        <div className="bg-neutral-50 dark:bg-black h-screen">
          <main className="max-w-3xl mx-auto py-24 px-4">
            <div className="mb-8 text-center">
              <Avatar
                imageSrc={props.user.avatar}
                displayName={props.user.name}
                className="mx-auto w-24 h-24 rounded-full mb-4"
              />
              <h1 className="text-3xl font-bold text-neutral-900 dark:text-white mb-1">
                {props.user.name || props.user.username}
              </h1>
              <p className="text-neutral-500 dark:text-white">{props.user.bio}</p>
            </div>
            <div className="space-y-6" data-testid="event-types">
              {props.eventTypes.map((type) => (
                <div
                  key={type.id}
                  className="group relative dark:bg-neutral-900 dark:border-0 dark:hover:border-neutral-600 bg-white hover:bg-gray-50 border border-neutral-200 hover:border-black rounded-sm">
                  <ArrowRightIcon className="absolute transition-opacity h-4 w-4 right-3 top-3 text-black dark:text-white opacity-0 group-hover:opacity-100" />
                  <Link href={`/${props.user.username}/${type.slug}`}>
                    <a className="block px-6 py-4">
                      <h2 className="font-semibold text-neutral-900 dark:text-white">{type.title}</h2>
                      <EventTypeDescription eventType={type} />
                    </a>
                  </Link>
                </div>
              ))}
            </div>
            {props.eventTypes.length == 0 && (
              <div className="shadow overflow-hidden rounded-sm">
                <div className="p-8 text-center text-gray-400 dark:text-white">
                  <h2 className="font-semibold text-3xl text-gray-600 dark:text-white">Uh oh!</h2>
                  <p className="max-w-md mx-auto">This user hasn&apos;t set up any event types yet.</p>
                </div>
              </div>
            )}
          </main>
        </div>
      )}
    </>
  );
}

export const getServerSideProps = async (context: GetServerSidePropsContext) => {
  const username = (context.query.user as string).toLowerCase();

  const user = await prisma.user.findUnique({
    where: {
      username,
    },
    select: {
      id: true,
      username: true,
      email: true,
      name: true,
      bio: true,
      avatar: true,
      theme: true,
      plan: true,
    },
  });
  if (!user) {
    return {
      notFound: true,
    };
  }

  const eventTypesWithHidden = await prisma.eventType.findMany({
    where: {
      OR: [
        {
          userId: user.id,
        },
        {
          users: {
            some: {
              id: user.id,
            },
          },
        },
      ],
    },
    select: {
      id: true,
      slug: true,
      title: true,
      length: true,
      description: true,
      hidden: true,
    },
    take: user.plan === "FREE" ? 1 : undefined,
  });
  const eventTypes = eventTypesWithHidden.filter((evt) => !evt.hidden);
  return {
    props: {
      eventTypes,
      user,
    },
  };
};

// Auxiliary methods
export function getRandomColorCode(): string {
  let color = "#";
  for (let idx = 0; idx < 6; idx++) {
    color += Math.floor(Math.random() * 10);
  }
  return color;
}<|MERGE_RESOLUTION|>--- conflicted
+++ resolved
@@ -11,16 +11,12 @@
 import EventTypeDescription from "@components/eventtype/EventTypeDescription";
 
 export default function User(props: inferSSRProps<typeof getServerSideProps>) {
-<<<<<<< HEAD
-  const { isReady } = Theme(props.user.theme);
   // FIXME delete me before merge
   const query1 = trpc.useQuery(["test.hello"]);
   const query2 = trpc.useQuery(["test.hello", "alex"]);
   console.log("result", { query1, query2 });
-=======
   const { isReady } = useTheme(props.user.theme);
 
->>>>>>> 6ab741b9
   return (
     <>
       <HeadSeo
