--- conflicted
+++ resolved
@@ -6,11 +6,8 @@
     "paths": {
       "@components/*": ["components/*"],
       "@lib/*": ["lib/*"],
-<<<<<<< HEAD
-      "@server/*": ["server/*"]
-=======
+      "@server/*": ["server/*"],
       "@ee/*": ["ee/*"]
->>>>>>> 2bc4678e
     },
     "allowJs": true,
     "skipLibCheck": true,
