{
  "compilerOptions": {
    "target": "es5",
    "lib": [
      "dom",
      "dom.iterable",
      "esnext"
    ],
    "baseUrl": ".",
    "paths": {
      "@components/*": [
        "components/*"
      ],
      "@lib/*": [
        "lib/*"
      ],
      "@server/*": [
        "server/*"
      ],
      "@ee/*": [
        "ee/*"
      ]
    },
    "skipLibCheck": true,
    "strict": true,
    "strictNullChecks": true,
    "forceConsistentCasingInFileNames": true,
    "noEmit": true,
    "esModuleInterop": true,
    "module": "esnext",
    "moduleResolution": "node",
    "resolveJsonModule": true,
    "isolatedModules": true,
    "useUnknownInCatchVariables": true,
    "jsx": "preserve",
    "types": [
      "@types/jest",
      "jest-playwright-preset",
      "expect-playwright"
    ],
<<<<<<< HEAD
    "allowJs": true
=======
    "allowJs": false
>>>>>>> cc25a772
  },
  "include": [
    "next-env.d.ts",
    "**/*.ts",
    "**/*.tsx"
  ],
  "exclude": [
    "node_modules"
  ]
}<|MERGE_RESOLUTION|>--- conflicted
+++ resolved
@@ -38,11 +38,7 @@
       "jest-playwright-preset",
       "expect-playwright"
     ],
-<<<<<<< HEAD
-    "allowJs": true
-=======
     "allowJs": false
->>>>>>> cc25a772
   },
   "include": [
     "next-env.d.ts",
