--- conflicted
+++ resolved
@@ -28,13 +28,10 @@
             patterns: [
               {
                 group: ["@calcom/trpc/*", "@trpc/*"],
-<<<<<<< HEAD
                 message:
                   "tRPC imports are blocked in packages/app-store. Move UI to apps/web/components/apps or introduce an API boundary.",
-=======
                 message: "tRPC imports are blocked in packages/app-store. Move UI to apps/web/components/apps or introduce an API boundary.",
                 allowTypeImports: false,
->>>>>>> 55e66828
               },
             ],
           },
