--- conflicted
+++ resolved
@@ -2,12 +2,10 @@
 /** @type {import("eslint").Linter.Config} */
 module.exports = {
   extends: ["./packages/config/eslint-preset.js"],
-<<<<<<< HEAD
   plugins: ["import"],
   rules: {
-    "import/no-cycle": ["error", { maxDepth: Infinity }],
+    "import/no-cycle": ["warn", { maxDepth: Infinity }],
   },
-=======
   overrides: [
     {
       files: ["packages/lib/**/*.{ts,tsx,js,jsx}", "packages/prisma/**/*.{ts,tsx,js,jsx}"],
@@ -22,5 +20,4 @@
       },
     },
   ],
->>>>>>> 3b7d97b1
 };