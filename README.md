<!-- PROJECT LOGO -->
<p align="center">
  <a href="https://github.com/calcom/cal.com">
    <img src="https://user-images.githubusercontent.com/8019099/133430653-24422d2a-3c8d-4052-9ad6-0580597151ee.png" alt="Logo">

  </a>

  <h3 align="center">Cal.com (formerly Calendso)</h3>

  <p align="center">
    The open-source Calendly alternative.
    <br />
    <a href="https://cal.com"><strong>Learn more »</strong></a>
    <br />
    <br />
    <a href="https://cal.com/slack">Slack</a>
    ·
    <a href="https://cal.com">Website</a>
    ·
    <a href="https://github.com/calcom/cal.com/issues">Issues</a>
  </p>
</p>

<p align="center">
   <a href="https://cal.com/slack"><img src="https://img.shields.io/badge/Slack-calendso.slack.com-%234A154B" alt="Join Cal.com Slack"></a>
   <a href="https://www.producthunt.com/posts/calendso"><img src="https://img.shields.io/badge/Product%20Hunt-%231%20Product%20of%20the%20Month-%23DA552E" alt="Product Hunt"></a>
  <a href="https://github.com/calcom/cal.com/stargazers"><img src="https://img.shields.io/github/stars/calcom/cal.com" alt="Github Stars"></a>
  <a href="https://news.ycombinator.com/item?id=26817795"><img src="https://img.shields.io/badge/Hacker%20News-311-%23FF6600" alt="Hacker News"></a>
  <a href="https://github.com/calcom/cal.com/blob/main/LICENSE"><img src="https://img.shields.io/badge/license-AGPLv3-purple" alt="License"></a>
  <a href="https://github.com/calcom/cal.com/pulse"><img src="https://img.shields.io/github/commit-activity/m/calcom/cal.com" alt="Commits-per-month"></a>
  <a href="https://cal.com/pricing"><img src="https://img.shields.io/badge/Pricing-%2412%2Fmonth-brightgreen" alt="Pricing"></a>
  <a href="https://jitsu.com?utm_source=github/calcom/cal.com"><img src="https://img.shields.io/badge/Metrics_tracked_by-JITSU-AA00FF?logo=data:image/png;base64,iVBORw0KGgoAAAANSUhEUgAAAA4AAAAOCAYAAAAfSC3RAAAACXBIWXMAAAsTAAALEwEAmpwYAAAAAXNSR0IArs4c6QAAAARnQU1BAACxjwv8YQUAAACKSURBVHgBrZDRCYAwDEQv6gCOoKO4hOCXI9QVnEZwiY5iF5GaVClaBNtioCSUvCR3tMJaxIfZgW4AGUoEPVwgPZoS0Dmgg3NBVDFNbMIsmYCak3J1jDk9iCQvsKJvkzr71N81Gj6vDT/LU2P6RhY63jcafk3YJEbgeZpiFyc/5HJKv8Ef273NSfABGbQfUZhnOSAAAAAASUVORK5CYII=" alt="Jitsu Tracked"></a>
    <a href="https://hub.docker.com/r/calendso/calendso"><img src="https://img.shields.io/docker/pulls/calendso/calendso"></a>
    <a href="https://twitter.com/calcom"><img src="https://img.shields.io/twitter/follow/calcom?style=social"></a>
    <a href="https://calendso.slack.com/archives/C02BY67GMMW"><img src="https://img.shields.io/badge/translations-contribute-brightgreen" /></a>

</p>

<!-- ABOUT THE PROJECT -->

## About The Project

<img width="100%" alt="booking-screen" src="https://user-images.githubusercontent.com/8019099/134363898-4b29e18f-3e61-42b7-95bc-10891056249d.gif">

# Scheduling infrastructure for absolutely everyone

The open source Calendly alternative. You are in charge
of your own data, workflow and appearance.

Calendly and other scheduling tools are awesome. It made our lives massively easier. We're using it for business meetings, seminars, yoga classes and even calls with our families. However, most tools are very limited in terms of control and customisations.

That's where Cal.com comes in. Self-hosted or hosted by us. White-label by design. API-driven and ready to be deployed on your own domain. Full control of your events and data.

## Product of the Month: April

#### Support us on [Product Hunt](https://www.producthunt.com/posts/calendso?utm_source=badge-top-post-badge&utm_medium=badge&utm_souce=badge-calendso)

<a href="https://www.producthunt.com/posts/calendso?utm_source=badge-top-post-badge&utm_medium=badge&utm_souce=badge-calendso" target="_blank"><img src="https://api.producthunt.com/widgets/embed-image/v1/top-post-badge.svg?post_id=291910&theme=light&period=monthly" alt="Cal.com - The open source Calendly alternative | Product Hunt" style="width: 250px; height: 54px;" width="250" height="54" /></a> <a href="https://www.producthunt.com/posts/calendso?utm_source=badge-featured&utm_medium=badge&utm_souce=badge-calendso" target="_blank"><img src="https://api.producthunt.com/widgets/embed-image/v1/featured.svg?post_id=291910&theme=light" alt="Cal.com - The open source Calendly alternative | Product Hunt" style="width: 250px; height: 54px;" width="250" height="54" /></a> <a href="https://www.producthunt.com/stories/how-this-open-source-calendly-alternative-rocketed-to-product-of-the-day" target="_blank"><img src="https://cal.com/maker-grant.svg" alt="Cal.com - The open source Calendly alternative | Product Hunt" style="width: 250px; height: 54px;" width="250" height="54" /></a>

### Built With

- [Next.js](https://nextjs.org/)
- [React](https://reactjs.org/)
- [Tailwind](https://tailwindcss.com/)
- [Prisma](https://prisma.io/)

## Stay Up-to-Date

Cal officially launched as v.1.0 on 15th of September, however a lot of new features are coming. Watch **releases** of this repository to be notified for future updates:

![cal-star-github](https://user-images.githubusercontent.com/8019099/154853944-a9e3c999-3da3-4048-b149-b4f73893c6fb.gif)

<!-- GETTING STARTED -->

## Getting Started

To get a local copy up and running, please follow these simple steps.

### Prerequisites

Here is what you need to be able to run Cal.

- Node.js (Version: >=14.x <15)
- PostgreSQL
- Yarn _(recommended)_

> If you want to enable any of the available integrations, you may want to obtain additional credentials for each one. More details on this can be found below under the [integrations section](#integrations).

## Development

### Setup

1. Clone the repo into a public GitHub repository (to comply with AGPLv3. To clone in a private repository, [acquire a commercial license](https://cal.com/sales))

   ```sh
   git clone https://github.com/calcom/cal.com.git
   ```

1. Go to the project folder

   ```sh
   cd cal.com
   ```

1. Install packages with yarn

   ```sh
   yarn
   ```

#### Quick start with `yarn dx`

> - **Requires Docker and Docker Compose to be installed**
> - Will start a local Postgres instance with a few test users - the credentials will be logged in the console

```sh
yarn dx
```

#### Development tip

> Add `NEXT_PUBLIC_DEBUG=1` anywhere in your `.env` to get logging information for all the queries and mutations driven by **trpc**.

```sh
echo 'NEXT_PUBLIC_DEBUG=1' >> .env
```

#### Manual setup

1. Configure environment variables in the .env file. Replace `<user>`, `<pass>`, `<db-host>`, `<db-port>` with their applicable values

   ```
   DATABASE_URL='postgresql://<user>:<pass>@<db-host>:<db-port>'
   ```

   <details>
   <summary>If you don't know how to configure the DATABASE_URL, then follow the steps here to create a quick DB using Heroku</summary>

   1. Create a free account with [Heroku](https://www.heroku.com/).

   2. Create a new app.
      <img width="306" alt="Create an App" src="https://user-images.githubusercontent.com/16905768/115322780-b3d58c00-a17e-11eb-8a52-b758fb0ea942.png">

   3. In your new app, go to `Overview` and next to `Installed add-ons`, click `Configure Add-ons`. We need this to set up our database.
      ![image](https://user-images.githubusercontent.com/16905768/115323232-a53ba480-a17f-11eb-98db-58e2f8c52426.png)

   4. Once you clicked on `Configure Add-ons`, click on `Find more add-ons` and search for `postgres`. One of the options will be `Heroku Postgres` - click on that option.
      ![image](https://user-images.githubusercontent.com/16905768/115323126-5beb5500-a17f-11eb-8030-7380310807a9.png)

   5. Once the pop-up appears, click `Submit Order Form` - plan name should be `Hobby Dev - Free`.
      <img width="512" alt="Submit Order Form" src="https://user-images.githubusercontent.com/16905768/115323265-b4baed80-a17f-11eb-99f0-d67f019aa6df.png">

   6. Once you completed the above steps, click on your newly created `Heroku Postgres` and go to its `Settings`.
      ![image](https://user-images.githubusercontent.com/16905768/115323367-e92ea980-a17f-11eb-9ff4-dec95f2ec349.png)

   7. In `Settings`, copy your URI to your Cal.com .env file and replace the `postgresql://<user>:<pass>@<db-host>:<db-port>` with it.
      ![image](https://user-images.githubusercontent.com/16905768/115323556-4591c900-a180-11eb-9808-2f55d2aa3995.png)
      ![image](https://user-images.githubusercontent.com/16905768/115323697-7a9e1b80-a180-11eb-9f08-a742b1037f90.png)

   8. To view your DB, once you add new data in Prisma, you can use [Heroku Data Explorer](https://heroku-data-explorer.herokuapp.com/).
   </details>

1. Set a 32 character random string in your .env file for the `CALENDSO_ENCRYPTION_KEY` (You can use a command like `openssl rand -base64 24` to generate one).
1. Set up the database using the Prisma schema (found in `apps/web/prisma/schema.prisma`)

   ```sh
   yarn workspace @calcom/prisma db-deploy
   ```

1. Run (in development mode)

   ```sh
   yarn dev
   ```

#### Setting up your first user

1. Open [Prisma Studio](https://www.prisma.io/studio) to look at or modify the database content:

   ```sh
   yarn db-studio
   ```

1. Click on the `User` model to add a new user record.
1. Fill out the fields `email`, `username`, `password`, and set `metadata` to empty `{}` (remembering to encrypt your password with [BCrypt](https://bcrypt-generator.com/)) and click `Save 1 Record` to create your first user.
   > New users are set on a `TRIAL` plan by default. You might want to adjust this behavior to your needs in the `apps/web/prisma/schema.prisma` file.
1. Open a browser to [http://localhost:3000](http://localhost:3000) and login with your just created, first user.

### E2E-Testing

```sh
# In a terminal. Just run:
yarn test-e2e

# To open last HTML report run:
yarn workspace @calcom/web playwright-report
```

### Upgrading from earlier versions

1. Pull the current version:

   ```sh
   git pull
   ```

1. Check if dependencies got added/updated/removed

   ```sh
   yarn
   ```

1. Apply database migrations by running <b>one of</b> the following commands:

   In a development environment, run:

   ```sh
   yarn workspace @calcom/prisma db-migrate
   ```

   (this can clear your development database in some cases)

   In a production environment, run:

   ```sh
   yarn workspace @calcom/prisma db-deploy
   ```

1. Check for `.env` variables changes

    ```sh
    yarn predev
    ```

1. Start the server. In a development environment, just do:

   ```sh
   yarn dev
   ```

   For a production build, run for example:

   ```sh
   yarn build
   yarn start
   ```

1. Enjoy the new version.
<!-- DEPLOYMENT -->

## Deployment

### Docker

The Docker configuration for Cal is an effort powered by people within the community. Cal.com, Inc. does not provide official support for Docker, but we will accept fixes and documentation. Use at your own risk.

If you want to contribute to the Docker repository, [reply here](https://github.com/calcom/docker/discussions/32).

The Docker configuration can be found [in our docker repository](https://github.com/calcom/docker).

### Heroku

<a href="https://heroku.com/deploy?template=https://github.com/calcom/cal.com">
  <img width="185px" height="auto" src="https://www.herokucdn.com/deploy/button.svg" alt="Deploy">
</a>

### Railway

[![Deploy on Railway](https://railway.app/button.svg)](https://railway.app/new/template?template=https%3A%2F%2Fgithub.com%2Fcalendso%2Fcalendso&plugins=postgresql&envs=GOOGLE_API_CREDENTIALS%2CBASE_URL%2CNEXTAUTH_URL%2CPORT&BASE_URLDefault=http%3A%2F%2Flocalhost%3A3000&NEXTAUTH_URLDefault=http%3A%2F%2Flocalhost%3A3000&PORTDefault=3000)

You can deploy Cal on [Railway](https://railway.app/) using the button above. The team at Railway also have a [detailed blog post](https://blog.railway.app/p/calendso) on deploying Cal on their platform.

<!-- ROADMAP -->

## Roadmap

See the [roadmap project](https://github.com/orgs/calcom/projects/1) for a list of proposed features (and known issues). You can change the view to see planned tagged releases.

<!-- CONTRIBUTING -->

## Contributing

Please see our [contributing guide](/CONTRIBUTING.md).

### Good First Issues

We have a list of [good first issues](https://github.com/calcom/cal.com/labels/✅%20good%20first%20issue) that contain bugs which have a relatively limited scope. This is a great place to get started, gain experience, and get familiar with our contribution process.

## Integrations

### Obtaining the Google API Credentials

1. Open [Google API Console](https://console.cloud.google.com/apis/dashboard). If you don't have a project in your Google Cloud subscription, you'll need to create one before proceeding further. Under Dashboard pane, select Enable APIS and Services.
2. In the search box, type calendar and select the Google Calendar API search result.
3. Enable the selected API.
4. Next, go to the [OAuth consent screen](https://console.cloud.google.com/apis/credentials/consent) from the side pane. Select the app type (Internal or External) and enter the basic app details on the first page.
5. In the second page on Scopes, select Add or Remove Scopes. Search for Calendar.event and select the scope with scope value `.../auth/calendar.events`, `.../auth/calendar.readonly` and select Update.
6. In the third page (Test Users), add the Google account(s) you'll using. Make sure the details are correct on the last page of the wizard and your consent screen will be configured.
7. Now select [Credentials](https://console.cloud.google.com/apis/credentials) from the side pane and then select Create Credentials. Select the OAuth Client ID option.
8. Select Web Application as the Application Type.
9. Under Authorized redirect URI's, select Add URI and then add the URI `<Cal.com URL>/api/integrations/googlecalendar/callback` replacing Cal.com URL with the URI at which your application runs.
10. The key will be created and you will be redirected back to the Credentials page. Select the newly generated client ID under OAuth 2.0 Client IDs.
11. Select Download JSON. Copy the contents of this file and paste the entire JSON string in the .env file as the value for GOOGLE_API_CREDENTIALS key.

### Obtaining Microsoft Graph Client ID and Secret

1. Open [Azure App Registration](https://portal.azure.com/#blade/Microsoft_AAD_IAM/ActiveDirectoryMenuBlade/RegisteredApps) and select New registration
2. Name your application
3. Set **Who can use this application or access this API?** to **Accounts in any organizational directory (Any Azure AD directory - Multitenant)**
4. Set the **Web** redirect URI to `<Cal.com URL>/api/integrations/office365calendar/callback` replacing Cal.com URL with the URI at which your application runs.
5. Use **Application (client) ID** as the **MS_GRAPH_CLIENT_ID** attribute value in .env
6. Click **Certificates & secrets** create a new client secret and use the value as the **MS_GRAPH_CLIENT_SECRET** attribute

### Obtaining Slack Client ID and Secret and Signing Secret

To test this you will need to create a Slack app for yourself on [their apps website](https://api.slack.com/apps).

Copy and paste the app manifest below into the setting on your slack app. Be sure to replace `YOUR_DOMAIN` with your own domain or your proxy host if you're testing locally.

<details>
  <summary>App Manifest</summary>
  
 ```yaml
 display_information:
  name: Cal.com Slack
features:
  bot_user:
    display_name: Cal.com Slack
    always_online: false
  slash_commands:
    - command: /create-event
      url: https://YOUR_DOMAIN/api/integrations/slackmessaging/commandHandler
      description: Create an event within Cal!
      should_escape: false
    - command: /today
      url: https://YOUR_DOMAIN/api/integrations/slackmessaging/commandHandler
      description: View all your bookings for today
      should_escape: false
oauth_config:
  redirect_urls:
    - https://YOUR_DOMAIN/api/integrations/slackmessaging/callback
  scopes:
    bot:
      - chat:write
      - commands
settings:
  interactivity:
    is_enabled: true
    request_url: https://YOUR_DOMAIN/api/integrations/slackmessaging/interactiveHandler
    message_menu_options_url: https://YOUR_DOMAIN/api/integrations/slackmessaging/interactiveHandler
  org_deploy_enabled: false
  socket_mode_enabled: false
  token_rotation_enabled: false
```

</details>

Add the integration as normal - slack app - add. Follow the oauth flow to add it to a server.

Next make sure you have your app running `yarn dx`. Then in the slack chat type one of these commands: `/create-event` or `/today`

> NOTE: Next you will need to setup a proxy server like [ngrok](https://ngrok.com/) to allow your local host machine to be hosted on a public https server.

### Obtaining Zoom Client ID and Secret

1. Open [Zoom Marketplace](https://marketplace.zoom.us/) and sign in with your Zoom account.
2. On the upper right, click "Develop" => "Build App".
3. On "OAuth", select "Create".
4. Name your App.
5. Choose "User-managed app" as the app type.
6. De-select the option to publish the app on the Zoom App Marketplace.
7. Click "Create".
8. Now copy the Client ID and Client Secret to your .env file into the `ZOOM_CLIENT_ID` and `ZOOM_CLIENT_SECRET` fields.
9. Set the Redirect URL for OAuth `<Cal.com URL>/api/integrations/zoomvideo/callback` replacing Cal.com URL with the URI at which your application runs.
10. Also add the redirect URL given above as a allow list URL and enable "Subdomain check". Make sure, it says "saved" below the form.
11. You don't need to provide basic information about your app. Instead click at "Scopes" and then at "+ Add Scopes". On the left, click the category "Meeting" and check the scope `meeting:write`.
12. Click "Done".
13. You're good to go. Now you can easily add your Zoom integration in the Cal.com settings.

### Obtaining Daily API Credentials

1. Open [Daily](https://www.daily.co/) and sign into your account.
2. From within your dashboard, go to the [developers](https://dashboard.daily.co/developers) tab.
3. Copy your API key.
4. Now paste the API key to your .env file into the `DAILY_API_KEY` field in your .env file.
5. If you have the [Daily Scale Plan](https://www.daily.co/pricing) set the `DAILY_SCALE_PLAN` variable to `true` in order to use features like video recording.

<<<<<<< HEAD
### Obtaining Vital Client ID and Secret

1. Open [Vital](https://tryvital.io/) and click Get API Keys.
2. Create a team with the team name you desire
3. Head to the configuration section on the sidebar of the dashboard
4. Click on API keys and you'll find your sandbox Client ID and Client Secret. 
6. Open [Vital Webhooks](https://app.tryvital.io/team/{team_id}/webhooks) and add `<CALENDSO URL>/api/integrations/vital/webhook` as webhook for connected applications.
7. Select all events for the webhook you interested, e.g. `sleep_created`
8. Copy the webhook secret (`sec...`) to `VITAL_WEBHOOK_SECRET` in the .env file.
=======
### Obtaining HubSpot Client ID and Secret

1. Open [HubSpot Developer](https://developer.hubspot.com/) and sign into your account, or create a new one.
2. From within the home of the Developer account page, go to "Manage apps".
3. Click "Create app" button top right.
4. Fill in any information you want in the "App info" tab
5. Go to tab "Auth"
6. Now copy the Client ID and Client Secret to your .env file into the `HUBSPOT_CLIENT_ID` and `HUBSPOT_CLIENT_SECRET` fields.
7. Set the Redirect URL for OAuth `<Cal.com URL>/api/integrations/hubspot othercalendar/callback` replacing Cal.com URL with the URI at which your application runs.
8. In the "Scopes" section at the bottom of the page, make sure you select "Read" and "Write" for scope called `crm.objects.contacts`
9. Click the "Save" button at the bottom footer.
10. You're good to go. Now you can see any booking in Cal.com created as a meeting in HubSpot for your contacts.
>>>>>>> 00a3ff89

<!-- LICENSE -->

## License

Distributed under the AGPLv3 License. See `LICENSE` for more information.

<!-- ACKNOWLEDGEMENTS -->

## Acknowledgements

Special thanks to these amazing projects which help power Cal.com:

[<img src="https://cal.com/powered-by-vercel.svg">](https://vercel.com/?utm_source=calend-so&utm_campaign=oss)

- [Vercel](https://vercel.com/?utm_source=calend-so&utm_campaign=oss)
- [Next.js](https://nextjs.org/)
- [Day.js](https://day.js.org/)
- [Tailwind CSS](https://tailwindcss.com/)
- [Prisma](https://prisma.io/)

[<img src="https://jitsu.com/img/powered-by-jitsu.png?gh=true">](https://jitsu.com/?utm_source=cal.com-gihub)

Cal.com is an [open startup](https://jitsu.com) and [Jitsu](https://github.com/jitsucom/jitsu) (an open-source Segment alternative) helps us to track most of the usage metrics.<|MERGE_RESOLUTION|>--- conflicted
+++ resolved
@@ -385,17 +385,6 @@
 4. Now paste the API key to your .env file into the `DAILY_API_KEY` field in your .env file.
 5. If you have the [Daily Scale Plan](https://www.daily.co/pricing) set the `DAILY_SCALE_PLAN` variable to `true` in order to use features like video recording.
 
-<<<<<<< HEAD
-### Obtaining Vital Client ID and Secret
-
-1. Open [Vital](https://tryvital.io/) and click Get API Keys.
-2. Create a team with the team name you desire
-3. Head to the configuration section on the sidebar of the dashboard
-4. Click on API keys and you'll find your sandbox Client ID and Client Secret. 
-6. Open [Vital Webhooks](https://app.tryvital.io/team/{team_id}/webhooks) and add `<CALENDSO URL>/api/integrations/vital/webhook` as webhook for connected applications.
-7. Select all events for the webhook you interested, e.g. `sleep_created`
-8. Copy the webhook secret (`sec...`) to `VITAL_WEBHOOK_SECRET` in the .env file.
-=======
 ### Obtaining HubSpot Client ID and Secret
 
 1. Open [HubSpot Developer](https://developer.hubspot.com/) and sign into your account, or create a new one.
@@ -408,7 +397,16 @@
 8. In the "Scopes" section at the bottom of the page, make sure you select "Read" and "Write" for scope called `crm.objects.contacts`
 9. Click the "Save" button at the bottom footer.
 10. You're good to go. Now you can see any booking in Cal.com created as a meeting in HubSpot for your contacts.
->>>>>>> 00a3ff89
+
+### Obtaining Vital Client ID and Secret
+
+1. Open [Vital](https://tryvital.io/) and click Get API Keys.
+2. Create a team with the team name you desire
+3. Head to the configuration section on the sidebar of the dashboard
+4. Click on API keys and you'll find your sandbox Client ID and Client Secret. 
+6. Open [Vital Webhooks](https://app.tryvital.io/team/{team_id}/webhooks) and add `<CALENDSO URL>/api/integrations/vital/webhook` as webhook for connected applications.
+7. Select all events for the webhook you interested, e.g. `sleep_created`
+8. Copy the webhook secret (`sec...`) to `VITAL_WEBHOOK_SECRET` in the .env file.
 
 <!-- LICENSE -->
 
