<!-- PROJECT LOGO -->
<p align="center">
  <a href="https://github.com/calendso/calendso">
    <img src="https://user-images.githubusercontent.com/8019099/133430653-24422d2a-3c8d-4052-9ad6-0580597151ee.png" alt="Logo">
    
  </a>

  <h3 align="center">Cal.com (formerly Calendso)</h3>

  <p align="center">
    The open-source Calendly alternative.
    <br />
    <a href="https://cal.com"><strong>Learn more »</strong></a>
    <br />
    <br />
    <a href="https://cal.com/slack">Slack</a>
    ·
    <a href="https://cal.com">Website</a>
    ·
    <a href="https://github.com/calendso/calendso/issues">Issues</a>
  </p>
</p>

<p align="center">
   <a href="https://cal.com/slack"><img src="https://img.shields.io/badge/Slack-calendso.slack.com-%234A154B" alt="Join Cal.com Slack"></a>
   <a href="https://www.producthunt.com/posts/calendso"><img src="https://img.shields.io/badge/Product%20Hunt-%231%20Product%20of%20the%20Month-%23DA552E" alt="Product Hunt"></a>
  <a href="https://github.com/calendso/calendso/stargazers"><img src="https://img.shields.io/github/stars/calendso/calendso" alt="Github Stars"></a>
  <a href="https://news.ycombinator.com/item?id=26817795"><img src="https://img.shields.io/badge/Hacker%20News-311-%23FF6600" alt="Hacker News"></a>
  <a href="https://github.com/calendso/calendso/blob/main/LICENSE"><img src="https://img.shields.io/badge/license-AGPLv3-purple" alt="License"></a>
  <img src="https://img.shields.io/github/package-json/v/calendso/calendso">
  <a href="https://github.com/calendso/calendso/pulse"><img src="https://img.shields.io/github/commit-activity/m/calendso/calendso" alt="Commits-per-month"></a>
  <a href="https://cal.com/pricing"><img src="https://img.shields.io/badge/Pricing-%2412%2Fmonth-brightgreen" alt="Pricing"></a>  
  <a href="https://cal.crowdin.com/Cal"><img src="https://badges.crowdin.net/e/5a55420475b48696779e30e0208a1899/localized.svg" alt="Translate Slack"></a>
</p>

<!-- ABOUT THE PROJECT -->

## About The Project

<img width="100%" alt="booking-screen" src="https://user-images.githubusercontent.com/8019099/134363898-4b29e18f-3e61-42b7-95bc-10891056249d.gif">

# Scheduling infrastructure for absolutely everyone.

The open source Calendly alternative. You are in charge
of your own data, workflow and appearance.

Calendly and other scheduling tools are awesome. It made our lives massively easier. We're using it for business meetings, seminars, yoga classes and even calls with our families. However, most tools are very limited in terms of control and customisations.

That's where Cal.com comes in. Self-hosted or hosted by us. White-label by design. API-driven and ready to be deployed on your own domain. Full control of your events and data.

### Product of the Month: April

#### Support us on [Product Hunt](https://www.producthunt.com/posts/calendso?utm_source=badge-top-post-badge&utm_medium=badge&utm_souce=badge-calendso)

<a href="https://www.producthunt.com/posts/calendso?utm_source=badge-top-post-badge&utm_medium=badge&utm_souce=badge-calendso" target="_blank"><img src="https://api.producthunt.com/widgets/embed-image/v1/top-post-badge.svg?post_id=291910&theme=light&period=monthly" alt="Cal.com - The open source Calendly alternative | Product Hunt" style="width: 250px; height: 54px;" width="250" height="54" /></a> <a href="https://www.producthunt.com/posts/calendso?utm_source=badge-featured&utm_medium=badge&utm_souce=badge-calendso" target="_blank"><img src="https://api.producthunt.com/widgets/embed-image/v1/featured.svg?post_id=291910&theme=light" alt="Cal.com - The open source Calendly alternative | Product Hunt" style="width: 250px; height: 54px;" width="250" height="54" /></a> <a href="https://www.producthunt.com/stories/how-this-open-source-calendly-alternative-rocketed-to-product-of-the-day" target="_blank"><img src="https://cal.com/maker-grant.svg" alt="Cal.com - The open source Calendly alternative | Product Hunt" style="width: 250px; height: 54px;" width="250" height="54" /></a>

### Built With

- [Next.js](https://nextjs.org/)
- [React](https://reactjs.org/)
- [Tailwind](https://tailwindcss.com/)
- [Prisma](https://prisma.io/)

## Stay Up-to-Date

Cal officially launched as v.1.0 on 15th of September, however a lot of new features are coming. Watch **releases** of this repository to be notified for future updates:

![cal-star-github](https://user-images.githubusercontent.com/8019099/116010176-5d9c9900-a615-11eb-92d0-aa0e892f7056.gif)

<!-- GETTING STARTED -->

## Getting Started

To get a local copy up and running, please follow these simple steps.

### Prerequisites

Here is what you need to be able to run Cal.

- Node.js
- PostgreSQL
- Yarn _(recommended)_

You will also need Google API credentials. You can get this from the [Google API Console](https://console.cloud.google.com/apis/dashboard). More details on this can be found below under the [Obtaining the Google API Credentials section](#Obtaining-the-Google-API-Credentials).

## Development

### Setup

#### Quick start with `yarn dx`

> - **Requires Docker and Docker Compose to be installed**
> - Will start a local Postgres instance with a few test users - the credentials will be logged in the console

```bash
git clone git@github.com:calendso/calendso.git
cd calendso
yarn
yarn dx
```

#### Manual

1. Clone the repo
   ```sh
   git clone https://github.com/calendso/calendso.git
   ```
2. Install packages with yarn
   ```sh
   yarn install
   ```
3. Copy `.env.example` to `.env`
4. Configure environment variables in the .env file. Replace `<user>`, `<pass>`, `<db-host>`, `<db-port>` with their applicable values

   ```
   DATABASE_URL='postgresql://<user>:<pass>@<db-host>:<db-port>'
   GOOGLE_API_CREDENTIALS='secret'
   ```

   <details>
   <summary>If you don't know how to configure the DATABASE_URL, then follow the steps here</summary>

   1. Create a free account with [Heroku](https://www.heroku.com/).

   2. Create a new app.
      <img width="306" alt="Create an App" src="https://user-images.githubusercontent.com/16905768/115322780-b3d58c00-a17e-11eb-8a52-b758fb0ea942.png">

   3. In your new app, go to `Overview` and next to `Installed add-ons`, click `Configure Add-ons`. We need this to set up our database.
      ![image](https://user-images.githubusercontent.com/16905768/115323232-a53ba480-a17f-11eb-98db-58e2f8c52426.png)

   4. Once you clicked on `Configure Add-ons`, click on `Find more add-ons` and search for `postgres`. One of the options will be `Heroku Postgres` - click on that option.
      ![image](https://user-images.githubusercontent.com/16905768/115323126-5beb5500-a17f-11eb-8030-7380310807a9.png)

   5. Once the pop-up appears, click `Submit Order Form` - plan name should be `Hobby Dev - Free`.
      <img width="512" alt="Submit Order Form" src="https://user-images.githubusercontent.com/16905768/115323265-b4baed80-a17f-11eb-99f0-d67f019aa6df.png">

   6. Once you completed the above steps, click on your newly created `Heroku Postgres` and go to its `Settings`.
      ![image](https://user-images.githubusercontent.com/16905768/115323367-e92ea980-a17f-11eb-9ff4-dec95f2ec349.png)

   7. In `Settings`, copy your URI to your Cal.com .env file and replace the `postgresql://<user>:<pass>@<db-host>:<db-port>` with it.
      ![image](https://user-images.githubusercontent.com/16905768/115323556-4591c900-a180-11eb-9808-2f55d2aa3995.png)
      ![image](https://user-images.githubusercontent.com/16905768/115323697-7a9e1b80-a180-11eb-9f08-a742b1037f90.png)

   8. To view your DB, once you add new data in Prisma, you can use [Heroku Data Explorer](https://heroku-data-explorer.herokuapp.com/).
   </details>

5. Set up the database using the Prisma schema (found in `prisma/schema.prisma`)
   ```sh
   npx prisma migrate deploy
   ```
6. Run (in development mode)
   ```sh
   yarn dev
   ```
7. Open [Prisma Studio](https://www.prisma.io/studio) to look at or modify the database content:
   ```
   npx prisma studio
   ```
8. Click on the `User` model to add a new user record.
9. Fill out the fields `email`, `username`, and `password` (remembering to encrypt your password with [BCrypt](https://bcrypt-generator.com/)) and click `Save 1 Record` to create your first user.
10. Open a browser to [http://localhost:3000](http://localhost:3000) and login with your just created, first user.
11. Set a 32 character random string in your .env file for the CALENDSO_ENCRYPTION_KEY.

### E2E-Testing

```bash
# In first terminal
yarn dx
# In second terminal
yarn test-playwright
```

### Upgrading from earlier versions

1. Pull the current version:
   ```
   git pull
   ```
2. Apply database migrations by running <b>one of</b> the following commands:

   In a development environment, run:

   ```
   npx prisma migrate dev
   ```

   (this can clear your development database in some cases)

   In a production environment, run:

   ```
   npx prisma migrate deploy
   ```

3. Check the `.env.example` and compare it to your current `.env` file. In case there are any fields not present
   in your current `.env`, add them there.

   For the current version, especially check if the variable `BASE_URL` is present and properly set in your environment, for example:

   ```
   BASE_URL='https://yourdomain.com'
   ```

4. Start the server. In a development environment, just do:
   ```
   yarn dev
   ```
   For a production build, run for example:
   ```
   yarn build
   yarn start
   ```
5. Enjoy the new version.
<!-- DEPLOYMENT -->

## Deployment

### Docker

The Docker configuration for Cal is an effort powered by people within the community. Cal.com, Inc. does not provide official support for Docker, but we will accept fixes and documentation. Use at your own risk.

If you want to contribute to the Docker repository, [reply here](https://github.com/calendso/docker/discussions/32).

The Docker configuration can be found [in our docker repository](https://github.com/calendso/docker).

### Railway

[![Deploy on Railway](https://railway.app/button.svg)](https://railway.app/new/template?template=https%3A%2F%2Fgithub.com%2Fcalendso%2Fcalendso&plugins=postgresql&envs=GOOGLE_API_CREDENTIALS%2CBASE_URL%2CNEXTAUTH_URL%2CPORT&BASE_URLDefault=http%3A%2F%2Flocalhost%3A3000&NEXTAUTH_URLDefault=http%3A%2F%2Flocalhost%3A3000&PORTDefault=3000)

You can deploy Cal on [Railway](https://railway.app/) using the button above. The team at Railway also have a [detailed blog post](https://blog.railway.app/p/calendso) on deploying Cal on their platform.

<!-- ROADMAP -->

## Roadmap

See the [open issues](https://github.com/calendso/calendso/issues) for a list of proposed features (and known issues).

<!-- CONTRIBUTING -->

## Contributing

Contributions are what make the open source community such an amazing place to be learn, inspire, and create. Any contributions you make are **greatly appreciated**.

1. Fork the project
2. Create your feature branch (`git checkout -b feature/AmazingFeature`)
3. Make your changes
4. Commit your changes (`git commit -m 'Add some AmazingFeature'`)
5. Push to the branch (`git push origin feature/AmazingFeature`)
6. Open a pull request

## Obtaining the Google API Credentials

1. Open [Google API Console](https://console.cloud.google.com/apis/dashboard). If you don't have a project in your Google Cloud subscription, you'll need to create one before proceeding further. Under Dashboard pane, select Enable APIS and Services.
2. In the search box, type calendar and select the Google Calendar API search result.
3. Enable the selected API.
4. Next, go to the [OAuth consent screen](https://console.cloud.google.com/apis/credentials/consent) from the side pane. Select the app type (Internal or External) and enter the basic app details on the first page.
5. In the second page on Scopes, select Add or Remove Scopes. Search for Calendar.event and select the scope with scope value `.../auth/calendar.events`, `.../auth/calendar.readonly` and select Update.
6. In the third page (Test Users), add the Google account(s) you'll using. Make sure the details are correct on the last page of the wizard and your consent screen will be configured.
7. Now select [Credentials](https://console.cloud.google.com/apis/credentials) from the side pane and then select Create Credentials. Select the OAuth Client ID option.
8. Select Web Application as the Application Type.
9. Under Authorized redirect URI's, select Add URI and then add the URI `<Cal.com URL>/api/integrations/googlecalendar/callback` replacing Cal.com URL with the URI at which your application runs.
10. The key will be created and you will be redirected back to the Credentials page. Select the newly generated client ID under OAuth 2.0 Client IDs.
11. Select Download JSON. Copy the contents of this file and paste the entire JSON string in the .env file as the value for GOOGLE_API_CREDENTIALS key.

## Obtaining Microsoft Graph Client ID and Secret

1. Open [Azure App Registration](https://portal.azure.com/#blade/Microsoft_AAD_IAM/ActiveDirectoryMenuBlade/RegisteredApps) and select New registration
2. Name your application
3. Set **Who can use this application or access this API?** to **Accounts in any organizational directory (Any Azure AD directory - Multitenant)**
4. Set the **Web** redirect URI to `<Cal.com URL>/api/integrations/office365calendar/callback` replacing Cal.com URL with the URI at which your application runs.
5. Use **Application (client) ID** as the **MS_GRAPH_CLIENT_ID** attribute value in .env
6. Click **Certificates & secrets** create a new client secret and use the value as the **MS_GRAPH_CLIENT_SECRET** attriubte

## Obtaining Zoom Client ID and Secret

1. Open [Zoom Marketplace](https://marketplace.zoom.us/) and sign in with your Zoom account.
2. On the upper right, click "Develop" => "Build App".
3. On "OAuth", select "Create".
4. Name your App.
5. Choose "User-managed app" as the app type.
6. De-select the option to publish the app on the Zoom App Marketplace.
7. Click "Create".
8. Now copy the Client ID and Client Secret to your .env file into the `ZOOM_CLIENT_ID` and `ZOOM_CLIENT_SECRET` fields.
9. Set the Redirect URL for OAuth `<Cal.com URL>/api/integrations/zoomvideo/callback` replacing Cal.com URL with the URI at which your application runs.
10. Also add the redirect URL given above as a allow list URL and enable "Subdomain check". Make sure, it says "saved" below the form.
11. You don't need to provide basic information about your app. Instead click at "Scopes" and then at "+ Add Scopes". On the left, click the category "Meeting" and check the scope `meeting:write`.
12. Click "Done".
13. You're good to go. Now you can easily add your Zoom integration in the Cal.com settings.

## Obtaining Daily API Credentials

1.  Open [Daily](https://www.daily.co/) and sign into your account.
2.  From within your dashboard, go to the [developers](https://dashboard.daily.co/developers) tab.
3.  Copy your API key.
4.  Now paste the API key to your .env file into the `DAILY_API_KEY` field in your .env file.
<<<<<<< HEAD
5.  If you have a [Daily Scale Plan](https://www.daily.co/pricing) can also enable the ability to record Daily video meetings. To do so, set the `DAILY_SCALE_PLAN` environment variable to `'true'`
=======

>>>>>>> 22a6d6ee

<!-- LICENSE -->

## License

Distributed under the AGPLv3 License. See `LICENSE` for more information.

<!-- ACKNOWLEDGEMENTS -->

## Acknowledgements

Special thanks to these amazing projects which help power Cal.com:

[<img src="https://cal.com/powered-by-vercel.svg">](https://vercel.com/?utm_source=calend-so&utm_campaign=oss)

- [Vercel](https://vercel.com/?utm_source=calend-so&utm_campaign=oss)
- [Next.js](https://nextjs.org/)
- [Day.js](https://day.js.org/)
- [Tailwind CSS](https://tailwindcss.com/)
- [Prisma](https://prisma.io/)<|MERGE_RESOLUTION|>--- conflicted
+++ resolved
@@ -293,11 +293,6 @@
 2.  From within your dashboard, go to the [developers](https://dashboard.daily.co/developers) tab.
 3.  Copy your API key.
 4.  Now paste the API key to your .env file into the `DAILY_API_KEY` field in your .env file.
-<<<<<<< HEAD
-5.  If you have a [Daily Scale Plan](https://www.daily.co/pricing) can also enable the ability to record Daily video meetings. To do so, set the `DAILY_SCALE_PLAN` environment variable to `'true'`
-=======
-
->>>>>>> 22a6d6ee
 
 <!-- LICENSE -->
 
