<!-- PROJECT LOGO -->
<p align="center">
  <a href="https://github.com/calcom/cal.com">
    <img src="https://user-images.githubusercontent.com/8019099/133430653-24422d2a-3c8d-4052-9ad6-0580597151ee.png" alt="Logo">

  </a>

  <h3 align="center">Cal.com (formerly Calendso)</h3>

  <p align="center">
    The open-source Calendly alternative.
    <br />
    <a href="https://cal.com"><strong>Learn more »</strong></a>
    <br />
    <br />
    <a href="https://cal.com/slack">Slack</a>
    ·
    <a href="https://cal.com">Website</a>
    ·
    <a href="https://github.com/calcom/cal.com/issues">Issues</a>
  </p>
</p>

<p align="center">
   <a href="https://cal.com/slack"><img src="https://img.shields.io/badge/Slack-calendso.slack.com-%234A154B" alt="Join Cal.com Slack"></a>
   <a href="https://www.producthunt.com/posts/calendso"><img src="https://img.shields.io/badge/Product%20Hunt-%231%20Product%20of%20the%20Month-%23DA552E" alt="Product Hunt"></a>
  <a href="https://github.com/calcom/cal.com/stargazers"><img src="https://img.shields.io/github/stars/calcom/cal.com" alt="Github Stars"></a>
  <a href="https://news.ycombinator.com/item?id=26817795"><img src="https://img.shields.io/badge/Hacker%20News-311-%23FF6600" alt="Hacker News"></a>
  <a href="https://github.com/calcom/cal.com/blob/main/LICENSE"><img src="https://img.shields.io/badge/license-AGPLv3-purple" alt="License"></a>
  <a href="https://github.com/calcom/cal.com/pulse"><img src="https://img.shields.io/github/commit-activity/m/calcom/cal.com" alt="Commits-per-month"></a>
  <a href="https://cal.com/pricing"><img src="https://img.shields.io/badge/Pricing-%2412%2Fmonth-brightgreen" alt="Pricing"></a>
  <a href="https://jitsu.com?utm_source=github/calcom/cal.com"><img src="https://img.shields.io/badge/Metrics_tracked_by-JITSU-AA00FF?logo=data:image/png;base64,iVBORw0KGgoAAAANSUhEUgAAAA4AAAAOCAYAAAAfSC3RAAAACXBIWXMAAAsTAAALEwEAmpwYAAAAAXNSR0IArs4c6QAAAARnQU1BAACxjwv8YQUAAACKSURBVHgBrZDRCYAwDEQv6gCOoKO4hOCXI9QVnEZwiY5iF5GaVClaBNtioCSUvCR3tMJaxIfZgW4AGUoEPVwgPZoS0Dmgg3NBVDFNbMIsmYCak3J1jDk9iCQvsKJvkzr71N81Gj6vDT/LU2P6RhY63jcafk3YJEbgeZpiFyc/5HJKv8Ef273NSfABGbQfUZhnOSAAAAAASUVORK5CYII=" alt="Jitsu Tracked"></a>
    <a href="https://hub.docker.com/r/calendso/calendso"><img src="https://img.shields.io/docker/pulls/calendso/calendso"></a>
    <a href="https://twitter.com/calcom"><img src="https://img.shields.io/twitter/follow/calcom?style=social"></a>
    <a href="https://calendso.slack.com/archives/C02BY67GMMW"><img src="https://img.shields.io/badge/translations-contribute-brightgreen" /></a>

</p>

<!-- ABOUT THE PROJECT -->

## About The Project

<img width="100%" alt="booking-screen" src="https://user-images.githubusercontent.com/8019099/134363898-4b29e18f-3e61-42b7-95bc-10891056249d.gif">

# Scheduling infrastructure for absolutely everyone

The open source Calendly alternative. You are in charge
of your own data, workflow and appearance.

Calendly and other scheduling tools are awesome. It made our lives massively easier. We're using it for business meetings, seminars, yoga classes and even calls with our families. However, most tools are very limited in terms of control and customisations.

That's where Cal.com comes in. Self-hosted or hosted by us. White-label by design. API-driven and ready to be deployed on your own domain. Full control of your events and data.

## Product of the Month: April

#### Support us on [Product Hunt](https://www.producthunt.com/posts/calendso?utm_source=badge-top-post-badge&utm_medium=badge&utm_souce=badge-calendso)

<a href="https://www.producthunt.com/posts/calendso?utm_source=badge-top-post-badge&utm_medium=badge&utm_souce=badge-calendso" target="_blank"><img src="https://api.producthunt.com/widgets/embed-image/v1/top-post-badge.svg?post_id=291910&theme=light&period=monthly" alt="Cal.com - The open source Calendly alternative | Product Hunt" style="width: 250px; height: 54px;" width="250" height="54" /></a> <a href="https://www.producthunt.com/posts/calendso?utm_source=badge-featured&utm_medium=badge&utm_souce=badge-calendso" target="_blank"><img src="https://api.producthunt.com/widgets/embed-image/v1/featured.svg?post_id=291910&theme=light" alt="Cal.com - The open source Calendly alternative | Product Hunt" style="width: 250px; height: 54px;" width="250" height="54" /></a> <a href="https://www.producthunt.com/stories/how-this-open-source-calendly-alternative-rocketed-to-product-of-the-day" target="_blank"><img src="https://cal.com/maker-grant.svg" alt="Cal.com - The open source Calendly alternative | Product Hunt" style="width: 250px; height: 54px;" width="250" height="54" /></a>

### Built With

- [Next.js](https://nextjs.org/)
- [React](https://reactjs.org/)
- [Tailwind](https://tailwindcss.com/)
- [Prisma](https://prisma.io/)

## Stay Up-to-Date

Cal officially launched as v.1.0 on 15th of September, however a lot of new features are coming. Watch **releases** of this repository to be notified for future updates:

![cal-star-github](https://user-images.githubusercontent.com/8019099/116010176-5d9c9900-a615-11eb-92d0-aa0e892f7056.gif)

<!-- GETTING STARTED -->

## Getting Started

To get a local copy up and running, please follow these simple steps.

### Prerequisites

Here is what you need to be able to run Cal.

- Node.js
- PostgreSQL
- Yarn _(recommended)_

> If you want to enable any of the available integrations, you may want to obtain additional credentials for each one. More details on this can be found below under the [integrations section](#integrations).

## Development

### Setup

1. Clone the repo

   ```sh
   git clone https://github.com/calcom/cal.com.git
   ```

1. Go to the project folder

   ```sh
   cd cal.com
   ```

1. Copy `apps/web/.env.example` to `apps/web/.env`

   ```sh
   cp apps/web/.env.example apps/web/.env
   cp packages/prisma/.env.example packages/prisma/.env
   ```

1. Install packages with yarn

   ```sh
   yarn
   ```

#### Quick start with `yarn dx`

> - **Requires Docker and Docker Compose to be installed**
> - Will start a local Postgres instance with a few test users - the credentials will be logged in the console

```sh
yarn dx
```

#### Manual setup

1. Configure environment variables in the .env file. Replace `<user>`, `<pass>`, `<db-host>`, `<db-port>` with their applicable values

   ```
   DATABASE_URL='postgresql://<user>:<pass>@<db-host>:<db-port>'
   ```

   <details>
   <summary>If you don't know how to configure the DATABASE_URL, then follow the steps here to create a quick DB using Heroku</summary>

   1. Create a free account with [Heroku](https://www.heroku.com/).

   2. Create a new app.
      <img width="306" alt="Create an App" src="https://user-images.githubusercontent.com/16905768/115322780-b3d58c00-a17e-11eb-8a52-b758fb0ea942.png">

   3. In your new app, go to `Overview` and next to `Installed add-ons`, click `Configure Add-ons`. We need this to set up our database.
      ![image](https://user-images.githubusercontent.com/16905768/115323232-a53ba480-a17f-11eb-98db-58e2f8c52426.png)

   4. Once you clicked on `Configure Add-ons`, click on `Find more add-ons` and search for `postgres`. One of the options will be `Heroku Postgres` - click on that option.
      ![image](https://user-images.githubusercontent.com/16905768/115323126-5beb5500-a17f-11eb-8030-7380310807a9.png)

   5. Once the pop-up appears, click `Submit Order Form` - plan name should be `Hobby Dev - Free`.
      <img width="512" alt="Submit Order Form" src="https://user-images.githubusercontent.com/16905768/115323265-b4baed80-a17f-11eb-99f0-d67f019aa6df.png">

   6. Once you completed the above steps, click on your newly created `Heroku Postgres` and go to its `Settings`.
      ![image](https://user-images.githubusercontent.com/16905768/115323367-e92ea980-a17f-11eb-9ff4-dec95f2ec349.png)

   7. In `Settings`, copy your URI to your Cal.com .env file and replace the `postgresql://<user>:<pass>@<db-host>:<db-port>` with it.
      ![image](https://user-images.githubusercontent.com/16905768/115323556-4591c900-a180-11eb-9808-2f55d2aa3995.png)
      ![image](https://user-images.githubusercontent.com/16905768/115323697-7a9e1b80-a180-11eb-9f08-a742b1037f90.png)

   8. To view your DB, once you add new data in Prisma, you can use [Heroku Data Explorer](https://heroku-data-explorer.herokuapp.com/).
   </details>

1. Set a 32 character random string in your .env file for the `CALENDSO_ENCRYPTION_KEY` (You can use a command like `openssl rand -base64 24` to generate one).
1. Set up the database using the Prisma schema (found in `apps/web/prisma/schema.prisma`)

   ```sh
   npx prisma migrate deploy
   ```

1. Run (in development mode)

   ```sh
   yarn dev --scope=@calcom/web
   ```

#### Setting up your first user

1. Open [Prisma Studio](https://www.prisma.io/studio) to look at or modify the database content:

   ```sh
   npx prisma studio
   ```

1. Click on the `User` model to add a new user record.
1. Fill out the fields `email`, `username`, `password`, and set `metadata` to empty `{}` (remembering to encrypt your password with [BCrypt](https://bcrypt-generator.com/)) and click `Save 1 Record` to create your first user.
   > New users are set on a `TRIAL` plan by default. You might want to adjust this behavior to your needs in the `prisma/schema.prisma` file.
1. Open a browser to [http://localhost:3000](http://localhost:3000) and login with your just created, first user.

### E2E-Testing

```sh
# In first terminal
yarn dx
# In second terminal
yarn workspace @calcom/web test-e2e

# To open last HTML report run:
yarn workspace @calcom/web playwright-report
```

### Upgrading from earlier versions

1. Pull the current version:

   ```sh
   git pull
   ```

2. Apply database migrations by running <b>one of</b> the following commands:

   In a development environment, run:

   ```sh
   npx prisma migrate dev
   ```

   (this can clear your development database in some cases)

   In a production environment, run:

   ```sh
   npx prisma migrate deploy
   ```

3. Check the `.env.example` and compare it to your current `.env` file. In case there are any fields not present
   in your current `.env`, add them there.

   For the current version, especially check if the variable `BASE_URL` is present and properly set in your environment, for example:

   ```
   BASE_URL='https://yourdomain.com'
   ```

4. Start the server. In a development environment, just do:

   ```sh
   yarn dev --scope=@calcom/web
   ```

   For a production build, run for example:

   ```sh
   yarn build --scope=@calcom/web
   yarn start --scope=@calcom/web
   ```

5. Enjoy the new version.
<!-- DEPLOYMENT -->

## Deployment

### Docker

The Docker configuration for Cal is an effort powered by people within the community. Cal.com, Inc. does not provide official support for Docker, but we will accept fixes and documentation. Use at your own risk.

If you want to contribute to the Docker repository, [reply here](https://github.com/calcom/docker/discussions/32).

The Docker configuration can be found [in our docker repository](https://github.com/calcom/docker).

### Heroku

<a href="https://heroku.com/deploy?template=https://github.com/calcom/cal.com">
  <img width="185px" height="auto" src="https://www.herokucdn.com/deploy/button.svg" alt="Deploy">
</a>

### Railway

[![Deploy on Railway](https://railway.app/button.svg)](https://railway.app/new/template?template=https%3A%2F%2Fgithub.com%2Fcalendso%2Fcalendso&plugins=postgresql&envs=GOOGLE_API_CREDENTIALS%2CBASE_URL%2CNEXTAUTH_URL%2CPORT&BASE_URLDefault=http%3A%2F%2Flocalhost%3A3000&NEXTAUTH_URLDefault=http%3A%2F%2Flocalhost%3A3000&PORTDefault=3000)

You can deploy Cal on [Railway](https://railway.app/) using the button above. The team at Railway also have a [detailed blog post](https://blog.railway.app/p/calendso) on deploying Cal on their platform.

<!-- ROADMAP -->

## Roadmap

See the [open issues](https://github.com/calcom/cal.com/issues) for a list of proposed features (and known issues).

<!-- CONTRIBUTING -->

## Contributing

Contributions are what make the open source community such an amazing place to be learn, inspire, and create. Any contributions you make are **greatly appreciated**.

1. Fork the project
2. Create your feature branch (`git checkout -b feature/AmazingFeature`)
3. Make your changes
4. Commit your changes (`git commit -m 'Add some AmazingFeature'`)
5. Push to the branch (`git push origin feature/AmazingFeature`)
6. Open a pull request

## Integrations

### Obtaining the Google API Credentials

1. Open [Google API Console](https://console.cloud.google.com/apis/dashboard). If you don't have a project in your Google Cloud subscription, you'll need to create one before proceeding further. Under Dashboard pane, select Enable APIS and Services.
2. In the search box, type calendar and select the Google Calendar API search result.
3. Enable the selected API.
4. Next, go to the [OAuth consent screen](https://console.cloud.google.com/apis/credentials/consent) from the side pane. Select the app type (Internal or External) and enter the basic app details on the first page.
5. In the second page on Scopes, select Add or Remove Scopes. Search for Calendar.event and select the scope with scope value `.../auth/calendar.events`, `.../auth/calendar.readonly` and select Update.
6. In the third page (Test Users), add the Google account(s) you'll using. Make sure the details are correct on the last page of the wizard and your consent screen will be configured.
7. Now select [Credentials](https://console.cloud.google.com/apis/credentials) from the side pane and then select Create Credentials. Select the OAuth Client ID option.
8. Select Web Application as the Application Type.
9. Under Authorized redirect URI's, select Add URI and then add the URI `<Cal.com URL>/api/integrations/googlecalendar/callback` replacing Cal.com URL with the URI at which your application runs.
10. The key will be created and you will be redirected back to the Credentials page. Select the newly generated client ID under OAuth 2.0 Client IDs.
11. Select Download JSON. Copy the contents of this file and paste the entire JSON string in the .env file as the value for GOOGLE_API_CREDENTIALS key.

### Obtaining Microsoft Graph Client ID and Secret

1. Open [Azure App Registration](https://portal.azure.com/#blade/Microsoft_AAD_IAM/ActiveDirectoryMenuBlade/RegisteredApps) and select New registration
2. Name your application
3. Set **Who can use this application or access this API?** to **Accounts in any organizational directory (Any Azure AD directory - Multitenant)**
4. Set the **Web** redirect URI to `<Cal.com URL>/api/integrations/office365calendar/callback` replacing Cal.com URL with the URI at which your application runs.
5. Use **Application (client) ID** as the **MS_GRAPH_CLIENT_ID** attribute value in .env
6. Click **Certificates & secrets** create a new client secret and use the value as the **MS_GRAPH_CLIENT_SECRET** attribute

### Obtaining Zoom Client ID and Secret

1. Open [Zoom Marketplace](https://marketplace.zoom.us/) and sign in with your Zoom account.
2. On the upper right, click "Develop" => "Build App".
3. On "OAuth", select "Create".
4. Name your App.
5. Choose "User-managed app" as the app type.
6. De-select the option to publish the app on the Zoom App Marketplace.
7. Click "Create".
8. Now copy the Client ID and Client Secret to your .env file into the `ZOOM_CLIENT_ID` and `ZOOM_CLIENT_SECRET` fields.
9. Set the Redirect URL for OAuth `<Cal.com URL>/api/integrations/zoomvideo/callback` replacing Cal.com URL with the URI at which your application runs.
10. Also add the redirect URL given above as a allow list URL and enable "Subdomain check". Make sure, it says "saved" below the form.
11. You don't need to provide basic information about your app. Instead click at "Scopes" and then at "+ Add Scopes". On the left, click the category "Meeting" and check the scope `meeting:write`.
12. Click "Done".
13. You're good to go. Now you can easily add your Zoom integration in the Cal.com settings.

### Obtaining Daily API Credentials

<<<<<<< HEAD
=======
1. Open [Daily](https://www.daily.co/) and sign into your account.
2. From within your dashboard, go to the [developers](https://dashboard.daily.co/developers) tab.
3. Copy your API key.
4. Now paste the API key to your .env file into the `DAILY_API_KEY` field in your .env file.

>>>>>>> 14a9fdf7
<!-- LICENSE -->

## License

Distributed under the AGPLv3 License. See `LICENSE` for more information.

<!-- ACKNOWLEDGEMENTS -->

## Acknowledgements

Special thanks to these amazing projects which help power Cal.com:

[<img src="https://cal.com/powered-by-vercel.svg">](https://vercel.com/?utm_source=calend-so&utm_campaign=oss)

- [Vercel](https://vercel.com/?utm_source=calend-so&utm_campaign=oss)
- [Next.js](https://nextjs.org/)
- [Day.js](https://day.js.org/)
- [Tailwind CSS](https://tailwindcss.com/)
- [Prisma](https://prisma.io/)

[<img src="https://jitsu.com/img/powered-by-jitsu.png?gh=true">](https://jitsu.com/?utm_source=cal.com-gihub)

Cal.com is an [open startup](https://jitsu.com) and [Jitsu](https://github.com/jitsucom/jitsu) (an open-source Segment alternative) helps us to track most of the usage metrics.<|MERGE_RESOLUTION|>--- conflicted
+++ resolved
@@ -330,14 +330,11 @@
 
 ### Obtaining Daily API Credentials
 
-<<<<<<< HEAD
-=======
 1. Open [Daily](https://www.daily.co/) and sign into your account.
 2. From within your dashboard, go to the [developers](https://dashboard.daily.co/developers) tab.
 3. Copy your API key.
 4. Now paste the API key to your .env file into the `DAILY_API_KEY` field in your .env file.
 
->>>>>>> 14a9fdf7
 <!-- LICENSE -->
 
 ## License
