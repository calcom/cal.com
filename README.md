--- conflicted
+++ resolved
@@ -129,12 +129,7 @@
    git clone https://github.com/calcom/cal.com.git
    ```
 
-<<<<<<< HEAD
-   > If you are on windows, run the following command on `gitbash` with admin privileges: <br>
-   > `git clone -c core.symlinks=true https://github.com/calcom/cal.com.git` <br>
-=======
    > If you are on windows, run the following command on `gitbash` with admin privileges: <br> > `git clone -c core.symlinks=true https://github.com/calcom/cal.com.git` <br>
->>>>>>> b5fd33d6
    > See [docs](https://cal.com/docs/how-to-guides/how-to-troubleshoot-symbolic-link-issues-on-windows#enable-symbolic-links) for more details.
 
 1. Go to the project folder
