<!-- PROJECT LOGO -->
<p align="center">
  <a href="https://github.com/calcom/cal.com">
   <img src="https://user-images.githubusercontent.com/8019099/210054112-5955e812-a76e-4160-9ddd-58f2c72f1cce.png" alt="Logo">
  </a>

  <h3 align="center">Cal.com (formerly Calendso)</h3>

  <p align="center">
    The open-source Calendly alternative.
    <br />
    <a href="https://cal.com"><strong>Learn more »</strong></a>
    <br />
    <br />
    <a href="https://cal.com/slack">Slack</a>
    ·
    <a href="https://cal.com">Website</a>
    ·
    <a href="https://github.com/calcom/cal.com/issues">Issues</a>
    ·
    <a href="https://cal.com/roadmap">Roadmap</a>
  </p>
</p>

<p align="center">
   <a href="https://cal.com/slack"><img src="https://img.shields.io/badge/Slack-calendso.slack.com-%234A154B" alt="Join Cal.com Slack"></a>
   <a href="https://www.producthunt.com/posts/calendso"><img src="https://img.shields.io/badge/Product%20Hunt-%231%20Product%20of%20the%20Month-%23DA552E" alt="Product Hunt"></a>
   <a href="https://status.cal.com"><img height="20px" src="https://betteruptime.com/status-badges/v1/monitor/a9kf.svg" alt="Uptime"></a>
   <a href="https://github.com/calcom/cal.com/stargazers"><img src="https://img.shields.io/github/stars/calcom/cal.com" alt="Github Stars"></a>
   <a href="https://news.ycombinator.com/item?id=34507672"><img src="https://img.shields.io/badge/Hacker%20News-%231-%23FF6600" alt="Hacker News"></a>
   <a href="https://github.com/calcom/cal.com/blob/main/LICENSE"><img src="https://img.shields.io/badge/license-AGPLv3-purple" alt="License"></a>
   <a href="https://github.com/calcom/cal.com/pulse"><img src="https://img.shields.io/github/commit-activity/m/calcom/cal.com" alt="Commits-per-month"></a>
   <a href="https://cal.com/pricing"><img src="https://img.shields.io/badge/Pricing-Free-brightgreen" alt="Pricing"></a>
   <a href="https://jitsu.com?utm_source=github/calcom/cal.com"><img src="https://img.shields.io/badge/Metrics_tracked_by-JITSU-AA00FF?logo=data:image/png;base64,iVBORw0KGgoAAAANSUhEUgAAAA4AAAAOCAYAAAAfSC3RAAAACXBIWXMAAAsTAAALEwEAmpwYAAAAAXNSR0IArs4c6QAAAARnQU1BAACxjwv8YQUAAACKSURBVHgBrZDRCYAwDEQv6gCOoKO4hOCXI9QVnEZwiY5iF5GaVClaBNtioCSUvCR3tMJaxIfZgW4AGUoEPVwgPZoS0Dmgg3NBVDFNbMIsmYCak3J1jDk9iCQvsKJvkzr71N81Gj6vDT/LU2P6RhY63jcafk3YJEbgeZpiFyc/5HJKv8Ef273NSfABGbQfUZhnOSAAAAAASUVORK5CYII=" alt="Jitsu Tracked"></a>
   <img src="https://api.checklyhq.com/v1/badges/checks/5e048048-1b51-47ba-9209-60607507622e?responseTime=true" alt="Checkly Availability" />
   <a href="https://hub.docker.com/r/calendso/calendso"><img src="https://img.shields.io/docker/pulls/calendso/calendso"></a>
   <a href="https://twitch.tv/calcomtv"><img src="https://img.shields.io/twitch/status/calcomtv?style=flat"></a>
   <a href="https://github.com/calcom/cal.com/issues?q=is:issue+is:open+label:%22%F0%9F%99%8B%F0%9F%8F%BB%E2%80%8D%E2%99%82%EF%B8%8Fhelp+wanted%22"><img src="https://img.shields.io/badge/Help%20Wanted-Contribute-blue"></a>
   <a href="https://cal.com/figma"><img src="https://img.shields.io/badge/Figma-Design%20System-blueviolet"></a>
   <a href="https://calendso.slack.com/archives/C02BY67GMMW"><img src="https://img.shields.io/badge/translations-contribute-brightgreen" /></a>
   <a href="https://www.contributor-covenant.org/version/1/4/code-of-conduct/ "><img src="https://img.shields.io/badge/Contributor%20Covenant-1.4-purple" /></a>
   <a href="https://console.algora.io/org/cal/bounties?status=open"><img src="https://img.shields.io/endpoint?url=https%3A%2F%2Fconsole.algora.io%2Fapi%2Fshields%2Fcal%2Fbounties%3Fstatus%3Dopen" /></a>
</p>

<!-- ABOUT THE PROJECT -->

## About The Project

<img width="100%" alt="booking-screen" src="https://user-images.githubusercontent.com/8019099/176390354-f1bc7069-0341-437a-9bb8-eb41092b4016.gif">

# Scheduling infrastructure for absolutely everyone

The open source Calendly alternative. You are in charge
of your own data, workflow and appearance.

Calendly and other scheduling tools are awesome. It made our lives massively easier. We're using it for business meetings, seminars, yoga classes and even calls with our families. However, most tools are very limited in terms of control and customisations.

That's where Cal.com comes in. Self-hosted or hosted by us. White-label by design. API-driven and ready to be deployed on your own domain. Full control of your events and data.

## Recognition

#### Hacker News

<a href="https://news.ycombinator.com/item?id=34507672">
  <img
    style="width: 250px; height: 54px;" width="250" height="54"
    alt="Featured on Hacker News"
    src="https://hackernews-badge.vercel.app/api?id=34507672"
  />
</a>

<a href="https://news.ycombinator.com/item?id=26817795">
  <img
    style="width: 250px; height: 54px;" width="250" height="54"
    alt="Featured on Hacker News"
    src="https://hackernews-badge.vercel.app/api?id=26817795"
  />
</a>

#### [Product Hunt](https://www.producthunt.com/posts/calendso?utm_source=badge-top-post-badge&utm_medium=badge&utm_souce=badge-calendso)

<a href="https://www.producthunt.com/posts/calendso?utm_source=badge-top-post-badge&utm_medium=badge&utm_souce=badge-calendso" target="_blank"><img src="https://api.producthunt.com/widgets/embed-image/v1/top-post-badge.svg?post_id=291910&theme=light&period=monthly" alt="Cal.com - The open source Calendly alternative | Product Hunt" style="width: 250px; height: 54px;" width="250" height="54" /></a> <a href="https://www.producthunt.com/posts/calendso?utm_source=badge-featured&utm_medium=badge&utm_souce=badge-calendso" target="_blank"><img src="https://api.producthunt.com/widgets/embed-image/v1/featured.svg?post_id=291910&theme=light" alt="Cal.com - The open source Calendly alternative | Product Hunt" style="width: 250px; height: 54px;" width="250" height="54" /></a> <a href="https://www.producthunt.com/stories/how-this-open-source-calendly-alternative-rocketed-to-product-of-the-day" target="_blank"><img src="https://cal.com/maker-grant.svg" alt="Cal.com - The open source Calendly alternative | Product Hunt" style="width: 250px; height: 54px;" width="250" height="54" /></a>

### Built With

- [Next.js](https://nextjs.org/?ref=cal.com)
- [tRPC](https://trpc.io/?ref=cal.com)
- [React](https://reactjs.org/?ref=cal.com)
- [Tailwind](https://tailwindcss.com/?ref=cal.com)
- [Prisma](https://prisma.io/?ref=cal.com)

## Stay Up-to-Date

Cal officially launched as v.1.0 on 15th of September, however a lot of new features are coming. Watch **releases** of this repository to be notified for future updates:

![cal-star-github](https://user-images.githubusercontent.com/8019099/154853944-a9e3c999-3da3-4048-b149-b4f73893c6fb.gif)

<!-- GETTING STARTED -->

## Getting Started

To get a local copy up and running, please follow these simple steps.

### Prerequisites

Here is what you need to be able to run Cal.

- Node.js (Version: >=15.x <17)
- PostgreSQL
- Yarn _(recommended)_

> If you want to enable any of the available integrations, you may want to obtain additional credentials for each one. More details on this can be found below under the [integrations section](#integrations).

## Development

### Setup

1. Clone the repo into a public GitHub repository (or fork https://github.com/calcom/cal.com/fork). If you plan to distribute the code, keep the source code public to comply with [AGPLv3](https://github.com/calcom/cal.com/blob/main/LICENSE). To clone in a private repository, [acquire a commercial license](https://cal.com/sales))

   ```sh
   git clone https://github.com/calcom/cal.com.git
   ```

1. Go to the project folder

   ```sh
   cd cal.com
   ```

1. Install packages with yarn

   ```sh
   yarn
   ```

1. Set up your .env file
   - Duplicate `.env.example` to `.env`
   - Use `openssl rand -base64 32` to generate a key and add it under `NEXTAUTH_SECRET` in the .env file.
   - Use `openssl rand -base64 24` to generate a key and add it under `CALENDSO_ENCRYPTION_KEY` in the .env file.

#### Quick start with `yarn dx`

> - **Requires Docker and Docker Compose to be installed**
> - Will start a local Postgres instance with a few test users - the credentials will be logged in the console

```sh
yarn dx
```

#### Development tip

> Add `NEXT_PUBLIC_DEBUG=1` anywhere in your `.env` to get logging information for all the queries and mutations driven by **trpc**.

```sh
echo 'NEXT_PUBLIC_DEBUG=1' >> .env
```

#### Manual setup

1. Configure environment variables in the `.env` file. Replace `<user>`, `<pass>`, `<db-host>`, `<db-port>` with their applicable values

   ```
   DATABASE_URL='postgresql://<user>:<pass>@<db-host>:<db-port>'
   ```

   <details>
   <summary>If you don't know how to configure the DATABASE_URL, then follow the steps here to create a quick DB using Heroku</summary>

   1. Create a free account with [Heroku](https://www.heroku.com/).

   2. Create a new app.
      <img width="306" alt="Create an App" src="https://user-images.githubusercontent.com/16905768/115322780-b3d58c00-a17e-11eb-8a52-b758fb0ea942.png">

   3. In your new app, go to `Overview` and next to `Installed add-ons`, click `Configure Add-ons`. We need this to set up our database.
      ![image](https://user-images.githubusercontent.com/16905768/115323232-a53ba480-a17f-11eb-98db-58e2f8c52426.png)

   4. Once you clicked on `Configure Add-ons`, click on `Find more add-ons` and search for `postgres`. One of the options will be `Heroku Postgres` - click on that option.
      ![image](https://user-images.githubusercontent.com/16905768/115323126-5beb5500-a17f-11eb-8030-7380310807a9.png)

   5. Once the pop-up appears, click `Submit Order Form` - plan name should be `Hobby Dev - Free`.
      <img width="512" alt="Submit Order Form" src="https://user-images.githubusercontent.com/16905768/115323265-b4baed80-a17f-11eb-99f0-d67f019aa6df.png">

   6. Once you completed the above steps, click on your newly created `Heroku Postgres` and go to its `Settings`.
      ![image](https://user-images.githubusercontent.com/16905768/115323367-e92ea980-a17f-11eb-9ff4-dec95f2ec349.png)

   7. In `Settings`, copy your URI to your Cal.com .env file and replace the `postgresql://<user>:<pass>@<db-host>:<db-port>` with it.
      ![image](https://user-images.githubusercontent.com/16905768/115323556-4591c900-a180-11eb-9808-2f55d2aa3995.png)
      ![image](https://user-images.githubusercontent.com/16905768/115323697-7a9e1b80-a180-11eb-9f08-a742b1037f90.png)

   8. To view your DB, once you add new data in Prisma, you can use [Heroku Data Explorer](https://heroku-data-explorer.herokuapp.com/).
   </details>

1. Set a 32 character random string in your .env file for the `CALENDSO_ENCRYPTION_KEY` (You can use a command like `openssl rand -base64 24` to generate one).
1. Set up the database using the Prisma schema (found in `packages/prisma/schema.prisma`)

   ```sh
   yarn workspace @calcom/prisma db-deploy
   ```

1. Run (in development mode)

   ```sh
   yarn dev
   ```

#### Setting up your first user

1. Open [Prisma Studio](https://www.prisma.io/studio) to look at or modify the database content:

   ```sh
   yarn db-studio
   ```

1. Click on the `User` model to add a new user record.
1. Fill out the fields `email`, `username`, `password`, and set `metadata` to empty `{}` (remembering to encrypt your password with [BCrypt](https://bcrypt-generator.com/)) and click `Save 1 Record` to create your first user.
   > New users are set on a `TRIAL` plan by default. You might want to adjust this behavior to your needs in the `packages/prisma/schema.prisma` file.
1. Open a browser to [http://localhost:3000](http://localhost:3000) and login with your just created, first user.

### E2E-Testing

Be sure to set the environment variable `NEXTAUTH_URL` to the correct value. If you are running locally, as the documentation within `.env.example` mentions, the value should be `http://localhost:3000`.

```sh
# In a terminal just run:
yarn test-e2e

# To open last HTML report run:
yarn playwright show-report test-results/reports/playwright-html-report
```

### Upgrading from earlier versions

1. Pull the current version:

   ```sh
   git pull
   ```

1. Check if dependencies got added/updated/removed

   ```sh
   yarn
   ```

1. Apply database migrations by running <b>one of</b> the following commands:

   In a development environment, run:

   ```sh
   yarn workspace @calcom/prisma db-migrate
   ```

   (this can clear your development database in some cases)

   In a production environment, run:

   ```sh
   yarn workspace @calcom/prisma db-deploy
   ```

1. Check for `.env` variables changes

   ```sh
   yarn predev
   ```

1. Start the server. In a development environment, just do:

   ```sh
   yarn dev
   ```

   For a production build, run for example:

   ```sh
   yarn build
   yarn start
   ```

1. Enjoy the new version.
<!-- DEPLOYMENT -->

## Deployment

### Docker

The Docker configuration for Cal is an effort powered by people within the community.

If you want to contribute to the Docker repository, [reply here](https://github.com/calcom/docker/discussions/32).

The Docker configuration can be found [in our docker repository](https://github.com/calcom/docker).

Issues with Docker? Find your answer or open a new discussion [here](https://github.com/calcom/docker/discussions) to ask the community.

Cal.com, Inc. does not provide official support for Docker, but we will accept fixes and documentation. Use at your own risk.

### Heroku

<a href="https://heroku.com/deploy?template=https://github.com/calcom/cal.com">
  <img width="185px" height="auto" src="https://www.herokucdn.com/deploy/button.svg" alt="Deploy">
</a>

### Railway

[![Deploy on Railway](https://railway.app/button.svg)](https://railway.app/new/template/cal)

You can deploy Cal on [Railway](https://railway.app/) using the button above. The team at Railway also have a [detailed blog post](https://blog.railway.app/p/calendso) on deploying Cal on their platform.

### Vercel

Currently Vercel Pro Plan is required to be able to Deploy this application with Vercel, due to limitations on the number of serverless functions on the free plan.

[![Deploy with Vercel](https://vercel.com/button)](https://vercel.com/new/clone?repository-url=https%3A%2F%2Fgithub.com%2Fcalcom%2Fcal.com&env=DATABASE_URL,NEXT_PUBLIC_WEBAPP_URL,NEXTAUTH_URL,NEXTAUTH_SECRET,CRON_API_KEY,CALENDSO_ENCRYPTION_KEY&envDescription=See%20all%20available%20env%20vars&envLink=https%3A%2F%2Fgithub.com%2Fcalcom%2Fcal.com%2Fblob%2Fmain%2F.env.example&project-name=cal&repo-name=cal.com&build-command=cd%20../..%20%26%26%20yarn%20build&root-directory=apps%2Fweb%2F)

### Render

[![Deploy to Render](https://render.com/images/deploy-to-render-button.svg)](https://render.com/deploy?repo=https://github.com/calcom/docker)

<!-- ROADMAP -->

## Roadmap

<a href="https://cal.com/roadmap"><img src="https://user-images.githubusercontent.com/8019099/176388295-25081ca4-207e-4468-8079-37b195fa8e59.png" alt="Cal.com Roadmap" /></a>

See the [roadmap project](https://cal.com/roadmap) for a list of proposed features (and known issues). You can change the view to see planned tagged releases.

<!-- RORADMAP -->

## Repo Activity

<img width="100%" src="https://repobeats.axiom.co/api/embed/6bfca2f20f39738048b6e70ca205efde46352c3d.svg" />

<!-- CONTRIBUTING -->

## Contributing

Please see our [contributing guide](/CONTRIBUTING.md).

### Good First Issues

We have a list of [help wanted](https://github.com/calcom/cal.com/issues?q=is:issue+is:open+label:%22%F0%9F%99%8B%F0%9F%8F%BB%E2%80%8D%E2%99%82%EF%B8%8Fhelp+wanted%22) that contain small features and bugs which have a relatively limited scope. This is a great place to get started, gain experience, and get familiar with our contribution process.

<!-- BOUNTIES -->

### Bounties

<a href="https://console.algora.io/org/cal/bounties?status=open">
  <picture>
    <source media="(prefers-color-scheme: dark)" srcset="https://console.algora.io/api/og/cal/bounties.png?p=0&status=open&theme=dark">
    <img alt="Bounties of cal" src="https://console.algora.io/api/og/cal/bounties.png?p=0&status=open&theme=light">
  </picture>
</a>  


<!-- CONTRIBUTORS -->

### Contributors

<a href="https://github.com/calcom/cal.com/graphs/contributors">
  <img src="https://contrib.rocks/image?repo=calcom/cal.com" />
</a>

<<<<<<< HEAD
 
<!-- TRANSLATIONS --> 
=======
<!-- TRANSLATIONS -->
>>>>>>> 6c551385

### Translations

Don't code but still want to contribute? Join our [slack](https://cal.com/slack) and join the [#i18n channel](https://calendso.slack.com/archives/C02BY67GMMW) and let us know what language you want to translate.

![ar translation](https://img.shields.io/badge/dynamic/json?color=blue&label=ar&style=flat&logo=crowdin&query=%24.progress.0.data.translationProgress&url=https%3A%2F%2Fbadges.awesome-crowdin.com%2Fstats-200011276-1.json) ![bg translation](https://img.shields.io/badge/dynamic/json?color=blue&label=bg&style=flat&logo=crowdin&query=%24.progress.1.data.translationProgress&url=https%3A%2F%2Fbadges.awesome-crowdin.com%2Fstats-200011276-1.json) ![cs translation](https://img.shields.io/badge/dynamic/json?color=blue&label=cs&style=flat&logo=crowdin&query=%24.progress.2.data.translationProgress&url=https%3A%2F%2Fbadges.awesome-crowdin.com%2Fstats-200011276-1.json) ![de translation](https://img.shields.io/badge/dynamic/json?color=blue&label=de&style=flat&logo=crowdin&query=%24.progress.3.data.translationProgress&url=https%3A%2F%2Fbadges.awesome-crowdin.com%2Fstats-200011276-1.json) ![el translation](https://img.shields.io/badge/dynamic/json?color=blue&label=el&style=flat&logo=crowdin&query=%24.progress.4.data.translationProgress&url=https%3A%2F%2Fbadges.awesome-crowdin.com%2Fstats-200011276-1.json) ![en translation](https://img.shields.io/badge/dynamic/json?color=blue&label=en&style=flat&logo=crowdin&query=%24.progress.5.data.translationProgress&url=https%3A%2F%2Fbadges.awesome-crowdin.com%2Fstats-200011276-1.json) ![es translation](https://img.shields.io/badge/dynamic/json?color=blue&label=es&style=flat&logo=crowdin&query=%24.progress.6.data.translationProgress&url=https%3A%2F%2Fbadges.awesome-crowdin.com%2Fstats-200011276-1.json) ![es-419 translation](https://img.shields.io/badge/dynamic/json?color=blue&label=es-419&style=flat&logo=crowdin&query=%24.progress.7.data.translationProgress&url=https%3A%2F%2Fbadges.awesome-crowdin.com%2Fstats-200011276-1.json) ![fr translation](https://img.shields.io/badge/dynamic/json?color=blue&label=fr&style=flat&logo=crowdin&query=%24.progress.8.data.translationProgress&url=https%3A%2F%2Fbadges.awesome-crowdin.com%2Fstats-200011276-1.json) ![he translation](https://img.shields.io/badge/dynamic/json?color=blue&label=he&style=flat&logo=crowdin&query=%24.progress.9.data.translationProgress&url=https%3A%2F%2Fbadges.awesome-crowdin.com%2Fstats-200011276-1.json) ![hu translation](https://img.shields.io/badge/dynamic/json?color=blue&label=hu&style=flat&logo=crowdin&query=%24.progress.10.data.translationProgress&url=https%3A%2F%2Fbadges.awesome-crowdin.com%2Fstats-200011276-1.json) ![it translation](https://img.shields.io/badge/dynamic/json?color=blue&label=it&style=flat&logo=crowdin&query=%24.progress.11.data.translationProgress&url=https%3A%2F%2Fbadges.awesome-crowdin.com%2Fstats-200011276-1.json) ![ja translation](https://img.shields.io/badge/dynamic/json?color=blue&label=ja&style=flat&logo=crowdin&query=%24.progress.12.data.translationProgress&url=https%3A%2F%2Fbadges.awesome-crowdin.com%2Fstats-200011276-1.json) ![ko translation](https://img.shields.io/badge/dynamic/json?color=blue&label=ko&style=flat&logo=crowdin&query=%24.progress.13.data.translationProgress&url=https%3A%2F%2Fbadges.awesome-crowdin.com%2Fstats-200011276-1.json) ![nl translation](https://img.shields.io/badge/dynamic/json?color=blue&label=nl&style=flat&logo=crowdin&query=%24.progress.14.data.translationProgress&url=https%3A%2F%2Fbadges.awesome-crowdin.com%2Fstats-200011276-1.json) ![no translation](https://img.shields.io/badge/dynamic/json?color=blue&label=no&style=flat&logo=crowdin&query=%24.progress.15.data.translationProgress&url=https%3A%2F%2Fbadges.awesome-crowdin.com%2Fstats-200011276-1.json) ![pl translation](https://img.shields.io/badge/dynamic/json?color=blue&label=pl&style=flat&logo=crowdin&query=%24.progress.16.data.translationProgress&url=https%3A%2F%2Fbadges.awesome-crowdin.com%2Fstats-200011276-1.json) ![pt translation](https://img.shields.io/badge/dynamic/json?color=blue&label=pt&style=flat&logo=crowdin&query=%24.progress.17.data.translationProgress&url=https%3A%2F%2Fbadges.awesome-crowdin.com%2Fstats-200011276-1.json) ![pt-BR translation](https://img.shields.io/badge/dynamic/json?color=blue&label=pt-BR&style=flat&logo=crowdin&query=%24.progress.18.data.translationProgress&url=https%3A%2F%2Fbadges.awesome-crowdin.com%2Fstats-200011276-1.json) ![ro translation](https://img.shields.io/badge/dynamic/json?color=blue&label=ro&style=flat&logo=crowdin&query=%24.progress.19.data.translationProgress&url=https%3A%2F%2Fbadges.awesome-crowdin.com%2Fstats-200011276-1.json) ![ru translation](https://img.shields.io/badge/dynamic/json?color=blue&label=ru&style=flat&logo=crowdin&query=%24.progress.20.data.translationProgress&url=https%3A%2F%2Fbadges.awesome-crowdin.com%2Fstats-200011276-1.json) ![sr translation](https://img.shields.io/badge/dynamic/json?color=blue&label=sr&style=flat&logo=crowdin&query=%24.progress.21.data.translationProgress&url=https%3A%2F%2Fbadges.awesome-crowdin.com%2Fstats-200011276-1.json) ![sv translation](https://img.shields.io/badge/dynamic/json?color=blue&label=sv&style=flat&logo=crowdin&query=%24.progress.22.data.translationProgress&url=https%3A%2F%2Fbadges.awesome-crowdin.com%2Fstats-200011276-1.json) ![tr translation](https://img.shields.io/badge/dynamic/json?color=blue&label=tr&style=flat&logo=crowdin&query=%24.progress.23.data.translationProgress&url=https%3A%2F%2Fbadges.awesome-crowdin.com%2Fstats-200011276-1.json) ![uk translation](https://img.shields.io/badge/dynamic/json?color=blue&label=uk&style=flat&logo=crowdin&query=%24.progress.24.data.translationProgress&url=https%3A%2F%2Fbadges.awesome-crowdin.com%2Fstats-200011276-1.json) ![vi translation](https://img.shields.io/badge/dynamic/json?color=blue&label=vi&style=flat&logo=crowdin&query=%24.progress.25.data.translationProgress&url=https%3A%2F%2Fbadges.awesome-crowdin.com%2Fstats-200011276-1.json) ![zh-CN translation](https://img.shields.io/badge/dynamic/json?color=blue&label=zh-CN&style=flat&logo=crowdin&query=%24.progress.26.data.translationProgress&url=https%3A%2F%2Fbadges.awesome-crowdin.com%2Fstats-200011276-1.json) ![zh-TW translation](https://img.shields.io/badge/dynamic/json?color=blue&label=zh-TW&style=flat&logo=crowdin&query=%24.progress.27.data.translationProgress&url=https%3A%2F%2Fbadges.awesome-crowdin.com%2Fstats-200011276-1.json)

## Enabling Content Security Policy

- Set CSP_POLICY="non-strict" env variable, which enables [Strict CSP](https://web.dev/strict-csp/) except for unsafe-inline in style-src . If you have some custom changes in your instance, you might have to make some code change to make your instance CSP compatible. Right now it enables strict CSP only on login page and on other SSR pages it is enabled in Report only mode to detect possible issues. On, SSG pages it is still not supported.

## Integrations

### Obtaining the Google API Credentials

1. Open [Google API Console](https://console.cloud.google.com/apis/dashboard). If you don't have a project in your Google Cloud subscription, you'll need to create one before proceeding further. Under Dashboard pane, select Enable APIS and Services.
2. In the search box, type calendar and select the Google Calendar API search result.
3. Enable the selected API.
4. Next, go to the [OAuth consent screen](https://console.cloud.google.com/apis/credentials/consent) from the side pane. Select the app type (Internal or External) and enter the basic app details on the first page.
5. In the second page on Scopes, select Add or Remove Scopes. Search for Calendar.event and select the scope with scope value `.../auth/calendar.events`, `.../auth/calendar.readonly` and select Update.
6. In the third page (Test Users), add the Google account(s) you'll using. Make sure the details are correct on the last page of the wizard and your consent screen will be configured.
7. Now select [Credentials](https://console.cloud.google.com/apis/credentials) from the side pane and then select Create Credentials. Select the OAuth Client ID option.
8. Select Web Application as the Application Type.
9. Under Authorized redirect URI's, select Add URI and then add the URI `<Cal.com URL>/api/integrations/googlecalendar/callback` and `<Cal.com URL>/api/auth/callback/google` replacing Cal.com URL with the URI at which your application runs.
10. The key will be created and you will be redirected back to the Credentials page. Select the newly generated client ID under OAuth 2.0 Client IDs.
11. Select Download JSON. Copy the contents of this file and paste the entire JSON string in the .env file as the value for GOOGLE_API_CREDENTIALS key.

#### _Adding google calendar to Cal.com App Store_

After adding Google credentials, you can now Google Calendar App to the app store.
You can repopulate the App store by running

```
cd packages/prisma
yarn seed-app-store
```

You will need to complete a few more steps to activate Google Calendar App.
Make sure to complete section "Obtaining the Google API Credentials". After the do the
following

1. Add extra redirect URL `<Cal.com URL>/api/auth/callback/google`
1. Under 'OAuth concent screen', click "PUBLISH APP"

### Obtaining Microsoft Graph Client ID and Secret

1. Open [Azure App Registration](https://portal.azure.com/#blade/Microsoft_AAD_IAM/ActiveDirectoryMenuBlade/RegisteredApps) and select New registration
2. Name your application
3. Set **Who can use this application or access this API?** to **Accounts in any organizational directory (Any Azure AD directory - Multitenant)**
4. Set the **Web** redirect URI to `<Cal.com URL>/api/integrations/office365calendar/callback` replacing Cal.com URL with the URI at which your application runs.
5. Use **Application (client) ID** as the **MS_GRAPH_CLIENT_ID** attribute value in .env
6. Click **Certificates & secrets** create a new client secret and use the value as the **MS_GRAPH_CLIENT_SECRET** attribute

### Obtaining Zoom Client ID and Secret

1. Open [Zoom Marketplace](https://marketplace.zoom.us/) and sign in with your Zoom account.
2. On the upper right, click "Develop" => "Build App".
3. On "OAuth", select "Create".
4. Name your App.
5. Choose "User-managed app" as the app type.
6. De-select the option to publish the app on the Zoom App Marketplace.
7. Click "Create".
8. Now copy the Client ID and Client Secret to your .env file into the `ZOOM_CLIENT_ID` and `ZOOM_CLIENT_SECRET` fields.
9. Set the Redirect URL for OAuth `<Cal.com URL>/api/integrations/zoomvideo/callback` replacing Cal.com URL with the URI at which your application runs.
10. Also add the redirect URL given above as a allow list URL and enable "Subdomain check". Make sure, it says "saved" below the form.
11. You don't need to provide basic information about your app. Instead click at "Scopes" and then at "+ Add Scopes". On the left, click the category "Meeting" and check the scope `meeting:write`.
12. Click "Done".
13. You're good to go. Now you can easily add your Zoom integration in the Cal.com settings.

### Obtaining Daily API Credentials

1. Open [Daily](https://www.daily.co/) and sign into your account.
2. From within your dashboard, go to the [developers](https://dashboard.daily.co/developers) tab.
3. Copy your API key.
4. Now paste the API key to your .env file into the `DAILY_API_KEY` field in your .env file.
5. If you have the [Daily Scale Plan](https://www.daily.co/pricing) set the `DAILY_SCALE_PLAN` variable to `true` in order to use features like video recording.

### Obtaining HubSpot Client ID and Secret

1. Open [HubSpot Developer](https://developer.hubspot.com/) and sign into your account, or create a new one.
2. From within the home of the Developer account page, go to "Manage apps".
3. Click "Create app" button top right.
4. Fill in any information you want in the "App info" tab
5. Go to tab "Auth"
6. Now copy the Client ID and Client Secret to your .env file into the `HUBSPOT_CLIENT_ID` and `HUBSPOT_CLIENT_SECRET` fields.
7. Set the Redirect URL for OAuth `<Cal.com URL>/api/integrations/hubspot/callback` replacing Cal.com URL with the URI at which your application runs.
8. In the "Scopes" section at the bottom of the page, make sure you select "Read" and "Write" for scope called `crm.objects.contacts`
9. Click the "Save" button at the bottom footer.
10. You're good to go. Now you can see any booking in Cal.com created as a meeting in HubSpot for your contacts.

## Workflows

### Setting up SendGrid for Email reminders

1. Create a SendGrid account (https://signup.sendgrid.com/)
2. Go to Settings -> API keys and create an API key
3. Copy API key to your .env file into the SENDGRID_API_KEY field
4. Go to Settings -> Sender Authentication and verify a single sender
5. Copy the verified E-Mail to your .env file into the SENDGRID_EMAIL field
6. Add your custom sender name to the .env file into the NEXT_PUBLIC_SENDGRID_SENDER_NAME field (fallback is Cal.com)

### Setting up Twilio for SMS reminders

1. Create a Twilio account (https://www.twilio.com/try-twilio)
2. Click ‘Get a Twilio phone number’
3. Copy Account SID to your .env file into the TWILIO_SID field
4. Copy Auth Token to your .env file into the TWILIO_TOKEN field
5. Copy your Twilio phone number to your .env file into the TWILIO_PHONE_NUMBER field
6. Add your own sender id to the .env file into the NEXT_PUBLIC_SENDER_ID field (fallback is Cal)
7. Create a messaging service (Develop -> Messaging -> Services)
8. Choose any name for the messaging service
9. Click 'Add Senders'
10. Choose phone number as sender type
11. Add the listed phone number
12. Leave all other fields as they are
13. Complete setup and click ‘View my new Messaging Service’
14. Copy Messaging Service SID to your .env file into the TWILIO_MESSAGING_SID field
15. Create a verify service
16. Copy Verify Service SID to your .env file into the TWILIO_VERIFY_SID field

<!-- LICENSE -->

## License

Distributed under the AGPLv3 License. See `LICENSE` for more information.

<!-- ACKNOWLEDGEMENTS -->

## Acknowledgements

Special thanks to these amazing projects which help power Cal.com:

[<img src="https://cal.com/powered-by-vercel.svg">](https://vercel.com/?utm_source=calend-so&utm_campaign=oss)

- [Vercel](https://vercel.com/?utm_source=calend-so&utm_campaign=oss)
- [Next.js](https://nextjs.org/)
- [Day.js](https://day.js.org/)
- [Tailwind CSS](https://tailwindcss.com/)
- [Prisma](https://prisma.io/)

<a href="https://jitsu.com/?utm_source=cal.com-gihub"><img height="40px" src="https://jitsu.com/img/powered-by-jitsu.png?gh=true" alt="Jitsu.com"></a>

Cal.com is an [open startup](https://cal.com/open) and [Jitsu](https://github.com/jitsucom/jitsu) (an open-source Segment alternative) helps us to track most of the usage metrics.<|MERGE_RESOLUTION|>--- conflicted
+++ resolved
@@ -360,12 +360,7 @@
   <img src="https://contrib.rocks/image?repo=calcom/cal.com" />
 </a>
 
-<<<<<<< HEAD
- 
-<!-- TRANSLATIONS --> 
-=======
 <!-- TRANSLATIONS -->
->>>>>>> 6c551385
 
 ### Translations
 
