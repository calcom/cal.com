--- conflicted
+++ resolved
@@ -289,18 +289,11 @@
 
 ## Obtaining Daily API Credentials
 
-<<<<<<< HEAD
 1.  Open [Daily](https://www.daily.co/) and sign into your account.
 2.  From within your dashboard, go to the [developers](https://dashboard.daily.co/developers) tab.
 3.  Copy your API key.
 4.  Now paste the API key to your .env file into the `DAILY_API_KEY` field in your .env file.
-=======
- 1. Open [Daily](https://www.daily.co/) and sign into your account.
- 2. From within your dashboard, go to the [developers](https://dashboard.daily.co/developers) tab.
- 3. Copy your API key.
- 4. Now paste the API key to your .env file into the `DAILY_API_KEY` field in your .env file.
- 5. If you have a [Daily Scale Plan](https://www.daily.co/pricing)  can also enable the ability to record Daily video meetings. To do so, set the `DAILY_SCALE_PLAN` environment variable to `'true'` 
->>>>>>> bd51316c
+
 
 <!-- LICENSE -->
 
