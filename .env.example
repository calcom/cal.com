--- conflicted
+++ resolved
@@ -16,11 +16,7 @@
 # - Acquire a commercial license to remove these terms by visiting: cal.com/sales
 #
 
-<<<<<<< HEAD
-# To enable enterprise-only features please add your envrionment variable to the .env file then make your way to /auth/setup to select your license and follow instructions. 
-=======
 # To enable enterprise-only features please add your environment variable to the .env file then make your way to /auth/setup to select your license and follow instructions.
->>>>>>> 00ee1ef4
 CALCOM_LICENSE_KEY=
 # Signature token for the Cal.com License API (used for self-hosted integrations)
 # We will give you a token when we provide you with a license key this ensure you and only you can communicate with the Cal.com License API for your license key
@@ -381,14 +377,6 @@
 # https://retellai.com
 RETELL_AI_KEY=
 
-<<<<<<< HEAD
-# Used to disallow emails as being added as guests on bookings
-BLACKLISTED_GUEST_EMAILS=
-
-# Custom privacy policy / terms URLs (for self-hosters: change to your privacy policy / terms URLs)
-NEXT_PUBLIC_WEBSITE_PRIVACY_POLICY_URL=
-NEXT_PUBLIC_WEBSITE_TERMS_URL=
-=======
 # Used for the huddle01 integration
 HUDDLE01_API_TOKEN=
 
@@ -435,5 +423,4 @@
 # Used to invalidate available slots when navigating to booking form
 NEXT_PUBLIC_INVALIDATE_AVAILABLE_SLOTS_ON_BOOKING_FORM=0
 # Used to enable quick availability checks for x% of all visitors
-NEXT_PUBLIC_QUICK_AVAILABILITY_ROLLOUT=10
->>>>>>> 00ee1ef4
+NEXT_PUBLIC_QUICK_AVAILABILITY_ROLLOUT=10