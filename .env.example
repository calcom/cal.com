--- conflicted
+++ resolved
@@ -16,11 +16,7 @@
 # - Acquire a commercial license to remove these terms by visiting: cal.com/sales
 #
 
-<<<<<<< HEAD
-# To enable enterprise-only features please add your envrionment variable to the .env file then make your way to /auth/setup to select your license and follow instructions.
-=======
-# To enable enterprise-only features please add your environment variable to the .env file then make your way to /auth/setup to select your license and follow instructions. 
->>>>>>> b82b39d1
+# To enable enterprise-only features please add your environment variable to the .env file then make your way to /auth/setup to select your license and follow instructions.
 CALCOM_LICENSE_KEY=
 # Signature token for the Cal.com License API (used for self-hosted integrations)
 # We will give you a token when we provide you with a license key this ensure you and only you can communicate with the Cal.com License API for your license key
