--- conflicted
+++ resolved
@@ -16,11 +16,8 @@
 # - Acquire a commercial license to remove these terms by visiting: cal.com/sales
 #
 
-<<<<<<< HEAD
-# To enable enterprise-only features please add your envrionment variable to the .env file then make your way to /auth/setup to select your license and follow instructions.
-=======
 # To enable enterprise-only features please add your environment variable to the .env file then make your way to /auth/setup to select your license and follow instructions.
->>>>>>> 5ccf5e6b
+
 CALCOM_LICENSE_KEY=
 # Signature token for the Cal.com License API (used for self-hosted integrations)
 # We will give you a token when we provide you with a license key this ensure you and only you can communicate with the Cal.com License API for your license key
@@ -405,14 +402,11 @@
 # [0: silly & upwards, 1: trace & upwards, 2: debug & upwards, 3: info & upwards, 4: warn & upwards, 5: error & fatal, 6: fatal]
 NEXT_PUBLIC_LOGGER_LEVEL=
 
-<<<<<<< HEAD
-
-
 # For storing Daily Video recordings on S3 Bucket
 RECORDINGS_BUCKET_NAME=
 RECORDINGS_BUCKET_REGION=
 RECORDINGS_ASSUME_ROLE_ARN=
-=======
+
 # Used to use Replexica SDK, a tool for real-time AI-powered localization
 REPLEXICA_API_KEY=
 
@@ -422,5 +416,4 @@
 
 # Set this when Cal.com is used to serve only one organization's booking pages
 # Read more about it in the README.md
-NEXT_PUBLIC_SINGLE_ORG_SLUG=
->>>>>>> 5ccf5e6b
+NEXT_PUBLIC_SINGLE_ORG_SLUG=