# ********** INDEX **********
#
# - LICENSE (DEPRECATED)
# - DATABASE
# - SHARED
#   - NEXTAUTH
# - E-MAIL SETTINGS
# - ORGANIZATIONS

# - LICENSE (DEPRECATED) ************************************************************************************
# https://github.com/calcom/cal.com/blob/main/LICENSE
#
# Summary of terms:
# - The codebase has to stay open source, whether it was modified or not
# - You can not repackage or sell the codebase
# - Acquire a commercial license to remove these terms by visiting: cal.com/sales
#

# To enable enterprise-only features please add your envrionment variable to the .env file then make your way to /auth/setup to select your license and follow instructions. 
CALCOM_LICENSE_KEY=
# Signature token for the Cal.com License API (used for self-hosted integrations)
# We will give you a token when we provide you with a license key this ensure you and only you can communicate with the Cal.com License API for your license key
CAL_SIGNATURE_TOKEN=
# The route to the Cal.com License API
CALCOM_PRIVATE_API_ROUTE="https://goblin.cal.com"
# ***********************************************************************************************************

# - DATABASE ************************************************************************************************
DATABASE_URL="postgresql://postgres:@localhost:5450/calendso"
# Needed to run migrations while using a connection pooler like PgBouncer
# Use the same one as DATABASE_URL if you're not using a connection pooler
DATABASE_DIRECT_URL="postgresql://postgres:@localhost:5450/calendso"
INSIGHTS_DATABASE_URL=

# Uncomment to enable a dedicated connection pool for Prisma using Prisma Data Proxy
# Cold boots will be faster and you'll be able to scale your DB independently of your app.
# @see https://www.prisma.io/docs/data-platform/data-proxy/use-data-proxy
# PRISMA_GENERATE_DATAPROXY=true
PRISMA_GENERATE_DATAPROXY=

# ***********************************************************************************************************

# - SHARED **************************************************************************************************
# Set this to http://app.cal.local:3000 if you want to enable organizations, and
# check variable ORGANIZATIONS_ENABLED at the bottom of this file
NEXT_PUBLIC_WEBAPP_URL='http://localhost:3000'
# Change to 'http://localhost:3001' if running the website simultaneously
NEXT_PUBLIC_WEBSITE_URL='http://localhost:3000'
NEXT_PUBLIC_CONSOLE_URL='http://localhost:3004'
NEXT_PUBLIC_EMBED_LIB_URL='http://localhost:3000/embed/embed.js'

# To enable SAML login, set both these variables
# @see https://github.com/calcom/cal.com/tree/main/packages/features/ee#setting-up-saml-login
# SAML_DATABASE_URL="postgresql://postgres:@localhost:5450/cal-saml"
SAML_DATABASE_URL=
# SAML_ADMINS='pro@example.com'
SAML_ADMINS=
# NEXT_PUBLIC_HOSTED_CAL_FEATURES=1
NEXT_PUBLIC_HOSTED_CAL_FEATURES=
# For additional security set to a random secret and use that value as the client_secret during the OAuth 2.0 flow.
SAML_CLIENT_SECRET_VERIFIER=

# If you use Heroku to deploy Postgres (or use self-signed certs for Postgres) then uncomment the follow line.
# @see https://devcenter.heroku.com/articles/connecting-heroku-postgres#connecting-in-node-js
# PGSSLMODE='no-verify'
PGSSLMODE=

# Define which hostnames are expected for the app to work on
ALLOWED_HOSTNAMES='"cal.com","cal.dev","cal-staging.com","cal.community","cal.local:3000","localhost:3000"'
#  Reserved orgs subdomains for our own usage
RESERVED_SUBDOMAINS='"app","auth","docs","design","console","go","status","api","saml","www","matrix","developer","cal","my","team","support","security","blog","learn","admin"'

#   - NEXTAUTH
# @see: https://github.com/calendso/calendso/issues/263
# @see: https://next-auth.js.org/configuration/options#nextauth_url
# Required for Vercel hosting - set NEXTAUTH_URL to equal your NEXT_PUBLIC_WEBAPP_URL
NEXTAUTH_URL='http://localhost:3000'
# @see: https://next-auth.js.org/configuration/options#nextauth_secret
# You can use: `openssl rand -base64 32` to generate one
NEXTAUTH_SECRET=
# Used for cross-domain cookie authentication
NEXTAUTH_COOKIE_DOMAIN=

# Set this to '1' if you don't want Cal to collect anonymous usage
CALCOM_TELEMETRY_DISABLED=

# ApiKey for cronjobs
CRON_API_KEY='0cc0e6c35519bba620c9360cfe3e68d0'

# Whether to automatically keep app metadata in the database in sync with the metadata/config files. When disabled, the
# sync runs in a reporting-only dry-run mode.
CRON_ENABLE_APP_SYNC=false

# Application Key for symmetric encryption and decryption
# must be 32 bytes for AES256 encryption algorithm
# You can use: `openssl rand -base64 32` to generate one
CALENDSO_ENCRYPTION_KEY=

# Intercom Config
NEXT_PUBLIC_INTERCOM_APP_ID=

# Secret to enable Intercom Identity Verification
INTERCOM_SECRET=

# Zendesk Config
NEXT_PUBLIC_ZENDESK_KEY=

# Help Scout Config
NEXT_PUBLIC_HELPSCOUT_KEY=

# Fresh Chat Config
NEXT_PUBLIC_FRESHCHAT_TOKEN=
NEXT_PUBLIC_FRESHCHAT_HOST=

# Google OAuth credentials
# To enable Login with Google you need to:
# 1. Set `GOOGLE_API_CREDENTIALS` above
# 2. Set `GOOGLE_LOGIN_ENABLED` to `true`
# When self-hosting please ensure you configure the Google integration as an Internal app so no one else can login to your instance
# @see https://support.google.com/cloud/answer/6158849#public-and-internal&zippy=%2Cpublic-and-internal-applications
GOOGLE_LOGIN_ENABLED=false

#   - GOOGLE CALENDAR/MEET/LOGIN
# Needed to enable Google Calendar integration and Login with Google
# @see https://github.com/calcom/cal.com#obtaining-the-google-api-credentials
GOOGLE_API_CREDENTIALS=

# Inbox to send user feedback
SEND_FEEDBACK_EMAIL=

# Sengrid
# Used for email reminders in workflows and internal sync services
SENDGRID_API_KEY=
SENDGRID_EMAIL=
NEXT_PUBLIC_SENDGRID_SENDER_NAME=

# Sentry
# Used for capturing exceptions and logging messages
NEXT_PUBLIC_SENTRY_DSN=

# Formbricks Experience Management Integration
NEXT_PUBLIC_FORMBRICKS_HOST_URL=https://app.formbricks.com
NEXT_PUBLIC_FORMBRICKS_ENVIRONMENT_ID=
FORMBRICKS_FEEDBACK_SURVEY_ID=

# AvatarAPI
# Used to pre-fill avatar during signup
AVATARAPI_USERNAME=
AVATARAPI_PASSWORD=

# Twilio
# Used to send SMS reminders in workflows
TWILIO_SID=
TWILIO_TOKEN=
TWILIO_MESSAGING_SID=
TWILIO_PHONE_NUMBER=
TWILIO_WHATSAPP_PHONE_NUMBER=
# For NEXT_PUBLIC_SENDER_ID only letters, numbers and spaces are allowed (max. 11 characters)
NEXT_PUBLIC_SENDER_ID=
TWILIO_VERIFY_SID=

# Set it to "1" if you need to run E2E tests locally.
NEXT_PUBLIC_IS_E2E=

# Used for internal billing system
NEXT_PUBLIC_STRIPE_PRO_PLAN_PRICE=
NEXT_PUBLIC_STRIPE_PREMIUM_PLAN_PRICE=
NEXT_PUBLIC_IS_PREMIUM_NEW_PLAN=0
NEXT_PUBLIC_STRIPE_PREMIUM_NEW_PLAN_PRICE=
STRIPE_TEAM_MONTHLY_PRICE_ID=
STRIPE_ORG_MONTHLY_PRICE_ID=
STRIPE_WEBHOOK_SECRET=
STRIPE_WEBHOOK_SECRET_APPS=
STRIPE_PRIVATE_KEY=
STRIPE_CLIENT_ID=


# Use for internal Public API Keys and optional
API_KEY_PREFIX=cal_
# ***********************************************************************************************************

# - E-MAIL SETTINGS *****************************************************************************************
# Cal uses nodemailer (@see https://nodemailer.com/about/) to provide email sending. As such we are trying to
# allow access to the nodemailer transports from the .env file. E-mail templates are accessible within lib/emails/
# Configures the global From: header whilst sending emails.
EMAIL_FROM='notifications@yourselfhostedcal.com'
EMAIL_FROM_NAME='Cal.com'

# Configure SMTP settings (@see https://nodemailer.com/smtp/).
# Configuration to receive emails locally (mailhog)
EMAIL_SERVER_HOST='localhost'
EMAIL_SERVER_PORT=1025

# Note: The below configuration for Office 365 has been verified to work.
# EMAIL_SERVER_HOST='smtp.office365.com'
# EMAIL_SERVER_PORT=587
# EMAIL_SERVER_USER='<office365_emailAddress>'
# Keep in mind that if you have 2FA enabled, you will need to provision an App Password.
# EMAIL_SERVER_PASSWORD='<office365_password>'

# The following configuration for Gmail has been verified to work.
# EMAIL_SERVER_HOST='smtp.gmail.com'
# EMAIL_SERVER_PORT=465
# EMAIL_SERVER_USER='<gmail_emailAddress>'
## You will need to provision an App Password.
## @see https://support.google.com/accounts/answer/185833
# EMAIL_SERVER_PASSWORD='<gmail_app_password>'

# Used for E2E for email testing
# Set it to "1" if you need to email checks in E2E tests locally
# Make sure to run mailhog container manually or with `yarn dx`
E2E_TEST_MAILHOG_ENABLED=

# Resend
# Send transactional email using resend
# RESEND_API_KEY=

# **********************************************************************************************************

# Cloudflare Turnstile
NEXT_PUBLIC_CLOUDFLARE_SITEKEY=
CLOUDFLARE_TURNSTILE_SECRET=

# Set the following value to true if you wish to enable Team Impersonation
NEXT_PUBLIC_TEAM_IMPERSONATION=false

# Close.com internal CRM
CLOSECOM_API_KEY=

# Sendgrid internal sync service
SENDGRID_SYNC_API_KEY=

# Change your Brand
NEXT_PUBLIC_APP_NAME="Cal.com"
NEXT_PUBLIC_SUPPORT_MAIL_ADDRESS="help@cal.com"
NEXT_PUBLIC_COMPANY_NAME="Cal.com, Inc."
# Set this to true in to disable new signups
# NEXT_PUBLIC_DISABLE_SIGNUP=true
NEXT_PUBLIC_DISABLE_SIGNUP=

# Set this to 'non-strict' to enable CSP for support pages. 'strict' isn't supported yet. Also, check the README for details.
# Content Security Policy
CSP_POLICY=

# Vercel Edge Config
EDGE_CONFIG=

NEXT_PUBLIC_MINUTES_TO_BOOK=5               # Minutes
NEXT_PUBLIC_BOOKER_NUMBER_OF_DAYS_TO_LOAD=0 # Override the booker to only load X number of days worth of data

# Control time intervals on a user's Schedule availability
NEXT_PUBLIC_AVAILABILITY_SCHEDULE_INTERVAL=

# - ORGANIZATIONS *******************************************************************************************
# Enable Organizations non-prod domain setup, works in combination with organizations feature flag
# This is mainly needed locally, because for orgs to work a full domain name needs to point
# to the app, i.e. app.cal.local instead of using localhost, which is very disruptive
#
# This variable should only be set to 1 or true if you are in a non-prod environment and you want to
# use organizations
ORGANIZATIONS_ENABLED=
NEXT_PUBLIC_ORGANIZATIONS_MIN_SELF_SERVE_SEATS=30
NEXT_PUBLIC_ORGANIZATIONS_SELF_SERVE_PRICE=3700 # $37.00 per seat

# This variable should only be set to 1 or true if you want to autolink external provider sing-ups with
# existing organizations based on email domain address
ORGANIZATIONS_AUTOLINK=

# Vercel Config to create subdomains for organizations
# Get it from https://vercel.com/<TEAM_OR_USER_NAME>/<PROJECT_SLUG>/settings
PROJECT_ID_VERCEL=
# Get it from: https://vercel.com/teams/<TEAM_SLUG>/settings
TEAM_ID_VERCEL=
# Get it from: https://vercel.com/account/tokens
AUTH_BEARER_TOKEN_VERCEL=
# Add the main domain that you want to use for testing vercel domain management for organizations. This is necessary because WEBAPP_URL of local isn't a valid public domain
# Would create org1.example.com for an org with slug org1
# LOCAL_TESTING_DOMAIN_VERCEL="example.com"

## Set it to 1 if you use cloudflare to manage your DNS and would like us to manage the DNS for you for organizations
# CLOUDFLARE_DNS=1
## Get it from: https://dash.cloudflare.com/profile/api-tokens. Select Edit Zone template and choose a zone(your domain)
# AUTH_BEARER_TOKEN_CLOUDFLARE=
## Zone ID can be found in the Overview tab of your domain in Cloudflare
# CLOUDFLARE_ZONE_ID=
## It should usually work with the default value. This is the DNS CNAME record content to point to Vercel domain
# CLOUDFLARE_VERCEL_CNAME=cname.vercel-dns.com

#   - APPLE CALENDAR
# Used for E2E tests on Apple Calendar
E2E_TEST_APPLE_CALENDAR_EMAIL=""
E2E_TEST_APPLE_CALENDAR_PASSWORD=""

# - CALCOM QA ACCOUNT
# Used for E2E tests on Cal.com that require 3rd party integrations
E2E_TEST_CALCOM_QA_EMAIL="qa@example.com"
# Replace with your own password
E2E_TEST_CALCOM_QA_PASSWORD="password"
E2E_TEST_CALCOM_QA_GCAL_CREDENTIALS=
E2E_TEST_CALCOM_GCAL_KEYS=

# - APP CREDENTIAL SYNC ***********************************************************************************
# Used for self-hosters that are implementing Cal.com into their applications that already have certain integrations
# Under settings/admin/apps ensure that all app secrets are set the same as the parent application
# You can use: `openssl rand -base64 32` to generate one
CALCOM_CREDENTIAL_SYNC_SECRET=""
# This is the header name that will be used to verify the webhook secret. Should be in lowercase
CALCOM_CREDENTIAL_SYNC_HEADER_NAME="calcom-credential-sync-secret"
# This the endpoint from which the token is fetched
CALCOM_CREDENTIAL_SYNC_ENDPOINT=""
# Key should match on Cal.com and your application
# must be 24 bytes for AES256 encryption algorithm
# You can use: `openssl rand -base64 24` to generate one
CALCOM_APP_CREDENTIAL_ENCRYPTION_KEY=""

# - OIDC E2E TEST *******************************************************************************************

# Ensure this ADMIN EMAIL is present in the SAML_ADMINS list
E2E_TEST_SAML_ADMIN_EMAIL=
E2E_TEST_SAML_ADMIN_PASSWORD=

E2E_TEST_OIDC_CLIENT_ID=
E2E_TEST_OIDC_CLIENT_SECRET=
E2E_TEST_OIDC_PROVIDER_DOMAIN=

E2E_TEST_OIDC_USER_EMAIL=
E2E_TEST_OIDC_USER_PASSWORD=

# ***********************************************************************************************************

# provide a value between 0 and 100 to ensure the percentage of traffic
# redirected from the legacy to the future pages
AB_TEST_BUCKET_PROBABILITY=50
# whether we redirect to the future/event-types from event-types or not
APP_ROUTER_EVENT_TYPES_ENABLED=0
APP_ROUTER_SETTINGS_ADMIN_ENABLED=0
APP_ROUTER_APPS_INSTALLED_CATEGORY_ENABLED=0
APP_ROUTER_APPS_SLUG_ENABLED=0
APP_ROUTER_APPS_SLUG_SETUP_ENABLED=0
# whether we redirect to the future/apps/categories from /apps/categories or not
APP_ROUTER_APPS_CATEGORIES_ENABLED=0
# whether we redirect to the future/apps/categories/[category] from /apps/categories/[category] or not
APP_ROUTER_APPS_CATEGORIES_CATEGORY_ENABLED=0
APP_ROUTER_BOOKINGS_STATUS_ENABLED=0
APP_ROUTER_WORKFLOWS_ENABLED=0
APP_ROUTER_SETTINGS_TEAMS_ENABLED=0
APP_ROUTER_GETTING_STARTED_STEP_ENABLED=0
APP_ROUTER_APPS_ENABLED=0
APP_ROUTER_VIDEO_ENABLED=0
APP_ROUTER_TEAMS_ENABLED=0

# disable setry server source maps
SENTRY_DISABLE_SERVER_WEBPACK_PLUGIN=1

# api v2
NEXT_PUBLIC_API_V2_URL="http://localhost:5555/api/v2"

# Tasker features
TASKER_ENABLE_WEBHOOKS=0
TASKER_ENABLE_EMAILS=0

# Ratelimiting via unkey
UNKEY_ROOT_KEY=

# Used for Cal.ai Enterprise Voice AI Agents
# https://retellai.com
RETELL_AI_KEY=

# Used to disallow emails as being added as guests on bookings
BLACKLISTED_GUEST_EMAILS=

<<<<<<< HEAD
# You can use: 'npx web-push generate-vapid-keys' to generate these keys
NEXT_PUBLIC_VAPID_PUBLIC_KEY=
VAPID_PRIVATE_KEY=
=======
# Custom privacy policy / terms URLs (for self-hosters: change to your privacy policy / terms URLs)
NEXT_PUBLIC_WEBSITE_PRIVACY_POLICY_URL=
NEXT_PUBLIC_WEBSITE_TERMS_URL=
>>>>>>> 6529b49c
<|MERGE_RESOLUTION|>--- conflicted
+++ resolved
@@ -369,12 +369,10 @@
 # Used to disallow emails as being added as guests on bookings
 BLACKLISTED_GUEST_EMAILS=
 
-<<<<<<< HEAD
 # You can use: 'npx web-push generate-vapid-keys' to generate these keys
 NEXT_PUBLIC_VAPID_PUBLIC_KEY=
 VAPID_PRIVATE_KEY=
-=======
+
 # Custom privacy policy / terms URLs (for self-hosters: change to your privacy policy / terms URLs)
 NEXT_PUBLIC_WEBSITE_PRIVACY_POLICY_URL=
-NEXT_PUBLIC_WEBSITE_TERMS_URL=
->>>>>>> 6529b49c
+NEXT_PUBLIC_WEBSITE_TERMS_URL=