--- conflicted
+++ resolved
@@ -369,11 +369,6 @@
 # Used to disallow emails as being added as guests on bookings
 BLACKLISTED_GUEST_EMAILS=
 
-<<<<<<< HEAD
-# Used as fallback when email field is optional on booking page
-BOOKED_WITH_SMS_EMAIL=
-=======
 # Custom privacy policy / terms URLs (for self-hosters: change to your privacy policy / terms URLs)
 NEXT_PUBLIC_WEBSITE_PRIVACY_POLICY_URL=
-NEXT_PUBLIC_WEBSITE_TERMS_URL=
->>>>>>> 799ebe24
+NEXT_PUBLIC_WEBSITE_TERMS_URL=