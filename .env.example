# ********** INDEX **********
#
# - LICENSE
# - DATABASE
# - SHARED
#   - NEXTAUTH
# - E-MAIL SETTINGS
<<<<<<< HEAD
# - APP STORE
#   - DAILY.CO VIDEO
#   - GOOGLE CALENDAR/MEET/LOGIN
#   - HUBSPOT
#   - OFFICE 365
#   - SLACK
#   - STRIPE
#   - TANDEM
#   - ZOOM
#   - GIPHY
#   - VITAL
=======
>>>>>>> 6ec2b20a

# - LICENSE *************************************************************************************************
# Set this value to 'agree' to accept our license:
# LICENSE: https://github.com/calendso/calendso/blob/main/LICENSE
#
# Summary of terms:
# - The codebase has to stay open source, whether it was modified or not
# - You can not repackage or sell the codebase
# - Acquire a commercial license to remove these terms by visiting: cal.com/sales
NEXT_PUBLIC_LICENSE_CONSENT=''
# ***********************************************************************************************************

# - DATABASE ************************************************************************************************
# ⚠️ ⚠️ ⚠️ DATABASE_URL got moved to `packages/prisma/.env.example` ⚠️ ⚠️ ⚠️
# ***********************************************************************************************************

# - SHARED **************************************************************************************************
NEXT_PUBLIC_WEBAPP_URL='http://localhost:3000'
# Change to 'http://localhost:3001' if running the website simultaneously
NEXT_PUBLIC_WEBSITE_URL='http://localhost:3000'

# To enable SAML login, set both these variables
# @see https://github.com/calcom/cal.com/tree/main/packages/ee#setting-up-saml-login
# SAML_DATABASE_URL="postgresql://postgres:@localhost:5450/cal-saml"
SAML_DATABASE_URL=
# SAML_ADMINS='pro@example.com'
SAML_ADMINS=
# If you use Heroku to deploy Postgres (or use self-signed certs for Postgres) then uncomment the follow line.
# @see https://devcenter.heroku.com/articles/connecting-heroku-postgres#connecting-in-node-js
# PGSSLMODE='no-verify'
PGSSLMODE=

#   - NEXTAUTH
# @see: https://github.com/calendso/calendso/issues/263
# @see: https://next-auth.js.org/configuration/options#nextauth_url
# Required for Vercel hosting - set NEXTAUTH_URL to equal your NEXT_PUBLIC_WEBAPP_URL
# NEXTAUTH_URL='http://localhost:3000'
NEXTAUTH_URL=
# @see: https://next-auth.js.org/configuration/options#nextauth_secret
# You can use: `openssl rand -base64 32` to generate one
NEXTAUTH_SECRET=
# Used for cross-domain cookie authentication
NEXTAUTH_COOKIE_DOMAIN=.example.com

# Remove this var if you don't want Cal to collect anonymous usage
NEXT_PUBLIC_TELEMETRY_KEY=js.2pvs2bbpqq1zxna97wcml.oi2jzirnbj1ev4tc57c5r

# ApiKey for cronjobs
CRON_API_KEY='0cc0e6c35519bba620c9360cfe3e68d0'

# Application Key for symmetric encryption and decryption
# must be 32 bytes for AES256 encryption algorithm
# You can use: `openssl rand -base64 24` to generate one
CALENDSO_ENCRYPTION_KEY=

# Intercom Config
NEXT_PUBLIC_INTERCOM_APP_ID=

# Zendesk Config
NEXT_PUBLIC_ZENDESK_KEY=

# Help Scout Config
NEXT_PUBLIC_HELPSCOUT_KEY=

# This is used so we can bypass emails in auth flows for E2E testing
# Set it to "1" if you need to run E2E tests locally
NEXT_PUBLIC_IS_E2E=

# Used for internal billing system
NEXT_PUBLIC_STRIPE_PRO_PLAN_PRODUCT=
NEXT_PUBLIC_STRIPE_PRO_PLAN_PRICE=
NEXT_PUBLIC_STRIPE_PREMIUM_PLAN_PRICE=
NEXT_PUBLIC_STRIPE_FREE_PLAN_PRICE=

# Use for internal Public API Keys and optional
API_KEY_PREFIX=cal_
# ***********************************************************************************************************

# - E-MAIL SETTINGS *****************************************************************************************
# Cal uses nodemailer (@see https://nodemailer.com/about/) to provide email sending. As such we are trying to
# allow access to the nodemailer transports from the .env file. E-mail templates are accessible within lib/emails/
# Configures the global From: header whilst sending emails.
EMAIL_FROM='notifications@yourselfhostedcal.com'

# Configure SMTP settings (@see https://nodemailer.com/smtp/).
# Note: The below configuration for Office 365 has been verified to work.
EMAIL_SERVER_HOST='smtp.office365.com'
EMAIL_SERVER_PORT=587
EMAIL_SERVER_USER='<office365_emailAddress>'
# Keep in mind that if you have 2FA enabled, you will need to provision an App Password.
EMAIL_SERVER_PASSWORD='<office365_password>'

# The following configuration for Gmail has been verified to work.
# EMAIL_SERVER_HOST='smtp.gmail.com'
# EMAIL_SERVER_PORT=465
# EMAIL_SERVER_USER='<gmail_emailAddress>'
## You will need to provision an App Password.
## @see https://support.google.com/accounts/answer/185833
# EMAIL_SERVER_PASSWORD='<gmail_app_password>'
<<<<<<< HEAD
# **********************************************************************************************************

# - APP STORE **********************************************************************************************
# ⚠️ ⚠️ ⚠️ THESE WILL BE MIGRATED TO THE DATABASE TO PREVENT AWS's 4KB ENV QUOTA ⚠️ ⚠️ ⚠️
#   - DAILY.CO VIDEO
DAILY_API_KEY=
DAILY_SCALE_PLAN=''

#   - GOOGLE CALENDAR/MEET/LOGIN
# Needed to enable Google Calendar integration and Login with Google
# @see https://github.com/calendso/calendso#obtaining-the-google-api-credentials
GOOGLE_API_CREDENTIALS='{}'
# To enable Login with Google you need to:
# 1. Set `GOOGLE_API_CREDENTIALS` above
# 2. Set `GOOGLE_LOGIN_ENABLED` to `true`
# When self-hosting please ensure you configure the Google integration as an Internal app so no one else can login to your instance
# @see https://support.google.com/cloud/answer/6158849#public-and-internal&zippy=%2Cpublic-and-internal-applications
GOOGLE_LOGIN_ENABLED=false

#   - HUBSPOT
# Used for the HubSpot integration
# @see https://github.com/calcom/cal.com/#obtaining-hubspot-client-id-and-secret
HUBSPOT_CLIENT_ID=""
HUBSPOT_CLIENT_SECRET=""

#   - OFFICE 365
# Used for the Office 365 / Outlook.com Calendar / MS Teams integration
# @see https://github.com/calcom/cal.com/#Obtaining-Microsoft-Graph-Client-ID-and-Secret
MS_GRAPH_CLIENT_ID=
MS_GRAPH_CLIENT_SECRET=

#   - SLACK
# @see https://github.com/calcom/cal.com/#obtaining-slack-client-id-and-secret-and-signing-secret
SLACK_SIGNING_SECRET=
SLACK_CLIENT_ID=
SLACK_CLIENT_SECRET=

#   - STRIPE
NEXT_PUBLIC_STRIPE_PUBLIC_KEY= # pk_test_...
STRIPE_PRIVATE_KEY=            # sk_test_...
STRIPE_WEBHOOK_SECRET=         # whsec_...
STRIPE_CLIENT_ID=              # ca_...
PAYMENT_FEE_FIXED=10           # Take 10 additional cents commission
PAYMENT_FEE_PERCENTAGE=0.005   # Take 0.5% commission

#   - TANDEM
# Used for the Tandem integration -- contact support@tandem.chat for API access.
TANDEM_CLIENT_ID=""
TANDEM_CLIENT_SECRET=""
TANDEM_BASE_URL="https://tandem.chat"

#   - ZOOM
# Used for the Zoom integration
# @see https://github.com/calcom/cal.com/#obtaining-zoom-client-id-and-secret
ZOOM_CLIENT_ID=
ZOOM_CLIENT_SECRET=

#   - GIPHY
# Used for the Giphy integration
# @see https://support.giphy.com/hc/en-us/articles/360020283431-Request-A-GIPHY-API-Key
GIPHY_API_KEY=

#   - VITAL
# Used for the vital integration
# @see https://github.com/calcom/cal.com/#obtaining-vital-client-id-and-secret
VITAL_CLIENT_ID=
VITAL_CLIENT_SECRET=
VITAL_WEBHOOK_SECRET=
# "sandbox" | "prod" | "production" | "development"'.
VITAL_DEVELOPMENT_MODE=
# *********************************************************************************************************
=======
# **********************************************************************************************************
>>>>>>> 6ec2b20a
<|MERGE_RESOLUTION|>--- conflicted
+++ resolved
@@ -5,20 +5,6 @@
 # - SHARED
 #   - NEXTAUTH
 # - E-MAIL SETTINGS
-<<<<<<< HEAD
-# - APP STORE
-#   - DAILY.CO VIDEO
-#   - GOOGLE CALENDAR/MEET/LOGIN
-#   - HUBSPOT
-#   - OFFICE 365
-#   - SLACK
-#   - STRIPE
-#   - TANDEM
-#   - ZOOM
-#   - GIPHY
-#   - VITAL
-=======
->>>>>>> 6ec2b20a
 
 # - LICENSE *************************************************************************************************
 # Set this value to 'agree' to accept our license:
@@ -118,78 +104,4 @@
 ## You will need to provision an App Password.
 ## @see https://support.google.com/accounts/answer/185833
 # EMAIL_SERVER_PASSWORD='<gmail_app_password>'
-<<<<<<< HEAD
-# **********************************************************************************************************
-
-# - APP STORE **********************************************************************************************
-# ⚠️ ⚠️ ⚠️ THESE WILL BE MIGRATED TO THE DATABASE TO PREVENT AWS's 4KB ENV QUOTA ⚠️ ⚠️ ⚠️
-#   - DAILY.CO VIDEO
-DAILY_API_KEY=
-DAILY_SCALE_PLAN=''
-
-#   - GOOGLE CALENDAR/MEET/LOGIN
-# Needed to enable Google Calendar integration and Login with Google
-# @see https://github.com/calendso/calendso#obtaining-the-google-api-credentials
-GOOGLE_API_CREDENTIALS='{}'
-# To enable Login with Google you need to:
-# 1. Set `GOOGLE_API_CREDENTIALS` above
-# 2. Set `GOOGLE_LOGIN_ENABLED` to `true`
-# When self-hosting please ensure you configure the Google integration as an Internal app so no one else can login to your instance
-# @see https://support.google.com/cloud/answer/6158849#public-and-internal&zippy=%2Cpublic-and-internal-applications
-GOOGLE_LOGIN_ENABLED=false
-
-#   - HUBSPOT
-# Used for the HubSpot integration
-# @see https://github.com/calcom/cal.com/#obtaining-hubspot-client-id-and-secret
-HUBSPOT_CLIENT_ID=""
-HUBSPOT_CLIENT_SECRET=""
-
-#   - OFFICE 365
-# Used for the Office 365 / Outlook.com Calendar / MS Teams integration
-# @see https://github.com/calcom/cal.com/#Obtaining-Microsoft-Graph-Client-ID-and-Secret
-MS_GRAPH_CLIENT_ID=
-MS_GRAPH_CLIENT_SECRET=
-
-#   - SLACK
-# @see https://github.com/calcom/cal.com/#obtaining-slack-client-id-and-secret-and-signing-secret
-SLACK_SIGNING_SECRET=
-SLACK_CLIENT_ID=
-SLACK_CLIENT_SECRET=
-
-#   - STRIPE
-NEXT_PUBLIC_STRIPE_PUBLIC_KEY= # pk_test_...
-STRIPE_PRIVATE_KEY=            # sk_test_...
-STRIPE_WEBHOOK_SECRET=         # whsec_...
-STRIPE_CLIENT_ID=              # ca_...
-PAYMENT_FEE_FIXED=10           # Take 10 additional cents commission
-PAYMENT_FEE_PERCENTAGE=0.005   # Take 0.5% commission
-
-#   - TANDEM
-# Used for the Tandem integration -- contact support@tandem.chat for API access.
-TANDEM_CLIENT_ID=""
-TANDEM_CLIENT_SECRET=""
-TANDEM_BASE_URL="https://tandem.chat"
-
-#   - ZOOM
-# Used for the Zoom integration
-# @see https://github.com/calcom/cal.com/#obtaining-zoom-client-id-and-secret
-ZOOM_CLIENT_ID=
-ZOOM_CLIENT_SECRET=
-
-#   - GIPHY
-# Used for the Giphy integration
-# @see https://support.giphy.com/hc/en-us/articles/360020283431-Request-A-GIPHY-API-Key
-GIPHY_API_KEY=
-
-#   - VITAL
-# Used for the vital integration
-# @see https://github.com/calcom/cal.com/#obtaining-vital-client-id-and-secret
-VITAL_CLIENT_ID=
-VITAL_CLIENT_SECRET=
-VITAL_WEBHOOK_SECRET=
-# "sandbox" | "prod" | "production" | "development"'.
-VITAL_DEVELOPMENT_MODE=
-# *********************************************************************************************************
-=======
-# **********************************************************************************************************
->>>>>>> 6ec2b20a
+# **********************************************************************************************************