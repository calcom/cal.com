--- conflicted
+++ resolved
@@ -438,11 +438,9 @@
 # Used to enable quick availability checks for x% of all visitors
 NEXT_PUBLIC_QUICK_AVAILABILITY_ROLLOUT=10
 
-<<<<<<< HEAD
 # Used to generate token for cal video recordings expiry token
 CAL_VIDEO_TOKEN_SECRET=
-=======
+
 #  Deprecated. Use NEXT_PUBLIC_BODY_SCRIPTS instead. NEXT_PUBLIC_HEAD_SCRIPTS are now injected into the body only.
 NEXT_PUBLIC_HEAD_SCRIPTS=
-NEXT_PUBLIC_BODY_SCRIPTS=
->>>>>>> f353fdf2
+NEXT_PUBLIC_BODY_SCRIPTS=