--- conflicted
+++ resolved
@@ -388,10 +388,6 @@
 # Used to disallow emails as being added as guests on bookings
 BLACKLISTED_GUEST_EMAILS=
 
-<<<<<<< HEAD
-# Used to enable audit log
-AUDIT_LOG_ENABLED=
-=======
 # Used to allow browser push notifications
 # You can use: 'npx web-push generate-vapid-keys' to generate these keys
 NEXT_PUBLIC_VAPID_PUBLIC_KEY=
@@ -404,4 +400,6 @@
 # NEXT_PUBLIC_LOGGER_LEVEL=3 sets to log info, warn, error and fatal logs.
 # [0: silly & upwards, 1: trace & upwards, 2: debug & upwards, 3: info & upwards, 4: warn & upwards, 5: error & fatal, 6: fatal]
 NEXT_PUBLIC_LOGGER_LEVEL=
->>>>>>> 5594e5c7
+
+# Used to enable audit log
+AUDIT_LOG_ENABLED=