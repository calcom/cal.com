# ********** INDEX **********
#
# - LICENSE
# - DATABASE
# - SHARED
#   - NEXTAUTH
# - E-MAIL SETTINGS

# - LICENSE *************************************************************************************************
# Set this value to 'agree' to accept our license:
# LICENSE: https://github.com/calendso/calendso/blob/main/LICENSE
#
# Summary of terms:
# - The codebase has to stay open source, whether it was modified or not
# - You can not repackage or sell the codebase
# - Acquire a commercial license to remove these terms by visiting: cal.com/sales
NEXT_PUBLIC_LICENSE_CONSENT=''
# To enable enterprise-only features, fill your license key in here.
# @see https://console.cal.com
CALCOM_LICENSE_KEY=
# ***********************************************************************************************************

# - DATABASE ************************************************************************************************
DATABASE_URL="postgresql://postgres:@localhost:5450/calendso"
# ***********************************************************************************************************

# - SHARED **************************************************************************************************
NEXT_PUBLIC_WEBAPP_URL='http://localhost:3000'
# Change to 'http://localhost:3001' if running the website simultaneously
NEXT_PUBLIC_WEBSITE_URL='http://localhost:3000'
NEXT_PUBLIC_CONSOLE_URL='http://localhost:3004'
NEXT_PUBLIC_EMBED_LIB_URL='http://localhost:3000/embed/embed.js'

# To enable SAML login, set both these variables
# @see https://github.com/calcom/cal.com/tree/main/packages/ee#setting-up-saml-login
# SAML_DATABASE_URL="postgresql://postgres:@localhost:5450/cal-saml"
SAML_DATABASE_URL=
# SAML_ADMINS='pro@example.com'
SAML_ADMINS=
# If you use Heroku to deploy Postgres (or use self-signed certs for Postgres) then uncomment the follow line.
# @see https://devcenter.heroku.com/articles/connecting-heroku-postgres#connecting-in-node-js
# PGSSLMODE='no-verify'
PGSSLMODE=

#   - NEXTAUTH
# @see: https://github.com/calendso/calendso/issues/263
# @see: https://next-auth.js.org/configuration/options#nextauth_url
# Required for Vercel hosting - set NEXTAUTH_URL to equal your NEXT_PUBLIC_WEBAPP_URL
# NEXTAUTH_URL='http://localhost:3000'
NEXTAUTH_URL=
# @see: https://next-auth.js.org/configuration/options#nextauth_secret
# You can use: `openssl rand -base64 32` to generate one
NEXTAUTH_SECRET=
# Used for cross-domain cookie authentication
<<<<<<< HEAD
NEXTAUTH_COOKIE_DOMAIN=""
=======
NEXTAUTH_COOKIE_DOMAIN=
>>>>>>> b257cdbf

# Set this to '1' if you don't want Cal to collect anonymous usage
CALCOM_TELEMETRY_DISABLED=

# ApiKey for cronjobs
CRON_API_KEY='0cc0e6c35519bba620c9360cfe3e68d0'

# Application Key for symmetric encryption and decryption
# must be 32 bytes for AES256 encryption algorithm
# You can use: `openssl rand -base64 24` to generate one
CALENDSO_ENCRYPTION_KEY=

# Intercom Config
NEXT_PUBLIC_INTERCOM_APP_ID=

# Zendesk Config
NEXT_PUBLIC_ZENDESK_KEY=

# Help Scout Config
NEXT_PUBLIC_HELPSCOUT_KEY=

# Inbox to send user feedback
SEND_FEEDBACK_EMAIL=

# Sengrid
# Used for email reminders in workflows
SENDGRID_API_KEY=
SENDGRID_EMAIL=

# Twilio
# Used to send SMS reminders in workflows
TWILIO_SID=
TWILIO_TOKEN=
TWILIO_MESSAGING_SID=

# This is used so we can bypass emails in auth flows for E2E testing
# Set it to "1" if you need to run E2E tests locally
NEXT_PUBLIC_IS_E2E=

# Used for internal billing system
NEXT_PUBLIC_STRIPE_PRO_PLAN_PRICE=
NEXT_PUBLIC_STRIPE_PREMIUM_PLAN_PRICE=
NEXT_PUBLIC_STRIPE_FREE_PLAN_PRICE=
STRIPE_WEBHOOK_SECRET=
STRIPE_PRO_PLAN_PRODUCT_ID=
STRIPE_PREMIUM_PLAN_PRODUCT_ID=
STRIPE_FREE_PLAN_PRODUCT_ID=

# Use for internal Public API Keys and optional
API_KEY_PREFIX=cal_
# ***********************************************************************************************************

# - E-MAIL SETTINGS *****************************************************************************************
# Cal uses nodemailer (@see https://nodemailer.com/about/) to provide email sending. As such we are trying to
# allow access to the nodemailer transports from the .env file. E-mail templates are accessible within lib/emails/
# Configures the global From: header whilst sending emails.
EMAIL_FROM='notifications@yourselfhostedcal.com'

# Configure SMTP settings (@see https://nodemailer.com/smtp/).
# Note: The below configuration for Office 365 has been verified to work.
EMAIL_SERVER_HOST='smtp.office365.com'
EMAIL_SERVER_PORT=587
EMAIL_SERVER_USER='<office365_emailAddress>'
# Keep in mind that if you have 2FA enabled, you will need to provision an App Password.
EMAIL_SERVER_PASSWORD='<office365_password>'

# The following configuration for Gmail has been verified to work.
# EMAIL_SERVER_HOST='smtp.gmail.com'
# EMAIL_SERVER_PORT=465
# EMAIL_SERVER_USER='<gmail_emailAddress>'
## You will need to provision an App Password.
## @see https://support.google.com/accounts/answer/185833
# EMAIL_SERVER_PASSWORD='<gmail_app_password>'
# **********************************************************************************************************

# Set the following value to true if you wish to enable Team Impersonation
NEXT_PUBLIC_TEAM_IMPERSONATION=false<|MERGE_RESOLUTION|>--- conflicted
+++ resolved
@@ -52,11 +52,7 @@
 # You can use: `openssl rand -base64 32` to generate one
 NEXTAUTH_SECRET=
 # Used for cross-domain cookie authentication
-<<<<<<< HEAD
-NEXTAUTH_COOKIE_DOMAIN=""
-=======
 NEXTAUTH_COOKIE_DOMAIN=
->>>>>>> b257cdbf
 
 # Set this to '1' if you don't want Cal to collect anonymous usage
 CALCOM_TELEMETRY_DISABLED=
