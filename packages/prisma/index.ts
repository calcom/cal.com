import type { Prisma } from "@prisma/client";
import { PrismaClient as PrismaClientWithoutExtension } from "@prisma/client";
import { withAccelerate } from "@prisma/extension-accelerate";
import { withOptimize } from "@prisma/extension-optimize";

import { bookingIdempotencyKeyExtension } from "./extensions/booking-idempotency-key";
import { disallowUndefinedDeleteUpdateManyExtension } from "./extensions/disallow-undefined-delete-update-many";
import { excludePendingPaymentsExtension } from "./extensions/exclude-pending-payment-teams";
import { usageTrackingExtention } from "./extensions/usage-tracking";
import { bookingReferenceMiddleware } from "./middleware";

const prismaOptions: Prisma.PrismaClientOptions = {};

const globalForPrisma = global as unknown as {
  prismaWithoutClientExtensions: PrismaClientWithoutExtension;
  prismaWithClientExtensions: PrismaClientWithExtensions;
};

if (!!process.env.NEXT_PUBLIC_DEBUG) prismaOptions.log = ["query", "error", "warn"];

// Prevents flooding with idle connections
const prismaWithoutClientExtensions =
  globalForPrisma.prismaWithoutClientExtensions || new PrismaClientWithoutExtension(prismaOptions);

export const customPrisma = (options?: Prisma.PrismaClientOptions) =>
  new PrismaClientWithoutExtension({ ...prismaOptions, ...options })
    .$extends(usageTrackingExtention())
    .$extends(excludePendingPaymentsExtension())
    .$extends(bookingIdempotencyKeyExtension())
<<<<<<< HEAD
    .$extends(withAccelerate())
    .$extends(withOptimize());
=======
    .$extends(disallowUndefinedDeleteUpdateManyExtension())
    .$extends(withAccelerate());
>>>>>>> 1058c0e1

// If any changed on middleware server restart is required
// TODO: Migrate it to $extends
bookingReferenceMiddleware(prismaWithoutClientExtensions);

// FIXME: Due to some reason, there are types failing in certain places due to the $extends. Fix it and then enable it
// Specifically we get errors like `Type 'string | Date | null | undefined' is not assignable to type 'Exact<string | Date | null | undefined, string | Date | null | undefined>'`
const prismaWithClientExtensions = prismaWithoutClientExtensions
  .$extends(usageTrackingExtention())
  .$extends(excludePendingPaymentsExtension())
  .$extends(bookingIdempotencyKeyExtension())
  .$extends(disallowUndefinedDeleteUpdateManyExtension())
  .$extends(withAccelerate());
if (process.env.ENABLE_OPTIMIZE_EXTENSION === "true") {
  prismaWithClientExtensions.$extends(withOptimize());
}

export const prisma = globalForPrisma.prismaWithClientExtensions || prismaWithClientExtensions;

// This prisma instance is meant to be used only for READ operations.
// If self hosting, feel free to leave INSIGHTS_DATABASE_URL as empty and `readonlyPrisma` will default to `prisma`.
export const readonlyPrisma = process.env.INSIGHTS_DATABASE_URL
  ? customPrisma({
      datasources: { db: { url: process.env.INSIGHTS_DATABASE_URL } },
    })
  : prisma;

if (process.env.NODE_ENV !== "production") {
  globalForPrisma.prismaWithoutClientExtensions = prismaWithoutClientExtensions;
  globalForPrisma.prismaWithClientExtensions = prisma;
}

type PrismaClientWithExtensions = typeof prismaWithClientExtensions;
export type PrismaClient = PrismaClientWithExtensions;
export default prisma;

export * from "./selects";<|MERGE_RESOLUTION|>--- conflicted
+++ resolved
@@ -27,13 +27,9 @@
     .$extends(usageTrackingExtention())
     .$extends(excludePendingPaymentsExtension())
     .$extends(bookingIdempotencyKeyExtension())
-<<<<<<< HEAD
-    .$extends(withAccelerate())
-    .$extends(withOptimize());
-=======
     .$extends(disallowUndefinedDeleteUpdateManyExtension())
     .$extends(withAccelerate());
->>>>>>> 1058c0e1
+    .$extends(withOptimize());
 
 // If any changed on middleware server restart is required
 // TODO: Migrate it to $extends
