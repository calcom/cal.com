--- conflicted
+++ resolved
@@ -8,11 +8,7 @@
 import { PrismaClient, type Prisma } from "./generated/prisma/client";
 
 const connectionString = process.env.DATABASE_URL || "";
-<<<<<<< HEAD
-// test
 const isIntegrationTest = process.env.INTEGRATION_TESTS === "true" || process.env.INTEGRATION_TEST_MODE === "true";
-=======
->>>>>>> 1dcd54aa
 const pool =
   process.env.USE_POOL === "true" || process.env.USE_POOL === "1"
     ? new Pool({
