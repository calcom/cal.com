import type { Prisma, UserPermissionRole } from "@prisma/client";
import { uuid } from "short-uuid";
import type z from "zod";

import dayjs from "@calcom/dayjs";
import { hashPassword } from "@calcom/features/auth/lib/hashPassword";
import { DEFAULT_SCHEDULE, getAvailabilityFromSchedule } from "@calcom/lib/availability";
import { MembershipRole } from "@calcom/prisma/enums";

import prisma from ".";
import type { teamMetadataSchema } from "./zod-utils";

export async function createUserAndEventType({
  user,
  eventTypes = [],
  credentials,
}: {
  user: {
    email: string;
    password: string;
    username: string;
    name: string;
    completedOnboarding?: boolean;
    timeZone?: string;
    role?: UserPermissionRole;
    theme?: "dark" | "light";
    avatar?: string;
  };
  eventTypes?: Array<
    Prisma.EventTypeUncheckedCreateInput & {
      _bookings?: Prisma.BookingCreateInput[];
      _numBookings?: number;
    }
  >;
  credentials?: ({
    type: string;
    key: Prisma.JsonObject;
    appId: string;
  } | null)[];
}) {
<<<<<<< HEAD
  const hashedPassword = await hashPassword(user.password);
  const userData = {
    ...user,
    password: {
      upsert: {
        create: { hash: hashedPassword },
        update: { hash: hashedPassword },
      },
    },
=======
  const { password, ...restOfUser } = user;
  const userData = {
    ...restOfUser,
>>>>>>> 6ffe7005
    emailVerified: new Date(),
    completedOnboarding: user.completedOnboarding ?? true,
    locale: "en",
    schedules:
      user.completedOnboarding ?? true
        ? {
            create: {
              name: "Working Hours",
              availability: {
                createMany: {
                  data: getAvailabilityFromSchedule(DEFAULT_SCHEDULE),
                },
              },
            },
          }
        : undefined,
  };

  const theUser = await prisma.user.upsert({
    where: { email_username: { email: user.email, username: user.username } },
    update: userData,
    create: userData,
  });

  await prisma.userPassword.upsert({
    where: { userId: theUser.id },
    update: {
      hash: await hashPassword(user.password),
    },
    create: {
      hash: await hashPassword(user.password),
      user: {
        connect: {
          id: theUser.id,
        },
      },
    },
  });

  console.log(
    `👤 Upserted '${user.username}' with email "${user.email}" & password "${user.password}". Booking page 👉 ${process.env.NEXT_PUBLIC_WEBAPP_URL}/${user.username}`
  );

  for (const eventTypeInput of eventTypes) {
    const { _bookings, _numBookings, ...eventTypeData } = eventTypeInput;
    let bookingFields;
    if (_bookings && _numBookings) {
      throw new Error("You can't set both _bookings and _numBookings");
    } else if (_numBookings) {
      bookingFields = [...Array(_numBookings).keys()].map((i) => ({
        startTime: dayjs()
          .add(1, "day")
          .add(i * 5 + 0, "minutes")
          .toDate(),
        endTime: dayjs()
          .add(1, "day")
          .add(i * 5 + 30, "minutes")
          .toDate(),
        title: `${eventTypeInput.title}:${i + 1}`,
        uid: uuid(),
      }));
    } else {
      bookingFields = _bookings || [];
    }
    eventTypeData.userId = theUser.id;
    eventTypeData.users = { connect: { id: theUser.id } };

    const eventType = await prisma.eventType.findFirst({
      where: {
        slug: eventTypeData.slug,
        users: {
          some: {
            id: eventTypeData.userId,
          },
        },
      },
      select: {
        id: true,
      },
    });

    if (eventType) {
      console.log(
        `\t📆 Event type ${eventTypeData.slug} already seems seeded - ${process.env.NEXT_PUBLIC_WEBAPP_URL}/${user.username}/${eventTypeData.slug}`
      );
      continue;
    }
    const { id } = await prisma.eventType.create({
      data: eventTypeData,
    });

    console.log(
      `\t📆 Event type ${eventTypeData.slug} with id ${id}, length ${eventTypeData.length}min - ${process.env.NEXT_PUBLIC_WEBAPP_URL}/${user.username}/${eventTypeData.slug}`
    );

    for (const bookingInput of bookingFields) {
      await prisma.booking.create({
        data: {
          ...bookingInput,
          user: {
            connect: {
              email: user.email,
            },
          },
          attendees: {
            create: {
              email: user.email,
              name: user.name,
              timeZone: "Europe/London",
            },
          },
          eventType: {
            connect: {
              id,
            },
          },
          status: bookingInput.status,
          iCalUID: "",
        },
      });
      console.log(
        `\t\t☎️ Created booking ${bookingInput.title} at ${new Date(
          bookingInput.startTime
        ).toLocaleDateString()}`
      );
    }
  }
  console.log("👤 User with it's event-types and bookings created", theUser.email);

  if (credentials) {
    for (const credential of credentials) {
      if (credential) {
        await prisma.credential.create({
          data: {
            ...credential,
            userId: theUser.id,
          },
        });

        console.log(`🔑 ${credential.type} credentials created for ${theUser.email}`);
      }
    }
  }
  return theUser;
}

export async function createTeamAndAddUsers(
  teamInput: Prisma.TeamCreateInput,
  users: { id: number; username: string; role?: MembershipRole }[] = []
) {
  const checkUnpublishedTeam = async (slug: string) => {
    return await prisma.team.findFirst({
      where: {
        metadata: {
          path: ["requestedSlug"],
          equals: slug,
        },
      },
    });
  };
  const createTeam = async (team: Prisma.TeamCreateInput) => {
    try {
      const requestedSlug = (team.metadata as z.infer<typeof teamMetadataSchema>)?.requestedSlug;
      if (requestedSlug) {
        const unpublishedTeam = await checkUnpublishedTeam(requestedSlug);
        if (unpublishedTeam) {
          throw Error("Unique constraint failed on the fields");
        }
      }
      return await prisma.team.create({
        data: {
          ...team,
        },
        include: {
          eventTypes: true,
        },
      });
    } catch (_err) {
      if (_err instanceof Error && _err.message.indexOf("Unique constraint failed on the fields") !== -1) {
        console.log(`Team '${team.name}' already exists, skipping.`);
        return;
      }
      throw _err;
    }
  };

  const team = await createTeam(teamInput);
  if (!team) {
    return;
  }

  console.log(
    `🏢 Created team '${teamInput.name}' - ${process.env.NEXT_PUBLIC_WEBAPP_URL}/team/${team.slug}`
  );

  for (const eventType of team.eventTypes) {
    await prisma.eventType.update({
      where: {
        id: eventType.id,
      },
      data: {
        users: {
          connect: users.map((user) => ({ id: user.id })),
        },
      },
    });
  }

  for (const user of users) {
    const { role = MembershipRole.OWNER, id, username } = user;
    await prisma.membership.create({
      data: {
        teamId: team.id,
        userId: id,
        role: role,
        accepted: true,
      },
    });
    console.log(`\t👤 Added '${teamInput.name}' membership for '${username}' with role '${role}'`);
  }

  return team;
}<|MERGE_RESOLUTION|>--- conflicted
+++ resolved
@@ -38,21 +38,9 @@
     appId: string;
   } | null)[];
 }) {
-<<<<<<< HEAD
-  const hashedPassword = await hashPassword(user.password);
-  const userData = {
-    ...user,
-    password: {
-      upsert: {
-        create: { hash: hashedPassword },
-        update: { hash: hashedPassword },
-      },
-    },
-=======
   const { password, ...restOfUser } = user;
   const userData = {
     ...restOfUser,
->>>>>>> 6ffe7005
     emailVerified: new Date(),
     completedOnboarding: user.completedOnboarding ?? true,
     locale: "en",
