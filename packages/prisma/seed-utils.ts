--- conflicted
+++ resolved
@@ -40,16 +40,7 @@
 }) {
   const { password, ...restOfUser } = user;
   const userData = {
-<<<<<<< HEAD
-    ...user,
-    password: {
-      create: {
-        hash: await hashPassword(user.password),
-      },
-    },
-=======
     ...restOfUser,
->>>>>>> ab631c19
     emailVerified: new Date(),
     completedOnboarding: user.completedOnboarding ?? true,
     locale: "en",
