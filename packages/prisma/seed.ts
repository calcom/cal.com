import type { Membership, Team, User } from "@prisma/client";
import { Prisma } from "@prisma/client";
import type { UserPermissionRole } from "@prisma/client";
import { uuid } from "short-uuid";
import type z from "zod";

import dailyMeta from "@calcom/app-store/dailyvideo/_metadata";
import googleMeetMeta from "@calcom/app-store/googlevideo/_metadata";
import zoomMeta from "@calcom/app-store/zoomvideo/_metadata";
import dayjs from "@calcom/dayjs";
import { getOrgFullOrigin } from "@calcom/ee/organizations/lib/orgDomains";
import { hashPassword } from "@calcom/features/auth/lib/hashPassword";
import { DEFAULT_SCHEDULE, getAvailabilityFromSchedule } from "@calcom/lib/availability";
import { BookingStatus, MembershipRole, RedirectType, SchedulingType } from "@calcom/prisma/enums";
import type { Ensure } from "@calcom/types/utils";

import prisma from ".";
import mainAppStore from "./seed-app-store";
import mainHugeEventTypesSeed from "./seed-huge-event-types";
import { createUserAndEventType } from "./seed-utils";
import type { teamMetadataSchema } from "./zod-utils";

type PlatformUser = {
  email: string;
  password: string;
  username: string;
  name: string;
  completedOnboarding?: boolean;
  timeZone?: string;
  role?: UserPermissionRole;
  theme?: "dark" | "light";
  avatarUrl?: string | null;
};

type AssociateUserAndOrgProps = {
  teamId: number;
  userId: number;
  role: MembershipRole;
  username: string;
};

const checkUnpublishedTeam = async (slug: string) => {
  return await prisma.team.findFirst({
    where: {
      metadata: {
        path: ["requestedSlug"],
        equals: slug,
      },
    },
  });
};

const setupPlatformUser = async (user: PlatformUser) => {
  const { password: _password, ...restOfUser } = user;
  const userData = {
    ...restOfUser,
    emailVerified: new Date(),
    completedOnboarding: user.completedOnboarding ?? true,
    locale: "en",
    schedules:
      user.completedOnboarding ?? true
        ? {
            create: {
              name: "Working Hours",
              availability: {
                createMany: {
                  data: getAvailabilityFromSchedule(DEFAULT_SCHEDULE),
                },
              },
            },
          }
        : undefined,
  };

  const platformUser = await prisma.user.upsert({
    where: { email_username: { email: user.email, username: user.username } },
    update: userData,
    create: userData,
  });

  await prisma.userPassword.upsert({
    where: { userId: platformUser.id },
    update: {
      hash: await hashPassword(user.password),
    },
    create: {
      hash: await hashPassword(user.password),
      user: {
        connect: {
          id: platformUser.id,
        },
      },
    },
  });

  return platformUser;
};

const createTeam = async (team: Prisma.TeamCreateInput) => {
  try {
    const requestedSlug = (team.metadata as z.infer<typeof teamMetadataSchema>)?.requestedSlug;
    if (requestedSlug) {
      const unpublishedTeam = await checkUnpublishedTeam(requestedSlug);
      if (unpublishedTeam) {
        throw Error("Unique constraint failed on the fields");
      }
    }
    return await prisma.team.create({
      data: {
        ...team,
      },
    });
  } catch (_err) {
    if (_err instanceof Error && _err.message.indexOf("Unique constraint failed on the fields") !== -1) {
      console.log(`Team '${team.name}' already exists, skipping.`);
      return;
    }
    throw _err;
  }
};

const associateUserAndOrg = async ({ teamId, userId, role, username }: AssociateUserAndOrgProps) => {
  await prisma.membership.create({
    data: {
      teamId,
      userId,
      role: role as MembershipRole,
      accepted: true,
    },
  });

  const profile = await prisma.profile.create({
    data: {
      uid: uuid(),
      username,
      organizationId: teamId,
      userId,
    },
  });

  await prisma.user.update({
    data: {
      movedToProfileId: profile.id,
    },
    where: {
      id: userId,
    },
  });
};

async function createPlatformAndSetupUser({
  teamInput,
  user,
}: {
  teamInput: Prisma.TeamCreateInput;
  user: PlatformUser;
}) {
  const team = await createTeam(teamInput);

  const platformUser = await setupPlatformUser(user);

  console.log(
    `👤 Upserted '${user.username}' with email "${user.email}" & password "${user.password}". Booking page 👉 ${process.env.NEXT_PUBLIC_WEBAPP_URL}/${user.username}`
  );

  const { role = MembershipRole.OWNER, username } = platformUser;

  if (!!team) {
    await associateUserAndOrg({
      teamId: team.id,
      userId: platformUser.id,
      role: role as MembershipRole,
      username: user.username,
    });

    await prisma.platformBilling.create({
      data: {
        id: team?.id,
        plan: "STARTER",
        customerId: "cus_123",
        subscriptionId: "sub_123",
      },
    });

    await prisma.platformOAuthClient.create({
      data: {
        name: "Acme",
        redirectUris: ["http://localhost:4321"],
        permissions: 1023,
        areEmailsEnabled: true,
        organizationId: team.id,
        id: "clxyyy21o0003sbk7yw5z6tzg",
        secret:
          "eyJhbGciOiJIUzI1NiIsInR5cCI6IkpXVCJ9.eyJuYW1lIjoiQWNtZSAiLCJwZXJtaXNzaW9ucyI6MTAyMywicmVkaXJlY3RVcmlzIjpbImh0dHA6Ly9sb2NhbGhvc3Q6NDMyMSJdLCJib29raW5nUmVkaXJlY3RVcmkiOiIiLCJib29raW5nQ2FuY2VsUmVkaXJlY3RVcmkiOiIiLCJib29raW5nUmVzY2hlZHVsZVJlZGlyZWN0VXJpIjoiIiwiYXJlRW1haWxzRW5hYmxlZCI6dHJ1ZSwiaWF0IjoxNzE5NTk1ODA4fQ.L5_jSS14fcKLCD_9_DAOgtGd6lUSZlU5CEpCPaPt41I",
      },
    });
    console.log(`\t👤 Added '${teamInput.name}' membership for '${username}' with role '${role}'`);
  }
}

async function createTeamAndAddUsers(
  teamInput: Prisma.TeamCreateInput,
  users: { id: number; username: string; role?: MembershipRole }[] = []
) {
  const checkUnpublishedTeam = async (slug: string) => {
    return await prisma.team.findFirst({
      where: {
        metadata: {
          path: ["requestedSlug"],
          equals: slug,
        },
      },
    });
  };
  const createTeam = async (team: Prisma.TeamCreateInput) => {
    try {
      const requestedSlug = (team.metadata as z.infer<typeof teamMetadataSchema>)?.requestedSlug;
      if (requestedSlug) {
        const unpublishedTeam = await checkUnpublishedTeam(requestedSlug);
        if (unpublishedTeam) {
          throw Error("Unique constraint failed on the fields");
        }
      }
      return await prisma.team.create({
        data: {
          ...team,
        },
      });
    } catch (_err) {
      if (_err instanceof Error && _err.message.indexOf("Unique constraint failed on the fields") !== -1) {
        console.log(`Team '${team.name}' already exists, skipping.`);
        return;
      }
      throw _err;
    }
  };

  const team = await createTeam(teamInput);
  if (!team) {
    return;
  }

  console.log(
    `🏢 Created team '${teamInput.name}' - ${process.env.NEXT_PUBLIC_WEBAPP_URL}/team/${team.slug}`
  );

  for (const user of users) {
    const { role = MembershipRole.OWNER, id, username } = user;
    await prisma.membership.create({
      data: {
        teamId: team.id,
        userId: id,
        role: role,
        accepted: true,
      },
    });
    console.log(`\t👤 Added '${teamInput.name}' membership for '${username}' with role '${role}'`);
  }

  return team;
}

async function createOrganizationAndAddMembersAndTeams({
  org: { orgData, members: orgMembers },
  teams,
  usersOutsideOrg,
}: {
  org: {
    orgData: Ensure<Partial<Prisma.TeamCreateInput>, "name" | "slug"> & {
      organizationSettings: Prisma.OrganizationSettingsCreateWithoutOrganizationInput;
    };
    members: {
      memberData: Ensure<Partial<Prisma.UserCreateInput>, "username" | "name" | "email" | "password">;
      orgMembership: Partial<Membership>;
      orgProfile: {
        username: string;
      };
      inTeams: { slug: string; role: MembershipRole }[];
    }[];
  };
  teams: {
    teamData: Omit<Ensure<Partial<Prisma.TeamCreateInput>, "name" | "slug">, "members">;
    nonOrgMembers: Ensure<Partial<Prisma.UserCreateInput>, "username" | "name" | "email" | "password">[];
  }[];
  usersOutsideOrg: {
    name: string;
    username: string;
    email: string;
  }[];
}) {
  console.log(`\n🏢 Creating organization "${orgData.name}"`);
  const orgMembersInDb: (User & {
    inTeams: { slug: string; role: MembershipRole }[];
    orgMembership: Partial<Membership>;
    orgProfile: {
      username: string;
    };
  })[] = [];

  try {
    for (const member of orgMembers) {
      const newUser = await createUserAndEventType({
        user: {
          ...member.memberData,
          password: member.memberData.password.create?.hash,
        },
        eventTypes: [
          {
            title: "30min",
            slug: "30min",
            length: 30,
            _bookings: [
              {
                uid: uuid(),
                title: "30min",
                startTime: dayjs().add(1, "day").toDate(),
                endTime: dayjs().add(1, "day").add(30, "minutes").toDate(),
              },
            ],
          },
        ],
      });

      const orgMemberInDb = {
        ...newUser,
        inTeams: member.inTeams,
        orgMembership: member.orgMembership,
        orgProfile: member.orgProfile,
      };

      await prisma.tempOrgRedirect.create({
        data: {
          fromOrgId: 0,
          type: RedirectType.User,
          from: member.memberData.username,
          toUrl: `${getOrgFullOrigin(orgData.slug)}/${member.orgProfile.username}`,
        },
      });

      orgMembersInDb.push(orgMemberInDb);
    }
  } catch (e) {
    if (e instanceof Prisma.PrismaClientKnownRequestError) {
      if (e.code === "P2002") {
        console.log(`One of the organization members already exists, skipping the entire seeding`);
        return;
      }
    }
    console.error(e);
  }

  await Promise.all([
    usersOutsideOrg.map(async (user) => {
      return await prisma.user.create({
        data: {
          username: user.username,
          name: user.name,
          email: user.email,
          emailVerified: new Date(),
          password: {
            create: {
              hash: await hashPassword(user.username),
            },
          },
        },
      });
    }),
  ]);

  const { organizationSettings, ...restOrgData } = orgData;

  // Create organization with those users as members
  const orgInDb = await prisma.team.create({
    data: {
      ...restOrgData,
      metadata: {
        ...(orgData.metadata && typeof orgData.metadata === "object" ? orgData.metadata : {}),
        isOrganization: true,
      },
      orgProfiles: {
        create: orgMembersInDb.map((member) => ({
          uid: uuid(),
          username: member.orgProfile.username,
          movedFromUser: {
            connect: {
              id: member.id,
            },
          },
          user: {
            connect: {
              id: member.id,
            },
          },
        })),
      },
      organizationSettings: {
        create: {
          ...organizationSettings,
        },
      },
      members: {
        create: orgMembersInDb.map((member) => ({
          user: {
            connect: {
              id: member.id,
            },
          },
          role: member.orgMembership.role || "MEMBER",
          accepted: member.orgMembership.accepted,
        })),
      },
    },
    select: {
      id: true,
      members: true,
      orgProfiles: true,
    },
  });

  const orgMembersInDBWithProfileId = await Promise.all(
    orgMembersInDb.map(async (member) => ({
      ...member,
      profile: {
        ...member.orgProfile,
        id: orgInDb.orgProfiles.find((p) => p.userId === member.id)?.id,
      },
    }))
  );

  // For each member create one event
  for (const member of orgMembersInDBWithProfileId) {
    await prisma.eventType.create({
      data: {
        title: `${member.name} Event`,
        slug: `${member.username}-event`,
        length: 15,
        owner: {
          connect: {
            id: member.id,
          },
        },
        profile: {
          connect: {
            id: member.profile.id,
          },
        },
        users: {
          connect: {
            id: member.id,
          },
        },
      },
    });

    // Create schedule for every member
    await prisma.schedule.create({
      data: {
        name: "Working Hours",
        userId: member.id,
        availability: {
          create: {
            days: [1, 2, 3, 4, 5],
            startTime: "1970-01-01T09:00:00.000Z",
            endTime: "1970-01-01T17:00:00.000Z",
          },
        },
      },
    });
  }

  const organizationTeams: Team[] = [];

  // Create all the teams in the organization
  for (let teamIndex = 0; teamIndex < teams.length; teamIndex++) {
    const nonOrgMembers: User[] = [];
    const team = teams[teamIndex];
    for (const nonOrgMember of team.nonOrgMembers) {
      nonOrgMembers.push(
        await prisma.user.create({
          data: {
            ...nonOrgMember,
            password: {
              create: {
                hash: await hashPassword(nonOrgMember.username),
              },
            },
            emailVerified: new Date(),
          },
        })
      );
    }
    organizationTeams.push(
      await prisma.team.create({
        data: {
          ...team.teamData,
          parent: {
            connect: {
              id: orgInDb.id,
            },
          },
          metadata: team.teamData.metadata || {},
          members: {
            create: nonOrgMembers.map((member) => ({
              user: {
                connect: {
                  id: member.id,
                },
              },
              role: "MEMBER",
              accepted: true,
            })),
          },
        },
      })
    );

    const ownerForEvent = orgMembersInDBWithProfileId[0];
    // Create event for each team
    await prisma.eventType.create({
      data: {
        title: `${team.teamData.name} Event 1`,
        slug: `${team.teamData.slug}-event-1`,
        schedulingType: SchedulingType.ROUND_ROBIN,
        length: 15,
        team: {
          connect: {
            id: organizationTeams[teamIndex].id,
          },
        },
        owner: {
          connect: {
            id: ownerForEvent.id,
          },
        },
        profile: {
          connect: {
            id: ownerForEvent.profile.id,
          },
        },
        users: {
          connect: {
            id: ownerForEvent.id,
          },
        },
      },
    });
  }

  // Create memberships for all the organization members with the respective teams
  for (const member of orgMembersInDBWithProfileId) {
    for (const { slug: teamSlug, role: role } of member.inTeams) {
      const team = organizationTeams.find((t) => t.slug === teamSlug);
      if (!team) {
        throw Error(`Team with slug ${teamSlug} not found`);
      }
      await prisma.membership.create({
        data: {
          teamId: team.id,
          userId: member.id,
          role: role,
          accepted: true,
        },
      });
    }
  }
}

async function main() {
  await createUserAndEventType({
    user: {
      email: "delete-me@example.com",
      password: "delete-me",
      username: "delete-me",
      name: "delete-me",
    },
  });

  await createUserAndEventType({
    user: {
      email: "onboarding@example.com",
      password: "onboarding",
      username: "onboarding",
      name: "onboarding",
      completedOnboarding: false,
    },
  });

  await createUserAndEventType({
    user: {
      email: "free-first-hidden@example.com",
      password: "free-first-hidden",
      username: "free-first-hidden",
      name: "Free First Hidden Example",
    },
    eventTypes: [
      {
        title: "30min",
        slug: "30min",
        length: 30,
        hidden: true,
      },
      {
        title: "60min",
        slug: "60min",
        length: 30,
      },
    ],
  });

  await createUserAndEventType({
    user: {
      email: "pro@example.com",
      name: "Pro Example",
      password: "pro",
      username: "pro",
      theme: "light",
    },
    eventTypes: [
      {
        title: "30min",
        slug: "30min",
        length: 30,
        _bookings: [
          {
            uid: uuid(),
            title: "30min",
            startTime: dayjs().add(1, "day").toDate(),
            endTime: dayjs().add(1, "day").add(30, "minutes").toDate(),
          },
          {
            uid: uuid(),
            title: "30min",
            startTime: dayjs().add(2, "day").toDate(),
            endTime: dayjs().add(2, "day").add(30, "minutes").toDate(),
            status: BookingStatus.PENDING,
          },
          {
            // hardcode UID so that we can easily test rescheduling in embed
            uid: "qm3kwt3aTnVD7vmP9tiT2f",
            title: "30min Seeded Booking",
            startTime: dayjs().add(3, "day").toDate(),
            endTime: dayjs().add(3, "day").add(30, "minutes").toDate(),
            status: BookingStatus.PENDING,
          },
        ],
      },
      {
        title: "60min",
        slug: "60min",
        length: 60,
      },
      {
        title: "Multiple duration",
        slug: "multiple-duration",
        length: 75,
        metadata: {
          multipleDuration: [30, 75, 90],
        },
      },
      {
        title: "paid",
        slug: "paid",
        length: 60,
        price: 100,
      },
      {
        title: "In person meeting",
        slug: "in-person",
        length: 60,
        locations: [{ type: "inPerson", address: "London" }],
      },
      {
        title: "Zoom Event",
        slug: "zoom",
        length: 60,
        locations: [{ type: zoomMeta.appData?.location?.type }],
      },
      {
        title: "Daily Event",
        slug: "daily",
        length: 60,
        locations: [{ type: dailyMeta.appData?.location?.type }],
      },
      {
        title: "Google Meet",
        slug: "google-meet",
        length: 60,
        locations: [{ type: googleMeetMeta.appData?.location?.type }],
      },
      {
        title: "Yoga class",
        slug: "yoga-class",
        length: 30,
        recurringEvent: { freq: 2, count: 12, interval: 1 },
        _bookings: [
          {
            uid: uuid(),
            title: "Yoga class",
            recurringEventId: Buffer.from("yoga-class").toString("base64"),
            startTime: dayjs().add(1, "day").toDate(),
            endTime: dayjs().add(1, "day").add(30, "minutes").toDate(),
            status: BookingStatus.ACCEPTED,
          },
          {
            uid: uuid(),
            title: "Yoga class",
            recurringEventId: Buffer.from("yoga-class").toString("base64"),
            startTime: dayjs().add(1, "day").add(1, "week").toDate(),
            endTime: dayjs().add(1, "day").add(1, "week").add(30, "minutes").toDate(),
            status: BookingStatus.ACCEPTED,
          },
          {
            uid: uuid(),
            title: "Yoga class",
            recurringEventId: Buffer.from("yoga-class").toString("base64"),
            startTime: dayjs().add(1, "day").add(2, "week").toDate(),
            endTime: dayjs().add(1, "day").add(2, "week").add(30, "minutes").toDate(),
            status: BookingStatus.ACCEPTED,
          },
          {
            uid: uuid(),
            title: "Yoga class",
            recurringEventId: Buffer.from("yoga-class").toString("base64"),
            startTime: dayjs().add(1, "day").add(3, "week").toDate(),
            endTime: dayjs().add(1, "day").add(3, "week").add(30, "minutes").toDate(),
            status: BookingStatus.ACCEPTED,
          },
          {
            uid: uuid(),
            title: "Yoga class",
            recurringEventId: Buffer.from("yoga-class").toString("base64"),
            startTime: dayjs().add(1, "day").add(4, "week").toDate(),
            endTime: dayjs().add(1, "day").add(4, "week").add(30, "minutes").toDate(),
            status: BookingStatus.ACCEPTED,
          },
          {
            uid: uuid(),
            title: "Yoga class",
            recurringEventId: Buffer.from("yoga-class").toString("base64"),
            startTime: dayjs().add(1, "day").add(5, "week").toDate(),
            endTime: dayjs().add(1, "day").add(5, "week").add(30, "minutes").toDate(),
            status: BookingStatus.ACCEPTED,
          },
          {
            uid: uuid(),
            title: "Seeded Yoga class",
            description: "seeded",
            recurringEventId: Buffer.from("seeded-yoga-class").toString("base64"),
            startTime: dayjs().subtract(4, "day").toDate(),
            endTime: dayjs().subtract(4, "day").add(30, "minutes").toDate(),
            status: BookingStatus.ACCEPTED,
          },
          {
            uid: uuid(),
            title: "Seeded Yoga class",
            description: "seeded",
            recurringEventId: Buffer.from("seeded-yoga-class").toString("base64"),
            startTime: dayjs().subtract(4, "day").add(1, "week").toDate(),
            endTime: dayjs().subtract(4, "day").add(1, "week").add(30, "minutes").toDate(),
            status: BookingStatus.ACCEPTED,
          },
          {
            uid: uuid(),
            title: "Seeded Yoga class",
            description: "seeded",
            recurringEventId: Buffer.from("seeded-yoga-class").toString("base64"),
            startTime: dayjs().subtract(4, "day").add(2, "week").toDate(),
            endTime: dayjs().subtract(4, "day").add(2, "week").add(30, "minutes").toDate(),
            status: BookingStatus.ACCEPTED,
          },
          {
            uid: uuid(),
            title: "Seeded Yoga class",
            description: "seeded",
            recurringEventId: Buffer.from("seeded-yoga-class").toString("base64"),
            startTime: dayjs().subtract(4, "day").add(3, "week").toDate(),
            endTime: dayjs().subtract(4, "day").add(3, "week").add(30, "minutes").toDate(),
            status: BookingStatus.ACCEPTED,
          },
        ],
      },
      {
        title: "Tennis class",
        slug: "tennis-class",
        length: 60,
        recurringEvent: { freq: 2, count: 10, interval: 2 },
        requiresConfirmation: true,
        _bookings: [
          {
            uid: uuid(),
            title: "Tennis class",
            recurringEventId: Buffer.from("tennis-class").toString("base64"),
            startTime: dayjs().add(2, "day").toDate(),
            endTime: dayjs().add(2, "day").add(60, "minutes").toDate(),
            status: BookingStatus.PENDING,
          },
          {
            uid: uuid(),
            title: "Tennis class",
            recurringEventId: Buffer.from("tennis-class").toString("base64"),
            startTime: dayjs().add(2, "day").add(2, "week").toDate(),
            endTime: dayjs().add(2, "day").add(2, "week").add(60, "minutes").toDate(),
            status: BookingStatus.PENDING,
          },
          {
            uid: uuid(),
            title: "Tennis class",
            recurringEventId: Buffer.from("tennis-class").toString("base64"),
            startTime: dayjs().add(2, "day").add(4, "week").toDate(),
            endTime: dayjs().add(2, "day").add(4, "week").add(60, "minutes").toDate(),
            status: BookingStatus.PENDING,
          },
          {
            uid: uuid(),
            title: "Tennis class",
            recurringEventId: Buffer.from("tennis-class").toString("base64"),
            startTime: dayjs().add(2, "day").add(8, "week").toDate(),
            endTime: dayjs().add(2, "day").add(8, "week").add(60, "minutes").toDate(),
            status: BookingStatus.PENDING,
          },
          {
            uid: uuid(),
            title: "Tennis class",
            recurringEventId: Buffer.from("tennis-class").toString("base64"),
            startTime: dayjs().add(2, "day").add(10, "week").toDate(),
            endTime: dayjs().add(2, "day").add(10, "week").add(60, "minutes").toDate(),
            status: BookingStatus.PENDING,
          },
        ],
      },
    ],
  });

  await createUserAndEventType({
    user: {
      email: "trial@example.com",
      password: "trial",
      username: "trial",
      name: "Trial Example",
    },
    eventTypes: [
      {
        title: "30min",
        slug: "30min",
        length: 30,
      },
      {
        title: "60min",
        slug: "60min",
        length: 60,
      },
    ],
  });

  await createUserAndEventType({
    user: {
      email: "free@example.com",
      password: "free",
      username: "free",
      name: "Free Example",
    },
    eventTypes: [
      {
        title: "30min",
        slug: "30min",
        length: 30,
      },
      {
        title: "60min",
        slug: "60min",
        length: 30,
      },
    ],
  });

  await createUserAndEventType({
    user: {
      email: "usa@example.com",
      password: "usa",
      username: "usa",
      name: "USA Timezone Example",
      timeZone: "America/Phoenix",
    },
    eventTypes: [
      {
        title: "30min",
        slug: "30min",
        length: 30,
      },
    ],
  });

  const freeUserTeam = await createUserAndEventType({
    user: {
      email: "teamfree@example.com",
      password: "teamfree",
      username: "teamfree",
      name: "Team Free Example",
    },
  });

  const proUserTeam = await createUserAndEventType({
    user: {
      email: "teampro@example.com",
      password: "teampro",
      username: "teampro",
      name: "Team Pro Example",
    },
  });

  await createUserAndEventType({
    user: {
      email: "admin@example.com",
      /** To comply with admin password requirements  */
      password: "ADMINadmin2022!",
      username: "admin",
      name: "Admin Example",
      role: "ADMIN",
    },
  });

  await createPlatformAndSetupUser({
    teamInput: {
      name: "Platform Team",
      slug: "platform-admin-team",
      isPlatform: true,
      isOrganization: true,
      eventTypes: {
        createMany: {
          data: [
            {
              title: "Collective Seeded Team Event",
              slug: "collective-seeded-team-event",
              length: 15,
              schedulingType: "COLLECTIVE",
            },
            {
              title: "Round Robin Seeded Team Event",
              slug: "round-robin-seeded-team-event",
              length: 15,
              schedulingType: "ROUND_ROBIN",
            },
          ],
        },
      },
      createdAt: new Date(),
    },
    user: {
      email: "platform@example.com",
      /** To comply with admin password requirements  */
      password: "PLATFORMadmin2024!",
      username: "platform",
      name: "Platform Admin",
      role: "ADMIN",
    },
  });

  const pro2UserTeam = await createUserAndEventType({
    user: {
      email: "teampro2@example.com",
      password: "teampro2",
      username: "teampro2",
      name: "Team Pro Example 2",
    },
  });

  const pro3UserTeam = await createUserAndEventType({
    user: {
      email: "teampro3@example.com",
      password: "teampro3",
      username: "teampro3",
      name: "Team Pro Example 3",
    },
  });

  const pro4UserTeam = await createUserAndEventType({
    user: {
      email: "teampro4@example.com",
      password: "teampro4",
      username: "teampro4",
      name: "Team Pro Example 4",
    },
  });

  if (!!(process.env.E2E_TEST_CALCOM_QA_EMAIL && process.env.E2E_TEST_CALCOM_QA_PASSWORD)) {
    await createUserAndEventType({
      user: {
        email: process.env.E2E_TEST_CALCOM_QA_EMAIL || "qa@example.com",
        password: process.env.E2E_TEST_CALCOM_QA_PASSWORD || "qa",
        username: "qa",
        name: "QA Example",
      },
      eventTypes: [
        {
          title: "15min",
          slug: "15min",
          length: 15,
        },
      ],
      credentials: [
        !!process.env.E2E_TEST_CALCOM_QA_GCAL_CREDENTIALS
          ? {
              type: "google_calendar",
              key: JSON.parse(process.env.E2E_TEST_CALCOM_QA_GCAL_CREDENTIALS) as Prisma.JsonObject,
              appId: "google-calendar",
            }
          : null,
      ],
    });
  }

  await createTeamAndAddUsers(
    {
      name: "Seeded Team",
      slug: "seeded-team",
      eventTypes: {
        createMany: {
          data: [
            {
              title: "Collective Seeded Team Event",
              slug: "collective-seeded-team-event",
              length: 15,
              schedulingType: "COLLECTIVE",
            },
            {
              title: "Round Robin Seeded Team Event",
              slug: "round-robin-seeded-team-event",
              length: 15,
              schedulingType: "ROUND_ROBIN",
            },
          ],
        },
      },
      createdAt: new Date(),
    },
    [
      {
        id: proUserTeam.id,
        username: proUserTeam.name || "Unknown",
      },
      {
        id: freeUserTeam.id,
        username: freeUserTeam.name || "Unknown",
      },
      {
        id: pro2UserTeam.id,
        username: pro2UserTeam.name || "Unknown",
        role: "MEMBER",
      },
      {
        id: pro3UserTeam.id,
        username: pro3UserTeam.name || "Unknown",
      },
      {
        id: pro4UserTeam.id,
        username: pro4UserTeam.name || "Unknown",
      },
    ]
  );

  await createOrganizationAndAddMembersAndTeams({
    org: {
      orgData: {
        name: "Acme Inc",
        slug: "acme",
        isOrganization: true,
        organizationSettings: {
          isOrganizationVerified: true,
          orgAutoAcceptEmail: "acme.com",
          isAdminAPIEnabled: true,
        },
      },
      members: [
        {
          memberData: {
            email: "owner1-acme@example.com",
            password: {
              create: {
                hash: "owner1-acme",
              },
            },
            username: "owner1-acme",
            name: "Owner 1",
          },
          orgMembership: {
            role: "OWNER",
            accepted: true,
          },
          orgProfile: {
            username: "owner1",
          },
          inTeams: [
            {
              slug: "team1",
              role: "ADMIN",
            },
          ],
        },
        ...Array.from({ length: 10 }, (_, i) => ({
          memberData: {
<<<<<<< HEAD
            email: `member${i}@acme.com`,
=======
            email: `member${i}-acme@example.com`,
>>>>>>> ae33741c
            password: {
              create: {
                hash: `member${i}-acme`,
              },
            },
            username: `member${i}-acme`,
            name: `Member ${i}`,
          },
          orgMembership: {
            role: MembershipRole.MEMBER,
            accepted: true,
          },
          orgProfile: {
            username: `member${i}`,
          },
          inTeams:
            i % 2 === 0
              ? [
                  {
                    slug: "team1",
                    role: MembershipRole.MEMBER,
                  },
                ]
              : [],
        })),
      ],
    },
    teams: [
      {
        teamData: {
          name: "Team 1",
          slug: "team1",
        },
        nonOrgMembers: [
          {
            email: "non-acme-member-1@example.com",
            password: {
              create: {
                hash: "non-acme-member-1",
              },
            },
            username: "non-acme-member-1",
            name: "NonAcme Member1",
          },
        ],
      },
    ],
    usersOutsideOrg: [
      {
        name: "Jane Doe",
        email: "jane@acme.com",
        username: "jane-outside-org",
      },
    ],
  });

  await createOrganizationAndAddMembersAndTeams({
    org: {
      orgData: {
        name: "Dunder Mifflin",
        slug: "dunder-mifflin",
        isOrganization: true,
        organizationSettings: {
          isOrganizationVerified: true,
          orgAutoAcceptEmail: "dunder-mifflin.com",
        },
      },
      members: [
        {
          memberData: {
            email: "owner1-dunder@example.com",
            password: {
              create: {
                hash: "owner1-dunder",
              },
            },
            username: "owner1-dunder",
            name: "Owner 1",
          },
          orgMembership: {
            role: "OWNER",
            accepted: true,
          },
          orgProfile: {
            username: "owner1",
          },
          inTeams: [
            {
              slug: "team1",
              role: "ADMIN",
            },
          ],
        },
      ],
    },
    teams: [
      {
        teamData: {
          name: "Team 1",
          slug: "team1",
        },
        nonOrgMembers: [
          {
            email: "non-dunder-member-1@example.com",
            password: {
              create: {
                hash: "non-dunder-member-1",
              },
            },
            username: "non-dunder-member-1",
            name: "NonDunder Member1",
          },
        ],
      },
    ],
    usersOutsideOrg: [
      {
        name: "John Doe",
        email: "john@dunder-mifflin.com",
        username: "john-outside-org",
      },
    ],
  });
}

main()
  .then(() => mainAppStore())
  .then(() => mainHugeEventTypesSeed())
  .catch((e) => {
    console.error(e);
    process.exit(1);
  })
  .finally(async () => {
    await prisma.$disconnect();
  });<|MERGE_RESOLUTION|>--- conflicted
+++ resolved
@@ -1098,11 +1098,7 @@
         },
         ...Array.from({ length: 10 }, (_, i) => ({
           memberData: {
-<<<<<<< HEAD
-            email: `member${i}@acme.com`,
-=======
             email: `member${i}-acme@example.com`,
->>>>>>> ae33741c
             password: {
               create: {
                 hash: `member${i}-acme`,
