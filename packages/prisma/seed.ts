import { BookingStatus, MembershipRole, Prisma, UserPermissionRole, UserPlan } from "@prisma/client";
import dotEnv from "dotEnv";
import { uuid } from "short-uuid";

import dailyMeta from "@calcom/app-store/dailyvideo/_metadata";
import googleMeetMeta from "@calcom/app-store/googlevideo/_metadata";
import zoomMeta from "@calcom/app-store/zoomvideo/_metadata";
import dayjs from "@calcom/dayjs";
import { hashPassword } from "@calcom/lib/auth";
import { DEFAULT_SCHEDULE, getAvailabilityFromSchedule } from "@calcom/lib/availability";

import prisma from ".";
import mainAppStore from "./seed-app-store";

<<<<<<< HEAD
dotEnv.config({ path: "../../.env" });
=======
>>>>>>> bb0ff550
async function createUserAndEventType(opts: {
  user: {
    email: string;
    password: string;
    username: string;
    plan: UserPlan;
    name: string;
    completedOnboarding?: boolean;
    timeZone?: string;
    role?: UserPermissionRole;
  };
  eventTypes: Array<
    Prisma.EventTypeCreateInput & {
      _bookings?: Prisma.BookingCreateInput[];
    }
  >;
}) {
  const userData = {
    ...opts.user,
    password: await hashPassword(opts.user.password),
    emailVerified: new Date(),
    completedOnboarding: opts.user.completedOnboarding ?? true,
    locale: "en",
    schedules:
      opts.user.completedOnboarding ?? true
        ? {
            create: {
              name: "Working Hours",
              availability: {
                createMany: {
                  data: getAvailabilityFromSchedule(DEFAULT_SCHEDULE),
                },
              },
            },
          }
        : undefined,
  };

  const user = await prisma.user.upsert({
    where: { email: opts.user.email },
    update: userData,
    create: userData,
  });

  console.log(
    `👤 Upserted '${opts.user.username}' with email "${opts.user.email}" & password "${opts.user.password}". Booking page 👉 ${process.env.NEXT_PUBLIC_WEBAPP_URL}/${opts.user.username}`
  );

  for (const eventTypeInput of opts.eventTypes) {
    const { _bookings: bookingInputs = [], ...eventTypeData } = eventTypeInput;
    eventTypeData.userId = user.id;
    eventTypeData.users = { connect: { id: user.id } };

    const eventType = await prisma.eventType.findFirst({
      where: {
        slug: eventTypeData.slug,
        users: {
          some: {
            id: eventTypeData.userId,
          },
        },
      },
      select: {
        id: true,
      },
    });

    if (eventType) {
      console.log(
        `\t📆 Event type ${eventTypeData.slug} already seems seeded - ${process.env.NEXT_PUBLIC_WEBAPP_URL}/${user.username}/${eventTypeData.slug}`
      );
      continue;
    }
    const { id } = await prisma.eventType.create({
      data: eventTypeData,
    });

    console.log(
      `\t📆 Event type ${eventTypeData.slug} with id ${id}, length ${eventTypeData.length}min - ${process.env.NEXT_PUBLIC_WEBAPP_URL}/${user.username}/${eventTypeData.slug}`
    );
    for (const bookingInput of bookingInputs) {
      await prisma.booking.create({
        data: {
          ...bookingInput,
          user: {
            connect: {
              email: opts.user.email,
            },
          },
          attendees: {
            create: {
              email: opts.user.email,
              name: opts.user.name,
              timeZone: "Europe/London",
            },
          },
          eventType: {
            connect: {
              id,
            },
          },
          status: bookingInput.status,
        },
      });
      console.log(
        `\t\t☎️ Created booking ${bookingInput.title} at ${new Date(
          bookingInput.startTime
        ).toLocaleDateString()}`
      );
    }
  }

  return user;
}

async function createTeamAndAddUsers(
  teamInput: Prisma.TeamCreateInput,
  users: { id: number; username: string; role?: MembershipRole }[]
) {
  const createTeam = async (team: Prisma.TeamCreateInput) => {
    try {
      return await prisma.team.create({
        data: {
          ...team,
        },
      });
    } catch (_err) {
      if (_err instanceof Error && _err.message.indexOf("Unique constraint failed on the fields") !== -1) {
        console.log(`Team '${team.name}' already exists, skipping.`);
        return;
      }
      throw _err;
    }
  };

  const team = await createTeam(teamInput);
  if (!team) {
    return;
  }

  console.log(
    `🏢 Created team '${teamInput.name}' - ${process.env.NEXT_PUBLIC_WEBAPP_URL}/team/${team.slug}`
  );

  for (const user of users) {
    const { role = MembershipRole.OWNER, id, username } = user;
    await prisma.membership.create({
      data: {
        teamId: team.id,
        userId: id,
        role: role,
        accepted: true,
      },
    });
    console.log(`\t👤 Added '${teamInput.name}' membership for '${username}' with role '${role}'`);
  }
}

async function main() {
  await createUserAndEventType({
    user: {
      email: "delete-me@example.com",
      password: "delete-me",
      username: "delete-me",
      name: "delete-me",
      plan: "FREE",
    },
    eventTypes: [],
  });

  await createUserAndEventType({
    user: {
      email: "onboarding@example.com",
      password: "onboarding",
      username: "onboarding",
      name: "onboarding",
      plan: "TRIAL",
      completedOnboarding: false,
    },
    eventTypes: [],
  });

  await createUserAndEventType({
    user: {
      email: "free-first-hidden@example.com",
      password: "free-first-hidden",
      username: "free-first-hidden",
      name: "Free First Hidden Example",
      plan: "FREE",
    },
    eventTypes: [
      {
        title: "30min",
        slug: "30min",
        length: 30,
        hidden: true,
      },
      {
        title: "60min",
        slug: "60min",
        length: 30,
      },
    ],
  });
  await createUserAndEventType({
    user: {
      email: "pro@example.com",
      name: "Pro Example",
      password: "pro",
      username: "pro",
      plan: "PRO",
    },
    eventTypes: [
      {
        title: "30min",
        slug: "30min",
        length: 30,
        _bookings: [
          {
            uid: uuid(),
            title: "30min",
            startTime: dayjs().add(1, "day").toDate(),
            endTime: dayjs().add(1, "day").add(30, "minutes").toDate(),
          },
          {
            uid: uuid(),
            title: "30min",
            startTime: dayjs().add(2, "day").toDate(),
            endTime: dayjs().add(2, "day").add(30, "minutes").toDate(),
            status: BookingStatus.PENDING,
          },
        ],
      },
      {
        title: "60min",
        slug: "60min",
        length: 60,
      },
      {
        title: "paid",
        slug: "paid",
        length: 60,
        price: 100,
      },
      {
        title: "In person meeting",
        slug: "in-person",
        length: 60,
        locations: [{ type: "inPerson", address: "London" }],
      },
      {
        title: "Zoom Event",
        slug: "zoom",
        length: 60,
        locations: [{ type: zoomMeta.appData?.location.type }],
      },
      {
        title: "Daily Event",
        slug: "daily",
        length: 60,
        locations: [{ type: dailyMeta.appData?.location.type }],
      },
      {
        title: "Google Meet",
        slug: "google-meet",
        length: 60,
        locations: [{ type: googleMeetMeta.appData?.location.type }],
      },
      {
        title: "Yoga class",
        slug: "yoga-class",
        length: 30,
        recurringEvent: { freq: 2, count: 12, interval: 1 },
        _bookings: [
          {
            uid: uuid(),
            title: "Yoga class",
            recurringEventId: Buffer.from("yoga-class").toString("base64"),
            startTime: dayjs().add(1, "day").toDate(),
            endTime: dayjs().add(1, "day").add(30, "minutes").toDate(),
            status: BookingStatus.PENDING,
          },
          {
            uid: uuid(),
            title: "Yoga class",
            recurringEventId: Buffer.from("yoga-class").toString("base64"),
            startTime: dayjs().add(1, "day").add(1, "week").toDate(),
            endTime: dayjs().add(1, "day").add(1, "week").add(30, "minutes").toDate(),
            status: BookingStatus.PENDING,
          },
          {
            uid: uuid(),
            title: "Yoga class",
            recurringEventId: Buffer.from("yoga-class").toString("base64"),
            startTime: dayjs().add(1, "day").add(2, "week").toDate(),
            endTime: dayjs().add(1, "day").add(2, "week").add(30, "minutes").toDate(),
            status: BookingStatus.PENDING,
          },
          {
            uid: uuid(),
            title: "Yoga class",
            recurringEventId: Buffer.from("yoga-class").toString("base64"),
            startTime: dayjs().add(1, "day").add(3, "week").toDate(),
            endTime: dayjs().add(1, "day").add(3, "week").add(30, "minutes").toDate(),
            status: BookingStatus.PENDING,
          },
          {
            uid: uuid(),
            title: "Yoga class",
            recurringEventId: Buffer.from("yoga-class").toString("base64"),
            startTime: dayjs().add(1, "day").add(4, "week").toDate(),
            endTime: dayjs().add(1, "day").add(4, "week").add(30, "minutes").toDate(),
            status: BookingStatus.PENDING,
          },
          {
            uid: uuid(),
            title: "Yoga class",
            recurringEventId: Buffer.from("yoga-class").toString("base64"),
            startTime: dayjs().add(1, "day").add(5, "week").toDate(),
            endTime: dayjs().add(1, "day").add(5, "week").add(30, "minutes").toDate(),
            status: BookingStatus.PENDING,
          },
        ],
      },
      {
        title: "Tennis class",
        slug: "tennis-class",
        length: 60,
        recurringEvent: { freq: 2, count: 10, interval: 2 },
        requiresConfirmation: true,
        _bookings: [
          {
            uid: uuid(),
            title: "Tennis class",
            recurringEventId: Buffer.from("tennis-class").toString("base64"),
            startTime: dayjs().add(2, "day").toDate(),
            endTime: dayjs().add(2, "day").add(60, "minutes").toDate(),
            status: BookingStatus.PENDING,
          },
          {
            uid: uuid(),
            title: "Tennis class",
            recurringEventId: Buffer.from("tennis-class").toString("base64"),
            startTime: dayjs().add(2, "day").add(2, "week").toDate(),
            endTime: dayjs().add(2, "day").add(2, "week").add(60, "minutes").toDate(),
            status: BookingStatus.PENDING,
          },
          {
            uid: uuid(),
            title: "Tennis class",
            recurringEventId: Buffer.from("tennis-class").toString("base64"),
            startTime: dayjs().add(2, "day").add(4, "week").toDate(),
            endTime: dayjs().add(2, "day").add(4, "week").add(60, "minutes").toDate(),
            status: BookingStatus.PENDING,
          },
          {
            uid: uuid(),
            title: "Tennis class",
            recurringEventId: Buffer.from("tennis-class").toString("base64"),
            startTime: dayjs().add(2, "day").add(8, "week").toDate(),
            endTime: dayjs().add(2, "day").add(8, "week").add(60, "minutes").toDate(),
            status: BookingStatus.PENDING,
          },
          {
            uid: uuid(),
            title: "Tennis class",
            recurringEventId: Buffer.from("tennis-class").toString("base64"),
            startTime: dayjs().add(2, "day").add(10, "week").toDate(),
            endTime: dayjs().add(2, "day").add(10, "week").add(60, "minutes").toDate(),
            status: BookingStatus.PENDING,
          },
        ],
      },
    ],
  });

  await createUserAndEventType({
    user: {
      email: "trial@example.com",
      password: "trial",
      username: "trial",
      name: "Trial Example",
      plan: "TRIAL",
    },
    eventTypes: [
      {
        title: "30min",
        slug: "30min",
        length: 30,
      },
      {
        title: "60min",
        slug: "60min",
        length: 60,
      },
    ],
  });

  await createUserAndEventType({
    user: {
      email: "free@example.com",
      password: "free",
      username: "free",
      name: "Free Example",
      plan: "FREE",
    },
    eventTypes: [
      {
        title: "30min",
        slug: "30min",
        length: 30,
      },
      {
        title: "60min",
        slug: "60min",
        length: 30,
      },
    ],
  });

  await createUserAndEventType({
    user: {
      email: "usa@example.com",
      password: "usa",
      username: "usa",
      name: "USA Timezone Example",
      plan: "FREE",
      timeZone: "America/Phoenix",
    },
    eventTypes: [
      {
        title: "30min",
        slug: "30min",
        length: 30,
      },
    ],
  });

  const freeUserTeam = await createUserAndEventType({
    user: {
      email: "teamfree@example.com",
      password: "teamfree",
      username: "teamfree",
      name: "Team Free Example",
      plan: "FREE",
    },
    eventTypes: [],
  });

  const proUserTeam = await createUserAndEventType({
    user: {
      email: "teampro@example.com",
      password: "teampro",
      username: "teampro",
      name: "Team Pro Example",
      plan: "PRO",
    },
    eventTypes: [],
  });

  await createUserAndEventType({
    user: {
      email: "admin@example.com",
      password: "admin",
      username: "admin",
      name: "Admin Example",
      plan: "PRO",
      role: "ADMIN",
    },
    eventTypes: [],
  });

  const pro2UserTeam = await createUserAndEventType({
    user: {
      email: "teampro2@example.com",
      password: "teampro2",
      username: "teampro2",
      name: "Team Pro Example 2",
      plan: "PRO",
    },
    eventTypes: [],
  });

  const pro3UserTeam = await createUserAndEventType({
    user: {
      email: "teampro3@example.com",
      password: "teampro3",
      username: "teampro3",
      name: "Team Pro Example 3",
      plan: "PRO",
    },
    eventTypes: [],
  });

  const pro4UserTeam = await createUserAndEventType({
    user: {
      email: "teampro4@example.com",
      password: "teampro4",
      username: "teampro4",
      name: "Team Pro Example 4",
      plan: "PRO",
    },
    eventTypes: [],
  });

  await createTeamAndAddUsers(
    {
      name: "Seeded Team",
      slug: "seeded-team",
      eventTypes: {
        createMany: {
          data: [
            {
              title: "Collective Seeded Team Event",
              slug: "collective-seeded-team-event",
              length: 15,
              schedulingType: "COLLECTIVE",
            },
            {
              title: "Round Robin Seeded Team Event",
              slug: "round-robin-seeded-team-event",
              length: 15,
              schedulingType: "ROUND_ROBIN",
            },
          ],
        },
      },
    },
    [
      {
        id: proUserTeam.id,
        username: proUserTeam.name || "Unknown",
      },
      {
        id: freeUserTeam.id,
        username: freeUserTeam.name || "Unknown",
      },
      {
        id: pro2UserTeam.id,
        username: pro2UserTeam.name || "Unknown",
        role: "MEMBER",
      },
      {
        id: pro3UserTeam.id,
        username: pro3UserTeam.name || "Unknown",
      },
      {
        id: pro4UserTeam.id,
        username: pro4UserTeam.name || "Unknown",
      },
    ]
  );
}

main()
  .then(() => mainAppStore())
  .catch((e) => {
    console.error(e);
    process.exit(1);
  })
  .finally(async () => {
    await prisma.$disconnect();
  });<|MERGE_RESOLUTION|>--- conflicted
+++ resolved
@@ -12,10 +12,6 @@
 import prisma from ".";
 import mainAppStore from "./seed-app-store";
 
-<<<<<<< HEAD
-dotEnv.config({ path: "../../.env" });
-=======
->>>>>>> bb0ff550
 async function createUserAndEventType(opts: {
   user: {
     email: string;
