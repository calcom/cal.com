--- conflicted
+++ resolved
@@ -1,8 +1,4 @@
-<<<<<<< HEAD
 import type { Prisma } from "@calcom/prisma/client";
-=======
-import type { Prisma } from "@prisma/client";
->>>>>>> 01a0d439
 
 export const baseEventTypeSelect = {
   id: true,
@@ -20,10 +16,7 @@
   requiresConfirmation: true,
   requiresBookerEmailVerification: true,
   canSendCalVideoTranscriptionEmails: true,
-<<<<<<< HEAD
   seatsPerTimeSlot: true,
-=======
->>>>>>> 01a0d439
 } satisfies Prisma.EventTypeSelect;
 
 export const bookEventTypeSelect = {
