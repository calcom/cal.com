--- conflicted
+++ resolved
@@ -20,13 +20,8 @@
   },
   "devDependencies": {
     "npm-run-all": "^4.1.5",
-<<<<<<< HEAD
     "prisma": "3.10.0",
-    "ts-node": "^10.2.1",
-=======
-    "prisma": "3.9.2",
     "ts-node": "^10.6.0",
->>>>>>> b1434983
     "zod-prisma": "^0.5.4"
   },
   "dependencies": {
