{
  "name": "@calcom/prisma",
  "version": "0.0.0",
  "private": true,
  "scripts": {
    "build": "yarn prisma migrate deploy && yarn seed-app-store",
    "clean": "rm -rf .turbo && rm -rf node_modules",
    "db-deploy": "yarn prisma migrate deploy",
    "db-migrate": "yarn prisma migrate dev",
    "db-nuke": "docker-compose down --volumes --remove-orphans",
    "db-reset": "run-s db-nuke db-setup",
    "db-seed": "yarn prisma db seed",
    "db-setup": "run-s db-up db-deploy db-seed",
    "db-studio": "yarn prisma studio",
    "db-up": "docker-compose up -d",
    "dx": "yarn db-setup",
    "generate-schemas": "prisma generate && prisma format",
    "post-install": "yarn generate-schemas",
    "seed-app-store": "ts-node --transpile-only ./seed-app-store.ts",
    "delete-app": "ts-node --transpile-only ./delete-app.ts"
  },
  "devDependencies": {
<<<<<<< HEAD
    "npm-run-all": "^4.1.5",
    "prisma": "^4.1.1",
    "ts-node": "^10.9.1",
    "zod": "^3.17.10",
    "zod-prisma": "^0.5.4"
  },
  "dependencies": {
    "@calcom/lib": "*",
    "@prisma/client": "^4.1.1",
=======
    "npm-run-all": "^4.1.5"
  },
  "dependencies": {
    "prisma": "^4.1.0",
    "ts-node": "^10.6.0",
    "zod": "^3.16.0",
    "@calcom/lib": "*",
    "zod-prisma": "^0.5.4",
    "@prisma/client": "^4.1.0",
>>>>>>> 4cb5a56d
    "dotenv-cli": "^6.0.0"
  },
  "main": "index.ts",
  "types": "index.d.ts",
  "files": [
    "client",
    "zod",
    "zod-utils.ts"
  ],
  "prisma": {
    "seed": "ts-node --transpile-only ./seed.ts"
  }
}<|MERGE_RESOLUTION|>--- conflicted
+++ resolved
@@ -20,27 +20,15 @@
     "delete-app": "ts-node --transpile-only ./delete-app.ts"
   },
   "devDependencies": {
-<<<<<<< HEAD
-    "npm-run-all": "^4.1.5",
+    "npm-run-all": "^4.1.5"
+  },
+  "dependencies": {
     "prisma": "^4.1.1",
     "ts-node": "^10.9.1",
     "zod": "^3.17.10",
-    "zod-prisma": "^0.5.4"
-  },
-  "dependencies": {
-    "@calcom/lib": "*",
-    "@prisma/client": "^4.1.1",
-=======
-    "npm-run-all": "^4.1.5"
-  },
-  "dependencies": {
-    "prisma": "^4.1.0",
-    "ts-node": "^10.6.0",
-    "zod": "^3.16.0",
     "@calcom/lib": "*",
     "zod-prisma": "^0.5.4",
-    "@prisma/client": "^4.1.0",
->>>>>>> 4cb5a56d
+    "@prisma/client": "^4.1.1",
     "dotenv-cli": "^6.0.0"
   },
   "main": "index.ts",
