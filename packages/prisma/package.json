{
  "name": "@calcom/prisma",
  "version": "0.0.0",
  "private": true,
  "scripts": {
    "build": "yarn prisma migrate deploy && yarn seed-app-store",
    "clean": "rm -rf .turbo && rm -rf node_modules",
    "db-deploy": "yarn prisma migrate deploy",
    "db-migrate": "yarn prisma migrate dev",
    "db-nuke": "docker-compose down --volumes --remove-orphans",
    "db-reset": "run-s db-nuke db-setup",
    "db-seed": "yarn prisma db seed",
    "db-setup": "run-s db-up db-deploy db-seed",
    "db-studio": "yarn prisma studio",
    "db-up": "docker-compose up -d",
    "dx": "yarn db-setup",
    "generate-schemas": "prisma generate && prisma format",
    "post-install": "yarn generate-schemas",
    "seed-app-store": "ts-node --transpile-only ./seed-app-store.ts",
    "delete-app": "ts-node --transpile-only ./delete-app.ts"
  },
  "devDependencies": {
    "npm-run-all": "^4.1.5",
    "prisma": "^4.0.0",
    "ts-node": "^10.6.0",
    "zod": "^3.16.0",
    "zod-prisma": "^0.5.4"
  },
  "dependencies": {
    "@calcom/lib": "*",
<<<<<<< HEAD
    "@prisma/client": "^3.15.2",
    "dotenv-cli": "^6.0.0"
=======
    "@prisma/client": "^4.0.0"
>>>>>>> 4874a6e3
  },
  "main": "index.ts",
  "types": "index.d.ts",
  "files": [
    "client",
    "zod",
    "zod-utils.ts"
  ],
  "prisma": {
    "seed": "ts-node --transpile-only ./seed.ts"
  }
}<|MERGE_RESOLUTION|>--- conflicted
+++ resolved
@@ -28,12 +28,8 @@
   },
   "dependencies": {
     "@calcom/lib": "*",
-<<<<<<< HEAD
-    "@prisma/client": "^3.15.2",
+    "@prisma/client": "^4.0.0",
     "dotenv-cli": "^6.0.0"
-=======
-    "@prisma/client": "^4.0.0"
->>>>>>> 4874a6e3
   },
   "main": "index.ts",
   "types": "index.d.ts",
