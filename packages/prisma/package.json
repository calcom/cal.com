--- conflicted
+++ resolved
@@ -24,15 +24,9 @@
   },
   "dependencies": {
     "@calcom/lib": "*",
-<<<<<<< HEAD
-    "@prisma/client": "^4.11.0",
-    "@prisma/extension-accelerate": "^0.1.1",
-    "prisma": "^4.11.0",
-=======
     "@prisma/client": "^5.0.0",
     "@prisma/generator-helper": "^5.0.0",
     "prisma": "^5.0.0",
->>>>>>> aeafa3ef
     "ts-node": "^10.9.1",
     "zod": "^3.22.2",
     "zod-prisma": "^0.5.4"
