{
  "name": "@calcom/prisma",
  "version": "0.0.0",
  "private": true,
  "scripts": {
    "clean": "rm -rf .turbo && rm -rf node_modules",
    "build": "ts-node --transpile-only ./auto-migrations.ts",
    "db-deploy": "yarn prisma migrate deploy",
    "db-migrate": "yarn prisma migrate dev",
    "db-nuke": "docker compose down --volumes --remove-orphans || docker-compose down --volumes --remove-orphans",
    "db-reset": "run-s db-nuke db-setup",
    "db-seed": "yarn prisma db seed",
    "db-setup": "run-s db-up db-deploy db-seed",
    "db-studio": "yarn prisma studio",
    "db-up": "docker compose up -d || docker-compose up -d",
    "dx": "yarn db-setup",
    "generate-schemas": "prisma generate && prisma format",
    "post-install": "yarn generate-schemas",
    "seed-app-store": "ts-node --transpile-only ../../scripts/seed-app-store.ts",
    "delete-app": "ts-node --transpile-only ./delete-app.ts",
    "seed-insights": "ts-node --transpile-only ../../scripts/seed-insights.ts",
    "seed-pbac": "ts-node --transpile-only ../../scripts/seed-pbac-organization.ts"
  },
  "dependencies": {
<<<<<<< HEAD
    "@calcom/lib": "*",
    "@prisma/adapter-pg": "^6.16.0",
    "@prisma/client": "^6.16.0",
=======
    "@calcom/lib": "workspace:*",
    "@prisma/client": "^6.7.0",
>>>>>>> 259e480b
    "@prisma/extension-accelerate": "^1.3.0",
    "@prisma/generator-helper": "^6.16.0",
    "prisma": "^6.16.0",
    "prisma-kysely": "2.2.0",
    "ts-node": "^10.9.1",
    "zod": "^3.22.4",
    "zod-prisma-types": "^3.2.4"
  },
  "devDependencies": {
    "npm-run-all": "^4.1.5"
  },
  "main": "index.ts",
  "types": "index.d.ts",
  "files": [
    "generated/prisma",
    "zod",
    "zod-utils.ts"
  ],
  "prisma": {
    "seed": "ts-node --transpile-only ../../scripts/seed.ts"
  }
}<|MERGE_RESOLUTION|>--- conflicted
+++ resolved
@@ -22,14 +22,9 @@
     "seed-pbac": "ts-node --transpile-only ../../scripts/seed-pbac-organization.ts"
   },
   "dependencies": {
-<<<<<<< HEAD
-    "@calcom/lib": "*",
+    "@calcom/lib": "workspace:*",
     "@prisma/adapter-pg": "^6.16.0",
     "@prisma/client": "^6.16.0",
-=======
-    "@calcom/lib": "workspace:*",
-    "@prisma/client": "^6.7.0",
->>>>>>> 259e480b
     "@prisma/extension-accelerate": "^1.3.0",
     "@prisma/generator-helper": "^6.16.0",
     "prisma": "^6.16.0",
