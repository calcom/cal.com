--- conflicted
+++ resolved
@@ -29,15 +29,9 @@
     "@prisma/adapter-pg": "^6.16.0",
     "@prisma/client": "^6.16.0",
     "@prisma/extension-accelerate": "^1.3.0",
-<<<<<<< HEAD
     "@prisma/generator-helper": "^6.16.0",
     "prisma": "^6.16.0",
-    "prisma-kysely": "^1.8.0",
-=======
-    "@prisma/generator-helper": "^6.7.0",
-    "prisma": "^6.7.0",
     "prisma-kysely": "2.2.0",
->>>>>>> f3d60b14
     "ts-node": "^10.9.1",
     "zod": "^3.22.4",
     "zod-prisma-types": "^3.2.4"
