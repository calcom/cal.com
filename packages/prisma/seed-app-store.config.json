[
  {
    "/*": "This file is auto-generated and updated by `yarn app-store create/edit`. Don't edit it manually",
    "dirName": "routing-forms",
    "categories": [
      "other"
    ],
    "slug": "routing-forms",
    "type": "routing-forms_other"
  },
  {
    "dirName": "whereby",
    "categories": [
      "video"
    ],
    "slug": "whereby",
    "type": "whereby_video"
  },
  {
    "dirName": "around",
    "categories": [
      "video"
    ],
    "slug": "around",
    "type": "around_video"
  },
  {
    "dirName": "riverside",
    "categories": [
      "video"
    ],
    "slug": "riverside",
    "type": "riverside_video"
  },
  {
    "dirName": "typeform",
    "categories": [
      "other"
    ],
    "slug": "typeform",
    "type": "typeform_other"
  },
  {
    "dirName": "ping",
    "categories": [
      "video"
    ],
    "slug": "ping",
    "type": "ping_video"
  },
  {
    "dirName": "campfire",
    "categories": [
      "video"
    ],
    "slug": "campfire",
    "type": "campfire_video"
  },
  {
    "dirName": "rainbow",
    "categories": [
      "web3"
    ],
    "slug": "rainbow",
    "type": "rainbow_web3"
  },
  {
    "dirName": "raycast",
    "categories": [
      "other"
    ],
    "slug": "raycast",
    "type": "raycast_other"
  },
  {
    "dirName": "n8n",
    "categories": [
      "automation"
    ],
    "slug": "n8n",
    "type": "n8n_automation"
  },
  {
    "dirName": "exchangecalendar",
    "categories": [
      "calendar"
    ],
    "slug": "exchange",
    "type": "exchange_calendar"
  },
  {
<<<<<<< HEAD
    "dirName": "weather_in_your_calendar",
    "categories": ["other"],
    "slug": "weather_in_your_calendar",
    "type": "weather_in_your_calendar_other"
=======
    "dirName": "fathom",
    "categories": ["analytics"],
    "slug": "fathom",
    "type": "fathom_analytics"
>>>>>>> aa79dfb1
  }
]<|MERGE_RESOLUTION|>--- conflicted
+++ resolved
@@ -89,16 +89,15 @@
     "type": "exchange_calendar"
   },
   {
-<<<<<<< HEAD
     "dirName": "weather_in_your_calendar",
     "categories": ["other"],
     "slug": "weather_in_your_calendar",
     "type": "weather_in_your_calendar_other"
-=======
+  },
+  {
     "dirName": "fathom",
     "categories": ["analytics"],
     "slug": "fathom",
     "type": "fathom_analytics"
->>>>>>> aa79dfb1
   }
 ]