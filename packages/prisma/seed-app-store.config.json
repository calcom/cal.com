[
  {
    "/*": "This file is auto-generated and updated by `yarn app-store create/edit`. Don't edit it manually",
    "dirName": "routing-forms",
    "categories": ["other"],
    "slug": "routing-forms",
    "type": "routing-forms_other"
  },
  {
    "dirName": "whereby",
    "categories": ["video"],
    "slug": "whereby",
    "type": "whereby_video"
  },
  {
    "dirName": "around",
    "categories": ["video"],
    "slug": "around",
    "type": "around_video"
  },
  {
    "dirName": "riverside",
    "categories": ["video"],
    "slug": "riverside",
    "type": "riverside_video"
  },
  {
    "dirName": "typeform",
    "categories": ["other"],
    "slug": "typeform",
    "type": "typeform_other"
  },
  {
    "dirName": "ping",
    "categories": ["video"],
    "slug": "ping",
    "type": "ping_video"
  },
  {
    "dirName": "campfire",
    "categories": ["video"],
    "slug": "campfire",
    "type": "campfire_video"
  },
  {
    "dirName": "rainbow",
    "categories": ["web3"],
    "slug": "rainbow",
    "type": "rainbow_web3"
  },
  {
    "dirName": "raycast",
    "categories": ["other"],
    "slug": "raycast",
    "type": "raycast_other"
  },
  {
    "dirName": "n8n",
    "categories": ["automation"],
    "slug": "n8n",
    "type": "n8n_automation"
  },
  {
    "dirName": "exchangecalendar",
    "categories": ["calendar"],
    "slug": "exchange",
    "type": "exchange_calendar"
  },
  {
    "dirName": "qr_code",
    "categories": ["other"],
    "slug": "qr_code",
    "type": "qr_code_other"
  },
  {
    "dirName": "weather_in_your_calendar",
    "categories": ["other"],
    "slug": "weather_in_your_calendar",
    "type": "weather_in_your_calendar_other"
  },
  {
    "dirName": "fathom",
    "categories": ["analytics"],
    "slug": "fathom",
    "type": "fathom_analytics"
  },
  {
    "dirName": "ga4",
    "categories": ["analytics"],
    "slug": "ga4",
    "type": "ga4_analytics"
  },
  {
    "dirName": "pipedream",
    "categories": ["automation"],
    "slug": "pipedream",
    "type": "pipedream_automation"
  },
  {
    "dirName": "sirius_video",
    "categories": ["video"],
    "slug": "sirius_video",
    "type": "sirius_video_video"
  },
  {
    "dirName": "sendgrid",
    "categories": ["other"],
    "slug": "sendgrid",
    "type": "sendgrid_other_calendar"
  },
  {
<<<<<<< HEAD
    "dirName": "signal",
    "categories": ["video"],
    "slug": "signal",
    "type": "signal_video"
=======
    "dirName": "whatsapp",
    "categories": ["video"],
    "slug": "whatsapp",
    "type": "whatsapp_video"
>>>>>>> c408d71a
  }
]<|MERGE_RESOLUTION|>--- conflicted
+++ resolved
@@ -109,16 +109,15 @@
     "type": "sendgrid_other_calendar"
   },
   {
-<<<<<<< HEAD
+    "dirName": "whatsapp",
+    "categories": ["video"],
+    "slug": "whatsapp",
+    "type": "whatsapp_video"
+  },
+  {
     "dirName": "signal",
     "categories": ["video"],
     "slug": "signal",
     "type": "signal_video"
-=======
-    "dirName": "whatsapp",
-    "categories": ["video"],
-    "slug": "whatsapp",
-    "type": "whatsapp_video"
->>>>>>> c408d71a
   }
 ]