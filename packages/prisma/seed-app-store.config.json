--- conflicted
+++ resolved
@@ -157,13 +157,6 @@
     "type": "amie_other"
   },
   {
-<<<<<<< HEAD
-    "dirName": "bitcoin",
-    "categories": ["payment"],
-    "slug": "bitcoin",
-    "type": "bitcoin_payment"
-   }
-=======
     "dirName": "booking-pages-tag",
     "categories": ["analytics"],
     "slug": "booking-pages-tag",
@@ -212,5 +205,4 @@
     "type": "facetime_video",
     "isTemplate": false
   }
->>>>>>> 2fe54ded
 ]