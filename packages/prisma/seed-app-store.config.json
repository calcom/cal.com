--- conflicted
+++ resolved
@@ -55,16 +55,15 @@
     "type": "raycast_other"
   },
   {
-<<<<<<< HEAD
+   "dirName": "n8n",
+    "categories": ["other"],
+    "slug": "n8n",
+    "type": "n8n_other"
+  },
+  {
     "dirName": "exchangecalendar",
     "categories": ["calendar"],
     "slug": "exchange",
     "type": "exchange_calendar"
-=======
-    "dirName": "n8n",
-    "categories": ["other"],
-    "slug": "n8n",
-    "type": "n8n_other"
->>>>>>> f1b95cd2
   }
 ]