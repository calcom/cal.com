--- conflicted
+++ resolved
@@ -55,22 +55,15 @@
     "type": "raycast_other"
   },
   {
-<<<<<<< HEAD
-    "dirName": "n8n",
+   "dirName": "n8n",
     "categories": ["automation"],
     "slug": "n8n",
     "type": "n8n_automation"
-=======
-   "dirName": "n8n",
-    "categories": ["other"],
-    "slug": "n8n",
-    "type": "n8n_other"
   },
   {
     "dirName": "exchangecalendar",
     "categories": ["calendar"],
     "slug": "exchange",
     "type": "exchange_calendar"
->>>>>>> 35c2f904
   }
 ]