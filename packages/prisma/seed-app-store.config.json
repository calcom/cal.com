[
  {
    "/*": "This file is auto-generated and updated by `yarn app-store create/edit`. Don't edit it manually",
    "dirName": "routing-forms",
    "categories": [
      "other"
    ],
    "slug": "routing-forms",
    "type": "routing-forms_other"
  },
  {
    "dirName": "whereby",
    "categories": [
      "video"
    ],
    "slug": "whereby",
    "type": "whereby_video"
  },
  {
    "dirName": "around",
    "categories": [
      "video"
    ],
    "slug": "around",
    "type": "around_video"
  },
  {
    "dirName": "riverside",
    "categories": [
      "video"
    ],
    "slug": "riverside",
    "type": "riverside_video"
  },
  {
    "dirName": "typeform",
    "categories": [
      "other"
    ],
    "slug": "typeform",
    "type": "typeform_other"
  },
  {
    "dirName": "ping",
    "categories": [
      "video"
    ],
    "slug": "ping",
    "type": "ping_video"
  },
  {
    "dirName": "campfire",
    "categories": [
      "video"
    ],
    "slug": "campfire",
    "type": "campfire_video"
  },
  {
    "dirName": "rainbow",
    "categories": [
      "web3"
    ],
    "slug": "rainbow",
    "type": "rainbow_web3"
  },
  {
    "dirName": "raycast",
    "categories": [
      "other"
    ],
    "slug": "raycast",
    "type": "raycast_other"
  },
  {
    "dirName": "n8n",
<<<<<<< HEAD
    "categories": ["automation"],
=======
    "categories": [
      "automation"
    ],
>>>>>>> 1b215e4f
    "slug": "n8n",
    "type": "n8n_automation"
  },
  {
    "dirName": "exchangecalendar",
    "categories": [
      "calendar"
    ],
    "slug": "exchange",
    "type": "exchange_calendar"
  },
  {
<<<<<<< HEAD
    "dirName": "qr_code",
    "categories": ["other"],
    "slug": "qr_code",
    "type": "qr_code_other"
=======
    "dirName": "weather_in_your_calendar",
    "categories": ["other"],
    "slug": "weather_in_your_calendar",
    "type": "weather_in_your_calendar_other"
  },
  {
    "dirName": "fathom",
    "categories": ["analytics"],
    "slug": "fathom",
    "type": "fathom_analytics"
>>>>>>> 1b215e4f
  }
]<|MERGE_RESOLUTION|>--- conflicted
+++ resolved
@@ -74,13 +74,9 @@
   },
   {
     "dirName": "n8n",
-<<<<<<< HEAD
-    "categories": ["automation"],
-=======
     "categories": [
       "automation"
     ],
->>>>>>> 1b215e4f
     "slug": "n8n",
     "type": "n8n_automation"
   },
@@ -93,12 +89,12 @@
     "type": "exchange_calendar"
   },
   {
-<<<<<<< HEAD
     "dirName": "qr_code",
     "categories": ["other"],
     "slug": "qr_code",
     "type": "qr_code_other"
-=======
+  },
+  {
     "dirName": "weather_in_your_calendar",
     "categories": ["other"],
     "slug": "weather_in_your_calendar",
@@ -109,6 +105,5 @@
     "categories": ["analytics"],
     "slug": "fathom",
     "type": "fathom_analytics"
->>>>>>> 1b215e4f
   }
 ]