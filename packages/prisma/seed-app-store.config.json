[
  {
    "/*": "This file is auto-generated and updated by `yarn app-store create/edit`. Don't edit it manually",
    "dirName": "routing_forms",
    "categories": [
      "other"
    ],
    "slug": "routing_forms",
    "type": "routing_forms_other"
  },
  {
    "dirName": "whereby",
    "categories": [
      "video"
    ],
    "slug": "whereby",
    "type": "whereby_video"
  },
  {
    "dirName": "around",
    "categories": [
      "video"
    ],
    "slug": "around",
    "type": "around_video"
  },
  {
    "dirName": "riverside",
    "categories": [
      "video"
    ],
    "slug": "riverside",
    "type": "riverside_video"
  },
  {
    "dirName": "typeform",
<<<<<<< HEAD
    "categories": ["other"],
=======
    "categories": [
      "other"
    ],
>>>>>>> 3f33afa6
    "slug": "typeform",
    "type": "typeform_other"
  },
  {
    "dirName": "ping",
    "categories": ["video"],
    "slug": "ping",
    "type": "ping_video"
  }
]<|MERGE_RESOLUTION|>--- conflicted
+++ resolved
@@ -34,13 +34,9 @@
   },
   {
     "dirName": "typeform",
-<<<<<<< HEAD
-    "categories": ["other"],
-=======
     "categories": [
       "other"
     ],
->>>>>>> 3f33afa6
     "slug": "typeform",
     "type": "typeform_other"
   },
