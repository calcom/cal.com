// `responses` is merged with it during handleNewBooking call because `responses` schema is dynamic and depends on eventType
import z, { ZodNullable, ZodObject, ZodOptional } from "zod";
<<<<<<< HEAD
=======
import { isSupportedTimeZone } from "@calcom/lib/dayjs";
>>>>>>> df55dec5
// TODO: Move this out of here. Importing from app-store is a circular package dependency.
import { routingFormResponseInDbSchema } from "@calcom/app-store/routing-forms/zod";
import { timeZoneSchema } from "@calcom/lib/timeZoneSchema";

export const bookingCreateBodySchema = z.object({
  end: z.string().optional(),
  eventTypeId: z.number(),
  eventTypeSlug: z.string().optional(),
  rescheduleUid: z.string().optional(),
  recurringEventId: z.string().optional(),
  rescheduledBy: z.string().email({ message: "Invalid email" }).optional(),
  start: z.string(),
  timeZone: timeZoneSchema,
  user: z.union([z.string(), z.array(z.string())]).optional(),
  language: z.string(),
  bookingUid: z.string().optional(),
  metadata: z.record(z.string()),
  hasHashedBookingLink: z.boolean().optional(),
  hashedLink: z.string().nullish(),
  seatReferenceUid: z.string().optional(),
  orgSlug: z.string().optional(),
  teamMemberEmail: z.string().nullish(),
  crmOwnerRecordType: z.string().nullish(),
  routedTeamMemberIds: z.array(z.number()).nullish(),
  routingFormResponseId: z.number().optional(),
  skipContactOwner: z.boolean().optional(),
  crmAppSlug: z.string().nullish().optional(),
  cfToken: z.string().nullish().optional(),

  /**
   * Holds the corrected responses of the Form for a booking, provided during rerouting
   */
  reroutingFormResponses: routingFormResponseInDbSchema.optional(),
  /**
   * Used to identify if the booking is a dry run.
   */
  _isDryRun: z.boolean().optional(),
  /** Whether to override the cache */
  _shouldServeCache: z.boolean().optional(),
  tracking: z.object({
    utm_source: z.string().optional(),
    utm_medium: z.string().optional(),
    utm_campaign: z.string().optional(),
    utm_term: z.string().optional(),
    utm_content: z.string().optional(),
  }).optional(),
});

export type BookingCreateBody = z.input<typeof bookingCreateBodySchema>;

export const extendedBookingCreateBody = bookingCreateBodySchema.merge(
  z.object({
    noEmail: z.boolean().optional(),
    recurringCount: z.number().optional(),
    allRecurringDates: z
      .array(
        z.object({
          start: z.string(),
          end: z.string(),
        })
      )
      .optional(),
    currentRecurringIndex: z.number().optional(),
    appsStatus: z
      .array(
        z.object({
          appName: z.string(),
          success: z.number(),
          failures: z.number(),
          type: z.string(),
          errors: z.string().array(),
          warnings: z.string().array().optional(),
        })
      )
      .optional(),
    luckyUsers: z.array(z.number()).optional(),
    customInputs: z.undefined().optional(),
  })
);

// It has only the legacy props that are part of `responses` now. The API can still hit old props
export const bookingCreateSchemaLegacyPropsForApi = z.object({
  email: z.string(),
  name: z.string(),
  guests: z.array(z.string()).optional(),
  notes: z.string().optional(),
  location: z.string(),
  smsReminderNumber: z.string().optional().nullable(),
  rescheduleReason: z.string().optional(),
  customInputs: z.array(z.object({ label: z.string(), value: z.union([z.string(), z.boolean()]) })),
});

// This is the schema that is used for the API. It has all the legacy props that are part of `responses` now.
export const bookingCreateBodySchemaForApi = extendedBookingCreateBody.merge(
  bookingCreateSchemaLegacyPropsForApi.partial()
);<|MERGE_RESOLUTION|>--- conflicted
+++ resolved
@@ -1,12 +1,8 @@
 // `responses` is merged with it during handleNewBooking call because `responses` schema is dynamic and depends on eventType
 import z, { ZodNullable, ZodObject, ZodOptional } from "zod";
-<<<<<<< HEAD
-=======
 import { isSupportedTimeZone } from "@calcom/lib/dayjs";
->>>>>>> df55dec5
 // TODO: Move this out of here. Importing from app-store is a circular package dependency.
 import { routingFormResponseInDbSchema } from "@calcom/app-store/routing-forms/zod";
-import { timeZoneSchema } from "@calcom/lib/timeZoneSchema";
 
 export const bookingCreateBodySchema = z.object({
   end: z.string().optional(),
@@ -16,7 +12,7 @@
   recurringEventId: z.string().optional(),
   rescheduledBy: z.string().email({ message: "Invalid email" }).optional(),
   start: z.string(),
-  timeZone: timeZoneSchema,
+  timeZone: z.string().refine((value: string) => isSupportedTimeZone(value), { message: "Invalid timezone" }),
   user: z.union([z.string(), z.array(z.string())]).optional(),
   language: z.string(),
   bookingUid: z.string().optional(),
