import * as z from "zod"
import * as imports from "../zod-utils"
<<<<<<< HEAD
import { WebhookTriggerEvents } from "@prisma/client"
=======
import { WebhookTriggerEvents, TimeUnit } from "@prisma/client"
>>>>>>> 00ee1ef4
import { CompleteUser, UserModel, CompleteTeam, TeamModel, CompleteEventType, EventTypeModel, CompletePlatformOAuthClient, PlatformOAuthClientModel, CompleteApp, AppModel, CompleteWebhookScheduledTriggers, WebhookScheduledTriggersModel } from "./index"

export const _WebhookModel = z.object({
  id: z.string(),
  userId: z.number().int().nullish(),
  teamId: z.number().int().nullish(),
  eventTypeId: z.number().int().nullish(),
  platformOAuthClientId: z.string().nullish(),
  subscriberUrl: z.string().url(),
  payloadTemplate: z.string().nullish(),
  createdAt: z.date(),
  active: z.boolean(),
  eventTriggers: z.nativeEnum(WebhookTriggerEvents).array(),
  appId: z.string().nullish(),
  secret: z.string().nullish(),
  platform: z.boolean(),
  time: z.number().int().nullish(),
  timeUnit: z.nativeEnum(TimeUnit).nullish(),
})

export interface CompleteWebhook extends z.infer<typeof _WebhookModel> {
  user?: CompleteUser | null
  team?: CompleteTeam | null
  eventType?: CompleteEventType | null
  platformOAuthClient?: CompletePlatformOAuthClient | null
  app?: CompleteApp | null
  scheduledTriggers: CompleteWebhookScheduledTriggers[]
}

/**
 * WebhookModel contains all relations on your model in addition to the scalars
 *
 * NOTE: Lazy required in case of potential circular dependencies within schema
 */
export const WebhookModel: z.ZodSchema<CompleteWebhook> = z.lazy(() => _WebhookModel.extend({
  user: UserModel.nullish(),
  team: TeamModel.nullish(),
  eventType: EventTypeModel.nullish(),
  platformOAuthClient: PlatformOAuthClientModel.nullish(),
  app: AppModel.nullish(),
  scheduledTriggers: WebhookScheduledTriggersModel.array(),
}))<|MERGE_RESOLUTION|>--- conflicted
+++ resolved
@@ -1,10 +1,6 @@
 import * as z from "zod"
 import * as imports from "../zod-utils"
-<<<<<<< HEAD
-import { WebhookTriggerEvents } from "@prisma/client"
-=======
 import { WebhookTriggerEvents, TimeUnit } from "@prisma/client"
->>>>>>> 00ee1ef4
 import { CompleteUser, UserModel, CompleteTeam, TeamModel, CompleteEventType, EventTypeModel, CompletePlatformOAuthClient, PlatformOAuthClientModel, CompleteApp, AppModel, CompleteWebhookScheduledTriggers, WebhookScheduledTriggersModel } from "./index"
 
 export const _WebhookModel = z.object({
