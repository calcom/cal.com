--- conflicted
+++ resolved
@@ -5,17 +5,12 @@
 
 import prisma from ".";
 
-<<<<<<< HEAD
 dotEnv.config({ path: "../../.env.appStore" });
-=======
+
 export const seededForm = {
   id: "948ae412-d995-4865-875a-48302588de03",
   name: "Seeded Form - Pro",
 };
-
-// eslint-disable-next-line @typescript-eslint/no-var-requires
-require("dotenv").config({ path: "../../.env.appStore" });
->>>>>>> 297a9655
 
 async function seedAppData() {
   const form = await prisma.app_RoutingForms_Form.findUnique({
