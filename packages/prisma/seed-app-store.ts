import { Prisma } from "@prisma/client";
import dotEnv from "dotenv";
import fs from "fs";
import path from "path";

import prisma from ".";

dotEnv.config({ path: "../../.env.appStore" });

export const seededForm = {
  id: "948ae412-d995-4865-875a-48302588de03",
  name: "Seeded Form - Pro",
};

<<<<<<< HEAD
dotEnv.config({ path: "../../.env.appStore" });

=======
>>>>>>> d8fab68e
async function seedAppData() {
  const form = await prisma.app_RoutingForms_Form.findUnique({
    where: {
      id: seededForm.id,
    },
  });
  if (form) {
    console.log(`Skipping Routing Form - Form Seed, "Seeded Form - Pro" already exists`);
    return;
  }

  const proUser = await prisma.user.findFirst({
    where: {
      username: "pro",
    },
  });

  if (!proUser) {
    console.log(`Skipping Routing Form - Seeding - Pro User not found`);
    return;
  }

  await prisma.app_RoutingForms_Form.create({
    data: {
      id: seededForm.id,
      routes: [
        {
          id: "8a898988-89ab-4cde-b012-31823f708642",
          action: { type: "eventTypeRedirectUrl", value: "pro/30min" },
          queryValue: {
            id: "8a898988-89ab-4cde-b012-31823f708642",
            type: "group",
            children1: {
              "8988bbb8-0123-4456-b89a-b1823f70c5ff": {
                type: "rule",
                properties: {
                  field: "c4296635-9f12-47b1-8153-c3a854649182",
                  value: ["event-routing"],
                  operator: "equal",
                  valueSrc: ["value"],
                  valueType: ["text"],
                },
              },
            },
          },
        },
        {
          id: "aa8aaba9-cdef-4012-b456-71823f70f7ef",
          action: { type: "customPageMessage", value: "Custom Page Result" },
          queryValue: {
            id: "aa8aaba9-cdef-4012-b456-71823f70f7ef",
            type: "group",
            children1: {
              "b99b8a89-89ab-4cde-b012-31823f718ff5": {
                type: "rule",
                properties: {
                  field: "c4296635-9f12-47b1-8153-c3a854649182",
                  value: ["custom-page"],
                  operator: "equal",
                  valueSrc: ["value"],
                  valueType: ["text"],
                },
              },
            },
          },
        },
        {
          id: "a8ba9aab-4567-489a-bcde-f1823f71b4ad",
          action: { type: "externalRedirectUrl", value: "https://google.com" },
          queryValue: {
            id: "a8ba9aab-4567-489a-bcde-f1823f71b4ad",
            type: "group",
            children1: {
              "998b9b9a-0123-4456-b89a-b1823f7232b9": {
                type: "rule",
                properties: {
                  field: "c4296635-9f12-47b1-8153-c3a854649182",
                  value: ["external-redirect"],
                  operator: "equal",
                  valueSrc: ["value"],
                  valueType: ["text"],
                },
              },
            },
          },
        },
        {
          id: "aa8ba8b9-0123-4456-b89a-b182623406d8",
          action: { type: "customPageMessage", value: "Multiselect chosen" },
          queryValue: {
            id: "aa8ba8b9-0123-4456-b89a-b182623406d8",
            type: "group",
            children1: {
              "b98a8abb-cdef-4012-b456-718262343d27": {
                type: "rule",
                properties: {
                  field: "d4292635-9f12-17b1-9153-c3a854649182",
                  value: [["Option-2"]],
                  operator: "multiselect_equals",
                  valueSrc: ["value"],
                  valueType: ["multiselect"],
                },
              },
            },
          },
        },
        {
          id: "898899aa-4567-489a-bcde-f1823f708646",
          action: { type: "customPageMessage", value: "Fallback Message" },
          isFallback: true,
          queryValue: { id: "898899aa-4567-489a-bcde-f1823f708646", type: "group" },
        },
      ],
      fields: [
        { id: "c4296635-9f12-47b1-8153-c3a854649182", type: "text", label: "Test field", required: true },
        {
          id: "d4292635-9f12-17b1-9153-c3a854649182",
          type: "multiselect",
          label: "Multi Select",
          identifier: "multi",
          selectText: "Option-1\nOption-2",
          required: false,
        },
      ],
      user: {
        connect: {
          username: "pro",
        },
      },
      name: seededForm.name,
    },
  });
}

async function createApp(
  /** The App identifier in the DB also used for public page in `/apps/[slug]` */
  slug: Prisma.AppCreateInput["slug"],
  /** The directory name for `/packages/app-store/[dirName]` */
  dirName: Prisma.AppCreateInput["dirName"],
  categories: Prisma.AppCreateInput["categories"],
  /** This is used so credentials gets linked to the correct app */
  type: Prisma.CredentialCreateInput["type"],
  keys?: Prisma.AppCreateInput["keys"]
) {
  await prisma.app.upsert({
    where: { slug },
    create: { slug, dirName, categories, keys },
    update: { dirName, categories, keys },
  });
  await prisma.credential.updateMany({
    where: { type },
    data: { appId: slug },
  });
  console.log(`📲 Upserted app: '${slug}'`);
}

export default async function main() {
  // Calendar apps
  await createApp("apple-calendar", "applecalendar", ["calendar"], "apple_calendar");
  await createApp("caldav-calendar", "caldavcalendar", ["calendar"], "caldav_calendar");
  await createApp("exchange2013-calendar", "exchange2013calendar", ["calendar"], "exchange2013_calendar");
  await createApp("exchange2016-calendar", "exchange2016calendar", ["calendar"], "exchange2016_calendar");
  try {
    const { client_secret, client_id, redirect_uris } = JSON.parse(
      process.env.GOOGLE_API_CREDENTIALS || ""
    ).web;
    await createApp("google-calendar", "googlecalendar", ["calendar"], "google_calendar", {
      client_id,
      client_secret,
      redirect_uris,
    });
    await createApp("google-meet", "googlevideo", ["video"], "google_video", {
      client_id,
      client_secret,
      redirect_uris,
    });
  } catch (e) {
    if (e instanceof Error) console.error("Error adding google credentials to DB:", e.message);
  }
  if (process.env.MS_GRAPH_CLIENT_ID && process.env.MS_GRAPH_CLIENT_SECRET) {
    await createApp("office365-calendar", "office365calendar", ["calendar"], "office365_calendar", {
      client_id: process.env.MS_GRAPH_CLIENT_ID,
      client_secret: process.env.MS_GRAPH_CLIENT_SECRET,
    });
    await createApp("msteams", "office365video", ["video"], "office365_video", {
      client_id: process.env.MS_GRAPH_CLIENT_ID,
      client_secret: process.env.MS_GRAPH_CLIENT_SECRET,
    });
  }
  if (
    process.env.LARK_OPEN_APP_ID &&
    process.env.LARK_OPEN_APP_SECRET &&
    process.env.LARK_OPEN_VERIFICATION_TOKEN
  ) {
    await createApp("lark-calendar", "larkcalendar", ["calendar"], "lark_calendar", {
      app_id: process.env.LARK_OPEN_APP_ID,
      app_secret: process.env.LARK_OPEN_APP_SECRET,
      open_verification_token: process.env.LARK_OPEN_VERIFICATION_TOKEN,
    });
  }
  // Video apps
  if (process.env.DAILY_API_KEY) {
    await createApp("daily-video", "dailyvideo", ["video"], "daily_video", {
      api_key: process.env.DAILY_API_KEY,
      scale_plan: process.env.DAILY_SCALE_PLAN,
    });
  }
  if (process.env.TANDEM_CLIENT_ID && process.env.TANDEM_CLIENT_SECRET) {
    await createApp("tandem", "tandemvideo", ["video"], "tandem_video", {
      client_id: process.env.TANDEM_CLIENT_ID as string,
      client_secret: process.env.TANDEM_CLIENT_SECRET as string,
      base_url: (process.env.TANDEM_BASE_URL as string) || "https://tandem.chat",
    });
  }
  if (process.env.ZOOM_CLIENT_ID && process.env.ZOOM_CLIENT_SECRET) {
    await createApp("zoom", "zoomvideo", ["video"], "zoom_video", {
      client_id: process.env.ZOOM_CLIENT_ID,
      client_secret: process.env.ZOOM_CLIENT_SECRET,
    });
  }
  await createApp("jitsi", "jitsivideo", ["video"], "jitsi_video");
  // Other apps
  if (process.env.HUBSPOT_CLIENT_ID && process.env.HUBSPOT_CLIENT_SECRET) {
    await createApp("hubspot", "hubspotothercalendar", ["other"], "hubspot_other_calendar", {
      client_id: process.env.HUBSPOT_CLIENT_ID,
      client_secret: process.env.HUBSPOT_CLIENT_SECRET,
    });
  }
  // No need to check if environment variable is present, the API Key is set up by the user, not the system
  await createApp("closecom", "closecomothercalendar", ["other"], "closecom_other_calendar");
  await createApp("wipe-my-cal", "wipemycalother", ["other"], "wipemycal_other");
  if (process.env.GIPHY_API_KEY) {
    await createApp("giphy", "giphy", ["other"], "giphy_other", {
      api_key: process.env.GIPHY_API_KEY,
    });
  }

  if (process.env.VITAL_API_KEY && process.env.VITAL_WEBHOOK_SECRET) {
    await createApp("vital-automation", "vital", ["other"], "vital_other", {
      mode: process.env.VITAL_DEVELOPMENT_MODE || "sandbox",
      region: process.env.VITAL_REGION || "us",
      api_key: process.env.VITAL_API_KEY,
      webhook_secret: process.env.VITAL_WEBHOOK_SECRET,
    });
  }

  if (process.env.ZAPIER_INVITE_LINK) {
    await createApp("zapier", "zapier", ["other"], "zapier_other", {
      invite_link: process.env.ZAPIER_INVITE_LINK,
    });
  }

  // Web3 apps
  await createApp("huddle01", "huddle01video", ["web3", "video"], "huddle01_video");
  await createApp("metamask", "metamask", ["web3"], "metamask_web3");
  // Messaging apps
  if (process.env.SLACK_CLIENT_ID && process.env.SLACK_CLIENT_SECRET && process.env.SLACK_SIGNING_SECRET) {
    await createApp("slack", "slackmessaging", ["messaging"], "slack_messaging", {
      client_id: process.env.SLACK_CLIENT_ID,
      client_secret: process.env.SLACK_CLIENT_SECRET,
      signing_secret: process.env.SLACK_SIGNING_SECRET,
    });
  }
  // Payment apps
  if (
    process.env.STRIPE_CLIENT_ID &&
    process.env.STRIPE_PRIVATE_KEY &&
    process.env.NEXT_PUBLIC_STRIPE_PUBLIC_KEY &&
    process.env.STRIPE_WEBHOOK_SECRET
  ) {
    await createApp("stripe", "stripepayment", ["payment"], "stripe_payment", {
      client_id: process.env.STRIPE_CLIENT_ID,
      client_secret: process.env.STRIPE_PRIVATE_KEY,
      payment_fee_fixed: 10,
      payment_fee_percentage: 0.005,
      public_key: process.env.NEXT_PUBLIC_STRIPE_PUBLIC_KEY,
      webhook_secret: process.env.STRIPE_WEBHOOK_SECRET,
    });
  }

  const generatedApps = JSON.parse(
    fs.readFileSync(path.join(__dirname, "seed-app-store.config.json"), "utf8")
  );
  for (let i = 0; i < generatedApps.length; i++) {
    const generatedApp = generatedApps[i];
    await createApp(generatedApp.slug, generatedApp.dirName, generatedApp.categories, generatedApp.type);
  }

  await seedAppData();
}

main()
  .catch((e) => {
    console.error(e);
    process.exit(1);
  })
  .finally(async () => {
    await prisma.$disconnect();
  });<|MERGE_RESOLUTION|>--- conflicted
+++ resolved
@@ -12,11 +12,6 @@
   name: "Seeded Form - Pro",
 };
 
-<<<<<<< HEAD
-dotEnv.config({ path: "../../.env.appStore" });
-
-=======
->>>>>>> d8fab68e
 async function seedAppData() {
   const form = await prisma.app_RoutingForms_Form.findUnique({
     where: {
