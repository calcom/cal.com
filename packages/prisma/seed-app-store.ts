--- conflicted
+++ resolved
@@ -5,16 +5,12 @@
 
 import prisma from ".";
 
-<<<<<<< HEAD
-dotEnv.config({ path: "../../.env.appStore" });
-=======
 export const seededForm = {
   id: "948ae412-d995-4865-875a-48302588de03",
   name: "Seeded Form - Pro",
 };
 
-require("dotenv").config({ path: "../../.env.appStore" });
->>>>>>> c3fbf822
+dotEnv.config({ path: "../../.env.appStore" });
 
 async function seedAppData() {
   const form = await prisma.app_RoutingForms_Form.findUnique({
