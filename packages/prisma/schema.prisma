--- conflicted
+++ resolved
@@ -1329,12 +1329,6 @@
   @@index([userId])
 }
 
-<<<<<<< HEAD
-enum SMSLockState {
-  LOCKED
-  UNLOCKED
-  REVIEW_NEEDED
-=======
 // Needed to store tasks that need to be processed by a background worker or Tasker
 model Task {
   id          String    @id @unique @default(uuid())
@@ -1353,5 +1347,10 @@
   // The maximum number of times the task can be attempted
   maxAttempts Int       @default(3)
   lastError   String?
->>>>>>> 5695ba7c
+}
+
+enum SMSLockState {
+  LOCKED
+  UNLOCKED
+  REVIEW_NEEDED
 }