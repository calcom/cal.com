--- conflicted
+++ resolved
@@ -259,13 +259,10 @@
   destinationCalendar DestinationCalendar?
   cancellationReason  String?
   rejectionReason     String?
-<<<<<<< HEAD
+  dynamicEventSlugRef String?
+  dynamicGroupSlugRef String?
   rescheduled         Boolean?
   fromReschedule      String?
-=======
-  dynamicEventSlugRef String?
-  dynamicGroupSlugRef String?
->>>>>>> df4a4112
 }
 
 model Schedule {
