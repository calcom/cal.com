--- conflicted
+++ resolved
@@ -150,11 +150,8 @@
   useEventTypeDestinationCalendarEmail    Boolean                   @default(false)
   aiPhoneCallConfig                       AIPhoneCallConfiguration?
   isRRWeightsEnabled                      Boolean                   @default(false)
-<<<<<<< HEAD
   fieldTranslations                       EventTypeTranslation[]
-=======
   maxLeadThreshold                        Int?
->>>>>>> f4f4afad
 
   /// @zod.custom(imports.eventTypeColor)
   eventTypeColor                   Json?
