// This is your Prisma schema file,
// learn more about it in the docs: https://pris.ly/d/prisma-schema

datasource db {
  provider = "postgresql"
  url      = env("DATABASE_URL")
}

generator client {
  provider        = "prisma-client-js"
  previewFeatures = ["views"]
}

generator zod {
  provider      = "zod-prisma"
  output        = "./zod"
  imports       = "./zod-utils"
  relationModel = "default"
}

generator kysely {
  provider = "prisma-kysely"
  output   = "../kysely"
  fileName = "types.ts"
}

generator enums {
  provider = "ts-node --transpile-only ./enum-generator"
}

enum SchedulingType {
  ROUND_ROBIN @map("roundRobin")
  COLLECTIVE  @map("collective")
  MANAGED     @map("managed")
}

enum PeriodType {
  UNLIMITED @map("unlimited")
  ROLLING   @map("rolling")
  RANGE     @map("range")
}

model Host {
  user        User      @relation(fields: [userId], references: [id], onDelete: Cascade)
  userId      Int
  eventType   EventType @relation(fields: [eventTypeId], references: [id], onDelete: Cascade)
  eventTypeId Int
  isFixed     Boolean   @default(false)

  @@id([userId, eventTypeId])
  @@index([userId])
  @@index([eventTypeId])
}

model EventType {
  id          Int     @id @default(autoincrement())
  /// @zod.min(1)
  title       String
  /// @zod.custom(imports.eventTypeSlug)
  slug        String
  description String?
  position    Int     @default(0)
  /// @zod.custom(imports.eventTypeLocations)
  locations   Json?
  /// @zod.min(1)
  length      Int
  offsetStart Int     @default(0)
  hidden      Boolean @default(false)
  hosts       Host[]
  users       User[]  @relation("user_eventtype")
  owner       User?   @relation("owner", fields: [userId], references: [id], onDelete: Cascade)
  userId      Int?

  profileId Int?
  profile   Profile? @relation(fields: [profileId], references: [id], onDelete: Cascade)

  team                            Team?                   @relation(fields: [teamId], references: [id], onDelete: Cascade)
  teamId                          Int?
  hashedLink                      HashedLink?
  bookings                        Booking[]
  availability                    Availability[]
  webhooks                        Webhook[]
  destinationCalendar             DestinationCalendar?
  eventName                       String?
  customInputs                    EventTypeCustomInput[]
  parentId                        Int?
  parent                          EventType?              @relation("managed_eventtype", fields: [parentId], references: [id], onDelete: Cascade)
  children                        EventType[]             @relation("managed_eventtype")
  /// @zod.custom(imports.eventTypeBookingFields)
  bookingFields                   Json?
  timeZone                        String?
  periodType                      PeriodType              @default(UNLIMITED)
  /// @zod.custom(imports.coerceToDate)
  periodStartDate                 DateTime?
  /// @zod.custom(imports.coerceToDate)
  periodEndDate                   DateTime?
  periodDays                      Int?
  periodCountCalendarDays         Boolean?
  lockTimeZoneToggleOnBookingPage Boolean                 @default(false)
  requiresConfirmation            Boolean                 @default(false)
  requiresBookerEmailVerification Boolean                 @default(false)
  /// @zod.custom(imports.recurringEventType)
  recurringEvent                  Json?
  disableGuests                   Boolean                 @default(false)
  hideCalendarNotes               Boolean                 @default(false)
  /// @zod.min(0)
  minimumBookingNotice            Int                     @default(120)
  beforeEventBuffer               Int                     @default(0)
  afterEventBuffer                Int                     @default(0)
  seatsPerTimeSlot                Int?
  onlyShowFirstAvailableSlot      Boolean                 @default(false)
  seatsShowAttendees              Boolean?                @default(false)
  seatsShowAvailabilityCount      Boolean?                @default(true)
  schedulingType                  SchedulingType?
  schedule                        Schedule?               @relation(fields: [scheduleId], references: [id])
  scheduleId                      Int?
  // price is deprecated. It has now moved to metadata.apps.stripe.price. Plan to drop this column.
  price                           Int                     @default(0)
  // currency is deprecated. It has now moved to metadata.apps.stripe.currency. Plan to drop this column.
  currency                        String                  @default("usd")
  slotInterval                    Int?
  /// @zod.custom(imports.EventTypeMetaDataSchema)
  metadata                        Json?
  /// @zod.custom(imports.successRedirectUrl)
  successRedirectUrl              String?
  workflows                       WorkflowsOnEventTypes[]
  /// @zod.custom(imports.intervalLimitsType)
  bookingLimits                   Json?
  /// @zod.custom(imports.intervalLimitsType)
  durationLimits                  Json?
  isInstantEvent                  Boolean                 @default(false)
  assignAllTeamMembers            Boolean                 @default(false)

  @@unique([userId, slug])
  @@unique([teamId, slug])
  @@unique([userId, parentId])
  @@index([userId])
  @@index([teamId])
  @@index([scheduleId])
}

model Credential {
  id     Int     @id @default(autoincrement())
  // @@type is deprecated
  type   String
  key    Json
  user   User?   @relation(fields: [userId], references: [id], onDelete: Cascade)
  userId Int?
  team   Team?   @relation(fields: [teamId], references: [id], onDelete: Cascade)
  teamId Int?
  app    App?    @relation(fields: [appId], references: [slug], onDelete: Cascade)
  // How to make it a required column?
  appId  String?

  // paid apps
  subscriptionId    String?
  paymentStatus     String?
  billingCycleStart Int?

  destinationCalendars DestinationCalendar[]
  selectedCalendars    SelectedCalendar[]
  invalid              Boolean?              @default(false)
  CalendarCache        CalendarCache[]

  @@index([userId])
  @@index([appId])
  @@index([subscriptionId])
}

enum IdentityProvider {
  CAL
  GOOGLE
  SAML
}

model DestinationCalendar {
  id           Int         @id @default(autoincrement())
  integration  String
  externalId   String
  user         User?       @relation(fields: [userId], references: [id], onDelete: Cascade)
  userId       Int?        @unique
  booking      Booking[]
  eventType    EventType?  @relation(fields: [eventTypeId], references: [id], onDelete: Cascade)
  eventTypeId  Int?        @unique
  credentialId Int?
  credential   Credential? @relation(fields: [credentialId], references: [id], onDelete: Cascade)

  @@index([userId])
  @@index([eventTypeId])
  @@index([credentialId])
}

enum UserPermissionRole {
  USER
  ADMIN
}

// It holds Personal Profiles of a User plus it has email, password and other core things
model User {
  id                  Int                  @id @default(autoincrement())
  username            String?
  name                String?
  /// @zod.email()
  email               String
  emailVerified       DateTime?
  password            String?
  bio                 String?
  avatar              String?
  avatarUrl           String?
  timeZone            String               @default("Europe/London")
  weekStart           String               @default("Sunday")
  // DEPRECATED - TO BE REMOVED
  startTime           Int                  @default(0)
  endTime             Int                  @default(1440)
  // </DEPRECATED>
  bufferTime          Int                  @default(0)
  hideBranding        Boolean              @default(false)
  theme               String?
  createdDate         DateTime             @default(now()) @map(name: "created")
  trialEndsAt         DateTime?
  eventTypes          EventType[]          @relation("user_eventtype")
  credentials         Credential[]
  teams               Membership[]
  bookings            Booking[]
  schedules           Schedule[]
  defaultScheduleId   Int?
  selectedCalendars   SelectedCalendar[]
  completedOnboarding Boolean              @default(false)
  locale              String?
  timeFormat          Int?                 @default(12)
  twoFactorSecret     String?
  twoFactorEnabled    Boolean              @default(false)
  backupCodes         String?
  identityProvider    IdentityProvider     @default(CAL)
  identityProviderId  String?
  availability        Availability[]
  invitedTo           Int?
  webhooks            Webhook[]
  brandColor          String?
  darkBrandColor      String?
  // the location where the events will end up
  destinationCalendar DestinationCalendar?
  away                Boolean              @default(false)
  // participate in dynamic group booking or not
  allowDynamicBooking Boolean?             @default(true)

  // participate in SEO indexing or not
  allowSEOIndexing Boolean? @default(true)

  // receive monthly digest email for teams or not
  receiveMonthlyDigestEmail Boolean? @default(true)

  /// @zod.custom(imports.userMetadata)
  metadata             Json?
  verified             Boolean?                @default(false)
  role                 UserPermissionRole      @default(USER)
  disableImpersonation Boolean                 @default(false)
  impersonatedUsers    Impersonations[]        @relation("impersonated_user")
  impersonatedBy       Impersonations[]        @relation("impersonated_by_user")
  apiKeys              ApiKey[]
  accounts             Account[]
  sessions             Session[]
  Feedback             Feedback[]
  ownedEventTypes      EventType[]             @relation("owner")
  workflows            Workflow[]
  routingForms         App_RoutingForms_Form[] @relation("routing-form")
  verifiedNumbers      VerifiedNumber[]
  hosts                Host[]
  organizationId       Int?
  organization         Team?                   @relation("scope", fields: [organizationId], references: [id], onDelete: SetNull)
  accessCodes          AccessCode[]
  bookingRedirects     OutOfOfficeEntry[]
  bookingRedirectsTo   OutOfOfficeEntry[]      @relation(name: "toUser")

  // Used to lock the user account
<<<<<<< HEAD
  locked                     Boolean                      @default(false)
  platformOAuthClients       PlatformOAuthClient[]
  AccessToken                AccessToken[]
  RefreshToken               RefreshToken[]
  PlatformAuthorizationToken PlatformAuthorizationToken[]
=======
  locked           Boolean   @default(false)
  profiles         Profile[]
  movedToProfileId Int?
  movedToProfile   Profile?  @relation("moved_to_profile", fields: [movedToProfileId], references: [id], onDelete: SetNull)
>>>>>>> bed593c8

  @@unique([email])
  @@unique([email, username])
  @@unique([username, organizationId])
  @@unique([movedToProfileId])
  @@index([username])
  @@index([emailVerified])
  @@index([identityProvider])
  @@index([identityProviderId])
  @@map(name: "users")
}

// It holds Organization Profiles
model Profile {
  id             Int         @id @default(autoincrement())
  // uid allows us to set an identifier chosen by us which is helpful in migration when we create the Profile from User directly.
  uid            String
  userId         Int
  user           User        @relation(fields: [userId], references: [id], onDelete: Cascade)
  organizationId Int
  organization   Team        @relation(fields: [organizationId], references: [id], onDelete: Cascade)
  username       String
  eventTypes     EventType[]
  movedFromUser User?    @relation("moved_to_profile")
  createdAt     DateTime @default(now())
  updatedAt     DateTime @updatedAt

  @@unique([userId, organizationId])
  @@index([uid])
  @@index([userId])
  @@index([organizationId])
}

model Team {
  id                   Int                     @id @default(autoincrement())
  /// @zod.min(1)
  name                 String
  /// @zod.min(1)
  slug                 String?
  logo                 String?
  logoUrl              String?
  calVideoLogo         String?
  appLogo              String?
  appIconLogo          String?
  bio                  String?
  hideBranding         Boolean                 @default(false)
  isPrivate            Boolean                 @default(false)
  hideBookATeamMember  Boolean                 @default(false)
  members              Membership[]
  eventTypes           EventType[]
  workflows            Workflow[]
  createdAt            DateTime                @default(now())
  /// @zod.custom(imports.teamMetadataSchema)
  metadata             Json?
  theme                String?
  brandColor           String?
  darkBrandColor       String?
  verifiedNumbers      VerifiedNumber[]
  parentId             Int?
  parent               Team?                   @relation("organization", fields: [parentId], references: [id], onDelete: Cascade)
  children             Team[]                  @relation("organization")
  orgUsers             User[]                  @relation("scope")
  inviteTokens         VerificationToken[]
  webhooks             Webhook[]
  timeFormat           Int?
  timeZone             String                  @default("Europe/London")
  weekStart            String                  @default("Sunday")
  routingForms         App_RoutingForms_Form[]
  apiKeys              ApiKey[]
  credentials          Credential[]
  accessCodes          AccessCode[]
  instantMeetingTokens InstantMeetingToken[]
<<<<<<< HEAD
  platformOAuthClient  PlatformOAuthClient[]
=======
  orgProfiles          Profile[]
>>>>>>> bed593c8
  pendingPayment       Boolean                 @default(false)

  @@unique([slug, parentId])
}

enum MembershipRole {
  MEMBER
  ADMIN
  OWNER
}

model Membership {
  id                   Int            @id @default(autoincrement())
  teamId               Int
  userId               Int
  accepted             Boolean        @default(false)
  role                 MembershipRole
  team                 Team           @relation(fields: [teamId], references: [id], onDelete: Cascade)
  user                 User           @relation(fields: [userId], references: [id], onDelete: Cascade)
  disableImpersonation Boolean        @default(false)

  @@unique([userId, teamId])
  @@index([teamId])
  @@index([userId])
}

model VerificationToken {
  id            Int      @id @default(autoincrement())
  identifier    String
  token         String   @unique
  expires       DateTime
  expiresInDays Int?
  createdAt     DateTime @default(now())
  updatedAt     DateTime @updatedAt
  teamId        Int?
  team          Team?    @relation(fields: [teamId], references: [id])

  @@unique([identifier, token])
  @@index([token])
  @@index([teamId])
}

model InstantMeetingToken {
  id        Int      @id @default(autoincrement())
  token     String   @unique
  expires   DateTime
  teamId    Int
  team      Team     @relation(fields: [teamId], references: [id])
  bookingId Int?     @unique
  booking   Booking? @relation(fields: [bookingId], references: [id], onDelete: Cascade)

  createdAt DateTime @default(now())
  updatedAt DateTime @updatedAt

  @@index([token])
}

model BookingReference {
  id                         Int      @id @default(autoincrement())
  /// @zod.min(1)
  type                       String
  /// @zod.min(1)
  uid                        String
  meetingId                  String?
  thirdPartyRecurringEventId String?
  meetingPassword            String?
  meetingUrl                 String?
  booking                    Booking? @relation(fields: [bookingId], references: [id], onDelete: Cascade)
  bookingId                  Int?
  externalCalendarId         String?
  deleted                    Boolean?
  credentialId               Int?

  @@index([bookingId])
  @@index([credentialId])
  @@index([type])
  @@index([uid])
}

model Attendee {
  id          Int          @id @default(autoincrement())
  email       String
  name        String
  timeZone    String
  locale      String?      @default("en")
  booking     Booking?     @relation(fields: [bookingId], references: [id], onDelete: Cascade)
  bookingId   Int?
  bookingSeat BookingSeat?

  @@index([email])
  @@index([bookingId])
}

enum BookingStatus {
  CANCELLED     @map("cancelled")
  ACCEPTED      @map("accepted")
  REJECTED      @map("rejected")
  PENDING       @map("pending")
  AWAITING_HOST @map("awaiting_host")
}

model Booking {
  id                    Int                  @id @default(autoincrement())
  uid                   String               @unique
  user                  User?                @relation(fields: [userId], references: [id], onDelete: Cascade)
  userId                Int?
  references            BookingReference[]
  eventType             EventType?           @relation(fields: [eventTypeId], references: [id])
  eventTypeId           Int?
  title                 String
  description           String?
  customInputs          Json?
  /// @zod.custom(imports.bookingResponses)
  responses             Json?
  startTime             DateTime
  endTime               DateTime
  attendees             Attendee[]
  location              String?
  createdAt             DateTime             @default(now())
  updatedAt             DateTime?
  status                BookingStatus        @default(ACCEPTED)
  paid                  Boolean              @default(false)
  payment               Payment[]
  destinationCalendar   DestinationCalendar? @relation(fields: [destinationCalendarId], references: [id])
  destinationCalendarId Int?
  cancellationReason    String?
  rejectionReason       String?
  dynamicEventSlugRef   String?
  dynamicGroupSlugRef   String?
  rescheduled           Boolean?
  fromReschedule        String?
  recurringEventId      String?
  smsReminderNumber     String?
  workflowReminders     WorkflowReminder[]
  scheduledJobs         String[]
  seatsReferences       BookingSeat[]
  /// @zod.custom(imports.bookingMetadataSchema)
  metadata              Json?
  isRecorded            Boolean              @default(false)
  iCalUID               String?              @default("")
  iCalSequence          Int                  @default(0)
  instantMeetingToken   InstantMeetingToken?

  @@index([eventTypeId])
  @@index([userId])
  @@index([destinationCalendarId])
  @@index([recurringEventId])
  @@index([uid])
  @@index([status])
  @@index([startTime, endTime, status])
}

model Schedule {
  id           Int            @id @default(autoincrement())
  user         User           @relation(fields: [userId], references: [id], onDelete: Cascade)
  userId       Int
  eventType    EventType[]
  name         String
  timeZone     String?
  availability Availability[]

  @@index([userId])
}

model Availability {
  id          Int        @id @default(autoincrement())
  user        User?      @relation(fields: [userId], references: [id], onDelete: Cascade)
  userId      Int?
  eventType   EventType? @relation(fields: [eventTypeId], references: [id])
  eventTypeId Int?
  days        Int[]
  startTime   DateTime   @db.Time
  endTime     DateTime   @db.Time
  date        DateTime?  @db.Date
  Schedule    Schedule?  @relation(fields: [scheduleId], references: [id])
  scheduleId  Int?

  @@index([userId])
  @@index([eventTypeId])
  @@index([scheduleId])
}

model SelectedCalendar {
  user         User        @relation(fields: [userId], references: [id], onDelete: Cascade)
  userId       Int
  integration  String
  externalId   String
  credential   Credential? @relation(fields: [credentialId], references: [id], onDelete: Cascade)
  credentialId Int?

  @@id([userId, integration, externalId])
  @@index([userId])
  @@index([integration])
  @@index([externalId])
}

enum EventTypeCustomInputType {
  TEXT     @map("text")
  TEXTLONG @map("textLong")
  NUMBER   @map("number")
  BOOL     @map("bool")
  RADIO    @map("radio")
  PHONE    @map("phone")
}

model EventTypeCustomInput {
  id          Int                      @id @default(autoincrement())
  eventTypeId Int
  eventType   EventType                @relation(fields: [eventTypeId], references: [id], onDelete: Cascade)
  label       String
  type        EventTypeCustomInputType
  /// @zod.custom(imports.customInputOptionSchema)
  options     Json?
  required    Boolean
  placeholder String                   @default("")

  @@index([eventTypeId])
}

model ResetPasswordRequest {
  id        String   @id @default(cuid())
  createdAt DateTime @default(now())
  updatedAt DateTime @updatedAt
  email     String
  expires   DateTime
}

enum ReminderType {
  PENDING_BOOKING_CONFIRMATION
}

model ReminderMail {
  id             Int          @id @default(autoincrement())
  referenceId    Int
  reminderType   ReminderType
  elapsedMinutes Int
  createdAt      DateTime     @default(now())

  @@index([referenceId])
  @@index([reminderType])
}

model Payment {
  id            Int            @id @default(autoincrement())
  uid           String         @unique
  app           App?           @relation(fields: [appId], references: [slug], onDelete: Cascade)
  appId         String?
  bookingId     Int
  booking       Booking?       @relation(fields: [bookingId], references: [id], onDelete: Cascade)
  amount        Int
  fee           Int
  currency      String
  success       Boolean
  refunded      Boolean
  data          Json
  externalId    String         @unique
  paymentOption PaymentOption? @default(ON_BOOKING)

  @@index([bookingId])
  @@index([externalId])
}

enum PaymentOption {
  ON_BOOKING
  HOLD
}

enum WebhookTriggerEvents {
  BOOKING_CREATED
  BOOKING_PAYMENT_INITIATED
  BOOKING_PAID
  BOOKING_RESCHEDULED
  BOOKING_REQUESTED
  BOOKING_CANCELLED
  BOOKING_REJECTED
  FORM_SUBMITTED
  MEETING_ENDED
  MEETING_STARTED
  RECORDING_READY
  INSTANT_MEETING
}

model Webhook {
  id              String                 @id @unique
  userId          Int?
  teamId          Int?
  eventTypeId     Int?
  /// @zod.url()
  subscriberUrl   String
  payloadTemplate String?
  createdAt       DateTime               @default(now())
  active          Boolean                @default(true)
  eventTriggers   WebhookTriggerEvents[]
  user            User?                  @relation(fields: [userId], references: [id], onDelete: Cascade)
  team            Team?                  @relation(fields: [teamId], references: [id], onDelete: Cascade)
  eventType       EventType?             @relation(fields: [eventTypeId], references: [id], onDelete: Cascade)
  app             App?                   @relation(fields: [appId], references: [slug], onDelete: Cascade)
  appId           String?
  secret          String?

  @@unique([userId, subscriberUrl], name: "courseIdentifier")
}

model Impersonations {
  id                 Int      @id @default(autoincrement())
  createdAt          DateTime @default(now())
  impersonatedUser   User     @relation("impersonated_user", fields: [impersonatedUserId], references: [id], onDelete: Cascade)
  impersonatedBy     User     @relation("impersonated_by_user", fields: [impersonatedById], references: [id], onDelete: Cascade)
  impersonatedUserId Int
  impersonatedById   Int
}

model ApiKey {
  id         String    @id @unique @default(cuid())
  userId     Int
  teamId     Int?
  note       String?
  createdAt  DateTime  @default(now())
  expiresAt  DateTime?
  lastUsedAt DateTime?
  hashedKey  String    @unique()
  user       User?     @relation(fields: [userId], references: [id], onDelete: Cascade)
  team       Team?     @relation(fields: [teamId], references: [id], onDelete: Cascade)
  app        App?      @relation(fields: [appId], references: [slug], onDelete: Cascade)
  appId      String?

  @@index([userId])
}

model HashedLink {
  id          Int       @id @default(autoincrement())
  link        String    @unique()
  eventType   EventType @relation(fields: [eventTypeId], references: [id], onDelete: Cascade)
  eventTypeId Int       @unique
}

model Account {
  id                String  @id @default(cuid())
  userId            Int
  type              String
  provider          String
  providerAccountId String
  refresh_token     String? @db.Text
  access_token      String? @db.Text
  expires_at        Int?
  token_type        String?
  scope             String?
  id_token          String? @db.Text
  session_state     String?

  user User? @relation(fields: [userId], references: [id], onDelete: Cascade)

  @@unique([provider, providerAccountId])
  @@index([userId])
  @@index([type])
}

model Session {
  id           String   @id @default(cuid())
  sessionToken String   @unique
  userId       Int
  expires      DateTime
  user         User?    @relation(fields: [userId], references: [id], onDelete: Cascade)

  @@index([userId])
}

enum AppCategories {
  calendar
  messaging
  other
  payment
  video // deprecated, please use 'conferencing' instead
  web3 // deprecated, we should no longer have any web3 apps
  automation
  analytics
  // Wherever video is in use, conferencing should also be used for legacy apps can have it.
  conferencing
  crm
}

model App {
  // The slug for the app store public page inside `/apps/[slug]`
  slug        String          @id @unique
  // The directory name for `/packages/app-store/[dirName]`
  dirName     String          @unique
  // Needed API Keys
  keys        Json?
  // One or multiple categories to which this app belongs
  categories  AppCategories[]
  createdAt   DateTime        @default(now())
  updatedAt   DateTime        @updatedAt
  credentials Credential[]
  payments    Payment[]
  Webhook     Webhook[]
  ApiKey      ApiKey[]
  enabled     Boolean         @default(false)

  @@index([enabled])
}

model App_RoutingForms_Form {
  id          String                          @id @default(cuid())
  description String?
  position    Int                             @default(0)
  routes      Json?
  createdAt   DateTime                        @default(now())
  updatedAt   DateTime                        @updatedAt
  name        String
  fields      Json?
  user        User                            @relation("routing-form", fields: [userId], references: [id], onDelete: Cascade)
  // This is the user who created the form and also the user who has read-write access to the form
  // If teamId is set, the members of the team would also have access to form readOnly or read-write depending on their permission level as team member.
  userId      Int
  team        Team?                           @relation(fields: [teamId], references: [id], onDelete: Cascade)
  teamId      Int?
  responses   App_RoutingForms_FormResponse[]
  disabled    Boolean                         @default(false)
  /// @zod.custom(imports.RoutingFormSettings)
  settings    Json?

  @@index([userId])
  @@index([disabled])
}

model App_RoutingForms_FormResponse {
  id           Int                   @id @default(autoincrement())
  formFillerId String                @default(cuid())
  form         App_RoutingForms_Form @relation(fields: [formId], references: [id], onDelete: Cascade)
  formId       String
  response     Json
  createdAt    DateTime              @default(now())

  @@unique([formFillerId, formId])
  @@index([formFillerId])
  @@index([formId])
}

model Feedback {
  id      Int      @id @default(autoincrement())
  date    DateTime @default(now())
  userId  Int
  user    User     @relation(fields: [userId], references: [id], onDelete: Cascade)
  rating  String
  comment String?

  @@index([userId])
  @@index([rating])
}

enum WorkflowTriggerEvents {
  BEFORE_EVENT
  EVENT_CANCELLED
  NEW_EVENT
  AFTER_EVENT
  RESCHEDULE_EVENT
}

enum WorkflowActions {
  EMAIL_HOST
  EMAIL_ATTENDEE
  SMS_ATTENDEE
  SMS_NUMBER
  EMAIL_ADDRESS
  WHATSAPP_ATTENDEE
  WHATSAPP_NUMBER
}

model WorkflowStep {
  id                        Int                @id @default(autoincrement())
  stepNumber                Int
  action                    WorkflowActions
  workflowId                Int
  workflow                  Workflow           @relation(fields: [workflowId], references: [id], onDelete: Cascade)
  sendTo                    String?
  reminderBody              String?
  emailSubject              String?
  template                  WorkflowTemplates  @default(REMINDER)
  workflowReminders         WorkflowReminder[]
  numberRequired            Boolean?
  sender                    String?
  numberVerificationPending Boolean            @default(true)
  includeCalendarEvent      Boolean            @default(false)

  @@index([workflowId])
}

model Workflow {
  id       Int                     @id @default(autoincrement())
  position Int                     @default(0)
  name     String
  userId   Int?
  user     User?                   @relation(fields: [userId], references: [id], onDelete: Cascade)
  team     Team?                   @relation(fields: [teamId], references: [id], onDelete: Cascade)
  teamId   Int?
  activeOn WorkflowsOnEventTypes[]
  trigger  WorkflowTriggerEvents
  time     Int?
  timeUnit TimeUnit?
  steps    WorkflowStep[]

  @@index([userId])
  @@index([teamId])
}

model WorkflowsOnEventTypes {
  id          Int       @id @default(autoincrement())
  workflow    Workflow  @relation(fields: [workflowId], references: [id], onDelete: Cascade)
  workflowId  Int
  eventType   EventType @relation(fields: [eventTypeId], references: [id], onDelete: Cascade)
  eventTypeId Int

  @@unique([workflowId, eventTypeId])
  @@index([workflowId])
  @@index([eventTypeId])
}

model Deployment {
  /// This is a single row table, so we use a fixed id
  id              Int       @id @default(1)
  logo            String?
  /// @zod.custom(imports.DeploymentTheme)
  theme           Json?
  licenseKey      String?
  agreedLicenseAt DateTime?
}

enum TimeUnit {
  DAY    @map("day")
  HOUR   @map("hour")
  MINUTE @map("minute")
}

model WorkflowReminder {
  id                  Int             @id @default(autoincrement())
  bookingUid          String?
  booking             Booking?        @relation(fields: [bookingUid], references: [uid])
  method              WorkflowMethods
  scheduledDate       DateTime
  referenceId         String?         @unique
  scheduled           Boolean
  workflowStepId      Int?
  workflowStep        WorkflowStep?   @relation(fields: [workflowStepId], references: [id])
  cancelled           Boolean?
  seatReferenceId     String?
  isMandatoryReminder Boolean?        @default(false)

  @@index([bookingUid])
  @@index([workflowStepId])
  @@index([seatReferenceId])
  @@index([method, scheduled, scheduledDate])
  @@index([cancelled, scheduledDate])
}

model WebhookScheduledTriggers {
  id            Int       @id @default(autoincrement())
  jobName       String
  subscriberUrl String
  payload       String
  startAfter    DateTime
  retryCount    Int       @default(0)
  createdAt     DateTime? @default(now())
}

enum WorkflowTemplates {
  REMINDER
  CUSTOM
  CANCELLED
  RESCHEDULED
  COMPLETED
}

enum WorkflowMethods {
  EMAIL
  SMS
  WHATSAPP
}

model BookingSeat {
  id           Int      @id @default(autoincrement())
  referenceUid String   @unique
  bookingId    Int
  booking      Booking  @relation(fields: [bookingId], references: [id], onDelete: Cascade)
  attendeeId   Int      @unique
  attendee     Attendee @relation(fields: [attendeeId], references: [id], onDelete: Cascade)
  /// @zod.custom(imports.bookingSeatDataSchema)
  data         Json?

  @@index([bookingId])
  @@index([attendeeId])
}

model VerifiedNumber {
  id          Int    @id @default(autoincrement())
  userId      Int?
  user        User?  @relation(fields: [userId], references: [id], onDelete: Cascade)
  teamId      Int?
  team        Team?  @relation(fields: [teamId], references: [id], onDelete: Cascade)
  phoneNumber String

  @@index([userId])
  @@index([teamId])
}

model Feature {
  // The feature slug, ex: 'v2-workflows'
  slug        String       @id @unique
  // If the feature is currently enabled
  enabled     Boolean      @default(false)
  // A short description of the feature
  description String?
  // The type of feature flag
  type        FeatureType? @default(RELEASE)
  // If the flag is considered stale
  stale       Boolean?     @default(false)
  lastUsedAt  DateTime?
  createdAt   DateTime?    @default(now())
  updatedAt   DateTime?    @default(now()) @updatedAt
  updatedBy   Int?

  @@index([enabled])
  @@index([stale])
}

enum FeatureType {
  RELEASE
  EXPERIMENT
  OPERATIONAL
  KILL_SWITCH
  PERMISSION
}

model SelectedSlots {
  id               Int      @id @default(autoincrement())
  eventTypeId      Int
  userId           Int
  slotUtcStartDate DateTime
  slotUtcEndDate   DateTime
  uid              String
  releaseAt        DateTime
  isSeat           Boolean  @default(false)

  @@unique(fields: [userId, slotUtcStartDate, slotUtcEndDate, uid], name: "selectedSlotUnique")
}

model OAuthClient {
  clientId     String       @id @unique
  redirectUri  String
  clientSecret String
  name         String
  logo         String?
  accessCodes  AccessCode[]
}

model AccessCode {
  id        Int           @id @default(autoincrement())
  code      String
  clientId  String?
  client    OAuthClient?  @relation(fields: [clientId], references: [clientId], onDelete: Cascade)
  expiresAt DateTime
  scopes    AccessScope[]
  userId    Int?
  user      User?         @relation(fields: [userId], references: [id], onDelete: Cascade)
  teamId    Int?
  team      Team?         @relation(fields: [teamId], references: [id], onDelete: Cascade)
}

enum AccessScope {
  READ_BOOKING
  READ_PROFILE
}

view BookingTimeStatus {
  id            Int            @unique
  uid           String?
  eventTypeId   Int?
  title         String?
  description   String?
  startTime     DateTime?
  endTime       DateTime?
  createdAt     DateTime?
  location      String?
  paid          Boolean?
  status        BookingStatus?
  rescheduled   Boolean?
  userId        Int?
  teamId        Int?
  eventLength   Int?
  timeStatus    String?
  eventParentId Int?
  userEmail     String?
  username      String?
}

model CalendarCache {
  // The key would be the unique URL that is requested by the user
  key          String
  value        Json
  expiresAt    DateTime
  credentialId Int
  credential   Credential? @relation(fields: [credentialId], references: [id], onDelete: Cascade)

  @@id([credentialId, key])
  @@unique([credentialId, key])
}

enum RedirectType {
  UserEventType @map("user-event-type")
  TeamEventType @map("team-event-type")
  User          @map("user")
  Team          @map("team")
}

model TempOrgRedirect {
  id        Int          @id @default(autoincrement())
  // Better would be to have fromOrgId and toOrgId as well and then we should have just to instead toUrl
  from      String
  // 0 would mean it is non org
  fromOrgId Int
  type      RedirectType
  // It doesn't have any query params
  toUrl     String
  enabled   Boolean      @default(true)
  createdAt DateTime     @default(now())
  updatedAt DateTime     @updatedAt

  @@unique([from, type, fromOrgId])
}

model Avatar {
  // e.g. NULL(0), organization ID or team logo
  teamId    Int    @default(0)
  // Avatar, NULL(0) if team logo
  userId    Int    @default(0)
  // base64 string
  data      String
  // different every time to pop the cache.
  objectKey String @unique

  @@unique([teamId, userId])
  @@map(name: "avatars")
}

model OutOfOfficeEntry {
  id       Int      @id @default(autoincrement())
  uuid     String   @unique
  start    DateTime
  end      DateTime
  userId   Int
  user     User     @relation(fields: [userId], references: [id], onDelete: Cascade)
  toUserId Int?
  toUser   User?    @relation(name: "toUser", fields: [toUserId], references: [id], onDelete: Cascade)

  createdAt DateTime @default(now())
  updatedAt DateTime @updatedAt

  @@index([uuid])
  @@index([userId])
  @@index([toUserId])
  @@index([start, end])
}

// Platform
model PlatformOAuthClient {
  id             String   @id @default(cuid())
  name           String
  secret         String // auth secret?
  permissions    Int
  users          User[]
  logo           String?
  redirectUris   String[] @map("redirect_uris")
  organizationId Int      @map("organization_id")
  organization   Team     @relation(fields: [organizationId], references: [id], onDelete: Cascade)

  accessTokens        AccessToken[]
  refreshToken        RefreshToken[]
  authorizationTokens PlatformAuthorizationToken[]

  createdAt DateTime @default(now()) @map("created_at")

  @@map(name: "platform_oauth_clients")
}

model PlatformAuthorizationToken {
  id String @id @default(cuid())

  owner  User                @relation(fields: [userId], references: [id], onDelete: Cascade)
  client PlatformOAuthClient @relation(fields: [platformOAuthClientId], references: [id], onDelete: Cascade)

  platformOAuthClientId String @map("platform_oauth_client_id")
  userId                Int    @map("user_id")

  createdAt DateTime @default(now()) @map("created_at")

  @@unique([userId, platformOAuthClientId])
  @@map("platform_authorization_token")
}

model AccessToken {
  id Int @id @default(autoincrement())

  secret    String   @unique
  createdAt DateTime @default(now()) @map("created_at")
  expiresAt DateTime @map("expires_at")

  owner  User                @relation(fields: [userId], references: [id], onDelete: Cascade)
  client PlatformOAuthClient @relation(fields: [platformOAuthClientId], references: [id], onDelete: Cascade)

  platformOAuthClientId String @map("platform_oauth_client_id")
  userId                Int    @map("user_id")

  @@map("platform_access_tokens")
}

model RefreshToken {
  id Int @id @default(autoincrement())

  secret    String   @unique
  createdAt DateTime @default(now()) @map("created_at")
  expiresAt DateTime @map("expires_at")

  owner  User                @relation(fields: [userId], references: [id], onDelete: Cascade)
  client PlatformOAuthClient @relation(fields: [platformOAuthClientId], references: [id], onDelete: Cascade)

  platformOAuthClientId String @map("platform_oauth_client_id")
  userId                Int    @map("user_id")

  @@map("platform_refresh_token")
}<|MERGE_RESOLUTION|>--- conflicted
+++ resolved
@@ -273,18 +273,14 @@
   bookingRedirectsTo   OutOfOfficeEntry[]      @relation(name: "toUser")
 
   // Used to lock the user account
-<<<<<<< HEAD
   locked                     Boolean                      @default(false)
   platformOAuthClients       PlatformOAuthClient[]
   AccessToken                AccessToken[]
   RefreshToken               RefreshToken[]
   PlatformAuthorizationToken PlatformAuthorizationToken[]
-=======
-  locked           Boolean   @default(false)
-  profiles         Profile[]
-  movedToProfileId Int?
-  movedToProfile   Profile?  @relation("moved_to_profile", fields: [movedToProfileId], references: [id], onDelete: SetNull)
->>>>>>> bed593c8
+  profiles                   Profile[]
+  movedToProfileId           Int?
+  movedToProfile             Profile?                     @relation("moved_to_profile", fields: [movedToProfileId], references: [id], onDelete: SetNull)
 
   @@unique([email])
   @@unique([email, username])
@@ -308,9 +304,9 @@
   organization   Team        @relation(fields: [organizationId], references: [id], onDelete: Cascade)
   username       String
   eventTypes     EventType[]
-  movedFromUser User?    @relation("moved_to_profile")
-  createdAt     DateTime @default(now())
-  updatedAt     DateTime @updatedAt
+  movedFromUser  User?       @relation("moved_to_profile")
+  createdAt      DateTime    @default(now())
+  updatedAt      DateTime    @updatedAt
 
   @@unique([userId, organizationId])
   @@index([uid])
@@ -357,11 +353,8 @@
   credentials          Credential[]
   accessCodes          AccessCode[]
   instantMeetingTokens InstantMeetingToken[]
-<<<<<<< HEAD
   platformOAuthClient  PlatformOAuthClient[]
-=======
   orgProfiles          Profile[]
->>>>>>> bed593c8
   pendingPayment       Boolean                 @default(false)
 
   @@unique([slug, parentId])
