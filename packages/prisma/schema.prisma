--- conflicted
+++ resolved
@@ -2600,7 +2600,6 @@
   @@index([outboundAgentId])
 }
 
-<<<<<<< HEAD
 model TeamBilling {
   id     String @id @default(uuid())
   teamId Int    @unique
@@ -2629,7 +2628,8 @@
 
   createdAt DateTime @default(now())
   updatedAt DateTime @updatedAt
-=======
+}
+
 enum CalendarCacheEventStatus {
   confirmed @map("confirmed")
   tentative @map("tentative")
@@ -2666,5 +2666,4 @@
   @@unique([selectedCalendarId, externalId])
   @@index([start, end, status])
   @@index([selectedCalendarId, iCalUID])
->>>>>>> 04cefebd
 }