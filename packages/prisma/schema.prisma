// This is your Prisma schema file,
// learn more about it in the docs: https://pris.ly/d/prisma-schema

datasource db {
  provider = "postgresql"
  url      = env("DATABASE_URL")
}

generator client {
  provider        = "prisma-client-js"
  previewFeatures = ["filterJson"]
}

generator zod {
  provider      = "zod-prisma"
  output        = "./zod"
  imports       = "./zod-utils"
  relationModel = "default"
}

enum SchedulingType {
  ROUND_ROBIN  @map("roundRobin")
  COLLECTIVE   @map("collective")
}

enum PeriodType {
  UNLIMITED  @map("unlimited")
  ROLLING    @map("rolling")
  RANGE      @map("range")
}

model EventType {
  id                      Int                    @id @default(autoincrement())
  /// @zod.nonempty()
  title                   String
  /// @zod.custom(imports.eventTypeSlug)
  slug                    String
  description             String?
  position                Int                    @default(0)
  /// @zod.custom(imports.eventTypeLocations)
  locations               Json?
  length                  Int
  hidden                  Boolean                @default(false)
  users                   User[]                 @relation("user_eventtype")
  userId                  Int?
  team                    Team?                  @relation(fields: [teamId], references: [id])
  teamId                  Int?
  hashedLink              HashedLink?
  bookings                Booking[]
  availability            Availability[]
  webhooks                Webhook[]
  destinationCalendar     DestinationCalendar?
  eventName               String?
  customInputs            EventTypeCustomInput[]
  timeZone                String?
  periodType              PeriodType             @default(UNLIMITED)
  periodStartDate         DateTime?
  periodEndDate           DateTime?
  periodDays              Int?
  periodCountCalendarDays Boolean?
  requiresConfirmation    Boolean                @default(false)
  /// @zod.custom(imports.recurringEvent)
  recurringEvent          Json?
  disableGuests           Boolean                @default(false)
  hideCalendarNotes       Boolean                @default(false)
  minimumBookingNotice    Int                    @default(120)
  beforeEventBuffer       Int                    @default(0)
  afterEventBuffer        Int                    @default(0)
  schedulingType          SchedulingType?
  schedule                Schedule?
  price                   Int                    @default(0)
  currency                String                 @default("usd")
  slotInterval            Int?
  metadata                Json?
  successRedirectUrl      String?

  @@unique([userId, slug])
  @@unique([teamId, slug])
}

model Credential {
  id     Int     @id @default(autoincrement())
  type   String
  key    Json
  user   User?   @relation(fields: [userId], references: [id], onDelete: Cascade)
  userId Int?
  app    App?    @relation(fields: [appId], references: [slug], onDelete: Cascade)
  appId  String?
}

enum UserPlan {
  FREE
  TRIAL
  PRO
}

enum IdentityProvider {
  CAL
  GOOGLE
  SAML
}

model DestinationCalendar {
  id          Int        @id @default(autoincrement())
  integration String
  externalId  String
  user        User?      @relation(fields: [userId], references: [id])
  userId      Int?       @unique
  booking     Booking?   @relation(fields: [bookingId], references: [id])
  bookingId   Int?       @unique
  eventType   EventType? @relation(fields: [eventTypeId], references: [id])
  eventTypeId Int?       @unique
}

enum UserPermissionRole {
  USER
  ADMIN
}

model User {
  id                  Int                  @id @default(autoincrement())
  username            String?              @unique
  name                String?
  /// @zod.email()
  email               String               @unique
  emailVerified       DateTime?
  password            String?
  bio                 String?
  avatar              String?
  timeZone            String               @default("Europe/London")
  weekStart           String               @default("Sunday")
  // DEPRECATED - TO BE REMOVED
  startTime           Int                  @default(0)
  endTime             Int                  @default(1440)
  // </DEPRECATED>
  bufferTime          Int                  @default(0)
  hideBranding        Boolean              @default(false)
  theme               String?
  createdDate         DateTime             @default(now()) @map(name: "created")
  trialEndsAt         DateTime?
  eventTypes          EventType[]          @relation("user_eventtype")
  credentials         Credential[]
  teams               Membership[]
  bookings            Booking[]
  schedules           Schedule[]
  defaultScheduleId   Int?
  selectedCalendars   SelectedCalendar[]
  completedOnboarding Boolean              @default(false)
  locale              String?
  timeFormat          Int?                 @default(12)
  twoFactorSecret     String?
  twoFactorEnabled    Boolean              @default(false)
  identityProvider    IdentityProvider     @default(CAL)
  identityProviderId  String?
  availability        Availability[]
  invitedTo           Int?
  plan                UserPlan             @default(TRIAL)
  webhooks            Webhook[]
  brandColor          String               @default("#292929")
  darkBrandColor      String               @default("#fafafa")
  // the location where the events will end up
  destinationCalendar DestinationCalendar?
  away                Boolean              @default(false)
  // participate in dynamic group booking or not
  allowDynamicBooking Boolean?             @default(true)
  metadata            Json?
  verified            Boolean?             @default(false)
<<<<<<< HEAD
  // remove premium username when userPlanId or userPlanName its on DB
  premiumUsername     Boolean?             @default(false)
=======
  role                UserPermissionRole   @default(USER)
  impersonatedUsers   Impersonations[]     @relation("impersonated_user")
  impersonatedBy      Impersonations[]     @relation("impersonated_by_user")
  apiKeys             ApiKey[]
  accounts            Account[]
  sessions            Session[]
>>>>>>> edd99cde

  @@map(name: "users")
}

model Team {
  id           Int          @id @default(autoincrement())
  name         String?
  slug         String?      @unique
  logo         String?
  bio          String?
  hideBranding Boolean      @default(false)
  members      Membership[]
  eventTypes   EventType[]
}

enum MembershipRole {
  MEMBER
  ADMIN
  OWNER
}

model Membership {
  teamId   Int
  userId   Int
  accepted Boolean        @default(false)
  role     MembershipRole
  team     Team           @relation(fields: [teamId], references: [id])
  user     User           @relation(fields: [userId], references: [id], onDelete: Cascade)

  @@id([userId, teamId])
}

model VerificationToken {
  id         Int      @id @default(autoincrement())
  identifier String
  token      String   @unique
  expires    DateTime
  createdAt  DateTime @default(now())
  updatedAt  DateTime @updatedAt

  @@unique([identifier, token])
}

model BookingReference {
  id              Int      @id @default(autoincrement())
  type            String
  uid             String
  meetingId       String?
  meetingPassword String?
  meetingUrl      String?
  booking         Booking? @relation(fields: [bookingId], references: [id], onDelete: Cascade)
  bookingId       Int?
  deleted         Boolean?
}

model Attendee {
  id        Int      @id @default(autoincrement())
  email     String
  name      String
  timeZone  String
  locale    String?  @default("en")
  booking   Booking? @relation(fields: [bookingId], references: [id])
  bookingId Int?
}

enum BookingStatus {
  CANCELLED  @map("cancelled")
  ACCEPTED   @map("accepted")
  REJECTED   @map("rejected")
  PENDING    @map("pending")
}

model DailyEventReference {
  id         Int      @id @default(autoincrement())
  dailyurl   String   @default("dailycallurl")
  dailytoken String   @default("dailytoken")
  booking    Booking? @relation(fields: [bookingId], references: [id])
  bookingId  Int?     @unique
}

model Booking {
  id                  Int                  @id @default(autoincrement())
  uid                 String               @unique
  user                User?                @relation(fields: [userId], references: [id])
  userId              Int?
  references          BookingReference[]
  eventType           EventType?           @relation(fields: [eventTypeId], references: [id])
  eventTypeId         Int?
  title               String
  description         String?
  startTime           DateTime
  endTime             DateTime
  attendees           Attendee[]
  location            String?
  dailyRef            DailyEventReference?
  createdAt           DateTime             @default(now())
  updatedAt           DateTime?
  confirmed           Boolean              @default(true)
  rejected            Boolean              @default(false)
  status              BookingStatus        @default(ACCEPTED)
  paid                Boolean              @default(false)
  payment             Payment[]
  destinationCalendar DestinationCalendar?
  cancellationReason  String?
  rejectionReason     String?
  dynamicEventSlugRef String?
  dynamicGroupSlugRef String?
  rescheduled         Boolean?
  fromReschedule      String?
  recurringEventId    String?
}

model Schedule {
  id           Int            @id @default(autoincrement())
  user         User           @relation(fields: [userId], references: [id], onDelete: Cascade)
  userId       Int
  eventType    EventType?     @relation(fields: [eventTypeId], references: [id])
  eventTypeId  Int?           @unique
  name         String
  timeZone     String?
  availability Availability[]
}

model Availability {
  id          Int        @id @default(autoincrement())
  user        User?      @relation(fields: [userId], references: [id], onDelete: Cascade)
  userId      Int?
  eventType   EventType? @relation(fields: [eventTypeId], references: [id])
  eventTypeId Int?
  days        Int[]
  startTime   DateTime   @db.Time
  endTime     DateTime   @db.Time
  date        DateTime?  @db.Date
  Schedule    Schedule?  @relation(fields: [scheduleId], references: [id])
  scheduleId  Int?
}

model SelectedCalendar {
  user        User   @relation(fields: [userId], references: [id], onDelete: Cascade)
  userId      Int
  integration String
  externalId  String

  @@id([userId, integration, externalId])
}

enum EventTypeCustomInputType {
  TEXT      @map("text")
  TEXTLONG  @map("textLong")
  NUMBER    @map("number")
  BOOL      @map("bool")
}

model EventTypeCustomInput {
  id          Int                      @id @default(autoincrement())
  eventTypeId Int
  eventType   EventType                @relation(fields: [eventTypeId], references: [id])
  label       String
  type        EventTypeCustomInputType
  required    Boolean
  placeholder String                   @default("")
}

model ResetPasswordRequest {
  id        String   @id @default(cuid())
  createdAt DateTime @default(now())
  updatedAt DateTime @updatedAt
  email     String
  expires   DateTime
}

enum ReminderType {
  PENDING_BOOKING_CONFIRMATION
}

model ReminderMail {
  id             Int          @id @default(autoincrement())
  referenceId    Int
  reminderType   ReminderType
  elapsedMinutes Int
  createdAt      DateTime     @default(now())
}

enum PaymentType {
  STRIPE
}

model Payment {
  id         Int         @id @default(autoincrement())
  uid        String      @unique
  type       PaymentType
  bookingId  Int
  booking    Booking?    @relation(fields: [bookingId], references: [id], onDelete: Cascade)
  amount     Int
  fee        Int
  currency   String
  success    Boolean
  refunded   Boolean
  data       Json
  externalId String      @unique
}

enum WebhookTriggerEvents {
  BOOKING_CREATED
  BOOKING_RESCHEDULED
  BOOKING_CANCELLED
}

model Webhook {
  id              String                 @id @unique
  userId          Int?
  eventTypeId     Int?
  subscriberUrl   String
  payloadTemplate String?
  createdAt       DateTime               @default(now())
  active          Boolean                @default(true)
  eventTriggers   WebhookTriggerEvents[]
  user            User?                  @relation(fields: [userId], references: [id], onDelete: Cascade)
  eventType       EventType?             @relation(fields: [eventTypeId], references: [id], onDelete: Cascade)
  app             App?                   @relation(fields: [appId], references: [slug], onDelete: Cascade)
  appId           String?
}

model Impersonations {
  id                 Int      @id @default(autoincrement())
  createdAt          DateTime @default(now())
  impersonatedUser   User     @relation("impersonated_user", fields: [impersonatedUserId], references: [id])
  impersonatedBy     User     @relation("impersonated_by_user", fields: [impersonatedById], references: [id])
  impersonatedUserId Int
  impersonatedById   Int
}

model ApiKey {
  id         String    @id @unique @default(cuid())
  userId     Int
  note       String?
  createdAt  DateTime  @default(now())
  expiresAt  DateTime?
  lastUsedAt DateTime?
  hashedKey  String    @unique()
  user       User?     @relation(fields: [userId], references: [id], onDelete: Cascade)
  app        App?      @relation(fields: [appId], references: [slug], onDelete: Cascade)
  appId      String?
}

model HashedLink {
  id          Int       @id @default(autoincrement())
  link        String    @unique()
  eventType   EventType @relation(fields: [eventTypeId], references: [id], onDelete: Cascade)
  eventTypeId Int       @unique
}

model Account {
  id                String  @id @default(cuid())
  userId            Int
  type              String
  provider          String
  providerAccountId String
  refresh_token     String? @db.Text
  access_token      String? @db.Text
  expires_at        Int?
  token_type        String?
  scope             String?
  id_token          String? @db.Text
  session_state     String?

  user User? @relation(fields: [userId], references: [id], onDelete: Cascade)

  @@unique([provider, providerAccountId])
}

model Session {
  id           String   @id @default(cuid())
  sessionToken String   @unique
  userId       Int
  expires      DateTime
  user         User?    @relation(fields: [userId], references: [id], onDelete: Cascade)
}

enum AppCategories {
  calendar
  messaging
  other
  payment
  video
  web3
}

model App {
  // The slug for the app store public page inside `/apps/[slug]`
  slug        String          @id @unique
  // The directory name for `/packages/app-store/[dirName]`
  dirName     String          @unique
  // Needed API Keys
  keys        Json?
  // One or multiple categories to which this app belongs
  categories  AppCategories[]
  createdAt   DateTime        @default(now())
  updatedAt   DateTime        @updatedAt
  credentials Credential[]
  Webhook     Webhook[]
  ApiKey      ApiKey[]
}<|MERGE_RESOLUTION|>--- conflicted
+++ resolved
@@ -165,17 +165,14 @@
   allowDynamicBooking Boolean?             @default(true)
   metadata            Json?
   verified            Boolean?             @default(false)
-<<<<<<< HEAD
-  // remove premium username when userPlanId or userPlanName its on DB
-  premiumUsername     Boolean?             @default(false)
-=======
   role                UserPermissionRole   @default(USER)
   impersonatedUsers   Impersonations[]     @relation("impersonated_user")
   impersonatedBy      Impersonations[]     @relation("impersonated_by_user")
   apiKeys             ApiKey[]
   accounts            Account[]
   sessions            Session[]
->>>>>>> edd99cde
+  // remove premium username when userPlanId or userPlanName its on DB
+  premiumUsername     Boolean?             @default(false)
 
   @@map(name: "users")
 }
