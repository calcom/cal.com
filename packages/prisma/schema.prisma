// This is your Prisma Schema file
// learn more about it in the docs: https://pris.ly/d/prisma-schema

datasource db {
  provider  = "postgresql"
  url       = env("DATABASE_URL")
  directUrl = env("DATABASE_DIRECT_URL")
}

generator client {
  provider        = "prisma-client-js"
  previewFeatures = ["views"]
}

generator zod {
  provider      = "zod-prisma"
  output        = "./zod"
  imports       = "./zod-utils"
  relationModel = "default"
}

generator kysely {
  provider = "prisma-kysely"
  output   = "../kysely"
  fileName = "types.ts"
}

generator enums {
  provider = "ts-node --transpile-only ./enum-generator"
}

enum SchedulingType {
  ROUND_ROBIN @map("roundRobin")
  COLLECTIVE  @map("collective")
  MANAGED     @map("managed")
}

enum PeriodType {
  UNLIMITED      @map("unlimited")
  ROLLING        @map("rolling")
  ROLLING_WINDOW @map("rolling_window")
  RANGE          @map("range")
}

model Host {
  user             User      @relation(fields: [userId], references: [id], onDelete: Cascade)
  userId           Int
  eventType        EventType @relation(fields: [eventTypeId], references: [id], onDelete: Cascade)
  eventTypeId      Int
  isFixed          Boolean   @default(false)
  priority         Int?
  weight           Int?
  // weightAdjustment is deprecated. We not calculate the calibratino value on the spot. Plan to drop this column.
  weightAdjustment Int?
  schedule         Schedule? @relation(fields: [scheduleId], references: [id])
  scheduleId       Int?
  createdAt        DateTime  @default(now())

  @@id([userId, eventTypeId])
  @@index([userId])
  @@index([eventTypeId])
  @@index([scheduleId])
}

model EventType {
  id          Int     @id @default(autoincrement())
  /// @zod.min(1)
  title       String
  /// @zod.custom(imports.eventTypeSlug)
  slug        String
  description String?
  position    Int     @default(0)
  /// @zod.custom(imports.eventTypeLocations)
  locations   Json?
  /// @zod.min(1)
  length      Int
  offsetStart Int     @default(0)
  hidden      Boolean @default(false)
  hosts       Host[]
  users       User[]  @relation("user_eventtype")
  owner       User?   @relation("owner", fields: [userId], references: [id], onDelete: Cascade)
  userId      Int?

  profileId Int?
  profile   Profile? @relation(fields: [profileId], references: [id], onDelete: Cascade)

  team                                    Team?                     @relation(fields: [teamId], references: [id], onDelete: Cascade)
  teamId                                  Int?
  hashedLink                              HashedLink[]
  bookings                                Booking[]
  availability                            Availability[]
  webhooks                                Webhook[]
  destinationCalendar                     DestinationCalendar?
  useEventLevelSelectedCalendars          Boolean                   @default(false)
  eventName                               String?
  customInputs                            EventTypeCustomInput[]
  parentId                                Int?
  parent                                  EventType?                @relation("managed_eventtype", fields: [parentId], references: [id], onDelete: Cascade)
  children                                EventType[]               @relation("managed_eventtype")
  /// @zod.custom(imports.eventTypeBookingFields)
  bookingFields                           Json?
  timeZone                                String?
  periodType                              PeriodType                @default(UNLIMITED)
  /// @zod.custom(imports.coerceToDate)
  periodStartDate                         DateTime?
  /// @zod.custom(imports.coerceToDate)
  periodEndDate                           DateTime?
  periodDays                              Int?
  periodCountCalendarDays                 Boolean?
  lockTimeZoneToggleOnBookingPage         Boolean                   @default(false)
  requiresConfirmation                    Boolean                   @default(false)
  requiresConfirmationWillBlockSlot       Boolean                   @default(false)
  requiresConfirmationForFreeEmail        Boolean                   @default(false)
  requiresBookerEmailVerification         Boolean                   @default(false)
  autoTranslateDescriptionEnabled         Boolean                   @default(false)
  /// @zod.custom(imports.recurringEventType)
  recurringEvent                          Json?
  disableGuests                           Boolean                   @default(false)
  hideCalendarNotes                       Boolean                   @default(false)
  hideCalendarEventDetails                Boolean                   @default(false)
  /// @zod.min(0)
  minimumBookingNotice                    Int                       @default(120)
  beforeEventBuffer                       Int                       @default(0)
  afterEventBuffer                        Int                       @default(0)
  seatsPerTimeSlot                        Int?
  onlyShowFirstAvailableSlot              Boolean                   @default(false)
  seatsShowAttendees                      Boolean?                  @default(false)
  seatsShowAvailabilityCount              Boolean?                  @default(true)
  schedulingType                          SchedulingType?
  schedule                                Schedule?                 @relation(fields: [scheduleId], references: [id])
  scheduleId                              Int?
  // price is deprecated. It has now moved to metadata.apps.stripe.price. Plan to drop this column.
  price                                   Int                       @default(0)
  // currency is deprecated. It has now moved to metadata.apps.stripe.currency. Plan to drop this column.
  currency                                String                    @default("usd")
  slotInterval                            Int?
  /// @zod.custom(imports.EventTypeMetaDataSchema)
  metadata                                Json?
  /// @zod.custom(imports.successRedirectUrl)
  successRedirectUrl                      String?
  forwardParamsSuccessRedirect            Boolean?                  @default(true)
  workflows                               WorkflowsOnEventTypes[]
  /// @zod.custom(imports.intervalLimitsType)
  bookingLimits                           Json?
  /// @zod.custom(imports.intervalLimitsType)
  durationLimits                          Json?
  isInstantEvent                          Boolean                   @default(false)
  instantMeetingExpiryTimeOffsetInSeconds Int                       @default(90)
  instantMeetingScheduleId                Int?
  instantMeetingSchedule                  Schedule?                 @relation("InstantMeetingSchedule", fields: [instantMeetingScheduleId], references: [id])
  instantMeetingParameters                String[]
  assignAllTeamMembers                    Boolean                   @default(false)
  // It is applicable only when assignAllTeamMembers is true and it filters out all the team members using rrSegmentQueryValue
  assignRRMembersUsingSegment             Boolean                   @default(false)
  /// @zod.custom(imports.rrSegmentQueryValueSchema)
  rrSegmentQueryValue                     Json?
  useEventTypeDestinationCalendarEmail    Boolean                   @default(false)
  aiPhoneCallConfig                       AIPhoneCallConfiguration?
  isRRWeightsEnabled                      Boolean                   @default(false)
  fieldTranslations                       EventTypeTranslation[]
  maxLeadThreshold                        Int?
  selectedCalendars                       SelectedCalendar[]

  /// @zod.custom(imports.eventTypeColor)
  eventTypeColor                          Json?
  rescheduleWithSameRoundRobinHost        Boolean                   @default(false)

  secondaryEmailId Int?
  secondaryEmail   SecondaryEmail? @relation(fields: [secondaryEmailId], references: [id], onDelete: Cascade)

  @@unique([userId, slug])
  @@unique([teamId, slug])
  @@unique([userId, parentId])
  @@index([userId])
  @@index([teamId])
  @@index([profileId])
  @@index([scheduleId])
  @@index([secondaryEmailId])
  @@index([parentId])
}

model Credential {
  id     Int     @id @default(autoincrement())
  // @@type is deprecated
  type   String
  key    Json
  user   User?   @relation(fields: [userId], references: [id], onDelete: Cascade)
  userId Int?
  team   Team?   @relation(fields: [teamId], references: [id], onDelete: Cascade)
  teamId Int?
  app    App?    @relation(fields: [appId], references: [slug], onDelete: Cascade)
  // How to make it a required column?
  appId  String?

  // paid apps
  subscriptionId    String?
  paymentStatus     String?
  billingCycleStart Int?

  destinationCalendars DestinationCalendar[]
  selectedCalendars    SelectedCalendar[]
  invalid              Boolean?              @default(false)
  CalendarCache        CalendarCache[]
  references           BookingReference[]

  @@index([userId])
  @@index([appId])
  @@index([subscriptionId])
  @@index([invalid])
}

enum IdentityProvider {
  CAL
  GOOGLE
  SAML
}

model DestinationCalendar {
  id                               Int                   @id @default(autoincrement())
  integration                      String
  externalId                       String
  /// @zod.custom(imports.emailSchema)
  primaryEmail                     String?
  user                             User?                 @relation(fields: [userId], references: [id], onDelete: Cascade)
  userId                           Int?                  @unique
  booking                          Booking[]
  eventType                        EventType?            @relation(fields: [eventTypeId], references: [id], onDelete: Cascade)
  eventTypeId                      Int?                  @unique
  credentialId                     Int?
  credential                       Credential?           @relation(fields: [credentialId], references: [id], onDelete: Cascade)
  domainWideDelegation             DomainWideDelegation? @relation(fields: [domainWideDelegationCredentialId], references: [id], onDelete: Cascade)
  domainWideDelegationCredentialId String?

  @@index([userId])
  @@index([eventTypeId])
  @@index([credentialId])
}

enum UserPermissionRole {
  USER
  ADMIN
}

// It holds the password of a User, separate from the User model to avoid leaking the password hash
model UserPassword {
  hash   String
  userId Int    @unique
  user   User   @relation(fields: [userId], references: [id], onDelete: Cascade)
}

model TravelSchedule {
  id           Int       @id @default(autoincrement())
  userId       Int
  user         User      @relation(fields: [userId], references: [id], onDelete: Cascade)
  timeZone     String
  startDate    DateTime
  endDate      DateTime?
  prevTimeZone String?

  @@index([startDate])
  @@index([endDate])
}

// It holds Personal Profiles of a User plus it has email, password and other core things..
model User {
  id                  Int                  @id @default(autoincrement())
  username            String?
  name                String?
  /// @zod.custom(imports.emailSchema)
  email               String
  emailVerified       DateTime?
  password            UserPassword?
  bio                 String?
  avatarUrl           String?
  timeZone            String               @default("Europe/London")
  travelSchedules     TravelSchedule[]
  weekStart           String               @default("Sunday")
  // DEPRECATED - TO BE REMOVED
  startTime           Int                  @default(0)
  endTime             Int                  @default(1440)
  // </DEPRECATED>
  bufferTime          Int                  @default(0)
  hideBranding        Boolean              @default(false)
  // TODO: should be renamed since it only affects the booking page
  theme               String?
  appTheme            String?
  createdDate         DateTime             @default(now()) @map(name: "created")
  trialEndsAt         DateTime?
  lastActiveAt        DateTime?
  eventTypes          EventType[]          @relation("user_eventtype")
  credentials         Credential[]
  teams               Membership[]
  bookings            Booking[]
  schedules           Schedule[]
  defaultScheduleId   Int?
  selectedCalendars   SelectedCalendar[]
  completedOnboarding Boolean              @default(false)
  locale              String?
  timeFormat          Int?                 @default(12)
  twoFactorSecret     String?
  twoFactorEnabled    Boolean              @default(false)
  backupCodes         String?
  identityProvider    IdentityProvider     @default(CAL)
  identityProviderId  String?
  availability        Availability[]
  invitedTo           Int?
  webhooks            Webhook[]
  brandColor          String?
  darkBrandColor      String?
  // the location where the events will end up
  destinationCalendar DestinationCalendar?
  // participate in dynamic group booking or not
  allowDynamicBooking Boolean?             @default(true)

  // participate in SEO indexing or not
  allowSEOIndexing Boolean? @default(true)

  // receive monthly digest email for teams or not
  receiveMonthlyDigestEmail Boolean? @default(true)

  /// @zod.custom(imports.userMetadata)
  metadata             Json?
  verified             Boolean?                @default(false)
  role                 UserPermissionRole      @default(USER)
  disableImpersonation Boolean                 @default(false)
  impersonatedUsers    Impersonations[]        @relation("impersonated_user")
  impersonatedBy       Impersonations[]        @relation("impersonated_by_user")
  apiKeys              ApiKey[]
  accounts             Account[]
  sessions             Session[]
  Feedback             Feedback[]
  ownedEventTypes      EventType[]             @relation("owner")
  workflows            Workflow[]
  routingForms         App_RoutingForms_Form[] @relation("routing-form")
  verifiedNumbers      VerifiedNumber[]
  verifiedEmails       VerifiedEmail[]
  hosts                Host[]
  // organizationId is deprecated. Instead, rely on the Profile to search profiles by organizationId and then get user from the profile.
  organizationId       Int?
  organization         Team?                   @relation("scope", fields: [organizationId], references: [id], onDelete: SetNull)
  accessCodes          AccessCode[]
  bookingRedirects     OutOfOfficeEntry[]
  bookingRedirectsTo   OutOfOfficeEntry[]      @relation(name: "toUser")

  // Used to lock the user account
  locked                     Boolean                      @default(false)
  platformOAuthClients       PlatformOAuthClient[]
  AccessToken                AccessToken[]
  RefreshToken               RefreshToken[]
  PlatformAuthorizationToken PlatformAuthorizationToken[]
  profiles                   Profile[]
  movedToProfileId           Int?
  movedToProfile             Profile?                     @relation("moved_to_profile", fields: [movedToProfileId], references: [id], onDelete: SetNull)
  secondaryEmails            SecondaryEmail[]
  isPlatformManaged          Boolean                      @default(false)
  OutOfOfficeReasons         OutOfOfficeReason[]
  smsLockState               SMSLockState                 @default(UNLOCKED)
  smsLockReviewedByAdmin     Boolean                      @default(false)
  NotificationsSubscriptions NotificationsSubscriptions[]
  referralLinkId             String?
  features                   UserFeatures[]
  reassignedBookings         Booking[]                    @relation("reassignByUser")
  createdAttributeToUsers    AttributeToUser[]            @relation("createdBy")
  updatedAttributeToUsers    AttributeToUser[]            @relation("updatedBy")
  createdTranslations        EventTypeTranslation[]       @relation("CreatedEventTypeTranslations")
  updatedTranslations        EventTypeTranslation[]       @relation("UpdatedEventTypeTranslations")
  createdWatchlists          Watchlist[]                  @relation("CreatedWatchlists")
  updatedWatchlists          Watchlist[]                  @relation("UpdatedWatchlists")

  @@unique([email])
  @@unique([email, username])
  @@unique([username, organizationId])
  @@unique([movedToProfileId])
  @@index([username])
  @@index([emailVerified])
  @@index([identityProvider])
  @@index([identityProviderId])
  @@map(name: "users")
}

model NotificationsSubscriptions {
  id           Int    @id @default(autoincrement())
  userId       Int
  user         User   @relation(fields: [userId], references: [id], onDelete: Cascade)
  subscription String

  @@index([userId, subscription])
}

// It holds Organization Profiles as well as User Profiles for users that have been added to an organization
model Profile {
  id             Int         @id @default(autoincrement())
  // uid allows us to set an identifier chosen by us which is helpful in migration when we create the Profile from User directly.
  uid            String
  userId         Int
  user           User        @relation(fields: [userId], references: [id], onDelete: Cascade)
  organizationId Int
  organization   Team        @relation(fields: [organizationId], references: [id], onDelete: Cascade)
  username       String
  eventTypes     EventType[]
  movedFromUser  User?       @relation("moved_to_profile")
  createdAt      DateTime    @default(now())
  updatedAt      DateTime    @updatedAt

  // A user can have multiple profiles in different organizations
  @@unique([userId, organizationId])
  // Allow username reuse only across different organizations
  @@unique([username, organizationId])
  @@index([uid])
  @@index([userId])
  @@index([organizationId])
}

model Team {
  id                     Int                     @id @default(autoincrement())
  /// @zod.min(1)
  name                   String
  /// @zod.min(1)
  slug                   String?
  logoUrl                String?
  calVideoLogo           String?
  appLogo                String?
  appIconLogo            String?
  bio                    String?
  hideBranding           Boolean                 @default(false)
  isPrivate              Boolean                 @default(false)
  hideBookATeamMember    Boolean                 @default(false)
  members                Membership[]
  eventTypes             EventType[]
  workflows              Workflow[]
  createdAt              DateTime                @default(now())
  /// @zod.custom(imports.teamMetadataSchema)
  metadata               Json?
  theme                  String?
  brandColor             String?
  darkBrandColor         String?
  verifiedNumbers        VerifiedNumber[]
  verifiedEmails         VerifiedEmail[]
  bannerUrl              String?
  parentId               Int?
  parent                 Team?                   @relation("organization", fields: [parentId], references: [id], onDelete: Cascade)
  children               Team[]                  @relation("organization")
  orgUsers               User[]                  @relation("scope")
  inviteTokens           VerificationToken[]
  webhooks               Webhook[]
  timeFormat             Int?
  timeZone               String                  @default("Europe/London")
  weekStart              String                  @default("Sunday")
  routingForms           App_RoutingForms_Form[]
  apiKeys                ApiKey[]
  credentials            Credential[]
  accessCodes            AccessCode[]
  isOrganization         Boolean                 @default(false)
  organizationSettings   OrganizationSettings?
  instantMeetingTokens   InstantMeetingToken[]
  orgProfiles            Profile[]
  pendingPayment         Boolean                 @default(false)
  dsyncTeamGroupMapping  DSyncTeamGroupMapping[]
  isPlatform             Boolean                 @default(false)
  // Organization's OAuth clients. Organization has them but a team does not.
  platformOAuthClient    PlatformOAuthClient[]
  // OAuth client used to create team of an organization. Team has it but organization does not.
  createdByOAuthClient   PlatformOAuthClient?    @relation("CreatedByOAuthClient", fields: [createdByOAuthClientId], references: [id], onDelete: Cascade)
  createdByOAuthClientId String?
  smsLockState           SMSLockState            @default(UNLOCKED)
  platformBilling        PlatformBilling?
  activeOrgWorkflows     WorkflowsOnTeams[]
  attributes             Attribute[]
  smsLockReviewedByAdmin Boolean                 @default(false)
  // Available for Organization only
  domainWideDelegations  DomainWideDelegation[]
  features               TeamFeatures[]

  /// @zod.custom(imports.intervalLimitsType)
  bookingLimits                Json?
  includeManagedEventsInLimits Boolean @default(false)

  @@unique([slug, parentId])
  @@index([parentId])
}

model OrganizationSettings {
  id                                  Int        @id @default(autoincrement())
  organization                        Team       @relation(fields: [organizationId], references: [id], onDelete: Cascade)
  organizationId                      Int        @unique
  isOrganizationConfigured            Boolean    @default(false)
  // It decides if new organization members can be auto-accepted or not
  isOrganizationVerified              Boolean    @default(false)
  // It is a domain e.g "acme.com". Any email with this domain might be auto-accepted
  // Also, it is the domain to which the organization profile is redirected.
  orgAutoAcceptEmail                  String
  lockEventTypeCreationForUsers       Boolean    @default(false)
  adminGetsNoSlotsNotification        Boolean    @default(false)
  // It decides if instance ADMIN has reviewed the organization or not.
  // It is used to allow super sensitive operations like 'impersonation of Org members by Org admin'
  isAdminReviewed                     Boolean    @default(false)
  dSyncData                           DSyncData?
  isAdminAPIEnabled                   Boolean    @default(false)
  allowSEOIndexing                    Boolean    @default(false)
  orgProfileRedirectsToVerifiedDomain Boolean    @default(false)
}

enum MembershipRole {
  MEMBER
  ADMIN
  OWNER
}

model Membership {
  id                   Int               @id @default(autoincrement())
  teamId               Int
  userId               Int
  accepted             Boolean           @default(false)
  role                 MembershipRole
  team                 Team              @relation(fields: [teamId], references: [id], onDelete: Cascade)
  user                 User              @relation(fields: [userId], references: [id], onDelete: Cascade)
  disableImpersonation Boolean           @default(false)
  AttributeToUser      AttributeToUser[]

  @@unique([userId, teamId])
  @@index([teamId])
  @@index([userId])
  @@index([accepted])
  @@index([role])
}

model VerificationToken {
  id               Int             @id @default(autoincrement())
  identifier       String
  token            String          @unique
  expires          DateTime
  expiresInDays    Int?
  createdAt        DateTime        @default(now())
  updatedAt        DateTime        @updatedAt
  teamId           Int?
  team             Team?           @relation(fields: [teamId], references: [id])
  secondaryEmailId Int?
  secondaryEmail   SecondaryEmail? @relation(fields: [secondaryEmailId], references: [id])

  @@unique([identifier, token])
  @@index([token])
  @@index([teamId])
  @@index([secondaryEmailId])
}

model InstantMeetingToken {
  id        Int      @id @default(autoincrement())
  token     String   @unique
  expires   DateTime
  teamId    Int
  team      Team     @relation(fields: [teamId], references: [id])
  bookingId Int?     @unique
  booking   Booking? @relation(fields: [bookingId], references: [id], onDelete: Cascade)

  createdAt DateTime @default(now())
  updatedAt DateTime @updatedAt

  @@index([token])
}

model BookingReference {
  id                         Int      @id @default(autoincrement())
  /// @zod.min(1)
  type                       String
  /// @zod.min(1)
  uid                        String
  meetingId                  String?
  thirdPartyRecurringEventId String?
  meetingPassword            String?
  meetingUrl                 String?
  booking                    Booking? @relation(fields: [bookingId], references: [id], onDelete: Cascade)
  bookingId                  Int?
  externalCalendarId         String?
  deleted                    Boolean?

  credential                       Credential?           @relation(fields: [credentialId], references: [id], onDelete: SetNull)
  credentialId                     Int?
  domainWideDelegation             DomainWideDelegation? @relation(fields: [domainWideDelegationCredentialId], references: [id], onDelete: SetNull)
  domainWideDelegationCredentialId String?

  @@index([bookingId])
  @@index([type])
  @@index([uid])
}

model Attendee {
  id          Int          @id @default(autoincrement())
  email       String
  name        String
  timeZone    String
  phoneNumber String?
  locale      String?      @default("en")
  booking     Booking?     @relation(fields: [bookingId], references: [id], onDelete: Cascade)
  bookingId   Int?
  bookingSeat BookingSeat?
  noShow      Boolean?     @default(false)

  @@index([email])
  @@index([bookingId])
}

enum BookingStatus {
  CANCELLED     @map("cancelled")
  ACCEPTED      @map("accepted")
  REJECTED      @map("rejected")
  PENDING       @map("pending")
  AWAITING_HOST @map("awaiting_host")
}

model Booking {
  id                           Int                            @id @default(autoincrement())
  uid                          String                         @unique
  // (optional) UID based on slot start/end time & email against duplicates
  idempotencyKey               String?                        @unique
  user                         User?                          @relation(fields: [userId], references: [id], onDelete: Cascade)
  userId                       Int?
  // User's email at the time of booking
  /// @zod.custom(imports.emailSchema)
  userPrimaryEmail             String?
  references                   BookingReference[]
  eventType                    EventType?                     @relation(fields: [eventTypeId], references: [id])
  eventTypeId                  Int?
  title                        String
  description                  String?
  customInputs                 Json?
  /// @zod.custom(imports.bookingResponses)
  responses                    Json?
  startTime                    DateTime
  endTime                      DateTime
  attendees                    Attendee[]
  location                     String?
  createdAt                    DateTime                       @default(now())
  updatedAt                    DateTime?
  status                       BookingStatus                  @default(ACCEPTED)
  paid                         Boolean                        @default(false)
  payment                      Payment[]
  destinationCalendar          DestinationCalendar?           @relation(fields: [destinationCalendarId], references: [id])
  destinationCalendarId        Int?
  cancellationReason           String?
  rejectionReason              String?
  reassignReason               String?
  reassignBy                   User?                          @relation("reassignByUser", fields: [reassignById], references: [id])
  reassignById                 Int?
  dynamicEventSlugRef          String?
  dynamicGroupSlugRef          String?
  rescheduled                  Boolean?
  fromReschedule               String?
  recurringEventId             String?
  smsReminderNumber            String?
  workflowReminders            WorkflowReminder[]
  scheduledJobs                String[] // scheduledJobs is deprecated, please use scheduledTriggers instead
  seatsReferences              BookingSeat[]
  /// @zod.custom(imports.bookingMetadataSchema)
  metadata                     Json?
  isRecorded                   Boolean                        @default(false)
  iCalUID                      String?                        @default("")
  iCalSequence                 Int                            @default(0)
  instantMeetingToken          InstantMeetingToken?
  rating                       Int?
  ratingFeedback               String?
  noShowHost                   Boolean?                       @default(false)
  scheduledTriggers            WebhookScheduledTriggers[]
  oneTimePassword              String?                        @unique @default(uuid())
  /// @zod.email()
  cancelledBy                  String?
  /// @zod.email()
  rescheduledBy                String?
  // Ah, made a typo here. Should have been routedFromRoutingFormRe"s"ponse. Live with it :(
  routedFromRoutingFormReponse App_RoutingForms_FormResponse?
  assignmentReason             AssignmentReason[]

  @@index([eventTypeId])
  @@index([userId])
  @@index([destinationCalendarId])
  @@index([recurringEventId])
  @@index([uid])
  @@index([status])
  @@index([startTime, endTime, status])
}

model Schedule {
  id                   Int            @id @default(autoincrement())
  user                 User           @relation(fields: [userId], references: [id], onDelete: Cascade)
  userId               Int
  eventType            EventType[]
  instantMeetingEvents EventType[]    @relation("InstantMeetingSchedule")
  name                 String
  timeZone             String?
  availability         Availability[]
  Host                 Host[]

  @@index([userId])
}

model Availability {
  id          Int        @id @default(autoincrement())
  user        User?      @relation(fields: [userId], references: [id], onDelete: Cascade)
  userId      Int?
  eventType   EventType? @relation(fields: [eventTypeId], references: [id])
  eventTypeId Int?
  days        Int[]
  startTime   DateTime   @db.Time
  endTime     DateTime   @db.Time
  date        DateTime?  @db.Date
  Schedule    Schedule?  @relation(fields: [scheduleId], references: [id])
  scheduleId  Int?

  @@index([userId])
  @@index([eventTypeId])
  @@index([scheduleId])
}

model SelectedCalendar {
<<<<<<< HEAD
  id                               String                @id @default(uuid())
=======
  // Will become required and @id in a seperate PR
  id                               String?               @default(uuid())
>>>>>>> 0a7a0e36
  user                             User                  @relation(fields: [userId], references: [id], onDelete: Cascade)
  userId                           Int
  integration                      String
  externalId                       String
  credential                       Credential?           @relation(fields: [credentialId], references: [id], onDelete: Cascade)
  credentialId                     Int?
  // Used to identify a watched calendar channel in Google Calendar
  googleChannelId                  String?               
  googleChannelKind                String?
  googleChannelResourceId          String?
  googleChannelResourceUri         String?
  googleChannelExpiration          String?
  domainWideDelegationCredential   DomainWideDelegation? @relation(fields: [domainWideDelegationCredentialId], references: [id], onDelete: Cascade)
  domainWideDelegationCredentialId String?
  error                            String?

  eventTypeId              Int?
  eventType                EventType? @relation(fields: [eventTypeId], references: [id])

  // It could still allow multiple user-level(eventTypeId is null) selected calendars for same userId, integration, externalId because NULL is not equal to NULL
  // We currently ensure uniqueness by checking for the existence of the record before creating a new one
  // Think about introducing a generated unique key ${userId}_${integration}_${externalId}_${eventTypeId}
  @@unique([userId, integration, externalId, eventTypeId])
  @@unique([googleChannelId, eventTypeId])
  @@index([userId])
  @@index([integration])
  @@index([externalId])
  @@index([eventTypeId])
}


enum EventTypeCustomInputType {
  TEXT     @map("text")
  TEXTLONG @map("textLong")
  NUMBER   @map("number")
  BOOL     @map("bool")
  RADIO    @map("radio")
  PHONE    @map("phone")
}

model EventTypeCustomInput {
  id          Int                      @id @default(autoincrement())
  eventTypeId Int
  eventType   EventType                @relation(fields: [eventTypeId], references: [id], onDelete: Cascade)
  label       String
  type        EventTypeCustomInputType
  /// @zod.custom(imports.customInputOptionSchema)
  options     Json?
  required    Boolean
  placeholder String                   @default("")

  @@index([eventTypeId])
}

model ResetPasswordRequest {
  id        String   @id @default(cuid())
  createdAt DateTime @default(now())
  updatedAt DateTime @updatedAt
  email     String
  expires   DateTime
}

enum ReminderType {
  PENDING_BOOKING_CONFIRMATION
}

model ReminderMail {
  id             Int          @id @default(autoincrement())
  referenceId    Int
  reminderType   ReminderType
  elapsedMinutes Int
  createdAt      DateTime     @default(now())

  @@index([referenceId])
  @@index([reminderType])
}

model Payment {
  id            Int            @id @default(autoincrement())
  uid           String         @unique
  app           App?           @relation(fields: [appId], references: [slug], onDelete: Cascade)
  appId         String?
  bookingId     Int
  booking       Booking?       @relation(fields: [bookingId], references: [id], onDelete: Cascade)
  amount        Int
  fee           Int
  currency      String
  success       Boolean
  refunded      Boolean
  data          Json
  externalId    String         @unique
  paymentOption PaymentOption? @default(ON_BOOKING)

  @@index([bookingId])
  @@index([externalId])
}

enum PaymentOption {
  ON_BOOKING
  HOLD
}

enum WebhookTriggerEvents {
  BOOKING_CREATED
  BOOKING_PAYMENT_INITIATED
  BOOKING_PAID
  BOOKING_RESCHEDULED
  BOOKING_REQUESTED
  BOOKING_CANCELLED
  BOOKING_REJECTED
  BOOKING_NO_SHOW_UPDATED
  FORM_SUBMITTED
  MEETING_ENDED
  MEETING_STARTED
  RECORDING_READY
  INSTANT_MEETING
  RECORDING_TRANSCRIPTION_GENERATED
  OOO_CREATED
  AFTER_HOSTS_CAL_VIDEO_NO_SHOW
  AFTER_GUESTS_CAL_VIDEO_NO_SHOW
  FORM_SUBMITTED_NO_EVENT
}

model Webhook {
  id                    String                     @id @unique
  userId                Int?
  teamId                Int?
  eventTypeId           Int?
  platformOAuthClientId String?
  /// @zod.url()
  subscriberUrl         String
  payloadTemplate       String?
  createdAt             DateTime                   @default(now())
  active                Boolean                    @default(true)
  eventTriggers         WebhookTriggerEvents[]
  user                  User?                      @relation(fields: [userId], references: [id], onDelete: Cascade)
  team                  Team?                      @relation(fields: [teamId], references: [id], onDelete: Cascade)
  eventType             EventType?                 @relation(fields: [eventTypeId], references: [id], onDelete: Cascade)
  platformOAuthClient   PlatformOAuthClient?       @relation(fields: [platformOAuthClientId], references: [id], onDelete: Cascade)
  app                   App?                       @relation(fields: [appId], references: [slug], onDelete: Cascade)
  appId                 String?
  secret                String?
  platform              Boolean                    @default(false)
  scheduledTriggers     WebhookScheduledTriggers[]
  time                  Int?
  timeUnit              TimeUnit?

  @@unique([userId, subscriberUrl], name: "courseIdentifier")
  @@unique([platformOAuthClientId, subscriberUrl], name: "oauthclientwebhook")
  @@index([active])
}

model Impersonations {
  id                 Int      @id @default(autoincrement())
  createdAt          DateTime @default(now())
  impersonatedUser   User     @relation("impersonated_user", fields: [impersonatedUserId], references: [id], onDelete: Cascade)
  impersonatedBy     User     @relation("impersonated_by_user", fields: [impersonatedById], references: [id], onDelete: Cascade)
  impersonatedUserId Int
  impersonatedById   Int
}

model ApiKey {
  id         String      @id @unique @default(cuid())
  userId     Int
  teamId     Int?
  note       String?
  createdAt  DateTime    @default(now())
  expiresAt  DateTime?
  lastUsedAt DateTime?
  hashedKey  String      @unique()
  user       User?       @relation(fields: [userId], references: [id], onDelete: Cascade)
  team       Team?       @relation(fields: [teamId], references: [id], onDelete: Cascade)
  app        App?        @relation(fields: [appId], references: [slug], onDelete: Cascade)
  appId      String?
  rateLimits RateLimit[]

  @@index([userId])
}

model RateLimit {
  id            String   @id @default(uuid())
  name          String
  apiKeyId      String
  ttl           Int
  limit         Int
  blockDuration Int
  createdAt     DateTime @default(now())
  updatedAt     DateTime @updatedAt

  apiKey ApiKey @relation(fields: [apiKeyId], references: [id], onDelete: Cascade)

  @@index([apiKeyId])
}

model HashedLink {
  id          Int       @id @default(autoincrement())
  link        String    @unique()
  eventType   EventType @relation(fields: [eventTypeId], references: [id], onDelete: Cascade)
  eventTypeId Int
}

model Account {
  id                String  @id @default(cuid())
  userId            Int
  type              String
  provider          String
  providerAccountId String
  providerEmail     String?
  refresh_token     String? @db.Text
  access_token      String? @db.Text
  expires_at        Int?
  token_type        String?
  scope             String?
  id_token          String? @db.Text
  session_state     String?

  user User? @relation(fields: [userId], references: [id], onDelete: Cascade)

  @@unique([provider, providerAccountId])
  @@index([userId])
  @@index([type])
}

model Session {
  id           String   @id @default(cuid())
  sessionToken String   @unique
  userId       Int
  expires      DateTime
  user         User?    @relation(fields: [userId], references: [id], onDelete: Cascade)

  @@index([userId])
}

enum AppCategories {
  calendar
  messaging
  other
  payment
  video // deprecated, please use 'conferencing' instead
  web3 // deprecated, we should no longer have any web3 apps
  automation
  analytics
  // Wherever video is in use, conferencing should also be used for legacy apps can have it.
  conferencing
  crm
}

model App {
  // The slug for the app store public page inside `/apps/[slug]`
  slug        String          @id @unique
  // The directory name for `/packages/app-store/[dirName]`
  dirName     String          @unique
  // Needed API Keys
  keys        Json?
  // One or multiple categories to which this app belongs
  categories  AppCategories[]
  createdAt   DateTime        @default(now())
  updatedAt   DateTime        @updatedAt
  credentials Credential[]
  payments    Payment[]
  Webhook     Webhook[]
  ApiKey      ApiKey[]
  enabled     Boolean         @default(false)

  @@index([enabled])
}

model App_RoutingForms_Form {
  id          String                          @id @default(cuid())
  description String?
  position    Int                             @default(0)
  routes      Json?
  createdAt   DateTime                        @default(now())
  updatedAt   DateTime                        @updatedAt
  name        String
  fields      Json?
  user        User                            @relation("routing-form", fields: [userId], references: [id], onDelete: Cascade)
  // This is the user who created the form and also the user who has read-write access to the form
  // If teamId is set, the members of the team would also have access to form readOnly or read-write depending on their permission level as team member.
  userId      Int
  team        Team?                           @relation(fields: [teamId], references: [id], onDelete: Cascade)
  teamId      Int?
  responses   App_RoutingForms_FormResponse[]
  disabled    Boolean                         @default(false)
  /// @zod.custom(imports.RoutingFormSettings)
  settings    Json?

  @@index([userId])
  @@index([disabled])
}

model App_RoutingForms_FormResponse {
  id                 Int                   @id @default(autoincrement())
  formFillerId       String                @default(cuid())
  form               App_RoutingForms_Form @relation(fields: [formId], references: [id], onDelete: Cascade)
  formId             String
  response           Json
  createdAt          DateTime              @default(now())
  routedToBookingUid String?               @unique
  // We should not cascade delete the booking, because we want to keep the form response even if the routedToBooking is deleted
  routedToBooking    Booking?              @relation(fields: [routedToBookingUid], references: [uid])
  chosenRouteId      String?

  @@unique([formFillerId, formId])
  @@index([formFillerId])
  @@index([formId])
}

model Feedback {
  id      Int      @id @default(autoincrement())
  date    DateTime @default(now())
  userId  Int
  user    User     @relation(fields: [userId], references: [id], onDelete: Cascade)
  rating  String
  comment String?

  @@index([userId])
  @@index([rating])
}

enum WorkflowTriggerEvents {
  BEFORE_EVENT
  EVENT_CANCELLED
  NEW_EVENT
  AFTER_EVENT
  RESCHEDULE_EVENT
  AFTER_HOSTS_CAL_VIDEO_NO_SHOW
  AFTER_GUESTS_CAL_VIDEO_NO_SHOW
}

enum WorkflowActions {
  EMAIL_HOST
  EMAIL_ATTENDEE
  SMS_ATTENDEE
  SMS_NUMBER
  EMAIL_ADDRESS
  WHATSAPP_ATTENDEE
  WHATSAPP_NUMBER
}

model WorkflowStep {
  id                        Int                @id @default(autoincrement())
  stepNumber                Int
  action                    WorkflowActions
  workflowId                Int
  workflow                  Workflow           @relation(fields: [workflowId], references: [id], onDelete: Cascade)
  sendTo                    String?
  reminderBody              String?
  emailSubject              String?
  template                  WorkflowTemplates  @default(REMINDER)
  workflowReminders         WorkflowReminder[]
  numberRequired            Boolean?
  sender                    String?
  numberVerificationPending Boolean            @default(true)
  includeCalendarEvent      Boolean            @default(false)

  @@index([workflowId])
}

model Workflow {
  id            Int                     @id @default(autoincrement())
  position      Int                     @default(0)
  name          String
  userId        Int?
  user          User?                   @relation(fields: [userId], references: [id], onDelete: Cascade)
  team          Team?                   @relation(fields: [teamId], references: [id], onDelete: Cascade)
  teamId        Int?
  activeOn      WorkflowsOnEventTypes[]
  activeOnTeams WorkflowsOnTeams[]
  isActiveOnAll Boolean                 @default(false)
  trigger       WorkflowTriggerEvents
  time          Int?
  timeUnit      TimeUnit?
  steps         WorkflowStep[]

  @@index([userId])
  @@index([teamId])
}

model AIPhoneCallConfiguration {
  id              Int       @id @default(autoincrement())
  eventType       EventType @relation(fields: [eventTypeId], references: [id], onDelete: Cascade)
  eventTypeId     Int
  templateType    String    @default("CUSTOM_TEMPLATE")
  schedulerName   String?
  generalPrompt   String?
  yourPhoneNumber String
  numberToCall    String
  guestName       String?
  guestEmail      String?
  guestCompany    String?
  enabled         Boolean   @default(false)
  beginMessage    String?
  llmId           String?

  @@unique([eventTypeId])
  @@index([eventTypeId])
}

model WorkflowsOnEventTypes {
  id          Int       @id @default(autoincrement())
  workflow    Workflow  @relation(fields: [workflowId], references: [id], onDelete: Cascade)
  workflowId  Int
  eventType   EventType @relation(fields: [eventTypeId], references: [id], onDelete: Cascade)
  eventTypeId Int

  @@unique([workflowId, eventTypeId])
  @@index([workflowId])
  @@index([eventTypeId])
}

model WorkflowsOnTeams {
  id         Int      @id @default(autoincrement())
  workflow   Workflow @relation(fields: [workflowId], references: [id], onDelete: Cascade)
  workflowId Int
  team       Team     @relation(fields: [teamId], references: [id], onDelete: Cascade)
  teamId     Int

  @@unique([workflowId, teamId])
  @@index([workflowId])
  @@index([teamId])
}

model Deployment {
  /// This is a single row table, so we use a fixed id
  id              Int       @id @default(1)
  logo            String?
  /// @zod.custom(imports.DeploymentTheme)
  theme           Json?
  licenseKey      String?
  agreedLicenseAt DateTime?
}

enum TimeUnit {
  DAY    @map("day")
  HOUR   @map("hour")
  MINUTE @map("minute")
}

model WorkflowReminder {
  id                  Int             @id @default(autoincrement())
  bookingUid          String?
  booking             Booking?        @relation(fields: [bookingUid], references: [uid])
  method              WorkflowMethods
  scheduledDate       DateTime
  referenceId         String?         @unique
  scheduled           Boolean
  workflowStepId      Int?
  workflowStep        WorkflowStep?   @relation(fields: [workflowStepId], references: [id], onDelete: Cascade)
  cancelled           Boolean?
  seatReferenceId     String?
  isMandatoryReminder Boolean?        @default(false)
  retryCount          Int             @default(0)

  @@index([bookingUid])
  @@index([workflowStepId])
  @@index([seatReferenceId])
  @@index([method, scheduled, scheduledDate])
  @@index([cancelled, scheduledDate])
}

model WebhookScheduledTriggers {
  id            Int       @id @default(autoincrement())
  jobName       String? // jobName is deprecated, not needed when webhook and booking is set
  subscriberUrl String
  payload       String
  startAfter    DateTime
  retryCount    Int       @default(0)
  createdAt     DateTime? @default(now())
  appId         String?
  webhookId     String?
  webhook       Webhook?  @relation(fields: [webhookId], references: [id], onDelete: Cascade)
  bookingId     Int?
  booking       Booking?  @relation(fields: [bookingId], references: [id], onDelete: Cascade)
}

enum WorkflowTemplates {
  REMINDER
  CUSTOM
  CANCELLED
  RESCHEDULED
  COMPLETED
  RATING
}

enum WorkflowMethods {
  EMAIL
  SMS
  WHATSAPP
}

model BookingSeat {
  id           Int      @id @default(autoincrement())
  referenceUid String   @unique
  bookingId    Int
  booking      Booking  @relation(fields: [bookingId], references: [id], onDelete: Cascade)
  attendeeId   Int      @unique
  attendee     Attendee @relation(fields: [attendeeId], references: [id], onDelete: Cascade)
  /// @zod.custom(imports.bookingSeatDataSchema)
  data         Json?
  metadata     Json?

  @@index([bookingId])
  @@index([attendeeId])
}

model VerifiedNumber {
  id          Int    @id @default(autoincrement())
  userId      Int?
  user        User?  @relation(fields: [userId], references: [id], onDelete: Cascade)
  teamId      Int?
  team        Team?  @relation(fields: [teamId], references: [id], onDelete: Cascade)
  phoneNumber String

  @@index([userId])
  @@index([teamId])
}

model VerifiedEmail {
  id     Int    @id @default(autoincrement())
  userId Int?
  user   User?  @relation(fields: [userId], references: [id], onDelete: Cascade)
  teamId Int?
  team   Team?  @relation(fields: [teamId], references: [id], onDelete: Cascade)
  email  String

  @@index([userId])
  @@index([teamId])
}

model Feature {
  // The feature slug, ex: 'v2-workflows'
  slug        String         @id @unique
  // If the feature is currently enabled
  enabled     Boolean        @default(false)
  // A short description of the feature
  description String?
  // The type of feature flag
  type        FeatureType?   @default(RELEASE)
  // If the flag is considered stale
  stale       Boolean?       @default(false)
  lastUsedAt  DateTime?
  createdAt   DateTime?      @default(now())
  updatedAt   DateTime?      @default(now()) @updatedAt
  updatedBy   Int?
  users       UserFeatures[]
  teams       TeamFeatures[]

  @@index([enabled])
  @@index([stale])
}

model UserFeatures {
  user       User     @relation(fields: [userId], references: [id], onDelete: Cascade)
  userId     Int
  feature    Feature  @relation(fields: [featureId], references: [slug], onDelete: Cascade)
  featureId  String
  assignedAt DateTime @default(now())
  assignedBy String
  updatedAt  DateTime @updatedAt

  @@id([userId, featureId])
  @@index([userId, featureId])
}

model TeamFeatures {
  team       Team     @relation(fields: [teamId], references: [id], onDelete: Cascade)
  teamId     Int
  feature    Feature  @relation(fields: [featureId], references: [slug], onDelete: Cascade)
  featureId  String
  assignedAt DateTime @default(now())
  assignedBy String
  updatedAt  DateTime @updatedAt

  @@id([teamId, featureId])
  @@index([teamId, featureId])
}

enum FeatureType {
  RELEASE
  EXPERIMENT
  OPERATIONAL
  KILL_SWITCH
  PERMISSION
}

model SelectedSlots {
  id               Int      @id @default(autoincrement())
  eventTypeId      Int
  userId           Int
  slotUtcStartDate DateTime
  slotUtcEndDate   DateTime
  uid              String
  releaseAt        DateTime
  isSeat           Boolean  @default(false)

  @@unique(fields: [userId, slotUtcStartDate, slotUtcEndDate, uid], name: "selectedSlotUnique")
}

model OAuthClient {
  clientId     String       @id @unique
  redirectUri  String
  clientSecret String
  name         String
  logo         String?
  accessCodes  AccessCode[]
}

model AccessCode {
  id        Int           @id @default(autoincrement())
  code      String
  clientId  String?
  client    OAuthClient?  @relation(fields: [clientId], references: [clientId], onDelete: Cascade)
  expiresAt DateTime
  scopes    AccessScope[]
  userId    Int?
  user      User?         @relation(fields: [userId], references: [id], onDelete: Cascade)
  teamId    Int?
  team      Team?         @relation(fields: [teamId], references: [id], onDelete: Cascade)
}

enum AccessScope {
  READ_BOOKING
  READ_PROFILE
}

view BookingTimeStatus {
  id             Int            @unique
  uid            String?
  eventTypeId    Int?
  title          String?
  description    String?
  startTime      DateTime?
  endTime        DateTime?
  createdAt      DateTime?
  location       String?
  paid           Boolean?
  status         BookingStatus?
  rescheduled    Boolean?
  userId         Int?
  teamId         Int?
  eventLength    Int?
  timeStatus     String?
  eventParentId  Int?
  userEmail      String?
  username       String?
  ratingFeedback String?
  rating         Int?
  noShowHost     Boolean?
  isTeamBooking  Boolean
}

model CalendarCache {
  // The key would be the unique URL that is requested by the user
  key          String
  value        Json
  expiresAt    DateTime
  credentialId Int
  credential   Credential? @relation(fields: [credentialId], references: [id], onDelete: Cascade)

  @@id([credentialId, key])
  @@unique([credentialId, key])
}

enum RedirectType {
  UserEventType @map("user-event-type")
  TeamEventType @map("team-event-type")
  User          @map("user")
  Team          @map("team")
}

model TempOrgRedirect {
  id        Int          @id @default(autoincrement())
  // Better would be to have fromOrgId and toOrgId as well and then we should have just to instead toUrl
  from      String
  // 0 would mean it is non org
  fromOrgId Int
  type      RedirectType
  // It doesn't have any query params
  toUrl     String
  enabled   Boolean      @default(true)
  createdAt DateTime     @default(now())
  updatedAt DateTime     @updatedAt

  @@unique([from, type, fromOrgId])
}

model Avatar {
  // e.g. NULL(0), organization ID or team logo
  teamId    Int    @default(0)
  // Avatar, NULL(0) if team logo
  userId    Int    @default(0)
  // base64 string
  data      String
  // different every time to pop the cache.
  objectKey String @unique

  isBanner Boolean @default(false)

  @@unique([teamId, userId, isBanner])
  @@map(name: "avatars")
}

model OutOfOfficeEntry {
  id       Int                @id @default(autoincrement())
  uuid     String             @unique
  start    DateTime
  end      DateTime
  notes    String?
  userId   Int
  user     User               @relation(fields: [userId], references: [id], onDelete: Cascade)
  toUserId Int?
  toUser   User?              @relation(name: "toUser", fields: [toUserId], references: [id], onDelete: Cascade)
  reasonId Int?
  reason   OutOfOfficeReason? @relation(fields: [reasonId], references: [id], onDelete: SetNull)

  createdAt DateTime @default(now())
  updatedAt DateTime @updatedAt

  @@index([uuid])
  @@index([userId])
  @@index([toUserId])
  @@index([start, end])
}

model OutOfOfficeReason {
  id      Int     @id @default(autoincrement())
  emoji   String
  reason  String  @unique
  enabled Boolean @default(true)
  userId  Int?
  user    User?   @relation(fields: [userId], references: [id], onDelete: Cascade)

  entries OutOfOfficeEntry[]
}

// Platform
model PlatformOAuthClient {
  id             String   @id @default(cuid())
  name           String
  secret         String
  permissions    Int
  users          User[]
  logo           String?
  redirectUris   String[]
  organizationId Int
  organization   Team     @relation(fields: [organizationId], references: [id], onDelete: Cascade)
  teams          Team[]   @relation("CreatedByOAuthClient")

  accessTokens        AccessToken[]
  refreshToken        RefreshToken[]
  authorizationTokens PlatformAuthorizationToken[]
  webhook             Webhook[]

  bookingRedirectUri           String?
  bookingCancelRedirectUri     String?
  bookingRescheduleRedirectUri String?
  areEmailsEnabled             Boolean @default(false)

  createdAt DateTime @default(now())
}

model PlatformAuthorizationToken {
  id String @id @default(cuid())

  owner  User                @relation(fields: [userId], references: [id], onDelete: Cascade)
  client PlatformOAuthClient @relation(fields: [platformOAuthClientId], references: [id], onDelete: Cascade)

  platformOAuthClientId String
  userId                Int

  createdAt DateTime @default(now())

  @@unique([userId, platformOAuthClientId])
}

model AccessToken {
  id Int @id @default(autoincrement())

  secret    String   @unique
  createdAt DateTime @default(now())
  expiresAt DateTime

  owner  User                @relation(fields: [userId], references: [id], onDelete: Cascade)
  client PlatformOAuthClient @relation(fields: [platformOAuthClientId], references: [id], onDelete: Cascade)

  platformOAuthClientId String
  userId                Int
}

model RefreshToken {
  id Int @id @default(autoincrement())

  secret    String   @unique
  createdAt DateTime @default(now())
  expiresAt DateTime

  owner  User                @relation(fields: [userId], references: [id], onDelete: Cascade)
  client PlatformOAuthClient @relation(fields: [platformOAuthClientId], references: [id], onDelete: Cascade)

  platformOAuthClientId String
  userId                Int
}

model DSyncData {
  id               Int                     @id @default(autoincrement())
  directoryId      String                  @unique
  tenant           String
  organizationId   Int?                    @unique
  org              OrganizationSettings?   @relation(fields: [organizationId], references: [organizationId], onDelete: Cascade)
  teamGroupMapping DSyncTeamGroupMapping[]

  createdAttributeToUsers AttributeToUser[] @relation("createdByDSync")
  updatedAttributeToUsers AttributeToUser[] @relation("updatedByDSync")
}

model DSyncTeamGroupMapping {
  id             Int       @id @default(autoincrement())
  organizationId Int
  teamId         Int
  team           Team      @relation(fields: [teamId], references: [id], onDelete: Cascade)
  directoryId    String
  directory      DSyncData @relation(fields: [directoryId], references: [directoryId], onDelete: Cascade)
  groupName      String

  @@unique([teamId, groupName])
}

model SecondaryEmail {
  id                 Int                 @id @default(autoincrement())
  user               User                @relation(fields: [userId], references: [id], onDelete: Cascade)
  userId             Int
  email              String
  emailVerified      DateTime?
  verificationTokens VerificationToken[]
  eventTypes         EventType[]

  @@unique([email])
  @@unique([userId, email])
  @@index([userId])
}

// Needed to store tasks that need to be processed by a background worker or Tasker
model Task {
  id          String    @id @unique @default(uuid())
  createdAt   DateTime  @default(now())
  updatedAt   DateTime  @updatedAt
  // The time at which the task should be executed
  scheduledAt DateTime  @default(now())
  // The time at which the task was successfully executed
  succeededAt DateTime?
  // The task type to be executed. Left it as a freeform string to avoid more migrations for now. Will be enforced at type level.
  type        String
  // Generic payload for the task
  payload     String
  // The number of times the task has been attempted
  attempts    Int       @default(0)
  // The maximum number of times the task can be attempted
  maxAttempts Int       @default(3)
  lastError   String?
}

enum SMSLockState {
  LOCKED
  UNLOCKED
  REVIEW_NEEDED
}

model PlatformBilling {
  id Int @id @unique // team id

  customerId     String  @unique
  subscriptionId String?
  plan           String  @default("none")

  billingCycleStart Int?
  billingCycleEnd   Int?
  overdue           Boolean? @default(false)

  team Team @relation(fields: [id], references: [id], onDelete: Cascade)
}

enum AttributeType {
  TEXT
  NUMBER
  SINGLE_SELECT
  MULTI_SELECT
}

model AttributeOption {
  id            String            @id @default(uuid())
  attribute     Attribute         @relation(fields: [attributeId], references: [id], onDelete: Cascade)
  attributeId   String
  value         String
  slug          String
  isGroup       Boolean           @default(false)
  // It is a list of AttributeOptions ids that are contained in the group option
  // You could think of a person having the group option to actually have all the options in the contains list.
  // We are not using relation here because it would be a many to many relation because a group option can contain many non-group options and a non-group option can be contained in many group options
  // Such a relation would require its own table to be managed and we don't need it for now.
  contains      String[]
  assignedUsers AttributeToUser[]
}

model Attribute {
  id String @id @default(uuid())

  team   Team @relation(fields: [teamId], references: [id], onDelete: Cascade)
  teamId Int

  type AttributeType

  name String
  slug String @unique

  enabled Boolean @default(true)

  usersCanEditRelation Boolean @default(false)

  createdAt        DateTime          @default(now())
  updatedAt        DateTime          @updatedAt
  options          AttributeOption[]
  isWeightsEnabled Boolean           @default(false)
  isLocked         Boolean           @default(false)
}

model AttributeToUser {
  id String @id @default(uuid())

  member   Membership @relation(fields: [memberId], references: [id], onDelete: Cascade)
  memberId Int

  attributeOption   AttributeOption @relation(fields: [attributeOptionId], references: [id], onDelete: Cascade)
  attributeOptionId String

  weight Int?

  // We don't intentionally delete assignments on deletion of a user/directory sync
  createdAt        DateTime   @default(now())
  createdById      Int?
  createdBy        User?      @relation("createdBy", fields: [createdById], references: [id], onDelete: SetNull)
  createdByDSyncId String?
  createdByDSync   DSyncData? @relation("createdByDSync", fields: [createdByDSyncId], references: [directoryId], onDelete: SetNull)

  updatedAt        DateTime?  @updatedAt
  updatedBy        User?      @relation("updatedBy", fields: [updatedById], references: [id], onDelete: SetNull)
  updatedById      Int?
  updatedByDSyncId String?
  updatedByDSync   DSyncData? @relation("updatedByDSync", fields: [updatedByDSyncId], references: [directoryId], onDelete: SetNull)

  @@unique([memberId, attributeOptionId])
}

enum AssignmentReasonEnum {
  ROUTING_FORM_ROUTING
  ROUTING_FORM_ROUTING_FALLBACK
  REASSIGNED
  REROUTED
  SALESFORCE_ASSIGNMENT
}

model AssignmentReason {
  id           Int                  @id @unique @default(autoincrement())
  createdAt    DateTime             @default(now())
  bookingId    Int
  booking      Booking              @relation(fields: [bookingId], references: [id], onDelete: Cascade)
  reasonEnum   AssignmentReasonEnum
  reasonString String
}

enum EventTypeAutoTranslatedField {
  DESCRIPTION
  TITLE
}

model DomainWideDelegation {
  id                  String                @id @default(uuid())
  workspacePlatform   WorkspacePlatform     @relation(fields: [workspacePlatformId], references: [id], onDelete: Cascade)
  workspacePlatformId Int
  // Provides possibility to have different service accounts for different organizations if the need arises, but normally they should be the same
  /// @zod.custom(imports.serviceAccountKeySchema)
  serviceAccountKey   Json
  enabled             Boolean               @default(false)
  organizationId      Int
  organization        Team                  @relation(fields: [organizationId], references: [id], onDelete: Cascade)
  domain              String
  selectedCalendars   SelectedCalendar[]
  destinationCalendar DestinationCalendar[]
  bookingReferences   BookingReference[]
  createdAt           DateTime              @default(now())
  updatedAt           DateTime              @updatedAt

  // Should be fair to assume that one domain can be only on one workspace platform at a time. So, one can't have two different workspace platforms for the same domain
  // Because we don't know which domain the organization might have, we couldn't make "domain" unique here as that would prevent an actual owner of the domain to be unable to use that domain if it is used by someone else.
  @@unique([organizationId, domain])
}

// It is for domain-wide delegation
model WorkspacePlatform {
  id                       Int                    @id @default(autoincrement())
  /// @zod.min(1)
  slug                     String
  /// @zod.min(1)
  name                     String
  description              String
  /// @zod.custom(imports.serviceAccountKeySchema)
  defaultServiceAccountKey Json
  createdAt                DateTime               @default(now())
  updatedAt                DateTime               @updatedAt
  enabled                  Boolean                @default(false)
  domainWideDelegations    DomainWideDelegation[]

  @@unique([slug])
}

model EventTypeTranslation {
  uid            String                       @id @default(cuid())
  eventType      EventType                    @relation(fields: [eventTypeId], references: [id], onDelete: Cascade)
  eventTypeId    Int
  field          EventTypeAutoTranslatedField
  sourceLocale   String
  targetLocale   String
  translatedText String                       @db.Text
  createdAt      DateTime                     @default(now())
  createdBy      Int
  updatedAt      DateTime                     @updatedAt
  updatedBy      Int?
  creator        User                         @relation("CreatedEventTypeTranslations", fields: [createdBy], references: [id])
  updater        User?                        @relation("UpdatedEventTypeTranslations", fields: [updatedBy], references: [id], onDelete: SetNull)

  @@unique([eventTypeId, field, targetLocale])
  @@index([eventTypeId, field, targetLocale])
}

enum WatchlistType {
  EMAIL
  DOMAIN
  USERNAME
}

enum WatchlistSeverity {
  LOW
  MEDIUM
  HIGH
  CRITICAL
}

model Watchlist {
  id          String            @id @unique @default(cuid())
  type        WatchlistType
  // The identifier of the Watchlisted entity (email or domain)
  value       String
  description String?
  createdAt   DateTime          @default(now())
  createdBy   User              @relation("CreatedWatchlists", onDelete: Cascade, fields: [createdById], references: [id])
  createdById Int
  updatedAt   DateTime          @updatedAt
  updatedBy   User?             @relation("UpdatedWatchlists", onDelete: SetNull, fields: [updatedById], references: [id])
  updatedById Int?
  severity    WatchlistSeverity @default(LOW)

  @@unique([type, value])
  @@index([type, value])
}<|MERGE_RESOLUTION|>--- conflicted
+++ resolved
@@ -162,8 +162,8 @@
   selectedCalendars                       SelectedCalendar[]
 
   /// @zod.custom(imports.eventTypeColor)
-  eventTypeColor                          Json?
-  rescheduleWithSameRoundRobinHost        Boolean                   @default(false)
+  eventTypeColor                   Json?
+  rescheduleWithSameRoundRobinHost Boolean @default(false)
 
   secondaryEmailId Int?
   secondaryEmail   SecondaryEmail? @relation(fields: [secondaryEmailId], references: [id], onDelete: Cascade)
@@ -711,12 +711,7 @@
 }
 
 model SelectedCalendar {
-<<<<<<< HEAD
   id                               String                @id @default(uuid())
-=======
-  // Will become required and @id in a seperate PR
-  id                               String?               @default(uuid())
->>>>>>> 0a7a0e36
   user                             User                  @relation(fields: [userId], references: [id], onDelete: Cascade)
   userId                           Int
   integration                      String
@@ -724,7 +719,7 @@
   credential                       Credential?           @relation(fields: [credentialId], references: [id], onDelete: Cascade)
   credentialId                     Int?
   // Used to identify a watched calendar channel in Google Calendar
-  googleChannelId                  String?               
+  googleChannelId                  String?
   googleChannelKind                String?
   googleChannelResourceId          String?
   googleChannelResourceUri         String?
@@ -733,8 +728,8 @@
   domainWideDelegationCredentialId String?
   error                            String?
 
-  eventTypeId              Int?
-  eventType                EventType? @relation(fields: [eventTypeId], references: [id])
+  eventTypeId Int?
+  eventType   EventType? @relation(fields: [eventTypeId], references: [id])
 
   // It could still allow multiple user-level(eventTypeId is null) selected calendars for same userId, integration, externalId because NULL is not equal to NULL
   // We currently ensure uniqueness by checking for the existence of the record before creating a new one
@@ -746,7 +741,6 @@
   @@index([externalId])
   @@index([eventTypeId])
 }
-
 
 enum EventTypeCustomInputType {
   TEXT     @map("text")
