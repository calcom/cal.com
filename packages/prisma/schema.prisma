// This is your Prisma Schema file
// learn more about it in the docs: https://pris.ly/d/prisma-schema

datasource db {
  provider  = "postgresql"
  url       = env("DATABASE_URL")
  directUrl = env("DATABASE_DIRECT_URL")
}

generator client {
  provider        = "prisma-client-js"
  previewFeatures = ["views"]
}

generator zod {
  provider      = "zod-prisma"
  output        = "./zod"
  imports       = "./zod-utils"
  relationModel = "default"
}

generator kysely {
  provider = "prisma-kysely"
  output   = "../kysely"
  fileName = "types.ts"
}

generator enums {
  provider = "ts-node --transpile-only ./enum-generator.ts"
}

enum SchedulingType {
  ROUND_ROBIN @map("roundRobin")
  COLLECTIVE  @map("collective")
  MANAGED     @map("managed")
}

enum PeriodType {
  UNLIMITED      @map("unlimited")
  ROLLING        @map("rolling")
  ROLLING_WINDOW @map("rolling_window")
  RANGE          @map("range")
}

enum CreationSource {
  API_V1 @map("api_v1")
  API_V2 @map("api_v2")
  WEBAPP @map("webapp")
}

model Host {
  user             User      @relation(fields: [userId], references: [id], onDelete: Cascade)
  userId           Int
  eventType        EventType @relation(fields: [eventTypeId], references: [id], onDelete: Cascade)
  eventTypeId      Int
  isFixed          Boolean   @default(false)
  priority         Int?
  weight           Int?
  // weightAdjustment is deprecated. We not calculate the calibratino value on the spot. Plan to drop this column.
  weightAdjustment Int?
  schedule         Schedule? @relation(fields: [scheduleId], references: [id])
  scheduleId       Int?
  createdAt        DateTime  @default(now())

  @@id([userId, eventTypeId])
  @@index([userId])
  @@index([eventTypeId])
  @@index([scheduleId])
}

model CalVideoSettings {
  eventTypeId Int       @id
  eventType   EventType @relation(fields: [eventTypeId], references: [id], onDelete: Cascade)

  disableRecordingForOrganizer Boolean @default(false)
  disableRecordingForGuests    Boolean @default(false)
  enableAutomaticTranscription Boolean @default(false)
  redirectUrlOnExit            String?

  createdAt DateTime @default(now())
  updatedAt DateTime @updatedAt
}

model EventType {
  id                Int     @id @default(autoincrement())
  /// @zod.min(1)
  title             String
  /// @zod.custom(imports.eventTypeSlug)
  slug              String
  description       String?
  interfaceLanguage String?
  position          Int     @default(0)
  /// @zod.custom(imports.eventTypeLocations)
  locations         Json?
  /// @zod.min(1)
  length            Int
  offsetStart       Int     @default(0)
  hidden            Boolean @default(false)
  hosts             Host[]
  users             User[]  @relation("user_eventtype")
  owner             User?   @relation("owner", fields: [userId], references: [id], onDelete: Cascade)
  userId            Int?

  profileId Int?
  profile   Profile? @relation(fields: [profileId], references: [id], onDelete: Cascade)

  team                               Team?                  @relation(fields: [teamId], references: [id], onDelete: Cascade)
  teamId                             Int?
  hashedLink                         HashedLink[]
  bookings                           Booking[]
  availability                       Availability[]
  webhooks                           Webhook[]
  destinationCalendar                DestinationCalendar?
  useEventLevelSelectedCalendars     Boolean                @default(false)
  eventName                          String?
  customInputs                       EventTypeCustomInput[]
  parentId                           Int?
  parent                             EventType?             @relation("managed_eventtype", fields: [parentId], references: [id], onDelete: Cascade)
  children                           EventType[]            @relation("managed_eventtype")
  /// @zod.custom(imports.eventTypeBookingFields)
  bookingFields                      Json?
  timeZone                           String?
  periodType                         PeriodType             @default(UNLIMITED)
  /// @zod.custom(imports.coerceToDate)
  periodStartDate                    DateTime?
  /// @zod.custom(imports.coerceToDate)
  periodEndDate                      DateTime?
  periodDays                         Int?
  periodCountCalendarDays            Boolean?
  lockTimeZoneToggleOnBookingPage    Boolean                @default(false)
  requiresConfirmation               Boolean                @default(false)
  requiresConfirmationWillBlockSlot  Boolean                @default(false)
  requiresConfirmationForFreeEmail   Boolean                @default(false)
  requiresBookerEmailVerification    Boolean                @default(false)
  canSendCalVideoTranscriptionEmails Boolean                @default(true)

  autoTranslateDescriptionEnabled         Boolean                   @default(false)
  /// @zod.custom(imports.recurringEventType)
  recurringEvent                          Json?
  disableGuests                           Boolean                   @default(false)
  hideCalendarNotes                       Boolean                   @default(false)
  hideCalendarEventDetails                Boolean                   @default(false)
  /// @zod.min(0)
  minimumBookingNotice                    Int                       @default(120)
  beforeEventBuffer                       Int                       @default(0)
  afterEventBuffer                        Int                       @default(0)
  seatsPerTimeSlot                        Int?
  onlyShowFirstAvailableSlot              Boolean                   @default(false)
  disableCancelling                       Boolean?                  @default(false)
  disableRescheduling                     Boolean?                  @default(false)
  seatsShowAttendees                      Boolean?                  @default(false)
  seatsShowAvailabilityCount              Boolean?                  @default(true)
  schedulingType                          SchedulingType?
  schedule                                Schedule?                 @relation(fields: [scheduleId], references: [id])
  scheduleId                              Int?
<<<<<<< HEAD
  // Important: It means that new booking would be allowed through the reschedule link of cancelled booking. It doesn't mean that the cancelled booking can be rescheduled.
  allowReschedulingCancelledBookings                Boolean?                  @default(false)
=======
  allowReschedulingCancelledBookings      Boolean?                  @default(false)
>>>>>>> 8de48970
  // price is deprecated. It has now moved to metadata.apps.stripe.price. Plan to drop this column.
  price                                   Int                       @default(0)
  // currency is deprecated. It has now moved to metadata.apps.stripe.currency. Plan to drop this column.
  currency                                String                    @default("usd")
  slotInterval                            Int?
  /// @zod.custom(imports.EventTypeMetaDataSchema)
  metadata                                Json?
  /// @zod.custom(imports.successRedirectUrl)
  successRedirectUrl                      String?
  forwardParamsSuccessRedirect            Boolean?                  @default(true)
  workflows                               WorkflowsOnEventTypes[]
  /// @zod.custom(imports.intervalLimitsType)
  bookingLimits                           Json?
  /// @zod.custom(imports.intervalLimitsType)
  durationLimits                          Json?
  isInstantEvent                          Boolean                   @default(false)
  instantMeetingExpiryTimeOffsetInSeconds Int                       @default(90)
  instantMeetingScheduleId                Int?
  instantMeetingSchedule                  Schedule?                 @relation("InstantMeetingSchedule", fields: [instantMeetingScheduleId], references: [id])
  instantMeetingParameters                String[]
  assignAllTeamMembers                    Boolean                   @default(false)
  // It is applicable only when assignAllTeamMembers is true and it filters out all the team members using rrSegmentQueryValue
  assignRRMembersUsingSegment             Boolean                   @default(false)
  /// @zod.custom(imports.rrSegmentQueryValueSchema)
  rrSegmentQueryValue                     Json?
  useEventTypeDestinationCalendarEmail    Boolean                   @default(false)
  aiPhoneCallConfig                       AIPhoneCallConfiguration?
  isRRWeightsEnabled                      Boolean                   @default(false)
  fieldTranslations                       EventTypeTranslation[]
  maxLeadThreshold                        Int?
  includeNoShowInRRCalculation            Boolean                   @default(false)
  selectedCalendars                       SelectedCalendar[]
  allowReschedulingPastBookings           Boolean                   @default(false)
  hideOrganizerEmail                      Boolean                   @default(false)
  /// @zod.custom(imports.emailSchema)
  customReplyToEmail                      String?
  calVideoSettings                        CalVideoSettings?

  /// @zod.custom(imports.eventTypeColor)
  eventTypeColor                   Json?
  rescheduleWithSameRoundRobinHost Boolean @default(false)

  secondaryEmailId Int?
  secondaryEmail   SecondaryEmail? @relation(fields: [secondaryEmailId], references: [id], onDelete: Cascade)

  @@unique([userId, slug])
  @@unique([teamId, slug])
  @@unique([userId, parentId])
  @@index([userId])
  @@index([teamId])
  @@index([profileId])
  @@index([scheduleId])
  @@index([secondaryEmailId])
  @@index([parentId])
}

model Credential {
  id     Int     @id @default(autoincrement())
  // @@type is deprecated
  type   String
  key    Json
  user   User?   @relation(fields: [userId], references: [id], onDelete: Cascade)
  userId Int?
  team   Team?   @relation(fields: [teamId], references: [id], onDelete: Cascade)
  teamId Int?
  app    App?    @relation(fields: [appId], references: [slug], onDelete: Cascade)
  // How to make it a required column?
  appId  String?

  // paid apps
  subscriptionId    String?
  paymentStatus     String?
  billingCycleStart Int?

  destinationCalendars   DestinationCalendar[]
  selectedCalendars      SelectedCalendar[]
  invalid                Boolean?              @default(false)
  CalendarCache          CalendarCache[]
  references             BookingReference[]
  delegationCredentialId String?
  delegationCredential   DelegationCredential? @relation(fields: [delegationCredentialId], references: [id], onDelete: Cascade)

  @@index([appId])
  @@index([subscriptionId])
  @@index([invalid])
  @@index([userId, delegationCredentialId])
}

enum IdentityProvider {
  CAL
  GOOGLE
  SAML
}

model DestinationCalendar {
  id                               Int                   @id @default(autoincrement())
  integration                      String
  externalId                       String
  /// @zod.custom(imports.emailSchema)
  primaryEmail                     String?
  user                             User?                 @relation(fields: [userId], references: [id], onDelete: Cascade)
  userId                           Int?                  @unique
  booking                          Booking[]
  eventType                        EventType?            @relation(fields: [eventTypeId], references: [id], onDelete: Cascade)
  eventTypeId                      Int?                  @unique
  credentialId                     Int?
  credential                       Credential?           @relation(fields: [credentialId], references: [id], onDelete: Cascade)
  delegationCredential             DelegationCredential? @relation(fields: [delegationCredentialId], references: [id], onDelete: Cascade)
  delegationCredentialId           String?
  domainWideDelegation             DomainWideDelegation? @relation(fields: [domainWideDelegationCredentialId], references: [id], onDelete: Cascade)
  domainWideDelegationCredentialId String?

  @@index([userId])
  @@index([eventTypeId])
  @@index([credentialId])
}

enum UserPermissionRole {
  USER
  ADMIN
}

// It holds the password of a User, separate from the User model to avoid leaking the password hash
model UserPassword {
  hash   String
  userId Int    @unique
  user   User   @relation(fields: [userId], references: [id], onDelete: Cascade)
}

model TravelSchedule {
  id           Int       @id @default(autoincrement())
  userId       Int
  user         User      @relation(fields: [userId], references: [id], onDelete: Cascade)
  timeZone     String
  startDate    DateTime
  endDate      DateTime?
  prevTimeZone String?

  @@index([startDate])
  @@index([endDate])
}

// It holds Personal Profiles of a User plus it has email, password and other core things..
model User {
  id                  Int                  @id @default(autoincrement())
  username            String?
  name                String?
  /// @zod.custom(imports.emailSchema)
  email               String
  emailVerified       DateTime?
  password            UserPassword?
  bio                 String?
  avatarUrl           String?
  timeZone            String               @default("Europe/London")
  travelSchedules     TravelSchedule[]
  weekStart           String               @default("Sunday")
  // DEPRECATED - TO BE REMOVED
  startTime           Int                  @default(0)
  endTime             Int                  @default(1440)
  // </DEPRECATED>
  bufferTime          Int                  @default(0)
  hideBranding        Boolean              @default(false)
  // TODO: should be renamed since it only affects the booking page
  theme               String?
  appTheme            String?
  createdDate         DateTime             @default(now()) @map(name: "created")
  trialEndsAt         DateTime?
  lastActiveAt        DateTime?
  eventTypes          EventType[]          @relation("user_eventtype")
  credentials         Credential[]
  teams               Membership[]
  bookings            Booking[]
  schedules           Schedule[]
  defaultScheduleId   Int?
  selectedCalendars   SelectedCalendar[]
  completedOnboarding Boolean              @default(false)
  locale              String?
  timeFormat          Int?                 @default(12)
  twoFactorSecret     String?
  twoFactorEnabled    Boolean              @default(false)
  backupCodes         String?
  identityProvider    IdentityProvider     @default(CAL)
  identityProviderId  String?
  availability        Availability[]
  invitedTo           Int?
  webhooks            Webhook[]
  brandColor          String?
  darkBrandColor      String?
  // the location where the events will end up
  destinationCalendar DestinationCalendar?
  // participate in dynamic group booking or not
  allowDynamicBooking Boolean?             @default(true)

  // participate in SEO indexing or not
  allowSEOIndexing Boolean? @default(true)

  // receive monthly digest email for teams or not
  receiveMonthlyDigestEmail Boolean? @default(true)

  /// @zod.custom(imports.userMetadata)
  metadata             Json?
  verified             Boolean?                @default(false)
  role                 UserPermissionRole      @default(USER)
  disableImpersonation Boolean                 @default(false)
  impersonatedUsers    Impersonations[]        @relation("impersonated_user")
  impersonatedBy       Impersonations[]        @relation("impersonated_by_user")
  apiKeys              ApiKey[]
  accounts             Account[]
  sessions             Session[]
  Feedback             Feedback[]
  ownedEventTypes      EventType[]             @relation("owner")
  workflows            Workflow[]
  routingForms         App_RoutingForms_Form[] @relation("routing-form")
  updatedRoutingForms  App_RoutingForms_Form[] @relation("updated-routing-form")
  verifiedNumbers      VerifiedNumber[]
  verifiedEmails       VerifiedEmail[]
  hosts                Host[]
  // organizationId is deprecated. Instead, rely on the Profile to search profiles by organizationId and then get user from the profile.
  organizationId       Int?
  organization         Team?                   @relation("scope", fields: [organizationId], references: [id], onDelete: SetNull)
  accessCodes          AccessCode[]
  bookingRedirects     OutOfOfficeEntry[]
  bookingRedirectsTo   OutOfOfficeEntry[]      @relation(name: "toUser")

  // Used to lock the user account
  locked                         Boolean                       @default(false)
  platformOAuthClients           PlatformOAuthClient[]
  AccessToken                    AccessToken[]
  RefreshToken                   RefreshToken[]
  PlatformAuthorizationToken     PlatformAuthorizationToken[]
  profiles                       Profile[]
  movedToProfileId               Int?
  movedToProfile                 Profile?                      @relation("moved_to_profile", fields: [movedToProfileId], references: [id], onDelete: SetNull)
  secondaryEmails                SecondaryEmail[]
  isPlatformManaged              Boolean                       @default(false)
  OutOfOfficeReasons             OutOfOfficeReason[]
  smsLockState                   SMSLockState                  @default(UNLOCKED)
  smsLockReviewedByAdmin         Boolean                       @default(false)
  NotificationsSubscriptions     NotificationsSubscriptions[]
  referralLinkId                 String?
  features                       UserFeatures[]
  reassignedBookings             Booking[]                     @relation("reassignByUser")
  createdAttributeToUsers        AttributeToUser[]             @relation("createdBy")
  updatedAttributeToUsers        AttributeToUser[]             @relation("updatedBy")
  createdTranslations            EventTypeTranslation[]        @relation("CreatedEventTypeTranslations")
  updatedTranslations            EventTypeTranslation[]        @relation("UpdatedEventTypeTranslations")
  createdWatchlists              Watchlist[]                   @relation("CreatedWatchlists")
  updatedWatchlists              Watchlist[]                   @relation("UpdatedWatchlists")
  BookingInternalNote            BookingInternalNote[]
  creationSource                 CreationSource?
  createdOrganizationOnboardings OrganizationOnboarding[]      @relation("CreatedOrganizationOnboardings")
  filterSegments                 FilterSegment[]
  filterSegmentPreferences       UserFilterSegmentPreference[]
  creditBalance                  CreditBalance?
  whitelistWorkflows             Boolean                       @default(false)

  @@unique([email])
  @@unique([email, username])
  @@unique([username, organizationId])
  @@unique([movedToProfileId])
  @@index([username])
  @@index([emailVerified])
  @@index([identityProvider])
  @@index([identityProviderId])
  @@map(name: "users")
}

model NotificationsSubscriptions {
  id           Int    @id @default(autoincrement())
  userId       Int
  user         User   @relation(fields: [userId], references: [id], onDelete: Cascade)
  subscription String

  @@index([userId, subscription])
}

// It holds Organization Profiles as well as User Profiles for users that have been added to an organization
model Profile {
  id             Int         @id @default(autoincrement())
  // uid allows us to set an identifier chosen by us which is helpful in migration when we create the Profile from User directly.
  uid            String
  userId         Int
  user           User        @relation(fields: [userId], references: [id], onDelete: Cascade)
  organizationId Int
  organization   Team        @relation(fields: [organizationId], references: [id], onDelete: Cascade)
  username       String
  eventTypes     EventType[]
  movedFromUser  User?       @relation("moved_to_profile")
  createdAt      DateTime    @default(now())
  updatedAt      DateTime    @updatedAt

  // A user can have multiple profiles in different organizations
  @@unique([userId, organizationId])
  // Allow username reuse only across different organizations
  @@unique([username, organizationId])
  @@index([uid])
  @@index([userId])
  @@index([organizationId])
}

model Team {
  id                     Int                     @id @default(autoincrement())
  /// @zod.min(1)
  name                   String
  // It is unique across teams and organizations. We don't have a strong reason for organization and team slug to be conflicting, could be fixed.
  // Sub-teams could have same slug across different organizations but not within the same organization.
  /// @zod.min(1)
  slug                   String?
  logoUrl                String?
  calVideoLogo           String?
  appLogo                String?
  appIconLogo            String?
  bio                    String?
  hideBranding           Boolean                 @default(false)
  hideTeamProfileLink    Boolean                 @default(false)
  isPrivate              Boolean                 @default(false)
  hideBookATeamMember    Boolean                 @default(false)
  members                Membership[]
  eventTypes             EventType[]
  workflows              Workflow[]
  createdAt              DateTime                @default(now())
  /// @zod.custom(imports.teamMetadataSchema)
  metadata               Json?
  theme                  String?
  rrResetInterval        RRResetInterval?        @default(MONTH)
  rrTimestampBasis       RRTimestampBasis        @default(CREATED_AT)
  brandColor             String?
  darkBrandColor         String?
  verifiedNumbers        VerifiedNumber[]
  verifiedEmails         VerifiedEmail[]
  bannerUrl              String?
  parentId               Int?
  parent                 Team?                   @relation("organization", fields: [parentId], references: [id], onDelete: Cascade)
  children               Team[]                  @relation("organization")
  orgUsers               User[]                  @relation("scope")
  inviteTokens           VerificationToken[]
  webhooks               Webhook[]
  timeFormat             Int?
  timeZone               String                  @default("Europe/London")
  weekStart              String                  @default("Sunday")
  routingForms           App_RoutingForms_Form[]
  apiKeys                ApiKey[]
  credentials            Credential[]
  accessCodes            AccessCode[]
  isOrganization         Boolean                 @default(false)
  organizationSettings   OrganizationSettings?
  instantMeetingTokens   InstantMeetingToken[]
  orgProfiles            Profile[]
  pendingPayment         Boolean                 @default(false)
  dsyncTeamGroupMapping  DSyncTeamGroupMapping[]
  isPlatform             Boolean                 @default(false)
  // Organization's OAuth clients. Organization has them but a team does not.
  platformOAuthClient    PlatformOAuthClient[]
  // OAuth client used to create team of an organization. Team has it but organization does not.
  createdByOAuthClient   PlatformOAuthClient?    @relation("CreatedByOAuthClient", fields: [createdByOAuthClientId], references: [id], onDelete: Cascade)
  createdByOAuthClientId String?
  smsLockState           SMSLockState            @default(UNLOCKED)
  platformBilling        PlatformBilling?
  activeOrgWorkflows     WorkflowsOnTeams[]
  attributes             Attribute[]
  smsLockReviewedByAdmin Boolean                 @default(false)
  // Available for Organization only
  delegationCredentials  DelegationCredential[]
  domainWideDelegations  DomainWideDelegation[]
  roles                  Role[] // Added for Role relation

  features TeamFeatures[]

  /// @zod.custom(imports.intervalLimitsType)
  bookingLimits                Json?
  includeManagedEventsInLimits Boolean                 @default(false)
  internalNotePresets          InternalNotePreset[]
  creditBalance                CreditBalance?
  organizationOnboarding       OrganizationOnboarding?

  // note(Lauris): if a Team has parentId it is a team, if parentId is null it is an organization, but if parentId is null and managedOrganization is set,
  // it means that it is an organization managed by another organization.
  managedOrganization  ManagedOrganization?  @relation("ManagedOrganization")
  managedOrganizations ManagedOrganization[] @relation("ManagerOrganization")
  filterSegments       FilterSegment[]

  @@unique([slug, parentId])
  @@index([parentId])
}

model CreditBalance {
  id                String              @id @default(uuid())
  team              Team?               @relation(fields: [teamId], references: [id], onDelete: Cascade)
  teamId            Int?                @unique
  // user credit balances will be supported in the future
  user              User?               @relation(fields: [userId], references: [id], onDelete: Cascade)
  userId            Int?                @unique
  additionalCredits Int                 @default(0)
  limitReachedAt    DateTime?
  warningSentAt     DateTime?
  expenseLogs       CreditExpenseLog[]
  purchaseLogs      CreditPurchaseLog[]
}

model CreditPurchaseLog {
  id              String        @id @default(uuid())
  creditBalanceId String
  creditBalance   CreditBalance @relation(fields: [creditBalanceId], references: [id], onDelete: Cascade)
  credits         Int
  createdAt       DateTime      @default(now())
}

model CreditExpenseLog {
  id              String        @id @default(uuid())
  creditBalanceId String
  creditBalance   CreditBalance @relation(fields: [creditBalanceId], references: [id], onDelete: Cascade)
  bookingUid      String?
  booking         Booking?      @relation(fields: [bookingUid], references: [uid], onDelete: Cascade)
  credits         Int?
  creditType      CreditType
  date            DateTime
  smsSid          String?
}

enum CreditType {
  MONTHLY
  ADDITIONAL
}

model OrganizationSettings {
  id                                  Int        @id @default(autoincrement())
  organization                        Team       @relation(fields: [organizationId], references: [id], onDelete: Cascade)
  organizationId                      Int        @unique
  isOrganizationConfigured            Boolean    @default(false)
  // It decides if new organization members can be auto-accepted or not
  isOrganizationVerified              Boolean    @default(false)
  // It is a domain e.g "acme.com". Any email with this domain might be auto-accepted
  // Also, it is the domain to which the organization profile is redirected.
  orgAutoAcceptEmail                  String
  lockEventTypeCreationForUsers       Boolean    @default(false)
  adminGetsNoSlotsNotification        Boolean    @default(false)
  // It decides if instance ADMIN has reviewed the organization or not.
  // It is used to allow super sensitive operations like 'impersonation of Org members by Org admin'
  isAdminReviewed                     Boolean    @default(false)
  dSyncData                           DSyncData?
  isAdminAPIEnabled                   Boolean    @default(false)
  allowSEOIndexing                    Boolean    @default(false)
  orgProfileRedirectsToVerifiedDomain Boolean    @default(false)
  disablePhoneOnlySMSNotifications    Boolean    @default(false)
}

enum MembershipRole {
  MEMBER
  ADMIN
  OWNER
}

model Membership {
  id                   Int               @id @default(autoincrement())
  teamId               Int
  userId               Int
  accepted             Boolean           @default(false)
  role                 MembershipRole
  customRoleId         String?
  customRole           Role?             @relation(fields: [customRoleId], references: [id])
  team                 Team              @relation(fields: [teamId], references: [id], onDelete: Cascade)
  user                 User              @relation(fields: [userId], references: [id], onDelete: Cascade)
  disableImpersonation Boolean           @default(false)
  AttributeToUser      AttributeToUser[]
  createdAt            DateTime?         @default(now())
  updatedAt            DateTime?         @updatedAt

  @@unique([userId, teamId])
  @@index([teamId])
  @@index([userId])
  @@index([accepted])
  @@index([role])
  @@index([customRoleId])
}

model VerificationToken {
  id               Int             @id @default(autoincrement())
  identifier       String
  token            String          @unique
  expires          DateTime
  expiresInDays    Int?
  createdAt        DateTime        @default(now())
  updatedAt        DateTime        @updatedAt
  teamId           Int?
  team             Team?           @relation(fields: [teamId], references: [id])
  secondaryEmailId Int?
  secondaryEmail   SecondaryEmail? @relation(fields: [secondaryEmailId], references: [id])

  @@unique([identifier, token])
  @@index([token])
  @@index([teamId])
  @@index([secondaryEmailId])
}

model InstantMeetingToken {
  id        Int      @id @default(autoincrement())
  token     String   @unique
  expires   DateTime
  teamId    Int
  team      Team     @relation(fields: [teamId], references: [id])
  bookingId Int?     @unique
  booking   Booking? @relation(fields: [bookingId], references: [id], onDelete: Cascade)

  createdAt DateTime @default(now())
  updatedAt DateTime @updatedAt

  @@index([token])
}

model BookingReference {
  id                         Int      @id @default(autoincrement())
  /// @zod.min(1)
  type                       String
  /// @zod.min(1)
  uid                        String
  meetingId                  String?
  thirdPartyRecurringEventId String?
  meetingPassword            String?
  meetingUrl                 String?
  booking                    Booking? @relation(fields: [bookingId], references: [id], onDelete: Cascade)
  bookingId                  Int?
  externalCalendarId         String?
  deleted                    Boolean?

  credential                       Credential?           @relation(fields: [credentialId], references: [id], onDelete: SetNull)
  credentialId                     Int?
  delegationCredential             DelegationCredential? @relation(fields: [delegationCredentialId], references: [id], onDelete: SetNull)
  delegationCredentialId           String?
  domainWideDelegation             DomainWideDelegation? @relation(fields: [domainWideDelegationCredentialId], references: [id], onDelete: SetNull)
  domainWideDelegationCredentialId String?

  @@index([bookingId])
  @@index([type])
  @@index([uid])
}

model Attendee {
  id          Int          @id @default(autoincrement())
  email       String
  name        String
  timeZone    String
  phoneNumber String?
  locale      String?      @default("en")
  booking     Booking?     @relation(fields: [bookingId], references: [id], onDelete: Cascade)
  bookingId   Int?
  bookingSeat BookingSeat?
  noShow      Boolean?     @default(false)

  @@index([email])
  @@index([bookingId])
}

enum BookingStatus {
  CANCELLED     @map("cancelled")
  ACCEPTED      @map("accepted")
  REJECTED      @map("rejected")
  PENDING       @map("pending")
  AWAITING_HOST @map("awaiting_host")
}

model Booking {
  id                           Int                               @id @default(autoincrement())
  uid                          String                            @unique
  // (optional) UID based on slot start/end time & email against duplicates
  idempotencyKey               String?                           @unique
  user                         User?                             @relation(fields: [userId], references: [id], onDelete: Cascade)
  userId                       Int?
  // User's email at the time of booking
  /// @zod.custom(imports.emailSchema)
  userPrimaryEmail             String?
  references                   BookingReference[]
  eventType                    EventType?                        @relation(fields: [eventTypeId], references: [id])
  eventTypeId                  Int?
  title                        String
  description                  String?
  customInputs                 Json?
  /// @zod.custom(imports.bookingResponses)
  responses                    Json?
  startTime                    DateTime
  endTime                      DateTime
  attendees                    Attendee[]
  location                     String?
  createdAt                    DateTime                          @default(now())
  updatedAt                    DateTime?                         @updatedAt
  status                       BookingStatus                     @default(ACCEPTED)
  paid                         Boolean                           @default(false)
  payment                      Payment[]
  destinationCalendar          DestinationCalendar?              @relation(fields: [destinationCalendarId], references: [id])
  destinationCalendarId        Int?
  cancellationReason           String?
  rejectionReason              String?
  reassignReason               String?
  reassignBy                   User?                             @relation("reassignByUser", fields: [reassignById], references: [id])
  reassignById                 Int?
  dynamicEventSlugRef          String?
  dynamicGroupSlugRef          String?
  rescheduled                  Boolean?
  fromReschedule               String?
  recurringEventId             String?
  smsReminderNumber            String?
  workflowReminders            WorkflowReminder[]
  scheduledJobs                String[] // scheduledJobs is deprecated, please use scheduledTriggers instead
  seatsReferences              BookingSeat[]
  /// @zod.custom(imports.bookingMetadataSchema)
  metadata                     Json?
  isRecorded                   Boolean                           @default(false)
  iCalUID                      String?                           @default("")
  iCalSequence                 Int                               @default(0)
  instantMeetingToken          InstantMeetingToken?
  rating                       Int?
  ratingFeedback               String?
  noShowHost                   Boolean?                          @default(false)
  scheduledTriggers            WebhookScheduledTriggers[]
  oneTimePassword              String?                           @unique @default(uuid())
  /// @zod.email()
  cancelledBy                  String?
  /// @zod.email()
  rescheduledBy                String?
  // Ah, made a typo here. Should have been routedFromRoutingFormRe"s"ponse. Live with it :(
  routedFromRoutingFormReponse App_RoutingForms_FormResponse?
  assignmentReason             AssignmentReason[]
  internalNote                 BookingInternalNote[]
  creationSource               CreationSource?
  tracking                     Tracking?
  routingFormResponses         RoutingFormResponseDenormalized[]
  expenseLogs                  CreditExpenseLog[]

  @@index([eventTypeId])
  @@index([userId])
  @@index([destinationCalendarId])
  @@index([recurringEventId])
  @@index([uid])
  @@index([status])
  @@index([startTime, endTime, status])
}

model Tracking {
  id           Int     @id @default(autoincrement())
  bookingId    Int
  booking      Booking @relation(fields: [bookingId], references: [id], onDelete: Cascade)
  utm_source   String?
  utm_medium   String?
  utm_campaign String?
  utm_term     String?
  utm_content  String?

  @@unique([bookingId])
}

model Schedule {
  id                   Int            @id @default(autoincrement())
  user                 User           @relation(fields: [userId], references: [id], onDelete: Cascade)
  userId               Int
  eventType            EventType[]
  instantMeetingEvents EventType[]    @relation("InstantMeetingSchedule")
  name                 String
  timeZone             String?
  availability         Availability[]
  Host                 Host[]

  @@index([userId])
}

model Availability {
  id          Int        @id @default(autoincrement())
  user        User?      @relation(fields: [userId], references: [id], onDelete: Cascade)
  userId      Int?
  eventType   EventType? @relation(fields: [eventTypeId], references: [id])
  eventTypeId Int?
  days        Int[]
  startTime   DateTime   @db.Time
  endTime     DateTime   @db.Time
  date        DateTime?  @db.Date
  Schedule    Schedule?  @relation(fields: [scheduleId], references: [id])
  scheduleId  Int?

  @@index([userId])
  @@index([eventTypeId])
  @@index([scheduleId])
}

model SelectedCalendar {
  id                       String      @id @default(uuid())
  user                     User        @relation(fields: [userId], references: [id], onDelete: Cascade)
  userId                   Int
  integration              String
  externalId               String
  credential               Credential? @relation(fields: [credentialId], references: [id], onDelete: Cascade)
  credentialId             Int?
  // Used to identify a watched calendar channel in Google Calendar
  googleChannelId          String?
  googleChannelKind        String?
  googleChannelResourceId  String?
  googleChannelResourceUri String?
  googleChannelExpiration  String?

  delegationCredential   DelegationCredential? @relation(fields: [delegationCredentialId], references: [id], onDelete: Cascade)
  delegationCredentialId String?

  // Deprecated and unused: Use delegationCredential instead
  domainWideDelegationCredential   DomainWideDelegation? @relation(fields: [domainWideDelegationCredentialId], references: [id], onDelete: Cascade)
  domainWideDelegationCredentialId String?
  error                            String?
  lastErrorAt                      DateTime?
  watchAttempts                    Int                   @default(0)
  unwatchAttempts                  Int                   @default(0)
  maxAttempts                      Int                   @default(3)

  eventTypeId Int?
  eventType   EventType? @relation(fields: [eventTypeId], references: [id])

  // It could still allow multiple user-level(eventTypeId is null) selected calendars for same userId, integration, externalId because NULL is not equal to NULL
  // We currently ensure uniqueness by checking for the existence of the record before creating a new one
  // Think about introducing a generated unique key ${userId}_${integration}_${externalId}_${eventTypeId}
  @@unique([userId, integration, externalId, eventTypeId])
  @@unique([googleChannelId, eventTypeId])
  @@index([userId])
  @@index([externalId])
  @@index([eventTypeId])
  @@index([credentialId])
  // Composite indices to optimize calendar-cache queries
  @@index([integration, googleChannelExpiration, error, watchAttempts, maxAttempts], name: "SelectedCalendar_watch_idx")
  @@index([integration, googleChannelExpiration, error, unwatchAttempts, maxAttempts], name: "SelectedCalendar_unwatch_idx")
}

enum EventTypeCustomInputType {
  TEXT     @map("text")
  TEXTLONG @map("textLong")
  NUMBER   @map("number")
  BOOL     @map("bool")
  RADIO    @map("radio")
  PHONE    @map("phone")
}

model EventTypeCustomInput {
  id          Int                      @id @default(autoincrement())
  eventTypeId Int
  eventType   EventType                @relation(fields: [eventTypeId], references: [id], onDelete: Cascade)
  label       String
  type        EventTypeCustomInputType
  /// @zod.custom(imports.customInputOptionSchema)
  options     Json?
  required    Boolean
  placeholder String                   @default("")

  @@index([eventTypeId])
}

model ResetPasswordRequest {
  id        String   @id @default(cuid())
  createdAt DateTime @default(now())
  updatedAt DateTime @updatedAt
  email     String
  expires   DateTime
}

enum ReminderType {
  PENDING_BOOKING_CONFIRMATION
}

model ReminderMail {
  id             Int          @id @default(autoincrement())
  referenceId    Int
  reminderType   ReminderType
  elapsedMinutes Int
  createdAt      DateTime     @default(now())

  @@index([referenceId])
  @@index([reminderType])
}

model Payment {
  id            Int            @id @default(autoincrement())
  uid           String         @unique
  app           App?           @relation(fields: [appId], references: [slug], onDelete: Cascade)
  appId         String?
  bookingId     Int
  booking       Booking?       @relation(fields: [bookingId], references: [id], onDelete: Cascade)
  amount        Int
  fee           Int
  currency      String
  success       Boolean
  refunded      Boolean
  data          Json
  externalId    String         @unique
  paymentOption PaymentOption? @default(ON_BOOKING)

  @@index([bookingId])
  @@index([externalId])
}

enum PaymentOption {
  ON_BOOKING
  HOLD
}

enum WebhookTriggerEvents {
  BOOKING_CREATED
  BOOKING_PAYMENT_INITIATED
  BOOKING_PAID
  BOOKING_RESCHEDULED
  BOOKING_REQUESTED
  BOOKING_CANCELLED
  BOOKING_REJECTED
  BOOKING_NO_SHOW_UPDATED
  FORM_SUBMITTED
  MEETING_ENDED
  MEETING_STARTED
  RECORDING_READY
  INSTANT_MEETING
  RECORDING_TRANSCRIPTION_GENERATED
  OOO_CREATED
  AFTER_HOSTS_CAL_VIDEO_NO_SHOW
  AFTER_GUESTS_CAL_VIDEO_NO_SHOW
  FORM_SUBMITTED_NO_EVENT
}

model Webhook {
  id                    String                     @id @unique
  userId                Int?
  teamId                Int?
  eventTypeId           Int?
  platformOAuthClientId String?
  /// @zod.url()
  subscriberUrl         String
  payloadTemplate       String?
  createdAt             DateTime                   @default(now())
  active                Boolean                    @default(true)
  eventTriggers         WebhookTriggerEvents[]
  user                  User?                      @relation(fields: [userId], references: [id], onDelete: Cascade)
  team                  Team?                      @relation(fields: [teamId], references: [id], onDelete: Cascade)
  eventType             EventType?                 @relation(fields: [eventTypeId], references: [id], onDelete: Cascade)
  platformOAuthClient   PlatformOAuthClient?       @relation(fields: [platformOAuthClientId], references: [id], onDelete: Cascade)
  app                   App?                       @relation(fields: [appId], references: [slug], onDelete: Cascade)
  appId                 String?
  secret                String?
  platform              Boolean                    @default(false)
  scheduledTriggers     WebhookScheduledTriggers[]
  time                  Int?
  timeUnit              TimeUnit?

  @@unique([userId, subscriberUrl], name: "courseIdentifier")
  @@unique([platformOAuthClientId, subscriberUrl], name: "oauthclientwebhook")
  @@index([active])
}

model Impersonations {
  id                 Int      @id @default(autoincrement())
  createdAt          DateTime @default(now())
  impersonatedUser   User     @relation("impersonated_user", fields: [impersonatedUserId], references: [id], onDelete: Cascade)
  impersonatedBy     User     @relation("impersonated_by_user", fields: [impersonatedById], references: [id], onDelete: Cascade)
  impersonatedUserId Int
  impersonatedById   Int

  @@index([impersonatedUserId])
  @@index([impersonatedById])
}

model ApiKey {
  id         String      @id @unique @default(cuid())
  userId     Int
  teamId     Int?
  note       String?
  createdAt  DateTime    @default(now())
  expiresAt  DateTime?
  lastUsedAt DateTime?
  hashedKey  String      @unique()
  user       User?       @relation(fields: [userId], references: [id], onDelete: Cascade)
  team       Team?       @relation(fields: [teamId], references: [id], onDelete: Cascade)
  app        App?        @relation(fields: [appId], references: [slug], onDelete: Cascade)
  appId      String?
  rateLimits RateLimit[]

  @@index([userId])
}

model RateLimit {
  id            String   @id @default(uuid())
  name          String
  apiKeyId      String
  ttl           Int
  limit         Int
  blockDuration Int
  createdAt     DateTime @default(now())
  updatedAt     DateTime @updatedAt

  apiKey ApiKey @relation(fields: [apiKeyId], references: [id], onDelete: Cascade)

  @@index([apiKeyId])
}

model HashedLink {
  id          Int       @id @default(autoincrement())
  link        String    @unique()
  eventType   EventType @relation(fields: [eventTypeId], references: [id], onDelete: Cascade)
  eventTypeId Int
}

model Account {
  id                String  @id @default(cuid())
  userId            Int
  type              String
  provider          String
  providerAccountId String
  providerEmail     String?
  refresh_token     String? @db.Text
  access_token      String? @db.Text
  expires_at        Int?
  token_type        String?
  scope             String?
  id_token          String? @db.Text
  session_state     String?

  user User? @relation(fields: [userId], references: [id], onDelete: Cascade)

  @@unique([provider, providerAccountId])
  @@index([userId])
  @@index([type])
}

model Session {
  id           String   @id @default(cuid())
  sessionToken String   @unique
  userId       Int
  expires      DateTime
  user         User?    @relation(fields: [userId], references: [id], onDelete: Cascade)

  @@index([userId])
}

enum AppCategories {
  calendar
  messaging
  other
  payment
  video // deprecated, please use 'conferencing' instead
  web3 // deprecated, we should no longer have any web3 apps
  automation
  analytics
  // Wherever video is in use, conferencing should also be used for legacy apps can have it.
  conferencing
  crm
}

model App {
  // The slug for the app store public page inside `/apps/[slug]`
  slug        String          @id @unique
  // The directory name for `/packages/app-store/[dirName]`
  dirName     String          @unique
  // Needed API Keys
  keys        Json?
  // One or multiple categories to which this app belongs
  categories  AppCategories[]
  createdAt   DateTime        @default(now())
  updatedAt   DateTime        @updatedAt
  credentials Credential[]
  payments    Payment[]
  Webhook     Webhook[]
  ApiKey      ApiKey[]
  enabled     Boolean         @default(false)

  @@index([enabled])
}

model App_RoutingForms_Form {
  id                       String                                      @id @default(cuid())
  description              String?
  position                 Int                                         @default(0)
  routes                   Json?
  createdAt                DateTime                                    @default(now())
  updatedAt                DateTime                                    @updatedAt
  name                     String
  fields                   Json?
  user                     User                                        @relation("routing-form", fields: [userId], references: [id], onDelete: Cascade)
  updatedBy                User?                                       @relation("updated-routing-form", fields: [updatedById], references: [id], onDelete: SetNull)
  updatedById              Int?
  // This is the user who created the form and also the user who has read-write access to the form
  // If teamId is set, the members of the team would also have access to form readOnly or read-write depending on their permission level as team member.
  userId                   Int
  team                     Team?                                       @relation(fields: [teamId], references: [id], onDelete: Cascade)
  teamId                   Int?
  responses                App_RoutingForms_FormResponse[]
  disabled                 Boolean                                     @default(false)
  /// @zod.custom(imports.RoutingFormSettings)
  settings                 Json?
  incompleteBookingActions App_RoutingForms_IncompleteBookingActions[]

  @@index([userId])
  @@index([disabled])
}

model App_RoutingForms_FormResponse {
  id           Int                   @id @default(autoincrement())
  formFillerId String                @default(cuid())
  form         App_RoutingForms_Form @relation(fields: [formId], references: [id], onDelete: Cascade)
  formId       String
  response     Json
  createdAt    DateTime              @default(now())
  updatedAt    DateTime?             @updatedAt

  routedToBookingUid        String?                           @unique
  // We should not cascade delete the booking, because we want to keep the form response even if the routedToBooking is deleted
  routedToBooking           Booking?                          @relation(fields: [routedToBookingUid], references: [uid])
  chosenRouteId             String?
  routingFormResponseFields RoutingFormResponseField[]
  routingFormResponses      RoutingFormResponseDenormalized[]

  @@unique([formFillerId, formId])
  @@index([formFillerId])
  @@index([formId])
  @@index([routedToBookingUid])
}

model RoutingFormResponseField {
  id               Int                             @id @default(autoincrement())
  responseId       Int
  fieldId          String
  valueString      String?
  valueNumber      Decimal?
  valueStringArray String[]
  response         App_RoutingForms_FormResponse   @relation(fields: [responseId], references: [id], map: "RoutingFormResponseField_response_fkey", onDelete: Cascade)
  denormalized     RoutingFormResponseDenormalized @relation("DenormalizedResponseToFields", fields: [responseId], references: [id], onDelete: Cascade)

  @@index([responseId])
  @@index([fieldId])
  @@index([valueNumber])
  @@index([valueStringArray], type: Gin)
}

view RoutingFormResponse {
  id                               Int            @unique
  response                         Json
  responseLowercase                Json
  formId                           String
  formName                         String
  formTeamId                       Int?
  formUserId                       Int?
  bookingUid                       String?
  bookingStatus                    BookingStatus?
  bookingStatusOrder               Int?
  bookingCreatedAt                 DateTime?
  bookingAttendees                 Json? // Array of {timeZone: string, email: string}
  bookingUserId                    Int?
  bookingUserName                  String?
  bookingUserEmail                 String?
  bookingUserAvatarUrl             String?
  bookingAssignmentReason          String?
  bookingAssignmentReasonLowercase String?
  bookingStartTime                 DateTime?
  bookingEndTime                   DateTime?
  createdAt                        DateTime
  utm_source                       String?
  utm_medium                       String?
  utm_campaign                     String?
  utm_term                         String?
  utm_content                      String?
}

model RoutingFormResponseDenormalized {
  id                      Int                           @id
  formId                  String
  formName                String
  formTeamId              Int?
  formUserId              Int
  booking                 Booking?                      @relation(fields: [bookingId], references: [id], onDelete: SetNull)
  bookingUid              String?
  bookingId               Int?
  bookingStatus           BookingStatus?
  bookingStatusOrder      Int?
  bookingCreatedAt        DateTime?                     @db.Timestamp(3)
  bookingStartTime        DateTime?                     @db.Timestamp(3)
  bookingEndTime          DateTime?                     @db.Timestamp(3)
  bookingUserId           Int?
  bookingUserName         String?
  bookingUserEmail        String?
  bookingUserAvatarUrl    String?
  bookingAssignmentReason String?
  eventTypeId             Int?
  eventTypeParentId       Int?
  eventTypeSchedulingType String?
  createdAt               DateTime                      @db.Timestamp(3)
  utm_source              String?
  utm_medium              String?
  utm_campaign            String?
  utm_term                String?
  utm_content             String?
  response                App_RoutingForms_FormResponse @relation(fields: [id], references: [id], onDelete: Cascade)
  fields                  RoutingFormResponseField[]    @relation("DenormalizedResponseToFields")

  @@index([formId])
  @@index([formTeamId])
  @@index([formUserId])
  @@index([formId, createdAt])
  @@index([bookingId])
  @@index([bookingUserId])
  @@index([eventTypeId, eventTypeParentId])
}

model Feedback {
  id      Int      @id @default(autoincrement())
  date    DateTime @default(now())
  userId  Int
  user    User     @relation(fields: [userId], references: [id], onDelete: Cascade)
  rating  String
  comment String?

  @@index([userId])
  @@index([rating])
}

enum WorkflowTriggerEvents {
  BEFORE_EVENT
  EVENT_CANCELLED
  NEW_EVENT
  AFTER_EVENT
  RESCHEDULE_EVENT
  AFTER_HOSTS_CAL_VIDEO_NO_SHOW
  AFTER_GUESTS_CAL_VIDEO_NO_SHOW
}

enum WorkflowActions {
  EMAIL_HOST
  EMAIL_ATTENDEE
  SMS_ATTENDEE
  SMS_NUMBER
  EMAIL_ADDRESS
  WHATSAPP_ATTENDEE
  WHATSAPP_NUMBER
}

model WorkflowStep {
  id                        Int                @id @default(autoincrement())
  stepNumber                Int
  action                    WorkflowActions
  workflowId                Int
  workflow                  Workflow           @relation(fields: [workflowId], references: [id], onDelete: Cascade)
  sendTo                    String?
  reminderBody              String?
  emailSubject              String?
  template                  WorkflowTemplates  @default(REMINDER)
  workflowReminders         WorkflowReminder[]
  numberRequired            Boolean?
  sender                    String?
  numberVerificationPending Boolean            @default(true)
  includeCalendarEvent      Boolean            @default(false)
  verifiedAt                DateTime?

  @@index([workflowId])
}

model Workflow {
  id            Int                     @id @default(autoincrement())
  position      Int                     @default(0)
  name          String
  userId        Int?
  user          User?                   @relation(fields: [userId], references: [id], onDelete: Cascade)
  team          Team?                   @relation(fields: [teamId], references: [id], onDelete: Cascade)
  teamId        Int?
  activeOn      WorkflowsOnEventTypes[]
  activeOnTeams WorkflowsOnTeams[]
  isActiveOnAll Boolean                 @default(false)
  trigger       WorkflowTriggerEvents
  time          Int?
  timeUnit      TimeUnit?
  steps         WorkflowStep[]

  @@index([userId])
  @@index([teamId])
}

model AIPhoneCallConfiguration {
  id              Int       @id @default(autoincrement())
  eventType       EventType @relation(fields: [eventTypeId], references: [id], onDelete: Cascade)
  eventTypeId     Int
  templateType    String    @default("CUSTOM_TEMPLATE")
  schedulerName   String?
  generalPrompt   String?
  yourPhoneNumber String
  numberToCall    String
  guestName       String?
  guestEmail      String?
  guestCompany    String?
  enabled         Boolean   @default(false)
  beginMessage    String?
  llmId           String?

  @@unique([eventTypeId])
  @@index([eventTypeId])
}

model WorkflowsOnEventTypes {
  id          Int       @id @default(autoincrement())
  workflow    Workflow  @relation(fields: [workflowId], references: [id], onDelete: Cascade)
  workflowId  Int
  eventType   EventType @relation(fields: [eventTypeId], references: [id], onDelete: Cascade)
  eventTypeId Int

  @@unique([workflowId, eventTypeId])
  @@index([workflowId])
  @@index([eventTypeId])
}

model WorkflowsOnTeams {
  id         Int      @id @default(autoincrement())
  workflow   Workflow @relation(fields: [workflowId], references: [id], onDelete: Cascade)
  workflowId Int
  team       Team     @relation(fields: [teamId], references: [id], onDelete: Cascade)
  teamId     Int

  @@unique([workflowId, teamId])
  @@index([workflowId])
  @@index([teamId])
}

model Deployment {
  /// This is a single row table, so we use a fixed id
  id              Int       @id @default(1)
  logo            String?
  /// @zod.custom(imports.DeploymentTheme)
  theme           Json?
  licenseKey      String?
  agreedLicenseAt DateTime?
}

enum TimeUnit {
  DAY    @map("day")
  HOUR   @map("hour")
  MINUTE @map("minute")
}

model WorkflowReminder {
  id                  Int             @id @default(autoincrement())
  uuid                String?         @unique @default(uuid())
  bookingUid          String?
  booking             Booking?        @relation(fields: [bookingUid], references: [uid])
  method              WorkflowMethods
  scheduledDate       DateTime
  referenceId         String?         @unique
  scheduled           Boolean
  workflowStepId      Int?
  workflowStep        WorkflowStep?   @relation(fields: [workflowStepId], references: [id], onDelete: Cascade)
  cancelled           Boolean?
  seatReferenceId     String?
  isMandatoryReminder Boolean?        @default(false)
  retryCount          Int             @default(0)

  @@index([bookingUid])
  @@index([workflowStepId])
  @@index([seatReferenceId])
  @@index([method, scheduled, scheduledDate])
  @@index([cancelled, scheduledDate])
}

model WebhookScheduledTriggers {
  id            Int       @id @default(autoincrement())
  jobName       String? // jobName is deprecated, not needed when webhook and booking is set
  subscriberUrl String
  payload       String
  startAfter    DateTime
  retryCount    Int       @default(0)
  createdAt     DateTime? @default(now())
  appId         String?
  webhookId     String?
  webhook       Webhook?  @relation(fields: [webhookId], references: [id], onDelete: Cascade)
  bookingId     Int?
  booking       Booking?  @relation(fields: [bookingId], references: [id], onDelete: Cascade)
}

enum WorkflowTemplates {
  REMINDER
  CUSTOM
  CANCELLED
  RESCHEDULED
  COMPLETED
  RATING
}

enum WorkflowMethods {
  EMAIL
  SMS
  WHATSAPP
}

model BookingSeat {
  id           Int      @id @default(autoincrement())
  referenceUid String   @unique
  bookingId    Int
  booking      Booking  @relation(fields: [bookingId], references: [id], onDelete: Cascade)
  attendeeId   Int      @unique
  attendee     Attendee @relation(fields: [attendeeId], references: [id], onDelete: Cascade)
  /// @zod.custom(imports.bookingSeatDataSchema)
  data         Json?
  metadata     Json?

  @@index([bookingId])
  @@index([attendeeId])
}

model VerifiedNumber {
  id          Int    @id @default(autoincrement())
  userId      Int?
  user        User?  @relation(fields: [userId], references: [id], onDelete: Cascade)
  teamId      Int?
  team        Team?  @relation(fields: [teamId], references: [id], onDelete: Cascade)
  phoneNumber String

  @@index([userId])
  @@index([teamId])
}

model VerifiedEmail {
  id     Int    @id @default(autoincrement())
  userId Int?
  user   User?  @relation(fields: [userId], references: [id], onDelete: Cascade)
  teamId Int?
  team   Team?  @relation(fields: [teamId], references: [id], onDelete: Cascade)
  email  String

  @@index([userId])
  @@index([teamId])
}

model Feature {
  // The feature slug, ex: 'v2-workflows'
  slug        String         @id @unique
  // If the feature is currently enabled
  enabled     Boolean        @default(false)
  // A short description of the feature
  description String?
  // The type of feature flag
  type        FeatureType?   @default(RELEASE)
  // If the flag is considered stale
  stale       Boolean?       @default(false)
  lastUsedAt  DateTime?
  createdAt   DateTime?      @default(now())
  updatedAt   DateTime?      @default(now()) @updatedAt
  updatedBy   Int?
  users       UserFeatures[]
  teams       TeamFeatures[]

  @@index([enabled])
  @@index([stale])
}

model UserFeatures {
  user       User     @relation(fields: [userId], references: [id], onDelete: Cascade)
  userId     Int
  feature    Feature  @relation(fields: [featureId], references: [slug], onDelete: Cascade)
  featureId  String
  assignedAt DateTime @default(now())
  assignedBy String
  updatedAt  DateTime @updatedAt

  @@id([userId, featureId])
  @@index([userId, featureId])
}

model TeamFeatures {
  team       Team     @relation(fields: [teamId], references: [id], onDelete: Cascade)
  teamId     Int
  feature    Feature  @relation(fields: [featureId], references: [slug], onDelete: Cascade)
  featureId  String
  assignedAt DateTime @default(now())
  assignedBy String
  updatedAt  DateTime @updatedAt

  @@id([teamId, featureId])
  @@index([teamId, featureId])
}

enum FeatureType {
  RELEASE
  EXPERIMENT
  OPERATIONAL
  KILL_SWITCH
  PERMISSION
}

enum RRResetInterval {
  MONTH
  DAY
}

enum RRTimestampBasis {
  CREATED_AT
  START_TIME
}

model SelectedSlots {
  id               Int      @id @default(autoincrement())
  eventTypeId      Int
  userId           Int
  slotUtcStartDate DateTime
  slotUtcEndDate   DateTime
  uid              String
  releaseAt        DateTime
  isSeat           Boolean  @default(false)

  @@unique(fields: [userId, slotUtcStartDate, slotUtcEndDate, uid], name: "selectedSlotUnique")
}

model OAuthClient {
  clientId     String       @id @unique
  redirectUri  String
  clientSecret String
  name         String
  logo         String?
  accessCodes  AccessCode[]
}

model AccessCode {
  id        Int           @id @default(autoincrement())
  code      String
  clientId  String?
  client    OAuthClient?  @relation(fields: [clientId], references: [clientId], onDelete: Cascade)
  expiresAt DateTime
  scopes    AccessScope[]
  userId    Int?
  user      User?         @relation(fields: [userId], references: [id], onDelete: Cascade)
  teamId    Int?
  team      Team?         @relation(fields: [teamId], references: [id], onDelete: Cascade)
}

enum AccessScope {
  READ_BOOKING
  READ_PROFILE
}

view BookingTimeStatus {
  id             Int            @unique
  uid            String?
  eventTypeId    Int?
  title          String?
  description    String?
  startTime      DateTime?
  endTime        DateTime?
  createdAt      DateTime?
  location       String?
  paid           Boolean?
  status         BookingStatus?
  rescheduled    Boolean?
  userId         Int?
  teamId         Int?
  eventLength    Int?
  timeStatus     String?
  eventParentId  Int?
  userEmail      String?
  username       String?
  ratingFeedback String?
  rating         Int?
  noShowHost     Boolean?
  isTeamBooking  Boolean
}

model BookingDenormalized {
  id             Int           @id @unique
  uid            String
  eventTypeId    Int?
  title          String
  description    String?
  startTime      DateTime
  endTime        DateTime
  createdAt      DateTime
  updatedAt      DateTime?
  location       String?
  paid           Boolean
  status         BookingStatus
  rescheduled    Boolean?
  userId         Int?
  teamId         Int?
  eventLength    Int?
  eventParentId  Int?
  userEmail      String?
  userName       String?
  userUsername   String?
  ratingFeedback String?
  rating         Int?
  noShowHost     Boolean?
  isTeamBooking  Boolean

  @@index([userId])
  @@index([createdAt])
  @@index([eventTypeId])
  @@index([eventParentId])
  @@index([teamId])
  @@index([startTime])
  @@index([endTime])
  @@index([status])
  @@index([teamId, isTeamBooking])
  @@index([userId, isTeamBooking])
}

view BookingTimeStatusDenormalized {
  id             Int           @id @unique
  uid            String
  eventTypeId    Int?
  title          String
  description    String?
  startTime      DateTime
  endTime        DateTime
  createdAt      DateTime
  updatedAt      DateTime?
  location       String?
  paid           Boolean
  status         BookingStatus
  rescheduled    Boolean?
  userId         Int?
  teamId         Int?
  eventLength    Int?
  eventParentId  Int?
  userEmail      String?
  userName       String?
  userUsername   String?
  ratingFeedback String?
  rating         Int?
  noShowHost     Boolean?
  isTeamBooking  Boolean
  timeStatus     String? // this is the addition on top of BookingDenormalized
}

model CalendarCache {
  // To be made required in a followup
  id String? @default(uuid())

  // The key would be the unique URL that is requested by the user
  key          String
  value        Json
  expiresAt    DateTime
  credentialId Int
  userId       Int?
  credential   Credential? @relation(fields: [credentialId], references: [id], onDelete: Cascade)

  @@id([credentialId, key])
  @@unique([credentialId, key])
  @@index([userId, key])
}

enum RedirectType {
  UserEventType @map("user-event-type")
  TeamEventType @map("team-event-type")
  User          @map("user")
  Team          @map("team")
}

model TempOrgRedirect {
  id        Int          @id @default(autoincrement())
  // Better would be to have fromOrgId and toOrgId as well and then we should have just to instead toUrl
  from      String
  // 0 would mean it is non org
  fromOrgId Int
  type      RedirectType
  // It doesn't have any query params
  toUrl     String
  enabled   Boolean      @default(true)
  createdAt DateTime     @default(now())
  updatedAt DateTime     @updatedAt

  @@unique([from, type, fromOrgId])
}

model Avatar {
  // e.g. NULL(0), organization ID or team logo
  teamId    Int    @default(0)
  // Avatar, NULL(0) if team logo
  userId    Int    @default(0)
  // base64 string
  data      String
  // different every time to pop the cache.
  objectKey String @unique

  isBanner Boolean @default(false)

  @@unique([teamId, userId, isBanner])
  @@map(name: "avatars")
}

model OutOfOfficeEntry {
  id       Int                @id @default(autoincrement())
  uuid     String             @unique
  start    DateTime
  end      DateTime
  notes    String?
  userId   Int
  user     User               @relation(fields: [userId], references: [id], onDelete: Cascade)
  toUserId Int?
  toUser   User?              @relation(name: "toUser", fields: [toUserId], references: [id], onDelete: Cascade)
  reasonId Int?
  reason   OutOfOfficeReason? @relation(fields: [reasonId], references: [id], onDelete: SetNull)

  createdAt DateTime @default(now())
  updatedAt DateTime @updatedAt

  @@index([uuid])
  @@index([userId])
  @@index([toUserId])
  @@index([start, end])
}

model OutOfOfficeReason {
  id      Int     @id @default(autoincrement())
  emoji   String
  reason  String  @unique
  enabled Boolean @default(true)
  userId  Int?
  user    User?   @relation(fields: [userId], references: [id], onDelete: Cascade)

  entries OutOfOfficeEntry[]
}

// Platform
model PlatformOAuthClient {
  id             String   @id @default(cuid())
  name           String
  secret         String
  permissions    Int
  users          User[]
  logo           String?
  redirectUris   String[]
  organizationId Int
  organization   Team     @relation(fields: [organizationId], references: [id], onDelete: Cascade)
  teams          Team[]   @relation("CreatedByOAuthClient")

  accessTokens        AccessToken[]
  refreshToken        RefreshToken[]
  authorizationTokens PlatformAuthorizationToken[]
  webhook             Webhook[]

  bookingRedirectUri           String?
  bookingCancelRedirectUri     String?
  bookingRescheduleRedirectUri String?
  areEmailsEnabled             Boolean @default(false)
  areDefaultEventTypesEnabled  Boolean @default(true)

  createdAt DateTime @default(now())
}

model PlatformAuthorizationToken {
  id String @id @default(cuid())

  owner  User                @relation(fields: [userId], references: [id], onDelete: Cascade)
  client PlatformOAuthClient @relation(fields: [platformOAuthClientId], references: [id], onDelete: Cascade)

  platformOAuthClientId String
  userId                Int

  createdAt DateTime @default(now())

  @@unique([userId, platformOAuthClientId])
}

model AccessToken {
  id Int @id @default(autoincrement())

  secret    String   @unique
  createdAt DateTime @default(now())
  expiresAt DateTime

  owner  User                @relation(fields: [userId], references: [id], onDelete: Cascade)
  client PlatformOAuthClient @relation(fields: [platformOAuthClientId], references: [id], onDelete: Cascade)

  platformOAuthClientId String
  userId                Int
}

model RefreshToken {
  id Int @id @default(autoincrement())

  secret    String   @unique
  createdAt DateTime @default(now())
  expiresAt DateTime

  owner  User                @relation(fields: [userId], references: [id], onDelete: Cascade)
  client PlatformOAuthClient @relation(fields: [platformOAuthClientId], references: [id], onDelete: Cascade)

  platformOAuthClientId String
  userId                Int
}

model DSyncData {
  id               Int                     @id @default(autoincrement())
  directoryId      String                  @unique
  tenant           String
  organizationId   Int?                    @unique
  org              OrganizationSettings?   @relation(fields: [organizationId], references: [organizationId], onDelete: Cascade)
  teamGroupMapping DSyncTeamGroupMapping[]

  createdAttributeToUsers AttributeToUser[] @relation("createdByDSync")
  updatedAttributeToUsers AttributeToUser[] @relation("updatedByDSync")
}

model DSyncTeamGroupMapping {
  id             Int       @id @default(autoincrement())
  organizationId Int
  teamId         Int
  team           Team      @relation(fields: [teamId], references: [id], onDelete: Cascade)
  directoryId    String
  directory      DSyncData @relation(fields: [directoryId], references: [directoryId], onDelete: Cascade)
  groupName      String

  @@unique([teamId, groupName])
}

model SecondaryEmail {
  id                 Int                 @id @default(autoincrement())
  user               User                @relation(fields: [userId], references: [id], onDelete: Cascade)
  userId             Int
  email              String
  emailVerified      DateTime?
  verificationTokens VerificationToken[]
  eventTypes         EventType[]

  @@unique([email])
  @@unique([userId, email])
  @@index([userId])
}

// Needed to store tasks that need to be processed by a background worker or Tasker
model Task {
  id                  String    @id @unique @default(uuid())
  createdAt           DateTime  @default(now())
  updatedAt           DateTime  @updatedAt
  // The time at which the task should be executed
  scheduledAt         DateTime  @default(now())
  // The time at which the task was successfully executed
  succeededAt         DateTime?
  // The task type to be executed. Left it as a freeform string to avoid more migrations for now. Will be enforced at type level.
  type                String
  // Generic payload for the task
  payload             String
  // The number of times the task has been attempted
  attempts            Int       @default(0)
  // The maximum number of times the task can be attempted
  maxAttempts         Int       @default(3)
  lastError           String?
  lastFailedAttemptAt DateTime?
  referenceUid        String?
}

enum SMSLockState {
  LOCKED
  UNLOCKED
  REVIEW_NEEDED
}

model ManagedOrganization {
  managedOrganizationId Int  @unique
  managedOrganization   Team @relation("ManagedOrganization", fields: [managedOrganizationId], references: [id], onDelete: Cascade)

  managerOrganizationId Int
  managerOrganization   Team @relation("ManagerOrganization", fields: [managerOrganizationId], references: [id], onDelete: Cascade)

  createdAt DateTime @default(now())

  @@unique([managerOrganizationId, managedOrganizationId])
  @@index([managerOrganizationId])
}

model PlatformBilling {
  id Int @id @unique // team id

  customerId     String
  subscriptionId String?
  priceId        String?
  plan           String  @default("none")

  billingCycleStart Int?
  billingCycleEnd   Int?
  overdue           Boolean? @default(false)

  // note(Lauris): in case of a platform managed organization's billing record this field points to the manager organization's billing record.
  managerBillingId Int?
  managerBilling   PlatformBilling?  @relation("PlatformManagedBilling", fields: [managerBillingId], references: [id])
  // note(Lauris): in case of a manager organization's billing record this field points to billing records of its platform managed organizations.
  managedBillings  PlatformBilling[] @relation("PlatformManagedBilling")

  team Team @relation(fields: [id], references: [id], onDelete: Cascade)
}

enum AttributeType {
  TEXT
  NUMBER
  SINGLE_SELECT
  MULTI_SELECT
}

model AttributeOption {
  id            String            @id @default(uuid())
  attribute     Attribute         @relation(fields: [attributeId], references: [id], onDelete: Cascade)
  attributeId   String
  value         String
  slug          String
  isGroup       Boolean           @default(false)
  // It is a list of AttributeOptions ids that are contained in the group option
  // You could think of a person having the group option to actually have all the options in the contains list.
  // We are not using relation here because it would be a many to many relation because a group option can contain many non-group options and a non-group option can be contained in many group options
  // Such a relation would require its own table to be managed and we don't need it for now.
  contains      String[]
  assignedUsers AttributeToUser[]
}

model Attribute {
  id String @id @default(uuid())

  // This is organization
  team Team @relation(fields: [teamId], references: [id], onDelete: Cascade)

  // This is organizationId
  teamId Int

  type AttributeType

  name String
  slug String @unique

  enabled Boolean @default(true)

  usersCanEditRelation Boolean @default(false)

  createdAt        DateTime          @default(now())
  updatedAt        DateTime          @updatedAt
  options          AttributeOption[]
  isWeightsEnabled Boolean           @default(false)
  isLocked         Boolean           @default(false)

  @@index([teamId])
}

model AttributeToUser {
  id String @id @default(uuid())

  // This is the membership of the organization
  member Membership @relation(fields: [memberId], references: [id], onDelete: Cascade)

  // This is the membership id of the organization
  memberId Int

  attributeOption   AttributeOption @relation(fields: [attributeOptionId], references: [id], onDelete: Cascade)
  attributeOptionId String

  weight Int?

  // We don't intentionally delete assignments on deletion of a user/directory sync
  createdAt        DateTime   @default(now())
  createdById      Int?
  createdBy        User?      @relation("createdBy", fields: [createdById], references: [id], onDelete: SetNull)
  createdByDSyncId String?
  createdByDSync   DSyncData? @relation("createdByDSync", fields: [createdByDSyncId], references: [directoryId], onDelete: SetNull)

  updatedAt        DateTime?  @updatedAt
  updatedBy        User?      @relation("updatedBy", fields: [updatedById], references: [id], onDelete: SetNull)
  updatedById      Int?
  updatedByDSyncId String?
  updatedByDSync   DSyncData? @relation("updatedByDSync", fields: [updatedByDSyncId], references: [directoryId], onDelete: SetNull)

  @@unique([memberId, attributeOptionId])
}

enum AssignmentReasonEnum {
  ROUTING_FORM_ROUTING
  ROUTING_FORM_ROUTING_FALLBACK
  REASSIGNED
  RR_REASSIGNED
  REROUTED
  SALESFORCE_ASSIGNMENT
}

model AssignmentReason {
  id           Int                  @id @unique @default(autoincrement())
  createdAt    DateTime             @default(now())
  bookingId    Int
  booking      Booking              @relation(fields: [bookingId], references: [id], onDelete: Cascade)
  reasonEnum   AssignmentReasonEnum
  reasonString String

  @@index([bookingId])
}

enum EventTypeAutoTranslatedField {
  DESCRIPTION
  TITLE
}

model DelegationCredential {
  id                  String                @id @default(uuid())
  workspacePlatform   WorkspacePlatform     @relation(fields: [workspacePlatformId], references: [id], onDelete: Cascade)
  workspacePlatformId Int
  // Provides possibility to have different service accounts for different organizations if the need arises, but normally they should be the same
  /// @zod.custom(imports.serviceAccountKeySchema)
  serviceAccountKey   Json
  enabled             Boolean               @default(false)
  // lastEnabledAt is set when the delegation credential is enabled
  lastEnabledAt       DateTime?
  // lastDisabledAt is set when the delegation credential is disabled. So, lastDisabledAt could be earlier then lastEnabledAt if the delegation credential was enabled -> then disabled -> then enabled again.
  lastDisabledAt      DateTime?
  organizationId      Int
  organization        Team                  @relation(fields: [organizationId], references: [id], onDelete: Cascade)
  domain              String
  selectedCalendars   SelectedCalendar[]
  destinationCalendar DestinationCalendar[]
  bookingReferences   BookingReference[]
  createdAt           DateTime              @default(now())
  updatedAt           DateTime              @updatedAt
  credentials         Credential[]

  // Should be fair to assume that one domain can be only on one workspace platform at a time. So, one can't have two different workspace platforms for the same domain
  // Because we don't know which domain the organization might have, we couldn't make "domain" unique here as that would prevent an actual owner of the domain to be unable to use that domain if it is used by someone else.
  @@unique([organizationId, domain])
  @@index([enabled])
}

// Deprecated and probably unused - Use DelegationCredential instead
model DomainWideDelegation {
  id                  String                @id @default(uuid())
  workspacePlatform   WorkspacePlatform     @relation(fields: [workspacePlatformId], references: [id], onDelete: Cascade)
  workspacePlatformId Int
  // Provides possibility to have different service accounts for different organizations if the need arises, but normally they should be the same
  /// @zod.custom(imports.serviceAccountKeySchema)
  serviceAccountKey   Json
  enabled             Boolean               @default(false)
  organizationId      Int
  organization        Team                  @relation(fields: [organizationId], references: [id], onDelete: Cascade)
  domain              String
  selectedCalendars   SelectedCalendar[]
  destinationCalendar DestinationCalendar[]
  bookingReferences   BookingReference[]
  createdAt           DateTime              @default(now())
  updatedAt           DateTime              @updatedAt

  // Should be fair to assume that one domain can be only on one workspace platform at a time. So, one can't have two different workspace platforms for the same domain
  // Because we don't know which domain the organization might have, we couldn't make "domain" unique here as that would prevent an actual owner of the domain to be unable to use that domain if it is used by someone else.
  @@unique([organizationId, domain])
}

// It is for delegation credential
model WorkspacePlatform {
  id                       Int                    @id @default(autoincrement())
  /// @zod.min(1)
  slug                     String
  /// @zod.min(1)
  name                     String
  description              String
  /// @zod.custom(imports.serviceAccountKeySchema)
  defaultServiceAccountKey Json
  createdAt                DateTime               @default(now())
  updatedAt                DateTime               @updatedAt
  enabled                  Boolean                @default(false)
  delegationCredentials    DelegationCredential[]
  domainWideDelegations    DomainWideDelegation[]

  @@unique([slug])
}

model EventTypeTranslation {
  uid            String                       @id @default(cuid())
  eventType      EventType                    @relation(fields: [eventTypeId], references: [id], onDelete: Cascade)
  eventTypeId    Int
  field          EventTypeAutoTranslatedField
  sourceLocale   String
  targetLocale   String
  translatedText String                       @db.Text
  createdAt      DateTime                     @default(now())
  createdBy      Int
  updatedAt      DateTime                     @updatedAt
  updatedBy      Int?
  creator        User                         @relation("CreatedEventTypeTranslations", fields: [createdBy], references: [id])
  updater        User?                        @relation("UpdatedEventTypeTranslations", fields: [updatedBy], references: [id], onDelete: SetNull)

  @@unique([eventTypeId, field, targetLocale])
  @@index([eventTypeId, field, targetLocale])
}

enum WatchlistType {
  EMAIL
  DOMAIN
  USERNAME
}

enum WatchlistSeverity {
  LOW
  MEDIUM
  HIGH
  CRITICAL
}

model Watchlist {
  id          String            @id @unique @default(cuid())
  type        WatchlistType
  // The identifier of the Watchlisted entity (email or domain)
  value       String
  description String?
  createdAt   DateTime          @default(now())
  createdBy   User              @relation("CreatedWatchlists", onDelete: Cascade, fields: [createdById], references: [id])
  createdById Int
  updatedAt   DateTime          @updatedAt
  updatedBy   User?             @relation("UpdatedWatchlists", onDelete: SetNull, fields: [updatedById], references: [id])
  updatedById Int?
  severity    WatchlistSeverity @default(LOW)

  @@unique([type, value])
  @@index([type, value])
}

enum BillingPeriod {
  MONTHLY
  ANNUALLY
}

model OrganizationOnboarding {
  // TODO: Use uuid for id
  id String @id @default(uuid())

  // User who started the onboarding. It is different from orgOwnerEmail in case Cal.com admin is doing the onboarding for someone else.
  createdBy   User     @relation("CreatedOrganizationOnboardings", fields: [createdById], references: [id], onDelete: Cascade)
  createdById Int
  createdAt   DateTime @default(now())

  // We keep the email only here and don't need to connect it with user because on User deletion, we don't delete the entry here.
  // It is unique because an email can be the owner of only one organization at a time.
  orgOwnerEmail String  @unique
  error         String?

  updatedAt DateTime @updatedAt
  // TODO: updatedBy to be added when we support marking updatedBy using webhook too, as webhook also updates it

  // Set after organization payment is done and the organization is created
  organizationId Int?  @unique
  organization   Team? @relation(fields: [organizationId], references: [id], onDelete: Cascade)

  billingPeriod BillingPeriod
  pricePerSeat  Float
  seats         Int

  isPlatform Boolean @default(false)

  // Organization info
  name               String
  // We don't keep it unique because we don't want self-serve flows to block a slug if it isn't paid for yet.
  slug               String
  logo               String?
  bio                String?
  isDomainConfigured Boolean @default(false)

  // Set when payment intent is there.
  stripeCustomerId         String? @unique
  // TODO: Can we make it required
  stripeSubscriptionId     String?
  stripeSubscriptionItemId String?

  /// @zod.custom(imports.orgOnboardingInvitedMembersSchema)
  invitedMembers Json @default("[]")

  /// @zod.custom(imports.orgOnboardingTeamsSchema)
  teams Json @default("[]")

  // Completion status
  isComplete Boolean @default(false)

  @@index([orgOwnerEmail])
  @@index([stripeCustomerId])
}

enum IncompleteBookingActionType {
  SALESFORCE
}

model App_RoutingForms_IncompleteBookingActions {
  id           Int                         @id @default(autoincrement())
  form         App_RoutingForms_Form       @relation(fields: [formId], references: [id], onDelete: Cascade)
  formId       String
  actionType   IncompleteBookingActionType
  data         Json
  enabled      Boolean                     @default(true)
  credentialId Int?
}

model InternalNotePreset {
  id                 Int     @id @default(autoincrement())
  name               String
  cancellationReason String?
  team               Team    @relation(fields: [teamId], references: [id])
  teamId             Int

  createdAt           DateTime              @default(now())
  BookingInternalNote BookingInternalNote[]

  @@unique([teamId, name])
  @@index([teamId])
}

enum FilterSegmentScope {
  USER
  TEAM
}

model FilterSegment {
  id               Int                           @id @default(autoincrement())
  name             String
  // Identifies which data table this segment belongs to (e.g. "organization_members", "team_members", "bookings", etc.)
  tableIdentifier  String
  scope            FilterSegmentScope
  // Filter configuration
  activeFilters    Json?
  sorting          Json?
  columnVisibility Json?
  columnSizing     Json?
  perPage          Int
  searchTerm       String?                       @db.Text
  createdAt        DateTime                      @default(now())
  updatedAt        DateTime                      @updatedAt
  // Creator of the segment
  user             User                          @relation(fields: [userId], references: [id], onDelete: Cascade)
  userId           Int
  // Team scope - optional, only set when scope is TEAM
  team             Team?                         @relation(fields: [teamId], references: [id], onDelete: Cascade)
  teamId           Int?
  userPreferences  UserFilterSegmentPreference[]

  // For user-scoped segments: scope + userId + tableIdentifier
  @@index([scope, userId, tableIdentifier])
  // For team-scoped segments: scope + teamId + tableIdentifier
  @@index([scope, teamId, tableIdentifier])
}

model UserFilterSegmentPreference {
  id              Int      @id @default(autoincrement())
  userId          Int
  tableIdentifier String
  segmentId       Int
  createdAt       DateTime @default(now())
  updatedAt       DateTime @updatedAt

  user    User          @relation(fields: [userId], references: [id], onDelete: Cascade)
  segment FilterSegment @relation(fields: [segmentId], references: [id], onDelete: Cascade)

  @@unique([userId, tableIdentifier])
  @@index([userId])
  @@index([segmentId])
}

model BookingInternalNote {
  id Int @id @default(autoincrement())

  notePreset   InternalNotePreset? @relation(fields: [notePresetId], references: [id], onDelete: Cascade)
  notePresetId Int?
  text         String?

  booking   Booking @relation(fields: [bookingId], references: [id], onDelete: Cascade)
  bookingId Int

  createdBy   User @relation(fields: [createdById], references: [id])
  createdById Int

  createdAt DateTime @default(now())

  @@unique([bookingId, notePresetId])
  @@index([bookingId])
}

enum WorkflowContactType {
  PHONE
  EMAIL
}

model WorkflowOptOutContact {
  id        Int                 @id @default(autoincrement())
  type      WorkflowContactType
  value     String
  optedOut  Boolean
  createdAt DateTime            @default(now())
  updatedAt DateTime            @updatedAt

  @@unique([type, value])
}

enum RoleType {
  SYSTEM
  CUSTOM
}

model Role {
  id          String           @id @default(cuid())
  name        String
  description String?
  teamId      Int? // null for global roles
  team        Team?            @relation(fields: [teamId], references: [id], onDelete: Cascade)
  permissions RolePermission[]
  memberships Membership[]
  createdAt   DateTime         @default(now())
  updatedAt   DateTime         @updatedAt
  type        RoleType         @default(CUSTOM)

  @@unique([name, teamId])
  @@index([teamId])
}

model RolePermission {
  id        String   @id @default(cuid())
  roleId    String
  role      Role     @relation(fields: [roleId], references: [id], onDelete: Cascade)
  resource  String
  action    String
  createdAt DateTime @default(now())

  @@unique([roleId, resource, action])
  @@index([roleId])
  // TODO: come back to this with indexs.
  @@index([action])
}<|MERGE_RESOLUTION|>--- conflicted
+++ resolved
@@ -153,12 +153,8 @@
   schedulingType                          SchedulingType?
   schedule                                Schedule?                 @relation(fields: [scheduleId], references: [id])
   scheduleId                              Int?
-<<<<<<< HEAD
   // Important: It means that new booking would be allowed through the reschedule link of cancelled booking. It doesn't mean that the cancelled booking can be rescheduled.
-  allowReschedulingCancelledBookings                Boolean?                  @default(false)
-=======
   allowReschedulingCancelledBookings      Boolean?                  @default(false)
->>>>>>> 8de48970
   // price is deprecated. It has now moved to metadata.apps.stripe.price. Plan to drop this column.
   price                                   Int                       @default(0)
   // currency is deprecated. It has now moved to metadata.apps.stripe.currency. Plan to drop this column.
