// This is your Prisma schema file,
// learn more about it in the docs: https://pris.ly/d/prisma-schema

datasource db {
  provider = "postgresql"
  url      = env("DATABASE_URL")
}

generator client {
  provider        = "prisma-client-js"
  previewFeatures = ["interactiveTransactions"]
}

generator zod {
  provider      = "zod-prisma"
  output        = "./zod"
  imports       = "./zod-utils"
  relationModel = "default"
}

enum SchedulingType {
  ROUND_ROBIN  @map("roundRobin")
  COLLECTIVE   @map("collective")
}

enum PeriodType {
  UNLIMITED  @map("unlimited")
  ROLLING    @map("rolling")
  RANGE      @map("range")
}

model EventType {
  id                      Int                     @id @default(autoincrement())
  /// @zod.nonempty()
  title                   String
  /// @zod.custom(imports.eventTypeSlug)
  slug                    String
  description             String?
  position                Int                     @default(0)
  /// @zod.custom(imports.eventTypeLocations)
  locations               Json?
  length                  Int
<<<<<<< HEAD
  hidden                  Boolean                @default(false)
  users                   User[]                 @relation("user_eventtype")
  owner                   User?                  @relation("owner", fields: [userId], references: [id], onDelete: Cascade)
  userId                  Int?
  team                    Team?                  @relation(fields: [teamId], references: [id], onDelete: Cascade)
=======
  hidden                  Boolean                 @default(false)
  users                   User[]                  @relation("user_eventtype")
  userId                  Int?
  team                    Team?                   @relation(fields: [teamId], references: [id])
>>>>>>> 77bf376c
  teamId                  Int?
  hashedLink              HashedLink?
  bookings                Booking[]
  availability            Availability[]
  webhooks                Webhook[]
  destinationCalendar     DestinationCalendar?
  eventName               String?
  customInputs            EventTypeCustomInput[]
  timeZone                String?
  periodType              PeriodType              @default(UNLIMITED)
  periodStartDate         DateTime?
  periodEndDate           DateTime?
  periodDays              Int?
  periodCountCalendarDays Boolean?
  requiresConfirmation    Boolean                 @default(false)
  /// @zod.custom(imports.recurringEventType)
  recurringEvent          Json?
  disableGuests           Boolean                 @default(false)
  hideCalendarNotes       Boolean                 @default(false)
  minimumBookingNotice    Int                     @default(120)
  beforeEventBuffer       Int                     @default(0)
  afterEventBuffer        Int                     @default(0)
  seatsPerTimeSlot        Int?
  schedulingType          SchedulingType?
  schedule                Schedule?               @relation(fields: [scheduleId], references: [id])
  scheduleId              Int?
  price                   Int                     @default(0)
  currency                String                  @default("usd")
  slotInterval            Int?
  metadata                Json?
  successRedirectUrl      String?
  workflows               WorkflowsOnEventTypes[]

  @@unique([userId, slug])
  @@unique([teamId, slug])
}

model Credential {
  id                   Int                   @id @default(autoincrement())
  type                 String
  key                  Json
  user                 User?                 @relation(fields: [userId], references: [id], onDelete: Cascade)
  userId               Int?
  app                  App?                  @relation(fields: [appId], references: [slug], onDelete: Cascade)
  // How to make it a required column?
  appId                String?
  destinationCalendars DestinationCalendar[]
}

enum UserPlan {
  FREE
  TRIAL
  PRO
}

enum IdentityProvider {
  CAL
  GOOGLE
  SAML
}

model DestinationCalendar {
<<<<<<< HEAD
  id          Int        @id @default(autoincrement())
  integration String
  externalId  String
  user        User?      @relation(fields: [userId], references: [id], onDelete: Cascade)
  userId      Int?       @unique
  booking     Booking?   @relation(fields: [bookingId], references: [id], onDelete: Cascade)
  bookingId   Int?       @unique
  eventType   EventType? @relation(fields: [eventTypeId], references: [id], onDelete: Cascade)
  eventTypeId Int?       @unique
=======
  id           Int         @id @default(autoincrement())
  integration  String
  externalId   String
  user         User?       @relation(fields: [userId], references: [id])
  userId       Int?        @unique
  booking      Booking?    @relation(fields: [bookingId], references: [id])
  bookingId    Int?        @unique
  eventType    EventType?  @relation(fields: [eventTypeId], references: [id])
  eventTypeId  Int?        @unique
  credentialId Int?
  credential   Credential? @relation(fields: [credentialId], references: [id])
>>>>>>> 77bf376c
}

enum UserPermissionRole {
  USER
  ADMIN
}

model User {
  id                   Int                     @id @default(autoincrement())
  username             String?                 @unique
  name                 String?
  /// @zod.email()
  email                String                  @unique
  emailVerified        DateTime?
  password             String?
  bio                  String?
  avatar               String?
  timeZone             String                  @default("Europe/London")
  weekStart            String                  @default("Sunday")
  // DEPRECATED - TO BE REMOVED
  startTime            Int                     @default(0)
  endTime              Int                     @default(1440)
  // </DEPRECATED>
  bufferTime           Int                     @default(0)
  hideBranding         Boolean                 @default(false)
  theme                String?
  createdDate          DateTime                @default(now()) @map(name: "created")
  trialEndsAt          DateTime?
  eventTypes           EventType[]             @relation("user_eventtype")
  credentials          Credential[]
  teams                Membership[]
  bookings             Booking[]
  schedules            Schedule[]
  defaultScheduleId    Int?
  selectedCalendars    SelectedCalendar[]
  completedOnboarding  Boolean                 @default(false)
  locale               String?
  timeFormat           Int?                    @default(12)
  twoFactorSecret      String?
  twoFactorEnabled     Boolean                 @default(false)
  identityProvider     IdentityProvider        @default(CAL)
  identityProviderId   String?
  availability         Availability[]
  invitedTo            Int?
  plan                 UserPlan                @default(TRIAL)
  webhooks             Webhook[]
  brandColor           String                  @default("#292929")
  darkBrandColor       String                  @default("#fafafa")
  // the location where the events will end up
  destinationCalendar  DestinationCalendar?
  away                 Boolean                 @default(false)
  // participate in dynamic group booking or not
  allowDynamicBooking  Boolean?                @default(true)
  /// @zod.custom(imports.userMetadata)
  metadata             Json?
  verified             Boolean?                @default(false)
  role                 UserPermissionRole      @default(USER)
  disableImpersonation Boolean                 @default(false)
  impersonatedUsers    Impersonations[]        @relation("impersonated_user")
  impersonatedBy       Impersonations[]        @relation("impersonated_by_user")
  apiKeys              ApiKey[]
  accounts             Account[]
  sessions             Session[]
<<<<<<< HEAD
  Feedback             Feedback[]
  ownedEventTypes      EventType[]          @relation("owner")
=======
  workflows            Workflow[]
  routingForms         App_RoutingForms_Form[] @relation("routing-form")

>>>>>>> 77bf376c

  @@map(name: "users")
}

model Team {
  id           Int          @id @default(autoincrement())
  name         String?
  slug         String?      @unique
  logo         String?
  bio          String?
  hideBranding Boolean      @default(false)
  members      Membership[]
  eventTypes   EventType[]
}

enum MembershipRole {
  MEMBER
  ADMIN
  OWNER
}

model Membership {
  teamId   Int
  userId   Int
  accepted Boolean        @default(false)
  role     MembershipRole
  team     Team           @relation(fields: [teamId], references: [id], onDelete: Cascade)
  user     User           @relation(fields: [userId], references: [id], onDelete: Cascade)

  @@id([userId, teamId])
}

model VerificationToken {
  id         Int      @id @default(autoincrement())
  identifier String
  token      String   @unique
  expires    DateTime
  createdAt  DateTime @default(now())
  updatedAt  DateTime @updatedAt

  @@unique([identifier, token])
}

model BookingReference {
  id                 Int      @id @default(autoincrement())
  type               String
  uid                String
  meetingId          String?
  meetingPassword    String?
  meetingUrl         String?
  booking            Booking? @relation(fields: [bookingId], references: [id], onDelete: Cascade)
  bookingId          Int?
  externalCalendarId String?
  deleted            Boolean?
}

model Attendee {
  id        Int      @id @default(autoincrement())
  email     String
  name      String
  timeZone  String
  locale    String?  @default("en")
  booking   Booking? @relation(fields: [bookingId], references: [id])
  bookingId Int?
}

enum BookingStatus {
  CANCELLED  @map("cancelled")
  ACCEPTED   @map("accepted")
  REJECTED   @map("rejected")
  PENDING    @map("pending")
}

model DailyEventReference {
  id         Int      @id @default(autoincrement())
  dailyurl   String   @default("dailycallurl")
  dailytoken String   @default("dailytoken")
  booking    Booking? @relation(fields: [bookingId], references: [id])
  bookingId  Int?     @unique
}

model Booking {
  id                  Int                  @id @default(autoincrement())
  uid                 String               @unique
  user                User?                @relation(fields: [userId], references: [id])
  userId              Int?
  references          BookingReference[]
  eventType           EventType?           @relation(fields: [eventTypeId], references: [id])
  eventTypeId         Int?
  title               String
  description         String?
  customInputs        Json?
  startTime           DateTime
  endTime             DateTime
  attendees           Attendee[]
  location            String?
  dailyRef            DailyEventReference?
  createdAt           DateTime             @default(now())
  updatedAt           DateTime?
  status              BookingStatus        @default(ACCEPTED)
  paid                Boolean              @default(false)
  payment             Payment[]
  destinationCalendar DestinationCalendar?
  cancellationReason  String?
  rejectionReason     String?
  dynamicEventSlugRef String?
  dynamicGroupSlugRef String?
  rescheduled         Boolean?
  fromReschedule      String?
  recurringEventId    String?
  smsReminderNumber   String?
  workflowReminders   WorkflowReminder[]
}

model Schedule {
  id           Int            @id @default(autoincrement())
  user         User           @relation(fields: [userId], references: [id], onDelete: Cascade)
  userId       Int
  eventType    EventType[]
  name         String
  timeZone     String?
  availability Availability[]
}

model Availability {
  id          Int        @id @default(autoincrement())
  user        User?      @relation(fields: [userId], references: [id], onDelete: Cascade)
  userId      Int?
  eventType   EventType? @relation(fields: [eventTypeId], references: [id])
  eventTypeId Int?
  days        Int[]
  startTime   DateTime   @db.Time
  endTime     DateTime   @db.Time
  date        DateTime?  @db.Date
  Schedule    Schedule?  @relation(fields: [scheduleId], references: [id])
  scheduleId  Int?
}

model SelectedCalendar {
  user        User   @relation(fields: [userId], references: [id], onDelete: Cascade)
  userId      Int
  integration String
  externalId  String

  @@id([userId, integration, externalId])
}

enum EventTypeCustomInputType {
  TEXT      @map("text")
  TEXTLONG  @map("textLong")
  NUMBER    @map("number")
  BOOL      @map("bool")
}

model EventTypeCustomInput {
  id          Int                      @id @default(autoincrement())
  eventTypeId Int
  eventType   EventType                @relation(fields: [eventTypeId], references: [id], onDelete: Cascade)
  label       String
  type        EventTypeCustomInputType
  required    Boolean
  placeholder String                   @default("")
}

model ResetPasswordRequest {
  id        String   @id @default(cuid())
  createdAt DateTime @default(now())
  updatedAt DateTime @updatedAt
  email     String
  expires   DateTime
}

enum ReminderType {
  PENDING_BOOKING_CONFIRMATION
}

model ReminderMail {
  id             Int          @id @default(autoincrement())
  referenceId    Int
  reminderType   ReminderType
  elapsedMinutes Int
  createdAt      DateTime     @default(now())
}

enum PaymentType {
  STRIPE
}

model Payment {
  id         Int         @id @default(autoincrement())
  uid        String      @unique
  // TODO: Use an App relationship instead of PaymentType enum?
  type       PaymentType
  bookingId  Int
  booking    Booking?    @relation(fields: [bookingId], references: [id], onDelete: Cascade)
  amount     Int
  fee        Int
  currency   String
  success    Boolean
  refunded   Boolean
  data       Json
  externalId String      @unique
}

enum WebhookTriggerEvents {
  BOOKING_CREATED
  BOOKING_RESCHEDULED
  BOOKING_CANCELLED
}

model Webhook {
  id              String                 @id @unique
  userId          Int?
  eventTypeId     Int?
  subscriberUrl   String
  payloadTemplate String?
  createdAt       DateTime               @default(now())
  active          Boolean                @default(true)
  eventTriggers   WebhookTriggerEvents[]
  user            User?                  @relation(fields: [userId], references: [id], onDelete: Cascade)
  eventType       EventType?             @relation(fields: [eventTypeId], references: [id], onDelete: Cascade)
  app             App?                   @relation(fields: [appId], references: [slug], onDelete: Cascade)
  appId           String?
  secret          String?
}

model Impersonations {
  id                 Int      @id @default(autoincrement())
  createdAt          DateTime @default(now())
  impersonatedUser   User     @relation("impersonated_user", fields: [impersonatedUserId], references: [id], onDelete: Cascade)
  impersonatedBy     User     @relation("impersonated_by_user", fields: [impersonatedById], references: [id], onDelete: Cascade)
  impersonatedUserId Int
  impersonatedById   Int
}

model ApiKey {
  id         String    @id @unique @default(cuid())
  userId     Int
  note       String?
  createdAt  DateTime  @default(now())
  expiresAt  DateTime?
  lastUsedAt DateTime?
  hashedKey  String    @unique()
  user       User?     @relation(fields: [userId], references: [id], onDelete: Cascade)
  app        App?      @relation(fields: [appId], references: [slug], onDelete: Cascade)
  appId      String?
}

model HashedLink {
  id          Int       @id @default(autoincrement())
  link        String    @unique()
  eventType   EventType @relation(fields: [eventTypeId], references: [id], onDelete: Cascade)
  eventTypeId Int       @unique
}

model Account {
  id                String  @id @default(cuid())
  userId            Int
  type              String
  provider          String
  providerAccountId String
  refresh_token     String? @db.Text
  access_token      String? @db.Text
  expires_at        Int?
  token_type        String?
  scope             String?
  id_token          String? @db.Text
  session_state     String?

  user User? @relation(fields: [userId], references: [id], onDelete: Cascade)

  @@unique([provider, providerAccountId])
}

model Session {
  id           String   @id @default(cuid())
  sessionToken String   @unique
  userId       Int
  expires      DateTime
  user         User?    @relation(fields: [userId], references: [id], onDelete: Cascade)
}

enum AppCategories {
  calendar
  messaging
  other
  payment
  video
  web3
}

model App {
  // The slug for the app store public page inside `/apps/[slug]`
  slug        String          @id @unique
  // The directory name for `/packages/app-store/[dirName]`
  dirName     String          @unique
  // Needed API Keys
  keys        Json?
  // One or multiple categories to which this app belongs
  categories  AppCategories[]
  createdAt   DateTime        @default(now())
  updatedAt   DateTime        @updatedAt
  credentials Credential[]
  Webhook     Webhook[]
  ApiKey      ApiKey[]
}

model App_RoutingForms_Form {
  id          String                          @id @default(cuid())
  description String?
  routes      Json?
  createdAt   DateTime                        @default(now())
  updatedAt   DateTime                        @updatedAt
  name        String
  fields      Json?
  user        User                            @relation("routing-form", fields: [userId], references: [id], onDelete: Cascade)
  userId      Int
  responses   App_RoutingForms_FormResponse[]
  disabled    Boolean                         @default(false)
}

model App_RoutingForms_FormResponse {
  id           Int                   @id @default(autoincrement())
  formFillerId String                @default(cuid())
  form         App_RoutingForms_Form @relation(fields: [formId], references: [id], onDelete: Cascade)
  formId       String
  response     Json

  @@unique([formFillerId, formId])
}

model Feedback {
  id      Int      @id @default(autoincrement())
  date    DateTime @default(now())
  userId  Int
  user    User     @relation(fields: [userId], references: [id], onDelete: Cascade)
  rating  String
  comment String?
}

enum WorkflowTriggerEvents {
  BEFORE_EVENT
  EVENT_CANCELLED
  NEW_EVENT
}

enum WorkflowActions {
  EMAIL_HOST
  EMAIL_ATTENDEE
  SMS_ATTENDEE
  SMS_NUMBER
}

model WorkflowStep {
  id                Int                @id @default(autoincrement())
  stepNumber        Int
  action            WorkflowActions
  workflowId        Int
  workflow          Workflow           @relation(fields: [workflowId], references: [id], onDelete: Cascade)
  sendTo            String?
  reminderBody      String?
  emailSubject      String?
  template          WorkflowTemplates  @default(REMINDER)
  workflowReminders WorkflowReminder[]

}

model Workflow {
  id       Int                     @id @default(autoincrement())
  name     String
  userId   Int
  user     User                    @relation(fields: [userId], references: [id], onDelete: Cascade)
  activeOn WorkflowsOnEventTypes[]
  trigger  WorkflowTriggerEvents
  time     Int?
  timeUnit TimeUnit?
  steps    WorkflowStep[]
}

model WorkflowsOnEventTypes {
  id          Int       @id @default(autoincrement())
  workflow    Workflow  @relation(fields: [workflowId], references: [id], onDelete: Cascade)
  workflowId  Int
  eventType   EventType @relation(fields: [eventTypeId], references: [id], onDelete: Cascade)
  eventTypeId Int
}

enum TimeUnit {
  DAY     @map("day")
  HOUR    @map("hour")
  MINUTE  @map("minute")
}

model WorkflowReminder {
  id             Int             @id @default(autoincrement())
  bookingUid     String
  booking        Booking?        @relation(fields: [bookingUid], references: [uid], onDelete: Cascade)
  method         WorkflowMethods
  scheduledDate  DateTime
  referenceId    String?         @unique
  scheduled      Boolean
  workflowStepId Int
  workflowStep   WorkflowStep    @relation(fields: [workflowStepId], references: [id], onDelete: Cascade)
}

enum WorkflowTemplates {
  REMINDER
  CUSTOM
}

enum WorkflowMethods {
  EMAIL
  SMS
}<|MERGE_RESOLUTION|>--- conflicted
+++ resolved
@@ -40,18 +40,11 @@
   /// @zod.custom(imports.eventTypeLocations)
   locations               Json?
   length                  Int
-<<<<<<< HEAD
   hidden                  Boolean                @default(false)
   users                   User[]                 @relation("user_eventtype")
   owner                   User?                  @relation("owner", fields: [userId], references: [id], onDelete: Cascade)
   userId                  Int?
   team                    Team?                  @relation(fields: [teamId], references: [id], onDelete: Cascade)
-=======
-  hidden                  Boolean                 @default(false)
-  users                   User[]                  @relation("user_eventtype")
-  userId                  Int?
-  team                    Team?                   @relation(fields: [teamId], references: [id])
->>>>>>> 77bf376c
   teamId                  Int?
   hashedLink              HashedLink?
   bookings                Booking[]
@@ -114,17 +107,6 @@
 }
 
 model DestinationCalendar {
-<<<<<<< HEAD
-  id          Int        @id @default(autoincrement())
-  integration String
-  externalId  String
-  user        User?      @relation(fields: [userId], references: [id], onDelete: Cascade)
-  userId      Int?       @unique
-  booking     Booking?   @relation(fields: [bookingId], references: [id], onDelete: Cascade)
-  bookingId   Int?       @unique
-  eventType   EventType? @relation(fields: [eventTypeId], references: [id], onDelete: Cascade)
-  eventTypeId Int?       @unique
-=======
   id           Int         @id @default(autoincrement())
   integration  String
   externalId   String
@@ -136,7 +118,6 @@
   eventTypeId  Int?        @unique
   credentialId Int?
   credential   Credential? @relation(fields: [credentialId], references: [id])
->>>>>>> 77bf376c
 }
 
 enum UserPermissionRole {
@@ -200,14 +181,11 @@
   apiKeys              ApiKey[]
   accounts             Account[]
   sessions             Session[]
-<<<<<<< HEAD
   Feedback             Feedback[]
   ownedEventTypes      EventType[]          @relation("owner")
-=======
   workflows            Workflow[]
   routingForms         App_RoutingForms_Form[] @relation("routing-form")
 
->>>>>>> 77bf376c
 
   @@map(name: "users")
 }
