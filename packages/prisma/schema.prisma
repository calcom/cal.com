--- conflicted
+++ resolved
@@ -269,13 +269,10 @@
   orgUsers            User[]             @relation("scope")
   inviteToken         VerificationToken?
   webhooks            Webhook[]
-<<<<<<< HEAD
   timeFormat          Int?
   timeZone            String           @default("Europe/London")
   weekStart           String           @default("Sunday")
-=======
   routingForms        App_RoutingForms_Form[]
->>>>>>> faac3d0f
 
   @@unique([slug, parentId])
 }
