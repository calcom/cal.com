--- conflicted
+++ resolved
@@ -107,12 +107,9 @@
   redirectUrlOnExit                    String?
   disableTranscriptionForGuests        Boolean  @default(false)
   disableTranscriptionForOrganizer     Boolean  @default(false)
-<<<<<<< HEAD
   enableAutomaticNoShowTrackingForHosts Boolean  @default(false)
   enableAutomaticNoShowTrackingForGuests Boolean  @default(false)
-=======
   requireEmailForGuests                Boolean  @default(false)
->>>>>>> b01cb27c
   createdAt                            DateTime @default(now())
   updatedAt                            DateTime @updatedAt
 }
