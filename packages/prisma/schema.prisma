--- conflicted
+++ resolved
@@ -330,17 +330,11 @@
   movedToProfile             Profile?                     @relation("moved_to_profile", fields: [movedToProfileId], references: [id], onDelete: SetNull)
   secondaryEmails            SecondaryEmail[]
   isPlatformManaged          Boolean                      @default(false)
-
-<<<<<<< HEAD
-  OutOfOfficeReasons OutOfOfficeReason[]
-  smsLockState       SMSLockState        @default(UNLOCKED)
-  features           Feature[]           @relation("user_features")
-=======
   OutOfOfficeReasons         OutOfOfficeReason[]
   smsLockState               SMSLockState                 @default(UNLOCKED)
   smsLockReviewedByAdmin     Boolean                      @default(false)
   NotificationsSubscriptions NotificationsSubscriptions[]
->>>>>>> 9ed16241
+  features                   Feature[]                    @relation("user_features")
 
   @@unique([email])
   @@unique([email, username])
@@ -440,12 +434,9 @@
   smsLockState           SMSLockState            @default(UNLOCKED)
   platformBilling        PlatformBilling?
   activeOrgWorkflows     WorkflowsOnTeams[]
-<<<<<<< HEAD
-  features               Feature[]               @relation("team_features")
-=======
   attributes             Attribute[]
   smsLockReviewedByAdmin Boolean                 @default(false)
->>>>>>> 9ed16241
+  features               Feature[]               @relation("team_features")
 
   @@unique([slug, parentId])
   @@index([parentId])
