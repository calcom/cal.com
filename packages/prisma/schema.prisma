--- conflicted
+++ resolved
@@ -357,11 +357,8 @@
   reassignedBookings         Booking[]                    @relation("reassignByUser")
   createdTranslations        EventTypeTranslation[]       @relation("CreatedEventTypeTranslations")
   updatedTranslations        EventTypeTranslation[]       @relation("UpdatedEventTypeTranslations")
-<<<<<<< HEAD
-=======
   createdWatchlists          Watchlist[]                  @relation("CreatedWatchlists")
   updatedWatchlists          Watchlist[]                  @relation("UpdatedWatchlists")
->>>>>>> c41ba9d9
 
   @@unique([email])
   @@unique([email, username])
@@ -1659,8 +1656,6 @@
 
   @@unique([eventTypeId, field, targetLocale])
   @@index([eventTypeId, field, targetLocale])
-<<<<<<< HEAD
-=======
 }
 
 enum WatchlistType {
@@ -1684,5 +1679,4 @@
 
   @@unique([type, value])
   @@index([type, value])
->>>>>>> c41ba9d9
 }