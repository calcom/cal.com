--- conflicted
+++ resolved
@@ -202,7 +202,6 @@
   /// @zod.min(1)
   name               String
   /// @zod.min(1)
-<<<<<<< HEAD
   slug               String?            @unique
   logo               String?
   bio                String?
@@ -217,15 +216,6 @@
 enum SubscriptionStatus {
   PENDING
   ACTIVE
-=======
-  slug         String       @unique
-  logo         String?
-  bio          String?
-  hideBranding Boolean      @default(false)
-  members      Membership[]
-  eventTypes   EventType[]
-  metadata     Json?
->>>>>>> 401d90aa
 }
 
 enum MembershipRole {
