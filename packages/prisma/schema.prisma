// This is your Prisma schema file,
// learn more about it in the docs: https://pris.ly/d/prisma-schema

datasource db {
  provider = "postgresql"
  url      = env("DATABASE_URL")
}

generator client {
  provider        = "prisma-client-js"
  previewFeatures = ["filterJson"]
}

generator zod {
  provider      = "zod-prisma"
  output        = "./zod"
  imports       = "./zod-utils"
  relationModel = "default"
}

enum SchedulingType {
  ROUND_ROBIN  @map("roundRobin")
  COLLECTIVE   @map("collective")
}

enum PeriodType {
  UNLIMITED  @map("unlimited")
  ROLLING    @map("rolling")
  RANGE      @map("range")
}

model EventType {
  id                      Int                    @id @default(autoincrement())
  /// @zod.nonempty()
  title                   String
  /// @zod.custom(imports.eventTypeSlug)
  slug                    String
  description             String?
  position                Int                    @default(0)
  /// @zod.custom(imports.eventTypeLocations)
  locations               Json?
  length                  Int
  hidden                  Boolean                @default(false)
  users                   User[]                 @relation("user_eventtype")
  userId                  Int?
  team                    Team?                  @relation(fields: [teamId], references: [id])
  teamId                  Int?
  hashedLink              HashedLink?
  bookings                Booking[]
  availability            Availability[]
  webhooks                Webhook[]
  destinationCalendar     DestinationCalendar?
  eventName               String?
  customInputs            EventTypeCustomInput[]
  timeZone                String?
  periodType              PeriodType             @default(UNLIMITED)
  periodStartDate         DateTime?
  periodEndDate           DateTime?
  periodDays              Int?
  periodCountCalendarDays Boolean?
  requiresConfirmation    Boolean                @default(false)
  /// @zod.custom(imports.recurringEvent)
  recurringEvent          Json?
  disableGuests           Boolean                @default(false)
  hideCalendarNotes       Boolean                @default(false)
  minimumBookingNotice    Int                    @default(120)
  beforeEventBuffer       Int                    @default(0)
  afterEventBuffer        Int                    @default(0)
  seatsPerTimeSlot        Int?
  schedulingType          SchedulingType?
  schedule                Schedule?
  price                   Int                    @default(0)
  currency                String                 @default("usd")
  slotInterval            Int?
  metadata                Json?
  successRedirectUrl      String?

  @@unique([userId, slug])
  @@unique([teamId, slug])
}

model Credential {
  id     Int     @id @default(autoincrement())
  type   String
  key    Json
  user   User?   @relation(fields: [userId], references: [id], onDelete: Cascade)
  userId Int?
  app    App?    @relation(fields: [appId], references: [slug], onDelete: Cascade)
  // How to make it a required column?
  appId  String?
}

enum UserPlan {
  FREE
  TRIAL
  PRO
}

enum IdentityProvider {
  CAL
  GOOGLE
  SAML
}

model DestinationCalendar {
  id          Int        @id @default(autoincrement())
  integration String
  externalId  String
  user        User?      @relation(fields: [userId], references: [id])
  userId      Int?       @unique
  booking     Booking?   @relation(fields: [bookingId], references: [id])
  bookingId   Int?       @unique
  eventType   EventType? @relation(fields: [eventTypeId], references: [id])
  eventTypeId Int?       @unique
}

enum UserPermissionRole {
  USER
  ADMIN
}

model User {
<<<<<<< HEAD
  id                  Int                     @id @default(autoincrement())
  username            String?                 @unique
  name                String?
  /// @zod.email()
  email               String                  @unique
  emailVerified       DateTime?
  password            String?
  bio                 String?
  avatar              String?
  timeZone            String                  @default("Europe/London")
  weekStart           String                  @default("Sunday")
  // DEPRECATED - TO BE REMOVED
  startTime           Int                     @default(0)
  endTime             Int                     @default(1440)
  // </DEPRECATED>
  bufferTime          Int                     @default(0)
  hideBranding        Boolean                 @default(false)
  theme               String?
  createdDate         DateTime                @default(now()) @map(name: "created")
  trialEndsAt         DateTime?
  eventTypes          EventType[]             @relation("user_eventtype")
  credentials         Credential[]
  teams               Membership[]
  bookings            Booking[]
  schedules           Schedule[]
  defaultScheduleId   Int?
  selectedCalendars   SelectedCalendar[]
  completedOnboarding Boolean                 @default(false)
  locale              String?
  timeFormat          Int?                    @default(12)
  twoFactorSecret     String?
  twoFactorEnabled    Boolean                 @default(false)
  identityProvider    IdentityProvider        @default(CAL)
  identityProviderId  String?
  availability        Availability[]
  invitedTo           Int?
  plan                UserPlan                @default(TRIAL)
  webhooks            Webhook[]
  brandColor          String                  @default("#292929")
  darkBrandColor      String                  @default("#fafafa")
  // the location where the events will end up
  destinationCalendar DestinationCalendar?
  away                Boolean                 @default(false)
  // participate in dynamic group booking or not
  allowDynamicBooking Boolean?                @default(true)
  metadata            Json?
  verified            Boolean?                @default(false)
  role                UserPermissionRole      @default(USER)
  impersonatedUsers   Impersonations[]        @relation("impersonated_user")
  impersonatedBy      Impersonations[]        @relation("impersonated_by_user")
  routingForms        App_RoutingForms_Form[] @relation("routing-form")
  apiKeys             ApiKey[]
  accounts            Account[]
  sessions            Session[]

=======
  id                   Int                  @id @default(autoincrement())
  username             String?              @unique
  name                 String?
  /// @zod.email()
  email                String               @unique
  emailVerified        DateTime?
  password             String?
  bio                  String?
  avatar               String?
  timeZone             String               @default("Europe/London")
  weekStart            String               @default("Sunday")
  // DEPRECATED - TO BE REMOVED
  startTime            Int                  @default(0)
  endTime              Int                  @default(1440)
  // </DEPRECATED>
  bufferTime           Int                  @default(0)
  hideBranding         Boolean              @default(false)
  theme                String?
  createdDate          DateTime             @default(now()) @map(name: "created")
  trialEndsAt          DateTime?
  eventTypes           EventType[]          @relation("user_eventtype")
  credentials          Credential[]
  teams                Membership[]
  bookings             Booking[]
  schedules            Schedule[]
  defaultScheduleId    Int?
  selectedCalendars    SelectedCalendar[]
  completedOnboarding  Boolean              @default(false)
  locale               String?
  timeFormat           Int?                 @default(12)
  twoFactorSecret      String?
  twoFactorEnabled     Boolean              @default(false)
  identityProvider     IdentityProvider     @default(CAL)
  identityProviderId   String?
  availability         Availability[]
  invitedTo            Int?
  plan                 UserPlan             @default(TRIAL)
  webhooks             Webhook[]
  brandColor           String               @default("#292929")
  darkBrandColor       String               @default("#fafafa")
  // the location where the events will end up
  destinationCalendar  DestinationCalendar?
  away                 Boolean              @default(false)
  // participate in dynamic group booking or not
  allowDynamicBooking  Boolean?             @default(true)
  metadata             Json?
  verified             Boolean?             @default(false)
  role                 UserPermissionRole   @default(USER)
  disableImpersonation Boolean              @default(false)
  impersonatedUsers    Impersonations[]     @relation("impersonated_user")
  impersonatedBy       Impersonations[]     @relation("impersonated_by_user")
  apiKeys              ApiKey[]
  accounts             Account[]
  sessions             Session[]

  Feedback Feedback[]
>>>>>>> a9e519f6
  @@map(name: "users")
}

model Team {
  id           Int          @id @default(autoincrement())
  name         String?
  slug         String?      @unique
  logo         String?
  bio          String?
  hideBranding Boolean      @default(false)
  members      Membership[]
  eventTypes   EventType[]
}

enum MembershipRole {
  MEMBER
  ADMIN
  OWNER
}

model Membership {
  teamId   Int
  userId   Int
  accepted Boolean        @default(false)
  role     MembershipRole
  team     Team           @relation(fields: [teamId], references: [id])
  user     User           @relation(fields: [userId], references: [id], onDelete: Cascade)

  @@id([userId, teamId])
}

model VerificationToken {
  id         Int      @id @default(autoincrement())
  identifier String
  token      String   @unique
  expires    DateTime
  createdAt  DateTime @default(now())
  updatedAt  DateTime @updatedAt

  @@unique([identifier, token])
}

model BookingReference {
  id                 Int      @id @default(autoincrement())
  type               String
  uid                String
  meetingId          String?
  meetingPassword    String?
  meetingUrl         String?
  booking            Booking? @relation(fields: [bookingId], references: [id], onDelete: Cascade)
  bookingId          Int?
  externalCalendarId String?
  deleted            Boolean?
}

model Attendee {
  id        Int      @id @default(autoincrement())
  email     String
  name      String
  timeZone  String
  locale    String?  @default("en")
  booking   Booking? @relation(fields: [bookingId], references: [id])
  bookingId Int?
}

enum BookingStatus {
  CANCELLED  @map("cancelled")
  ACCEPTED   @map("accepted")
  REJECTED   @map("rejected")
  PENDING    @map("pending")
}

model DailyEventReference {
  id         Int      @id @default(autoincrement())
  dailyurl   String   @default("dailycallurl")
  dailytoken String   @default("dailytoken")
  booking    Booking? @relation(fields: [bookingId], references: [id])
  bookingId  Int?     @unique
}

model Booking {
  id                  Int                  @id @default(autoincrement())
  uid                 String               @unique
  user                User?                @relation(fields: [userId], references: [id])
  userId              Int?
  references          BookingReference[]
  eventType           EventType?           @relation(fields: [eventTypeId], references: [id])
  eventTypeId         Int?
  title               String
  description         String?
  customInputs        Json?
  startTime           DateTime
  endTime             DateTime
  attendees           Attendee[]
  location            String?
  dailyRef            DailyEventReference?
  createdAt           DateTime             @default(now())
  updatedAt           DateTime?
  status              BookingStatus        @default(ACCEPTED)
  paid                Boolean              @default(false)
  payment             Payment[]
  destinationCalendar DestinationCalendar?
  cancellationReason  String?
  rejectionReason     String?
  dynamicEventSlugRef String?
  dynamicGroupSlugRef String?
  rescheduled         Boolean?
  fromReschedule      String?
  recurringEventId    String?
}

model Schedule {
  id           Int            @id @default(autoincrement())
  user         User           @relation(fields: [userId], references: [id], onDelete: Cascade)
  userId       Int
  eventType    EventType?     @relation(fields: [eventTypeId], references: [id])
  eventTypeId  Int?           @unique
  name         String
  timeZone     String?
  availability Availability[]
}

model Availability {
  id          Int        @id @default(autoincrement())
  user        User?      @relation(fields: [userId], references: [id], onDelete: Cascade)
  userId      Int?
  eventType   EventType? @relation(fields: [eventTypeId], references: [id])
  eventTypeId Int?
  days        Int[]
  startTime   DateTime   @db.Time
  endTime     DateTime   @db.Time
  date        DateTime?  @db.Date
  Schedule    Schedule?  @relation(fields: [scheduleId], references: [id])
  scheduleId  Int?
}

model SelectedCalendar {
  user        User   @relation(fields: [userId], references: [id], onDelete: Cascade)
  userId      Int
  integration String
  externalId  String

  @@id([userId, integration, externalId])
}

enum EventTypeCustomInputType {
  TEXT      @map("text")
  TEXTLONG  @map("textLong")
  NUMBER    @map("number")
  BOOL      @map("bool")
}

model EventTypeCustomInput {
  id          Int                      @id @default(autoincrement())
  eventTypeId Int
  eventType   EventType                @relation(fields: [eventTypeId], references: [id])
  label       String
  type        EventTypeCustomInputType
  required    Boolean
  placeholder String                   @default("")
}

model ResetPasswordRequest {
  id        String   @id @default(cuid())
  createdAt DateTime @default(now())
  updatedAt DateTime @updatedAt
  email     String
  expires   DateTime
}

enum ReminderType {
  PENDING_BOOKING_CONFIRMATION
}

model ReminderMail {
  id             Int          @id @default(autoincrement())
  referenceId    Int
  reminderType   ReminderType
  elapsedMinutes Int
  createdAt      DateTime     @default(now())
}

enum PaymentType {
  STRIPE
}

model Payment {
  id         Int         @id @default(autoincrement())
  uid        String      @unique
  type       PaymentType
  bookingId  Int
  booking    Booking?    @relation(fields: [bookingId], references: [id], onDelete: Cascade)
  amount     Int
  fee        Int
  currency   String
  success    Boolean
  refunded   Boolean
  data       Json
  externalId String      @unique
}

enum WebhookTriggerEvents {
  BOOKING_CREATED
  BOOKING_RESCHEDULED
  BOOKING_CANCELLED
}

model Webhook {
  id              String                 @id @unique
  userId          Int?
  eventTypeId     Int?
  subscriberUrl   String
  payloadTemplate String?
  createdAt       DateTime               @default(now())
  active          Boolean                @default(true)
  eventTriggers   WebhookTriggerEvents[]
  user            User?                  @relation(fields: [userId], references: [id], onDelete: Cascade)
  eventType       EventType?             @relation(fields: [eventTypeId], references: [id], onDelete: Cascade)
  app             App?                   @relation(fields: [appId], references: [slug], onDelete: Cascade)
  appId           String?
}

model Impersonations {
  id                 Int      @id @default(autoincrement())
  createdAt          DateTime @default(now())
  impersonatedUser   User     @relation("impersonated_user", fields: [impersonatedUserId], references: [id], onDelete: Cascade)
  impersonatedBy     User     @relation("impersonated_by_user", fields: [impersonatedById], references: [id], onDelete: Cascade)
  impersonatedUserId Int
  impersonatedById   Int
}

model ApiKey {
  id         String    @id @unique @default(cuid())
  userId     Int
  note       String?
  createdAt  DateTime  @default(now())
  expiresAt  DateTime?
  lastUsedAt DateTime?
  hashedKey  String    @unique()
  user       User?     @relation(fields: [userId], references: [id], onDelete: Cascade)
  app        App?      @relation(fields: [appId], references: [slug], onDelete: Cascade)
  appId      String?
}

model HashedLink {
  id          Int       @id @default(autoincrement())
  link        String    @unique()
  eventType   EventType @relation(fields: [eventTypeId], references: [id], onDelete: Cascade)
  eventTypeId Int       @unique
}

model Account {
  id                String  @id @default(cuid())
  userId            Int
  type              String
  provider          String
  providerAccountId String
  refresh_token     String? @db.Text
  access_token      String? @db.Text
  expires_at        Int?
  token_type        String?
  scope             String?
  id_token          String? @db.Text
  session_state     String?

  user User? @relation(fields: [userId], references: [id], onDelete: Cascade)

  @@unique([provider, providerAccountId])
}

model Session {
  id           String   @id @default(cuid())
  sessionToken String   @unique
  userId       Int
  expires      DateTime
  user         User?    @relation(fields: [userId], references: [id], onDelete: Cascade)
}

enum AppCategories {
  calendar
  messaging
  other
  payment
  video
  web3
}

model App {
  // The slug for the app store public page inside `/apps/[slug]`
  slug        String          @id @unique
  // The directory name for `/packages/app-store/[dirName]`
  dirName     String          @unique
  // Needed API Keys
  keys        Json?
  // One or multiple categories to which this app belongs
  categories  AppCategories[]
  createdAt   DateTime        @default(now())
  updatedAt   DateTime        @updatedAt
  credentials Credential[]
  Webhook     Webhook[]
  ApiKey      ApiKey[]
}

<<<<<<< HEAD
model App_RoutingForms_Form {
  id        String                          @id @default(cuid())
  route     Json?
  createdAt DateTime                        @default(now())
  updatedAt DateTime                        @updatedAt
  name      String
  fields    Json?
  user      User                            @relation("routing-form", fields: [userId], references: [id], onDelete: Cascade)
  userId    Int
  responses App_RoutingForms_FormResponse[]
}

model App_RoutingForms_FormResponse {
  id           Int                   @id @default(autoincrement())
  formFillerId String                @default(cuid())
  form         App_RoutingForms_Form @relation(fields: [formId], references: [id], onDelete: Cascade)
  formId       String
  response     Json
=======
model Feedback {
  id      Int      @id @default(autoincrement())
  date    DateTime
  userId  Int
  user    User     @relation(fields: [userId], references: [id], onDelete: Cascade)
  rating  String
  comment String?
>>>>>>> a9e519f6
}<|MERGE_RESOLUTION|>--- conflicted
+++ resolved
@@ -120,120 +120,64 @@
 }
 
 model User {
-<<<<<<< HEAD
-  id                  Int                     @id @default(autoincrement())
-  username            String?                 @unique
-  name                String?
-  /// @zod.email()
-  email               String                  @unique
-  emailVerified       DateTime?
-  password            String?
-  bio                 String?
-  avatar              String?
-  timeZone            String                  @default("Europe/London")
-  weekStart           String                  @default("Sunday")
-  // DEPRECATED - TO BE REMOVED
-  startTime           Int                     @default(0)
-  endTime             Int                     @default(1440)
-  // </DEPRECATED>
-  bufferTime          Int                     @default(0)
-  hideBranding        Boolean                 @default(false)
-  theme               String?
-  createdDate         DateTime                @default(now()) @map(name: "created")
-  trialEndsAt         DateTime?
-  eventTypes          EventType[]             @relation("user_eventtype")
-  credentials         Credential[]
-  teams               Membership[]
-  bookings            Booking[]
-  schedules           Schedule[]
-  defaultScheduleId   Int?
-  selectedCalendars   SelectedCalendar[]
-  completedOnboarding Boolean                 @default(false)
-  locale              String?
-  timeFormat          Int?                    @default(12)
-  twoFactorSecret     String?
-  twoFactorEnabled    Boolean                 @default(false)
-  identityProvider    IdentityProvider        @default(CAL)
-  identityProviderId  String?
-  availability        Availability[]
-  invitedTo           Int?
-  plan                UserPlan                @default(TRIAL)
-  webhooks            Webhook[]
-  brandColor          String                  @default("#292929")
-  darkBrandColor      String                  @default("#fafafa")
-  // the location where the events will end up
-  destinationCalendar DestinationCalendar?
-  away                Boolean                 @default(false)
-  // participate in dynamic group booking or not
-  allowDynamicBooking Boolean?                @default(true)
-  metadata            Json?
-  verified            Boolean?                @default(false)
-  role                UserPermissionRole      @default(USER)
-  impersonatedUsers   Impersonations[]        @relation("impersonated_user")
-  impersonatedBy      Impersonations[]        @relation("impersonated_by_user")
-  routingForms        App_RoutingForms_Form[] @relation("routing-form")
-  apiKeys             ApiKey[]
-  accounts            Account[]
-  sessions            Session[]
-
-=======
-  id                   Int                  @id @default(autoincrement())
-  username             String?              @unique
+  id                   Int                     @id @default(autoincrement())
+  username             String?                 @unique
   name                 String?
   /// @zod.email()
-  email                String               @unique
+  email                String                  @unique
   emailVerified        DateTime?
   password             String?
   bio                  String?
   avatar               String?
-  timeZone             String               @default("Europe/London")
-  weekStart            String               @default("Sunday")
+  timeZone             String                  @default("Europe/London")
+  weekStart            String                  @default("Sunday")
   // DEPRECATED - TO BE REMOVED
-  startTime            Int                  @default(0)
-  endTime              Int                  @default(1440)
+  startTime            Int                     @default(0)
+  endTime              Int                     @default(1440)
   // </DEPRECATED>
-  bufferTime           Int                  @default(0)
-  hideBranding         Boolean              @default(false)
+  bufferTime           Int                     @default(0)
+  hideBranding         Boolean                 @default(false)
   theme                String?
-  createdDate          DateTime             @default(now()) @map(name: "created")
+  createdDate          DateTime                @default(now()) @map(name: "created")
   trialEndsAt          DateTime?
-  eventTypes           EventType[]          @relation("user_eventtype")
+  eventTypes           EventType[]             @relation("user_eventtype")
   credentials          Credential[]
   teams                Membership[]
   bookings             Booking[]
   schedules            Schedule[]
   defaultScheduleId    Int?
   selectedCalendars    SelectedCalendar[]
-  completedOnboarding  Boolean              @default(false)
+  completedOnboarding  Boolean                 @default(false)
   locale               String?
-  timeFormat           Int?                 @default(12)
+  timeFormat           Int?                    @default(12)
   twoFactorSecret      String?
-  twoFactorEnabled     Boolean              @default(false)
-  identityProvider     IdentityProvider     @default(CAL)
+  twoFactorEnabled     Boolean                 @default(false)
+  identityProvider     IdentityProvider        @default(CAL)
   identityProviderId   String?
   availability         Availability[]
   invitedTo            Int?
-  plan                 UserPlan             @default(TRIAL)
+  plan                 UserPlan                @default(TRIAL)
   webhooks             Webhook[]
-  brandColor           String               @default("#292929")
-  darkBrandColor       String               @default("#fafafa")
+  brandColor           String                  @default("#292929")
+  darkBrandColor       String                  @default("#fafafa")
   // the location where the events will end up
   destinationCalendar  DestinationCalendar?
-  away                 Boolean              @default(false)
+  away                 Boolean                 @default(false)
   // participate in dynamic group booking or not
-  allowDynamicBooking  Boolean?             @default(true)
+  allowDynamicBooking  Boolean?                @default(true)
   metadata             Json?
-  verified             Boolean?             @default(false)
-  role                 UserPermissionRole   @default(USER)
-  disableImpersonation Boolean              @default(false)
-  impersonatedUsers    Impersonations[]     @relation("impersonated_user")
-  impersonatedBy       Impersonations[]     @relation("impersonated_by_user")
-  apiKeys              ApiKey[]
-  accounts             Account[]
-  sessions             Session[]
+  verified             Boolean?                @default(false)
+  role                 UserPermissionRole      @default(USER)
+  disableImpersonation Boolean                 @default(false)
+  impersonatedUsers    Impersonations[]        @relation("impersonated_user")
+  impersonatedBy       Impersonations[]        @relation("impersonated_by_user")
+  routingForms         App_RoutingForms_Form[] @relation("routing-form")
+
+  apiKeys  ApiKey[]
+  accounts Account[]
+  sessions Session[]
 
   Feedback Feedback[]
->>>>>>> a9e519f6
   @@map(name: "users")
 }
 
@@ -537,7 +481,6 @@
   ApiKey      ApiKey[]
 }
 
-<<<<<<< HEAD
 model App_RoutingForms_Form {
   id        String                          @id @default(cuid())
   route     Json?
@@ -556,7 +499,8 @@
   form         App_RoutingForms_Form @relation(fields: [formId], references: [id], onDelete: Cascade)
   formId       String
   response     Json
-=======
+}
+
 model Feedback {
   id      Int      @id @default(autoincrement())
   date    DateTime
@@ -564,5 +508,4 @@
   user    User     @relation(fields: [userId], references: [id], onDelete: Cascade)
   rating  String
   comment String?
->>>>>>> a9e519f6
 }