--- conflicted
+++ resolved
@@ -344,11 +344,8 @@
   NUMBER   @map("number")
   BOOL     @map("bool")
   RADIO    @map("radio")
-<<<<<<< HEAD
   PHONE    @map("phone")
-=======
   HIDDEN   @map("hidden")
->>>>>>> 98a5d6c2
 }
 
 model EventTypeCustomInput {
