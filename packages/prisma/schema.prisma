// This is your Prisma schema file,
// learn more about it in the docs: https://pris.ly/d/prisma-schema

datasource db {
  provider  = "postgresql"
  url       = env("DATABASE_URL")
  directUrl = env("DATABASE_DIRECT_URL")
}

generator client {
  provider        = "prisma-client-js"
  previewFeatures = ["views"]
}

generator zod {
  provider      = "zod-prisma"
  output        = "./zod"
  imports       = "./zod-utils"
  relationModel = "default"
}

generator kysely {
  provider = "prisma-kysely"
  output   = "../kysely"
  fileName = "types.ts"
}

generator enums {
  provider = "ts-node --transpile-only ./enum-generator"
}

enum SchedulingType {
  ROUND_ROBIN @map("roundRobin")
  COLLECTIVE  @map("collective")
  MANAGED     @map("managed")
}

enum PeriodType {
  UNLIMITED      @map("unlimited")
  ROLLING        @map("rolling")
  ROLLING_WINDOW @map("rolling_window")
  RANGE          @map("range")
}

model Host {
  user             User      @relation(fields: [userId], references: [id], onDelete: Cascade)
  userId           Int
  eventType        EventType @relation(fields: [eventTypeId], references: [id], onDelete: Cascade)
  eventTypeId      Int
  isFixed          Boolean   @default(false)
  priority         Int?
  weight           Int?
  // amount of fake bookings to be added when calculating the weight (for new hosts, OOO, etc.)
  weightAdjustment Int?

  @@id([userId, eventTypeId])
  @@index([userId])
  @@index([eventTypeId])
}

model EventType {
  id          Int     @id @default(autoincrement())
  /// @zod.min(1)
  title       String
  /// @zod.custom(imports.eventTypeSlug)
  slug        String
  description String?
  position    Int     @default(0)
  /// @zod.custom(imports.eventTypeLocations)
  locations   Json?
  /// @zod.min(1)
  length      Int
  offsetStart Int     @default(0)
  hidden      Boolean @default(false)
  hosts       Host[]
  users       User[]  @relation("user_eventtype")
  owner       User?   @relation("owner", fields: [userId], references: [id], onDelete: Cascade)
  userId      Int?

  profileId Int?
  profile   Profile? @relation(fields: [profileId], references: [id], onDelete: Cascade)

  team                                    Team?                     @relation(fields: [teamId], references: [id], onDelete: Cascade)
  teamId                                  Int?
  hashedLink                              HashedLink?
  bookings                                Booking[]
  availability                            Availability[]
  webhooks                                Webhook[]
  destinationCalendar                     DestinationCalendar?
  eventName                               String?
  customInputs                            EventTypeCustomInput[]
  parentId                                Int?
  parent                                  EventType?                @relation("managed_eventtype", fields: [parentId], references: [id], onDelete: Cascade)
  children                                EventType[]               @relation("managed_eventtype")
  /// @zod.custom(imports.eventTypeBookingFields)
  bookingFields                           Json?
  timeZone                                String?
  periodType                              PeriodType                @default(UNLIMITED)
  /// @zod.custom(imports.coerceToDate)
  periodStartDate                         DateTime?
  /// @zod.custom(imports.coerceToDate)
  periodEndDate                           DateTime?
  periodDays                              Int?
  periodCountCalendarDays                 Boolean?
  lockTimeZoneToggleOnBookingPage         Boolean                   @default(false)
  requiresConfirmation                    Boolean                   @default(false)
  requiresBookerEmailVerification         Boolean                   @default(false)
  /// @zod.custom(imports.recurringEventType)
  recurringEvent                          Json?
  disableGuests                           Boolean                   @default(false)
  hideCalendarNotes                       Boolean                   @default(false)
  /// @zod.min(0)
  minimumBookingNotice                    Int                       @default(120)
  beforeEventBuffer                       Int                       @default(0)
  afterEventBuffer                        Int                       @default(0)
  seatsPerTimeSlot                        Int?
  onlyShowFirstAvailableSlot              Boolean                   @default(false)
  seatsShowAttendees                      Boolean?                  @default(false)
  seatsShowAvailabilityCount              Boolean?                  @default(true)
  schedulingType                          SchedulingType?
  schedule                                Schedule?                 @relation(fields: [scheduleId], references: [id])
  scheduleId                              Int?
  // price is deprecated. It has now moved to metadata.apps.stripe.price. Plan to drop this column.
  price                                   Int                       @default(0)
  // currency is deprecated. It has now moved to metadata.apps.stripe.currency. Plan to drop this column.
  currency                                String                    @default("usd")
  slotInterval                            Int?
  /// @zod.custom(imports.EventTypeMetaDataSchema)
  metadata                                Json?
  /// @zod.custom(imports.successRedirectUrl)
  successRedirectUrl                      String?
  forwardParamsSuccessRedirect            Boolean?                  @default(true)
  workflows                               WorkflowsOnEventTypes[]
  /// @zod.custom(imports.intervalLimitsType)
  bookingLimits                           Json?
  /// @zod.custom(imports.intervalLimitsType)
  durationLimits                          Json?
  isInstantEvent                          Boolean                   @default(false)
  instantMeetingExpiryTimeOffsetInSeconds Int                       @default(90)
  assignAllTeamMembers                    Boolean                   @default(false)
  useEventTypeDestinationCalendarEmail    Boolean                   @default(false)
  aiPhoneCallConfig                       AIPhoneCallConfiguration?
<<<<<<< HEAD
  isRRWeightsEnabled                      Boolean                   @default(false)
=======
  /// @zod.custom(imports.eventTypeColor)
  eventTypeColor                          Json?
  rescheduleWithSameRoundRobinHost        Boolean                   @default(false)
>>>>>>> d60f1652

  secondaryEmailId Int?
  secondaryEmail   SecondaryEmail? @relation(fields: [secondaryEmailId], references: [id], onDelete: Cascade)

  @@unique([userId, slug])
  @@unique([teamId, slug])
  @@unique([userId, parentId])
  @@index([userId])
  @@index([teamId])
  @@index([scheduleId])
  @@index([secondaryEmailId])
}

model Credential {
  id     Int     @id @default(autoincrement())
  // @@type is deprecated
  type   String
  key    Json
  user   User?   @relation(fields: [userId], references: [id], onDelete: Cascade)
  userId Int?
  team   Team?   @relation(fields: [teamId], references: [id], onDelete: Cascade)
  teamId Int?
  app    App?    @relation(fields: [appId], references: [slug], onDelete: Cascade)
  // How to make it a required column?
  appId  String?

  // paid apps
  subscriptionId    String?
  paymentStatus     String?
  billingCycleStart Int?

  destinationCalendars DestinationCalendar[]
  selectedCalendars    SelectedCalendar[]
  invalid              Boolean?              @default(false)
  CalendarCache        CalendarCache[]

  @@index([userId])
  @@index([appId])
  @@index([subscriptionId])
}

enum IdentityProvider {
  CAL
  GOOGLE
  SAML
}

model DestinationCalendar {
  id           Int         @id @default(autoincrement())
  integration  String
  externalId   String
  /// @zod.email()
  primaryEmail String?
  user         User?       @relation(fields: [userId], references: [id], onDelete: Cascade)
  userId       Int?        @unique
  booking      Booking[]
  eventType    EventType?  @relation(fields: [eventTypeId], references: [id], onDelete: Cascade)
  eventTypeId  Int?        @unique
  credentialId Int?
  credential   Credential? @relation(fields: [credentialId], references: [id], onDelete: Cascade)

  @@index([userId])
  @@index([eventTypeId])
  @@index([credentialId])
}

enum UserPermissionRole {
  USER
  ADMIN
}

// It holds the password of a User, separate from the User model to avoid leaking the password hash
model UserPassword {
  hash   String
  userId Int    @unique
  user   User   @relation(fields: [userId], references: [id], onDelete: Cascade)
}

model TravelSchedule {
  id           Int       @id @default(autoincrement())
  userId       Int
  user         User      @relation(fields: [userId], references: [id], onDelete: Cascade)
  timeZone     String
  startDate    DateTime
  endDate      DateTime?
  prevTimeZone String?

  @@index([startDate])
  @@index([endDate])
}

// It holds Personal Profiles of a User plus it has email, password and other core things..
model User {
  id                  Int                  @id @default(autoincrement())
  username            String?
  name                String?
  /// @zod.email()
  email               String
  emailVerified       DateTime?
  password            UserPassword?
  bio                 String?
  avatarUrl           String?
  timeZone            String               @default("Europe/London")
  travelSchedules     TravelSchedule[]
  weekStart           String               @default("Sunday")
  // DEPRECATED - TO BE REMOVED
  startTime           Int                  @default(0)
  endTime             Int                  @default(1440)
  // </DEPRECATED>
  bufferTime          Int                  @default(0)
  hideBranding        Boolean              @default(false)
  // TODO: should be renamed since it only affects the booking page
  theme               String?
  appTheme            String?
  createdDate         DateTime             @default(now()) @map(name: "created")
  trialEndsAt         DateTime?
  eventTypes          EventType[]          @relation("user_eventtype")
  credentials         Credential[]
  teams               Membership[]
  bookings            Booking[]
  schedules           Schedule[]
  defaultScheduleId   Int?
  selectedCalendars   SelectedCalendar[]
  completedOnboarding Boolean              @default(false)
  locale              String?
  timeFormat          Int?                 @default(12)
  twoFactorSecret     String?
  twoFactorEnabled    Boolean              @default(false)
  backupCodes         String?
  identityProvider    IdentityProvider     @default(CAL)
  identityProviderId  String?
  availability        Availability[]
  invitedTo           Int?
  webhooks            Webhook[]
  brandColor          String?
  darkBrandColor      String?
  // the location where the events will end up
  destinationCalendar DestinationCalendar?
  // participate in dynamic group booking or not
  allowDynamicBooking Boolean?             @default(true)

  // participate in SEO indexing or not
  allowSEOIndexing Boolean? @default(true)

  // receive monthly digest email for teams or not
  receiveMonthlyDigestEmail Boolean? @default(true)

  /// @zod.custom(imports.userMetadata)
  metadata             Json?
  verified             Boolean?                @default(false)
  role                 UserPermissionRole      @default(USER)
  disableImpersonation Boolean                 @default(false)
  impersonatedUsers    Impersonations[]        @relation("impersonated_user")
  impersonatedBy       Impersonations[]        @relation("impersonated_by_user")
  apiKeys              ApiKey[]
  accounts             Account[]
  sessions             Session[]
  Feedback             Feedback[]
  ownedEventTypes      EventType[]             @relation("owner")
  workflows            Workflow[]
  routingForms         App_RoutingForms_Form[] @relation("routing-form")
  verifiedNumbers      VerifiedNumber[]
  verifiedEmails       VerifiedEmail[]
  hosts                Host[]
  // organizationId is deprecated. Instead, rely on the Profile to search profiles by organizationId and then get user from the profile.
  organizationId       Int?
  organization         Team?                   @relation("scope", fields: [organizationId], references: [id], onDelete: SetNull)
  accessCodes          AccessCode[]
  bookingRedirects     OutOfOfficeEntry[]
  bookingRedirectsTo   OutOfOfficeEntry[]      @relation(name: "toUser")

  // Used to lock the user account
  locked                     Boolean                      @default(false)
  platformOAuthClients       PlatformOAuthClient[]
  AccessToken                AccessToken[]
  RefreshToken               RefreshToken[]
  PlatformAuthorizationToken PlatformAuthorizationToken[]
  profiles                   Profile[]
  movedToProfileId           Int?
  movedToProfile             Profile?                     @relation("moved_to_profile", fields: [movedToProfileId], references: [id], onDelete: SetNull)
  secondaryEmails            SecondaryEmail[]
  isPlatformManaged          Boolean                      @default(false)

  OutOfOfficeReasons     OutOfOfficeReason[]
  smsLockState           SMSLockState        @default(UNLOCKED)
  smsLockReviewedByAdmin Boolean             @default(false)

  @@unique([email])
  @@unique([email, username])
  @@unique([username, organizationId])
  @@unique([movedToProfileId])
  @@index([username])
  @@index([emailVerified])
  @@index([identityProvider])
  @@index([identityProviderId])
  @@map(name: "users")
}

// It holds Organization Profiles as well as User Profiles for users that have been added to an organization
model Profile {
  id             Int         @id @default(autoincrement())
  // uid allows us to set an identifier chosen by us which is helpful in migration when we create the Profile from User directly.
  uid            String
  userId         Int
  user           User        @relation(fields: [userId], references: [id], onDelete: Cascade)
  organizationId Int
  organization   Team        @relation(fields: [organizationId], references: [id], onDelete: Cascade)
  username       String
  eventTypes     EventType[]
  movedFromUser  User?       @relation("moved_to_profile")
  createdAt      DateTime    @default(now())
  updatedAt      DateTime    @updatedAt

  // A user can have multiple profiles in different organizations
  @@unique([userId, organizationId])
  // Allow username reuse only across different organizations
  @@unique([username, organizationId])
  @@index([uid])
  @@index([userId])
  @@index([organizationId])
}

model Team {
  id                     Int                     @id @default(autoincrement())
  /// @zod.min(1)
  name                   String
  /// @zod.min(1)
  slug                   String?
  logoUrl                String?
  calVideoLogo           String?
  appLogo                String?
  appIconLogo            String?
  bio                    String?
  hideBranding           Boolean                 @default(false)
  isPrivate              Boolean                 @default(false)
  hideBookATeamMember    Boolean                 @default(false)
  members                Membership[]
  eventTypes             EventType[]
  workflows              Workflow[]
  createdAt              DateTime                @default(now())
  /// @zod.custom(imports.teamMetadataSchema)
  metadata               Json?
  theme                  String?
  brandColor             String?
  darkBrandColor         String?
  verifiedNumbers        VerifiedNumber[]
  verifiedEmails         VerifiedEmail[]
  bannerUrl              String?
  parentId               Int?
  parent                 Team?                   @relation("organization", fields: [parentId], references: [id], onDelete: Cascade)
  children               Team[]                  @relation("organization")
  orgUsers               User[]                  @relation("scope")
  inviteTokens           VerificationToken[]
  webhooks               Webhook[]
  timeFormat             Int?
  timeZone               String                  @default("Europe/London")
  weekStart              String                  @default("Sunday")
  routingForms           App_RoutingForms_Form[]
  apiKeys                ApiKey[]
  credentials            Credential[]
  accessCodes            AccessCode[]
  isOrganization         Boolean                 @default(false)
  organizationSettings   OrganizationSettings?
  instantMeetingTokens   InstantMeetingToken[]
  orgProfiles            Profile[]
  pendingPayment         Boolean                 @default(false)
  dsyncTeamGroupMapping  DSyncTeamGroupMapping[]
  isPlatform             Boolean                 @default(false)
  // Organization's OAuth clients. Organization has them but a team does not.
  platformOAuthClient    PlatformOAuthClient[]
  // OAuth client used to create team of an organization. Team has it but organization does not.
  createdByOAuthClient   PlatformOAuthClient?    @relation("CreatedByOAuthClient", fields: [createdByOAuthClientId], references: [id], onDelete: Cascade)
  createdByOAuthClientId String?
  smsLockState           SMSLockState            @default(UNLOCKED)
  platformBilling        PlatformBilling?
  activeOrgWorkflows     WorkflowsOnTeams[]
  smsLockReviewedByAdmin Boolean                 @default(false)

  @@unique([slug, parentId])
  @@index([parentId])
}

model OrganizationSettings {
  id                            Int        @id @default(autoincrement())
  organization                  Team       @relation(fields: [organizationId], references: [id], onDelete: Cascade)
  organizationId                Int        @unique
  isOrganizationConfigured      Boolean    @default(false)
  // It decides if new organization members can be auto-accepted or not
  isOrganizationVerified        Boolean    @default(false)
  orgAutoAcceptEmail            String
  lockEventTypeCreationForUsers Boolean    @default(false)
  adminGetsNoSlotsNotification  Boolean    @default(false)
  // It decides if instance ADMIN has reviewed the organization or not.
  // It is used to allow super sensitive operations like 'impersonation of Org members by Org admin'
  isAdminReviewed               Boolean    @default(false)
  dSyncData                     DSyncData?
  isAdminAPIEnabled             Boolean    @default(false)
}

enum MembershipRole {
  MEMBER
  ADMIN
  OWNER
}

model Membership {
  id                   Int            @id @default(autoincrement())
  teamId               Int
  userId               Int
  accepted             Boolean        @default(false)
  role                 MembershipRole
  team                 Team           @relation(fields: [teamId], references: [id], onDelete: Cascade)
  user                 User           @relation(fields: [userId], references: [id], onDelete: Cascade)
  disableImpersonation Boolean        @default(false)

  @@unique([userId, teamId])
  @@index([teamId])
  @@index([userId])
}

model VerificationToken {
  id               Int             @id @default(autoincrement())
  identifier       String
  token            String          @unique
  expires          DateTime
  expiresInDays    Int?
  createdAt        DateTime        @default(now())
  updatedAt        DateTime        @updatedAt
  teamId           Int?
  team             Team?           @relation(fields: [teamId], references: [id])
  secondaryEmailId Int?
  secondaryEmail   SecondaryEmail? @relation(fields: [secondaryEmailId], references: [id])

  @@unique([identifier, token])
  @@index([token])
  @@index([teamId])
  @@index([secondaryEmailId])
}

model InstantMeetingToken {
  id        Int      @id @default(autoincrement())
  token     String   @unique
  expires   DateTime
  teamId    Int
  team      Team     @relation(fields: [teamId], references: [id])
  bookingId Int?     @unique
  booking   Booking? @relation(fields: [bookingId], references: [id], onDelete: Cascade)

  createdAt DateTime @default(now())
  updatedAt DateTime @updatedAt

  @@index([token])
}

model BookingReference {
  id                         Int      @id @default(autoincrement())
  /// @zod.min(1)
  type                       String
  /// @zod.min(1)
  uid                        String
  meetingId                  String?
  thirdPartyRecurringEventId String?
  meetingPassword            String?
  meetingUrl                 String?
  booking                    Booking? @relation(fields: [bookingId], references: [id], onDelete: Cascade)
  bookingId                  Int?
  externalCalendarId         String?
  deleted                    Boolean?
  credentialId               Int?

  @@index([bookingId])
  @@index([credentialId])
  @@index([type])
  @@index([uid])
}

model Attendee {
  id          Int          @id @default(autoincrement())
  email       String
  name        String
  timeZone    String
  locale      String?      @default("en")
  booking     Booking?     @relation(fields: [bookingId], references: [id], onDelete: Cascade)
  bookingId   Int?
  bookingSeat BookingSeat?
  noShow      Boolean?     @default(false)

  @@index([email])
  @@index([bookingId])
}

enum BookingStatus {
  CANCELLED     @map("cancelled")
  ACCEPTED      @map("accepted")
  REJECTED      @map("rejected")
  PENDING       @map("pending")
  AWAITING_HOST @map("awaiting_host")
}

model Booking {
  id                    Int                        @id @default(autoincrement())
  uid                   String                     @unique
  // (optional) UID based on slot start/end time & email against duplicates
  idempotencyKey        String?                    @unique
  user                  User?                      @relation(fields: [userId], references: [id], onDelete: Cascade)
  userId                Int?
  // User's email at the time of booking
  /// @zod.email()
  userPrimaryEmail      String?
  references            BookingReference[]
  eventType             EventType?                 @relation(fields: [eventTypeId], references: [id])
  eventTypeId           Int?
  title                 String
  description           String?
  customInputs          Json?
  /// @zod.custom(imports.bookingResponses)
  responses             Json?
  startTime             DateTime
  endTime               DateTime
  attendees             Attendee[]
  location              String?
  createdAt             DateTime                   @default(now())
  updatedAt             DateTime?
  status                BookingStatus              @default(ACCEPTED)
  paid                  Boolean                    @default(false)
  payment               Payment[]
  destinationCalendar   DestinationCalendar?       @relation(fields: [destinationCalendarId], references: [id])
  destinationCalendarId Int?
  cancellationReason    String?
  rejectionReason       String?
  dynamicEventSlugRef   String?
  dynamicGroupSlugRef   String?
  rescheduled           Boolean?
  fromReschedule        String?
  recurringEventId      String?
  smsReminderNumber     String?
  workflowReminders     WorkflowReminder[]
  scheduledJobs         String[] // scheduledJobs is deprecated, please use scheduledTriggers instead
  seatsReferences       BookingSeat[]
  /// @zod.custom(imports.bookingMetadataSchema)
  metadata              Json?
  isRecorded            Boolean                    @default(false)
  iCalUID               String?                    @default("")
  iCalSequence          Int                        @default(0)
  instantMeetingToken   InstantMeetingToken?
  rating                Int?
  ratingFeedback        String?
  noShowHost            Boolean?                   @default(false)
  scheduledTriggers     WebhookScheduledTriggers[]

  @@index([eventTypeId])
  @@index([userId])
  @@index([destinationCalendarId])
  @@index([recurringEventId])
  @@index([uid])
  @@index([status])
  @@index([startTime, endTime, status])
}

model Schedule {
  id           Int            @id @default(autoincrement())
  user         User           @relation(fields: [userId], references: [id], onDelete: Cascade)
  userId       Int
  eventType    EventType[]
  name         String
  timeZone     String?
  availability Availability[]

  @@index([userId])
}

model Availability {
  id          Int        @id @default(autoincrement())
  user        User?      @relation(fields: [userId], references: [id], onDelete: Cascade)
  userId      Int?
  eventType   EventType? @relation(fields: [eventTypeId], references: [id])
  eventTypeId Int?
  days        Int[]
  startTime   DateTime   @db.Time
  endTime     DateTime   @db.Time
  date        DateTime?  @db.Date
  Schedule    Schedule?  @relation(fields: [scheduleId], references: [id])
  scheduleId  Int?

  @@index([userId])
  @@index([eventTypeId])
  @@index([scheduleId])
}

model SelectedCalendar {
  user         User        @relation(fields: [userId], references: [id], onDelete: Cascade)
  userId       Int
  integration  String
  externalId   String
  credential   Credential? @relation(fields: [credentialId], references: [id], onDelete: Cascade)
  credentialId Int?

  @@id([userId, integration, externalId])
  @@index([userId])
  @@index([integration])
  @@index([externalId])
}

enum EventTypeCustomInputType {
  TEXT     @map("text")
  TEXTLONG @map("textLong")
  NUMBER   @map("number")
  BOOL     @map("bool")
  RADIO    @map("radio")
  PHONE    @map("phone")
}

model EventTypeCustomInput {
  id          Int                      @id @default(autoincrement())
  eventTypeId Int
  eventType   EventType                @relation(fields: [eventTypeId], references: [id], onDelete: Cascade)
  label       String
  type        EventTypeCustomInputType
  /// @zod.custom(imports.customInputOptionSchema)
  options     Json?
  required    Boolean
  placeholder String                   @default("")

  @@index([eventTypeId])
}

model ResetPasswordRequest {
  id        String   @id @default(cuid())
  createdAt DateTime @default(now())
  updatedAt DateTime @updatedAt
  email     String
  expires   DateTime
}

enum ReminderType {
  PENDING_BOOKING_CONFIRMATION
}

model ReminderMail {
  id             Int          @id @default(autoincrement())
  referenceId    Int
  reminderType   ReminderType
  elapsedMinutes Int
  createdAt      DateTime     @default(now())

  @@index([referenceId])
  @@index([reminderType])
}

model Payment {
  id            Int            @id @default(autoincrement())
  uid           String         @unique
  app           App?           @relation(fields: [appId], references: [slug], onDelete: Cascade)
  appId         String?
  bookingId     Int
  booking       Booking?       @relation(fields: [bookingId], references: [id], onDelete: Cascade)
  amount        Int
  fee           Int
  currency      String
  success       Boolean
  refunded      Boolean
  data          Json
  externalId    String         @unique
  paymentOption PaymentOption? @default(ON_BOOKING)

  @@index([bookingId])
  @@index([externalId])
}

enum PaymentOption {
  ON_BOOKING
  HOLD
}

enum WebhookTriggerEvents {
  BOOKING_CREATED
  BOOKING_PAYMENT_INITIATED
  BOOKING_PAID
  BOOKING_RESCHEDULED
  BOOKING_REQUESTED
  BOOKING_CANCELLED
  BOOKING_REJECTED
  BOOKING_NO_SHOW_UPDATED
  FORM_SUBMITTED
  MEETING_ENDED
  MEETING_STARTED
  RECORDING_READY
  INSTANT_MEETING
  RECORDING_TRANSCRIPTION_GENERATED
}

model Webhook {
  id                    String                     @id @unique
  userId                Int?
  teamId                Int?
  eventTypeId           Int?
  platformOAuthClientId String?
  /// @zod.url()
  subscriberUrl         String
  payloadTemplate       String?
  createdAt             DateTime                   @default(now())
  active                Boolean                    @default(true)
  eventTriggers         WebhookTriggerEvents[]
  user                  User?                      @relation(fields: [userId], references: [id], onDelete: Cascade)
  team                  Team?                      @relation(fields: [teamId], references: [id], onDelete: Cascade)
  eventType             EventType?                 @relation(fields: [eventTypeId], references: [id], onDelete: Cascade)
  platformOAuthClient   PlatformOAuthClient?       @relation(fields: [platformOAuthClientId], references: [id], onDelete: Cascade)
  app                   App?                       @relation(fields: [appId], references: [slug], onDelete: Cascade)
  appId                 String?
  secret                String?
  platform              Boolean                    @default(false)
  scheduledTriggers     WebhookScheduledTriggers[]

  @@unique([userId, subscriberUrl], name: "courseIdentifier")
  @@unique([platformOAuthClientId, subscriberUrl], name: "oauthclientwebhook")
}

model Impersonations {
  id                 Int      @id @default(autoincrement())
  createdAt          DateTime @default(now())
  impersonatedUser   User     @relation("impersonated_user", fields: [impersonatedUserId], references: [id], onDelete: Cascade)
  impersonatedBy     User     @relation("impersonated_by_user", fields: [impersonatedById], references: [id], onDelete: Cascade)
  impersonatedUserId Int
  impersonatedById   Int
}

model ApiKey {
  id         String    @id @unique @default(cuid())
  userId     Int
  teamId     Int?
  note       String?
  createdAt  DateTime  @default(now())
  expiresAt  DateTime?
  lastUsedAt DateTime?
  hashedKey  String    @unique()
  user       User?     @relation(fields: [userId], references: [id], onDelete: Cascade)
  team       Team?     @relation(fields: [teamId], references: [id], onDelete: Cascade)
  app        App?      @relation(fields: [appId], references: [slug], onDelete: Cascade)
  appId      String?

  @@index([userId])
}

model HashedLink {
  id          Int       @id @default(autoincrement())
  link        String    @unique()
  eventType   EventType @relation(fields: [eventTypeId], references: [id], onDelete: Cascade)
  eventTypeId Int       @unique
}

model Account {
  id                String  @id @default(cuid())
  userId            Int
  type              String
  provider          String
  providerAccountId String
  providerEmail     String?
  refresh_token     String? @db.Text
  access_token      String? @db.Text
  expires_at        Int?
  token_type        String?
  scope             String?
  id_token          String? @db.Text
  session_state     String?

  user User? @relation(fields: [userId], references: [id], onDelete: Cascade)

  @@unique([provider, providerAccountId])
  @@index([userId])
  @@index([type])
}

model Session {
  id           String   @id @default(cuid())
  sessionToken String   @unique
  userId       Int
  expires      DateTime
  user         User?    @relation(fields: [userId], references: [id], onDelete: Cascade)

  @@index([userId])
}

enum AppCategories {
  calendar
  messaging
  other
  payment
  video // deprecated, please use 'conferencing' instead
  web3 // deprecated, we should no longer have any web3 apps
  automation
  analytics
  // Wherever video is in use, conferencing should also be used for legacy apps can have it.
  conferencing
  crm
}

model App {
  // The slug for the app store public page inside `/apps/[slug]`
  slug        String          @id @unique
  // The directory name for `/packages/app-store/[dirName]`
  dirName     String          @unique
  // Needed API Keys
  keys        Json?
  // One or multiple categories to which this app belongs
  categories  AppCategories[]
  createdAt   DateTime        @default(now())
  updatedAt   DateTime        @updatedAt
  credentials Credential[]
  payments    Payment[]
  Webhook     Webhook[]
  ApiKey      ApiKey[]
  enabled     Boolean         @default(false)

  @@index([enabled])
}

model App_RoutingForms_Form {
  id          String                          @id @default(cuid())
  description String?
  position    Int                             @default(0)
  routes      Json?
  createdAt   DateTime                        @default(now())
  updatedAt   DateTime                        @updatedAt
  name        String
  fields      Json?
  user        User                            @relation("routing-form", fields: [userId], references: [id], onDelete: Cascade)
  // This is the user who created the form and also the user who has read-write access to the form
  // If teamId is set, the members of the team would also have access to form readOnly or read-write depending on their permission level as team member.
  userId      Int
  team        Team?                           @relation(fields: [teamId], references: [id], onDelete: Cascade)
  teamId      Int?
  responses   App_RoutingForms_FormResponse[]
  disabled    Boolean                         @default(false)
  /// @zod.custom(imports.RoutingFormSettings)
  settings    Json?

  @@index([userId])
  @@index([disabled])
}

model App_RoutingForms_FormResponse {
  id           Int                   @id @default(autoincrement())
  formFillerId String                @default(cuid())
  form         App_RoutingForms_Form @relation(fields: [formId], references: [id], onDelete: Cascade)
  formId       String
  response     Json
  createdAt    DateTime              @default(now())

  @@unique([formFillerId, formId])
  @@index([formFillerId])
  @@index([formId])
}

model Feedback {
  id      Int      @id @default(autoincrement())
  date    DateTime @default(now())
  userId  Int
  user    User     @relation(fields: [userId], references: [id], onDelete: Cascade)
  rating  String
  comment String?

  @@index([userId])
  @@index([rating])
}

enum WorkflowTriggerEvents {
  BEFORE_EVENT
  EVENT_CANCELLED
  NEW_EVENT
  AFTER_EVENT
  RESCHEDULE_EVENT
}

enum WorkflowActions {
  EMAIL_HOST
  EMAIL_ATTENDEE
  SMS_ATTENDEE
  SMS_NUMBER
  EMAIL_ADDRESS
  WHATSAPP_ATTENDEE
  WHATSAPP_NUMBER
}

model WorkflowStep {
  id                        Int                @id @default(autoincrement())
  stepNumber                Int
  action                    WorkflowActions
  workflowId                Int
  workflow                  Workflow           @relation(fields: [workflowId], references: [id], onDelete: Cascade)
  sendTo                    String?
  reminderBody              String?
  emailSubject              String?
  template                  WorkflowTemplates  @default(REMINDER)
  workflowReminders         WorkflowReminder[]
  numberRequired            Boolean?
  sender                    String?
  numberVerificationPending Boolean            @default(true)
  includeCalendarEvent      Boolean            @default(false)

  @@index([workflowId])
}

model Workflow {
  id            Int                     @id @default(autoincrement())
  position      Int                     @default(0)
  name          String
  userId        Int?
  user          User?                   @relation(fields: [userId], references: [id], onDelete: Cascade)
  team          Team?                   @relation(fields: [teamId], references: [id], onDelete: Cascade)
  teamId        Int?
  activeOn      WorkflowsOnEventTypes[]
  activeOnTeams WorkflowsOnTeams[]
  isActiveOnAll Boolean                 @default(false)
  trigger       WorkflowTriggerEvents
  time          Int?
  timeUnit      TimeUnit?
  steps         WorkflowStep[]

  @@index([userId])
  @@index([teamId])
}

model AIPhoneCallConfiguration {
  id              Int       @id @default(autoincrement())
  eventType       EventType @relation(fields: [eventTypeId], references: [id], onDelete: Cascade)
  eventTypeId     Int
  templateType    String    @default("CUSTOM_TEMPLATE")
  schedulerName   String?
  generalPrompt   String?
  yourPhoneNumber String
  numberToCall    String
  guestName       String?
  guestEmail      String?
  guestCompany    String?
  enabled         Boolean   @default(false)
  beginMessage    String?
  llmId           String?

  @@unique([eventTypeId])
  @@index([eventTypeId])
}

model WorkflowsOnEventTypes {
  id          Int       @id @default(autoincrement())
  workflow    Workflow  @relation(fields: [workflowId], references: [id], onDelete: Cascade)
  workflowId  Int
  eventType   EventType @relation(fields: [eventTypeId], references: [id], onDelete: Cascade)
  eventTypeId Int

  @@unique([workflowId, eventTypeId])
  @@index([workflowId])
  @@index([eventTypeId])
}

model WorkflowsOnTeams {
  id         Int      @id @default(autoincrement())
  workflow   Workflow @relation(fields: [workflowId], references: [id], onDelete: Cascade)
  workflowId Int
  team       Team     @relation(fields: [teamId], references: [id], onDelete: Cascade)
  teamId     Int

  @@unique([workflowId, teamId])
  @@index([workflowId])
  @@index([teamId])
}

model Deployment {
  /// This is a single row table, so we use a fixed id
  id              Int       @id @default(1)
  logo            String?
  /// @zod.custom(imports.DeploymentTheme)
  theme           Json?
  licenseKey      String?
  agreedLicenseAt DateTime?
}

enum TimeUnit {
  DAY    @map("day")
  HOUR   @map("hour")
  MINUTE @map("minute")
}

model WorkflowReminder {
  id                  Int             @id @default(autoincrement())
  bookingUid          String?
  booking             Booking?        @relation(fields: [bookingUid], references: [uid])
  method              WorkflowMethods
  scheduledDate       DateTime
  referenceId         String?         @unique
  scheduled           Boolean
  workflowStepId      Int?
  workflowStep        WorkflowStep?   @relation(fields: [workflowStepId], references: [id], onDelete: Cascade)
  cancelled           Boolean?
  seatReferenceId     String?
  isMandatoryReminder Boolean?        @default(false)
  retryCount          Int             @default(0)

  @@index([bookingUid])
  @@index([workflowStepId])
  @@index([seatReferenceId])
  @@index([method, scheduled, scheduledDate])
  @@index([cancelled, scheduledDate])
}

model WebhookScheduledTriggers {
  id            Int       @id @default(autoincrement())
  jobName       String? // jobName is deprecated, not needed when webhook and booking is set
  subscriberUrl String
  payload       String
  startAfter    DateTime
  retryCount    Int       @default(0)
  createdAt     DateTime? @default(now())
  appId         String?
  webhookId     String?
  webhook       Webhook?  @relation(fields: [webhookId], references: [id], onDelete: Cascade)
  bookingId     Int?
  booking       Booking?  @relation(fields: [bookingId], references: [id], onDelete: Cascade)
}

enum WorkflowTemplates {
  REMINDER
  CUSTOM
  CANCELLED
  RESCHEDULED
  COMPLETED
  RATING
}

enum WorkflowMethods {
  EMAIL
  SMS
  WHATSAPP
}

model BookingSeat {
  id           Int      @id @default(autoincrement())
  referenceUid String   @unique
  bookingId    Int
  booking      Booking  @relation(fields: [bookingId], references: [id], onDelete: Cascade)
  attendeeId   Int      @unique
  attendee     Attendee @relation(fields: [attendeeId], references: [id], onDelete: Cascade)
  /// @zod.custom(imports.bookingSeatDataSchema)
  data         Json?

  @@index([bookingId])
  @@index([attendeeId])
}

model VerifiedNumber {
  id          Int    @id @default(autoincrement())
  userId      Int?
  user        User?  @relation(fields: [userId], references: [id], onDelete: Cascade)
  teamId      Int?
  team        Team?  @relation(fields: [teamId], references: [id], onDelete: Cascade)
  phoneNumber String

  @@index([userId])
  @@index([teamId])
}

model VerifiedEmail {
  id     Int    @id @default(autoincrement())
  userId Int?
  user   User?  @relation(fields: [userId], references: [id], onDelete: Cascade)
  teamId Int?
  team   Team?  @relation(fields: [teamId], references: [id], onDelete: Cascade)
  email  String

  @@index([userId])
  @@index([teamId])
}

model Feature {
  // The feature slug, ex: 'v2-workflows'
  slug        String       @id @unique
  // If the feature is currently enabled
  enabled     Boolean      @default(false)
  // A short description of the feature
  description String?
  // The type of feature flag
  type        FeatureType? @default(RELEASE)
  // If the flag is considered stale
  stale       Boolean?     @default(false)
  lastUsedAt  DateTime?
  createdAt   DateTime?    @default(now())
  updatedAt   DateTime?    @default(now()) @updatedAt
  updatedBy   Int?

  @@index([enabled])
  @@index([stale])
}

enum FeatureType {
  RELEASE
  EXPERIMENT
  OPERATIONAL
  KILL_SWITCH
  PERMISSION
}

model SelectedSlots {
  id               Int      @id @default(autoincrement())
  eventTypeId      Int
  userId           Int
  slotUtcStartDate DateTime
  slotUtcEndDate   DateTime
  uid              String
  releaseAt        DateTime
  isSeat           Boolean  @default(false)

  @@unique(fields: [userId, slotUtcStartDate, slotUtcEndDate, uid], name: "selectedSlotUnique")
}

model OAuthClient {
  clientId     String       @id @unique
  redirectUri  String
  clientSecret String
  name         String
  logo         String?
  accessCodes  AccessCode[]
}

model AccessCode {
  id        Int           @id @default(autoincrement())
  code      String
  clientId  String?
  client    OAuthClient?  @relation(fields: [clientId], references: [clientId], onDelete: Cascade)
  expiresAt DateTime
  scopes    AccessScope[]
  userId    Int?
  user      User?         @relation(fields: [userId], references: [id], onDelete: Cascade)
  teamId    Int?
  team      Team?         @relation(fields: [teamId], references: [id], onDelete: Cascade)
}

enum AccessScope {
  READ_BOOKING
  READ_PROFILE
}

view BookingTimeStatus {
  id             Int            @unique
  uid            String?
  eventTypeId    Int?
  title          String?
  description    String?
  startTime      DateTime?
  endTime        DateTime?
  createdAt      DateTime?
  location       String?
  paid           Boolean?
  status         BookingStatus?
  rescheduled    Boolean?
  userId         Int?
  teamId         Int?
  eventLength    Int?
  timeStatus     String?
  eventParentId  Int?
  userEmail      String?
  username       String?
  ratingFeedback String?
  rating         Int?
  noShowHost     Boolean?
}

model CalendarCache {
  // The key would be the unique URL that is requested by the user
  key          String
  value        Json
  expiresAt    DateTime
  credentialId Int
  credential   Credential? @relation(fields: [credentialId], references: [id], onDelete: Cascade)

  @@id([credentialId, key])
  @@unique([credentialId, key])
}

enum RedirectType {
  UserEventType @map("user-event-type")
  TeamEventType @map("team-event-type")
  User          @map("user")
  Team          @map("team")
}

model TempOrgRedirect {
  id        Int          @id @default(autoincrement())
  // Better would be to have fromOrgId and toOrgId as well and then we should have just to instead toUrl
  from      String
  // 0 would mean it is non org
  fromOrgId Int
  type      RedirectType
  // It doesn't have any query params
  toUrl     String
  enabled   Boolean      @default(true)
  createdAt DateTime     @default(now())
  updatedAt DateTime     @updatedAt

  @@unique([from, type, fromOrgId])
}

model Avatar {
  // e.g. NULL(0), organization ID or team logo
  teamId    Int    @default(0)
  // Avatar, NULL(0) if team logo
  userId    Int    @default(0)
  // base64 string
  data      String
  // different every time to pop the cache.
  objectKey String @unique

  isBanner Boolean @default(false)

  @@unique([teamId, userId, isBanner])
  @@map(name: "avatars")
}

model OutOfOfficeEntry {
  id       Int                @id @default(autoincrement())
  uuid     String             @unique
  start    DateTime
  end      DateTime
  notes    String?
  userId   Int
  user     User               @relation(fields: [userId], references: [id], onDelete: Cascade)
  toUserId Int?
  toUser   User?              @relation(name: "toUser", fields: [toUserId], references: [id], onDelete: Cascade)
  reasonId Int?
  reason   OutOfOfficeReason? @relation(fields: [reasonId], references: [id], onDelete: SetNull)

  createdAt DateTime @default(now())
  updatedAt DateTime @updatedAt

  @@index([uuid])
  @@index([userId])
  @@index([toUserId])
  @@index([start, end])
}

model OutOfOfficeReason {
  id      Int     @id @default(autoincrement())
  emoji   String
  reason  String  @unique
  enabled Boolean @default(true)
  userId  Int?
  user    User?   @relation(fields: [userId], references: [id], onDelete: Cascade)

  entries OutOfOfficeEntry[]
}

// Platform
model PlatformOAuthClient {
  id             String   @id @default(cuid())
  name           String
  secret         String
  permissions    Int
  users          User[]
  logo           String?
  redirectUris   String[]
  organizationId Int
  organization   Team     @relation(fields: [organizationId], references: [id], onDelete: Cascade)
  teams          Team[]   @relation("CreatedByOAuthClient")

  accessTokens        AccessToken[]
  refreshToken        RefreshToken[]
  authorizationTokens PlatformAuthorizationToken[]
  webhook             Webhook[]

  bookingRedirectUri           String?
  bookingCancelRedirectUri     String?
  bookingRescheduleRedirectUri String?
  areEmailsEnabled             Boolean @default(false)

  createdAt DateTime @default(now())
}

model PlatformAuthorizationToken {
  id String @id @default(cuid())

  owner  User                @relation(fields: [userId], references: [id], onDelete: Cascade)
  client PlatformOAuthClient @relation(fields: [platformOAuthClientId], references: [id], onDelete: Cascade)

  platformOAuthClientId String
  userId                Int

  createdAt DateTime @default(now())

  @@unique([userId, platformOAuthClientId])
}

model AccessToken {
  id Int @id @default(autoincrement())

  secret    String   @unique
  createdAt DateTime @default(now())
  expiresAt DateTime

  owner  User                @relation(fields: [userId], references: [id], onDelete: Cascade)
  client PlatformOAuthClient @relation(fields: [platformOAuthClientId], references: [id], onDelete: Cascade)

  platformOAuthClientId String
  userId                Int
}

model RefreshToken {
  id Int @id @default(autoincrement())

  secret    String   @unique
  createdAt DateTime @default(now())
  expiresAt DateTime

  owner  User                @relation(fields: [userId], references: [id], onDelete: Cascade)
  client PlatformOAuthClient @relation(fields: [platformOAuthClientId], references: [id], onDelete: Cascade)

  platformOAuthClientId String
  userId                Int
}

model DSyncData {
  id               Int                     @id @default(autoincrement())
  directoryId      String                  @unique
  tenant           String
  organizationId   Int?                    @unique
  org              OrganizationSettings?   @relation(fields: [organizationId], references: [organizationId], onDelete: Cascade)
  teamGroupMapping DSyncTeamGroupMapping[]
}

model DSyncTeamGroupMapping {
  id             Int       @id @default(autoincrement())
  organizationId Int
  teamId         Int
  team           Team      @relation(fields: [teamId], references: [id], onDelete: Cascade)
  directoryId    String
  directory      DSyncData @relation(fields: [directoryId], references: [directoryId], onDelete: Cascade)
  groupName      String

  @@unique([teamId, groupName])
}

model SecondaryEmail {
  id                 Int                 @id @default(autoincrement())
  user               User                @relation(fields: [userId], references: [id], onDelete: Cascade)
  userId             Int
  email              String
  emailVerified      DateTime?
  verificationTokens VerificationToken[]
  eventTypes         EventType[]

  @@unique([email])
  @@unique([userId, email])
  @@index([userId])
}

// Needed to store tasks that need to be processed by a background worker or Tasker
model Task {
  id          String    @id @unique @default(uuid())
  createdAt   DateTime  @default(now())
  updatedAt   DateTime  @updatedAt
  // The time at which the task should be executed
  scheduledAt DateTime  @default(now())
  // The time at which the task was successfully executed
  succeededAt DateTime?
  // The task type to be executed. Left it as a freeform string to avoid more migrations for now. Will be enforced at type level.
  type        String
  // Generic payload for the task
  payload     String
  // The number of times the task has been attempted
  attempts    Int       @default(0)
  // The maximum number of times the task can be attempted
  maxAttempts Int       @default(3)
  lastError   String?
}

enum SMSLockState {
  LOCKED
  UNLOCKED
  REVIEW_NEEDED
}

model PlatformBilling {
  id Int @id @unique // team id

  customerId     String  @unique
  subscriptionId String?
  plan           String  @default("none")

  billingCycleStart Int?
  billingCycleEnd   Int?
  overdue           Boolean? @default(false)

  team Team @relation(fields: [id], references: [id], onDelete: Cascade)
}<|MERGE_RESOLUTION|>--- conflicted
+++ resolved
@@ -140,13 +140,11 @@
   assignAllTeamMembers                    Boolean                   @default(false)
   useEventTypeDestinationCalendarEmail    Boolean                   @default(false)
   aiPhoneCallConfig                       AIPhoneCallConfiguration?
-<<<<<<< HEAD
   isRRWeightsEnabled                      Boolean                   @default(false)
-=======
+
   /// @zod.custom(imports.eventTypeColor)
-  eventTypeColor                          Json?
-  rescheduleWithSameRoundRobinHost        Boolean                   @default(false)
->>>>>>> d60f1652
+  eventTypeColor                   Json?
+  rescheduleWithSameRoundRobinHost Boolean @default(false)
 
   secondaryEmailId Int?
   secondaryEmail   SecondaryEmail? @relation(fields: [secondaryEmailId], references: [id], onDelete: Cascade)
