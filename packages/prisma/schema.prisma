--- conflicted
+++ resolved
@@ -413,11 +413,8 @@
   smsLockState           SMSLockState            @default(UNLOCKED)
   platformBilling        PlatformBilling?
   activeOrgWorkflows     WorkflowsOnTeams[]
-<<<<<<< HEAD
   attributes             Attribute[]
-=======
   smsLockReviewedByAdmin Boolean                 @default(false)
->>>>>>> ad62f9d2
 
   @@unique([slug, parentId])
   @@index([parentId])
