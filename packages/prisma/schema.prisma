--- conflicted
+++ resolved
@@ -107,19 +107,6 @@
   disableGuests                           Boolean                   @default(false)
   hideCalendarNotes                       Boolean                   @default(false)
   /// @zod.min(0)
-<<<<<<< HEAD
-  minimumBookingNotice                 Int                       @default(120)
-  beforeEventBuffer                    Int                       @default(0)
-  afterEventBuffer                     Int                       @default(0)
-  seatsPerTimeSlot                     Int?
-  onlyShowFirstAvailableSlot           Boolean                   @default(false)
-  seatsShowAttendees                   Boolean?                  @default(false)
-  seatsShowAvailabilityCount           Boolean?                  @default(true)
-  seatsMinimumBookingNotice            Int?
-  schedulingType                       SchedulingType?
-  schedule                             Schedule?                 @relation(fields: [scheduleId], references: [id])
-  scheduleId                           Int?
-=======
   minimumBookingNotice                    Int                       @default(120)
   beforeEventBuffer                       Int                       @default(0)
   afterEventBuffer                        Int                       @default(0)
@@ -127,10 +114,10 @@
   onlyShowFirstAvailableSlot              Boolean                   @default(false)
   seatsShowAttendees                      Boolean?                  @default(false)
   seatsShowAvailabilityCount              Boolean?                  @default(true)
+  seatsMinimumBookingNotice               Int?
   schedulingType                          SchedulingType?
   schedule                                Schedule?                 @relation(fields: [scheduleId], references: [id])
   scheduleId                              Int?
->>>>>>> 0b5f8283
   // price is deprecated. It has now moved to metadata.apps.stripe.price. Plan to drop this column.
   price                                   Int                       @default(0)
   // currency is deprecated. It has now moved to metadata.apps.stripe.currency. Plan to drop this column.
