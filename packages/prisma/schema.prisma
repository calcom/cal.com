--- conflicted
+++ resolved
@@ -137,12 +137,9 @@
   assignAllTeamMembers                    Boolean                   @default(false)
   useEventTypeDestinationCalendarEmail    Boolean                   @default(false)
   aiPhoneCallConfig                       AIPhoneCallConfiguration?
-<<<<<<< HEAD
   /// @zod.custom(imports.eventTypeColor)
   eventTypeColor                          Json?
-=======
   rescheduleWithSameRoundRobinHost        Boolean                   @default(false)
->>>>>>> 848bcbfb
 
   secondaryEmailId Int?
   secondaryEmail   SecondaryEmail? @relation(fields: [secondaryEmailId], references: [id], onDelete: Cascade)
