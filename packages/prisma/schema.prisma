// This is your Prisma Schema file
// learn more about it in the docs: https://pris.ly/d/prisma-schema

datasource db {
  provider  = "postgresql"
  url       = env("DATABASE_URL")
  directUrl = env("DATABASE_DIRECT_URL")
}

generator client {
  provider            = "prisma-client"
  previewFeatures     = ["views"]
  output              = "./generated/prisma"
  engineType          = "client"
  moduleFormat        = "cjs"
  importFileExtension = ""
}

generator zod {
  provider                 = "zod-prisma-types"
  output                   = "./zod"
  useMultipleFiles         = true
  createInputTypes         = false
  addIncludeType           = false
  addSelectType            = false
  validateWhereUniqueInput = false
  prismaClientPath         = "../../generated/prisma/client"
  moduleFormat             = "cjs"
  /// createRelationValuesTypes = true
}

generator kysely {
  provider = "prisma-kysely"
  output   = "../kysely"
  fileName = "types.ts"
}

generator enums {
  provider = "ts-node --transpile-only ./enum-generator.ts"
}

enum SchedulingType {
  ROUND_ROBIN @map("roundRobin")
  COLLECTIVE  @map("collective")
  MANAGED     @map("managed")
}

enum PeriodType {
  UNLIMITED      @map("unlimited")
  ROLLING        @map("rolling")
  ROLLING_WINDOW @map("rolling_window")
  RANGE          @map("range")
}

enum CreationSource {
  API_V1 @map("api_v1")
  API_V2 @map("api_v2")
  WEBAPP @map("webapp")
}

model Host {
  user             User        @relation(fields: [userId], references: [id], onDelete: Cascade)
  userId           Int
  eventType        EventType   @relation(fields: [eventTypeId], references: [id], onDelete: Cascade)
  eventTypeId      Int
  isFixed          Boolean     @default(false)
  priority         Int?
  weight           Int?
  // weightAdjustment is deprecated. We not calculate the calibratino value on the spot. Plan to drop this column.
  weightAdjustment Int?
  schedule         Schedule?   @relation(fields: [scheduleId], references: [id])
  scheduleId       Int?
  createdAt        DateTime    @default(now())
  group            HostGroup?  @relation(fields: [groupId], references: [id])
  groupId          String?
  memberId         Int?
  member           Membership? @relation(fields: [memberId], references: [id], onDelete: Cascade)

  @@id([userId, eventTypeId])
  @@index([memberId])
  @@index([userId])
  @@index([eventTypeId])
  @@index([scheduleId])
}

model HostGroup {
  id          String     @id @default(uuid())
  name        String
  hosts       Host[]
  eventType   EventType? @relation(fields: [eventTypeId], references: [id], onDelete: Cascade)
  eventTypeId Int?
  createdAt   DateTime   @default(now())
  updatedAt   DateTime   @updatedAt

  @@index([name])
  @@index([eventTypeId])
}

model CalVideoSettings {
  eventTypeId Int       @id
  eventType   EventType @relation(fields: [eventTypeId], references: [id], onDelete: Cascade)

  disableRecordingForOrganizer         Boolean  @default(false)
  disableRecordingForGuests            Boolean  @default(false)
  enableAutomaticTranscription         Boolean  @default(false)
  enableAutomaticRecordingForOrganizer Boolean  @default(false)
  redirectUrlOnExit                    String?
  disableTranscriptionForGuests        Boolean  @default(false)
  disableTranscriptionForOrganizer     Boolean  @default(false)
  requireEmailForGuests                Boolean  @default(false)
  createdAt                            DateTime @default(now())
  updatedAt                            DateTime @updatedAt
}

model VideoCallGuest {
  id         String    @id @default(uuid())
  bookingUid String
  email      String
  name       String
  joinedAt   DateTime?
  createdAt  DateTime  @default(now())
  updatedAt  DateTime  @updatedAt

  @@unique([bookingUid, email])
  @@index([bookingUid])
  @@index([email])
}

model EventType {
  id                Int     @id @default(autoincrement())
  /// @zod.string.min(1)
  title             String
  /// @zod.import(["import { eventTypeSlug } from '../../zod-utils'"]).custom.use(eventTypeSlug)
  slug              String
  description       String?
  interfaceLanguage String?
  position          Int     @default(0)
  /// @zod.import(["import { eventTypeLocations } from '../../zod-utils'"]).custom.use(eventTypeLocations)
  locations         Json?
  /// @zod.number.min(1)
  length            Int
  offsetStart       Int     @default(0)
  hidden            Boolean @default(false)
  hosts             Host[]

  users  User[] @relation("user_eventtype")
  owner  User?  @relation("owner", fields: [userId], references: [id], onDelete: Cascade)
  userId Int?

  profileId Int?
  profile   Profile? @relation(fields: [profileId], references: [id])

  team                               Team?                  @relation(fields: [teamId], references: [id], onDelete: Cascade)
  teamId                             Int?
  hashedLink                         HashedLink[]
  bookings                           Booking[]
  availability                       Availability[]
  webhooks                           Webhook[]
  destinationCalendar                DestinationCalendar?
  useEventLevelSelectedCalendars     Boolean                @default(false)
  eventName                          String?
  customInputs                       EventTypeCustomInput[]
  parentId                           Int?
  parent                             EventType?             @relation("managed_eventtype", fields: [parentId], references: [id], onDelete: Cascade)
  children                           EventType[]            @relation("managed_eventtype")
  /// @zod.import(["import { eventTypeBookingFields } from '../../zod-utils'"]).custom.use(eventTypeBookingFields)
  bookingFields                      Json?
  timeZone                           String?
  periodType                         PeriodType             @default(UNLIMITED)
  /// @zod.import(["import { coerceToDate } from '../../zod-utils'"]).custom.use(coerceToDate)
  periodStartDate                    DateTime?
  /// @zod.import(["import { coerceToDate } from '../../zod-utils'"]).custom.use(coerceToDate)
  periodEndDate                      DateTime?
  periodDays                         Int?
  periodCountCalendarDays            Boolean?
  lockTimeZoneToggleOnBookingPage    Boolean                @default(false)
  lockedTimeZone                     String?
  requiresConfirmation               Boolean                @default(false)
  requiresConfirmationWillBlockSlot  Boolean                @default(false)
  requiresConfirmationForFreeEmail   Boolean                @default(false)
  requiresBookerEmailVerification    Boolean                @default(false)
  canSendCalVideoTranscriptionEmails Boolean                @default(true)

  autoTranslateDescriptionEnabled          Boolean                   @default(false)
  autoTranslateInstantMeetingTitleEnabled  Boolean                   @default(true)
  /// @zod.import(["import { recurringEventType } from '../../zod-utils'"]).custom.use(recurringEventType)
  recurringEvent                           Json?
  disableGuests                            Boolean                   @default(false)
  hideCalendarNotes                        Boolean                   @default(false)
  hideCalendarEventDetails                 Boolean                   @default(false)
  /// @zod.number.min(0)
  minimumBookingNotice                     Int                       @default(120)
  beforeEventBuffer                        Int                       @default(0)
  afterEventBuffer                         Int                       @default(0)
  seatsPerTimeSlot                         Int?
  onlyShowFirstAvailableSlot               Boolean                   @default(false)
  showOptimizedSlots                       Boolean?                  @default(false)
  disableCancelling                        Boolean?                  @default(false)
  disableRescheduling                      Boolean?                  @default(false)
  /// @zod.number.min(0)
  minimumRescheduleNotice                  Int?
  seatsShowAttendees                       Boolean?                  @default(false)
  seatsShowAvailabilityCount               Boolean?                  @default(true)
  schedulingType                           SchedulingType?
  schedule                                 Schedule?                 @relation(fields: [scheduleId], references: [id])
  scheduleId                               Int?
  allowReschedulingCancelledBookings       Boolean?                  @default(false)
  // price is deprecated. It has now moved to metadata.apps.stripe.price. Plan to drop this column.
  price                                    Int                       @default(0)
  // currency is deprecated. It has now moved to metadata.apps.stripe.currency. Plan to drop this column.
  currency                                 String                    @default("usd")
  slotInterval                             Int?
  /// @zod.import(["import { EventTypeMetaDataSchema } from '../../zod-utils'"]).custom.use(EventTypeMetaDataSchema)
  metadata                                 Json?
  /// @zod.import(["import { successRedirectUrl } from '../../zod-utils'"]).custom.use(successRedirectUrl)
  successRedirectUrl                       String?
  forwardParamsSuccessRedirect             Boolean?                  @default(true)
  workflows                                WorkflowsOnEventTypes[]
  /// @zod.import(["import { intervalLimitsType } from '../../zod-utils'"]).custom.use(intervalLimitsType)
  bookingLimits                            Json?
  /// @zod.import(["import { intervalLimitsType } from '../../zod-utils'"]).custom.use(intervalLimitsType)
  durationLimits                           Json?
  isInstantEvent                           Boolean                   @default(false)
  instantMeetingExpiryTimeOffsetInSeconds  Int                       @default(90)
  instantMeetingScheduleId                 Int?
  instantMeetingSchedule                   Schedule?                 @relation("InstantMeetingSchedule", fields: [instantMeetingScheduleId], references: [id])
  instantMeetingParameters                 String[]
  assignAllTeamMembers                     Boolean                   @default(false)
  // It is applicable only when assignAllTeamMembers is true and it filters out all the team members using rrSegmentQueryValue
  assignRRMembersUsingSegment              Boolean                   @default(false)
  /// @zod.import(["import { rrSegmentQueryValueSchema } from '../../zod-utils'"]).custom.use(rrSegmentQueryValueSchema)
  rrSegmentQueryValue                      Json?
  useEventTypeDestinationCalendarEmail     Boolean                   @default(false)
  aiPhoneCallConfig                        AIPhoneCallConfiguration?
  isRRWeightsEnabled                       Boolean                   @default(false)
  fieldTranslations                        EventTypeTranslation[]
  maxLeadThreshold                         Int?
  includeNoShowInRRCalculation             Boolean                   @default(false)
  selectedCalendars                        SelectedCalendar[]
  allowReschedulingPastBookings            Boolean                   @default(false)
  hideOrganizerEmail                       Boolean                   @default(false)
  maxActiveBookingsPerBooker               Int?
  maxActiveBookingPerBookerOfferReschedule Boolean                   @default(false)
  /// @zod.import(["import { emailSchema } from '../../zod-utils'"]).custom.use(emailSchema)
  customReplyToEmail                       String?
  calVideoSettings                         CalVideoSettings?

  /// @zod.import(["import { eventTypeColor } from '../../zod-utils'"]).custom.use(eventTypeColor)
  eventTypeColor                   Json?
  rescheduleWithSameRoundRobinHost Boolean @default(false)

  secondaryEmailId Int?
  secondaryEmail   SecondaryEmail? @relation(fields: [secondaryEmailId], references: [id], onDelete: Cascade)

  useBookerTimezone     Boolean     @default(false)
  restrictionScheduleId Int?
  restrictionSchedule   Schedule?   @relation("restrictionSchedule", fields: [restrictionScheduleId], references: [id])
  hostGroups            HostGroup[]

  bookingRequiresAuthentication Boolean @default(false)
  rrHostSubsetEnabled           Boolean @default(false)

  createdAt DateTime? @default(now())
  updatedAt DateTime? @updatedAt

  // @@partial_index([instantMeetingScheduleId])

  @@unique([userId, slug])
  @@unique([teamId, slug])
  @@unique([userId, parentId])
  @@index([userId])
  @@index([teamId])
  @@index([profileId])
  @@index([scheduleId])
  @@index([secondaryEmailId])
  @@index([parentId])
  @@index([restrictionScheduleId])
}

model Credential {
  id     Int     @id @default(autoincrement())
  // @@type is deprecated
  type   String
  key    Json
  user   User?   @relation(fields: [userId], references: [id], onDelete: Cascade)
  userId Int?
  team   Team?   @relation(fields: [teamId], references: [id], onDelete: Cascade)
  teamId Int?
  app    App?    @relation(fields: [appId], references: [slug], onDelete: Cascade)
  // How to make it a required column?
  appId  String?

  // paid apps
  subscriptionId    String?
  paymentStatus     String?
  billingCycleStart Int?

  destinationCalendars   DestinationCalendar[]
  selectedCalendars      SelectedCalendar[]
  invalid                Boolean?              @default(false)
  CalendarCache          CalendarCache[]
  references             BookingReference[]
  delegationCredentialId String?
  delegationCredential   DelegationCredential? @relation(fields: [delegationCredentialId], references: [id], onDelete: Cascade)

  @@index([appId])
  @@index([subscriptionId])
  @@index([invalid])
  @@index([userId, delegationCredentialId])
}

enum IdentityProvider {
  CAL
  GOOGLE
  SAML
}

model DestinationCalendar {
  id                               Int                   @id @default(autoincrement())
  integration                      String
  externalId                       String
  /// @zod.import(["import { emailSchema } from '../../zod-utils'"]).custom.use(emailSchema)
  primaryEmail                     String?
  user                             User?                 @relation(fields: [userId], references: [id], onDelete: Cascade)
  userId                           Int?                  @unique
  booking                          Booking[]
  eventType                        EventType?            @relation(fields: [eventTypeId], references: [id], onDelete: Cascade)
  eventTypeId                      Int?                  @unique
  credentialId                     Int?
  credential                       Credential?           @relation(fields: [credentialId], references: [id], onDelete: Cascade)
  createdAt                        DateTime?             @default(now())
  updatedAt                        DateTime?             @updatedAt
  delegationCredential             DelegationCredential? @relation(fields: [delegationCredentialId], references: [id], onDelete: Cascade)
  delegationCredentialId           String?
  domainWideDelegation             DomainWideDelegation? @relation(fields: [domainWideDelegationCredentialId], references: [id], onDelete: Cascade)
  domainWideDelegationCredentialId String?

  @@index([userId])
  @@index([eventTypeId])
  @@index([credentialId])
}

enum UserPermissionRole {
  USER
  ADMIN
}

// It holds the password of a User, separate from the User model to avoid leaking the password hash
model UserPassword {
  hash   String
  userId Int    @unique
  user   User   @relation(fields: [userId], references: [id], onDelete: Cascade)
}

model TravelSchedule {
  id           Int       @id @default(autoincrement())
  userId       Int
  user         User      @relation(fields: [userId], references: [id], onDelete: Cascade)
  timeZone     String
  startDate    DateTime
  endDate      DateTime?
  prevTimeZone String?

  @@index([startDate])
  @@index([endDate])
}

// It holds Personal Profiles of a User plus it has email, password and other core things..
model User {
  id                  Int                  @id @default(autoincrement())
  uuid                String               @unique @default(uuid()) @db.Uuid
  username            String?
  name                String?
  /// @zod.import(["import { emailSchema } from '../../zod-utils'"]).custom.use(emailSchema)
  email               String
  emailVerified       DateTime?
  password            UserPassword?
  bio                 String?
  avatarUrl           String?
  timeZone            String               @default("Europe/London")
  travelSchedules     TravelSchedule[]
  weekStart           String               @default("Sunday")
  // DEPRECATED - TO BE REMOVED
  startTime           Int                  @default(0)
  endTime             Int                  @default(1440)
  // </DEPRECATED>
  bufferTime          Int                  @default(0)
  hideBranding        Boolean              @default(false)
  // TODO: should be renamed since it only affects the booking page
  theme               String?
  appTheme            String?
  createdDate         DateTime             @default(now()) @map(name: "created")
  trialEndsAt         DateTime?
  lastActiveAt        DateTime?
  eventTypes          EventType[]          @relation("user_eventtype")
  credentials         Credential[]
  teams               Membership[]
  bookings            Booking[]
  schedules           Schedule[]
  defaultScheduleId   Int?
  selectedCalendars   SelectedCalendar[]
  completedOnboarding Boolean              @default(false)
  locale              String?
  timeFormat          Int?                 @default(12)
  twoFactorSecret     String?
  twoFactorEnabled    Boolean              @default(false)
  backupCodes         String?
  identityProvider    IdentityProvider     @default(CAL)
  identityProviderId  String?
  availability        Availability[]
  invitedTo           Int?
  webhooks            Webhook[]
  brandColor          String?
  darkBrandColor      String?
  // the location where the events will end up
  destinationCalendar DestinationCalendar?
  // participate in dynamic group booking or not
  allowDynamicBooking Boolean?             @default(true)

  // participate in SEO indexing or not
  allowSEOIndexing Boolean? @default(true)

  // receive monthly digest email for teams or not
  receiveMonthlyDigestEmail       Boolean? @default(true)
  // require email verification when someone books using your email
  requiresBookerEmailVerification Boolean? @default(false)

  /// @zod.import(["import { userMetadata } from '../../zod-utils'"]).custom.use(userMetadata)
  metadata             Json?
  verified             Boolean?                @default(false)
  role                 UserPermissionRole      @default(USER)
  disableImpersonation Boolean                 @default(false)
  impersonatedUsers    Impersonations[]        @relation("impersonated_user")
  impersonatedBy       Impersonations[]        @relation("impersonated_by_user")
  apiKeys              ApiKey[]
  accounts             Account[]
  sessions             Session[]
  Feedback             Feedback[]
  ownedEventTypes      EventType[]             @relation("owner")
  workflows            Workflow[]
  routingForms         App_RoutingForms_Form[] @relation("routing-form")
  updatedRoutingForms  App_RoutingForms_Form[] @relation("updated-routing-form")
  verifiedNumbers      VerifiedNumber[]
  verifiedEmails       VerifiedEmail[]
  hosts                Host[]
  // organizationId is deprecated. Instead, rely on the Profile to search profiles by organizationId and then get user from the profile.
  organizationId       Int?
  organization         Team?                   @relation("scope", fields: [organizationId], references: [id], onDelete: SetNull)
  accessCodes          AccessCode[]
  bookingRedirects     OutOfOfficeEntry[]
  bookingRedirectsTo   OutOfOfficeEntry[]      @relation(name: "toUser")

  // Used to lock the user account
  locked                         Boolean                       @default(false)
  platformOAuthClients           PlatformOAuthClient[]
  AccessToken                    AccessToken[]
  RefreshToken                   RefreshToken[]
  PlatformAuthorizationToken     PlatformAuthorizationToken[]
  profiles                       Profile[]
  movedToProfileId               Int?
  movedToProfile                 Profile?                      @relation("moved_to_profile", fields: [movedToProfileId], references: [id], onDelete: SetNull)
  secondaryEmails                SecondaryEmail[]
  isPlatformManaged              Boolean                       @default(false)
  OutOfOfficeReasons             OutOfOfficeReason[]
  smsLockState                   SMSLockState                  @default(UNLOCKED)
  smsLockReviewedByAdmin         Boolean                       @default(false)
  NotificationsSubscriptions     NotificationsSubscriptions[]
  referralLinkId                 String?
  features                       UserFeatures[]
  reassignedBookings             Booking[]                     @relation("reassignByUser")
  createdAttributeToUsers        AttributeToUser[]             @relation("createdBy")
  updatedAttributeToUsers        AttributeToUser[]             @relation("updatedBy")
  createdTranslations            EventTypeTranslation[]        @relation("CreatedEventTypeTranslations")
  updatedTranslations            EventTypeTranslation[]        @relation("UpdatedEventTypeTranslations")
  reportedBookings               BookingReport[]               @relation("ReportedBy")
  BookingInternalNote            BookingInternalNote[]
  creationSource                 CreationSource?
  createdOrganizationOnboardings OrganizationOnboarding[]      @relation("CreatedOrganizationOnboardings")
  filterSegments                 FilterSegment[]
  filterSegmentPreferences       UserFilterSegmentPreference[]
  creditBalance                  CreditBalance?
  whitelistWorkflows             Boolean                       @default(false)
  calAiPhoneNumbers              CalAiPhoneNumber[]
  agents                         Agent[]
  holidaySettings                UserHolidaySettings?

  @@unique([email])
  @@unique([email, username])
  @@unique([username, organizationId])
  @@unique([movedToProfileId])
  @@index([username])
  @@index([emailVerified])
  @@index([identityProvider])
  @@index([identityProviderId])
  @@map(name: "users")
}

model NotificationsSubscriptions {
  id           Int    @id @default(autoincrement())
  userId       Int
  user         User   @relation(fields: [userId], references: [id], onDelete: Cascade)
  subscription String

  @@index([userId, subscription])
}

// It holds Organization Profiles as well as User Profiles for users that have been added to an organization
model Profile {
  id             Int         @id @default(autoincrement())
  // uid allows us to set an identifier chosen by us which is helpful in migration when we create the Profile from User directly.
  uid            String
  userId         Int
  user           User        @relation(fields: [userId], references: [id], onDelete: Cascade)
  organizationId Int
  organization   Team        @relation(fields: [organizationId], references: [id], onDelete: Cascade)
  username       String
  eventTypes     EventType[]
  movedFromUser  User?       @relation("moved_to_profile")
  createdAt      DateTime    @default(now())
  updatedAt      DateTime    @updatedAt

  // A user can have multiple profiles in different organizations
  @@unique([userId, organizationId])
  // Allow username reuse only across different organizations
  @@unique([username, organizationId])
  @@index([uid])
  @@index([userId])
  @@index([organizationId])
}

model Team {
  id                     Int                     @id @default(autoincrement())
  /// @zod.string.min(1)
  name                   String
  // It is unique across teams and organizations. We don't have a strong reason for organization and team slug to be conflicting, could be fixed.
  // Sub-teams could have same slug across different organizations but not within the same organization.
  /// @zod.string.min(1)
  slug                   String?
  logoUrl                String?
  calVideoLogo           String?
  appLogo                String?
  appIconLogo            String?
  bio                    String?
  hideBranding           Boolean                 @default(false)
  hideTeamProfileLink    Boolean                 @default(false)
  isPrivate              Boolean                 @default(false)
  hideBookATeamMember    Boolean                 @default(false)
  members                Membership[]
  eventTypes             EventType[]
  workflows              Workflow[]
  createdAt              DateTime                @default(now())
  /// @zod.import(["import { teamMetadataSchema } from '../../zod-utils'"]).custom.use(teamMetadataSchema)
  metadata               Json?
  theme                  String?
  rrResetInterval        RRResetInterval?        @default(MONTH)
  rrTimestampBasis       RRTimestampBasis        @default(CREATED_AT)
  brandColor             String?
  darkBrandColor         String?
  verifiedNumbers        VerifiedNumber[]
  verifiedEmails         VerifiedEmail[]
  bannerUrl              String?
  parentId               Int?
  parent                 Team?                   @relation("organization", fields: [parentId], references: [id], onDelete: Cascade)
  children               Team[]                  @relation("organization")
  orgUsers               User[]                  @relation("scope")
  inviteTokens           VerificationToken[]
  webhooks               Webhook[]
  timeFormat             Int?
  timeZone               String                  @default("Europe/London")
  weekStart              String                  @default("Sunday")
  routingForms           App_RoutingForms_Form[]
  apiKeys                ApiKey[]
  credentials            Credential[]
  accessCodes            AccessCode[]
  isOrganization         Boolean                 @default(false)
  organizationSettings   OrganizationSettings?
  instantMeetingTokens   InstantMeetingToken[]
  orgProfiles            Profile[]
  pendingPayment         Boolean                 @default(false)
  dsyncTeamGroupMapping  DSyncTeamGroupMapping[]
  isPlatform             Boolean                 @default(false)
  // Organization's OAuth clients. Organization has them but a team does not.
  platformOAuthClient    PlatformOAuthClient[]
  // OAuth client used to create team of an organization. Team has it but organization does not.
  createdByOAuthClient   PlatformOAuthClient?    @relation("CreatedByOAuthClient", fields: [createdByOAuthClientId], references: [id], onDelete: Cascade)
  createdByOAuthClientId String?
  smsLockState           SMSLockState            @default(UNLOCKED)
  platformBilling        PlatformBilling?
  activeOrgWorkflows     WorkflowsOnTeams[]
  attributes             Attribute[]
  smsLockReviewedByAdmin Boolean                 @default(false)
  // Available for Organization only
  delegationCredentials  DelegationCredential[]
  domainWideDelegations  DomainWideDelegation[]
  roles                  Role[] // Added for Role relation
  calAiPhoneNumbers      CalAiPhoneNumber[]
  agents                 Agent[]
  bookingReports         BookingReport[]

  features TeamFeatures[]

  /// @zod.import(["import { intervalLimitsType } from '../../zod-utils'"]).custom.use(intervalLimitsType)
  bookingLimits                Json?
  includeManagedEventsInLimits Boolean                 @default(false)
  internalNotePresets          InternalNotePreset[]
  creditBalance                CreditBalance?
  organizationOnboarding       OrganizationOnboarding?

  // note(Lauris): if a Team has parentId it is a team, if parentId is null it is an organization, but if parentId is null and managedOrganization is set,
  // it means that it is an organization managed by another organization.
  managedOrganization  ManagedOrganization?  @relation("ManagedOrganization")
  managedOrganizations ManagedOrganization[] @relation("ManagerOrganization")
  filterSegments       FilterSegment[]

  teamBilling         TeamBilling?         @relation("TeamBilling")
  organizationBilling OrganizationBilling? @relation("OrganizationBilling")

  @@unique([slug, parentId])
  @@index([parentId])
}

model CreditBalance {
  id                String              @id @default(uuid())
  team              Team?               @relation(fields: [teamId], references: [id], onDelete: Cascade)
  teamId            Int?                @unique
  // user credit balances will be supported in the future
  user              User?               @relation(fields: [userId], references: [id], onDelete: Cascade)
  userId            Int?                @unique
  additionalCredits Int                 @default(0)
  limitReachedAt    DateTime?
  warningSentAt     DateTime?
  expenseLogs       CreditExpenseLog[]
  purchaseLogs      CreditPurchaseLog[]
}

model CreditPurchaseLog {
  id              String        @id @default(uuid())
  creditBalanceId String
  creditBalance   CreditBalance @relation(fields: [creditBalanceId], references: [id], onDelete: Cascade)
  credits         Int
  createdAt       DateTime      @default(now())
}

enum CreditUsageType {
  SMS
  CAL_AI_PHONE_CALL
}

model CreditExpenseLog {
  id              String           @id @default(uuid())
  creditBalanceId String
  creditBalance   CreditBalance    @relation(fields: [creditBalanceId], references: [id], onDelete: Cascade)
  bookingUid      String?
  booking         Booking?         @relation(fields: [bookingUid], references: [uid], onDelete: Cascade)
  credits         Int?
  creditType      CreditType
  date            DateTime
  smsSid          String?
  smsSegments     Int?
  phoneNumber     String?
  email           String?
  callDuration    Int?
  creditFor       CreditUsageType?
  externalRef     String?          @unique

  // @@partial_index([bookingUid])
}

enum CreditType {
  MONTHLY
  ADDITIONAL
}

model OrganizationSettings {
  id                                  Int        @id @default(autoincrement())
  organization                        Team       @relation(fields: [organizationId], references: [id], onDelete: Cascade)
  organizationId                      Int        @unique
  isOrganizationConfigured            Boolean    @default(false)
  // It decides if new organization members can be auto-accepted or not
  isOrganizationVerified              Boolean    @default(false)
  // It is a domain e.g "acme.com". Any email with this domain might be auto-accepted
  // Also, it is the domain to which the organization profile is redirected.
  orgAutoAcceptEmail                  String
  lockEventTypeCreationForUsers       Boolean    @default(false)
  adminGetsNoSlotsNotification        Boolean    @default(false)
  // It decides if instance ADMIN has reviewed the organization or not.
  // It is used to allow super sensitive operations like 'impersonation of Org members by Org admin'
  isAdminReviewed                     Boolean    @default(false)
  dSyncData                           DSyncData?
  isAdminAPIEnabled                   Boolean    @default(false)
  allowSEOIndexing                    Boolean    @default(false)
  orgProfileRedirectsToVerifiedDomain Boolean    @default(false)
  disablePhoneOnlySMSNotifications    Boolean    @default(false)
  disableAutofillOnBookingPage        Boolean    @default(false)
  orgAutoJoinOnSignup                 Boolean    @default(true)

  disableAttendeeConfirmationEmail      Boolean @default(false)
  disableAttendeeCancellationEmail      Boolean @default(false)
  disableAttendeeRescheduledEmail       Boolean @default(false)
  disableAttendeeRequestEmail           Boolean @default(false)
  disableAttendeeReassignedEmail        Boolean @default(false)
  disableAttendeeAwaitingPaymentEmail   Boolean @default(false)
  disableAttendeeRescheduleRequestEmail Boolean @default(false)
  disableAttendeeLocationChangeEmail    Boolean @default(false)
  disableAttendeeNewEventEmail          Boolean @default(false)
}

enum MembershipRole {
  MEMBER
  ADMIN
  OWNER
}

model Membership {
  id                   Int               @id @default(autoincrement())
  teamId               Int
  userId               Int
  accepted             Boolean           @default(false)
  role                 MembershipRole
  customRoleId         String?
  customRole           Role?             @relation(fields: [customRoleId], references: [id])
  team                 Team              @relation(fields: [teamId], references: [id], onDelete: Cascade)
  user                 User              @relation(fields: [userId], references: [id], onDelete: Cascade)
  disableImpersonation Boolean           @default(false)
  AttributeToUser      AttributeToUser[]
  createdAt            DateTime?         @default(now())
  updatedAt            DateTime?         @updatedAt
  Host                 Host[]

  @@unique([userId, teamId])
  @@index([teamId])
  @@index([userId])
  @@index([accepted])
  @@index([role])
  @@index([customRoleId])
}

model VerificationToken {
  id               Int             @id @default(autoincrement())
  identifier       String
  token            String          @unique
  expires          DateTime
  expiresInDays    Int?
  createdAt        DateTime        @default(now())
  updatedAt        DateTime        @updatedAt
  teamId           Int?
  team             Team?           @relation(fields: [teamId], references: [id])
  secondaryEmailId Int?
  secondaryEmail   SecondaryEmail? @relation(fields: [secondaryEmailId], references: [id])

  @@unique([identifier, token])
  @@index([token])
  @@index([teamId])
  @@index([secondaryEmailId])
}

model InstantMeetingToken {
  id        Int      @id @default(autoincrement())
  token     String   @unique
  expires   DateTime
  teamId    Int
  team      Team     @relation(fields: [teamId], references: [id], onDelete: Cascade)
  bookingId Int?     @unique
  booking   Booking? @relation(fields: [bookingId], references: [id], onDelete: Cascade)

  createdAt DateTime @default(now())
  updatedAt DateTime @updatedAt

  @@index([token])
}

model BookingReference {
  id                         Int      @id @default(autoincrement())
  /// @zod.string.min(1)
  type                       String
  /// @zod.string.min(1)
  uid                        String
  meetingId                  String?
  thirdPartyRecurringEventId String?
  meetingPassword            String?
  meetingUrl                 String?
  booking                    Booking? @relation(fields: [bookingId], references: [id], onDelete: Cascade)
  bookingId                  Int?
  externalCalendarId         String?
  deleted                    Boolean?

  credential                       Credential?           @relation(fields: [credentialId], references: [id], onDelete: SetNull)
  credentialId                     Int?
  delegationCredential             DelegationCredential? @relation(fields: [delegationCredentialId], references: [id], onDelete: SetNull)
  delegationCredentialId           String?
  domainWideDelegation             DomainWideDelegation? @relation(fields: [domainWideDelegationCredentialId], references: [id], onDelete: SetNull)
  domainWideDelegationCredentialId String?

  @@index([bookingId])
  @@index([type])
  @@index([uid])
}

model Attendee {
  id          Int          @id @default(autoincrement())
  email       String
  name        String
  timeZone    String
  phoneNumber String?
  locale      String?      @default("en")
  booking     Booking?     @relation(fields: [bookingId], references: [id], onDelete: Cascade)
  bookingId   Int?
  bookingSeat BookingSeat?
  noShow      Boolean?     @default(false)

  @@index([email])
  @@index([bookingId])
}

enum BookingStatus {
  CANCELLED     @map("cancelled")
  ACCEPTED      @map("accepted")
  REJECTED      @map("rejected")
  PENDING       @map("pending")
  AWAITING_HOST @map("awaiting_host")
}

model Booking {
  id                           Int                               @id @default(autoincrement())
  uid                          String                            @unique
  // (optional) UID based on slot start/end time & email against duplicates
  idempotencyKey               String?                           @unique
  user                         User?                             @relation(fields: [userId], references: [id], onDelete: Cascade)
  userId                       Int?
  // User's email at the time of booking
  /// @zod.import(["import { emailSchema } from '../../zod-utils'"]).custom.use(emailSchema)
  userPrimaryEmail             String?
  references                   BookingReference[]
  eventType                    EventType?                        @relation(fields: [eventTypeId], references: [id])
  eventTypeId                  Int?
  title                        String
  description                  String?
  customInputs                 Json?
  /// @zod.import(["import { bookingResponses } from '../../zod-utils'"]).custom.use(bookingResponses)
  responses                    Json?
  startTime                    DateTime
  endTime                      DateTime
  attendees                    Attendee[]
  location                     String?
  createdAt                    DateTime                          @default(now())
  updatedAt                    DateTime?                         @updatedAt
  status                       BookingStatus                     @default(ACCEPTED)
  paid                         Boolean                           @default(false)
  payment                      Payment[]
  destinationCalendar          DestinationCalendar?              @relation(fields: [destinationCalendarId], references: [id])
  destinationCalendarId        Int?
  cancellationReason           String?
  rejectionReason              String?
  reassignReason               String?
  reassignBy                   User?                             @relation("reassignByUser", fields: [reassignById], references: [id])
  reassignById                 Int?
  dynamicEventSlugRef          String?
  dynamicGroupSlugRef          String?
  rescheduled                  Boolean?
  fromReschedule               String?
  recurringEventId             String?
  smsReminderNumber            String?
  workflowReminders            WorkflowReminder[]
  scheduledJobs                String[] // scheduledJobs is deprecated, please use scheduledTriggers instead
  seatsReferences              BookingSeat[]
  /// @zod.import(["import { bookingMetadataSchema } from '../../zod-utils'"]).custom.use(bookingMetadataSchema)
  metadata                     Json?
  isRecorded                   Boolean                           @default(false)
  iCalUID                      String?                           @default("")
  iCalSequence                 Int                               @default(0)
  instantMeetingToken          InstantMeetingToken?
  rating                       Int?
  ratingFeedback               String?
  noShowHost                   Boolean?                          @default(false)
  scheduledTriggers            WebhookScheduledTriggers[]
  oneTimePassword              String?                           @unique @default(uuid())
  /// @zod.import(["import { emailSchema } from '../../zod-utils'"]).custom.use(emailSchema)
  cancelledBy                  String?
  /// @zod.import(["import { emailSchema } from '../../zod-utils'"]).custom.use(emailSchema)
  rescheduledBy                String?
  // Ah, made a typo here. Should have been routedFromRoutingFormRe"s"ponse. Live with it :(
  routedFromRoutingFormReponse App_RoutingForms_FormResponse?
  assignmentReason             AssignmentReason[]
  internalNote                 BookingInternalNote[]
  creationSource               CreationSource?
  tracking                     Tracking?
  routingFormResponses         RoutingFormResponseDenormalized[]
  expenseLogs                  CreditExpenseLog[]
  report                       BookingReport?

  // @@partial_index([reassignById])

  @@index([eventTypeId])
  @@index([userId])
  @@index([destinationCalendarId])
  @@index([recurringEventId])
  @@index([uid])
  @@index([status])
  @@index([startTime, endTime, status])
  @@index([fromReschedule])
}

model Tracking {
  id           Int     @id @default(autoincrement())
  bookingId    Int
  booking      Booking @relation(fields: [bookingId], references: [id], onDelete: Cascade)
  utm_source   String?
  utm_medium   String?
  utm_campaign String?
  utm_term     String?
  utm_content  String?

  @@unique([bookingId])
}

model Schedule {
  id                   Int            @id @default(autoincrement())
  user                 User           @relation(fields: [userId], references: [id], onDelete: Cascade)
  userId               Int
  eventType            EventType[]
  instantMeetingEvents EventType[]    @relation("InstantMeetingSchedule")
  restrictionSchedule  EventType[]    @relation("restrictionSchedule")
  name                 String
  timeZone             String?
  availability         Availability[]
  Host                 Host[]

  @@index([userId])
}

model Availability {
  id          Int        @id @default(autoincrement())
  user        User?      @relation(fields: [userId], references: [id], onDelete: Cascade)
  userId      Int?
  eventType   EventType? @relation(fields: [eventTypeId], references: [id])
  eventTypeId Int?
  days        Int[]
  startTime   DateTime   @db.Time
  endTime     DateTime   @db.Time
  date        DateTime?  @db.Date
  Schedule    Schedule?  @relation(fields: [scheduleId], references: [id])
  scheduleId  Int?

  @@index([userId])
  @@index([eventTypeId])
  @@index([scheduleId])
}

model SelectedCalendar {
  id              String      @id @default(uuid())
  user            User        @relation(fields: [userId], references: [id], onDelete: Cascade)
  userId          Int
  integration     String
  externalId      String
  credential      Credential? @relation(fields: [credentialId], references: [id], onDelete: Cascade)
  credentialId    Int?
  createdAt       DateTime?   @default(now())
  updatedAt       DateTime?   @updatedAt
  // Used to identify a watched calendar channel in Google Calendar
  // @deprecated use channelId instead
  googleChannelId String?

  // @deprecated use channelKind instead
  googleChannelKind String?

  // @deprecated use channelResourceId instead
  googleChannelResourceId String?

  // @deprecated use channelResourceUri instead
  googleChannelResourceUri String?

  // @deprecated use channelExpoiration instead
  googleChannelExpiration String?

  // Used to identify a watched calendar
  channelId          String?
  channelKind        String?
  channelResourceId  String?
  channelResourceUri String?
  channelExpiration  DateTime? @db.Timestamp(3)

  // Used to calendar cache and sync
  syncSubscribedAt DateTime? @db.Timestamp(3)
  syncToken        String?
  syncedAt         DateTime?
  syncErrorAt      DateTime?
  syncErrorCount   Int?      @default(0)

  delegationCredential   DelegationCredential? @relation(fields: [delegationCredentialId], references: [id], onDelete: Cascade)
  delegationCredentialId String?

  // Deprecated and unused: Use delegationCredential instead
  domainWideDelegationCredential   DomainWideDelegation? @relation(fields: [domainWideDelegationCredentialId], references: [id], onDelete: Cascade)
  domainWideDelegationCredentialId String?
  error                            String?
  lastErrorAt                      DateTime?
  watchAttempts                    Int                   @default(0)
  unwatchAttempts                  Int                   @default(0)
  maxAttempts                      Int                   @default(3)

  eventTypeId Int?
  eventType   EventType? @relation(fields: [eventTypeId], references: [id])

  calendarCacheEvents CalendarCacheEvent[]

  // It could still allow multiple user-level(eventTypeId is null) selected calendars for same userId, integration, externalId because NULL is not equal to NULL
  // We currently ensure uniqueness by checking for the existence of the record before creating a new one
  // Think about introducing a generated unique key ${userId}_${integration}_${externalId}_${eventTypeId}
  @@unique([userId, integration, externalId, eventTypeId])
  @@unique([googleChannelId, eventTypeId])
  @@index([userId])
  @@index([externalId])
  @@index([eventTypeId])
  @@index([credentialId])
  // Composite indices to optimize calendar-cache queries
  @@index([integration, googleChannelExpiration, error, watchAttempts, maxAttempts], name: "SelectedCalendar_watch_idx")
  @@index([integration, googleChannelExpiration, error, unwatchAttempts, maxAttempts], name: "SelectedCalendar_unwatch_idx")
}

enum EventTypeCustomInputType {
  TEXT     @map("text")
  TEXTLONG @map("textLong")
  NUMBER   @map("number")
  BOOL     @map("bool")
  RADIO    @map("radio")
  PHONE    @map("phone")
}

model EventTypeCustomInput {
  id          Int                      @id @default(autoincrement())
  eventTypeId Int
  eventType   EventType                @relation(fields: [eventTypeId], references: [id], onDelete: Cascade)
  label       String
  type        EventTypeCustomInputType
  /// @zod.import(["import { customInputOptionSchema } from '../../zod-utils'"]).custom.use(customInputOptionSchema)
  options     Json?
  required    Boolean
  placeholder String                   @default("")

  @@index([eventTypeId])
}

model ResetPasswordRequest {
  id        String   @id @default(cuid())
  createdAt DateTime @default(now())
  updatedAt DateTime @updatedAt
  email     String
  expires   DateTime
}

enum ReminderType {
  PENDING_BOOKING_CONFIRMATION
}

model ReminderMail {
  id             Int          @id @default(autoincrement())
  referenceId    Int
  reminderType   ReminderType
  elapsedMinutes Int
  createdAt      DateTime     @default(now())

  @@index([referenceId])
  @@index([reminderType])
}

model Payment {
  id            Int            @id @default(autoincrement())
  uid           String         @unique
  app           App?           @relation(fields: [appId], references: [slug], onDelete: Cascade)
  appId         String?
  bookingId     Int
  booking       Booking?       @relation(fields: [bookingId], references: [id], onDelete: Cascade)
  amount        Int
  fee           Int
  currency      String
  success       Boolean
  refunded      Boolean
  data          Json
  externalId    String         @unique
  paymentOption PaymentOption? @default(ON_BOOKING)

  @@index([bookingId])
  @@index([externalId])
}

enum PaymentOption {
  ON_BOOKING
  HOLD
}

enum WebhookTriggerEvents {
  BOOKING_CREATED
  BOOKING_PAYMENT_INITIATED
  BOOKING_PAID
  BOOKING_RESCHEDULED
  BOOKING_REQUESTED
  BOOKING_CANCELLED
  BOOKING_REJECTED
  BOOKING_NO_SHOW_UPDATED
  FORM_SUBMITTED
  MEETING_ENDED
  MEETING_STARTED
  RECORDING_READY
  INSTANT_MEETING
  RECORDING_TRANSCRIPTION_GENERATED
  OOO_CREATED
  AFTER_HOSTS_CAL_VIDEO_NO_SHOW
  AFTER_GUESTS_CAL_VIDEO_NO_SHOW
  FORM_SUBMITTED_NO_EVENT
  DELEGATION_CREDENTIAL_ERROR
}

model Webhook {
  id                    String                     @id @unique
  userId                Int?
  teamId                Int?
  eventTypeId           Int?
  platformOAuthClientId String?
  /// @zod.string.url()
  subscriberUrl         String
  payloadTemplate       String?
  createdAt             DateTime                   @default(now())
  active                Boolean                    @default(true)
  eventTriggers         WebhookTriggerEvents[]
  user                  User?                      @relation(fields: [userId], references: [id], onDelete: Cascade)
  team                  Team?                      @relation(fields: [teamId], references: [id], onDelete: Cascade)
  eventType             EventType?                 @relation(fields: [eventTypeId], references: [id], onDelete: Cascade)
  platformOAuthClient   PlatformOAuthClient?       @relation(fields: [platformOAuthClientId], references: [id], onDelete: Cascade)
  app                   App?                       @relation(fields: [appId], references: [slug], onDelete: Cascade)
  appId                 String?
  secret                String?
  platform              Boolean                    @default(false)
  scheduledTriggers     WebhookScheduledTriggers[]
  time                  Int?
  timeUnit              TimeUnit?

  @@unique([userId, subscriberUrl], name: "courseIdentifier")
  @@unique([platformOAuthClientId, subscriberUrl], name: "oauthclientwebhook")
  @@index([active])
}

model Impersonations {
  id                 Int      @id @default(autoincrement())
  createdAt          DateTime @default(now())
  impersonatedUser   User     @relation("impersonated_user", fields: [impersonatedUserId], references: [id], onDelete: Cascade)
  impersonatedBy     User     @relation("impersonated_by_user", fields: [impersonatedById], references: [id], onDelete: Cascade)
  impersonatedUserId Int
  impersonatedById   Int

  @@index([impersonatedUserId])
  @@index([impersonatedById])
}

model ApiKey {
  id         String      @id @unique @default(cuid())
  userId     Int
  teamId     Int?
  note       String?
  createdAt  DateTime    @default(now())
  expiresAt  DateTime?
  lastUsedAt DateTime?
  hashedKey  String      @unique()
  user       User?       @relation(fields: [userId], references: [id], onDelete: Cascade)
  team       Team?       @relation(fields: [teamId], references: [id], onDelete: Cascade)
  app        App?        @relation(fields: [appId], references: [slug], onDelete: Cascade)
  appId      String?
  rateLimits RateLimit[]

  @@index([userId])
}

model RateLimit {
  id            String   @id @default(uuid())
  name          String
  apiKeyId      String
  ttl           Int
  limit         Int
  blockDuration Int
  createdAt     DateTime @default(now())
  updatedAt     DateTime @updatedAt

  apiKey ApiKey @relation(fields: [apiKeyId], references: [id], onDelete: Cascade)

  @@index([apiKeyId])
}

model HashedLink {
  id            Int       @id @default(autoincrement())
  link          String    @unique
  eventTypeId   Int
  eventType     EventType @relation(fields: [eventTypeId], references: [id], onDelete: Cascade)
  expiresAt     DateTime?
  maxUsageCount Int       @default(1)
  usageCount    Int       @default(0)

  @@index([eventTypeId])
}

model Account {
  id                String  @id @default(cuid())
  userId            Int
  type              String
  provider          String
  providerAccountId String
  providerEmail     String?
  refresh_token     String? @db.Text
  access_token      String? @db.Text
  expires_at        Int?
  token_type        String?
  scope             String?
  id_token          String? @db.Text
  session_state     String?

  user User? @relation(fields: [userId], references: [id], onDelete: Cascade)

  @@unique([provider, providerAccountId])
  @@index([userId])
  @@index([type])
}

model Session {
  id           String   @id @default(cuid())
  sessionToken String   @unique
  userId       Int
  expires      DateTime
  user         User?    @relation(fields: [userId], references: [id], onDelete: Cascade)

  @@index([userId])
}

enum AppCategories {
  calendar
  messaging
  other
  payment
  video // deprecated, please use 'conferencing' instead
  web3 // deprecated, we should no longer have any web3 apps
  automation
  analytics
  // Wherever video is in use, conferencing should also be used for legacy apps can have it.
  conferencing
  crm
}

model App {
  // The slug for the app store public page inside `/apps/[slug]`
  slug        String          @id @unique
  // The directory name for `/packages/app-store/[dirName]`
  dirName     String          @unique
  // Needed API Keys
  keys        Json?
  // One or multiple categories to which this app belongs
  categories  AppCategories[]
  createdAt   DateTime        @default(now())
  updatedAt   DateTime        @updatedAt
  credentials Credential[]
  payments    Payment[]
  Webhook     Webhook[]
  ApiKey      ApiKey[]
  enabled     Boolean         @default(false)

  @@index([enabled])
}

model App_RoutingForms_Form {
  id                       String                                      @id @default(cuid())
  description              String?
  position                 Int                                         @default(0)
  routes                   Json?
  createdAt                DateTime                                    @default(now())
  updatedAt                DateTime                                    @updatedAt
  name                     String
  fields                   Json?
  user                     User                                        @relation("routing-form", fields: [userId], references: [id], onDelete: Cascade)
  updatedBy                User?                                       @relation("updated-routing-form", fields: [updatedById], references: [id], onDelete: SetNull)
  updatedById              Int?
  // This is the user who created the form and also the user who has read-write access to the form
  // If teamId is set, the members of the team would also have access to form readOnly or read-write depending on their permission level as team member.
  userId                   Int
  team                     Team?                                       @relation(fields: [teamId], references: [id], onDelete: Cascade)
  teamId                   Int?
  responses                App_RoutingForms_FormResponse[]
  queuedResponses          App_RoutingForms_QueuedFormResponse[]
  disabled                 Boolean                                     @default(false)
  /// @zod.import(["import { RoutingFormSettings } from '../../zod-utils'"]).custom.use(RoutingFormSettings)
  settings                 Json?
  incompleteBookingActions App_RoutingForms_IncompleteBookingActions[]
  workflows                WorkflowsOnRoutingForms[]

  @@index([userId])
  @@index([disabled])
}

model App_RoutingForms_FormResponse {
  id           Int                   @id @default(autoincrement())
  uuid         String?               @default(uuid())
  formFillerId String                @default(cuid())
  form         App_RoutingForms_Form @relation(fields: [formId], references: [id], onDelete: Cascade)
  formId       String
  response     Json
  createdAt    DateTime              @default(now())
  updatedAt    DateTime?             @updatedAt

  routedToBookingUid        String?                              @unique
  // We should not cascade delete the booking, because we want to keep the form response even if the routedToBooking is deleted
  routedToBooking           Booking?                             @relation(fields: [routedToBookingUid], references: [uid])
  chosenRouteId             String?
  routingFormResponseFields RoutingFormResponseField[]
  routingFormResponses      RoutingFormResponseDenormalized[]
  queuedFormResponse        App_RoutingForms_QueuedFormResponse?

  @@unique([formFillerId, formId])
  @@index([formFillerId])
  @@index([formId])
  @@index([routedToBookingUid])
}

model App_RoutingForms_QueuedFormResponse {
  id               String                         @id @default(cuid())
  form             App_RoutingForms_Form          @relation(fields: [formId], references: [id], onDelete: Cascade)
  formId           String
  response         Json
  chosenRouteId    String?
  createdAt        DateTime                       @default(now())
  updatedAt        DateTime?                      @updatedAt
  actualResponseId Int?                           @unique
  actualResponse   App_RoutingForms_FormResponse? @relation(fields: [actualResponseId], references: [id], onDelete: Cascade)
}

model RoutingFormResponseField {
  id               Int                             @id @default(autoincrement())
  responseId       Int
  fieldId          String
  valueString      String?
  valueNumber      Decimal?
  valueStringArray String[]
  response         App_RoutingForms_FormResponse   @relation(fields: [responseId], references: [id], map: "RoutingFormResponseField_response_fkey", onDelete: Cascade)
  denormalized     RoutingFormResponseDenormalized @relation("DenormalizedResponseToFields", fields: [responseId], references: [id], onDelete: Cascade)

  @@index([responseId])
  @@index([fieldId])
  @@index([valueNumber])
  @@index([valueStringArray], type: Gin)
}

view RoutingFormResponse {
  id                               Int            @unique
  response                         Json
  responseLowercase                Json
  formId                           String
  formName                         String
  formTeamId                       Int?
  formUserId                       Int?
  bookingUid                       String?
  bookingStatus                    BookingStatus?
  bookingStatusOrder               Int?
  bookingCreatedAt                 DateTime?
  bookingAttendees                 Json? // Array of {timeZone: string, email: string}
  bookingUserId                    Int?
  bookingUserName                  String?
  bookingUserEmail                 String?
  bookingUserAvatarUrl             String?
  bookingAssignmentReason          String?
  bookingAssignmentReasonLowercase String?
  bookingStartTime                 DateTime?
  bookingEndTime                   DateTime?
  createdAt                        DateTime
  utm_source                       String?
  utm_medium                       String?
  utm_campaign                     String?
  utm_term                         String?
  utm_content                      String?
}

model RoutingFormResponseDenormalized {
  id                      Int                           @id
  uuid                    String?
  formId                  String
  formName                String
  formTeamId              Int?
  formUserId              Int
  booking                 Booking?                      @relation(fields: [bookingId], references: [id], onDelete: SetNull)
  bookingUid              String?
  bookingId               Int?
  bookingStatus           BookingStatus?
  bookingStatusOrder      Int?
  bookingCreatedAt        DateTime?                     @db.Timestamp(3)
  bookingStartTime        DateTime?                     @db.Timestamp(3)
  bookingEndTime          DateTime?                     @db.Timestamp(3)
  bookingUserId           Int?
  bookingUserName         String?
  bookingUserEmail        String?
  bookingUserAvatarUrl    String?
  bookingAssignmentReason String?
  eventTypeId             Int?
  eventTypeParentId       Int?
  eventTypeSchedulingType String?
  createdAt               DateTime                      @db.Timestamp(3)
  utm_source              String?
  utm_medium              String?
  utm_campaign            String?
  utm_term                String?
  utm_content             String?
  response                App_RoutingForms_FormResponse @relation(fields: [id], references: [id], onDelete: Cascade)
  fields                  RoutingFormResponseField[]    @relation("DenormalizedResponseToFields")

  @@index([formId])
  @@index([formTeamId])
  @@index([formUserId])
  @@index([formId, createdAt])
  @@index([bookingId])
  @@index([bookingUserId])
  @@index([eventTypeId, eventTypeParentId])
}

model Feedback {
  id      Int      @id @default(autoincrement())
  date    DateTime @default(now())
  userId  Int
  user    User     @relation(fields: [userId], references: [id], onDelete: Cascade)
  rating  String
  comment String?

  @@index([userId])
  @@index([rating])
}

enum WorkflowTriggerEvents {
  BEFORE_EVENT
  EVENT_CANCELLED
  NEW_EVENT
  AFTER_EVENT
  RESCHEDULE_EVENT
  AFTER_HOSTS_CAL_VIDEO_NO_SHOW
  AFTER_GUESTS_CAL_VIDEO_NO_SHOW
  FORM_SUBMITTED
  FORM_SUBMITTED_NO_EVENT
  BOOKING_REJECTED
  BOOKING_REQUESTED
  BOOKING_PAYMENT_INITIATED
  BOOKING_PAID
  BOOKING_NO_SHOW_UPDATED
}

enum WorkflowActions {
  EMAIL_HOST
  EMAIL_ATTENDEE
  SMS_ATTENDEE
  SMS_NUMBER
  EMAIL_ADDRESS
  WHATSAPP_ATTENDEE
  WHATSAPP_NUMBER
  CAL_AI_PHONE_CALL
}

enum WorkflowType {
  EVENT_TYPE
  ROUTING_FORM
}

model WorkflowStep {
  id                        Int                @id @default(autoincrement())
  stepNumber                Int
  action                    WorkflowActions
  workflowId                Int
  workflow                  Workflow           @relation(fields: [workflowId], references: [id], onDelete: Cascade)
  sendTo                    String?
  reminderBody              String?
  emailSubject              String?
  template                  WorkflowTemplates  @default(REMINDER)
  workflowReminders         WorkflowReminder[]
  numberRequired            Boolean?
  sender                    String?
  numberVerificationPending Boolean            @default(true)
  includeCalendarEvent      Boolean            @default(false)
  verifiedAt                DateTime?
  agentId                   String?            @unique
  agent                     Agent?             @relation(fields: [agentId], references: [id], onDelete: SetNull)

  inboundAgentId String? @unique
  inboundAgent   Agent?  @relation("WorkflowStepInboundAgent", fields: [inboundAgentId], references: [id], onDelete: SetNull)

  @@index([workflowId])
}

model Workflow {
  id                   Int                       @id @default(autoincrement())
  position             Int                       @default(0)
  name                 String
  userId               Int?
  user                 User?                     @relation(fields: [userId], references: [id], onDelete: Cascade)
  team                 Team?                     @relation(fields: [teamId], references: [id], onDelete: Cascade)
  teamId               Int?
  activeOn             WorkflowsOnEventTypes[]
  activeOnTeams        WorkflowsOnTeams[]
  activeOnRoutingForms WorkflowsOnRoutingForms[]
  isActiveOnAll        Boolean                   @default(false)
  trigger              WorkflowTriggerEvents
  time                 Int?
  timeUnit             TimeUnit?
  steps                WorkflowStep[]
  type                 WorkflowType              @default(EVENT_TYPE)

  @@index([userId])
  @@index([teamId])
}

model AIPhoneCallConfiguration {
  id              Int       @id @default(autoincrement())
  eventType       EventType @relation(fields: [eventTypeId], references: [id], onDelete: Cascade)
  eventTypeId     Int
  templateType    String    @default("CUSTOM_TEMPLATE")
  schedulerName   String?
  generalPrompt   String?
  yourPhoneNumber String
  numberToCall    String
  guestName       String?
  guestEmail      String?
  guestCompany    String?
  enabled         Boolean   @default(false)
  beginMessage    String?
  llmId           String?

  @@unique([eventTypeId])
  @@index([eventTypeId])
}

model WorkflowsOnEventTypes {
  id          Int       @id @default(autoincrement())
  workflow    Workflow  @relation(fields: [workflowId], references: [id], onDelete: Cascade)
  workflowId  Int
  eventType   EventType @relation(fields: [eventTypeId], references: [id], onDelete: Cascade)
  eventTypeId Int

  @@unique([workflowId, eventTypeId])
  @@index([workflowId])
  @@index([eventTypeId])
}

model WorkflowsOnRoutingForms {
  id            Int                   @id @default(autoincrement())
  workflow      Workflow              @relation(fields: [workflowId], references: [id], onDelete: Cascade)
  workflowId    Int
  routingForm   App_RoutingForms_Form @relation(fields: [routingFormId], references: [id], onDelete: Cascade)
  routingFormId String

  @@unique([workflowId, routingFormId])
  @@index([workflowId])
  @@index([routingFormId])
}

model WorkflowsOnTeams {
  id         Int      @id @default(autoincrement())
  workflow   Workflow @relation(fields: [workflowId], references: [id], onDelete: Cascade)
  workflowId Int
  team       Team     @relation(fields: [teamId], references: [id], onDelete: Cascade)
  teamId     Int

  @@unique([workflowId, teamId])
  @@index([workflowId])
  @@index([teamId])
}

model Deployment {
  /// This is a single row table, so we use a fixed id
  id                      Int       @id @default(1)
  logo                    String?
  /// @zod.import(["import { DeploymentTheme } from '../../zod-utils'"]).custom.use(DeploymentTheme)
  theme                   Json?
  licenseKey              String?
  // We encrypt the signature token in the deployment table with the current calendso encryption key
  signatureTokenEncrypted String?
  agreedLicenseAt         DateTime?
}

enum TimeUnit {
  DAY    @map("day")
  HOUR   @map("hour")
  MINUTE @map("minute")
}

model WorkflowReminder {
  id                  Int             @id @default(autoincrement())
  uuid                String?         @unique @default(uuid())
  bookingUid          String?
  booking             Booking?        @relation(fields: [bookingUid], references: [uid])
  method              WorkflowMethods
  scheduledDate       DateTime
  referenceId         String?         @unique
  scheduled           Boolean
  workflowStepId      Int?
  workflowStep        WorkflowStep?   @relation(fields: [workflowStepId], references: [id], onDelete: Cascade)
  cancelled           Boolean?
  seatReferenceId     String?
  isMandatoryReminder Boolean?        @default(false)
  retryCount          Int             @default(0)

  @@index([bookingUid])
  @@index([workflowStepId])
  @@index([seatReferenceId])
  @@index([method, scheduled, scheduledDate])
  @@index([cancelled, scheduledDate])
}

model WebhookScheduledTriggers {
  id            Int       @id @default(autoincrement())
  jobName       String? // jobName is deprecated, not needed when webhook and booking is set
  subscriberUrl String
  payload       String
  startAfter    DateTime
  retryCount    Int       @default(0)
  createdAt     DateTime? @default(now())
  appId         String?
  webhookId     String?
  webhook       Webhook?  @relation(fields: [webhookId], references: [id], onDelete: Cascade)
  bookingId     Int?
  booking       Booking?  @relation(fields: [bookingId], references: [id], onDelete: Cascade)

  // @@partial_index([bookingId])
}

enum WorkflowTemplates {
  REMINDER
  CUSTOM
  CANCELLED
  RESCHEDULED
  COMPLETED
  RATING
}

enum WorkflowMethods {
  EMAIL
  SMS
  WHATSAPP
  AI_PHONE_CALL
}

model BookingSeat {
  id           Int      @id @default(autoincrement())
  referenceUid String   @unique
  bookingId    Int
  booking      Booking  @relation(fields: [bookingId], references: [id], onDelete: Cascade)
  attendeeId   Int      @unique
  attendee     Attendee @relation(fields: [attendeeId], references: [id], onDelete: Cascade)
  /// @zod.import(["import { bookingSeatDataSchema } from '../../zod-utils'"]).custom.use(bookingSeatDataSchema)
  data         Json?
  metadata     Json?

  @@index([bookingId])
  @@index([attendeeId])
}

model VerifiedNumber {
  id          Int    @id @default(autoincrement())
  userId      Int?
  user        User?  @relation(fields: [userId], references: [id], onDelete: Cascade)
  teamId      Int?
  team        Team?  @relation(fields: [teamId], references: [id], onDelete: Cascade)
  phoneNumber String

  @@index([userId])
  @@index([teamId])
}

model VerifiedEmail {
  id     Int    @id @default(autoincrement())
  userId Int?
  user   User?  @relation(fields: [userId], references: [id], onDelete: Cascade)
  teamId Int?
  team   Team?  @relation(fields: [teamId], references: [id], onDelete: Cascade)
  email  String

  @@index([userId])
  @@index([teamId])
}

model Feature {
  // The feature slug, ex: 'v2-workflows'
  slug        String         @id @unique
  // If the feature is currently enabled
  enabled     Boolean        @default(false)
  // A short description of the feature
  description String?
  // The type of feature flag
  type        FeatureType?   @default(RELEASE)
  // If the flag is considered stale
  stale       Boolean?       @default(false)
  lastUsedAt  DateTime?
  createdAt   DateTime?      @default(now())
  updatedAt   DateTime?      @default(now()) @updatedAt
  updatedBy   Int?
  users       UserFeatures[]
  teams       TeamFeatures[]

  @@index([enabled])
  @@index([stale])
}

model UserFeatures {
  user       User     @relation(fields: [userId], references: [id], onDelete: Cascade)
  userId     Int
  feature    Feature  @relation(fields: [featureId], references: [slug], onDelete: Cascade)
  featureId  String
  assignedAt DateTime @default(now())
  assignedBy String
  updatedAt  DateTime @updatedAt

  @@id([userId, featureId])
  @@index([userId, featureId])
}

model TeamFeatures {
  team       Team     @relation(fields: [teamId], references: [id], onDelete: Cascade)
  teamId     Int
  feature    Feature  @relation(fields: [featureId], references: [slug], onDelete: Cascade)
  featureId  String
  assignedAt DateTime @default(now())
  assignedBy String
  updatedAt  DateTime @updatedAt

  @@id([teamId, featureId])
  @@index([teamId, featureId])
}

enum FeatureType {
  RELEASE
  EXPERIMENT
  OPERATIONAL
  KILL_SWITCH
  PERMISSION
}

enum RRResetInterval {
  MONTH
  DAY
}

enum RRTimestampBasis {
  CREATED_AT
  START_TIME
}

model SelectedSlots {
  id               Int      @id @default(autoincrement())
  eventTypeId      Int
  userId           Int
  slotUtcStartDate DateTime
  slotUtcEndDate   DateTime
  uid              String
  releaseAt        DateTime
  isSeat           Boolean  @default(false)

  @@unique(fields: [userId, slotUtcStartDate, slotUtcEndDate, uid], name: "selectedSlotUnique")
}

enum OAuthClientType {
  CONFIDENTIAL @map("confidential")
  PUBLIC       @map("public")
}

model OAuthClient {
  clientId     String          @id @unique
  redirectUri  String
  clientSecret String?
  clientType   OAuthClientType @default(CONFIDENTIAL)
  name         String
  logo         String?
  accessCodes  AccessCode[]
}

model AccessCode {
  id                  Int           @id @default(autoincrement())
  code                String
  clientId            String?
  client              OAuthClient?  @relation(fields: [clientId], references: [clientId], onDelete: Cascade)
  expiresAt           DateTime
  scopes              AccessScope[]
  userId              Int?
  user                User?         @relation(fields: [userId], references: [id], onDelete: Cascade)
  teamId              Int?
  team                Team?         @relation(fields: [teamId], references: [id], onDelete: Cascade)
  codeChallenge       String?
  codeChallengeMethod String?       @default("S256")
}

enum AccessScope {
  READ_BOOKING
  READ_PROFILE
}

view BookingTimeStatus {
  id             Int            @unique
  uid            String?
  eventTypeId    Int?
  title          String?
  description    String?
  startTime      DateTime?
  endTime        DateTime?
  createdAt      DateTime?
  location       String?
  paid           Boolean?
  status         BookingStatus?
  rescheduled    Boolean?
  userId         Int?
  teamId         Int?
  eventLength    Int?
  timeStatus     String?
  eventParentId  Int?
  userEmail      String?
  username       String?
  ratingFeedback String?
  rating         Int?
  noShowHost     Boolean?
  isTeamBooking  Boolean
}

model BookingDenormalized {
  id             Int           @id @unique
  uid            String
  eventTypeId    Int?
  title          String
  description    String?
  startTime      DateTime
  endTime        DateTime
  createdAt      DateTime
  updatedAt      DateTime?
  location       String?
  paid           Boolean
  status         BookingStatus
  rescheduled    Boolean?
  userId         Int?
  teamId         Int?
  eventLength    Int?
  eventParentId  Int?
  userEmail      String?
  userName       String?
  userUsername   String?
  ratingFeedback String?
  rating         Int?
  noShowHost     Boolean?
  isTeamBooking  Boolean

  @@index([userId])
  @@index([createdAt])
  @@index([eventTypeId])
  @@index([eventParentId])
  @@index([teamId])
  @@index([startTime])
  @@index([endTime])
  @@index([status])
  @@index([teamId, isTeamBooking])
  @@index([userId, isTeamBooking])
  @@index([startTime, endTime])
}

view BookingTimeStatusDenormalized {
  id             Int           @unique
  uid            String
  eventTypeId    Int?
  title          String
  description    String?
  startTime      DateTime
  endTime        DateTime
  createdAt      DateTime
  updatedAt      DateTime?
  location       String?
  paid           Boolean
  status         BookingStatus
  rescheduled    Boolean?
  userId         Int?
  teamId         Int?
  eventLength    Int?
  eventParentId  Int?
  userEmail      String?
  userName       String?
  userUsername   String?
  ratingFeedback String?
  rating         Int?
  noShowHost     Boolean?
  isTeamBooking  Boolean
  timeStatus     String? // this is the addition on top of BookingDenormalized
}

model CalendarCache {
  // To be made required in a followup
  id String? @default(uuid())

  // The key would be the unique URL that is requested by the user
  key          String
  value        Json
  expiresAt    DateTime
  // Provide an initial value for legacy rows and future raw inserts
  updatedAt    DateTime    @default(now()) @updatedAt
  credentialId Int
  userId       Int?
  credential   Credential? @relation(fields: [credentialId], references: [id], onDelete: Cascade)

  @@id([credentialId, key])
  @@unique([credentialId, key])
  @@index([userId, key])
}

enum RedirectType {
  UserEventType @map("user-event-type")
  TeamEventType @map("team-event-type")
  User          @map("user")
  Team          @map("team")
}

model TempOrgRedirect {
  id        Int          @id @default(autoincrement())
  // Better would be to have fromOrgId and toOrgId as well and then we should have just to instead toUrl
  from      String
  // 0 would mean it is non org
  fromOrgId Int
  type      RedirectType
  // It doesn't have any query params
  toUrl     String
  enabled   Boolean      @default(true)
  createdAt DateTime     @default(now())
  updatedAt DateTime     @updatedAt

  @@unique([from, type, fromOrgId])
}

model Avatar {
  // e.g. NULL(0), organization ID or team logo
  teamId    Int    @default(0)
  // Avatar, NULL(0) if team logo
  userId    Int    @default(0)
  // base64 string
  data      String
  // different every time to pop the cache.
  objectKey String @unique

  isBanner Boolean @default(false)

  @@unique([teamId, userId, isBanner])
  @@map(name: "avatars")
}

model OutOfOfficeEntry {
  id               Int                @id @default(autoincrement())
  uuid             String             @unique
  start            DateTime
  end              DateTime
  notes            String?
  showNotePublicly Boolean            @default(false)
  userId           Int
  user             User               @relation(fields: [userId], references: [id], onDelete: Cascade)
  toUserId         Int?
  toUser           User?              @relation(name: "toUser", fields: [toUserId], references: [id], onDelete: Cascade)
  reasonId         Int?
  reason           OutOfOfficeReason? @relation(fields: [reasonId], references: [id], onDelete: SetNull)

  createdAt DateTime @default(now())
  updatedAt DateTime @updatedAt

  @@index([uuid])
  @@index([userId])
  @@index([toUserId])
  @@index([start, end])
}

model OutOfOfficeReason {
  id      Int     @id @default(autoincrement())
  emoji   String
  reason  String  @unique
  enabled Boolean @default(true)
  userId  Int?
  user    User?   @relation(fields: [userId], references: [id], onDelete: Cascade)

  entries OutOfOfficeEntry[]
}

model UserHolidaySettings {
  id          Int      @id @default(autoincrement())
  userId      Int      @unique
  user        User     @relation(fields: [userId], references: [id], onDelete: Cascade)
  countryCode String?
  disabledIds String[]

  createdAt DateTime @default(now())
  updatedAt DateTime @updatedAt
}

// Holiday cache for Google Calendar public holidays
model HolidayCache {
  id          String   @id @default(uuid())
  countryCode String
  calendarId  String
  eventId     String
  name        String
  date        DateTime
  year        Int

  createdAt DateTime @default(now())
  updatedAt DateTime @updatedAt

  @@unique([countryCode, eventId])
  @@index([countryCode, year])
  @@index([countryCode, date])
}

// Platform
model PlatformOAuthClient {
  id             String   @id @default(cuid())
  name           String
  secret         String
  permissions    Int
  users          User[]
  logo           String?
  redirectUris   String[]
  organizationId Int
  organization   Team     @relation(fields: [organizationId], references: [id], onDelete: Cascade)
  teams          Team[]   @relation("CreatedByOAuthClient")

  accessTokens        AccessToken[]
  refreshToken        RefreshToken[]
  authorizationTokens PlatformAuthorizationToken[]
  webhook             Webhook[]

  bookingRedirectUri           String?
  bookingCancelRedirectUri     String?
  bookingRescheduleRedirectUri String?
  areEmailsEnabled             Boolean @default(false)
  areDefaultEventTypesEnabled  Boolean @default(true)
  areCalendarEventsEnabled     Boolean @default(true)

  createdAt DateTime @default(now())
}

model PlatformAuthorizationToken {
  id String @id @default(cuid())

  owner  User                @relation(fields: [userId], references: [id], onDelete: Cascade)
  client PlatformOAuthClient @relation(fields: [platformOAuthClientId], references: [id], onDelete: Cascade)

  platformOAuthClientId String
  userId                Int

  createdAt DateTime @default(now())

  @@unique([userId, platformOAuthClientId])
}

model AccessToken {
  id Int @id @default(autoincrement())

  secret    String   @unique
  createdAt DateTime @default(now())
  expiresAt DateTime

  owner  User                @relation(fields: [userId], references: [id], onDelete: Cascade)
  client PlatformOAuthClient @relation(fields: [platformOAuthClientId], references: [id], onDelete: Cascade)

  platformOAuthClientId String
  userId                Int
}

model RefreshToken {
  id Int @id @default(autoincrement())

  secret    String   @unique
  createdAt DateTime @default(now())
  expiresAt DateTime

  owner  User                @relation(fields: [userId], references: [id], onDelete: Cascade)
  client PlatformOAuthClient @relation(fields: [platformOAuthClientId], references: [id], onDelete: Cascade)

  platformOAuthClientId String
  userId                Int
}

model DSyncData {
  id               Int                     @id @default(autoincrement())
  directoryId      String                  @unique
  tenant           String
  organizationId   Int?                    @unique
  org              OrganizationSettings?   @relation(fields: [organizationId], references: [organizationId], onDelete: Cascade)
  teamGroupMapping DSyncTeamGroupMapping[]

  createdAttributeToUsers AttributeToUser[] @relation("createdByDSync")
  updatedAttributeToUsers AttributeToUser[] @relation("updatedByDSync")
}

model DSyncTeamGroupMapping {
  id             Int       @id @default(autoincrement())
  organizationId Int
  teamId         Int
  team           Team      @relation(fields: [teamId], references: [id], onDelete: Cascade)
  directoryId    String
  directory      DSyncData @relation(fields: [directoryId], references: [directoryId], onDelete: Cascade)
  groupName      String

  @@unique([teamId, groupName])
}

model SecondaryEmail {
  id                 Int                 @id @default(autoincrement())
  user               User                @relation(fields: [userId], references: [id], onDelete: Cascade)
  userId             Int
  email              String
  emailVerified      DateTime?
  verificationTokens VerificationToken[]
  eventTypes         EventType[]

  @@unique([email])
  @@unique([userId, email])
  @@index([userId])
}

// Needed to store tasks that need to be processed by a background worker or Tasker
model Task {
  id                  String    @id @unique @default(uuid())
  createdAt           DateTime  @default(now())
  updatedAt           DateTime  @updatedAt
  // The time at which the task should be executed
  scheduledAt         DateTime  @default(now())
  // The time at which the task was successfully executed
  succeededAt         DateTime?
  // The task type to be executed. Left it as a freeform string to avoid more migrations for now. Will be enforced at type level.
  type                String
  // Generic payload for the task
  payload             String
  // The number of times the task has been attempted
  attempts            Int       @default(0)
  // The maximum number of times the task can be attempted
  maxAttempts         Int       @default(3)
  lastError           String?
  lastFailedAttemptAt DateTime?
  referenceUid        String?

  // unique index on referenceUid,type to avoid duplicate tasks
  @@unique([referenceUid, type])
  // for finding succeeded tasks
  @@index([succeededAt])
  // for finding tasks that are scheduled to be executed
  @@index([scheduledAt, succeededAt])
}

enum SMSLockState {
  LOCKED
  UNLOCKED
  REVIEW_NEEDED
}

model ManagedOrganization {
  managedOrganizationId Int  @unique
  managedOrganization   Team @relation("ManagedOrganization", fields: [managedOrganizationId], references: [id], onDelete: Cascade)

  managerOrganizationId Int
  managerOrganization   Team @relation("ManagerOrganization", fields: [managerOrganizationId], references: [id], onDelete: Cascade)

  createdAt DateTime @default(now())

  @@unique([managerOrganizationId, managedOrganizationId])
  @@index([managerOrganizationId])
}

model PlatformBilling {
  id Int @id @unique // team id

  customerId     String
  subscriptionId String?
  priceId        String?
  plan           String  @default("none")

  billingCycleStart Int?
  billingCycleEnd   Int?
  overdue           Boolean? @default(false)

  // note(Lauris): in case of a platform managed organization's billing record this field points to the manager organization's billing record.
  managerBillingId Int?
  managerBilling   PlatformBilling?  @relation("PlatformManagedBilling", fields: [managerBillingId], references: [id])
  // note(Lauris): in case of a manager organization's billing record this field points to billing records of its platform managed organizations.
  managedBillings  PlatformBilling[] @relation("PlatformManagedBilling")

  team Team @relation(fields: [id], references: [id], onDelete: Cascade)
}

enum AttributeType {
  TEXT
  NUMBER
  SINGLE_SELECT
  MULTI_SELECT
}

model AttributeOption {
  id            String            @id @default(uuid())
  attribute     Attribute         @relation(fields: [attributeId], references: [id], onDelete: Cascade)
  attributeId   String
  value         String
  slug          String
  isGroup       Boolean           @default(false)
  // It is a list of AttributeOptions ids that are contained in the group option
  // You could think of a person having the group option to actually have all the options in the contains list.
  // We are not using relation here because it would be a many to many relation because a group option can contain many non-group options and a non-group option can be contained in many group options
  // Such a relation would require its own table to be managed and we don't need it for now.
  contains      String[]
  assignedUsers AttributeToUser[]
}

model Attribute {
  id String @id @default(uuid())

  // This is organization
  team Team @relation(fields: [teamId], references: [id], onDelete: Cascade)

  // This is organizationId
  teamId Int

  type AttributeType

  name    String
  slug    String
  enabled Boolean @default(true)

  usersCanEditRelation Boolean @default(false)

  createdAt        DateTime          @default(now())
  updatedAt        DateTime          @updatedAt
  options          AttributeOption[]
  isWeightsEnabled Boolean           @default(false)
  isLocked         Boolean           @default(false)

  @@unique([teamId, slug])
  @@index([teamId])
}

model AttributeToUser {
  id String @id @default(uuid())

  // This is the membership of the organization
  member Membership @relation(fields: [memberId], references: [id], onDelete: Cascade)

  // This is the membership id of the organization
  memberId Int

  attributeOption   AttributeOption @relation(fields: [attributeOptionId], references: [id], onDelete: Cascade)
  attributeOptionId String

  weight Int?

  // We don't intentionally delete assignments on deletion of a user/directory sync
  createdAt        DateTime   @default(now())
  createdById      Int?
  createdBy        User?      @relation("createdBy", fields: [createdById], references: [id], onDelete: SetNull)
  createdByDSyncId String?
  createdByDSync   DSyncData? @relation("createdByDSync", fields: [createdByDSyncId], references: [directoryId], onDelete: SetNull)

  updatedAt        DateTime?  @updatedAt
  updatedBy        User?      @relation("updatedBy", fields: [updatedById], references: [id], onDelete: SetNull)
  updatedById      Int?
  updatedByDSyncId String?
  updatedByDSync   DSyncData? @relation("updatedByDSync", fields: [updatedByDSyncId], references: [directoryId], onDelete: SetNull)

  @@unique([memberId, attributeOptionId])
}

enum AssignmentReasonEnum {
  ROUTING_FORM_ROUTING
  ROUTING_FORM_ROUTING_FALLBACK
  REASSIGNED
  RR_REASSIGNED
  REROUTED
  SALESFORCE_ASSIGNMENT
}

model AssignmentReason {
  id           Int                  @id @unique @default(autoincrement())
  createdAt    DateTime             @default(now())
  bookingId    Int
  booking      Booking              @relation(fields: [bookingId], references: [id], onDelete: Cascade)
  reasonEnum   AssignmentReasonEnum
  reasonString String

  @@index([bookingId])
}

enum EventTypeAutoTranslatedField {
  DESCRIPTION
  TITLE
}

model DelegationCredential {
  id                  String                @id @default(uuid())
  workspacePlatform   WorkspacePlatform     @relation(fields: [workspacePlatformId], references: [id], onDelete: Cascade)
  workspacePlatformId Int
  // Provides possibility to have different service accounts for different organizations if the need arises, but normally they should be the same
  /// @zod.import(["import { serviceAccountKeySchema } from '../../zod-utils'"]).custom.use(serviceAccountKeySchema)
  serviceAccountKey   Json
  enabled             Boolean               @default(false)
  // lastEnabledAt is set when the delegation credential is enabled
  lastEnabledAt       DateTime?
  // lastDisabledAt is set when the delegation credential is disabled. So, lastDisabledAt could be earlier then lastEnabledAt if the delegation credential was enabled -> then disabled -> then enabled again.
  lastDisabledAt      DateTime?
  organizationId      Int
  organization        Team                  @relation(fields: [organizationId], references: [id], onDelete: Cascade)
  domain              String
  selectedCalendars   SelectedCalendar[]
  destinationCalendar DestinationCalendar[]
  bookingReferences   BookingReference[]
  createdAt           DateTime              @default(now())
  updatedAt           DateTime              @updatedAt
  credentials         Credential[]

  // Should be fair to assume that one domain can be only on one workspace platform at a time. So, one can't have two different workspace platforms for the same domain
  // Because we don't know which domain the organization might have, we couldn't make "domain" unique here as that would prevent an actual owner of the domain to be unable to use that domain if it is used by someone else.
  @@unique([organizationId, domain])
  @@index([enabled])
}

// Deprecated and probably unused - Use DelegationCredential instead
model DomainWideDelegation {
  id                  String                @id @default(uuid())
  workspacePlatform   WorkspacePlatform     @relation(fields: [workspacePlatformId], references: [id], onDelete: Cascade)
  workspacePlatformId Int
  // Provides possibility to have different service accounts for different organizations if the need arises, but normally they should be the same
  /// @zod.import(["import { serviceAccountKeySchema } from '../../zod-utils'"]).custom.use(serviceAccountKeySchema)
  serviceAccountKey   Json
  enabled             Boolean               @default(false)
  organizationId      Int
  organization        Team                  @relation(fields: [organizationId], references: [id], onDelete: Cascade)
  domain              String
  selectedCalendars   SelectedCalendar[]
  destinationCalendar DestinationCalendar[]
  bookingReferences   BookingReference[]
  createdAt           DateTime              @default(now())
  updatedAt           DateTime              @updatedAt

  // Should be fair to assume that one domain can be only on one workspace platform at a time. So, one can't have two different workspace platforms for the same domain
  // Because we don't know which domain the organization might have, we couldn't make "domain" unique here as that would prevent an actual owner of the domain to be unable to use that domain if it is used by someone else.
  @@unique([organizationId, domain])
}

// It is for delegation credential
model WorkspacePlatform {
  id                       Int                    @id @default(autoincrement())
  /// @zod.string.min(1)
  slug                     String
  /// @zod.string.min(1)
  name                     String
  description              String
  /// @zod.import(["import { serviceAccountKeySchema } from '../../zod-utils'"]).custom.use(serviceAccountKeySchema)
  defaultServiceAccountKey Json
  createdAt                DateTime               @default(now())
  updatedAt                DateTime               @updatedAt
  enabled                  Boolean                @default(false)
  delegationCredentials    DelegationCredential[]
  domainWideDelegations    DomainWideDelegation[]

  @@unique([slug])
}

model EventTypeTranslation {
  uid            String                       @id @default(cuid())
  eventType      EventType                    @relation(fields: [eventTypeId], references: [id], onDelete: Cascade)
  eventTypeId    Int
  field          EventTypeAutoTranslatedField
  sourceLocale   String
  targetLocale   String
  translatedText String                       @db.Text
  createdAt      DateTime                     @default(now())
  createdBy      Int
  updatedAt      DateTime                     @updatedAt
  updatedBy      Int?
  creator        User                         @relation("CreatedEventTypeTranslations", fields: [createdBy], references: [id])
  updater        User?                        @relation("UpdatedEventTypeTranslations", fields: [updatedBy], references: [id], onDelete: SetNull)

  @@unique([eventTypeId, field, targetLocale])
  @@index([eventTypeId, field, targetLocale])
}

enum WatchlistType {
  EMAIL
  DOMAIN
  USERNAME
}

enum WatchlistAction {
  REPORT
  BLOCK
  ALERT
}

enum WatchlistSource {
  MANUAL
  FREE_DOMAIN_POLICY
}

model Watchlist {
  id             String          @id @default(uuid()) @db.Uuid
  type           WatchlistType
  value          String
  description    String?
  isGlobal       Boolean         @default(false)
  organizationId Int?
  action         WatchlistAction @default(REPORT)
  source         WatchlistSource @default(MANUAL)
  lastUpdatedAt  DateTime        @default(now())

  bookingReports BookingReport[]
  audits         WatchlistAudit[]

  @@unique([type, value, organizationId])
  @@index([type, value, organizationId, action])
}

model WatchlistAudit {
  id          String        @id @default(uuid(7)) @db.Uuid
  type        WatchlistType
  value       String
  description String?

  action WatchlistAction @default(REPORT)

  changedAt       DateTime @default(now())
  changedByUserId Int?

  watchlistId String?    @db.Uuid
  watchlist   Watchlist? @relation(fields: [watchlistId], references: [id], onDelete: SetNull)

  @@index([watchlistId, changedAt])
}

model WatchlistEventAudit {
  id          String          @id @default(uuid(7)) @db.Uuid
  watchlistId String          @db.Uuid
  eventTypeId Int
  actionTaken WatchlistAction
  timestamp   DateTime        @default(now())
}

enum BookingReportReason {
  SPAM
  DONT_KNOW_PERSON @map("dont_know_person")
  OTHER
}

enum BookingReportStatus {
  PENDING // Initial state - awaiting review
  DISMISSED // User clicked "Don't block"
  BLOCKED // Added to watchlist
}

model BookingReport {
  id             String              @id @default(uuid()) @db.Uuid
  bookingUid     String              @unique
  booking        Booking             @relation(fields: [bookingUid], references: [uid], onDelete: Cascade)
  bookerEmail    String
  reportedById   Int?
  organizationId Int?
  reason         BookingReportReason
  description    String?
  cancelled      Boolean             @default(false)
  createdAt      DateTime            @default(now())
  updatedAt      DateTime            @updatedAt
  status         BookingReportStatus @default(PENDING)

  watchlistId String? @db.Uuid

  reportedBy   User?      @relation("ReportedBy", fields: [reportedById], references: [id], onDelete: SetNull)
  organization Team?      @relation(fields: [organizationId], references: [id], onDelete: Cascade)
  watchlist    Watchlist? @relation(fields: [watchlistId], references: [id], onDelete: SetNull)

  @@index([bookerEmail])
  @@index([reportedById])
  @@index([organizationId])
  @@index([watchlistId])
  @@index([createdAt])
}

enum BillingPeriod {
  MONTHLY
  ANNUALLY
}

model OrganizationOnboarding {
  // TODO: Use uuid for id
  id String @id @default(uuid())

  // User who started the onboarding. It is different from orgOwnerEmail in case Cal.com admin is doing the onboarding for someone else.
  createdBy   User     @relation("CreatedOrganizationOnboardings", fields: [createdById], references: [id], onDelete: Cascade)
  createdById Int
  createdAt   DateTime @default(now())

  // We keep the email only here and don't need to connect it with user because on User deletion, we don't delete the entry here.
  // It is unique because an email can be the owner of only one organization at a time.
  orgOwnerEmail String  @unique
  error         String?

  updatedAt DateTime @updatedAt
  // TODO: updatedBy to be added when we support marking updatedBy using webhook too, as webhook also updates it

  // Set after organization payment is done and the organization is created
  organizationId Int?  @unique
  organization   Team? @relation(fields: [organizationId], references: [id], onDelete: Cascade)

  billingPeriod BillingPeriod
  pricePerSeat  Float
  seats         Int

  isPlatform Boolean @default(false)

  // Organization info
  name               String
  // We don't keep it unique because we don't want self-serve flows to block a slug if it isn't paid for yet.
  slug               String
  logo               String?
  bio                String?
  brandColor         String?
  bannerUrl          String?
  isDomainConfigured Boolean @default(false)

  // Set when payment intent is there.
  stripeCustomerId         String? @unique
  // TODO: Can we make it required
  stripeSubscriptionId     String?
  stripeSubscriptionItemId String?

  /// @zod.import(["import { orgOnboardingInvitedMembersSchema } from '../../zod-utils'"]).custom.use(orgOnboardingInvitedMembersSchema)
  invitedMembers Json @default("[]")

  /// @zod.import(["import { orgOnboardingTeamsSchema } from '../../zod-utils'"]).custom.use(orgOnboardingTeamsSchema)
  teams Json @default("[]")

  // Completion status
  isComplete Boolean @default(false)

  @@index([orgOwnerEmail])
  @@index([stripeCustomerId])
}

enum IncompleteBookingActionType {
  SALESFORCE
}

model App_RoutingForms_IncompleteBookingActions {
  id           Int                         @id @default(autoincrement())
  form         App_RoutingForms_Form       @relation(fields: [formId], references: [id], onDelete: Cascade)
  formId       String
  actionType   IncompleteBookingActionType
  data         Json
  enabled      Boolean                     @default(true)
  credentialId Int?
}

model InternalNotePreset {
  id                 Int     @id @default(autoincrement())
  name               String
  cancellationReason String?
  team               Team    @relation(fields: [teamId], references: [id], onDelete: Cascade)
  teamId             Int

  createdAt           DateTime              @default(now())
  BookingInternalNote BookingInternalNote[]

  @@unique([teamId, name])
  @@index([teamId])
}

enum FilterSegmentScope {
  USER
  TEAM
}

model FilterSegment {
  id               Int                           @id @default(autoincrement())
  name             String
  // Identifies which data table this segment belongs to (e.g. "organization_members", "team_members", "bookings", etc.)
  tableIdentifier  String
  scope            FilterSegmentScope
  // Filter configuration
  activeFilters    Json?
  sorting          Json?
  columnVisibility Json?
  columnSizing     Json?
  perPage          Int
  searchTerm       String?                       @db.Text
  createdAt        DateTime                      @default(now())
  updatedAt        DateTime                      @updatedAt
  // Creator of the segment
  user             User                          @relation(fields: [userId], references: [id], onDelete: Cascade)
  userId           Int
  // Team scope - optional, only set when scope is TEAM
  team             Team?                         @relation(fields: [teamId], references: [id], onDelete: Cascade)
  teamId           Int?
  userPreferences  UserFilterSegmentPreference[]

  // For user-scoped segments: scope + userId + tableIdentifier
  @@index([scope, userId, tableIdentifier])
  // For team-scoped segments: scope + teamId + tableIdentifier
  @@index([scope, teamId, tableIdentifier])
}

model UserFilterSegmentPreference {
  id              Int            @id @default(autoincrement())
  userId          Int
  tableIdentifier String
  segmentId       Int?
  systemSegmentId String?
  createdAt       DateTime       @default(now())
  updatedAt       DateTime       @updatedAt
  user            User           @relation(fields: [userId], references: [id], onDelete: Cascade)
  segment         FilterSegment? @relation(fields: [segmentId], references: [id], onDelete: Cascade)

  @@unique([userId, tableIdentifier])
  @@index([userId])
  @@index([segmentId])
}

model BookingInternalNote {
  id Int @id @default(autoincrement())

  notePreset   InternalNotePreset? @relation(fields: [notePresetId], references: [id], onDelete: Cascade)
  notePresetId Int?
  text         String?

  booking   Booking @relation(fields: [bookingId], references: [id], onDelete: Cascade)
  bookingId Int

  createdBy   User @relation(fields: [createdById], references: [id])
  createdById Int

  createdAt DateTime @default(now())

  @@unique([bookingId, notePresetId])
  @@index([bookingId])
}

enum WorkflowContactType {
  PHONE
  EMAIL
}

model WorkflowOptOutContact {
  id        Int                 @id @default(autoincrement())
  type      WorkflowContactType
  value     String
  optedOut  Boolean
  createdAt DateTime            @default(now())
  updatedAt DateTime            @updatedAt

  @@unique([type, value])
}

enum RoleType {
  SYSTEM
  CUSTOM
}

model Role {
  id          String           @id @default(cuid())
  name        String
  color       String?
  description String?
  teamId      Int? // null for global roles
  team        Team?            @relation(fields: [teamId], references: [id], onDelete: Cascade)
  permissions RolePermission[]
  memberships Membership[]
  createdAt   DateTime         @default(now())
  updatedAt   DateTime         @updatedAt
  type        RoleType         @default(CUSTOM)

  @@unique([name, teamId])
  @@index([teamId])
}

model RolePermission {
  id        String   @id @default(uuid())
  roleId    String
  role      Role     @relation(fields: [roleId], references: [id], onDelete: Cascade)
  resource  String
  action    String
  createdAt DateTime @default(now())

  @@unique([roleId, resource, action])
  @@index([roleId])
  // TODO: come back to this with indexs.
  @@index([action])
}

enum BookingAuditType {
  RECORD_CREATED @map("record_created")
  RECORD_UPDATED @map("record_updated")
  RECORD_DELETED @map("record_deleted")
}

enum BookingAuditAction {
  // Booking lifecycle
  CREATED @map("created")

  // Status changes
  CANCELLED     @map("cancelled")
  ACCEPTED      @map("accepted")
  REJECTED      @map("rejected")
  PENDING       @map("pending")
  AWAITING_HOST @map("awaiting_host")
  RESCHEDULED   @map("rescheduled")

  // Attendee management
  ATTENDEE_ADDED   @map("attendee_added")
  ATTENDEE_REMOVED @map("attendee_removed")

  // Assignment/Reassignment (keep integration version - simpler)
  REASSIGNMENT @map("reassignment")

  // Meeting details
  LOCATION_CHANGED @map("location_changed")

  // No-show tracking
  HOST_NO_SHOW_UPDATED     @map("host_no_show_updated")
  ATTENDEE_NO_SHOW_UPDATED @map("attendee_no_show_updated")

  // Rescheduling
  RESCHEDULE_REQUESTED @map("reschedule_requested")

  // Seat management
  SEAT_BOOKED      @map("seat_booked")
  SEAT_RESCHEDULED @map("seat_rescheduled")
}

enum BookingAuditSource {
  API_V1  @map("api_v1")
  API_V2  @map("api_v2")
  WEBAPP  @map("webapp")
  WEBHOOK @map("webhook")
  UNKNOWN @map("unknown")
}

enum AuditActorType {
  USER     @map("user") // Registered Cal.com user (stored here for audit retention even after user deletion)
  GUEST    @map("guest") // Non-registered user
  ATTENDEE @map("attendee") // Has Attendee record with us
  SYSTEM   @map("system") // Automated actions
  APP      @map("app") // App-triggered actions (payment webhooks, integrations)
}

model AuditActor {
  id   String         @id @default(uuid(7)) @db.Uuid
  type AuditActorType

  // References for different actor types (soft references, no FK constraints)
  // These fields intentionally do NOT have foreign key constraints to preserve audit trail integrity:
  // - When a User, Attendee, or Credential is deleted, their AuditActor record persists with these IDs intact
  // - This maintains immutable audit history even after source records are removed
  // - For APP actors: when credential is deleted, name/email fields are populated to preserve app identity
  userUuid     String? @db.Uuid // For USER type - references User.uuid without FK constraint
  attendeeId   Int? // For ATTENDEE type - references Attendee.id without FK constraint
  credentialId Int? // For APP type - references Credential.id without FK constraint

  // Identity fields - for GUEST/SYSTEM/APP types when source record is deleted
  // - GUEST: email/name stored directly
  // - SYSTEM: email/name for system identifier
  // - APP: email/name used when using appSlug mode (fallback), or preserved when credential deleted
  // - USER/ATTENDEE: derive from their tables using userUuid/attendeeId
  // These fields can be anonymized when User/Attendee records are deleted to preserve audit trail
  email String?
  phone String?
  name  String?

  createdAt     DateTime       @default(now())
  bookingAudits BookingAudit[]

  // TODO: Add pseudonymizedAt and related fields when we anonymize the data on deletion
  @@unique([userUuid])
  @@unique([attendeeId])
  @@unique([credentialId]) // One actor per credential
  @@unique([email]) // Prevent duplicate email actors
  @@unique([phone]) // Prevent duplicate phone actors
  @@index([email])
  @@index([userUuid])
  @@index([attendeeId])
  @@index([credentialId])
}

model BookingAudit {
  id         String @id @default(uuid(7)) @db.Uuid
  // bookingUid is stored as a plain string (not a foreign key relation) to preserve the audit trail
  // even after the booking is deleted. This is intentional for audit log integrity:
  // - Audit logs are immutable historical records that should persist independently
  // - When a booking is deleted, we still need to know which booking the audit log belonged to
  // - Using a plain string instead of a relation prevents bookingUid from becoming NULL on booking deletion
  // - This allows users to view complete audit history for deleted bookings
  bookingUid String

  // Actor who performed the action (USER, GUEST, or SYSTEM)
  // Stored in AuditActor table to maintain audit trail even after user deletion
  actorId String     @db.Uuid
  // Restrict onDelete to prevent deletion of audit actor if there are any booking audits associated with it
  actor   AuditActor @relation(fields: [actorId], references: [id], onDelete: Restrict)

  type   BookingAuditType
  action BookingAuditAction

  // Timestamp of the actual booking change (business event time)
  // Important: May differ from createdAt if audit is processed asynchronously
  timestamp DateTime

  // Database record timestamps
  createdAt DateTime @default(now())
  updatedAt DateTime @updatedAt

<<<<<<< HEAD
  // Source of the action (API_V2 or WEBAPP)
=======
>>>>>>> f0bfb934
  source BookingAuditSource

  // Operation ID for correlating related audit logs across different audit types (BookingAudit, UserAudit, etc.) or for bulk operations
  operationId String

  data Json?

  @@index([actorId])
  @@index([bookingUid])
  @@index([timestamp])
  @@index([operationId])
}

enum PhoneNumberSubscriptionStatus {
  ACTIVE
  PAST_DUE
  CANCELLED
  INCOMPLETE
  INCOMPLETE_EXPIRED
  TRIALING
  UNPAID
}

// Cal AI Voice Agent
model Agent {
  id   String @id @default(uuid())
  name String

  // Either user-owned OR team-owned
  userId Int?
  user   User? @relation(fields: [userId], references: [id], onDelete: Cascade)
  teamId Int?
  team   Team? @relation(fields: [teamId], references: [id], onDelete: Cascade)

  // Provider-specific agent ID (e.g., Retell AI agent ID)
  providerAgentId String @unique

  // Event type association for inbound agents
  inboundEventTypeId Int?

  // Event type association for outbound agents
  outboundEventTypeId Int?

  enabled   Boolean  @default(true)
  createdAt DateTime @default(now())
  updatedAt DateTime @updatedAt

  inboundPhoneNumbers  CalAiPhoneNumber[] @relation("InboundAgent")
  outboundPhoneNumbers CalAiPhoneNumber[] @relation("OutboundAgent")
  workflowStep         WorkflowStep?
  inboundWorkflowStep  WorkflowStep?      @relation("WorkflowStepInboundAgent")

  @@index([userId])
  @@index([teamId])
  @@index([inboundEventTypeId])
  @@index([outboundEventTypeId])
}

model CalAiPhoneNumber {
  id Int @id @default(autoincrement())

  // Either user-owned OR team-owned
  userId Int?
  user   User? @relation(fields: [userId], references: [id], onDelete: Cascade)
  teamId Int?
  team   Team? @relation(fields: [teamId], references: [id], onDelete: Cascade)

  phoneNumber String @unique
  provider    String

  // Provider-specific phone number ID (e.g., Retell phone number ID)
  providerPhoneNumberId String? @unique

  createdAt DateTime @default(now())
  updatedAt DateTime @updatedAt

  stripeCustomerId     String?
  stripeSubscriptionId String?                        @unique
  subscriptionStatus   PhoneNumberSubscriptionStatus?

  // Agent associations
  inboundAgentId  String?
  inboundAgent    Agent?  @relation("InboundAgent", fields: [inboundAgentId], references: [id], onDelete: SetNull)
  outboundAgentId String?
  outboundAgent   Agent?  @relation("OutboundAgent", fields: [outboundAgentId], references: [id], onDelete: SetNull)

  @@index([userId])
  @@index([teamId])
  @@index([inboundAgentId])
  @@index([outboundAgentId])
}

model TeamBilling {
  id     String @id @default(uuid())
  teamId Int    @unique
  team   Team?  @relation("TeamBilling", fields: [teamId], references: [id], onDelete: Cascade)

  subscriptionId       String    @unique
  subscriptionItemId   String
  customerId           String
  status               String
  planName             String
  subscriptionStart    DateTime?
  subscriptionTrialEnd DateTime?
  subscriptionEnd      DateTime?

  createdAt DateTime @default(now())
  updatedAt DateTime @updatedAt
}

model OrganizationBilling {
  id     String @id @default(uuid())
  teamId Int    @unique
  team   Team   @relation("OrganizationBilling", fields: [teamId], references: [id], onDelete: Cascade)

  subscriptionId       String    @unique
  subscriptionItemId   String
  customerId           String
  status               String
  planName             String
  subscriptionStart    DateTime?
  subscriptionTrialEnd DateTime?
  subscriptionEnd      DateTime?

  createdAt DateTime @default(now())
  updatedAt DateTime @updatedAt
}

enum CalendarCacheEventStatus {
  confirmed @map("confirmed")
  tentative @map("tentative")
  cancelled @map("cancelled")
}

model CalendarCacheEvent {
  id                 String  @id @default(uuid())
  selectedCalendarId String
  externalId         String
  externalEtag       String
  iCalUID            String?
  iCalSequence       Int     @default(0)

  // Event details
  summary           String?
  description       String?
  location          String?
  start             DateTime
  end               DateTime
  isAllDay          Boolean                  @default(false)
  timeZone          String?
  status            CalendarCacheEventStatus @default(confirmed)
  recurringEventId  String?
  originalStartTime DateTime?

  createdAt         DateTime  @default(now())
  updatedAt         DateTime  @updatedAt
  externalCreatedAt DateTime?
  externalUpdatedAt DateTime?

  selectedCalendar SelectedCalendar @relation(fields: [selectedCalendarId], references: [id], onDelete: Cascade)

  @@unique([selectedCalendarId, externalId])
  @@index([start, end, status])
  @@index([selectedCalendarId, iCalUID])
}<|MERGE_RESOLUTION|>--- conflicted
+++ resolved
@@ -2802,10 +2802,6 @@
   createdAt DateTime @default(now())
   updatedAt DateTime @updatedAt
 
-<<<<<<< HEAD
-  // Source of the action (API_V2 or WEBAPP)
-=======
->>>>>>> f0bfb934
   source BookingAuditSource
 
   // Operation ID for correlating related audit logs across different audit types (BookingAudit, UserAudit, etc.) or for bulk operations
