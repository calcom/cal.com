// This is your Prisma Schema file
// learn more about it in the docs: https://pris.ly/d/prisma-schema

datasource db {
  provider  = "postgresql"
  url       = env("DATABASE_URL")
  directUrl = env("DATABASE_DIRECT_URL")
}

generator client {
  provider        = "prisma-client-js"
  previewFeatures = ["views"]
  output          = "./client"
  binaryTargets   = ["native", "debian-openssl-1.1.x"]
}

generator client_for_api_v2 {
  provider        = "prisma-client-js"
  previewFeatures = ["views"]
  output          = "../../apps/api/v2/client"
  binaryTargets   = ["native", "debian-openssl-1.1.x"]
}

generator zod {
  provider                 = "zod-prisma-types"
  output                   = "./zod"
  useMultipleFiles         = true
  createInputTypes         = false
  addIncludeType           = false
  addSelectType            = false
  validateWhereUniqueInput = false
  /// createRelationValuesTypes = true
}

generator kysely {
  provider = "prisma-kysely"
  output   = "../kysely"
  fileName = "types.ts"
}

generator enums {
  provider = "ts-node --transpile-only ./enum-generator.ts"
}

enum SchedulingType {
  ROUND_ROBIN @map("roundRobin")
  COLLECTIVE  @map("collective")
  MANAGED     @map("managed")
}

enum PeriodType {
  UNLIMITED      @map("unlimited")
  ROLLING        @map("rolling")
  ROLLING_WINDOW @map("rolling_window")
  RANGE          @map("range")
}

enum CreationSource {
  API_V1 @map("api_v1")
  API_V2 @map("api_v2")
  WEBAPP @map("webapp")
}

model Host {
  user             User        @relation(fields: [userId], references: [id], onDelete: Cascade)
  userId           Int
  eventType        EventType   @relation(fields: [eventTypeId], references: [id], onDelete: Cascade)
  eventTypeId      Int
  isFixed          Boolean     @default(false)
  priority         Int?
  weight           Int?
  // weightAdjustment is deprecated. We not calculate the calibratino value on the spot. Plan to drop this column.
  weightAdjustment Int?
  schedule         Schedule?   @relation(fields: [scheduleId], references: [id])
  scheduleId       Int?
  createdAt        DateTime    @default(now())
  group            HostGroup?  @relation(fields: [groupId], references: [id])
  groupId          String?
  memberId         Int?
  member           Membership? @relation(fields: [memberId], references: [id], onDelete: Cascade)

  @@id([userId, eventTypeId])
  @@index([memberId])
  @@index([userId])
  @@index([eventTypeId])
  @@index([scheduleId])
}

model HostGroup {
  id          String     @id @default(uuid())
  name        String
  hosts       Host[]
  eventType   EventType? @relation(fields: [eventTypeId], references: [id], onDelete: Cascade)
  eventTypeId Int?
  createdAt   DateTime   @default(now())
  updatedAt   DateTime   @updatedAt

  @@index([name])
  @@index([eventTypeId])
}

model CalVideoSettings {
  eventTypeId Int       @id
  eventType   EventType @relation(fields: [eventTypeId], references: [id], onDelete: Cascade)

  disableRecordingForOrganizer         Boolean  @default(false)
  disableRecordingForGuests            Boolean  @default(false)
  enableAutomaticTranscription         Boolean  @default(false)
  enableAutomaticRecordingForOrganizer Boolean  @default(false)
  redirectUrlOnExit                    String?
  disableTranscriptionForGuests        Boolean  @default(false)
  disableTranscriptionForOrganizer     Boolean  @default(false)
  createdAt                            DateTime @default(now())
  updatedAt                            DateTime @updatedAt
}

model EventType {
  id                Int     @id @default(autoincrement())
  /// @zod.string.min(1)
  title             String
  /// @zod.import(["import { eventTypeSlug } from '../../zod-utils'"]).custom.use(eventTypeSlug)
  slug              String
  description       String?
  interfaceLanguage String?
  position          Int     @default(0)
  /// @zod.import(["import { eventTypeLocations } from '../../zod-utils'"]).custom.use(eventTypeLocations)
  locations         Json?
  /// @zod.number.min(1)
  length            Int
  offsetStart       Int     @default(0)
  hidden            Boolean @default(false)
  hosts             Host[]

  users  User[] @relation("user_eventtype")
  owner  User?  @relation("owner", fields: [userId], references: [id], onDelete: Cascade)
  userId Int?

  profileId Int?
  profile   Profile? @relation(fields: [profileId], references: [id])

  team                               Team?                  @relation(fields: [teamId], references: [id], onDelete: Cascade)
  teamId                             Int?
  hashedLink                         HashedLink[]
  bookings                           Booking[]
  availability                       Availability[]
  webhooks                           Webhook[]
  destinationCalendar                DestinationCalendar?
  useEventLevelSelectedCalendars     Boolean                @default(false)
  eventName                          String?
  customInputs                       EventTypeCustomInput[]
  parentId                           Int?
  parent                             EventType?             @relation("managed_eventtype", fields: [parentId], references: [id], onDelete: Cascade)
  children                           EventType[]            @relation("managed_eventtype")
  /// @zod.import(["import { eventTypeBookingFields } from '../../zod-utils'"]).custom.use(eventTypeBookingFields)
  bookingFields                      Json?
  timeZone                           String?
  periodType                         PeriodType             @default(UNLIMITED)
  /// @zod.import(["import { coerceToDate } from '../../zod-utils'"]).custom.use(coerceToDate)
  periodStartDate                    DateTime?
  /// @zod.import(["import { coerceToDate } from '../../zod-utils'"]).custom.use(coerceToDate)
  periodEndDate                      DateTime?
  periodDays                         Int?
  periodCountCalendarDays            Boolean?
  lockTimeZoneToggleOnBookingPage    Boolean                @default(false)
  lockedTimeZone                     String?
  requiresConfirmation               Boolean                @default(false)
  requiresConfirmationWillBlockSlot  Boolean                @default(false)
  requiresConfirmationForFreeEmail   Boolean                @default(false)
  requiresBookerEmailVerification    Boolean                @default(false)
  canSendCalVideoTranscriptionEmails Boolean                @default(true)

  autoTranslateDescriptionEnabled          Boolean                   @default(false)
  /// @zod.import(["import { recurringEventType } from '../../zod-utils'"]).custom.use(recurringEventType)
  recurringEvent                           Json?
  disableGuests                            Boolean                   @default(false)
  hideCalendarNotes                        Boolean                   @default(false)
  hideCalendarEventDetails                 Boolean                   @default(false)
  /// @zod.number.min(0)
  minimumBookingNotice                     Int                       @default(120)
  beforeEventBuffer                        Int                       @default(0)
  afterEventBuffer                         Int                       @default(0)
  seatsPerTimeSlot                         Int?
  onlyShowFirstAvailableSlot               Boolean                   @default(false)
  showOptimizedSlots                       Boolean?                  @default(false)
  disableCancelling                        Boolean?                  @default(false)
  disableRescheduling                      Boolean?                  @default(false)
  seatsShowAttendees                       Boolean?                  @default(false)
  seatsShowAvailabilityCount               Boolean?                  @default(true)
  schedulingType                           SchedulingType?
  schedule                                 Schedule?                 @relation(fields: [scheduleId], references: [id])
  scheduleId                               Int?
  allowReschedulingCancelledBookings       Boolean?                  @default(false)
  // price is deprecated. It has now moved to metadata.apps.stripe.price. Plan to drop this column.
  price                                    Int                       @default(0)
  // currency is deprecated. It has now moved to metadata.apps.stripe.currency. Plan to drop this column.
  currency                                 String                    @default("usd")
  slotInterval                             Int?
  /// @zod.import(["import { EventTypeMetaDataSchema } from '../../zod-utils'"]).custom.use(EventTypeMetaDataSchema)
  metadata                                 Json?
  /// @zod.import(["import { successRedirectUrl } from '../../zod-utils'"]).custom.use(successRedirectUrl)
  successRedirectUrl                       String?
  forwardParamsSuccessRedirect             Boolean?                  @default(true)
  workflows                                WorkflowsOnEventTypes[]
  /// @zod.import(["import { intervalLimitsType } from '../../zod-utils'"]).custom.use(intervalLimitsType)
  bookingLimits                            Json?
  /// @zod.import(["import { intervalLimitsType } from '../../zod-utils'"]).custom.use(intervalLimitsType)
  durationLimits                           Json?
  isInstantEvent                           Boolean                   @default(false)
  instantMeetingExpiryTimeOffsetInSeconds  Int                       @default(90)
  instantMeetingScheduleId                 Int?
  instantMeetingSchedule                   Schedule?                 @relation("InstantMeetingSchedule", fields: [instantMeetingScheduleId], references: [id])
  instantMeetingParameters                 String[]
  assignAllTeamMembers                     Boolean                   @default(false)
  // It is applicable only when assignAllTeamMembers is true and it filters out all the team members using rrSegmentQueryValue
  assignRRMembersUsingSegment              Boolean                   @default(false)
  /// @zod.import(["import { rrSegmentQueryValueSchema } from '../../zod-utils'"]).custom.use(rrSegmentQueryValueSchema)
  rrSegmentQueryValue                      Json?
  useEventTypeDestinationCalendarEmail     Boolean                   @default(false)
  aiPhoneCallConfig                        AIPhoneCallConfiguration?
  isRRWeightsEnabled                       Boolean                   @default(false)
  fieldTranslations                        EventTypeTranslation[]
  maxLeadThreshold                         Int?
  includeNoShowInRRCalculation             Boolean                   @default(false)
  selectedCalendars                        SelectedCalendar[]
  allowReschedulingPastBookings            Boolean                   @default(false)
  hideOrganizerEmail                       Boolean                   @default(false)
  maxActiveBookingsPerBooker               Int?
  maxActiveBookingPerBookerOfferReschedule Boolean                   @default(false)
  /// @zod.import(["import { emailSchema } from '@calcom/lib/emailSchema'"]).custom.use(emailSchema)
  customReplyToEmail                       String?
  calVideoSettings                         CalVideoSettings?

  /// @zod.import(["import { eventTypeColor } from '../../zod-utils'"]).custom.use(eventTypeColor)
  eventTypeColor                   Json?
  rescheduleWithSameRoundRobinHost Boolean @default(false)

  secondaryEmailId Int?
  secondaryEmail   SecondaryEmail? @relation(fields: [secondaryEmailId], references: [id], onDelete: Cascade)

  useBookerTimezone     Boolean     @default(false)
  restrictionScheduleId Int?
  restrictionSchedule   Schedule?   @relation("restrictionSchedule", fields: [restrictionScheduleId], references: [id])
  hostGroups            HostGroup[]

  bookingRequiresAuthentication Boolean @default(false)

  createdAt DateTime? @default(now())
  updatedAt DateTime? @updatedAt


  @@unique([userId, slug])
  @@unique([teamId, slug])
  @@unique([userId, parentId])
  @@index([userId])
  @@index([teamId])
  @@index([profileId])
  @@index([scheduleId])
  @@index([secondaryEmailId])
  @@index([parentId])
  @@index([restrictionScheduleId])
}

model Credential {
  id     Int     @id @default(autoincrement())
  // @@type is deprecated
  type   String
  key    Json
  user   User?   @relation(fields: [userId], references: [id], onDelete: Cascade)
  userId Int?
  team   Team?   @relation(fields: [teamId], references: [id], onDelete: Cascade)
  teamId Int?
  app    App?    @relation(fields: [appId], references: [slug], onDelete: Cascade)
  // How to make it a required column?
  appId  String?

  // paid apps
  subscriptionId    String?
  paymentStatus     String?
  billingCycleStart Int?

  destinationCalendars   DestinationCalendar[]
  selectedCalendars      SelectedCalendar[]
  invalid                Boolean?              @default(false)
  CalendarCache          CalendarCache[]
  references             BookingReference[]
  delegationCredentialId String?
  delegationCredential   DelegationCredential? @relation(fields: [delegationCredentialId], references: [id], onDelete: Cascade)

  @@index([appId])
  @@index([subscriptionId])
  @@index([invalid])
  @@index([userId, delegationCredentialId])
}

enum IdentityProvider {
  CAL
  GOOGLE
  SAML
}

model DestinationCalendar {
  id                               Int                   @id @default(autoincrement())
  integration                      String
  externalId                       String
  /// @zod.import(["import { emailSchema } from '@calcom/lib/emailSchema'"]).custom.use(emailSchema)
  primaryEmail                     String?
  user                             User?                 @relation(fields: [userId], references: [id], onDelete: Cascade)
  userId                           Int?                  @unique
  booking                          Booking[]
  eventType                        EventType?            @relation(fields: [eventTypeId], references: [id], onDelete: Cascade)
  eventTypeId                      Int?                  @unique
  credentialId                     Int?
  credential                       Credential?           @relation(fields: [credentialId], references: [id], onDelete: Cascade)
  createdAt                        DateTime?             @default(now())
  updatedAt                        DateTime?             @updatedAt
  delegationCredential             DelegationCredential? @relation(fields: [delegationCredentialId], references: [id], onDelete: Cascade)
  delegationCredentialId           String?
  domainWideDelegation             DomainWideDelegation? @relation(fields: [domainWideDelegationCredentialId], references: [id], onDelete: Cascade)
  domainWideDelegationCredentialId String?

  @@index([userId])
  @@index([eventTypeId])
  @@index([credentialId])
}

enum UserPermissionRole {
  USER
  ADMIN
}

// It holds the password of a User, separate from the User model to avoid leaking the password hash
model UserPassword {
  hash   String
  userId Int    @unique
  user   User   @relation(fields: [userId], references: [id], onDelete: Cascade)
}

model TravelSchedule {
  id           Int       @id @default(autoincrement())
  userId       Int
  user         User      @relation(fields: [userId], references: [id], onDelete: Cascade)
  timeZone     String
  startDate    DateTime
  endDate      DateTime?
  prevTimeZone String?

  @@index([startDate])
  @@index([endDate])
}

// It holds Personal Profiles of a User plus it has email, password and other core things..
model User {
  id                  Int                  @id @default(autoincrement())
  username            String?
  name                String?
  /// @zod.import(["import { emailSchema } from '@calcom/lib/emailSchema'"]).custom.use(emailSchema)
  email               String
  emailVerified       DateTime?
  password            UserPassword?
  bio                 String?
  avatarUrl           String?
  timeZone            String               @default("Europe/London")
  travelSchedules     TravelSchedule[]
  weekStart           String               @default("Sunday")
  // DEPRECATED - TO BE REMOVED
  startTime           Int                  @default(0)
  endTime             Int                  @default(1440)
  // </DEPRECATED>
  bufferTime          Int                  @default(0)
  hideBranding        Boolean              @default(false)
  // TODO: should be renamed since it only affects the booking page
  theme               String?
  appTheme            String?
  createdDate         DateTime             @default(now()) @map(name: "created")
  trialEndsAt         DateTime?
  lastActiveAt        DateTime?
  eventTypes          EventType[]          @relation("user_eventtype")
  credentials         Credential[]
  teams               Membership[]
  bookings            Booking[]
  schedules           Schedule[]
  defaultScheduleId   Int?
  selectedCalendars   SelectedCalendar[]
  completedOnboarding Boolean              @default(false)
  locale              String?
  timeFormat          Int?                 @default(12)
  twoFactorSecret     String?
  twoFactorEnabled    Boolean              @default(false)
  backupCodes         String?
  identityProvider    IdentityProvider     @default(CAL)
  identityProviderId  String?
  availability        Availability[]
  invitedTo           Int?
  webhooks            Webhook[]
  brandColor          String?
  darkBrandColor      String?
  // the location where the events will end up
  destinationCalendar DestinationCalendar?
  // participate in dynamic group booking or not
  allowDynamicBooking Boolean?             @default(true)

  // participate in SEO indexing or not
  allowSEOIndexing Boolean? @default(true)

  // receive monthly digest email for teams or not
  receiveMonthlyDigestEmail Boolean? @default(true)

  /// @zod.import(["import { userMetadata } from '../../zod-utils'"]).custom.use(userMetadata)
  metadata             Json?
  verified             Boolean?                @default(false)
  role                 UserPermissionRole      @default(USER)
  disableImpersonation Boolean                 @default(false)
  impersonatedUsers    Impersonations[]        @relation("impersonated_user")
  impersonatedBy       Impersonations[]        @relation("impersonated_by_user")
  apiKeys              ApiKey[]
  accounts             Account[]
  sessions             Session[]
  Feedback             Feedback[]
  ownedEventTypes      EventType[]             @relation("owner")
  workflows            Workflow[]
  routingForms         App_RoutingForms_Form[] @relation("routing-form")
  updatedRoutingForms  App_RoutingForms_Form[] @relation("updated-routing-form")
  verifiedNumbers      VerifiedNumber[]
  verifiedEmails       VerifiedEmail[]
  hosts                Host[]
  // organizationId is deprecated. Instead, rely on the Profile to search profiles by organizationId and then get user from the profile.
  organizationId       Int?
  organization         Team?                   @relation("scope", fields: [organizationId], references: [id], onDelete: SetNull)
  accessCodes          AccessCode[]
  bookingRedirects     OutOfOfficeEntry[]
  bookingRedirectsTo   OutOfOfficeEntry[]      @relation(name: "toUser")

  // Used to lock the user account
  locked                         Boolean                       @default(false)
  platformOAuthClients           PlatformOAuthClient[]
  AccessToken                    AccessToken[]
  RefreshToken                   RefreshToken[]
  PlatformAuthorizationToken     PlatformAuthorizationToken[]
  profiles                       Profile[]
  movedToProfileId               Int?
  movedToProfile                 Profile?                      @relation("moved_to_profile", fields: [movedToProfileId], references: [id], onDelete: SetNull)
  secondaryEmails                SecondaryEmail[]
  isPlatformManaged              Boolean                       @default(false)
  OutOfOfficeReasons             OutOfOfficeReason[]
  smsLockState                   SMSLockState                  @default(UNLOCKED)
  smsLockReviewedByAdmin         Boolean                       @default(false)
  NotificationsSubscriptions     NotificationsSubscriptions[]
  referralLinkId                 String?
  features                       UserFeatures[]
  reassignedBookings             Booking[]                     @relation("reassignByUser")
  createdAttributeToUsers        AttributeToUser[]             @relation("createdBy")
  updatedAttributeToUsers        AttributeToUser[]             @relation("updatedBy")
  createdTranslations            EventTypeTranslation[]        @relation("CreatedEventTypeTranslations")
  updatedTranslations            EventTypeTranslation[]        @relation("UpdatedEventTypeTranslations")
  BookingInternalNote            BookingInternalNote[]
  creationSource                 CreationSource?
  createdOrganizationOnboardings OrganizationOnboarding[]      @relation("CreatedOrganizationOnboardings")
  filterSegments                 FilterSegment[]
  filterSegmentPreferences       UserFilterSegmentPreference[]
  creditBalance                  CreditBalance?
  whitelistWorkflows             Boolean                       @default(false)
  calAiPhoneNumbers              CalAiPhoneNumber[]
  agents                         Agent[]

  @@unique([email])
  @@unique([email, username])
  @@unique([username, organizationId])
  @@unique([movedToProfileId])
  @@index([username])
  @@index([emailVerified])
  @@index([identityProvider])
  @@index([identityProviderId])
  @@map(name: "users")
}

model NotificationsSubscriptions {
  id           Int    @id @default(autoincrement())
  userId       Int
  user         User   @relation(fields: [userId], references: [id], onDelete: Cascade)
  subscription String

  @@index([userId, subscription])
}

// It holds Organization Profiles as well as User Profiles for users that have been added to an organization
model Profile {
  id             Int         @id @default(autoincrement())
  // uid allows us to set an identifier chosen by us which is helpful in migration when we create the Profile from User directly.
  uid            String
  userId         Int
  user           User        @relation(fields: [userId], references: [id], onDelete: Cascade)
  organizationId Int
  organization   Team        @relation(fields: [organizationId], references: [id], onDelete: Cascade)
  username       String
  eventTypes     EventType[]
  movedFromUser  User?       @relation("moved_to_profile")
  createdAt      DateTime    @default(now())
  updatedAt      DateTime    @updatedAt

  // A user can have multiple profiles in different organizations
  @@unique([userId, organizationId])
  // Allow username reuse only across different organizations
  @@unique([username, organizationId])
  @@index([uid])
  @@index([userId])
  @@index([organizationId])
}

model Team {
  id                     Int                     @id @default(autoincrement())
  /// @zod.string.min(1)
  name                   String
  // It is unique across teams and organizations. We don't have a strong reason for organization and team slug to be conflicting, could be fixed.
  // Sub-teams could have same slug across different organizations but not within the same organization.
  /// @zod.string.min(1)
  slug                   String?
  logoUrl                String?
  calVideoLogo           String?
  appLogo                String?
  appIconLogo            String?
  bio                    String?
  hideBranding           Boolean                 @default(false)
  hideTeamProfileLink    Boolean                 @default(false)
  isPrivate              Boolean                 @default(false)
  hideBookATeamMember    Boolean                 @default(false)
  members                Membership[]
  eventTypes             EventType[]
  workflows              Workflow[]
  createdAt              DateTime                @default(now())
  /// @zod.import(["import { teamMetadataSchema } from '../../zod-utils'"]).custom.use(teamMetadataSchema)
  metadata               Json?
  theme                  String?
  rrResetInterval        RRResetInterval?        @default(MONTH)
  rrTimestampBasis       RRTimestampBasis        @default(CREATED_AT)
  brandColor             String?
  darkBrandColor         String?
  verifiedNumbers        VerifiedNumber[]
  verifiedEmails         VerifiedEmail[]
  bannerUrl              String?
  parentId               Int?
  parent                 Team?                   @relation("organization", fields: [parentId], references: [id], onDelete: Cascade)
  children               Team[]                  @relation("organization")
  orgUsers               User[]                  @relation("scope")
  inviteTokens           VerificationToken[]
  webhooks               Webhook[]
  timeFormat             Int?
  timeZone               String                  @default("Europe/London")
  weekStart              String                  @default("Sunday")
  routingForms           App_RoutingForms_Form[]
  apiKeys                ApiKey[]
  credentials            Credential[]
  accessCodes            AccessCode[]
  isOrganization         Boolean                 @default(false)
  organizationSettings   OrganizationSettings?
  instantMeetingTokens   InstantMeetingToken[]
  orgProfiles            Profile[]
  pendingPayment         Boolean                 @default(false)
  dsyncTeamGroupMapping  DSyncTeamGroupMapping[]
  isPlatform             Boolean                 @default(false)
  // Organization's OAuth clients. Organization has them but a team does not.
  platformOAuthClient    PlatformOAuthClient[]
  // OAuth client used to create team of an organization. Team has it but organization does not.
  createdByOAuthClient   PlatformOAuthClient?    @relation("CreatedByOAuthClient", fields: [createdByOAuthClientId], references: [id], onDelete: Cascade)
  createdByOAuthClientId String?
  smsLockState           SMSLockState            @default(UNLOCKED)
  platformBilling        PlatformBilling?
  activeOrgWorkflows     WorkflowsOnTeams[]
  attributes             Attribute[]
  smsLockReviewedByAdmin Boolean                 @default(false)
  // Available for Organization only
  delegationCredentials  DelegationCredential[]
  domainWideDelegations  DomainWideDelegation[]
  roles                  Role[] // Added for Role relation
  calAiPhoneNumbers      CalAiPhoneNumber[]
  agents                 Agent[]

  features TeamFeatures[]

  /// @zod.import(["import { intervalLimitsType } from '../../zod-utils'"]).custom.use(intervalLimitsType)
  bookingLimits                Json?
  includeManagedEventsInLimits Boolean                 @default(false)
  internalNotePresets          InternalNotePreset[]
  creditBalance                CreditBalance?
  organizationOnboarding       OrganizationOnboarding?

  // note(Lauris): if a Team has parentId it is a team, if parentId is null it is an organization, but if parentId is null and managedOrganization is set,
  // it means that it is an organization managed by another organization.
  managedOrganization  ManagedOrganization?  @relation("ManagedOrganization")
  managedOrganizations ManagedOrganization[] @relation("ManagerOrganization")
  filterSegments       FilterSegment[]

  teamBilling         TeamBilling?         @relation("TeamBilling")
  organizationBilling OrganizationBilling? @relation("OrganizationBilling")

  @@unique([slug, parentId])
  @@index([parentId])
}

model CreditBalance {
  id                String              @id @default(uuid())
  team              Team?               @relation(fields: [teamId], references: [id], onDelete: Cascade)
  teamId            Int?                @unique
  // user credit balances will be supported in the future
  user              User?               @relation(fields: [userId], references: [id], onDelete: Cascade)
  userId            Int?                @unique
  additionalCredits Int                 @default(0)
  limitReachedAt    DateTime?
  warningSentAt     DateTime?
  expenseLogs       CreditExpenseLog[]
  purchaseLogs      CreditPurchaseLog[]
}

model CreditPurchaseLog {
  id              String        @id @default(uuid())
  creditBalanceId String
  creditBalance   CreditBalance @relation(fields: [creditBalanceId], references: [id], onDelete: Cascade)
  credits         Int
  createdAt       DateTime      @default(now())
}

enum CreditUsageType {
  SMS
  CAL_AI_PHONE_CALL
}

model CreditExpenseLog {
  id              String           @id @default(uuid())
  creditBalanceId String
  creditBalance   CreditBalance    @relation(fields: [creditBalanceId], references: [id], onDelete: Cascade)
  bookingUid      String?
  booking         Booking?         @relation(fields: [bookingUid], references: [uid], onDelete: Cascade)
  credits         Int?
  creditType      CreditType
  date            DateTime
  smsSid          String?
  smsSegments     Int?
  phoneNumber     String?
  email           String?
  callDuration    Int?
  creditFor       CreditUsageType?
  externalRef     String?          @unique
}

enum CreditType {
  MONTHLY
  ADDITIONAL
}

model OrganizationSettings {
  id                                  Int        @id @default(autoincrement())
  organization                        Team       @relation(fields: [organizationId], references: [id], onDelete: Cascade)
  organizationId                      Int        @unique
  isOrganizationConfigured            Boolean    @default(false)
  // It decides if new organization members can be auto-accepted or not
  isOrganizationVerified              Boolean    @default(false)
  // It is a domain e.g "acme.com". Any email with this domain might be auto-accepted
  // Also, it is the domain to which the organization profile is redirected.
  orgAutoAcceptEmail                  String
  lockEventTypeCreationForUsers       Boolean    @default(false)
  adminGetsNoSlotsNotification        Boolean    @default(false)
  // It decides if instance ADMIN has reviewed the organization or not.
  // It is used to allow super sensitive operations like 'impersonation of Org members by Org admin'
  isAdminReviewed                     Boolean    @default(false)
  dSyncData                           DSyncData?
  isAdminAPIEnabled                   Boolean    @default(false)
  allowSEOIndexing                    Boolean    @default(false)
  orgProfileRedirectsToVerifiedDomain Boolean    @default(false)
  disablePhoneOnlySMSNotifications    Boolean    @default(false)
}

enum MembershipRole {
  MEMBER
  ADMIN
  OWNER
}

model Membership {
  id                   Int               @id @default(autoincrement())
  teamId               Int
  userId               Int
  accepted             Boolean           @default(false)
  role                 MembershipRole
  customRoleId         String?
  customRole           Role?             @relation(fields: [customRoleId], references: [id])
  team                 Team              @relation(fields: [teamId], references: [id], onDelete: Cascade)
  user                 User              @relation(fields: [userId], references: [id], onDelete: Cascade)
  disableImpersonation Boolean           @default(false)
  AttributeToUser      AttributeToUser[]
  createdAt            DateTime?         @default(now())
  updatedAt            DateTime?         @updatedAt
  Host                 Host[]

  @@unique([userId, teamId])
  @@index([teamId])
  @@index([userId])
  @@index([accepted])
  @@index([role])
  @@index([customRoleId])
}

model VerificationToken {
  id               Int             @id @default(autoincrement())
  identifier       String
  token            String          @unique
  expires          DateTime
  expiresInDays    Int?
  createdAt        DateTime        @default(now())
  updatedAt        DateTime        @updatedAt
  teamId           Int?
  team             Team?           @relation(fields: [teamId], references: [id])
  secondaryEmailId Int?
  secondaryEmail   SecondaryEmail? @relation(fields: [secondaryEmailId], references: [id])

  @@unique([identifier, token])
  @@index([token])
  @@index([teamId])
  @@index([secondaryEmailId])
}

model InstantMeetingToken {
  id        Int      @id @default(autoincrement())
  token     String   @unique
  expires   DateTime
  teamId    Int
  team      Team     @relation(fields: [teamId], references: [id], onDelete: Cascade)
  bookingId Int?     @unique
  booking   Booking? @relation(fields: [bookingId], references: [id], onDelete: Cascade)

  createdAt DateTime @default(now())
  updatedAt DateTime @updatedAt

  @@index([token])
}

model BookingReference {
  id                         Int      @id @default(autoincrement())
  /// @zod.string.min(1)
  type                       String
  /// @zod.string.min(1)
  uid                        String
  meetingId                  String?
  thirdPartyRecurringEventId String?
  meetingPassword            String?
  meetingUrl                 String?
  booking                    Booking? @relation(fields: [bookingId], references: [id], onDelete: Cascade)
  bookingId                  Int?
  externalCalendarId         String?
  deleted                    Boolean?

  credential                       Credential?           @relation(fields: [credentialId], references: [id], onDelete: SetNull)
  credentialId                     Int?
  delegationCredential             DelegationCredential? @relation(fields: [delegationCredentialId], references: [id], onDelete: SetNull)
  delegationCredentialId           String?
  domainWideDelegation             DomainWideDelegation? @relation(fields: [domainWideDelegationCredentialId], references: [id], onDelete: SetNull)
  domainWideDelegationCredentialId String?

  @@index([bookingId])
  @@index([type])
  @@index([uid])
}

model Attendee {
  id          Int          @id @default(autoincrement())
  email       String
  name        String
  timeZone    String
  phoneNumber String?
  locale      String?      @default("en")
  booking     Booking?     @relation(fields: [bookingId], references: [id], onDelete: Cascade)
  bookingId   Int?
  bookingSeat BookingSeat?
  noShow      Boolean?     @default(false)

  @@index([email])
  @@index([bookingId])
}

enum BookingStatus {
  CANCELLED     @map("cancelled")
  ACCEPTED      @map("accepted")
  REJECTED      @map("rejected")
  PENDING       @map("pending")
  AWAITING_HOST @map("awaiting_host")
}

model Booking {
  id                           Int                               @id @default(autoincrement())
  uid                          String                            @unique
  // (optional) UID based on slot start/end time & email against duplicates
  idempotencyKey               String?                           @unique
  user                         User?                             @relation(fields: [userId], references: [id], onDelete: Cascade)
  userId                       Int?
  // User's email at the time of booking
  /// @zod.import(["import { emailSchema } from '@calcom/lib/emailSchema'"]).custom.use(emailSchema)
  userPrimaryEmail             String?
  references                   BookingReference[]
  eventType                    EventType?                        @relation(fields: [eventTypeId], references: [id])
  eventTypeId                  Int?
  title                        String
  description                  String?
  customInputs                 Json?
  /// @zod.import(["import { bookingResponses } from '../../zod-utils'"]).custom.use(bookingResponses)
  responses                    Json?
  startTime                    DateTime
  endTime                      DateTime
  attendees                    Attendee[]
  location                     String?
  createdAt                    DateTime                          @default(now())
  updatedAt                    DateTime?                         @updatedAt
  status                       BookingStatus                     @default(ACCEPTED)
  paid                         Boolean                           @default(false)
  payment                      Payment[]
  destinationCalendar          DestinationCalendar?              @relation(fields: [destinationCalendarId], references: [id])
  destinationCalendarId        Int?
  cancellationReason           String?
  rejectionReason              String?
  reassignReason               String?
  reassignBy                   User?                             @relation("reassignByUser", fields: [reassignById], references: [id])
  reassignById                 Int?
  dynamicEventSlugRef          String?
  dynamicGroupSlugRef          String?
  rescheduled                  Boolean?
  fromReschedule               String?
  recurringEventId             String?
  smsReminderNumber            String?
  workflowReminders            WorkflowReminder[]
  scheduledJobs                String[] // scheduledJobs is deprecated, please use scheduledTriggers instead
  seatsReferences              BookingSeat[]
  /// @zod.import(["import { bookingMetadataSchema } from '../../zod-utils'"]).custom.use(bookingMetadataSchema)
  metadata                     Json?
  isRecorded                   Boolean                           @default(false)
  iCalUID                      String?                           @default("")
  iCalSequence                 Int                               @default(0)
  instantMeetingToken          InstantMeetingToken?
  rating                       Int?
  ratingFeedback               String?
  noShowHost                   Boolean?                          @default(false)
  scheduledTriggers            WebhookScheduledTriggers[]
  oneTimePassword              String?                           @unique @default(uuid())
  /// @zod.import(["import { emailSchema } from '@calcom/lib/emailSchema'"]).custom.use(emailSchema)
  cancelledBy                  String?
  /// @zod.import(["import { emailSchema } from '@calcom/lib/emailSchema'"]).custom.use(emailSchema)
  rescheduledBy                String?
  // Ah, made a typo here. Should have been routedFromRoutingFormRe"s"ponse. Live with it :(
  routedFromRoutingFormReponse App_RoutingForms_FormResponse?
  assignmentReason             AssignmentReason[]
  internalNote                 BookingInternalNote[]
  creationSource               CreationSource?
  tracking                     Tracking?
  routingFormResponses         RoutingFormResponseDenormalized[]
  expenseLogs                  CreditExpenseLog[]

  @@index([eventTypeId])
  @@index([userId])
  @@index([destinationCalendarId])
  @@index([recurringEventId])
  @@index([uid])
  @@index([status])
  @@index([startTime, endTime, status])
}

model Tracking {
  id           Int     @id @default(autoincrement())
  bookingId    Int
  booking      Booking @relation(fields: [bookingId], references: [id], onDelete: Cascade)
  utm_source   String?
  utm_medium   String?
  utm_campaign String?
  utm_term     String?
  utm_content  String?

  @@unique([bookingId])
}

model Schedule {
  id                   Int            @id @default(autoincrement())
  user                 User           @relation(fields: [userId], references: [id], onDelete: Cascade)
  userId               Int
  eventType            EventType[]
  instantMeetingEvents EventType[]    @relation("InstantMeetingSchedule")
  restrictionSchedule  EventType[]    @relation("restrictionSchedule")
  name                 String
  timeZone             String?
  availability         Availability[]
  Host                 Host[]

  @@index([userId])
}

model Availability {
  id          Int        @id @default(autoincrement())
  user        User?      @relation(fields: [userId], references: [id], onDelete: Cascade)
  userId      Int?
  eventType   EventType? @relation(fields: [eventTypeId], references: [id])
  eventTypeId Int?
  days        Int[]
  startTime   DateTime   @db.Time
  endTime     DateTime   @db.Time
  date        DateTime?  @db.Date
  Schedule    Schedule?  @relation(fields: [scheduleId], references: [id])
  scheduleId  Int?

  @@index([userId])
  @@index([eventTypeId])
  @@index([scheduleId])
}

model SelectedCalendar {
  id              String      @id @default(uuid())
  user            User        @relation(fields: [userId], references: [id], onDelete: Cascade)
  userId          Int
  integration     String
  externalId      String
  credential      Credential? @relation(fields: [credentialId], references: [id], onDelete: Cascade)
  credentialId    Int?
  createdAt       DateTime?   @default(now())
  updatedAt       DateTime?   @updatedAt
  // Used to identify a watched calendar channel in Google Calendar
  // @deprecated use channelId instead
  googleChannelId String?

  // @deprecated use channelKind instead
  googleChannelKind String?

  // @deprecated use channelResourceId instead
  googleChannelResourceId String?

  // @deprecated use channelResourceUri instead
  googleChannelResourceUri String?

  // @deprecated use channelExpoiration instead
  googleChannelExpiration String?

  // Used to identify a watched calendar
  channelId          String?
  channelKind        String?
  channelResourceId  String?
  channelResourceUri String?
  channelExpiration  DateTime? @db.Timestamp(3)

  // Used to calendar cache and sync
  syncSubscribedAt DateTime? @db.Timestamp(3)
  syncToken        String?
  syncedAt         DateTime?
  syncErrorAt      DateTime?
  syncErrorCount   Int?      @default(0)

  delegationCredential   DelegationCredential? @relation(fields: [delegationCredentialId], references: [id], onDelete: Cascade)
  delegationCredentialId String?

  // Deprecated and unused: Use delegationCredential instead
  domainWideDelegationCredential   DomainWideDelegation? @relation(fields: [domainWideDelegationCredentialId], references: [id], onDelete: Cascade)
  domainWideDelegationCredentialId String?
  error                            String?
  lastErrorAt                      DateTime?
  watchAttempts                    Int                   @default(0)
  unwatchAttempts                  Int                   @default(0)
  maxAttempts                      Int                   @default(3)

  eventTypeId Int?
  eventType   EventType? @relation(fields: [eventTypeId], references: [id])

  calendarCacheEvents CalendarCacheEvent[]

  // It could still allow multiple user-level(eventTypeId is null) selected calendars for same userId, integration, externalId because NULL is not equal to NULL
  // We currently ensure uniqueness by checking for the existence of the record before creating a new one
  // Think about introducing a generated unique key ${userId}_${integration}_${externalId}_${eventTypeId}
  @@unique([userId, integration, externalId, eventTypeId])
  @@unique([googleChannelId, eventTypeId])
  @@index([userId])
  @@index([externalId])
  @@index([eventTypeId])
  @@index([credentialId])
  // Composite indices to optimize calendar-cache queries
  @@index([integration, googleChannelExpiration, error, watchAttempts, maxAttempts], name: "SelectedCalendar_watch_idx")
  @@index([integration, googleChannelExpiration, error, unwatchAttempts, maxAttempts], name: "SelectedCalendar_unwatch_idx")
}

enum EventTypeCustomInputType {
  TEXT     @map("text")
  TEXTLONG @map("textLong")
  NUMBER   @map("number")
  BOOL     @map("bool")
  RADIO    @map("radio")
  PHONE    @map("phone")
}

model EventTypeCustomInput {
  id          Int                      @id @default(autoincrement())
  eventTypeId Int
  eventType   EventType                @relation(fields: [eventTypeId], references: [id], onDelete: Cascade)
  label       String
  type        EventTypeCustomInputType
  /// @zod.import(["import { customInputOptionSchema } from '../../zod-utils'"]).custom.use(customInputOptionSchema)
  options     Json?
  required    Boolean
  placeholder String                   @default("")

  @@index([eventTypeId])
}

model ResetPasswordRequest {
  id        String   @id @default(cuid())
  createdAt DateTime @default(now())
  updatedAt DateTime @updatedAt
  email     String
  expires   DateTime
}

enum ReminderType {
  PENDING_BOOKING_CONFIRMATION
}

model ReminderMail {
  id             Int          @id @default(autoincrement())
  referenceId    Int
  reminderType   ReminderType
  elapsedMinutes Int
  createdAt      DateTime     @default(now())

  @@index([referenceId])
  @@index([reminderType])
}

model Payment {
  id            Int            @id @default(autoincrement())
  uid           String         @unique
  app           App?           @relation(fields: [appId], references: [slug], onDelete: Cascade)
  appId         String?
  bookingId     Int
  booking       Booking?       @relation(fields: [bookingId], references: [id], onDelete: Cascade)
  amount        Int
  fee           Int
  currency      String
  success       Boolean
  refunded      Boolean
  data          Json
  externalId    String         @unique
  paymentOption PaymentOption? @default(ON_BOOKING)

  @@index([bookingId])
  @@index([externalId])
}

enum PaymentOption {
  ON_BOOKING
  HOLD
}

enum WebhookTriggerEvents {
  BOOKING_CREATED
  BOOKING_PAYMENT_INITIATED
  BOOKING_PAID
  BOOKING_RESCHEDULED
  BOOKING_REQUESTED
  BOOKING_CANCELLED
  BOOKING_REJECTED
  BOOKING_NO_SHOW_UPDATED
  FORM_SUBMITTED
  MEETING_ENDED
  MEETING_STARTED
  RECORDING_READY
  INSTANT_MEETING
  RECORDING_TRANSCRIPTION_GENERATED
  OOO_CREATED
  AFTER_HOSTS_CAL_VIDEO_NO_SHOW
  AFTER_GUESTS_CAL_VIDEO_NO_SHOW
  FORM_SUBMITTED_NO_EVENT
}

model Webhook {
  id                    String                     @id @unique
  userId                Int?
  teamId                Int?
  eventTypeId           Int?
  platformOAuthClientId String?
  /// @zod.string.url()
  subscriberUrl         String
  payloadTemplate       String?
  createdAt             DateTime                   @default(now())
  active                Boolean                    @default(true)
  eventTriggers         WebhookTriggerEvents[]
  user                  User?                      @relation(fields: [userId], references: [id], onDelete: Cascade)
  team                  Team?                      @relation(fields: [teamId], references: [id], onDelete: Cascade)
  eventType             EventType?                 @relation(fields: [eventTypeId], references: [id], onDelete: Cascade)
  platformOAuthClient   PlatformOAuthClient?       @relation(fields: [platformOAuthClientId], references: [id], onDelete: Cascade)
  app                   App?                       @relation(fields: [appId], references: [slug], onDelete: Cascade)
  appId                 String?
  secret                String?
  platform              Boolean                    @default(false)
  scheduledTriggers     WebhookScheduledTriggers[]
  time                  Int?
  timeUnit              TimeUnit?

  @@unique([userId, subscriberUrl], name: "courseIdentifier")
  @@unique([platformOAuthClientId, subscriberUrl], name: "oauthclientwebhook")
  @@index([active])
}

model Impersonations {
  id                 Int      @id @default(autoincrement())
  createdAt          DateTime @default(now())
  impersonatedUser   User     @relation("impersonated_user", fields: [impersonatedUserId], references: [id], onDelete: Cascade)
  impersonatedBy     User     @relation("impersonated_by_user", fields: [impersonatedById], references: [id], onDelete: Cascade)
  impersonatedUserId Int
  impersonatedById   Int

  @@index([impersonatedUserId])
  @@index([impersonatedById])
}

model ApiKey {
  id         String      @id @unique @default(cuid())
  userId     Int
  teamId     Int?
  note       String?
  createdAt  DateTime    @default(now())
  expiresAt  DateTime?
  lastUsedAt DateTime?
  hashedKey  String      @unique()
  user       User?       @relation(fields: [userId], references: [id], onDelete: Cascade)
  team       Team?       @relation(fields: [teamId], references: [id], onDelete: Cascade)
  app        App?        @relation(fields: [appId], references: [slug], onDelete: Cascade)
  appId      String?
  rateLimits RateLimit[]

  @@index([userId])
}

model RateLimit {
  id            String   @id @default(uuid())
  name          String
  apiKeyId      String
  ttl           Int
  limit         Int
  blockDuration Int
  createdAt     DateTime @default(now())
  updatedAt     DateTime @updatedAt

  apiKey ApiKey @relation(fields: [apiKeyId], references: [id], onDelete: Cascade)

  @@index([apiKeyId])
}

model HashedLink {
  id            Int       @id @default(autoincrement())
  link          String    @unique
  eventTypeId   Int
  eventType     EventType @relation(fields: [eventTypeId], references: [id], onDelete: Cascade)
  expiresAt     DateTime?
  maxUsageCount Int       @default(1)
  usageCount    Int       @default(0)

  @@index([eventTypeId])
}

model Account {
  id                String  @id @default(cuid())
  userId            Int
  type              String
  provider          String
  providerAccountId String
  providerEmail     String?
  refresh_token     String? @db.Text
  access_token      String? @db.Text
  expires_at        Int?
  token_type        String?
  scope             String?
  id_token          String? @db.Text
  session_state     String?

  user User? @relation(fields: [userId], references: [id], onDelete: Cascade)

  @@unique([provider, providerAccountId])
  @@index([userId])
  @@index([type])
}

model Session {
  id           String   @id @default(cuid())
  sessionToken String   @unique
  userId       Int
  expires      DateTime
  user         User?    @relation(fields: [userId], references: [id], onDelete: Cascade)

  @@index([userId])
}

enum AppCategories {
  calendar
  messaging
  other
  payment
  video // deprecated, please use 'conferencing' instead
  web3 // deprecated, we should no longer have any web3 apps
  automation
  analytics
  // Wherever video is in use, conferencing should also be used for legacy apps can have it.
  conferencing
  crm
}

model App {
  // The slug for the app store public page inside `/apps/[slug]`
  slug        String          @id @unique
  // The directory name for `/packages/app-store/[dirName]`
  dirName     String          @unique
  // Needed API Keys
  keys        Json?
  // One or multiple categories to which this app belongs
  categories  AppCategories[]
  createdAt   DateTime        @default(now())
  updatedAt   DateTime        @updatedAt
  credentials Credential[]
  payments    Payment[]
  Webhook     Webhook[]
  ApiKey      ApiKey[]
  enabled     Boolean         @default(false)

  @@index([enabled])
}

model App_RoutingForms_Form {
  id                       String                                      @id @default(cuid())
  description              String?
  position                 Int                                         @default(0)
  routes                   Json?
  createdAt                DateTime                                    @default(now())
  updatedAt                DateTime                                    @updatedAt
  name                     String
  fields                   Json?
  user                     User                                        @relation("routing-form", fields: [userId], references: [id], onDelete: Cascade)
  updatedBy                User?                                       @relation("updated-routing-form", fields: [updatedById], references: [id], onDelete: SetNull)
  updatedById              Int?
  // This is the user who created the form and also the user who has read-write access to the form
  // If teamId is set, the members of the team would also have access to form readOnly or read-write depending on their permission level as team member.
  userId                   Int
  team                     Team?                                       @relation(fields: [teamId], references: [id], onDelete: Cascade)
  teamId                   Int?
  responses                App_RoutingForms_FormResponse[]
  queuedResponses          App_RoutingForms_QueuedFormResponse[]
  disabled                 Boolean                                     @default(false)
  /// @zod.import(["import { RoutingFormSettings } from '../../zod-utils'"]).custom.use(RoutingFormSettings)
  settings                 Json?
  incompleteBookingActions App_RoutingForms_IncompleteBookingActions[]
  workflows                WorkflowsOnRoutingForms[]

  @@index([userId])
  @@index([disabled])
}

model App_RoutingForms_FormResponse {
  id           Int                   @id @default(autoincrement())
  uuid         String?               @default(uuid())
  formFillerId String                @default(cuid())
  form         App_RoutingForms_Form @relation(fields: [formId], references: [id], onDelete: Cascade)
  formId       String
  response     Json
  createdAt    DateTime              @default(now())
  updatedAt    DateTime?             @updatedAt

  routedToBookingUid        String?                              @unique
  // We should not cascade delete the booking, because we want to keep the form response even if the routedToBooking is deleted
  routedToBooking           Booking?                             @relation(fields: [routedToBookingUid], references: [uid])
  chosenRouteId             String?
  routingFormResponseFields RoutingFormResponseField[]
  routingFormResponses      RoutingFormResponseDenormalized[]
  queuedFormResponse        App_RoutingForms_QueuedFormResponse?

  @@unique([formFillerId, formId])
  @@index([formFillerId])
  @@index([formId])
  @@index([routedToBookingUid])
}

model App_RoutingForms_QueuedFormResponse {
  id               String                         @id @default(cuid())
  form             App_RoutingForms_Form          @relation(fields: [formId], references: [id], onDelete: Cascade)
  formId           String
  response         Json
  chosenRouteId    String?
  createdAt        DateTime                       @default(now())
  updatedAt        DateTime?                      @updatedAt
  actualResponseId Int?                           @unique
  actualResponse   App_RoutingForms_FormResponse? @relation(fields: [actualResponseId], references: [id], onDelete: Cascade)
}

model RoutingFormResponseField {
  id               Int                             @id @default(autoincrement())
  responseId       Int
  fieldId          String
  valueString      String?
  valueNumber      Decimal?
  valueStringArray String[]
  response         App_RoutingForms_FormResponse   @relation(fields: [responseId], references: [id], map: "RoutingFormResponseField_response_fkey", onDelete: Cascade)
  denormalized     RoutingFormResponseDenormalized @relation("DenormalizedResponseToFields", fields: [responseId], references: [id], onDelete: Cascade)

  @@index([responseId])
  @@index([fieldId])
  @@index([valueNumber])
  @@index([valueStringArray], type: Gin)
}

view RoutingFormResponse {
  id                               Int            @unique
  response                         Json
  responseLowercase                Json
  formId                           String
  formName                         String
  formTeamId                       Int?
  formUserId                       Int?
  bookingUid                       String?
  bookingStatus                    BookingStatus?
  bookingStatusOrder               Int?
  bookingCreatedAt                 DateTime?
  bookingAttendees                 Json? // Array of {timeZone: string, email: string}
  bookingUserId                    Int?
  bookingUserName                  String?
  bookingUserEmail                 String?
  bookingUserAvatarUrl             String?
  bookingAssignmentReason          String?
  bookingAssignmentReasonLowercase String?
  bookingStartTime                 DateTime?
  bookingEndTime                   DateTime?
  createdAt                        DateTime
  utm_source                       String?
  utm_medium                       String?
  utm_campaign                     String?
  utm_term                         String?
  utm_content                      String?
}

model RoutingFormResponseDenormalized {
  id                      Int                           @id
  uuid                    String?
  formId                  String
  formName                String
  formTeamId              Int?
  formUserId              Int
  booking                 Booking?                      @relation(fields: [bookingId], references: [id], onDelete: SetNull)
  bookingUid              String?
  bookingId               Int?
  bookingStatus           BookingStatus?
  bookingStatusOrder      Int?
  bookingCreatedAt        DateTime?                     @db.Timestamp(3)
  bookingStartTime        DateTime?                     @db.Timestamp(3)
  bookingEndTime          DateTime?                     @db.Timestamp(3)
  bookingUserId           Int?
  bookingUserName         String?
  bookingUserEmail        String?
  bookingUserAvatarUrl    String?
  bookingAssignmentReason String?
  eventTypeId             Int?
  eventTypeParentId       Int?
  eventTypeSchedulingType String?
  createdAt               DateTime                      @db.Timestamp(3)
  utm_source              String?
  utm_medium              String?
  utm_campaign            String?
  utm_term                String?
  utm_content             String?
  response                App_RoutingForms_FormResponse @relation(fields: [id], references: [id], onDelete: Cascade)
  fields                  RoutingFormResponseField[]    @relation("DenormalizedResponseToFields")

  @@index([formId])
  @@index([formTeamId])
  @@index([formUserId])
  @@index([formId, createdAt])
  @@index([bookingId])
  @@index([bookingUserId])
  @@index([eventTypeId, eventTypeParentId])
}

model Feedback {
  id      Int      @id @default(autoincrement())
  date    DateTime @default(now())
  userId  Int
  user    User     @relation(fields: [userId], references: [id], onDelete: Cascade)
  rating  String
  comment String?

  @@index([userId])
  @@index([rating])
}

enum WorkflowTriggerEvents {
  BEFORE_EVENT
  EVENT_CANCELLED
  NEW_EVENT
  AFTER_EVENT
  RESCHEDULE_EVENT
  AFTER_HOSTS_CAL_VIDEO_NO_SHOW
  AFTER_GUESTS_CAL_VIDEO_NO_SHOW
  FORM_SUBMITTED
  FORM_SUBMITTED_NO_EVENT
  BOOKING_REJECTED
  BOOKING_REQUESTED
  BOOKING_PAYMENT_INITIATED
  BOOKING_PAID
  BOOKING_NO_SHOW_UPDATED
}

enum WorkflowActions {
  EMAIL_HOST
  EMAIL_ATTENDEE
  SMS_ATTENDEE
  SMS_NUMBER
  EMAIL_ADDRESS
  WHATSAPP_ATTENDEE
  WHATSAPP_NUMBER
  CAL_AI_PHONE_CALL
}

enum WorkflowType {
  EVENT_TYPE
  ROUTING_FORM
}

model WorkflowStep {
  id                        Int                @id @default(autoincrement())
  stepNumber                Int
  action                    WorkflowActions
  workflowId                Int
  workflow                  Workflow           @relation(fields: [workflowId], references: [id], onDelete: Cascade)
  sendTo                    String?
  reminderBody              String?
  emailSubject              String?
  template                  WorkflowTemplates  @default(REMINDER)
  workflowReminders         WorkflowReminder[]
  numberRequired            Boolean?
  sender                    String?
  numberVerificationPending Boolean            @default(true)
  includeCalendarEvent      Boolean            @default(false)
  verifiedAt                DateTime?
  agentId                   String?            @unique
  agent                     Agent?             @relation(fields: [agentId], references: [id], onDelete: SetNull)

<<<<<<< HEAD
  inboundAgentId String? @unique
  inboundAgent   Agent?  @relation("WorkflowStepInboundAgent", fields: [inboundAgentId], references: [id], onDelete: SetNull)
=======
  inboundAgentId            String?            @unique
  inboundAgent              Agent?             @relation("WorkflowStepInboundAgent", fields: [inboundAgentId], references: [id], onDelete: SetNull)
>>>>>>> 75b1d8d9

  @@index([workflowId])
}

model Workflow {
  id                   Int                       @id @default(autoincrement())
  position             Int                       @default(0)
  name                 String
  userId               Int?
  user                 User?                     @relation(fields: [userId], references: [id], onDelete: Cascade)
  team                 Team?                     @relation(fields: [teamId], references: [id], onDelete: Cascade)
  teamId               Int?
  activeOn             WorkflowsOnEventTypes[]
  activeOnTeams        WorkflowsOnTeams[]
  activeOnRoutingForms WorkflowsOnRoutingForms[]
  isActiveOnAll        Boolean                   @default(false)
  trigger              WorkflowTriggerEvents
  time                 Int?
  timeUnit             TimeUnit?
  steps                WorkflowStep[]
<<<<<<< HEAD
=======
  type                 WorkflowType              @default(EVENT_TYPE)
>>>>>>> 75b1d8d9

  @@index([userId])
  @@index([teamId])
}

model AIPhoneCallConfiguration {
  id              Int       @id @default(autoincrement())
  eventType       EventType @relation(fields: [eventTypeId], references: [id], onDelete: Cascade)
  eventTypeId     Int
  templateType    String    @default("CUSTOM_TEMPLATE")
  schedulerName   String?
  generalPrompt   String?
  yourPhoneNumber String
  numberToCall    String
  guestName       String?
  guestEmail      String?
  guestCompany    String?
  enabled         Boolean   @default(false)
  beginMessage    String?
  llmId           String?

  @@unique([eventTypeId])
  @@index([eventTypeId])
}

model WorkflowsOnEventTypes {
  id          Int       @id @default(autoincrement())
  workflow    Workflow  @relation(fields: [workflowId], references: [id], onDelete: Cascade)
  workflowId  Int
  eventType   EventType @relation(fields: [eventTypeId], references: [id], onDelete: Cascade)
  eventTypeId Int

  @@unique([workflowId, eventTypeId])
  @@index([workflowId])
  @@index([eventTypeId])
}

model WorkflowsOnRoutingForms {
  id            Int                   @id @default(autoincrement())
  workflow      Workflow              @relation(fields: [workflowId], references: [id], onDelete: Cascade)
  workflowId    Int
  routingForm   App_RoutingForms_Form @relation(fields: [routingFormId], references: [id], onDelete: Cascade)
  routingFormId String

  @@unique([workflowId, routingFormId])
  @@index([workflowId])
  @@index([routingFormId])
}

model WorkflowsOnTeams {
  id         Int      @id @default(autoincrement())
  workflow   Workflow @relation(fields: [workflowId], references: [id], onDelete: Cascade)
  workflowId Int
  team       Team     @relation(fields: [teamId], references: [id], onDelete: Cascade)
  teamId     Int

  @@unique([workflowId, teamId])
  @@index([workflowId])
  @@index([teamId])
}

model Deployment {
  /// This is a single row table, so we use a fixed id
  id                      Int       @id @default(1)
  logo                    String?
  /// @zod.import(["import { DeploymentTheme } from '../../zod-utils'"]).custom.use(DeploymentTheme)
  theme                   Json?
  licenseKey              String?
  // We encrypt the signature token in the deployment table with the current calendso encryption key
  signatureTokenEncrypted String?
  agreedLicenseAt         DateTime?
}

enum TimeUnit {
  DAY    @map("day")
  HOUR   @map("hour")
  MINUTE @map("minute")
}

model WorkflowReminder {
  id                  Int             @id @default(autoincrement())
  uuid                String?         @unique @default(uuid())
  bookingUid          String?
  booking             Booking?        @relation(fields: [bookingUid], references: [uid])
  method              WorkflowMethods
  scheduledDate       DateTime
  referenceId         String?         @unique
  scheduled           Boolean
  workflowStepId      Int?
  workflowStep        WorkflowStep?   @relation(fields: [workflowStepId], references: [id], onDelete: Cascade)
  cancelled           Boolean?
  seatReferenceId     String?
  isMandatoryReminder Boolean?        @default(false)
  retryCount          Int             @default(0)

  @@index([bookingUid])
  @@index([workflowStepId])
  @@index([seatReferenceId])
  @@index([method, scheduled, scheduledDate])
  @@index([cancelled, scheduledDate])
}

model WebhookScheduledTriggers {
  id            Int       @id @default(autoincrement())
  jobName       String? // jobName is deprecated, not needed when webhook and booking is set
  subscriberUrl String
  payload       String
  startAfter    DateTime
  retryCount    Int       @default(0)
  createdAt     DateTime? @default(now())
  appId         String?
  webhookId     String?
  webhook       Webhook?  @relation(fields: [webhookId], references: [id], onDelete: Cascade)
  bookingId     Int?
  booking       Booking?  @relation(fields: [bookingId], references: [id], onDelete: Cascade)
}

enum WorkflowTemplates {
  REMINDER
  CUSTOM
  CANCELLED
  RESCHEDULED
  COMPLETED
  RATING
}

enum WorkflowMethods {
  EMAIL
  SMS
  WHATSAPP
  AI_PHONE_CALL
}

model BookingSeat {
  id           Int      @id @default(autoincrement())
  referenceUid String   @unique
  bookingId    Int
  booking      Booking  @relation(fields: [bookingId], references: [id], onDelete: Cascade)
  attendeeId   Int      @unique
  attendee     Attendee @relation(fields: [attendeeId], references: [id], onDelete: Cascade)
  /// @zod.import(["import { bookingSeatDataSchema } from '../../zod-utils'"]).custom.use(bookingSeatDataSchema)
  data         Json?
  metadata     Json?

  @@index([bookingId])
  @@index([attendeeId])
}

model VerifiedNumber {
  id          Int    @id @default(autoincrement())
  userId      Int?
  user        User?  @relation(fields: [userId], references: [id], onDelete: Cascade)
  teamId      Int?
  team        Team?  @relation(fields: [teamId], references: [id], onDelete: Cascade)
  phoneNumber String

  @@index([userId])
  @@index([teamId])
}

model VerifiedEmail {
  id     Int    @id @default(autoincrement())
  userId Int?
  user   User?  @relation(fields: [userId], references: [id], onDelete: Cascade)
  teamId Int?
  team   Team?  @relation(fields: [teamId], references: [id], onDelete: Cascade)
  email  String

  @@index([userId])
  @@index([teamId])
}

model Feature {
  // The feature slug, ex: 'v2-workflows'
  slug        String         @id @unique
  // If the feature is currently enabled
  enabled     Boolean        @default(false)
  // A short description of the feature
  description String?
  // The type of feature flag
  type        FeatureType?   @default(RELEASE)
  // If the flag is considered stale
  stale       Boolean?       @default(false)
  lastUsedAt  DateTime?
  createdAt   DateTime?      @default(now())
  updatedAt   DateTime?      @default(now()) @updatedAt
  updatedBy   Int?
  users       UserFeatures[]
  teams       TeamFeatures[]

  @@index([enabled])
  @@index([stale])
}

model UserFeatures {
  user       User     @relation(fields: [userId], references: [id], onDelete: Cascade)
  userId     Int
  feature    Feature  @relation(fields: [featureId], references: [slug], onDelete: Cascade)
  featureId  String
  assignedAt DateTime @default(now())
  assignedBy String
  updatedAt  DateTime @updatedAt

  @@id([userId, featureId])
  @@index([userId, featureId])
}

model TeamFeatures {
  team       Team     @relation(fields: [teamId], references: [id], onDelete: Cascade)
  teamId     Int
  feature    Feature  @relation(fields: [featureId], references: [slug], onDelete: Cascade)
  featureId  String
  assignedAt DateTime @default(now())
  assignedBy String
  updatedAt  DateTime @updatedAt

  @@id([teamId, featureId])
  @@index([teamId, featureId])
}

enum FeatureType {
  RELEASE
  EXPERIMENT
  OPERATIONAL
  KILL_SWITCH
  PERMISSION
}

enum RRResetInterval {
  MONTH
  DAY
}

enum RRTimestampBasis {
  CREATED_AT
  START_TIME
}

model SelectedSlots {
  id               Int      @id @default(autoincrement())
  eventTypeId      Int
  userId           Int
  slotUtcStartDate DateTime
  slotUtcEndDate   DateTime
  uid              String
  releaseAt        DateTime
  isSeat           Boolean  @default(false)

  @@unique(fields: [userId, slotUtcStartDate, slotUtcEndDate, uid], name: "selectedSlotUnique")
}

model OAuthClient {
  clientId     String       @id @unique
  redirectUri  String
  clientSecret String
  name         String
  logo         String?
  accessCodes  AccessCode[]
}

model AccessCode {
  id        Int           @id @default(autoincrement())
  code      String
  clientId  String?
  client    OAuthClient?  @relation(fields: [clientId], references: [clientId], onDelete: Cascade)
  expiresAt DateTime
  scopes    AccessScope[]
  userId    Int?
  user      User?         @relation(fields: [userId], references: [id], onDelete: Cascade)
  teamId    Int?
  team      Team?         @relation(fields: [teamId], references: [id], onDelete: Cascade)
}

enum AccessScope {
  READ_BOOKING
  READ_PROFILE
}

view BookingTimeStatus {
  id             Int            @unique
  uid            String?
  eventTypeId    Int?
  title          String?
  description    String?
  startTime      DateTime?
  endTime        DateTime?
  createdAt      DateTime?
  location       String?
  paid           Boolean?
  status         BookingStatus?
  rescheduled    Boolean?
  userId         Int?
  teamId         Int?
  eventLength    Int?
  timeStatus     String?
  eventParentId  Int?
  userEmail      String?
  username       String?
  ratingFeedback String?
  rating         Int?
  noShowHost     Boolean?
  isTeamBooking  Boolean
}

model BookingDenormalized {
  id             Int           @id @unique
  uid            String
  eventTypeId    Int?
  title          String
  description    String?
  startTime      DateTime
  endTime        DateTime
  createdAt      DateTime
  updatedAt      DateTime?
  location       String?
  paid           Boolean
  status         BookingStatus
  rescheduled    Boolean?
  userId         Int?
  teamId         Int?
  eventLength    Int?
  eventParentId  Int?
  userEmail      String?
  userName       String?
  userUsername   String?
  ratingFeedback String?
  rating         Int?
  noShowHost     Boolean?
  isTeamBooking  Boolean

  @@index([userId])
  @@index([createdAt])
  @@index([eventTypeId])
  @@index([eventParentId])
  @@index([teamId])
  @@index([startTime])
  @@index([endTime])
  @@index([status])
  @@index([teamId, isTeamBooking])
  @@index([userId, isTeamBooking])
  @@index([startTime, endTime])
}

view BookingTimeStatusDenormalized {
  id             Int           @unique
  uid            String
  eventTypeId    Int?
  title          String
  description    String?
  startTime      DateTime
  endTime        DateTime
  createdAt      DateTime
  updatedAt      DateTime?
  location       String?
  paid           Boolean
  status         BookingStatus
  rescheduled    Boolean?
  userId         Int?
  teamId         Int?
  eventLength    Int?
  eventParentId  Int?
  userEmail      String?
  userName       String?
  userUsername   String?
  ratingFeedback String?
  rating         Int?
  noShowHost     Boolean?
  isTeamBooking  Boolean
  timeStatus     String? // this is the addition on top of BookingDenormalized
}

model CalendarCache {
  // To be made required in a followup
  id String? @default(uuid())

  // The key would be the unique URL that is requested by the user
  key          String
  value        Json
  expiresAt    DateTime
  // Provide an initial value for legacy rows and future raw inserts
  updatedAt    DateTime    @default(now()) @updatedAt
  credentialId Int
  userId       Int?
  credential   Credential? @relation(fields: [credentialId], references: [id], onDelete: Cascade)

  @@id([credentialId, key])
  @@unique([credentialId, key])
  @@index([userId, key])
}

enum RedirectType {
  UserEventType @map("user-event-type")
  TeamEventType @map("team-event-type")
  User          @map("user")
  Team          @map("team")
}

model TempOrgRedirect {
  id        Int          @id @default(autoincrement())
  // Better would be to have fromOrgId and toOrgId as well and then we should have just to instead toUrl
  from      String
  // 0 would mean it is non org
  fromOrgId Int
  type      RedirectType
  // It doesn't have any query params
  toUrl     String
  enabled   Boolean      @default(true)
  createdAt DateTime     @default(now())
  updatedAt DateTime     @updatedAt

  @@unique([from, type, fromOrgId])
}

model Avatar {
  // e.g. NULL(0), organization ID or team logo
  teamId    Int    @default(0)
  // Avatar, NULL(0) if team logo
  userId    Int    @default(0)
  // base64 string
  data      String
  // different every time to pop the cache.
  objectKey String @unique

  isBanner Boolean @default(false)

  @@unique([teamId, userId, isBanner])
  @@map(name: "avatars")
}

model OutOfOfficeEntry {
  id       Int                @id @default(autoincrement())
  uuid     String             @unique
  start    DateTime
  end      DateTime
  notes    String?
  userId   Int
  user     User               @relation(fields: [userId], references: [id], onDelete: Cascade)
  toUserId Int?
  toUser   User?              @relation(name: "toUser", fields: [toUserId], references: [id], onDelete: Cascade)
  reasonId Int?
  reason   OutOfOfficeReason? @relation(fields: [reasonId], references: [id], onDelete: SetNull)

  createdAt DateTime @default(now())
  updatedAt DateTime @updatedAt

  @@index([uuid])
  @@index([userId])
  @@index([toUserId])
  @@index([start, end])
}

model OutOfOfficeReason {
  id      Int     @id @default(autoincrement())
  emoji   String
  reason  String  @unique
  enabled Boolean @default(true)
  userId  Int?
  user    User?   @relation(fields: [userId], references: [id], onDelete: Cascade)

  entries OutOfOfficeEntry[]
}

// Platform
model PlatformOAuthClient {
  id             String   @id @default(cuid())
  name           String
  secret         String
  permissions    Int
  users          User[]
  logo           String?
  redirectUris   String[]
  organizationId Int
  organization   Team     @relation(fields: [organizationId], references: [id], onDelete: Cascade)
  teams          Team[]   @relation("CreatedByOAuthClient")

  accessTokens        AccessToken[]
  refreshToken        RefreshToken[]
  authorizationTokens PlatformAuthorizationToken[]
  webhook             Webhook[]

  bookingRedirectUri           String?
  bookingCancelRedirectUri     String?
  bookingRescheduleRedirectUri String?
  areEmailsEnabled             Boolean @default(false)
  areDefaultEventTypesEnabled  Boolean @default(true)
  areCalendarEventsEnabled     Boolean @default(true)

  createdAt DateTime @default(now())
}

model PlatformAuthorizationToken {
  id String @id @default(cuid())

  owner  User                @relation(fields: [userId], references: [id], onDelete: Cascade)
  client PlatformOAuthClient @relation(fields: [platformOAuthClientId], references: [id], onDelete: Cascade)

  platformOAuthClientId String
  userId                Int

  createdAt DateTime @default(now())

  @@unique([userId, platformOAuthClientId])
}

model AccessToken {
  id Int @id @default(autoincrement())

  secret    String   @unique
  createdAt DateTime @default(now())
  expiresAt DateTime

  owner  User                @relation(fields: [userId], references: [id], onDelete: Cascade)
  client PlatformOAuthClient @relation(fields: [platformOAuthClientId], references: [id], onDelete: Cascade)

  platformOAuthClientId String
  userId                Int
}

model RefreshToken {
  id Int @id @default(autoincrement())

  secret    String   @unique
  createdAt DateTime @default(now())
  expiresAt DateTime

  owner  User                @relation(fields: [userId], references: [id], onDelete: Cascade)
  client PlatformOAuthClient @relation(fields: [platformOAuthClientId], references: [id], onDelete: Cascade)

  platformOAuthClientId String
  userId                Int
}

model DSyncData {
  id               Int                     @id @default(autoincrement())
  directoryId      String                  @unique
  tenant           String
  organizationId   Int?                    @unique
  org              OrganizationSettings?   @relation(fields: [organizationId], references: [organizationId], onDelete: Cascade)
  teamGroupMapping DSyncTeamGroupMapping[]

  createdAttributeToUsers AttributeToUser[] @relation("createdByDSync")
  updatedAttributeToUsers AttributeToUser[] @relation("updatedByDSync")
}

model DSyncTeamGroupMapping {
  id             Int       @id @default(autoincrement())
  organizationId Int
  teamId         Int
  team           Team      @relation(fields: [teamId], references: [id], onDelete: Cascade)
  directoryId    String
  directory      DSyncData @relation(fields: [directoryId], references: [directoryId], onDelete: Cascade)
  groupName      String

  @@unique([teamId, groupName])
}

model SecondaryEmail {
  id                 Int                 @id @default(autoincrement())
  user               User                @relation(fields: [userId], references: [id], onDelete: Cascade)
  userId             Int
  email              String
  emailVerified      DateTime?
  verificationTokens VerificationToken[]
  eventTypes         EventType[]

  @@unique([email])
  @@unique([userId, email])
  @@index([userId])
}

// Needed to store tasks that need to be processed by a background worker or Tasker
model Task {
  id                  String    @id @unique @default(uuid())
  createdAt           DateTime  @default(now())
  updatedAt           DateTime  @updatedAt
  // The time at which the task should be executed
  scheduledAt         DateTime  @default(now())
  // The time at which the task was successfully executed
  succeededAt         DateTime?
  // The task type to be executed. Left it as a freeform string to avoid more migrations for now. Will be enforced at type level.
  type                String
  // Generic payload for the task
  payload             String
  // The number of times the task has been attempted
  attempts            Int       @default(0)
  // The maximum number of times the task can be attempted
  maxAttempts         Int       @default(3)
  lastError           String?
  lastFailedAttemptAt DateTime?
  referenceUid        String?

  // unique index on referenceUid,type to avoid duplicate tasks
  @@unique([referenceUid, type])
  // for finding succeeded tasks
  @@index([succeededAt])
  // for finding tasks that are scheduled to be executed
  @@index([scheduledAt, succeededAt])
}

enum SMSLockState {
  LOCKED
  UNLOCKED
  REVIEW_NEEDED
}

model ManagedOrganization {
  managedOrganizationId Int  @unique
  managedOrganization   Team @relation("ManagedOrganization", fields: [managedOrganizationId], references: [id], onDelete: Cascade)

  managerOrganizationId Int
  managerOrganization   Team @relation("ManagerOrganization", fields: [managerOrganizationId], references: [id], onDelete: Cascade)

  createdAt DateTime @default(now())

  @@unique([managerOrganizationId, managedOrganizationId])
  @@index([managerOrganizationId])
}

model PlatformBilling {
  id Int @id @unique // team id

  customerId     String
  subscriptionId String?
  priceId        String?
  plan           String  @default("none")

  billingCycleStart Int?
  billingCycleEnd   Int?
  overdue           Boolean? @default(false)

  // note(Lauris): in case of a platform managed organization's billing record this field points to the manager organization's billing record.
  managerBillingId Int?
  managerBilling   PlatformBilling?  @relation("PlatformManagedBilling", fields: [managerBillingId], references: [id])
  // note(Lauris): in case of a manager organization's billing record this field points to billing records of its platform managed organizations.
  managedBillings  PlatformBilling[] @relation("PlatformManagedBilling")

  team Team @relation(fields: [id], references: [id], onDelete: Cascade)
}

enum AttributeType {
  TEXT
  NUMBER
  SINGLE_SELECT
  MULTI_SELECT
}

model AttributeOption {
  id            String            @id @default(uuid())
  attribute     Attribute         @relation(fields: [attributeId], references: [id], onDelete: Cascade)
  attributeId   String
  value         String
  slug          String
  isGroup       Boolean           @default(false)
  // It is a list of AttributeOptions ids that are contained in the group option
  // You could think of a person having the group option to actually have all the options in the contains list.
  // We are not using relation here because it would be a many to many relation because a group option can contain many non-group options and a non-group option can be contained in many group options
  // Such a relation would require its own table to be managed and we don't need it for now.
  contains      String[]
  assignedUsers AttributeToUser[]
}

model Attribute {
  id String @id @default(uuid())

  // This is organization
  team Team @relation(fields: [teamId], references: [id], onDelete: Cascade)

  // This is organizationId
  teamId Int

  type AttributeType

  name    String
  slug    String
  enabled Boolean @default(true)

  usersCanEditRelation Boolean @default(false)

  createdAt        DateTime          @default(now())
  updatedAt        DateTime          @updatedAt
  options          AttributeOption[]
  isWeightsEnabled Boolean           @default(false)
  isLocked         Boolean           @default(false)

  @@unique([teamId, slug])
  @@index([teamId])
}

model AttributeToUser {
  id String @id @default(uuid())

  // This is the membership of the organization
  member Membership @relation(fields: [memberId], references: [id], onDelete: Cascade)

  // This is the membership id of the organization
  memberId Int

  attributeOption   AttributeOption @relation(fields: [attributeOptionId], references: [id], onDelete: Cascade)
  attributeOptionId String

  weight Int?

  // We don't intentionally delete assignments on deletion of a user/directory sync
  createdAt        DateTime   @default(now())
  createdById      Int?
  createdBy        User?      @relation("createdBy", fields: [createdById], references: [id], onDelete: SetNull)
  createdByDSyncId String?
  createdByDSync   DSyncData? @relation("createdByDSync", fields: [createdByDSyncId], references: [directoryId], onDelete: SetNull)

  updatedAt        DateTime?  @updatedAt
  updatedBy        User?      @relation("updatedBy", fields: [updatedById], references: [id], onDelete: SetNull)
  updatedById      Int?
  updatedByDSyncId String?
  updatedByDSync   DSyncData? @relation("updatedByDSync", fields: [updatedByDSyncId], references: [directoryId], onDelete: SetNull)

  @@unique([memberId, attributeOptionId])
}

enum AssignmentReasonEnum {
  ROUTING_FORM_ROUTING
  ROUTING_FORM_ROUTING_FALLBACK
  REASSIGNED
  RR_REASSIGNED
  REROUTED
  SALESFORCE_ASSIGNMENT
}

model AssignmentReason {
  id           Int                  @id @unique @default(autoincrement())
  createdAt    DateTime             @default(now())
  bookingId    Int
  booking      Booking              @relation(fields: [bookingId], references: [id], onDelete: Cascade)
  reasonEnum   AssignmentReasonEnum
  reasonString String

  @@index([bookingId])
}

enum EventTypeAutoTranslatedField {
  DESCRIPTION
  TITLE
}

model DelegationCredential {
  id                  String                @id @default(uuid())
  workspacePlatform   WorkspacePlatform     @relation(fields: [workspacePlatformId], references: [id], onDelete: Cascade)
  workspacePlatformId Int
  // Provides possibility to have different service accounts for different organizations if the need arises, but normally they should be the same
  /// @zod.import(["import { serviceAccountKeySchema } from '../../zod-utils'"]).custom.use(serviceAccountKeySchema)
  serviceAccountKey   Json
  enabled             Boolean               @default(false)
  // lastEnabledAt is set when the delegation credential is enabled
  lastEnabledAt       DateTime?
  // lastDisabledAt is set when the delegation credential is disabled. So, lastDisabledAt could be earlier then lastEnabledAt if the delegation credential was enabled -> then disabled -> then enabled again.
  lastDisabledAt      DateTime?
  organizationId      Int
  organization        Team                  @relation(fields: [organizationId], references: [id], onDelete: Cascade)
  domain              String
  selectedCalendars   SelectedCalendar[]
  destinationCalendar DestinationCalendar[]
  bookingReferences   BookingReference[]
  createdAt           DateTime              @default(now())
  updatedAt           DateTime              @updatedAt
  credentials         Credential[]

  // Should be fair to assume that one domain can be only on one workspace platform at a time. So, one can't have two different workspace platforms for the same domain
  // Because we don't know which domain the organization might have, we couldn't make "domain" unique here as that would prevent an actual owner of the domain to be unable to use that domain if it is used by someone else.
  @@unique([organizationId, domain])
  @@index([enabled])
}

// Deprecated and probably unused - Use DelegationCredential instead
model DomainWideDelegation {
  id                  String                @id @default(uuid())
  workspacePlatform   WorkspacePlatform     @relation(fields: [workspacePlatformId], references: [id], onDelete: Cascade)
  workspacePlatformId Int
  // Provides possibility to have different service accounts for different organizations if the need arises, but normally they should be the same
  /// @zod.import(["import { serviceAccountKeySchema } from '../../zod-utils'"]).custom.use(serviceAccountKeySchema)
  serviceAccountKey   Json
  enabled             Boolean               @default(false)
  organizationId      Int
  organization        Team                  @relation(fields: [organizationId], references: [id], onDelete: Cascade)
  domain              String
  selectedCalendars   SelectedCalendar[]
  destinationCalendar DestinationCalendar[]
  bookingReferences   BookingReference[]
  createdAt           DateTime              @default(now())
  updatedAt           DateTime              @updatedAt

  // Should be fair to assume that one domain can be only on one workspace platform at a time. So, one can't have two different workspace platforms for the same domain
  // Because we don't know which domain the organization might have, we couldn't make "domain" unique here as that would prevent an actual owner of the domain to be unable to use that domain if it is used by someone else.
  @@unique([organizationId, domain])
}

// It is for delegation credential
model WorkspacePlatform {
  id                       Int                    @id @default(autoincrement())
  /// @zod.string.min(1)
  slug                     String
  /// @zod.string.min(1)
  name                     String
  description              String
  /// @zod.import(["import { serviceAccountKeySchema } from '../../zod-utils'"]).custom.use(serviceAccountKeySchema)
  defaultServiceAccountKey Json
  createdAt                DateTime               @default(now())
  updatedAt                DateTime               @updatedAt
  enabled                  Boolean                @default(false)
  delegationCredentials    DelegationCredential[]
  domainWideDelegations    DomainWideDelegation[]

  @@unique([slug])
}

model EventTypeTranslation {
  uid            String                       @id @default(cuid())
  eventType      EventType                    @relation(fields: [eventTypeId], references: [id], onDelete: Cascade)
  eventTypeId    Int
  field          EventTypeAutoTranslatedField
  sourceLocale   String
  targetLocale   String
  translatedText String                       @db.Text
  createdAt      DateTime                     @default(now())
  createdBy      Int
  updatedAt      DateTime                     @updatedAt
  updatedBy      Int?
  creator        User                         @relation("CreatedEventTypeTranslations", fields: [createdBy], references: [id])
  updater        User?                        @relation("UpdatedEventTypeTranslations", fields: [updatedBy], references: [id], onDelete: SetNull)

  @@unique([eventTypeId, field, targetLocale])
  @@index([eventTypeId, field, targetLocale])
}

enum WatchlistType {
  EMAIL
  DOMAIN
  USERNAME
}

enum WatchlistAction {
  REPORT
  BLOCK
  ALERT
}

enum WatchlistSource {
  MANUAL
  FREE_DOMAIN_POLICY
}

model Watchlist {
  id             String          @id @default(uuid()) @db.Uuid
  type           WatchlistType
  value          String
  description    String?
  isGlobal       Boolean         @default(false)
  organizationId Int?
  action         WatchlistAction @default(REPORT)
  source         WatchlistSource @default(MANUAL)
  lastUpdatedAt  DateTime        @default(now())

  @@unique([type, value, organizationId])
  @@index([type, value, organizationId, action])
}

model WatchlistAudit {
  id          String        @id @default(uuid(7)) @db.Uuid
  type        WatchlistType
  value       String
  description String?

  action WatchlistAction @default(REPORT)

  changedAt       DateTime @default(now())
  changedByUserId Int?

  watchlistId String @db.Uuid

  @@index([watchlistId, changedAt])
}

model WatchlistEventAudit {
  id          String          @id @default(uuid(7)) @db.Uuid
  watchlistId String          @db.Uuid
  eventTypeId Int
  actionTaken WatchlistAction
  timestamp   DateTime        @default(now())
}

enum BillingPeriod {
  MONTHLY
  ANNUALLY
}

model OrganizationOnboarding {
  // TODO: Use uuid for id
  id String @id @default(uuid())

  // User who started the onboarding. It is different from orgOwnerEmail in case Cal.com admin is doing the onboarding for someone else.
  createdBy   User     @relation("CreatedOrganizationOnboardings", fields: [createdById], references: [id], onDelete: Cascade)
  createdById Int
  createdAt   DateTime @default(now())

  // We keep the email only here and don't need to connect it with user because on User deletion, we don't delete the entry here.
  // It is unique because an email can be the owner of only one organization at a time.
  orgOwnerEmail String  @unique
  error         String?

  updatedAt DateTime @updatedAt
  // TODO: updatedBy to be added when we support marking updatedBy using webhook too, as webhook also updates it

  // Set after organization payment is done and the organization is created
  organizationId Int?  @unique
  organization   Team? @relation(fields: [organizationId], references: [id], onDelete: Cascade)

  billingPeriod BillingPeriod
  pricePerSeat  Float
  seats         Int

  isPlatform Boolean @default(false)

  // Organization info
  name               String
  // We don't keep it unique because we don't want self-serve flows to block a slug if it isn't paid for yet.
  slug               String
  logo               String?
  bio                String?
  isDomainConfigured Boolean @default(false)

  // Set when payment intent is there.
  stripeCustomerId         String? @unique
  // TODO: Can we make it required
  stripeSubscriptionId     String?
  stripeSubscriptionItemId String?

  /// @zod.import(["import { orgOnboardingInvitedMembersSchema } from '../../zod-utils'"]).custom.use(orgOnboardingInvitedMembersSchema)
  invitedMembers Json @default("[]")

  /// @zod.import(["import { orgOnboardingTeamsSchema } from '../../zod-utils'"]).custom.use(orgOnboardingTeamsSchema)
  teams Json @default("[]")

  // Completion status
  isComplete Boolean @default(false)

  @@index([orgOwnerEmail])
  @@index([stripeCustomerId])
}

enum IncompleteBookingActionType {
  SALESFORCE
}

model App_RoutingForms_IncompleteBookingActions {
  id           Int                         @id @default(autoincrement())
  form         App_RoutingForms_Form       @relation(fields: [formId], references: [id], onDelete: Cascade)
  formId       String
  actionType   IncompleteBookingActionType
  data         Json
  enabled      Boolean                     @default(true)
  credentialId Int?
}

model InternalNotePreset {
  id                 Int     @id @default(autoincrement())
  name               String
  cancellationReason String?
  team               Team    @relation(fields: [teamId], references: [id], onDelete: Cascade)
  teamId             Int

  createdAt           DateTime              @default(now())
  BookingInternalNote BookingInternalNote[]

  @@unique([teamId, name])
  @@index([teamId])
}

enum FilterSegmentScope {
  USER
  TEAM
}

model FilterSegment {
  id               Int                           @id @default(autoincrement())
  name             String
  // Identifies which data table this segment belongs to (e.g. "organization_members", "team_members", "bookings", etc.)
  tableIdentifier  String
  scope            FilterSegmentScope
  // Filter configuration
  activeFilters    Json?
  sorting          Json?
  columnVisibility Json?
  columnSizing     Json?
  perPage          Int
  searchTerm       String?                       @db.Text
  createdAt        DateTime                      @default(now())
  updatedAt        DateTime                      @updatedAt
  // Creator of the segment
  user             User                          @relation(fields: [userId], references: [id], onDelete: Cascade)
  userId           Int
  // Team scope - optional, only set when scope is TEAM
  team             Team?                         @relation(fields: [teamId], references: [id], onDelete: Cascade)
  teamId           Int?
  userPreferences  UserFilterSegmentPreference[]

  // For user-scoped segments: scope + userId + tableIdentifier
  @@index([scope, userId, tableIdentifier])
  // For team-scoped segments: scope + teamId + tableIdentifier
  @@index([scope, teamId, tableIdentifier])
}

model UserFilterSegmentPreference {
  id              Int            @id @default(autoincrement())
  userId          Int
  tableIdentifier String
  segmentId       Int?
  systemSegmentId String?
  createdAt       DateTime       @default(now())
  updatedAt       DateTime       @updatedAt
  user            User           @relation(fields: [userId], references: [id], onDelete: Cascade)
  segment         FilterSegment? @relation(fields: [segmentId], references: [id], onDelete: Cascade)

  @@unique([userId, tableIdentifier])
  @@index([userId])
  @@index([segmentId])
}

model BookingInternalNote {
  id Int @id @default(autoincrement())

  notePreset   InternalNotePreset? @relation(fields: [notePresetId], references: [id], onDelete: Cascade)
  notePresetId Int?
  text         String?

  booking   Booking @relation(fields: [bookingId], references: [id], onDelete: Cascade)
  bookingId Int

  createdBy   User @relation(fields: [createdById], references: [id])
  createdById Int

  createdAt DateTime @default(now())

  @@unique([bookingId, notePresetId])
  @@index([bookingId])
}

enum WorkflowContactType {
  PHONE
  EMAIL
}

model WorkflowOptOutContact {
  id        Int                 @id @default(autoincrement())
  type      WorkflowContactType
  value     String
  optedOut  Boolean
  createdAt DateTime            @default(now())
  updatedAt DateTime            @updatedAt

  @@unique([type, value])
}

enum RoleType {
  SYSTEM
  CUSTOM
}

model Role {
  id          String           @id @default(cuid())
  name        String
  color       String?
  description String?
  teamId      Int? // null for global roles
  team        Team?            @relation(fields: [teamId], references: [id], onDelete: Cascade)
  permissions RolePermission[]
  memberships Membership[]
  createdAt   DateTime         @default(now())
  updatedAt   DateTime         @updatedAt
  type        RoleType         @default(CUSTOM)

  @@unique([name, teamId])
  @@index([teamId])
}

model RolePermission {
  id        String   @id @default(uuid())
  roleId    String
  role      Role     @relation(fields: [roleId], references: [id], onDelete: Cascade)
  resource  String
  action    String
  createdAt DateTime @default(now())

  @@unique([roleId, resource, action])
  @@index([roleId])
  // TODO: come back to this with indexs.
  @@index([action])
}

enum PhoneNumberSubscriptionStatus {
  ACTIVE
  PAST_DUE
  CANCELLED
  INCOMPLETE
  INCOMPLETE_EXPIRED
  TRIALING
  UNPAID
}


// Cal AI Voice Agent
model Agent {
  id   String @id @default(uuid())
  name String

  // Either user-owned OR team-owned
  userId Int?
  user   User? @relation(fields: [userId], references: [id], onDelete: Cascade)
  teamId Int?
  team   Team? @relation(fields: [teamId], references: [id], onDelete: Cascade)

  // Provider-specific agent ID (e.g., Retell AI agent ID)
  providerAgentId String @unique

  // Event type association for inbound agents
<<<<<<< HEAD
  inboundEventTypeId  Int?
  // Event type association for outbound agents
  outboundEventTypeId Int?
=======
  inboundEventTypeId Int?
>>>>>>> 75b1d8d9

  enabled   Boolean  @default(true)
  createdAt DateTime @default(now())
  updatedAt DateTime @updatedAt

  inboundPhoneNumbers  CalAiPhoneNumber[] @relation("InboundAgent")
  outboundPhoneNumbers CalAiPhoneNumber[] @relation("OutboundAgent")
  workflowStep         WorkflowStep?
<<<<<<< HEAD
  inboundWorkflowStep  WorkflowStep?      @relation("WorkflowStepInboundAgent")
=======
  inboundWorkflowStep  WorkflowStep?     @relation("WorkflowStepInboundAgent")
>>>>>>> 75b1d8d9

  @@index([userId])
  @@index([teamId])
  @@index([inboundEventTypeId])
<<<<<<< HEAD
  @@index([outboundEventTypeId])
=======
>>>>>>> 75b1d8d9
}

model CalAiPhoneNumber {
  id Int @id @default(autoincrement())

  // Either user-owned OR team-owned
  userId Int?
  user   User? @relation(fields: [userId], references: [id], onDelete: Cascade)
  teamId Int?
  team   Team? @relation(fields: [teamId], references: [id], onDelete: Cascade)

  phoneNumber String @unique
  provider    String

  // Provider-specific phone number ID (e.g., Retell phone number ID)
  providerPhoneNumberId String? @unique

  createdAt DateTime @default(now())
  updatedAt DateTime @updatedAt

  stripeCustomerId     String?
  stripeSubscriptionId String?                        @unique
  subscriptionStatus   PhoneNumberSubscriptionStatus?

  // Agent associations
  inboundAgentId  String?
  inboundAgent    Agent?  @relation("InboundAgent", fields: [inboundAgentId], references: [id], onDelete: SetNull)
  outboundAgentId String?
  outboundAgent   Agent?  @relation("OutboundAgent", fields: [outboundAgentId], references: [id], onDelete: SetNull)

  @@index([userId])
  @@index([teamId])
  @@index([inboundAgentId])
  @@index([outboundAgentId])
}

model TeamBilling {
  id     String @id @default(uuid())
  teamId Int    @unique
  team   Team?  @relation("TeamBilling", fields: [teamId], references: [id], onDelete: Cascade)

  subscriptionId     String @unique
  subscriptionItemId String
  customerId         String
  status             String
  planName           String

  createdAt DateTime @default(now())
  updatedAt DateTime @updatedAt
}

model OrganizationBilling {
  id     String @id @default(uuid())
  teamId Int    @unique
  team   Team   @relation("OrganizationBilling", fields: [teamId], references: [id], onDelete: Cascade)

  subscriptionId     String @unique
  subscriptionItemId String
  customerId         String
  status             String
  planName           String

  createdAt DateTime @default(now())
  updatedAt DateTime @updatedAt
}

enum CalendarCacheEventStatus {
  confirmed @map("confirmed")
  tentative @map("tentative")
  cancelled @map("cancelled")
}

model CalendarCacheEvent {
  id                 String  @id @default(uuid())
  selectedCalendarId String
  externalId         String
  externalEtag       String
  iCalUID            String?
  iCalSequence       Int     @default(0)

  // Event details
  summary           String?
  description       String?
  location          String?
  start             DateTime
  end               DateTime
  isAllDay          Boolean                  @default(false)
  timeZone          String?
  status            CalendarCacheEventStatus @default(confirmed)
  recurringEventId  String?
  originalStartTime DateTime?

  createdAt         DateTime  @default(now())
  updatedAt         DateTime  @updatedAt
  externalCreatedAt DateTime?
  externalUpdatedAt DateTime?

  selectedCalendar SelectedCalendar @relation(fields: [selectedCalendarId], references: [id], onDelete: Cascade)

  @@unique([selectedCalendarId, externalId])
  @@index([start, end, status])
  @@index([selectedCalendarId, iCalUID])
}<|MERGE_RESOLUTION|>--- conflicted
+++ resolved
@@ -1435,13 +1435,8 @@
   agentId                   String?            @unique
   agent                     Agent?             @relation(fields: [agentId], references: [id], onDelete: SetNull)
 
-<<<<<<< HEAD
-  inboundAgentId String? @unique
-  inboundAgent   Agent?  @relation("WorkflowStepInboundAgent", fields: [inboundAgentId], references: [id], onDelete: SetNull)
-=======
   inboundAgentId            String?            @unique
   inboundAgent              Agent?             @relation("WorkflowStepInboundAgent", fields: [inboundAgentId], references: [id], onDelete: SetNull)
->>>>>>> 75b1d8d9
 
   @@index([workflowId])
 }
@@ -1462,10 +1457,7 @@
   time                 Int?
   timeUnit             TimeUnit?
   steps                WorkflowStep[]
-<<<<<<< HEAD
-=======
   type                 WorkflowType              @default(EVENT_TYPE)
->>>>>>> 75b1d8d9
 
   @@index([userId])
   @@index([teamId])
@@ -2588,13 +2580,7 @@
   providerAgentId String @unique
 
   // Event type association for inbound agents
-<<<<<<< HEAD
-  inboundEventTypeId  Int?
-  // Event type association for outbound agents
-  outboundEventTypeId Int?
-=======
   inboundEventTypeId Int?
->>>>>>> 75b1d8d9
 
   enabled   Boolean  @default(true)
   createdAt DateTime @default(now())
@@ -2603,19 +2589,11 @@
   inboundPhoneNumbers  CalAiPhoneNumber[] @relation("InboundAgent")
   outboundPhoneNumbers CalAiPhoneNumber[] @relation("OutboundAgent")
   workflowStep         WorkflowStep?
-<<<<<<< HEAD
-  inboundWorkflowStep  WorkflowStep?      @relation("WorkflowStepInboundAgent")
-=======
   inboundWorkflowStep  WorkflowStep?     @relation("WorkflowStepInboundAgent")
->>>>>>> 75b1d8d9
 
   @@index([userId])
   @@index([teamId])
   @@index([inboundEventTypeId])
-<<<<<<< HEAD
-  @@index([outboundEventTypeId])
-=======
->>>>>>> 75b1d8d9
 }
 
 model CalAiPhoneNumber {
