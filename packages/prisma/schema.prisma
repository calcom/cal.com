// This is your Prisma Schema file
// learn more about it in the docs: https://pris.ly/d/prisma-schema

datasource db {
  provider  = "postgresql"
  url       = env("DATABASE_URL")
  directUrl = env("DATABASE_DIRECT_URL")
}

generator client {
  provider        = "prisma-client-js"
  previewFeatures = ["views"]
}

generator zod {
  provider      = "zod-prisma"
  output        = "./zod"
  imports       = "./zod-utils"
  relationModel = "default"
}

generator kysely {
  provider = "prisma-kysely"
  output   = "../kysely"
  fileName = "types.ts"
}

generator enums {
  provider = "ts-node --transpile-only ./enum-generator.ts"
}

enum SchedulingType {
  ROUND_ROBIN @map("roundRobin")
  COLLECTIVE  @map("collective")
  MANAGED     @map("managed")
}

enum PeriodType {
  UNLIMITED      @map("unlimited")
  ROLLING        @map("rolling")
  ROLLING_WINDOW @map("rolling_window")
  RANGE          @map("range")
}

enum CreationSource {
  API_V1 @map("api_v1")
  API_V2 @map("api_v2")
  WEBAPP @map("webapp")
}

model Host {
  user             User      @relation(fields: [userId], references: [id], onDelete: Cascade)
  userId           Int
  eventType        EventType @relation(fields: [eventTypeId], references: [id], onDelete: Cascade)
  eventTypeId      Int
  isFixed          Boolean   @default(false)
  priority         Int?
  weight           Int?
  // weightAdjustment is deprecated. We not calculate the calibratino value on the spot. Plan to drop this column.
  weightAdjustment Int?
  schedule         Schedule? @relation(fields: [scheduleId], references: [id])
  scheduleId       Int?
  createdAt        DateTime  @default(now())

  @@id([userId, eventTypeId])
  @@index([userId])
  @@index([eventTypeId])
  @@index([scheduleId])
}

model CalVideoSettings {
  eventTypeId Int       @id
  eventType   EventType @relation(fields: [eventTypeId], references: [id], onDelete: Cascade)

  disableRecordingForOrganizer         Boolean  @default(false)
  disableRecordingForGuests            Boolean  @default(false)
  enableAutomaticTranscription         Boolean  @default(false)
  enableAutomaticRecordingForOrganizer Boolean  @default(false)
  redirectUrlOnExit                    String?
  disableTranscriptionForGuests        Boolean  @default(false)
  disableTranscriptionForOrganizer     Boolean  @default(false)
  createdAt                            DateTime @default(now())
  updatedAt                            DateTime @updatedAt
}

model EventType {
  id                Int     @id @default(autoincrement())
  /// @zod.min(1)
  title             String
  /// @zod.custom(imports.eventTypeSlug)
  slug              String
  description       String?
  interfaceLanguage String?
  position          Int     @default(0)
  /// @zod.custom(imports.eventTypeLocations)
  locations         Json?
  /// @zod.min(1)
  length            Int
  offsetStart       Int     @default(0)
  hidden            Boolean @default(false)
  hosts             Host[]
  users             User[]  @relation("user_eventtype")
  owner             User?   @relation("owner", fields: [userId], references: [id], onDelete: Cascade)
  userId            Int?

  profileId Int?
  profile   Profile? @relation(fields: [profileId], references: [id])

  team                               Team?                  @relation(fields: [teamId], references: [id], onDelete: Cascade)
  teamId                             Int?
  hashedLink                         HashedLink[]
  bookings                           Booking[]
  availability                       Availability[]
  webhooks                           Webhook[]
  destinationCalendar                DestinationCalendar?
  useEventLevelSelectedCalendars     Boolean                @default(false)
  eventName                          String?
  customInputs                       EventTypeCustomInput[]
  parentId                           Int?
  parent                             EventType?             @relation("managed_eventtype", fields: [parentId], references: [id], onDelete: Cascade)
  children                           EventType[]            @relation("managed_eventtype")
  /// @zod.custom(imports.eventTypeBookingFields)
  bookingFields                      Json?
  timeZone                           String?
  periodType                         PeriodType             @default(UNLIMITED)
  /// @zod.custom(imports.coerceToDate)
  periodStartDate                    DateTime?
  /// @zod.custom(imports.coerceToDate)
  periodEndDate                      DateTime?
  periodDays                         Int?
  periodCountCalendarDays            Boolean?
  lockTimeZoneToggleOnBookingPage    Boolean                @default(false)
  lockedTimeZone                     String?
  requiresConfirmation               Boolean                @default(false)
  requiresConfirmationWillBlockSlot  Boolean                @default(false)
  requiresConfirmationForFreeEmail   Boolean                @default(false)
  requiresBookerEmailVerification    Boolean                @default(false)
  canSendCalVideoTranscriptionEmails Boolean                @default(true)

  autoTranslateDescriptionEnabled          Boolean                   @default(false)
  /// @zod.custom(imports.recurringEventType)
  recurringEvent                           Json?
  disableGuests                            Boolean                   @default(false)
  hideCalendarNotes                        Boolean                   @default(false)
  hideCalendarEventDetails                 Boolean                   @default(false)
  /// @zod.min(0)
  minimumBookingNotice                     Int                       @default(120)
  beforeEventBuffer                        Int                       @default(0)
  afterEventBuffer                         Int                       @default(0)
  seatsPerTimeSlot                         Int?
  onlyShowFirstAvailableSlot               Boolean                   @default(false)
  disableCancelling                        Boolean?                  @default(false)
  disableRescheduling                      Boolean?                  @default(false)
  seatsShowAttendees                       Boolean?                  @default(false)
  seatsShowAvailabilityCount               Boolean?                  @default(true)
  schedulingType                           SchedulingType?
  schedule                                 Schedule?                 @relation(fields: [scheduleId], references: [id])
  scheduleId                               Int?
  allowReschedulingCancelledBookings       Boolean?                  @default(false)
  // price is deprecated. It has now moved to metadata.apps.stripe.price. Plan to drop this column.
  price                                    Int                       @default(0)
  // currency is deprecated. It has now moved to metadata.apps.stripe.currency. Plan to drop this column.
  currency                                 String                    @default("usd")
  slotInterval                             Int?
  /// @zod.custom(imports.EventTypeMetaDataSchema)
  metadata                                 Json?
  /// @zod.custom(imports.successRedirectUrl)
  successRedirectUrl                       String?
  forwardParamsSuccessRedirect             Boolean?                  @default(true)
  workflows                                WorkflowsOnEventTypes[]
  /// @zod.custom(imports.intervalLimitsType)
  bookingLimits                            Json?
  /// @zod.custom(imports.intervalLimitsType)
  durationLimits                           Json?
  isInstantEvent                           Boolean                   @default(false)
  instantMeetingExpiryTimeOffsetInSeconds  Int                       @default(90)
  instantMeetingScheduleId                 Int?
  instantMeetingSchedule                   Schedule?                 @relation("InstantMeetingSchedule", fields: [instantMeetingScheduleId], references: [id])
  instantMeetingParameters                 String[]
  assignAllTeamMembers                     Boolean                   @default(false)
  // It is applicable only when assignAllTeamMembers is true and it filters out all the team members using rrSegmentQueryValue
  assignRRMembersUsingSegment              Boolean                   @default(false)
  /// @zod.custom(imports.rrSegmentQueryValueSchema)
  rrSegmentQueryValue                      Json?
  useEventTypeDestinationCalendarEmail     Boolean                   @default(false)
  aiPhoneCallConfig                        AIPhoneCallConfiguration?
  isRRWeightsEnabled                       Boolean                   @default(false)
  fieldTranslations                        EventTypeTranslation[]
  maxLeadThreshold                         Int?
  includeNoShowInRRCalculation             Boolean                   @default(false)
  selectedCalendars                        SelectedCalendar[]
  allowReschedulingPastBookings            Boolean                   @default(false)
  hideOrganizerEmail                       Boolean                   @default(false)
  maxActiveBookingsPerBooker               Int?
  maxActiveBookingPerBookerOfferReschedule Boolean                   @default(false)
  /// @zod.custom(imports.emailSchema)
  customReplyToEmail                       String?
  calVideoSettings                         CalVideoSettings?

  /// @zod.custom(imports.eventTypeColor)
  eventTypeColor                   Json?
  rescheduleWithSameRoundRobinHost Boolean @default(false)

  secondaryEmailId Int?
  secondaryEmail   SecondaryEmail? @relation(fields: [secondaryEmailId], references: [id], onDelete: Cascade)

  useBookerTimezone     Boolean   @default(false)
  restrictionScheduleId Int?
  restrictionSchedule   Schedule? @relation("restrictionSchedule", fields: [restrictionScheduleId], references: [id])

  workflowInsights WorkflowInsights[]

  @@unique([userId, slug])
  @@unique([teamId, slug])
  @@unique([userId, parentId])
  @@index([userId])
  @@index([teamId])
  @@index([profileId])
  @@index([scheduleId])
  @@index([secondaryEmailId])
  @@index([parentId])
  @@index([restrictionScheduleId])
}

model Credential {
  id     Int     @id @default(autoincrement())
  // @@type is deprecated
  type   String
  key    Json
  user   User?   @relation(fields: [userId], references: [id], onDelete: Cascade)
  userId Int?
  team   Team?   @relation(fields: [teamId], references: [id], onDelete: Cascade)
  teamId Int?
  app    App?    @relation(fields: [appId], references: [slug], onDelete: Cascade)
  // How to make it a required column?
  appId  String?

  // paid apps
  subscriptionId    String?
  paymentStatus     String?
  billingCycleStart Int?

  destinationCalendars   DestinationCalendar[]
  selectedCalendars      SelectedCalendar[]
  invalid                Boolean?              @default(false)
  CalendarCache          CalendarCache[]
  references             BookingReference[]
  delegationCredentialId String?
  delegationCredential   DelegationCredential? @relation(fields: [delegationCredentialId], references: [id], onDelete: Cascade)

  @@index([appId])
  @@index([subscriptionId])
  @@index([invalid])
  @@index([userId, delegationCredentialId])
}

enum IdentityProvider {
  CAL
  GOOGLE
  SAML
}

model DestinationCalendar {
  id                               Int                   @id @default(autoincrement())
  integration                      String
  externalId                       String
  /// @zod.custom(imports.emailSchema)
  primaryEmail                     String?
  user                             User?                 @relation(fields: [userId], references: [id], onDelete: Cascade)
  userId                           Int?                  @unique
  booking                          Booking[]
  eventType                        EventType?            @relation(fields: [eventTypeId], references: [id], onDelete: Cascade)
  eventTypeId                      Int?                  @unique
  credentialId                     Int?
  credential                       Credential?           @relation(fields: [credentialId], references: [id], onDelete: Cascade)
  createdAt                        DateTime?             @default(now())
  updatedAt                        DateTime?             @updatedAt
  delegationCredential             DelegationCredential? @relation(fields: [delegationCredentialId], references: [id], onDelete: Cascade)
  delegationCredentialId           String?
  domainWideDelegation             DomainWideDelegation? @relation(fields: [domainWideDelegationCredentialId], references: [id], onDelete: Cascade)
  domainWideDelegationCredentialId String?

  @@index([userId])
  @@index([eventTypeId])
  @@index([credentialId])
}

enum UserPermissionRole {
  USER
  ADMIN
}

// It holds the password of a User, separate from the User model to avoid leaking the password hash
model UserPassword {
  hash   String
  userId Int    @unique
  user   User   @relation(fields: [userId], references: [id], onDelete: Cascade)
}

model TravelSchedule {
  id           Int       @id @default(autoincrement())
  userId       Int
  user         User      @relation(fields: [userId], references: [id], onDelete: Cascade)
  timeZone     String
  startDate    DateTime
  endDate      DateTime?
  prevTimeZone String?

  @@index([startDate])
  @@index([endDate])
}

// It holds Personal Profiles of a User plus it has email, password and other core things..
model User {
  id                  Int                  @id @default(autoincrement())
  username            String?
  name                String?
  /// @zod.custom(imports.emailSchema)
  email               String
  emailVerified       DateTime?
  password            UserPassword?
  bio                 String?
  avatarUrl           String?
  timeZone            String               @default("Europe/London")
  travelSchedules     TravelSchedule[]
  weekStart           String               @default("Sunday")
  // DEPRECATED - TO BE REMOVED
  startTime           Int                  @default(0)
  endTime             Int                  @default(1440)
  // </DEPRECATED>
  bufferTime          Int                  @default(0)
  hideBranding        Boolean              @default(false)
  // TODO: should be renamed since it only affects the booking page
  theme               String?
  appTheme            String?
  createdDate         DateTime             @default(now()) @map(name: "created")
  trialEndsAt         DateTime?
  lastActiveAt        DateTime?
  eventTypes          EventType[]          @relation("user_eventtype")
  credentials         Credential[]
  teams               Membership[]
  bookings            Booking[]
  schedules           Schedule[]
  defaultScheduleId   Int?
  selectedCalendars   SelectedCalendar[]
  completedOnboarding Boolean              @default(false)
  locale              String?
  timeFormat          Int?                 @default(12)
  twoFactorSecret     String?
  twoFactorEnabled    Boolean              @default(false)
  backupCodes         String?
  identityProvider    IdentityProvider     @default(CAL)
  identityProviderId  String?
  availability        Availability[]
  invitedTo           Int?
  webhooks            Webhook[]
  brandColor          String?
  darkBrandColor      String?
  // the location where the events will end up
  destinationCalendar DestinationCalendar?
  // participate in dynamic group booking or not
  allowDynamicBooking Boolean?             @default(true)

  // participate in SEO indexing or not
  allowSEOIndexing Boolean? @default(true)

  // receive monthly digest email for teams or not
  receiveMonthlyDigestEmail Boolean? @default(true)

  /// @zod.custom(imports.userMetadata)
  metadata             Json?
  verified             Boolean?                @default(false)
  role                 UserPermissionRole      @default(USER)
  disableImpersonation Boolean                 @default(false)
  impersonatedUsers    Impersonations[]        @relation("impersonated_user")
  impersonatedBy       Impersonations[]        @relation("impersonated_by_user")
  apiKeys              ApiKey[]
  accounts             Account[]
  sessions             Session[]
  Feedback             Feedback[]
  ownedEventTypes      EventType[]             @relation("owner")
  workflows            Workflow[]
  routingForms         App_RoutingForms_Form[] @relation("routing-form")
  updatedRoutingForms  App_RoutingForms_Form[] @relation("updated-routing-form")
  verifiedNumbers      VerifiedNumber[]
  verifiedEmails       VerifiedEmail[]
  hosts                Host[]
  // organizationId is deprecated. Instead, rely on the Profile to search profiles by organizationId and then get user from the profile.
  organizationId       Int?
  organization         Team?                   @relation("scope", fields: [organizationId], references: [id], onDelete: SetNull)
  accessCodes          AccessCode[]
  bookingRedirects     OutOfOfficeEntry[]
  bookingRedirectsTo   OutOfOfficeEntry[]      @relation(name: "toUser")

  // Used to lock the user account
  locked                         Boolean                       @default(false)
  platformOAuthClients           PlatformOAuthClient[]
  AccessToken                    AccessToken[]
  RefreshToken                   RefreshToken[]
  PlatformAuthorizationToken     PlatformAuthorizationToken[]
  profiles                       Profile[]
  movedToProfileId               Int?
  movedToProfile                 Profile?                      @relation("moved_to_profile", fields: [movedToProfileId], references: [id], onDelete: SetNull)
  secondaryEmails                SecondaryEmail[]
  isPlatformManaged              Boolean                       @default(false)
  OutOfOfficeReasons             OutOfOfficeReason[]
  smsLockState                   SMSLockState                  @default(UNLOCKED)
  smsLockReviewedByAdmin         Boolean                       @default(false)
  NotificationsSubscriptions     NotificationsSubscriptions[]
  referralLinkId                 String?
  features                       UserFeatures[]
  reassignedBookings             Booking[]                     @relation("reassignByUser")
  createdAttributeToUsers        AttributeToUser[]             @relation("createdBy")
  updatedAttributeToUsers        AttributeToUser[]             @relation("updatedBy")
  createdTranslations            EventTypeTranslation[]        @relation("CreatedEventTypeTranslations")
  updatedTranslations            EventTypeTranslation[]        @relation("UpdatedEventTypeTranslations")
  createdWatchlists              Watchlist[]                   @relation("CreatedWatchlists")
  updatedWatchlists              Watchlist[]                   @relation("UpdatedWatchlists")
  BookingInternalNote            BookingInternalNote[]
  creationSource                 CreationSource?
  createdOrganizationOnboardings OrganizationOnboarding[]      @relation("CreatedOrganizationOnboardings")
  filterSegments                 FilterSegment[]
  filterSegmentPreferences       UserFilterSegmentPreference[]
  creditBalance                  CreditBalance?
  whitelistWorkflows             Boolean                       @default(false)
  integrationAccounts            IntegrationAccounts[]

  @@unique([email])
  @@unique([email, username])
  @@unique([username, organizationId])
  @@unique([movedToProfileId])
  @@index([username])
  @@index([emailVerified])
  @@index([identityProvider])
  @@index([identityProviderId])
  @@map(name: "users")
}

model IntegrationAccounts {
  id                     Int                     @id @default(autoincrement())
  tokenType              String?
  expiresIn              Int?
  createdAt              Int?
  refreshToken           String
  accessToken            String
  scope                  String?
  ownerUniqIdentifier    String?
  provider               IntegrationProvider
  user                   User                    @relation(fields: [userId], references: [id], onDelete: Cascade)
  userId                 Int
  integrationUserProfile IntegrationUserProfile?

  //a user can only have one integration account per provider
  @@unique([userId, provider])
}

enum IntegrationProvider {
  CALENDLY
}

model IntegrationUserProfile {
  id                          Int                 @id @default(autoincrement())
  scheduling_url              String?
  avatar_url                  String?
  created_at                  DateTime?
  updated_at                  DateTime?
  current_organization        String?
  integrationAccount          IntegrationAccounts @relation(fields: [integrationAccountsUserId, integrationAccountsProvider], references: [userId, provider], onDelete: Cascade)
  integrationAccountsUserId   Int
  integrationAccountsProvider IntegrationProvider

  @@unique([integrationAccountsUserId, integrationAccountsProvider])
}

model NotificationsSubscriptions {
  id           Int    @id @default(autoincrement())
  userId       Int
  user         User   @relation(fields: [userId], references: [id], onDelete: Cascade)
  subscription String

  @@index([userId, subscription])
}

// It holds Organization Profiles as well as User Profiles for users that have been added to an organization
model Profile {
  id             Int         @id @default(autoincrement())
  // uid allows us to set an identifier chosen by us which is helpful in migration when we create the Profile from User directly.
  uid            String
  userId         Int
  user           User        @relation(fields: [userId], references: [id], onDelete: Cascade)
  organizationId Int
  organization   Team        @relation(fields: [organizationId], references: [id], onDelete: Cascade)
  username       String
  eventTypes     EventType[]
  movedFromUser  User?       @relation("moved_to_profile")
  createdAt      DateTime    @default(now())
  updatedAt      DateTime    @updatedAt

  // A user can have multiple profiles in different organizations
  @@unique([userId, organizationId])
  // Allow username reuse only across different organizations
  @@unique([username, organizationId])
  @@index([uid])
  @@index([userId])
  @@index([organizationId])
}

model Team {
  id                     Int                     @id @default(autoincrement())
  /// @zod.min(1)
  name                   String
  // It is unique across teams and organizations. We don't have a strong reason for organization and team slug to be conflicting, could be fixed.
  // Sub-teams could have same slug across different organizations but not within the same organization.
  /// @zod.min(1)
  slug                   String?
  logoUrl                String?
  calVideoLogo           String?
  appLogo                String?
  appIconLogo            String?
  bio                    String?
  hideBranding           Boolean                 @default(false)
  hideTeamProfileLink    Boolean                 @default(false)
  isPrivate              Boolean                 @default(false)
  hideBookATeamMember    Boolean                 @default(false)
  members                Membership[]
  eventTypes             EventType[]
  workflows              Workflow[]
  createdAt              DateTime                @default(now())
  /// @zod.custom(imports.teamMetadataSchema)
  metadata               Json?
  theme                  String?
  rrResetInterval        RRResetInterval?        @default(MONTH)
  rrTimestampBasis       RRTimestampBasis        @default(CREATED_AT)
  brandColor             String?
  darkBrandColor         String?
  verifiedNumbers        VerifiedNumber[]
  verifiedEmails         VerifiedEmail[]
  bannerUrl              String?
  parentId               Int?
  parent                 Team?                   @relation("organization", fields: [parentId], references: [id], onDelete: Cascade)
  children               Team[]                  @relation("organization")
  orgUsers               User[]                  @relation("scope")
  inviteTokens           VerificationToken[]
  webhooks               Webhook[]
  timeFormat             Int?
  timeZone               String                  @default("Europe/London")
  weekStart              String                  @default("Sunday")
  routingForms           App_RoutingForms_Form[]
  apiKeys                ApiKey[]
  credentials            Credential[]
  accessCodes            AccessCode[]
  isOrganization         Boolean                 @default(false)
  organizationSettings   OrganizationSettings?
  instantMeetingTokens   InstantMeetingToken[]
  orgProfiles            Profile[]
  pendingPayment         Boolean                 @default(false)
  dsyncTeamGroupMapping  DSyncTeamGroupMapping[]
  isPlatform             Boolean                 @default(false)
  // Organization's OAuth clients. Organization has them but a team does not.
  platformOAuthClient    PlatformOAuthClient[]
  // OAuth client used to create team of an organization. Team has it but organization does not.
  createdByOAuthClient   PlatformOAuthClient?    @relation("CreatedByOAuthClient", fields: [createdByOAuthClientId], references: [id], onDelete: Cascade)
  createdByOAuthClientId String?
  smsLockState           SMSLockState            @default(UNLOCKED)
  platformBilling        PlatformBilling?
  activeOrgWorkflows     WorkflowsOnTeams[]
  attributes             Attribute[]
  smsLockReviewedByAdmin Boolean                 @default(false)
  // Available for Organization only
  delegationCredentials  DelegationCredential[]
  domainWideDelegations  DomainWideDelegation[]
  roles                  Role[] // Added for Role relation

  features TeamFeatures[]

  /// @zod.custom(imports.intervalLimitsType)
  bookingLimits                Json?
  includeManagedEventsInLimits Boolean                 @default(false)
  internalNotePresets          InternalNotePreset[]
  creditBalance                CreditBalance?
  organizationOnboarding       OrganizationOnboarding?

  // note(Lauris): if a Team has parentId it is a team, if parentId is null it is an organization, but if parentId is null and managedOrganization is set,
  // it means that it is an organization managed by another organization.
  managedOrganization  ManagedOrganization?  @relation("ManagedOrganization")
  managedOrganizations ManagedOrganization[] @relation("ManagerOrganization")
  filterSegments       FilterSegment[]

  @@unique([slug, parentId])
  @@index([parentId])
}

model CreditBalance {
  id                String              @id @default(uuid())
  team              Team?               @relation(fields: [teamId], references: [id], onDelete: Cascade)
  teamId            Int?                @unique
  // user credit balances will be supported in the future
  user              User?               @relation(fields: [userId], references: [id], onDelete: Cascade)
  userId            Int?                @unique
  additionalCredits Int                 @default(0)
  limitReachedAt    DateTime?
  warningSentAt     DateTime?
  expenseLogs       CreditExpenseLog[]
  purchaseLogs      CreditPurchaseLog[]
}

model CreditPurchaseLog {
  id              String        @id @default(uuid())
  creditBalanceId String
  creditBalance   CreditBalance @relation(fields: [creditBalanceId], references: [id], onDelete: Cascade)
  credits         Int
  createdAt       DateTime      @default(now())
}

model CreditExpenseLog {
  id              String        @id @default(uuid())
  creditBalanceId String
  creditBalance   CreditBalance @relation(fields: [creditBalanceId], references: [id], onDelete: Cascade)
  bookingUid      String?
  booking         Booking?      @relation(fields: [bookingUid], references: [uid], onDelete: Cascade)
  credits         Int?
  creditType      CreditType
  date            DateTime
  smsSid          String?
  smsSegments     Int?
}

enum CreditType {
  MONTHLY
  ADDITIONAL
}

model OrganizationSettings {
  id                                  Int        @id @default(autoincrement())
  organization                        Team       @relation(fields: [organizationId], references: [id], onDelete: Cascade)
  organizationId                      Int        @unique
  isOrganizationConfigured            Boolean    @default(false)
  // It decides if new organization members can be auto-accepted or not
  isOrganizationVerified              Boolean    @default(false)
  // It is a domain e.g "acme.com". Any email with this domain might be auto-accepted
  // Also, it is the domain to which the organization profile is redirected.
  orgAutoAcceptEmail                  String
  lockEventTypeCreationForUsers       Boolean    @default(false)
  adminGetsNoSlotsNotification        Boolean    @default(false)
  // It decides if instance ADMIN has reviewed the organization or not.
  // It is used to allow super sensitive operations like 'impersonation of Org members by Org admin'
  isAdminReviewed                     Boolean    @default(false)
  dSyncData                           DSyncData?
  isAdminAPIEnabled                   Boolean    @default(false)
  allowSEOIndexing                    Boolean    @default(false)
  orgProfileRedirectsToVerifiedDomain Boolean    @default(false)
  disablePhoneOnlySMSNotifications    Boolean    @default(false)
}

enum MembershipRole {
  MEMBER
  ADMIN
  OWNER
}

model Membership {
  id                   Int               @id @default(autoincrement())
  teamId               Int
  userId               Int
  accepted             Boolean           @default(false)
  role                 MembershipRole
  customRoleId         String?
  customRole           Role?             @relation(fields: [customRoleId], references: [id])
  team                 Team              @relation(fields: [teamId], references: [id], onDelete: Cascade)
  user                 User              @relation(fields: [userId], references: [id], onDelete: Cascade)
  disableImpersonation Boolean           @default(false)
  AttributeToUser      AttributeToUser[]
  createdAt            DateTime?         @default(now())
  updatedAt            DateTime?         @updatedAt

  @@unique([userId, teamId])
  @@index([teamId])
  @@index([userId])
  @@index([accepted])
  @@index([role])
  @@index([customRoleId])
}

model VerificationToken {
  id               Int             @id @default(autoincrement())
  identifier       String
  token            String          @unique
  expires          DateTime
  expiresInDays    Int?
  createdAt        DateTime        @default(now())
  updatedAt        DateTime        @updatedAt
  teamId           Int?
  team             Team?           @relation(fields: [teamId], references: [id])
  secondaryEmailId Int?
  secondaryEmail   SecondaryEmail? @relation(fields: [secondaryEmailId], references: [id])

  @@unique([identifier, token])
  @@index([token])
  @@index([teamId])
  @@index([secondaryEmailId])
}

model InstantMeetingToken {
  id        Int      @id @default(autoincrement())
  token     String   @unique
  expires   DateTime
  teamId    Int
  team      Team     @relation(fields: [teamId], references: [id])
  bookingId Int?     @unique
  booking   Booking? @relation(fields: [bookingId], references: [id], onDelete: Cascade)

  createdAt DateTime @default(now())
  updatedAt DateTime @updatedAt

  @@index([token])
}

model BookingReference {
  id                         Int      @id @default(autoincrement())
  /// @zod.min(1)
  type                       String
  /// @zod.min(1)
  uid                        String
  meetingId                  String?
  thirdPartyRecurringEventId String?
  meetingPassword            String?
  meetingUrl                 String?
  booking                    Booking? @relation(fields: [bookingId], references: [id], onDelete: Cascade)
  bookingId                  Int?
  externalCalendarId         String?
  deleted                    Boolean?

  credential                       Credential?           @relation(fields: [credentialId], references: [id], onDelete: SetNull)
  credentialId                     Int?
  delegationCredential             DelegationCredential? @relation(fields: [delegationCredentialId], references: [id], onDelete: SetNull)
  delegationCredentialId           String?
  domainWideDelegation             DomainWideDelegation? @relation(fields: [domainWideDelegationCredentialId], references: [id], onDelete: SetNull)
  domainWideDelegationCredentialId String?

  @@index([bookingId])
  @@index([type])
  @@index([uid])
}

model Attendee {
  id          Int          @id @default(autoincrement())
  email       String
  name        String
  timeZone    String
  phoneNumber String?
  locale      String?      @default("en")
  booking     Booking?     @relation(fields: [bookingId], references: [id], onDelete: Cascade)
  bookingId   Int?
  bookingSeat BookingSeat?
  noShow      Boolean?     @default(false)

  @@index([email])
  @@index([bookingId])
}

enum BookingStatus {
  CANCELLED     @map("cancelled")
  ACCEPTED      @map("accepted")
  REJECTED      @map("rejected")
  PENDING       @map("pending")
  AWAITING_HOST @map("awaiting_host")
}

model Booking {
  id                           Int                               @id @default(autoincrement())
  uid                          String                            @unique
  // (optional) UID based on slot start/end time & email against duplicates
  idempotencyKey               String?                           @unique
  user                         User?                             @relation(fields: [userId], references: [id], onDelete: Cascade)
  userId                       Int?
  // User's email at the time of booking
  /// @zod.custom(imports.emailSchema)
  userPrimaryEmail             String?
  references                   BookingReference[]
  eventType                    EventType?                        @relation(fields: [eventTypeId], references: [id])
  eventTypeId                  Int?
  title                        String
  description                  String?
  customInputs                 Json?
  /// @zod.custom(imports.bookingResponses)
  responses                    Json?
  startTime                    DateTime
  endTime                      DateTime
  attendees                    Attendee[]
  location                     String?
  createdAt                    DateTime                          @default(now())
  updatedAt                    DateTime?                         @updatedAt
  status                       BookingStatus                     @default(ACCEPTED)
  paid                         Boolean                           @default(false)
  payment                      Payment[]
  destinationCalendar          DestinationCalendar?              @relation(fields: [destinationCalendarId], references: [id])
  destinationCalendarId        Int?
  cancellationReason           String?
  rejectionReason              String?
  reassignReason               String?
  reassignBy                   User?                             @relation("reassignByUser", fields: [reassignById], references: [id])
  reassignById                 Int?
  dynamicEventSlugRef          String?
  dynamicGroupSlugRef          String?
  rescheduled                  Boolean?
  fromReschedule               String?
  recurringEventId             String?
  smsReminderNumber            String?
  workflowReminders            WorkflowReminder[]
  scheduledJobs                String[] // scheduledJobs is deprecated, please use scheduledTriggers instead
  seatsReferences              BookingSeat[]
  /// @zod.custom(imports.bookingMetadataSchema)
  metadata                     Json?
  isRecorded                   Boolean                           @default(false)
  iCalUID                      String?                           @default("")
  iCalSequence                 Int                               @default(0)
  instantMeetingToken          InstantMeetingToken?
  rating                       Int?
  ratingFeedback               String?
  noShowHost                   Boolean?                          @default(false)
  scheduledTriggers            WebhookScheduledTriggers[]
  oneTimePassword              String?                           @unique @default(uuid())
  /// @zod.email()
  cancelledBy                  String?
  /// @zod.email()
  rescheduledBy                String?
  // Ah, made a typo here. Should have been routedFromRoutingFormRe"s"ponse. Live with it :(
  routedFromRoutingFormReponse App_RoutingForms_FormResponse?
  assignmentReason             AssignmentReason[]
  internalNote                 BookingInternalNote[]
  creationSource               CreationSource?
  tracking                     Tracking?
  routingFormResponses         RoutingFormResponseDenormalized[]
  expenseLogs                  CreditExpenseLog[]

  @@index([eventTypeId])
  @@index([userId])
  @@index([destinationCalendarId])
  @@index([recurringEventId])
  @@index([uid])
  @@index([status])
  @@index([startTime, endTime, status])
}

model Tracking {
  id           Int     @id @default(autoincrement())
  bookingId    Int
  booking      Booking @relation(fields: [bookingId], references: [id], onDelete: Cascade)
  utm_source   String?
  utm_medium   String?
  utm_campaign String?
  utm_term     String?
  utm_content  String?

  @@unique([bookingId])
}

model Schedule {
  id                   Int            @id @default(autoincrement())
  user                 User           @relation(fields: [userId], references: [id], onDelete: Cascade)
  userId               Int
  eventType            EventType[]
  instantMeetingEvents EventType[]    @relation("InstantMeetingSchedule")
  restrictionSchedule  EventType[]    @relation("restrictionSchedule")
  name                 String
  timeZone             String?
  availability         Availability[]
  Host                 Host[]

  @@index([userId])
}

model Availability {
  id          Int        @id @default(autoincrement())
  user        User?      @relation(fields: [userId], references: [id], onDelete: Cascade)
  userId      Int?
  eventType   EventType? @relation(fields: [eventTypeId], references: [id])
  eventTypeId Int?
  days        Int[]
  startTime   DateTime   @db.Time
  endTime     DateTime   @db.Time
  date        DateTime?  @db.Date
  Schedule    Schedule?  @relation(fields: [scheduleId], references: [id])
  scheduleId  Int?

  @@index([userId])
  @@index([eventTypeId])
  @@index([scheduleId])
}

model SelectedCalendar {
  id                       String      @id @default(uuid())
  user                     User        @relation(fields: [userId], references: [id], onDelete: Cascade)
  userId                   Int
  integration              String
  externalId               String
  credential               Credential? @relation(fields: [credentialId], references: [id], onDelete: Cascade)
  credentialId             Int?
  createdAt                DateTime?   @default(now())
  updatedAt                DateTime?   @updatedAt
  // Used to identify a watched calendar channel in Google Calendar
  googleChannelId          String?
  googleChannelKind        String?
  googleChannelResourceId  String?
  googleChannelResourceUri String?
  googleChannelExpiration  String?

  delegationCredential   DelegationCredential? @relation(fields: [delegationCredentialId], references: [id], onDelete: Cascade)
  delegationCredentialId String?

  // Deprecated and unused: Use delegationCredential instead
  domainWideDelegationCredential   DomainWideDelegation? @relation(fields: [domainWideDelegationCredentialId], references: [id], onDelete: Cascade)
  domainWideDelegationCredentialId String?
  error                            String?
  lastErrorAt                      DateTime?
  watchAttempts                    Int                   @default(0)
  unwatchAttempts                  Int                   @default(0)
  maxAttempts                      Int                   @default(3)

  eventTypeId Int?
  eventType   EventType? @relation(fields: [eventTypeId], references: [id])

  // It could still allow multiple user-level(eventTypeId is null) selected calendars for same userId, integration, externalId because NULL is not equal to NULL
  // We currently ensure uniqueness by checking for the existence of the record before creating a new one
  // Think about introducing a generated unique key ${userId}_${integration}_${externalId}_${eventTypeId}
  @@unique([userId, integration, externalId, eventTypeId])
  @@unique([googleChannelId, eventTypeId])
  @@index([userId])
  @@index([externalId])
  @@index([eventTypeId])
  @@index([credentialId])
  // Composite indices to optimize calendar-cache queries
  @@index([integration, googleChannelExpiration, error, watchAttempts, maxAttempts], name: "SelectedCalendar_watch_idx")
  @@index([integration, googleChannelExpiration, error, unwatchAttempts, maxAttempts], name: "SelectedCalendar_unwatch_idx")
}

enum EventTypeCustomInputType {
  TEXT     @map("text")
  TEXTLONG @map("textLong")
  NUMBER   @map("number")
  BOOL     @map("bool")
  RADIO    @map("radio")
  PHONE    @map("phone")
}

model EventTypeCustomInput {
  id          Int                      @id @default(autoincrement())
  eventTypeId Int
  eventType   EventType                @relation(fields: [eventTypeId], references: [id], onDelete: Cascade)
  label       String
  type        EventTypeCustomInputType
  /// @zod.custom(imports.customInputOptionSchema)
  options     Json?
  required    Boolean
  placeholder String                   @default("")

  @@index([eventTypeId])
}

model ResetPasswordRequest {
  id        String   @id @default(cuid())
  createdAt DateTime @default(now())
  updatedAt DateTime @updatedAt
  email     String
  expires   DateTime
}

enum ReminderType {
  PENDING_BOOKING_CONFIRMATION
}

model ReminderMail {
  id             Int          @id @default(autoincrement())
  referenceId    Int
  reminderType   ReminderType
  elapsedMinutes Int
  createdAt      DateTime     @default(now())

  @@index([referenceId])
  @@index([reminderType])
}

model Payment {
  id            Int            @id @default(autoincrement())
  uid           String         @unique
  app           App?           @relation(fields: [appId], references: [slug], onDelete: Cascade)
  appId         String?
  bookingId     Int
  booking       Booking?       @relation(fields: [bookingId], references: [id], onDelete: Cascade)
  amount        Int
  fee           Int
  currency      String
  success       Boolean
  refunded      Boolean
  data          Json
  externalId    String         @unique
  paymentOption PaymentOption? @default(ON_BOOKING)

  @@index([bookingId])
  @@index([externalId])
}

enum PaymentOption {
  ON_BOOKING
  HOLD
}

enum WebhookTriggerEvents {
  BOOKING_CREATED
  BOOKING_PAYMENT_INITIATED
  BOOKING_PAID
  BOOKING_RESCHEDULED
  BOOKING_REQUESTED
  BOOKING_CANCELLED
  BOOKING_REJECTED
  BOOKING_NO_SHOW_UPDATED
  FORM_SUBMITTED
  MEETING_ENDED
  MEETING_STARTED
  RECORDING_READY
  INSTANT_MEETING
  RECORDING_TRANSCRIPTION_GENERATED
  OOO_CREATED
  AFTER_HOSTS_CAL_VIDEO_NO_SHOW
  AFTER_GUESTS_CAL_VIDEO_NO_SHOW
  FORM_SUBMITTED_NO_EVENT
}

model Webhook {
  id                    String                     @id @unique
  userId                Int?
  teamId                Int?
  eventTypeId           Int?
  platformOAuthClientId String?
  /// @zod.url()
  subscriberUrl         String
  payloadTemplate       String?
  createdAt             DateTime                   @default(now())
  active                Boolean                    @default(true)
  eventTriggers         WebhookTriggerEvents[]
  user                  User?                      @relation(fields: [userId], references: [id], onDelete: Cascade)
  team                  Team?                      @relation(fields: [teamId], references: [id], onDelete: Cascade)
  eventType             EventType?                 @relation(fields: [eventTypeId], references: [id], onDelete: Cascade)
  platformOAuthClient   PlatformOAuthClient?       @relation(fields: [platformOAuthClientId], references: [id], onDelete: Cascade)
  app                   App?                       @relation(fields: [appId], references: [slug], onDelete: Cascade)
  appId                 String?
  secret                String?
  platform              Boolean                    @default(false)
  scheduledTriggers     WebhookScheduledTriggers[]
  time                  Int?
  timeUnit              TimeUnit?

  @@unique([userId, subscriberUrl], name: "courseIdentifier")
  @@unique([platformOAuthClientId, subscriberUrl], name: "oauthclientwebhook")
  @@index([active])
}

model Impersonations {
  id                 Int      @id @default(autoincrement())
  createdAt          DateTime @default(now())
  impersonatedUser   User     @relation("impersonated_user", fields: [impersonatedUserId], references: [id], onDelete: Cascade)
  impersonatedBy     User     @relation("impersonated_by_user", fields: [impersonatedById], references: [id], onDelete: Cascade)
  impersonatedUserId Int
  impersonatedById   Int

  @@index([impersonatedUserId])
  @@index([impersonatedById])
}

model ApiKey {
  id         String      @id @unique @default(cuid())
  userId     Int
  teamId     Int?
  note       String?
  createdAt  DateTime    @default(now())
  expiresAt  DateTime?
  lastUsedAt DateTime?
  hashedKey  String      @unique()
  user       User?       @relation(fields: [userId], references: [id], onDelete: Cascade)
  team       Team?       @relation(fields: [teamId], references: [id], onDelete: Cascade)
  app        App?        @relation(fields: [appId], references: [slug], onDelete: Cascade)
  appId      String?
  rateLimits RateLimit[]

  @@index([userId])
}

model RateLimit {
  id            String   @id @default(uuid())
  name          String
  apiKeyId      String
  ttl           Int
  limit         Int
  blockDuration Int
  createdAt     DateTime @default(now())
  updatedAt     DateTime @updatedAt

  apiKey ApiKey @relation(fields: [apiKeyId], references: [id], onDelete: Cascade)

  @@index([apiKeyId])
}

model HashedLink {
  id            Int       @id @default(autoincrement())
  link          String    @unique
  eventTypeId   Int
  eventType     EventType @relation(fields: [eventTypeId], references: [id], onDelete: Cascade)
  expiresAt     DateTime?
  maxUsageCount Int       @default(1)
  usageCount    Int       @default(0)

  @@index([eventTypeId])
}

model Account {
  id                String  @id @default(cuid())
  userId            Int
  type              String
  provider          String
  providerAccountId String
  providerEmail     String?
  refresh_token     String? @db.Text
  access_token      String? @db.Text
  expires_at        Int?
  token_type        String?
  scope             String?
  id_token          String? @db.Text
  session_state     String?

  user User? @relation(fields: [userId], references: [id], onDelete: Cascade)

  @@unique([provider, providerAccountId])
  @@index([userId])
  @@index([type])
}

model Session {
  id           String   @id @default(cuid())
  sessionToken String   @unique
  userId       Int
  expires      DateTime
  user         User?    @relation(fields: [userId], references: [id], onDelete: Cascade)

  @@index([userId])
}

enum AppCategories {
  calendar
  messaging
  other
  payment
  video // deprecated, please use 'conferencing' instead
  web3 // deprecated, we should no longer have any web3 apps
  automation
  analytics
  // Wherever video is in use, conferencing should also be used for legacy apps can have it.
  conferencing
  crm
}

model App {
  // The slug for the app store public page inside `/apps/[slug]`
  slug        String          @id @unique
  // The directory name for `/packages/app-store/[dirName]`
  dirName     String          @unique
  // Needed API Keys
  keys        Json?
  // One or multiple categories to which this app belongs
  categories  AppCategories[]
  createdAt   DateTime        @default(now())
  updatedAt   DateTime        @updatedAt
  credentials Credential[]
  payments    Payment[]
  Webhook     Webhook[]
  ApiKey      ApiKey[]
  enabled     Boolean         @default(false)

  @@index([enabled])
}

model App_RoutingForms_Form {
  id                       String                                      @id @default(cuid())
  description              String?
  position                 Int                                         @default(0)
  routes                   Json?
  createdAt                DateTime                                    @default(now())
  updatedAt                DateTime                                    @updatedAt
  name                     String
  fields                   Json?
  user                     User                                        @relation("routing-form", fields: [userId], references: [id], onDelete: Cascade)
  updatedBy                User?                                       @relation("updated-routing-form", fields: [updatedById], references: [id], onDelete: SetNull)
  updatedById              Int?
  // This is the user who created the form and also the user who has read-write access to the form
  // If teamId is set, the members of the team would also have access to form readOnly or read-write depending on their permission level as team member.
  userId                   Int
  team                     Team?                                       @relation(fields: [teamId], references: [id], onDelete: Cascade)
  teamId                   Int?
  responses                App_RoutingForms_FormResponse[]
  queuedResponses          App_RoutingForms_QueuedFormResponse[]
  disabled                 Boolean                                     @default(false)
  /// @zod.custom(imports.RoutingFormSettings)
  settings                 Json?
  incompleteBookingActions App_RoutingForms_IncompleteBookingActions[]

  @@index([userId])
  @@index([disabled])
}

model App_RoutingForms_FormResponse {
  id           Int                   @id @default(autoincrement())
  uuid         String?               @default(uuid())
  formFillerId String                @default(cuid())
  form         App_RoutingForms_Form @relation(fields: [formId], references: [id], onDelete: Cascade)
  formId       String
  response     Json
  createdAt    DateTime              @default(now())
  updatedAt    DateTime?             @updatedAt

  routedToBookingUid        String?                              @unique
  // We should not cascade delete the booking, because we want to keep the form response even if the routedToBooking is deleted
  routedToBooking           Booking?                             @relation(fields: [routedToBookingUid], references: [uid])
  chosenRouteId             String?
  routingFormResponseFields RoutingFormResponseField[]
  routingFormResponses      RoutingFormResponseDenormalized[]
  queuedFormResponse        App_RoutingForms_QueuedFormResponse?

  @@unique([formFillerId, formId])
  @@index([formFillerId])
  @@index([formId])
  @@index([routedToBookingUid])
}

model App_RoutingForms_QueuedFormResponse {
  id               String                         @id @default(cuid())
  form             App_RoutingForms_Form          @relation(fields: [formId], references: [id], onDelete: Cascade)
  formId           String
  response         Json
  chosenRouteId    String?
  createdAt        DateTime                       @default(now())
  updatedAt        DateTime?                      @updatedAt
  actualResponseId Int?                           @unique
  actualResponse   App_RoutingForms_FormResponse? @relation(fields: [actualResponseId], references: [id], onDelete: Cascade)
}

model RoutingFormResponseField {
  id               Int                             @id @default(autoincrement())
  responseId       Int
  fieldId          String
  valueString      String?
  valueNumber      Decimal?
  valueStringArray String[]
  response         App_RoutingForms_FormResponse   @relation(fields: [responseId], references: [id], map: "RoutingFormResponseField_response_fkey", onDelete: Cascade)
  denormalized     RoutingFormResponseDenormalized @relation("DenormalizedResponseToFields", fields: [responseId], references: [id], onDelete: Cascade)

  @@index([responseId])
  @@index([fieldId])
  @@index([valueNumber])
  @@index([valueStringArray], type: Gin)
}

view RoutingFormResponse {
  id                               Int            @unique
  response                         Json
  responseLowercase                Json
  formId                           String
  formName                         String
  formTeamId                       Int?
  formUserId                       Int?
  bookingUid                       String?
  bookingStatus                    BookingStatus?
  bookingStatusOrder               Int?
  bookingCreatedAt                 DateTime?
  bookingAttendees                 Json? // Array of {timeZone: string, email: string}
  bookingUserId                    Int?
  bookingUserName                  String?
  bookingUserEmail                 String?
  bookingUserAvatarUrl             String?
  bookingAssignmentReason          String?
  bookingAssignmentReasonLowercase String?
  bookingStartTime                 DateTime?
  bookingEndTime                   DateTime?
  createdAt                        DateTime
  utm_source                       String?
  utm_medium                       String?
  utm_campaign                     String?
  utm_term                         String?
  utm_content                      String?
}

model RoutingFormResponseDenormalized {
  id                      Int                           @id
  uuid                    String?
  formId                  String
  formName                String
  formTeamId              Int?
  formUserId              Int
  booking                 Booking?                      @relation(fields: [bookingId], references: [id], onDelete: SetNull)
  bookingUid              String?
  bookingId               Int?
  bookingStatus           BookingStatus?
  bookingStatusOrder      Int?
  bookingCreatedAt        DateTime?                     @db.Timestamp(3)
  bookingStartTime        DateTime?                     @db.Timestamp(3)
  bookingEndTime          DateTime?                     @db.Timestamp(3)
  bookingUserId           Int?
  bookingUserName         String?
  bookingUserEmail        String?
  bookingUserAvatarUrl    String?
  bookingAssignmentReason String?
  eventTypeId             Int?
  eventTypeParentId       Int?
  eventTypeSchedulingType String?
  createdAt               DateTime                      @db.Timestamp(3)
  utm_source              String?
  utm_medium              String?
  utm_campaign            String?
  utm_term                String?
  utm_content             String?
  response                App_RoutingForms_FormResponse @relation(fields: [id], references: [id], onDelete: Cascade)
  fields                  RoutingFormResponseField[]    @relation("DenormalizedResponseToFields")

  @@index([formId])
  @@index([formTeamId])
  @@index([formUserId])
  @@index([formId, createdAt])
  @@index([bookingId])
  @@index([bookingUserId])
  @@index([eventTypeId, eventTypeParentId])
}

model Feedback {
  id      Int      @id @default(autoincrement())
  date    DateTime @default(now())
  userId  Int
  user    User     @relation(fields: [userId], references: [id], onDelete: Cascade)
  rating  String
  comment String?

  @@index([userId])
  @@index([rating])
}

enum WorkflowTriggerEvents {
  BEFORE_EVENT
  EVENT_CANCELLED
  NEW_EVENT
  AFTER_EVENT
  RESCHEDULE_EVENT
  AFTER_HOSTS_CAL_VIDEO_NO_SHOW
  AFTER_GUESTS_CAL_VIDEO_NO_SHOW
}

enum WorkflowActions {
  EMAIL_HOST
  EMAIL_ATTENDEE
  SMS_ATTENDEE
  SMS_NUMBER
  EMAIL_ADDRESS
  WHATSAPP_ATTENDEE
  WHATSAPP_NUMBER
}

model WorkflowStep {
  id                        Int                @id @default(autoincrement())
  stepNumber                Int
  action                    WorkflowActions
  workflowId                Int
  workflow                  Workflow           @relation(fields: [workflowId], references: [id], onDelete: Cascade)
  sendTo                    String?
  reminderBody              String?
  emailSubject              String?
  template                  WorkflowTemplates  @default(REMINDER)
  workflowReminders         WorkflowReminder[]
  numberRequired            Boolean?
  sender                    String?
  numberVerificationPending Boolean            @default(true)
  includeCalendarEvent      Boolean            @default(false)
  verifiedAt                DateTime?

  @@index([workflowId])
}

model Workflow {
<<<<<<< HEAD
  id               Int                     @id @default(autoincrement())
  position         Int                     @default(0)
  name             String
  userId           Int?
  user             User?                   @relation(fields: [userId], references: [id], onDelete: Cascade)
  team             Team?                   @relation(fields: [teamId], references: [id], onDelete: Cascade)
  teamId           Int?
  activeOn         WorkflowsOnEventTypes[]
  activeOnTeams    WorkflowsOnTeams[]
  isActiveOnAll    Boolean                 @default(false)
  trigger          WorkflowTriggerEvents
  time             Int?
  timeUnit         TimeUnit?
  steps            WorkflowStep[]
  workflowInsights WorkflowInsights[]
=======
  id            Int                     @id @default(autoincrement())
  position      Int                     @default(0)
  name          String
  userId        Int?
  user          User?                   @relation(fields: [userId], references: [id], onDelete: Cascade)
  team          Team?                   @relation(fields: [teamId], references: [id], onDelete: Cascade)
  teamId        Int?
  activeOn      WorkflowsOnEventTypes[]
  activeOnTeams WorkflowsOnTeams[]
  isActiveOnAll Boolean                 @default(false)
  trigger       WorkflowTriggerEvents
  time          Int?
  timeUnit      TimeUnit?
  steps         WorkflowStep[]
  disabled      Boolean                 @default(false)
>>>>>>> fd040b69

  @@index([userId])
  @@index([teamId])
}

model AIPhoneCallConfiguration {
  id              Int       @id @default(autoincrement())
  eventType       EventType @relation(fields: [eventTypeId], references: [id], onDelete: Cascade)
  eventTypeId     Int
  templateType    String    @default("CUSTOM_TEMPLATE")
  schedulerName   String?
  generalPrompt   String?
  yourPhoneNumber String
  numberToCall    String
  guestName       String?
  guestEmail      String?
  guestCompany    String?
  enabled         Boolean   @default(false)
  beginMessage    String?
  llmId           String?

  @@unique([eventTypeId])
  @@index([eventTypeId])
}

model WorkflowsOnEventTypes {
  id          Int       @id @default(autoincrement())
  workflow    Workflow  @relation(fields: [workflowId], references: [id], onDelete: Cascade)
  workflowId  Int
  eventType   EventType @relation(fields: [eventTypeId], references: [id], onDelete: Cascade)
  eventTypeId Int

  @@unique([workflowId, eventTypeId])
  @@index([workflowId])
  @@index([eventTypeId])
}

model WorkflowsOnTeams {
  id         Int      @id @default(autoincrement())
  workflow   Workflow @relation(fields: [workflowId], references: [id], onDelete: Cascade)
  workflowId Int
  team       Team     @relation(fields: [teamId], references: [id], onDelete: Cascade)
  teamId     Int

  @@unique([workflowId, teamId])
  @@index([workflowId])
  @@index([teamId])
}

model Deployment {
  /// This is a single row table, so we use a fixed id
  id                      Int       @id @default(1)
  logo                    String?
  /// @zod.custom(imports.DeploymentTheme)
  theme                   Json?
  licenseKey              String?
  // We encrypt the signature token in the deployment table with the current calendso encryption key
  signatureTokenEncrypted String?
  agreedLicenseAt         DateTime?
}

enum TimeUnit {
  DAY    @map("day")
  HOUR   @map("hour")
  MINUTE @map("minute")
}

model WorkflowReminder {
  id                  Int             @id @default(autoincrement())
  uuid                String?         @unique @default(uuid())
  bookingUid          String?
  booking             Booking?        @relation(fields: [bookingUid], references: [uid])
  method              WorkflowMethods
  scheduledDate       DateTime
  referenceId         String?         @unique
  scheduled           Boolean
  workflowStepId      Int?
  workflowStep        WorkflowStep?   @relation(fields: [workflowStepId], references: [id], onDelete: Cascade)
  cancelled           Boolean?
  seatReferenceId     String?
  isMandatoryReminder Boolean?        @default(false)
  retryCount          Int             @default(0)

  @@index([bookingUid])
  @@index([workflowStepId])
  @@index([seatReferenceId])
  @@index([method, scheduled, scheduledDate])
  @@index([cancelled, scheduledDate])
}

model WebhookScheduledTriggers {
  id            Int       @id @default(autoincrement())
  jobName       String? // jobName is deprecated, not needed when webhook and booking is set
  subscriberUrl String
  payload       String
  startAfter    DateTime
  retryCount    Int       @default(0)
  createdAt     DateTime? @default(now())
  appId         String?
  webhookId     String?
  webhook       Webhook?  @relation(fields: [webhookId], references: [id], onDelete: Cascade)
  bookingId     Int?
  booking       Booking?  @relation(fields: [bookingId], references: [id], onDelete: Cascade)
}

enum WorkflowTemplates {
  REMINDER
  CUSTOM
  CANCELLED
  RESCHEDULED
  COMPLETED
  RATING
  THANKYOU
}

enum WorkflowMethods {
  EMAIL
  SMS
  WHATSAPP
}

enum WorkflowStatus {
  DELIVERED
  READ
  FAILED
}

model BookingSeat {
  id           Int      @id @default(autoincrement())
  referenceUid String   @unique
  bookingId    Int
  booking      Booking  @relation(fields: [bookingId], references: [id], onDelete: Cascade)
  attendeeId   Int      @unique
  attendee     Attendee @relation(fields: [attendeeId], references: [id], onDelete: Cascade)
  /// @zod.custom(imports.bookingSeatDataSchema)
  data         Json?
  metadata     Json?

  @@index([bookingId])
  @@index([attendeeId])
}

model VerifiedNumber {
  id          Int    @id @default(autoincrement())
  userId      Int?
  user        User?  @relation(fields: [userId], references: [id], onDelete: Cascade)
  teamId      Int?
  team        Team?  @relation(fields: [teamId], references: [id], onDelete: Cascade)
  phoneNumber String

  @@index([userId])
  @@index([teamId])
}

model VerifiedEmail {
  id     Int    @id @default(autoincrement())
  userId Int?
  user   User?  @relation(fields: [userId], references: [id], onDelete: Cascade)
  teamId Int?
  team   Team?  @relation(fields: [teamId], references: [id], onDelete: Cascade)
  email  String

  @@index([userId])
  @@index([teamId])
}

model Feature {
  // The feature slug, ex: 'v2-workflows'
  slug        String         @id @unique
  // If the feature is currently enabled
  enabled     Boolean        @default(false)
  // A short description of the feature
  description String?
  // The type of feature flag
  type        FeatureType?   @default(RELEASE)
  // If the flag is considered stale
  stale       Boolean?       @default(false)
  lastUsedAt  DateTime?
  createdAt   DateTime?      @default(now())
  updatedAt   DateTime?      @default(now()) @updatedAt
  updatedBy   Int?
  users       UserFeatures[]
  teams       TeamFeatures[]

  @@index([enabled])
  @@index([stale])
}

model UserFeatures {
  user       User     @relation(fields: [userId], references: [id], onDelete: Cascade)
  userId     Int
  feature    Feature  @relation(fields: [featureId], references: [slug], onDelete: Cascade)
  featureId  String
  assignedAt DateTime @default(now())
  assignedBy String
  updatedAt  DateTime @updatedAt

  @@id([userId, featureId])
  @@index([userId, featureId])
}

model TeamFeatures {
  team       Team     @relation(fields: [teamId], references: [id], onDelete: Cascade)
  teamId     Int
  feature    Feature  @relation(fields: [featureId], references: [slug], onDelete: Cascade)
  featureId  String
  assignedAt DateTime @default(now())
  assignedBy String
  updatedAt  DateTime @updatedAt

  @@id([teamId, featureId])
  @@index([teamId, featureId])
}

enum FeatureType {
  RELEASE
  EXPERIMENT
  OPERATIONAL
  KILL_SWITCH
  PERMISSION
}

enum RRResetInterval {
  MONTH
  DAY
}

enum RRTimestampBasis {
  CREATED_AT
  START_TIME
}

model SelectedSlots {
  id               Int      @id @default(autoincrement())
  eventTypeId      Int
  userId           Int
  slotUtcStartDate DateTime
  slotUtcEndDate   DateTime
  uid              String
  releaseAt        DateTime
  isSeat           Boolean  @default(false)

  @@unique(fields: [userId, slotUtcStartDate, slotUtcEndDate, uid], name: "selectedSlotUnique")
}

model OAuthClient {
  clientId     String       @id @unique
  redirectUri  String
  clientSecret String
  name         String
  logo         String?
  accessCodes  AccessCode[]
}

model AccessCode {
  id        Int           @id @default(autoincrement())
  code      String
  clientId  String?
  client    OAuthClient?  @relation(fields: [clientId], references: [clientId], onDelete: Cascade)
  expiresAt DateTime
  scopes    AccessScope[]
  userId    Int?
  user      User?         @relation(fields: [userId], references: [id], onDelete: Cascade)
  teamId    Int?
  team      Team?         @relation(fields: [teamId], references: [id], onDelete: Cascade)
}

enum AccessScope {
  READ_BOOKING
  READ_PROFILE
}

view BookingTimeStatus {
  id             Int            @unique
  uid            String?
  eventTypeId    Int?
  title          String?
  description    String?
  startTime      DateTime?
  endTime        DateTime?
  createdAt      DateTime?
  location       String?
  paid           Boolean?
  status         BookingStatus?
  rescheduled    Boolean?
  userId         Int?
  teamId         Int?
  eventLength    Int?
  timeStatus     String?
  eventParentId  Int?
  userEmail      String?
  username       String?
  ratingFeedback String?
  rating         Int?
  noShowHost     Boolean?
  isTeamBooking  Boolean
}

model BookingDenormalized {
  id             Int           @id @unique
  uid            String
  eventTypeId    Int?
  title          String
  description    String?
  startTime      DateTime
  endTime        DateTime
  createdAt      DateTime
  updatedAt      DateTime?
  location       String?
  paid           Boolean
  status         BookingStatus
  rescheduled    Boolean?
  userId         Int?
  teamId         Int?
  eventLength    Int?
  eventParentId  Int?
  userEmail      String?
  userName       String?
  userUsername   String?
  ratingFeedback String?
  rating         Int?
  noShowHost     Boolean?
  isTeamBooking  Boolean

  @@index([userId])
  @@index([createdAt])
  @@index([eventTypeId])
  @@index([eventParentId])
  @@index([teamId])
  @@index([startTime])
  @@index([endTime])
  @@index([status])
  @@index([teamId, isTeamBooking])
  @@index([userId, isTeamBooking])
}

view BookingTimeStatusDenormalized {
  id             Int           @id @unique
  uid            String
  eventTypeId    Int?
  title          String
  description    String?
  startTime      DateTime
  endTime        DateTime
  createdAt      DateTime
  updatedAt      DateTime?
  location       String?
  paid           Boolean
  status         BookingStatus
  rescheduled    Boolean?
  userId         Int?
  teamId         Int?
  eventLength    Int?
  eventParentId  Int?
  userEmail      String?
  userName       String?
  userUsername   String?
  ratingFeedback String?
  rating         Int?
  noShowHost     Boolean?
  isTeamBooking  Boolean
  timeStatus     String? // this is the addition on top of BookingDenormalized
}

model CalendarCache {
  // To be made required in a followup
  id String? @default(uuid())

  // The key would be the unique URL that is requested by the user
  key          String
  value        Json
  expiresAt    DateTime
  // Provide an initial value for legacy rows and future raw inserts
  updatedAt    DateTime    @default(now()) @updatedAt
  credentialId Int
  userId       Int?
  credential   Credential? @relation(fields: [credentialId], references: [id], onDelete: Cascade)

  @@id([credentialId, key])
  @@unique([credentialId, key])
  @@index([userId, key])
}

enum RedirectType {
  UserEventType @map("user-event-type")
  TeamEventType @map("team-event-type")
  User          @map("user")
  Team          @map("team")
}

model TempOrgRedirect {
  id        Int          @id @default(autoincrement())
  // Better would be to have fromOrgId and toOrgId as well and then we should have just to instead toUrl
  from      String
  // 0 would mean it is non org
  fromOrgId Int
  type      RedirectType
  // It doesn't have any query params
  toUrl     String
  enabled   Boolean      @default(true)
  createdAt DateTime     @default(now())
  updatedAt DateTime     @updatedAt

  @@unique([from, type, fromOrgId])
}

model Avatar {
  // e.g. NULL(0), organization ID or team logo
  teamId    Int    @default(0)
  // Avatar, NULL(0) if team logo
  userId    Int    @default(0)
  // base64 string
  data      String
  // different every time to pop the cache.
  objectKey String @unique

  isHeader Boolean @default(false)
  isBanner Boolean @default(false)

  @@unique([teamId, userId, isHeader])
  @@unique([teamId, userId, isBanner])
  @@map(name: "avatars")
}

model OutOfOfficeEntry {
  id       Int                @id @default(autoincrement())
  uuid     String             @unique
  start    DateTime
  end      DateTime
  notes    String?
  userId   Int
  user     User               @relation(fields: [userId], references: [id], onDelete: Cascade)
  toUserId Int?
  toUser   User?              @relation(name: "toUser", fields: [toUserId], references: [id], onDelete: Cascade)
  reasonId Int?
  reason   OutOfOfficeReason? @relation(fields: [reasonId], references: [id], onDelete: SetNull)

  createdAt DateTime @default(now())
  updatedAt DateTime @updatedAt

  @@index([uuid])
  @@index([userId])
  @@index([toUserId])
  @@index([start, end])
}

model OutOfOfficeReason {
  id      Int     @id @default(autoincrement())
  emoji   String
  reason  String  @unique
  enabled Boolean @default(true)
  userId  Int?
  user    User?   @relation(fields: [userId], references: [id], onDelete: Cascade)

  entries OutOfOfficeEntry[]
}

// Platform
model PlatformOAuthClient {
  id             String   @id @default(cuid())
  name           String
  secret         String
  permissions    Int
  users          User[]
  logo           String?
  redirectUris   String[]
  organizationId Int
  organization   Team     @relation(fields: [organizationId], references: [id], onDelete: Cascade)
  teams          Team[]   @relation("CreatedByOAuthClient")

  accessTokens        AccessToken[]
  refreshToken        RefreshToken[]
  authorizationTokens PlatformAuthorizationToken[]
  webhook             Webhook[]

  bookingRedirectUri           String?
  bookingCancelRedirectUri     String?
  bookingRescheduleRedirectUri String?
  areEmailsEnabled             Boolean @default(false)
  areDefaultEventTypesEnabled  Boolean @default(true)
  areCalendarEventsEnabled     Boolean @default(true)

  createdAt DateTime @default(now())
}

model PlatformAuthorizationToken {
  id String @id @default(cuid())

  owner  User                @relation(fields: [userId], references: [id], onDelete: Cascade)
  client PlatformOAuthClient @relation(fields: [platformOAuthClientId], references: [id], onDelete: Cascade)

  platformOAuthClientId String
  userId                Int

  createdAt DateTime @default(now())

  @@unique([userId, platformOAuthClientId])
}

model AccessToken {
  id Int @id @default(autoincrement())

  secret    String   @unique
  createdAt DateTime @default(now())
  expiresAt DateTime

  owner  User                @relation(fields: [userId], references: [id], onDelete: Cascade)
  client PlatformOAuthClient @relation(fields: [platformOAuthClientId], references: [id], onDelete: Cascade)

  platformOAuthClientId String
  userId                Int
}

model RefreshToken {
  id Int @id @default(autoincrement())

  secret    String   @unique
  createdAt DateTime @default(now())
  expiresAt DateTime

  owner  User                @relation(fields: [userId], references: [id], onDelete: Cascade)
  client PlatformOAuthClient @relation(fields: [platformOAuthClientId], references: [id], onDelete: Cascade)

  platformOAuthClientId String
  userId                Int
}

model DSyncData {
  id               Int                     @id @default(autoincrement())
  directoryId      String                  @unique
  tenant           String
  organizationId   Int?                    @unique
  org              OrganizationSettings?   @relation(fields: [organizationId], references: [organizationId], onDelete: Cascade)
  teamGroupMapping DSyncTeamGroupMapping[]

  createdAttributeToUsers AttributeToUser[] @relation("createdByDSync")
  updatedAttributeToUsers AttributeToUser[] @relation("updatedByDSync")
}

model DSyncTeamGroupMapping {
  id             Int       @id @default(autoincrement())
  organizationId Int
  teamId         Int
  team           Team      @relation(fields: [teamId], references: [id], onDelete: Cascade)
  directoryId    String
  directory      DSyncData @relation(fields: [directoryId], references: [directoryId], onDelete: Cascade)
  groupName      String

  @@unique([teamId, groupName])
}

model SecondaryEmail {
  id                 Int                 @id @default(autoincrement())
  user               User                @relation(fields: [userId], references: [id], onDelete: Cascade)
  userId             Int
  email              String
  emailVerified      DateTime?
  verificationTokens VerificationToken[]
  eventTypes         EventType[]

  @@unique([email])
  @@unique([userId, email])
  @@index([userId])
}

// Needed to store tasks that need to be processed by a background worker or Tasker
model Task {
  id                  String    @id @unique @default(uuid())
  createdAt           DateTime  @default(now())
  updatedAt           DateTime  @updatedAt
  // The time at which the task should be executed
  scheduledAt         DateTime  @default(now())
  // The time at which the task was successfully executed
  succeededAt         DateTime?
  // The task type to be executed. Left it as a freeform string to avoid more migrations for now. Will be enforced at type level.
  type                String
  // Generic payload for the task
  payload             String
  // The number of times the task has been attempted
  attempts            Int       @default(0)
  // The maximum number of times the task can be attempted
  maxAttempts         Int       @default(3)
  lastError           String?
  lastFailedAttemptAt DateTime?
  referenceUid        String?

  // unique index on referenceUid,type to avoid duplicate tasks
  @@unique([referenceUid, type])
  // for finding succeeded tasks
  @@index([succeededAt])
  // for finding tasks that are scheduled to be executed
  @@index([scheduledAt, succeededAt])
}

enum SMSLockState {
  LOCKED
  UNLOCKED
  REVIEW_NEEDED
}

model ManagedOrganization {
  managedOrganizationId Int  @unique
  managedOrganization   Team @relation("ManagedOrganization", fields: [managedOrganizationId], references: [id], onDelete: Cascade)

  managerOrganizationId Int
  managerOrganization   Team @relation("ManagerOrganization", fields: [managerOrganizationId], references: [id], onDelete: Cascade)

  createdAt DateTime @default(now())

  @@unique([managerOrganizationId, managedOrganizationId])
  @@index([managerOrganizationId])
}

model PlatformBilling {
  id Int @id @unique // team id

  customerId     String
  subscriptionId String?
  priceId        String?
  plan           String  @default("none")

  billingCycleStart Int?
  billingCycleEnd   Int?
  overdue           Boolean? @default(false)

  // note(Lauris): in case of a platform managed organization's billing record this field points to the manager organization's billing record.
  managerBillingId Int?
  managerBilling   PlatformBilling?  @relation("PlatformManagedBilling", fields: [managerBillingId], references: [id])
  // note(Lauris): in case of a manager organization's billing record this field points to billing records of its platform managed organizations.
  managedBillings  PlatformBilling[] @relation("PlatformManagedBilling")

  team Team @relation(fields: [id], references: [id], onDelete: Cascade)
}

enum AttributeType {
  TEXT
  NUMBER
  SINGLE_SELECT
  MULTI_SELECT
}

model AttributeOption {
  id            String            @id @default(uuid())
  attribute     Attribute         @relation(fields: [attributeId], references: [id], onDelete: Cascade)
  attributeId   String
  value         String
  slug          String
  isGroup       Boolean           @default(false)
  // It is a list of AttributeOptions ids that are contained in the group option
  // You could think of a person having the group option to actually have all the options in the contains list.
  // We are not using relation here because it would be a many to many relation because a group option can contain many non-group options and a non-group option can be contained in many group options
  // Such a relation would require its own table to be managed and we don't need it for now.
  contains      String[]
  assignedUsers AttributeToUser[]
}

model Attribute {
  id String @id @default(uuid())

  // This is organization
  team Team @relation(fields: [teamId], references: [id], onDelete: Cascade)

  // This is organizationId
  teamId Int

  type AttributeType

  name    String
  slug    String
  enabled Boolean @default(true)

  usersCanEditRelation Boolean @default(false)

  createdAt        DateTime          @default(now())
  updatedAt        DateTime          @updatedAt
  options          AttributeOption[]
  isWeightsEnabled Boolean           @default(false)
  isLocked         Boolean           @default(false)

  @@unique([teamId, slug])
  @@index([teamId])
}

model AttributeToUser {
  id String @id @default(uuid())

  // This is the membership of the organization
  member Membership @relation(fields: [memberId], references: [id], onDelete: Cascade)

  // This is the membership id of the organization
  memberId Int

  attributeOption   AttributeOption @relation(fields: [attributeOptionId], references: [id], onDelete: Cascade)
  attributeOptionId String

  weight Int?

  // We don't intentionally delete assignments on deletion of a user/directory sync
  createdAt        DateTime   @default(now())
  createdById      Int?
  createdBy        User?      @relation("createdBy", fields: [createdById], references: [id], onDelete: SetNull)
  createdByDSyncId String?
  createdByDSync   DSyncData? @relation("createdByDSync", fields: [createdByDSyncId], references: [directoryId], onDelete: SetNull)

  updatedAt        DateTime?  @updatedAt
  updatedBy        User?      @relation("updatedBy", fields: [updatedById], references: [id], onDelete: SetNull)
  updatedById      Int?
  updatedByDSyncId String?
  updatedByDSync   DSyncData? @relation("updatedByDSync", fields: [updatedByDSyncId], references: [directoryId], onDelete: SetNull)

  @@unique([memberId, attributeOptionId])
}

enum AssignmentReasonEnum {
  ROUTING_FORM_ROUTING
  ROUTING_FORM_ROUTING_FALLBACK
  REASSIGNED
  RR_REASSIGNED
  REROUTED
  SALESFORCE_ASSIGNMENT
}

model AssignmentReason {
  id           Int                  @id @unique @default(autoincrement())
  createdAt    DateTime             @default(now())
  bookingId    Int
  booking      Booking              @relation(fields: [bookingId], references: [id], onDelete: Cascade)
  reasonEnum   AssignmentReasonEnum
  reasonString String

  @@index([bookingId])
}

enum EventTypeAutoTranslatedField {
  DESCRIPTION
  TITLE
}

model DelegationCredential {
  id                  String                @id @default(uuid())
  workspacePlatform   WorkspacePlatform     @relation(fields: [workspacePlatformId], references: [id], onDelete: Cascade)
  workspacePlatformId Int
  // Provides possibility to have different service accounts for different organizations if the need arises, but normally they should be the same
  /// @zod.custom(imports.serviceAccountKeySchema)
  serviceAccountKey   Json
  enabled             Boolean               @default(false)
  // lastEnabledAt is set when the delegation credential is enabled
  lastEnabledAt       DateTime?
  // lastDisabledAt is set when the delegation credential is disabled. So, lastDisabledAt could be earlier then lastEnabledAt if the delegation credential was enabled -> then disabled -> then enabled again.
  lastDisabledAt      DateTime?
  organizationId      Int
  organization        Team                  @relation(fields: [organizationId], references: [id], onDelete: Cascade)
  domain              String
  selectedCalendars   SelectedCalendar[]
  destinationCalendar DestinationCalendar[]
  bookingReferences   BookingReference[]
  createdAt           DateTime              @default(now())
  updatedAt           DateTime              @updatedAt
  credentials         Credential[]

  // Should be fair to assume that one domain can be only on one workspace platform at a time. So, one can't have two different workspace platforms for the same domain
  // Because we don't know which domain the organization might have, we couldn't make "domain" unique here as that would prevent an actual owner of the domain to be unable to use that domain if it is used by someone else.
  @@unique([organizationId, domain])
  @@index([enabled])
}

// Deprecated and probably unused - Use DelegationCredential instead
model DomainWideDelegation {
  id                  String                @id @default(uuid())
  workspacePlatform   WorkspacePlatform     @relation(fields: [workspacePlatformId], references: [id], onDelete: Cascade)
  workspacePlatformId Int
  // Provides possibility to have different service accounts for different organizations if the need arises, but normally they should be the same
  /// @zod.custom(imports.serviceAccountKeySchema)
  serviceAccountKey   Json
  enabled             Boolean               @default(false)
  organizationId      Int
  organization        Team                  @relation(fields: [organizationId], references: [id], onDelete: Cascade)
  domain              String
  selectedCalendars   SelectedCalendar[]
  destinationCalendar DestinationCalendar[]
  bookingReferences   BookingReference[]
  createdAt           DateTime              @default(now())
  updatedAt           DateTime              @updatedAt

  // Should be fair to assume that one domain can be only on one workspace platform at a time. So, one can't have two different workspace platforms for the same domain
  // Because we don't know which domain the organization might have, we couldn't make "domain" unique here as that would prevent an actual owner of the domain to be unable to use that domain if it is used by someone else.
  @@unique([organizationId, domain])
}

// It is for delegation credential
model WorkspacePlatform {
  id                       Int                    @id @default(autoincrement())
  /// @zod.min(1)
  slug                     String
  /// @zod.min(1)
  name                     String
  description              String
  /// @zod.custom(imports.serviceAccountKeySchema)
  defaultServiceAccountKey Json
  createdAt                DateTime               @default(now())
  updatedAt                DateTime               @updatedAt
  enabled                  Boolean                @default(false)
  delegationCredentials    DelegationCredential[]
  domainWideDelegations    DomainWideDelegation[]

  @@unique([slug])
}

model EventTypeTranslation {
  uid            String                       @id @default(cuid())
  eventType      EventType                    @relation(fields: [eventTypeId], references: [id], onDelete: Cascade)
  eventTypeId    Int
  field          EventTypeAutoTranslatedField
  sourceLocale   String
  targetLocale   String
  translatedText String                       @db.Text
  createdAt      DateTime                     @default(now())
  createdBy      Int
  updatedAt      DateTime                     @updatedAt
  updatedBy      Int?
  creator        User                         @relation("CreatedEventTypeTranslations", fields: [createdBy], references: [id])
  updater        User?                        @relation("UpdatedEventTypeTranslations", fields: [updatedBy], references: [id], onDelete: SetNull)

  @@unique([eventTypeId, field, targetLocale])
  @@index([eventTypeId, field, targetLocale])
}

enum WatchlistType {
  EMAIL
  DOMAIN
  USERNAME
}

enum WatchlistSeverity {
  LOW
  MEDIUM
  HIGH
  CRITICAL
}

model Watchlist {
  id          String            @id @unique @default(cuid())
  type        WatchlistType
  // The identifier of the Watchlisted entity (email or domain)
  value       String
  description String?
  createdAt   DateTime          @default(now())
  createdBy   User              @relation("CreatedWatchlists", onDelete: Cascade, fields: [createdById], references: [id])
  createdById Int
  updatedAt   DateTime          @updatedAt
  updatedBy   User?             @relation("UpdatedWatchlists", onDelete: SetNull, fields: [updatedById], references: [id])
  updatedById Int?
  severity    WatchlistSeverity @default(LOW)

  @@unique([type, value])
  @@index([type, value])
}

enum BillingPeriod {
  MONTHLY
  ANNUALLY
}

model OrganizationOnboarding {
  // TODO: Use uuid for id
  id String @id @default(uuid())

  // User who started the onboarding. It is different from orgOwnerEmail in case Cal.com admin is doing the onboarding for someone else.
  createdBy   User     @relation("CreatedOrganizationOnboardings", fields: [createdById], references: [id], onDelete: Cascade)
  createdById Int
  createdAt   DateTime @default(now())

  // We keep the email only here and don't need to connect it with user because on User deletion, we don't delete the entry here.
  // It is unique because an email can be the owner of only one organization at a time.
  orgOwnerEmail String  @unique
  error         String?

  updatedAt DateTime @updatedAt
  // TODO: updatedBy to be added when we support marking updatedBy using webhook too, as webhook also updates it

  // Set after organization payment is done and the organization is created
  organizationId Int?  @unique
  organization   Team? @relation(fields: [organizationId], references: [id], onDelete: Cascade)

  billingPeriod BillingPeriod
  pricePerSeat  Float
  seats         Int

  isPlatform Boolean @default(false)

  // Organization info
  name               String
  // We don't keep it unique because we don't want self-serve flows to block a slug if it isn't paid for yet.
  slug               String
  logo               String?
  bio                String?
  isDomainConfigured Boolean @default(false)

  // Set when payment intent is there.
  stripeCustomerId         String? @unique
  // TODO: Can we make it required
  stripeSubscriptionId     String?
  stripeSubscriptionItemId String?

  /// @zod.custom(imports.orgOnboardingInvitedMembersSchema)
  invitedMembers Json @default("[]")

  /// @zod.custom(imports.orgOnboardingTeamsSchema)
  teams Json @default("[]")

  // Completion status
  isComplete Boolean @default(false)

  @@index([orgOwnerEmail])
  @@index([stripeCustomerId])
}

enum IncompleteBookingActionType {
  SALESFORCE
}

model App_RoutingForms_IncompleteBookingActions {
  id           Int                         @id @default(autoincrement())
  form         App_RoutingForms_Form       @relation(fields: [formId], references: [id], onDelete: Cascade)
  formId       String
  actionType   IncompleteBookingActionType
  data         Json
  enabled      Boolean                     @default(true)
  credentialId Int?
}

model WorkflowInsights {
  msgId       String          @unique
  eventTypeId Int
  eventType   EventType?      @relation(fields: [eventTypeId], references: [id], onDelete: Cascade)
  workflowId  Int?
  workflow    Workflow?       @relation(fields: [workflowId], references: [id], onDelete: Cascade)
  type        WorkflowMethods
  status      WorkflowStatus
  metadata    Json?
  createdAt   DateTime        @default(now())
}

model InternalNotePreset {
  id                 Int     @id @default(autoincrement())
  name               String
  cancellationReason String?
  team               Team    @relation(fields: [teamId], references: [id])
  teamId             Int

  createdAt           DateTime              @default(now())
  BookingInternalNote BookingInternalNote[]

  @@unique([teamId, name])
  @@index([teamId])
}

enum FilterSegmentScope {
  USER
  TEAM
}

model FilterSegment {
  id               Int                           @id @default(autoincrement())
  name             String
  // Identifies which data table this segment belongs to (e.g. "organization_members", "team_members", "bookings", etc.)
  tableIdentifier  String
  scope            FilterSegmentScope
  // Filter configuration
  activeFilters    Json?
  sorting          Json?
  columnVisibility Json?
  columnSizing     Json?
  perPage          Int
  searchTerm       String?                       @db.Text
  createdAt        DateTime                      @default(now())
  updatedAt        DateTime                      @updatedAt
  // Creator of the segment
  user             User                          @relation(fields: [userId], references: [id], onDelete: Cascade)
  userId           Int
  // Team scope - optional, only set when scope is TEAM
  team             Team?                         @relation(fields: [teamId], references: [id], onDelete: Cascade)
  teamId           Int?
  userPreferences  UserFilterSegmentPreference[]

  // For user-scoped segments: scope + userId + tableIdentifier
  @@index([scope, userId, tableIdentifier])
  // For team-scoped segments: scope + teamId + tableIdentifier
  @@index([scope, teamId, tableIdentifier])
}

model UserFilterSegmentPreference {
  id              Int      @id @default(autoincrement())
  userId          Int
  tableIdentifier String
  segmentId       Int
  createdAt       DateTime @default(now())
  updatedAt       DateTime @updatedAt

  user    User          @relation(fields: [userId], references: [id], onDelete: Cascade)
  segment FilterSegment @relation(fields: [segmentId], references: [id], onDelete: Cascade)

  @@unique([userId, tableIdentifier])
  @@index([userId])
  @@index([segmentId])
}

model BookingInternalNote {
  id Int @id @default(autoincrement())

  notePreset   InternalNotePreset? @relation(fields: [notePresetId], references: [id], onDelete: Cascade)
  notePresetId Int?
  text         String?

  booking   Booking @relation(fields: [bookingId], references: [id], onDelete: Cascade)
  bookingId Int

  createdBy   User @relation(fields: [createdById], references: [id])
  createdById Int

  createdAt DateTime @default(now())

  @@unique([bookingId, notePresetId])
  @@index([bookingId])
}

enum WorkflowContactType {
  PHONE
  EMAIL
}

model WorkflowOptOutContact {
  id        Int                 @id @default(autoincrement())
  type      WorkflowContactType
  value     String
  optedOut  Boolean
  createdAt DateTime            @default(now())
  updatedAt DateTime            @updatedAt

  @@unique([type, value])
}

enum RoleType {
  SYSTEM
  CUSTOM
}

model Role {
  id          String           @id @default(cuid())
  name        String
  color       String?
  description String?
  teamId      Int? // null for global roles
  team        Team?            @relation(fields: [teamId], references: [id], onDelete: Cascade)
  permissions RolePermission[]
  memberships Membership[]
  createdAt   DateTime         @default(now())
  updatedAt   DateTime         @updatedAt
  type        RoleType         @default(CUSTOM)

  @@unique([name, teamId])
  @@index([teamId])
}

model RolePermission {
  id        String   @id @default(uuid())
  roleId    String
  role      Role     @relation(fields: [roleId], references: [id], onDelete: Cascade)
  resource  String
  action    String
  createdAt DateTime @default(now())

  @@unique([roleId, resource, action])
  @@index([roleId])
  // TODO: come back to this with indexs.
  @@index([action])
}<|MERGE_RESOLUTION|>--- conflicted
+++ resolved
@@ -1381,7 +1381,6 @@
 }
 
 model Workflow {
-<<<<<<< HEAD
   id               Int                     @id @default(autoincrement())
   position         Int                     @default(0)
   name             String
@@ -1397,23 +1396,6 @@
   timeUnit         TimeUnit?
   steps            WorkflowStep[]
   workflowInsights WorkflowInsights[]
-=======
-  id            Int                     @id @default(autoincrement())
-  position      Int                     @default(0)
-  name          String
-  userId        Int?
-  user          User?                   @relation(fields: [userId], references: [id], onDelete: Cascade)
-  team          Team?                   @relation(fields: [teamId], references: [id], onDelete: Cascade)
-  teamId        Int?
-  activeOn      WorkflowsOnEventTypes[]
-  activeOnTeams WorkflowsOnTeams[]
-  isActiveOnAll Boolean                 @default(false)
-  trigger       WorkflowTriggerEvents
-  time          Int?
-  timeUnit      TimeUnit?
-  steps         WorkflowStep[]
-  disabled      Boolean                 @default(false)
->>>>>>> fd040b69
 
   @@index([userId])
   @@index([teamId])
