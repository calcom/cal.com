// This is your Prisma schema file,
// learn more about it in the docs: https://pris.ly/d/prisma-schema

datasource db {
  provider = "postgresql"
  url      = env("DATABASE_URL")
}

generator client {
  provider        = "prisma-client-js"
  previewFeatures = ["views"]
}

generator zod {
  provider      = "zod-prisma"
  output        = "./zod"
  imports       = "./zod-utils"
  relationModel = "default"
}

generator enums {
  provider = "ts-node --transpile-only ./enum-generator"
}

enum SchedulingType {
  ROUND_ROBIN @map("roundRobin")
  COLLECTIVE  @map("collective")
  MANAGED     @map("managed")
}

enum PeriodType {
  UNLIMITED @map("unlimited")
  ROLLING   @map("rolling")
  RANGE     @map("range")
}

model Host {
  user        User      @relation(fields: [userId], references: [id], onDelete: Cascade)
  userId      Int
  eventType   EventType @relation(fields: [eventTypeId], references: [id], onDelete: Cascade)
  eventTypeId Int
  isFixed     Boolean   @default(false)

  @@id([userId, eventTypeId])
  @@index([userId])
  @@index([eventTypeId])
}

model EventType {
  id          Int     @id @default(autoincrement())
  /// @zod.min(1)
  title       String
  /// @zod.custom(imports.eventTypeSlug)
  slug        String
  description String?
  position    Int     @default(0)
  /// @zod.custom(imports.eventTypeLocations)
  locations   Json?
  /// @zod.min(1)
  length      Int
  offsetStart Int     @default(0)
  hidden      Boolean @default(false)
  hosts       Host[]
  users       User[]  @relation("user_eventtype")
  owner       User?   @relation("owner", fields: [userId], references: [id], onDelete: Cascade)
  userId      Int?

  // TODO: Rename to ownerProfile
  profileId Int?
  profile   Profile? @relation(fields: [profileId], references: [id], onDelete: Cascade)

  team                            Team?                   @relation(fields: [teamId], references: [id], onDelete: Cascade)
  teamId                          Int?
  hashedLink                      HashedLink?
  bookings                        Booking[]
  availability                    Availability[]
  webhooks                        Webhook[]
  destinationCalendar             DestinationCalendar?
  eventName                       String?
  customInputs                    EventTypeCustomInput[]
  parentId                        Int?
  parent                          EventType?              @relation("managed_eventtype", fields: [parentId], references: [id], onDelete: Cascade)
  children                        EventType[]             @relation("managed_eventtype")
  /// @zod.custom(imports.eventTypeBookingFields)
  bookingFields                   Json?
  timeZone                        String?
  periodType                      PeriodType              @default(UNLIMITED)
  /// @zod.custom(imports.coerceToDate)
  periodStartDate                 DateTime?
  /// @zod.custom(imports.coerceToDate)
  periodEndDate                   DateTime?
  periodDays                      Int?
  periodCountCalendarDays         Boolean?
  lockTimeZoneToggleOnBookingPage Boolean                 @default(false)
  requiresConfirmation            Boolean                 @default(false)
  requiresBookerEmailVerification Boolean                 @default(false)
  /// @zod.custom(imports.recurringEventType)
  recurringEvent                  Json?
  disableGuests                   Boolean                 @default(false)
  hideCalendarNotes               Boolean                 @default(false)
  /// @zod.min(0)
  minimumBookingNotice            Int                     @default(120)
  beforeEventBuffer               Int                     @default(0)
  afterEventBuffer                Int                     @default(0)
  seatsPerTimeSlot                Int?
  onlyShowFirstAvailableSlot      Boolean                 @default(false)
  seatsShowAttendees              Boolean?                @default(false)
  seatsShowAvailabilityCount      Boolean?                @default(true)
  schedulingType                  SchedulingType?
  schedule                        Schedule?               @relation(fields: [scheduleId], references: [id])
  scheduleId                      Int?
  // price is deprecated. It has now moved to metadata.apps.stripe.price. Plan to drop this column.
  price                           Int                     @default(0)
  // currency is deprecated. It has now moved to metadata.apps.stripe.currency. Plan to drop this column.
  currency                        String                  @default("usd")
  slotInterval                    Int?
  /// @zod.custom(imports.EventTypeMetaDataSchema)
  metadata                        Json?
  /// @zod.custom(imports.successRedirectUrl)
  successRedirectUrl              String?
  workflows                       WorkflowsOnEventTypes[]
  /// @zod.custom(imports.intervalLimitsType)
  bookingLimits                   Json?
  /// @zod.custom(imports.intervalLimitsType)
  durationLimits                  Json?
  isInstantEvent                  Boolean                 @default(false)

  @@unique([userId, slug])
  @@unique([teamId, slug])
  @@unique([userId, parentId])
  @@index([userId])
  @@index([teamId])
  @@index([scheduleId])
}

model Credential {
  id     Int    @id @default(autoincrement())
  // @@type is deprecated
  type   String
  key    Json
  user   User?  @relation(fields: [userId], references: [id], onDelete: Cascade)
  userId Int?
  team   Team?   @relation(fields: [teamId], references: [id], onDelete: Cascade)
  teamId Int?
  app    App?    @relation(fields: [appId], references: [slug], onDelete: Cascade)
  // How to make it a required column?
  appId  String?

  // paid apps
  subscriptionId    String?
  paymentStatus     String?
  billingCycleStart Int?

  destinationCalendars DestinationCalendar[]
  selectedCalendars    SelectedCalendar[]
  invalid              Boolean?              @default(false)
  CalendarCache        CalendarCache[]

  @@index([userId])
  @@index([appId])
  @@index([subscriptionId])
}

enum IdentityProvider {
  CAL
  GOOGLE
  SAML
}

model DestinationCalendar {
  id           Int         @id @default(autoincrement())
  integration  String
  externalId   String
  user         User?       @relation(fields: [userId], references: [id], onDelete: Cascade)
  userId       Int?        @unique
  booking      Booking[]
  eventType    EventType?  @relation(fields: [eventTypeId], references: [id], onDelete: Cascade)
  eventTypeId  Int?        @unique
  credentialId Int?
  credential   Credential? @relation(fields: [credentialId], references: [id], onDelete: Cascade)

  @@index([userId])
  @@index([eventTypeId])
  @@index([credentialId])
}

enum UserPermissionRole {
  USER
  ADMIN
}

// It holds Personal Profiles of a User plus it has email, password and other core things
model User {
  id                  Int                  @id @default(autoincrement())
  username            String?
  name                String?
  /// @zod.email()
  email               String
  emailVerified       DateTime?
  password            String?
  bio                 String?
  avatar              String?
  avatarUrl           String?
  timeZone            String               @default("Europe/London")
  weekStart           String               @default("Sunday")
  // DEPRECATED - TO BE REMOVED
  startTime           Int                  @default(0)
  endTime             Int                  @default(1440)
  // </DEPRECATED>
  bufferTime          Int                  @default(0)
  hideBranding        Boolean              @default(false)
  theme               String?
  createdDate         DateTime             @default(now()) @map(name: "created")
  trialEndsAt         DateTime?
  eventTypes          EventType[]          @relation("user_eventtype")
  credentials         Credential[]
  teams               Membership[]
  bookings            Booking[]
  schedules           Schedule[]
  defaultScheduleId   Int?
  selectedCalendars   SelectedCalendar[]
  completedOnboarding Boolean              @default(false)
  locale              String?
  timeFormat          Int?                 @default(12)
  twoFactorSecret     String?
  twoFactorEnabled    Boolean              @default(false)
  backupCodes         String?
  identityProvider    IdentityProvider     @default(CAL)
  identityProviderId  String?
  availability        Availability[]
  invitedTo           Int?
  webhooks            Webhook[]
  brandColor          String?
  darkBrandColor      String?
  // the location where the events will end up
  destinationCalendar DestinationCalendar?
  away                Boolean              @default(false)
  // participate in dynamic group booking or not
  allowDynamicBooking Boolean?             @default(true)

  // participate in SEO indexing or not
  allowSEOIndexing Boolean? @default(true)

  // receive monthly digest email for teams or not
  receiveMonthlyDigestEmail Boolean? @default(true)

  /// @zod.custom(imports.userMetadata)
  metadata             Json?
  verified             Boolean?                @default(false)
  role                 UserPermissionRole      @default(USER)
  disableImpersonation Boolean                 @default(false)
  impersonatedUsers    Impersonations[]        @relation("impersonated_user")
  impersonatedBy       Impersonations[]        @relation("impersonated_by_user")
  apiKeys              ApiKey[]
  accounts             Account[]
  sessions             Session[]
  Feedback             Feedback[]
  ownedEventTypes      EventType[]             @relation("owner")
  workflows            Workflow[]
  routingForms         App_RoutingForms_Form[] @relation("routing-form")
  verifiedNumbers      VerifiedNumber[]
  hosts                Host[]
  organizationId       Int?
  organization         Team?                   @relation("scope", fields: [organizationId], references: [id], onDelete: SetNull)
  accessCodes          AccessCode[]
  bookingRedirects     OutOfOfficeEntry[]
  bookingRedirectsTo   OutOfOfficeEntry[]      @relation(name: "toUser")

  // Used to lock the user account
  locked           Boolean   @default(false)
  profiles         Profile[]
  movedToProfileId Int?
  movedToProfile   Profile?  @relation("moved_to_profile", fields: [movedToProfileId], references: [id], onDelete: SetNull)

  @@unique([email])
  @@unique([email, username])
  @@unique([username, organizationId])
  @@unique([movedToProfileId])
  @@index([username])
  @@index([emailVerified])
  @@index([identityProvider])
  @@index([identityProviderId])
  @@map(name: "users")
}

// It holds Organization Profiles
model Profile {
  id                 Int                     @id @default(autoincrement())
  // uid allows us to set an identifier chosen by us which is helpful in migration when we create the Profile from User directly.
  uid                String
  userId             Int
  user               User                    @relation(fields: [userId], references: [id], onDelete: Cascade)
  organizationId     Int
  organization       Team                    @relation(fields: [organizationId], references: [id], onDelete: Cascade)
  username           String
  eventTypes         EventType[]
  bookingRedirectsTo OutOfOfficeEntry[]      @relation(name: "toProfile")

  movedFromUserId Int?
  movedFromUser   User?        @relation("moved_to_profile")
  createdAt       DateTime     @default(now())
  updatedAt       DateTime     @updatedAt

  @@unique([userId, organizationId])
  @@unique([movedFromUserId])
  @@index([uid])
  @@index([userId])
  @@index([organizationId])
}

model Team {
  id                   Int                     @id @default(autoincrement())
  /// @zod.min(1)
  name                 String
  /// @zod.min(1)
  slug                 String?
  logo                 String?
  logoUrl              String?
  calVideoLogo         String?
  appLogo              String?
  appIconLogo          String?
  bio                  String?
  hideBranding         Boolean                 @default(false)
  isPrivate            Boolean                 @default(false)
  hideBookATeamMember  Boolean                 @default(false)
  members              Membership[]
  eventTypes           EventType[]
  workflows            Workflow[]
  createdAt            DateTime                @default(now())
  /// @zod.custom(imports.teamMetadataSchema)
  metadata             Json?
  theme                String?
  brandColor           String?
  darkBrandColor       String?
  verifiedNumbers      VerifiedNumber[]
  parentId             Int?
  parent               Team?                   @relation("organization", fields: [parentId], references: [id], onDelete: Cascade)
  children             Team[]                  @relation("organization")
  orgUsers             User[]                  @relation("scope")
  inviteTokens         VerificationToken[]
  webhooks             Webhook[]
  timeFormat           Int?
  timeZone             String                  @default("Europe/London")
  weekStart            String                  @default("Sunday")
  routingForms         App_RoutingForms_Form[]
  apiKeys              ApiKey[]
  credentials          Credential[]
  accessCodes          AccessCode[]
  instantMeetingTokens InstantMeetingToken[]
<<<<<<< HEAD
  orgProfiles          Profile[]
=======
  pendingPayment       Boolean                 @default(false)
>>>>>>> 00a2a3d8

  @@unique([slug, parentId])
}

enum MembershipRole {
  MEMBER
  ADMIN
  OWNER
}

model Membership {
  id                   Int            @id @default(autoincrement())
  teamId               Int
  userId               Int
  accepted             Boolean        @default(false)
  role                 MembershipRole
  team                 Team           @relation(fields: [teamId], references: [id], onDelete: Cascade)
  user                 User           @relation(fields: [userId], references: [id], onDelete: Cascade)
  disableImpersonation Boolean        @default(false)

  @@unique([userId, teamId])
  @@index([teamId])
  @@index([userId])
}

model VerificationToken {
  id            Int      @id @default(autoincrement())
  identifier    String
  token         String   @unique
  expires       DateTime
  expiresInDays Int?
  createdAt     DateTime @default(now())
  updatedAt     DateTime @updatedAt
  teamId        Int?
  team          Team?    @relation(fields: [teamId], references: [id])

  @@unique([identifier, token])
  @@index([token])
  @@index([teamId])
}

model InstantMeetingToken {
  id        Int      @id @default(autoincrement())
  token     String   @unique
  expires   DateTime
  teamId    Int
  team      Team     @relation(fields: [teamId], references: [id])
  bookingId Int?     @unique
  booking   Booking? @relation(fields: [bookingId], references: [id], onDelete: Cascade)

  createdAt DateTime @default(now())
  updatedAt DateTime @updatedAt

  @@index([token])
}

model BookingReference {
  id                         Int      @id @default(autoincrement())
  /// @zod.min(1)
  type                       String
  /// @zod.min(1)
  uid                        String
  meetingId                  String?
  thirdPartyRecurringEventId String?
  meetingPassword            String?
  meetingUrl                 String?
  booking                    Booking? @relation(fields: [bookingId], references: [id], onDelete: Cascade)
  bookingId                  Int?
  externalCalendarId         String?
  deleted                    Boolean?
  credentialId               Int?

  @@index([bookingId])
  @@index([credentialId])
  @@index([type])
  @@index([uid])
}

model Attendee {
  id          Int          @id @default(autoincrement())
  email       String
  name        String
  timeZone    String
  locale      String?      @default("en")
  booking     Booking?     @relation(fields: [bookingId], references: [id], onDelete: Cascade)
  bookingId   Int?
  bookingSeat BookingSeat?

  @@index([email])
  @@index([bookingId])
}

enum BookingStatus {
  CANCELLED     @map("cancelled")
  ACCEPTED      @map("accepted")
  REJECTED      @map("rejected")
  PENDING       @map("pending")
  AWAITING_HOST @map("awaiting_host")
}

model Booking {
  id                    Int                  @id @default(autoincrement())
  uid                   String               @unique
  user                  User?                @relation(fields: [userId], references: [id], onDelete: Cascade)
  userId                Int?
  references            BookingReference[]
  eventType             EventType?           @relation(fields: [eventTypeId], references: [id])
  eventTypeId           Int?
  title                 String
  description           String?
  customInputs          Json?
  /// @zod.custom(imports.bookingResponses)
  responses             Json?
  startTime             DateTime
  endTime               DateTime
  attendees             Attendee[]
  location              String?
  createdAt             DateTime             @default(now())
  updatedAt             DateTime?
  status                BookingStatus        @default(ACCEPTED)
  paid                  Boolean              @default(false)
  payment               Payment[]
  destinationCalendar   DestinationCalendar? @relation(fields: [destinationCalendarId], references: [id])
  destinationCalendarId Int?
  cancellationReason    String?
  rejectionReason       String?
  dynamicEventSlugRef   String?
  dynamicGroupSlugRef   String?
  rescheduled           Boolean?
  fromReschedule        String?
  recurringEventId      String?
  smsReminderNumber     String?
  workflowReminders     WorkflowReminder[]
  scheduledJobs         String[]
  seatsReferences       BookingSeat[]
  /// @zod.custom(imports.bookingMetadataSchema)
  metadata              Json?
  isRecorded            Boolean              @default(false)
  iCalUID               String?              @default("")
  iCalSequence          Int                  @default(0)
  instantMeetingToken   InstantMeetingToken?

  @@index([eventTypeId])
  @@index([userId])
  @@index([destinationCalendarId])
  @@index([recurringEventId])
  @@index([uid])
  @@index([status])
  @@index([startTime, endTime, status])
}

model Schedule {
  id           Int            @id @default(autoincrement())
  user         User           @relation(fields: [userId], references: [id], onDelete: Cascade)
  userId       Int
  eventType    EventType[]
  name         String
  timeZone     String?
  availability Availability[]

  @@index([userId])
}

model Availability {
  id          Int        @id @default(autoincrement())
  user        User?      @relation(fields: [userId], references: [id], onDelete: Cascade)
  userId      Int?
  eventType   EventType? @relation(fields: [eventTypeId], references: [id])
  eventTypeId Int?
  days        Int[]
  startTime   DateTime   @db.Time
  endTime     DateTime   @db.Time
  date        DateTime?  @db.Date
  Schedule    Schedule?  @relation(fields: [scheduleId], references: [id])
  scheduleId  Int?

  @@index([userId])
  @@index([eventTypeId])
  @@index([scheduleId])
}

model SelectedCalendar {
  user         User        @relation(fields: [userId], references: [id], onDelete: Cascade)
  userId       Int
  integration  String
  externalId   String
  credential   Credential? @relation(fields: [credentialId], references: [id], onDelete: Cascade)
  credentialId Int?

  @@id([userId, integration, externalId])
  @@index([userId])
  @@index([integration])
  @@index([externalId])
}

enum EventTypeCustomInputType {
  TEXT     @map("text")
  TEXTLONG @map("textLong")
  NUMBER   @map("number")
  BOOL     @map("bool")
  RADIO    @map("radio")
  PHONE    @map("phone")
}

model EventTypeCustomInput {
  id          Int                      @id @default(autoincrement())
  eventTypeId Int
  eventType   EventType                @relation(fields: [eventTypeId], references: [id], onDelete: Cascade)
  label       String
  type        EventTypeCustomInputType
  /// @zod.custom(imports.customInputOptionSchema)
  options     Json?
  required    Boolean
  placeholder String                   @default("")

  @@index([eventTypeId])
}

model ResetPasswordRequest {
  id        String   @id @default(cuid())
  createdAt DateTime @default(now())
  updatedAt DateTime @updatedAt
  email     String
  expires   DateTime
}

enum ReminderType {
  PENDING_BOOKING_CONFIRMATION
}

model ReminderMail {
  id             Int          @id @default(autoincrement())
  referenceId    Int
  reminderType   ReminderType
  elapsedMinutes Int
  createdAt      DateTime     @default(now())

  @@index([referenceId])
  @@index([reminderType])
}

model Payment {
  id            Int            @id @default(autoincrement())
  uid           String         @unique
  app           App?           @relation(fields: [appId], references: [slug], onDelete: Cascade)
  appId         String?
  bookingId     Int
  booking       Booking?       @relation(fields: [bookingId], references: [id], onDelete: Cascade)
  amount        Int
  fee           Int
  currency      String
  success       Boolean
  refunded      Boolean
  data          Json
  externalId    String         @unique
  paymentOption PaymentOption? @default(ON_BOOKING)

  @@index([bookingId])
  @@index([externalId])
}

enum PaymentOption {
  ON_BOOKING
  HOLD
}

enum WebhookTriggerEvents {
  BOOKING_CREATED
  BOOKING_PAYMENT_INITIATED
  BOOKING_PAID
  BOOKING_RESCHEDULED
  BOOKING_REQUESTED
  BOOKING_CANCELLED
  BOOKING_REJECTED
  FORM_SUBMITTED
  MEETING_ENDED
  MEETING_STARTED
  RECORDING_READY
  INSTANT_MEETING
}

model Webhook {
  id              String                 @id @unique
  userId          Int?
  teamId          Int?
  eventTypeId     Int?
  /// @zod.url()
  subscriberUrl   String
  payloadTemplate String?
  createdAt       DateTime               @default(now())
  active          Boolean                @default(true)
  eventTriggers   WebhookTriggerEvents[]
  user            User?                  @relation(fields: [userId], references: [id], onDelete: Cascade)
  team            Team?                  @relation(fields: [teamId], references: [id], onDelete: Cascade)
  eventType       EventType?             @relation(fields: [eventTypeId], references: [id], onDelete: Cascade)
  app             App?                   @relation(fields: [appId], references: [slug], onDelete: Cascade)
  appId           String?
  secret          String?

  @@unique([userId, subscriberUrl], name: "courseIdentifier")
}

model Impersonations {
  id                 Int      @id @default(autoincrement())
  createdAt          DateTime @default(now())
  impersonatedUser   User     @relation("impersonated_user", fields: [impersonatedUserId], references: [id], onDelete: Cascade)
  impersonatedBy     User     @relation("impersonated_by_user", fields: [impersonatedById], references: [id], onDelete: Cascade)
  impersonatedUserId Int
  impersonatedById   Int
}

model ApiKey {
  id         String    @id @unique @default(cuid())
  userId     Int
  teamId     Int?
  note       String?
  createdAt  DateTime  @default(now())
  expiresAt  DateTime?
  lastUsedAt DateTime?
  hashedKey  String    @unique()
  user       User?     @relation(fields: [userId], references: [id], onDelete: Cascade)
  team       Team?     @relation(fields: [teamId], references: [id], onDelete: Cascade)
  app        App?      @relation(fields: [appId], references: [slug], onDelete: Cascade)
  appId      String?

  @@index([userId])
}

model HashedLink {
  id          Int       @id @default(autoincrement())
  link        String    @unique()
  eventType   EventType @relation(fields: [eventTypeId], references: [id], onDelete: Cascade)
  eventTypeId Int       @unique
}

model Account {
  id                String  @id @default(cuid())
  userId            Int
  type              String
  provider          String
  providerAccountId String
  refresh_token     String? @db.Text
  access_token      String? @db.Text
  expires_at        Int?
  token_type        String?
  scope             String?
  id_token          String? @db.Text
  session_state     String?

  user User? @relation(fields: [userId], references: [id], onDelete: Cascade)

  @@unique([provider, providerAccountId])
  @@index([userId])
  @@index([type])
}

model Session {
  id           String   @id @default(cuid())
  sessionToken String   @unique
  userId       Int
  expires      DateTime
  user         User?    @relation(fields: [userId], references: [id], onDelete: Cascade)

  @@index([userId])
}

enum AppCategories {
  calendar
  messaging
  other
  payment
  video // deprecated, please use 'conferencing' instead
  web3 // deprecated, we should no longer have any web3 apps
  automation
  analytics
  // Wherever video is in use, conferencing should also be used for legacy apps can have it.
  conferencing
  crm
}

model App {
  // The slug for the app store public page inside `/apps/[slug]`
  slug        String          @id @unique
  // The directory name for `/packages/app-store/[dirName]`
  dirName     String          @unique
  // Needed API Keys
  keys        Json?
  // One or multiple categories to which this app belongs
  categories  AppCategories[]
  createdAt   DateTime        @default(now())
  updatedAt   DateTime        @updatedAt
  credentials Credential[]
  payments    Payment[]
  Webhook     Webhook[]
  ApiKey      ApiKey[]
  enabled     Boolean         @default(false)

  @@index([enabled])
}

model App_RoutingForms_Form {
  id          String                          @id @default(cuid())
  description String?
  position    Int                             @default(0)
  routes      Json?
  createdAt   DateTime                        @default(now())
  updatedAt   DateTime                        @updatedAt
  name        String
  fields      Json?
  user        User                            @relation("routing-form", fields: [userId], references: [id], onDelete: Cascade)
  // This is the user who created the form and also the user who has read-write access to the form
  // If teamId is set, the members of the team would also have access to form readOnly or read-write depending on their permission level as team member.
  userId      Int
  team        Team?                           @relation(fields: [teamId], references: [id], onDelete: Cascade)
  teamId      Int?
  responses   App_RoutingForms_FormResponse[]
  disabled    Boolean                         @default(false)
  /// @zod.custom(imports.RoutingFormSettings)
  settings    Json?

  @@index([userId])
  @@index([disabled])
}

model App_RoutingForms_FormResponse {
  id           Int                   @id @default(autoincrement())
  formFillerId String                @default(cuid())
  form         App_RoutingForms_Form @relation(fields: [formId], references: [id], onDelete: Cascade)
  formId       String
  response     Json
  createdAt    DateTime              @default(now())

  @@unique([formFillerId, formId])
  @@index([formFillerId])
  @@index([formId])
}

model Feedback {
  id      Int      @id @default(autoincrement())
  date    DateTime @default(now())
  userId  Int
  user    User     @relation(fields: [userId], references: [id], onDelete: Cascade)
  rating  String
  comment String?

  @@index([userId])
  @@index([rating])
}

enum WorkflowTriggerEvents {
  BEFORE_EVENT
  EVENT_CANCELLED
  NEW_EVENT
  AFTER_EVENT
  RESCHEDULE_EVENT
}

enum WorkflowActions {
  EMAIL_HOST
  EMAIL_ATTENDEE
  SMS_ATTENDEE
  SMS_NUMBER
  EMAIL_ADDRESS
  WHATSAPP_ATTENDEE
  WHATSAPP_NUMBER
}

model WorkflowStep {
  id                        Int                @id @default(autoincrement())
  stepNumber                Int
  action                    WorkflowActions
  workflowId                Int
  workflow                  Workflow           @relation(fields: [workflowId], references: [id], onDelete: Cascade)
  sendTo                    String?
  reminderBody              String?
  emailSubject              String?
  template                  WorkflowTemplates  @default(REMINDER)
  workflowReminders         WorkflowReminder[]
  numberRequired            Boolean?
  sender                    String?
  numberVerificationPending Boolean            @default(true)
  includeCalendarEvent      Boolean            @default(false)

  @@index([workflowId])
}

model Workflow {
  id        Int                     @id @default(autoincrement())
  position  Int                     @default(0)
  name      String
  userId    Int?
  user      User?                   @relation(fields: [userId], references: [id], onDelete: Cascade)
  team      Team?                   @relation(fields: [teamId], references: [id], onDelete: Cascade)
  teamId    Int?
  activeOn  WorkflowsOnEventTypes[]
  trigger   WorkflowTriggerEvents
  time      Int?
  timeUnit  TimeUnit?
  steps     WorkflowStep[]

  @@index([userId])
  @@index([teamId])
}

model WorkflowsOnEventTypes {
  id          Int       @id @default(autoincrement())
  workflow    Workflow  @relation(fields: [workflowId], references: [id], onDelete: Cascade)
  workflowId  Int
  eventType   EventType @relation(fields: [eventTypeId], references: [id], onDelete: Cascade)
  eventTypeId Int

  @@unique([workflowId, eventTypeId])
  @@index([workflowId])
  @@index([eventTypeId])
}

model Deployment {
  /// This is a single row table, so we use a fixed id
  id              Int       @id @default(1)
  logo            String?
  /// @zod.custom(imports.DeploymentTheme)
  theme           Json?
  licenseKey      String?
  agreedLicenseAt DateTime?
}

enum TimeUnit {
  DAY    @map("day")
  HOUR   @map("hour")
  MINUTE @map("minute")
}

model WorkflowReminder {
  id                  Int             @id @default(autoincrement())
  bookingUid          String?
  booking             Booking?        @relation(fields: [bookingUid], references: [uid])
  method              WorkflowMethods
  scheduledDate       DateTime
  referenceId         String?         @unique
  scheduled           Boolean
  workflowStepId      Int?
  workflowStep        WorkflowStep?   @relation(fields: [workflowStepId], references: [id])
  cancelled           Boolean?
  seatReferenceId     String?
  isMandatoryReminder Boolean?        @default(false)

  @@index([bookingUid])
  @@index([workflowStepId])
  @@index([seatReferenceId])
  @@index([method, scheduled, scheduledDate])
  @@index([cancelled, scheduledDate])
}

model WebhookScheduledTriggers {
  id            Int       @id @default(autoincrement())
  jobName       String
  subscriberUrl String
  payload       String
  startAfter    DateTime
  retryCount    Int       @default(0)
  createdAt     DateTime? @default(now())
}

enum WorkflowTemplates {
  REMINDER
  CUSTOM
  CANCELLED
  RESCHEDULED
  COMPLETED
}

enum WorkflowMethods {
  EMAIL
  SMS
  WHATSAPP
}

model BookingSeat {
  id           Int      @id @default(autoincrement())
  referenceUid String   @unique
  bookingId    Int
  booking      Booking  @relation(fields: [bookingId], references: [id], onDelete: Cascade)
  attendeeId   Int      @unique
  attendee     Attendee @relation(fields: [attendeeId], references: [id], onDelete: Cascade)
  data         Json?

  @@index([bookingId])
  @@index([attendeeId])
}

model VerifiedNumber {
  id          Int      @id @default(autoincrement())
  userId      Int?
  user        User?    @relation(fields: [userId], references: [id], onDelete: Cascade)
  teamId      Int?
  team        Team?    @relation(fields: [teamId], references: [id], onDelete: Cascade)
  phoneNumber String

  @@index([userId])
  @@index([teamId])
}

model Feature {
  // The feature slug, ex: 'v2-workflows'
  slug        String       @id @unique
  // If the feature is currently enabled
  enabled     Boolean      @default(false)
  // A short description of the feature
  description String?
  // The type of feature flag
  type        FeatureType? @default(RELEASE)
  // If the flag is considered stale
  stale       Boolean?     @default(false)
  lastUsedAt  DateTime?
  createdAt   DateTime?    @default(now())
  updatedAt   DateTime?    @default(now()) @updatedAt
  updatedBy   Int?

  @@index([enabled])
  @@index([stale])
}

enum FeatureType {
  RELEASE
  EXPERIMENT
  OPERATIONAL
  KILL_SWITCH
  PERMISSION
}

model SelectedSlots {
  id               Int      @id @default(autoincrement())
  eventTypeId      Int
  userId           Int
  slotUtcStartDate DateTime
  slotUtcEndDate   DateTime
  uid              String
  releaseAt        DateTime
  isSeat           Boolean  @default(false)

  @@unique(fields: [userId, slotUtcStartDate, slotUtcEndDate, uid], name: "selectedSlotUnique")
}

model OAuthClient {
  clientId     String       @id @unique
  redirectUri  String
  clientSecret String
  name         String
  logo         String?
  accessCodes  AccessCode[]
}

model AccessCode {
  id        Int           @id @default(autoincrement())
  code      String
  clientId  String?
  client    OAuthClient?  @relation(fields: [clientId], references: [clientId], onDelete: Cascade)
  expiresAt DateTime
  scopes    AccessScope[]
  userId    Int?
  user      User?         @relation(fields: [userId], references: [id], onDelete: Cascade)
  teamId    Int?
  team      Team?         @relation(fields: [teamId], references: [id], onDelete: Cascade)
}

enum AccessScope {
  READ_BOOKING
  READ_PROFILE
}

view BookingTimeStatus {
  id            Int            @unique
  uid           String?
  eventTypeId   Int?
  title         String?
  description   String?
  startTime     DateTime?
  endTime       DateTime?
  createdAt     DateTime?
  location      String?
  paid          Boolean?
  status        BookingStatus?
  rescheduled   Boolean?
  userId        Int?
  teamId        Int?
  eventLength   Int?
  timeStatus    String?
  eventParentId Int?
  userEmail     String?
  username      String?
}

model CalendarCache {
  // The key would be the unique URL that is requested by the user
  key          String
  value        Json
  expiresAt    DateTime
  credentialId Int
  credential   Credential? @relation(fields: [credentialId], references: [id], onDelete: Cascade)

  @@id([credentialId, key])
  @@unique([credentialId, key])
}

enum RedirectType {
  UserEventType @map("user-event-type")
  TeamEventType @map("team-event-type")
  User          @map("user")
  Team          @map("team")
}

model TempOrgRedirect {
  id        Int          @id @default(autoincrement())
  // Better would be to have fromOrgId and toOrgId as well and then we should have just to instead toUrl
  from      String
  // 0 would mean it is non org
  fromOrgId Int
  type      RedirectType
  // It doesn't have any query params
  toUrl     String
  enabled   Boolean      @default(true)
  createdAt DateTime     @default(now())
  updatedAt DateTime     @updatedAt

  @@unique([from, type, fromOrgId])
}

model Avatar {
  // e.g. NULL(0), organization ID or team logo
  teamId    Int    @default(0)
  // Avatar, NULL(0) if team logo
  userId    Int    @default(0)
  // base64 string
  data      String
  // different every time to pop the cache.
  objectKey String @unique

  @@unique([teamId, userId])
  @@map(name: "avatars")
}

model OutOfOfficeEntry {
  id          Int      @id @default(autoincrement())
  uuid        String   @unique
  start       DateTime
  end         DateTime
  userId      Int
  user        User     @relation(fields: [userId], references: [id], onDelete: Cascade)
  toUserId    Int?
  toUser      User?    @relation(name: "toUser", fields: [toUserId], references: [id], onDelete: Cascade)
  toProfileId Int?
  toProfile   Profile? @relation(name: "toProfile", fields: [toProfileId], references: [id], onDelete: Cascade)

  createdAt DateTime @default(now())
  updatedAt DateTime @updatedAt

  @@index([uuid])
  @@index([userId])
  @@index([toUserId])
  @@index([start, end])
}<|MERGE_RESOLUTION|>--- conflicted
+++ resolved
@@ -347,11 +347,8 @@
   credentials          Credential[]
   accessCodes          AccessCode[]
   instantMeetingTokens InstantMeetingToken[]
-<<<<<<< HEAD
   orgProfiles          Profile[]
-=======
   pendingPayment       Boolean                 @default(false)
->>>>>>> 00a2a3d8
 
   @@unique([slug, parentId])
 }
