--- conflicted
+++ resolved
@@ -708,22 +708,14 @@
 }
 
 model SelectedCalendar {
-<<<<<<< HEAD
-  user                     User        @relation(fields: [userId], references: [id], onDelete: Cascade)
-  userId                   Int
-  integration              String
-  externalId               String
-  credential               Credential? @relation(fields: [credentialId], references: [id], onDelete: Cascade)
-  credentialId             Int?
-  defaultReminder          Int         @default(30)
-=======
   user                             User                  @relation(fields: [userId], references: [id], onDelete: Cascade)
   userId                           Int
   integration                      String
   externalId                       String
   credential                       Credential?           @relation(fields: [credentialId], references: [id], onDelete: Cascade)
   credentialId                     Int?
->>>>>>> 931f3d33
+  defaultReminder                  Int                   @default(30)
+
   // Used to identify a watched calendar channel in Google Calendar
   googleChannelId                  String?               @unique
   googleChannelKind                String?
