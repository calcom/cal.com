--- conflicted
+++ resolved
@@ -334,11 +334,8 @@
   smsLockState               SMSLockState                 @default(UNLOCKED)
   smsLockReviewedByAdmin     Boolean                      @default(false)
   NotificationsSubscriptions NotificationsSubscriptions[]
-<<<<<<< HEAD
+  referralLinkId             String?
   features                   UserFeatures[]
-=======
-  referralLinkId             String?
->>>>>>> abb4fd30
 
   @@unique([email])
   @@unique([email, username])
