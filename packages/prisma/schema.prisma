// This is your Prisma schema file,
// learn more about it in the docs: https://pris.ly/d/prisma-schema

datasource db {
  provider  = "postgresql"
  url       = env("DATABASE_URL")
  directUrl = env("DATABASE_DIRECT_URL")
}

generator client {
  provider        = "prisma-client-js"
  previewFeatures = ["views"]
}

generator zod {
  provider      = "zod-prisma"
  output        = "./zod"
  imports       = "./zod-utils"
  relationModel = "default"
}

generator kysely {
  provider = "prisma-kysely"
  output   = "../kysely"
  fileName = "types.ts"
}

generator enums {
  provider = "ts-node --transpile-only ./enum-generator"
}

enum SchedulingType {
  ROUND_ROBIN @map("roundRobin")
  COLLECTIVE  @map("collective")
  MANAGED     @map("managed")
}

enum PeriodType {
  UNLIMITED      @map("unlimited")
  ROLLING        @map("rolling")
  ROLLING_WINDOW @map("rolling_window")
  RANGE          @map("range")
}

model Host {
<<<<<<< HEAD
  user        User      @relation(fields: [userId], references: [id], onDelete: Cascade)
  userId      Int
  eventType   EventType @relation(fields: [eventTypeId], references: [id], onDelete: Cascade)
  eventTypeId Int
  isFixed     Boolean   @default(false)
  priority    Int?
  schedule    Schedule? @relation(fields: [scheduleId], references: [id])
  scheduleId  Int?
=======
  user             User      @relation(fields: [userId], references: [id], onDelete: Cascade)
  userId           Int
  eventType        EventType @relation(fields: [eventTypeId], references: [id], onDelete: Cascade)
  eventTypeId      Int
  isFixed          Boolean   @default(false)
  priority         Int?
  weight           Int?
  // amount of fake bookings to be added when calculating the weight (for new hosts, OOO, etc.)
  weightAdjustment Int?
>>>>>>> cd311f07

  @@id([userId, eventTypeId])
  @@index([userId])
  @@index([eventTypeId])
  @@index([scheduleId])
}

model EventType {
  id          Int     @id @default(autoincrement())
  /// @zod.min(1)
  title       String
  /// @zod.custom(imports.eventTypeSlug)
  slug        String
  description String?
  position    Int     @default(0)
  /// @zod.custom(imports.eventTypeLocations)
  locations   Json?
  /// @zod.min(1)
  length      Int
  offsetStart Int     @default(0)
  hidden      Boolean @default(false)
  hosts       Host[]
  users       User[]  @relation("user_eventtype")
  owner       User?   @relation("owner", fields: [userId], references: [id], onDelete: Cascade)
  userId      Int?

  profileId Int?
  profile   Profile? @relation(fields: [profileId], references: [id], onDelete: Cascade)

  team                                    Team?                     @relation(fields: [teamId], references: [id], onDelete: Cascade)
  teamId                                  Int?
  hashedLink                              HashedLink?
  bookings                                Booking[]
  availability                            Availability[]
  webhooks                                Webhook[]
  destinationCalendar                     DestinationCalendar?
  eventName                               String?
  customInputs                            EventTypeCustomInput[]
  parentId                                Int?
  parent                                  EventType?                @relation("managed_eventtype", fields: [parentId], references: [id], onDelete: Cascade)
  children                                EventType[]               @relation("managed_eventtype")
  /// @zod.custom(imports.eventTypeBookingFields)
  bookingFields                           Json?
  timeZone                                String?
  periodType                              PeriodType                @default(UNLIMITED)
  /// @zod.custom(imports.coerceToDate)
  periodStartDate                         DateTime?
  /// @zod.custom(imports.coerceToDate)
  periodEndDate                           DateTime?
  periodDays                              Int?
  periodCountCalendarDays                 Boolean?
  lockTimeZoneToggleOnBookingPage         Boolean                   @default(false)
  requiresConfirmation                    Boolean                   @default(false)
  requiresBookerEmailVerification         Boolean                   @default(false)
  /// @zod.custom(imports.recurringEventType)
  recurringEvent                          Json?
  disableGuests                           Boolean                   @default(false)
  hideCalendarNotes                       Boolean                   @default(false)
  /// @zod.min(0)
  minimumBookingNotice                    Int                       @default(120)
  beforeEventBuffer                       Int                       @default(0)
  afterEventBuffer                        Int                       @default(0)
  seatsPerTimeSlot                        Int?
  onlyShowFirstAvailableSlot              Boolean                   @default(false)
  seatsShowAttendees                      Boolean?                  @default(false)
  seatsShowAvailabilityCount              Boolean?                  @default(true)
  schedulingType                          SchedulingType?
  schedule                                Schedule?                 @relation(fields: [scheduleId], references: [id])
  scheduleId                              Int?
  // price is deprecated. It has now moved to metadata.apps.stripe.price. Plan to drop this column.
  price                                   Int                       @default(0)
  // currency is deprecated. It has now moved to metadata.apps.stripe.currency. Plan to drop this column.
  currency                                String                    @default("usd")
  slotInterval                            Int?
  /// @zod.custom(imports.EventTypeMetaDataSchema)
  metadata                                Json?
  /// @zod.custom(imports.successRedirectUrl)
  successRedirectUrl                      String?
  forwardParamsSuccessRedirect            Boolean?                  @default(true)
  workflows                               WorkflowsOnEventTypes[]
  /// @zod.custom(imports.intervalLimitsType)
  bookingLimits                           Json?
  /// @zod.custom(imports.intervalLimitsType)
  durationLimits                          Json?
  isInstantEvent                          Boolean                   @default(false)
  instantMeetingExpiryTimeOffsetInSeconds Int                       @default(90)
  assignAllTeamMembers                    Boolean                   @default(false)
  useEventTypeDestinationCalendarEmail    Boolean                   @default(false)
  aiPhoneCallConfig                       AIPhoneCallConfiguration?
  isRRWeightsEnabled                      Boolean                   @default(false)

  /// @zod.custom(imports.eventTypeColor)
  eventTypeColor                   Json?
  rescheduleWithSameRoundRobinHost Boolean @default(false)

  secondaryEmailId Int?
  secondaryEmail   SecondaryEmail? @relation(fields: [secondaryEmailId], references: [id], onDelete: Cascade)

  @@unique([userId, slug])
  @@unique([teamId, slug])
  @@unique([userId, parentId])
  @@index([userId])
  @@index([teamId])
  @@index([scheduleId])
  @@index([secondaryEmailId])
}

model Credential {
  id     Int     @id @default(autoincrement())
  // @@type is deprecated
  type   String
  key    Json
  user   User?   @relation(fields: [userId], references: [id], onDelete: Cascade)
  userId Int?
  team   Team?   @relation(fields: [teamId], references: [id], onDelete: Cascade)
  teamId Int?
  app    App?    @relation(fields: [appId], references: [slug], onDelete: Cascade)
  // How to make it a required column?
  appId  String?

  // paid apps
  subscriptionId    String?
  paymentStatus     String?
  billingCycleStart Int?

  destinationCalendars DestinationCalendar[]
  selectedCalendars    SelectedCalendar[]
  invalid              Boolean?              @default(false)
  CalendarCache        CalendarCache[]

  @@index([userId])
  @@index([appId])
  @@index([subscriptionId])
}

enum IdentityProvider {
  CAL
  GOOGLE
  SAML
}

model DestinationCalendar {
  id           Int         @id @default(autoincrement())
  integration  String
  externalId   String
  /// @zod.email()
  primaryEmail String?
  user         User?       @relation(fields: [userId], references: [id], onDelete: Cascade)
  userId       Int?        @unique
  booking      Booking[]
  eventType    EventType?  @relation(fields: [eventTypeId], references: [id], onDelete: Cascade)
  eventTypeId  Int?        @unique
  credentialId Int?
  credential   Credential? @relation(fields: [credentialId], references: [id], onDelete: Cascade)

  @@index([userId])
  @@index([eventTypeId])
  @@index([credentialId])
}

enum UserPermissionRole {
  USER
  ADMIN
}

// It holds the password of a User, separate from the User model to avoid leaking the password hash
model UserPassword {
  hash   String
  userId Int    @unique
  user   User   @relation(fields: [userId], references: [id], onDelete: Cascade)
}

model TravelSchedule {
  id           Int       @id @default(autoincrement())
  userId       Int
  user         User      @relation(fields: [userId], references: [id], onDelete: Cascade)
  timeZone     String
  startDate    DateTime
  endDate      DateTime?
  prevTimeZone String?

  @@index([startDate])
  @@index([endDate])
}

// It holds Personal Profiles of a User plus it has email, password and other core things..
model User {
  id                  Int                  @id @default(autoincrement())
  username            String?
  name                String?
  /// @zod.email()
  email               String
  emailVerified       DateTime?
  password            UserPassword?
  bio                 String?
  avatarUrl           String?
  timeZone            String               @default("Europe/London")
  travelSchedules     TravelSchedule[]
  weekStart           String               @default("Sunday")
  // DEPRECATED - TO BE REMOVED
  startTime           Int                  @default(0)
  endTime             Int                  @default(1440)
  // </DEPRECATED>
  bufferTime          Int                  @default(0)
  hideBranding        Boolean              @default(false)
  // TODO: should be renamed since it only affects the booking page
  theme               String?
  appTheme            String?
  createdDate         DateTime             @default(now()) @map(name: "created")
  trialEndsAt         DateTime?
  eventTypes          EventType[]          @relation("user_eventtype")
  credentials         Credential[]
  teams               Membership[]
  bookings            Booking[]
  schedules           Schedule[]
  defaultScheduleId   Int?
  selectedCalendars   SelectedCalendar[]
  completedOnboarding Boolean              @default(false)
  locale              String?
  timeFormat          Int?                 @default(12)
  twoFactorSecret     String?
  twoFactorEnabled    Boolean              @default(false)
  backupCodes         String?
  identityProvider    IdentityProvider     @default(CAL)
  identityProviderId  String?
  availability        Availability[]
  invitedTo           Int?
  webhooks            Webhook[]
  brandColor          String?
  darkBrandColor      String?
  // the location where the events will end up
  destinationCalendar DestinationCalendar?
  // participate in dynamic group booking or not
  allowDynamicBooking Boolean?             @default(true)

  // participate in SEO indexing or not
  allowSEOIndexing Boolean? @default(true)

  // receive monthly digest email for teams or not
  receiveMonthlyDigestEmail Boolean? @default(true)

  /// @zod.custom(imports.userMetadata)
  metadata             Json?
  verified             Boolean?                @default(false)
  role                 UserPermissionRole      @default(USER)
  disableImpersonation Boolean                 @default(false)
  impersonatedUsers    Impersonations[]        @relation("impersonated_user")
  impersonatedBy       Impersonations[]        @relation("impersonated_by_user")
  apiKeys              ApiKey[]
  accounts             Account[]
  sessions             Session[]
  Feedback             Feedback[]
  ownedEventTypes      EventType[]             @relation("owner")
  workflows            Workflow[]
  routingForms         App_RoutingForms_Form[] @relation("routing-form")
  verifiedNumbers      VerifiedNumber[]
  verifiedEmails       VerifiedEmail[]
  hosts                Host[]
  // organizationId is deprecated. Instead, rely on the Profile to search profiles by organizationId and then get user from the profile.
  organizationId       Int?
  organization         Team?                   @relation("scope", fields: [organizationId], references: [id], onDelete: SetNull)
  accessCodes          AccessCode[]
  bookingRedirects     OutOfOfficeEntry[]
  bookingRedirectsTo   OutOfOfficeEntry[]      @relation(name: "toUser")

  // Used to lock the user account
  locked                     Boolean                      @default(false)
  platformOAuthClients       PlatformOAuthClient[]
  AccessToken                AccessToken[]
  RefreshToken               RefreshToken[]
  PlatformAuthorizationToken PlatformAuthorizationToken[]
  profiles                   Profile[]
  movedToProfileId           Int?
  movedToProfile             Profile?                     @relation("moved_to_profile", fields: [movedToProfileId], references: [id], onDelete: SetNull)
  secondaryEmails            SecondaryEmail[]
  isPlatformManaged          Boolean                      @default(false)

  OutOfOfficeReasons     OutOfOfficeReason[]
  smsLockState           SMSLockState        @default(UNLOCKED)
  smsLockReviewedByAdmin Boolean             @default(false)

  @@unique([email])
  @@unique([email, username])
  @@unique([username, organizationId])
  @@unique([movedToProfileId])
  @@index([username])
  @@index([emailVerified])
  @@index([identityProvider])
  @@index([identityProviderId])
  @@map(name: "users")
}

// It holds Organization Profiles as well as User Profiles for users that have been added to an organization
model Profile {
  id             Int         @id @default(autoincrement())
  // uid allows us to set an identifier chosen by us which is helpful in migration when we create the Profile from User directly.
  uid            String
  userId         Int
  user           User        @relation(fields: [userId], references: [id], onDelete: Cascade)
  organizationId Int
  organization   Team        @relation(fields: [organizationId], references: [id], onDelete: Cascade)
  username       String
  eventTypes     EventType[]
  movedFromUser  User?       @relation("moved_to_profile")
  createdAt      DateTime    @default(now())
  updatedAt      DateTime    @updatedAt

  // A user can have multiple profiles in different organizations
  @@unique([userId, organizationId])
  // Allow username reuse only across different organizations
  @@unique([username, organizationId])
  @@index([uid])
  @@index([userId])
  @@index([organizationId])
}

model Team {
  id                     Int                     @id @default(autoincrement())
  /// @zod.min(1)
  name                   String
  /// @zod.min(1)
  slug                   String?
  logoUrl                String?
  calVideoLogo           String?
  appLogo                String?
  appIconLogo            String?
  bio                    String?
  hideBranding           Boolean                 @default(false)
  isPrivate              Boolean                 @default(false)
  hideBookATeamMember    Boolean                 @default(false)
  members                Membership[]
  eventTypes             EventType[]
  workflows              Workflow[]
  createdAt              DateTime                @default(now())
  /// @zod.custom(imports.teamMetadataSchema)
  metadata               Json?
  theme                  String?
  brandColor             String?
  darkBrandColor         String?
  verifiedNumbers        VerifiedNumber[]
  verifiedEmails         VerifiedEmail[]
  bannerUrl              String?
  parentId               Int?
  parent                 Team?                   @relation("organization", fields: [parentId], references: [id], onDelete: Cascade)
  children               Team[]                  @relation("organization")
  orgUsers               User[]                  @relation("scope")
  inviteTokens           VerificationToken[]
  webhooks               Webhook[]
  timeFormat             Int?
  timeZone               String                  @default("Europe/London")
  weekStart              String                  @default("Sunday")
  routingForms           App_RoutingForms_Form[]
  apiKeys                ApiKey[]
  credentials            Credential[]
  accessCodes            AccessCode[]
  isOrganization         Boolean                 @default(false)
  organizationSettings   OrganizationSettings?
  instantMeetingTokens   InstantMeetingToken[]
  orgProfiles            Profile[]
  pendingPayment         Boolean                 @default(false)
  dsyncTeamGroupMapping  DSyncTeamGroupMapping[]
  isPlatform             Boolean                 @default(false)
  // Organization's OAuth clients. Organization has them but a team does not.
  platformOAuthClient    PlatformOAuthClient[]
  // OAuth client used to create team of an organization. Team has it but organization does not.
  createdByOAuthClient   PlatformOAuthClient?    @relation("CreatedByOAuthClient", fields: [createdByOAuthClientId], references: [id], onDelete: Cascade)
  createdByOAuthClientId String?
  smsLockState           SMSLockState            @default(UNLOCKED)
  platformBilling        PlatformBilling?
  activeOrgWorkflows     WorkflowsOnTeams[]
  smsLockReviewedByAdmin Boolean                 @default(false)

  @@unique([slug, parentId])
  @@index([parentId])
}

model OrganizationSettings {
  id                            Int        @id @default(autoincrement())
  organization                  Team       @relation(fields: [organizationId], references: [id], onDelete: Cascade)
  organizationId                Int        @unique
  isOrganizationConfigured      Boolean    @default(false)
  // It decides if new organization members can be auto-accepted or not
  isOrganizationVerified        Boolean    @default(false)
  orgAutoAcceptEmail            String
  lockEventTypeCreationForUsers Boolean    @default(false)
  adminGetsNoSlotsNotification  Boolean    @default(false)
  // It decides if instance ADMIN has reviewed the organization or not.
  // It is used to allow super sensitive operations like 'impersonation of Org members by Org admin'
  isAdminReviewed               Boolean    @default(false)
  dSyncData                     DSyncData?
  isAdminAPIEnabled             Boolean    @default(false)
}

enum MembershipRole {
  MEMBER
  ADMIN
  OWNER
}

model Membership {
  id                   Int            @id @default(autoincrement())
  teamId               Int
  userId               Int
  accepted             Boolean        @default(false)
  role                 MembershipRole
  team                 Team           @relation(fields: [teamId], references: [id], onDelete: Cascade)
  user                 User           @relation(fields: [userId], references: [id], onDelete: Cascade)
  disableImpersonation Boolean        @default(false)

  @@unique([userId, teamId])
  @@index([teamId])
  @@index([userId])
}

model VerificationToken {
  id               Int             @id @default(autoincrement())
  identifier       String
  token            String          @unique
  expires          DateTime
  expiresInDays    Int?
  createdAt        DateTime        @default(now())
  updatedAt        DateTime        @updatedAt
  teamId           Int?
  team             Team?           @relation(fields: [teamId], references: [id])
  secondaryEmailId Int?
  secondaryEmail   SecondaryEmail? @relation(fields: [secondaryEmailId], references: [id])

  @@unique([identifier, token])
  @@index([token])
  @@index([teamId])
  @@index([secondaryEmailId])
}

model InstantMeetingToken {
  id        Int      @id @default(autoincrement())
  token     String   @unique
  expires   DateTime
  teamId    Int
  team      Team     @relation(fields: [teamId], references: [id])
  bookingId Int?     @unique
  booking   Booking? @relation(fields: [bookingId], references: [id], onDelete: Cascade)

  createdAt DateTime @default(now())
  updatedAt DateTime @updatedAt

  @@index([token])
}

model BookingReference {
  id                         Int      @id @default(autoincrement())
  /// @zod.min(1)
  type                       String
  /// @zod.min(1)
  uid                        String
  meetingId                  String?
  thirdPartyRecurringEventId String?
  meetingPassword            String?
  meetingUrl                 String?
  booking                    Booking? @relation(fields: [bookingId], references: [id], onDelete: Cascade)
  bookingId                  Int?
  externalCalendarId         String?
  deleted                    Boolean?
  credentialId               Int?

  @@index([bookingId])
  @@index([credentialId])
  @@index([type])
  @@index([uid])
}

model Attendee {
  id          Int          @id @default(autoincrement())
  email       String
  name        String
  timeZone    String
  locale      String?      @default("en")
  booking     Booking?     @relation(fields: [bookingId], references: [id], onDelete: Cascade)
  bookingId   Int?
  bookingSeat BookingSeat?
  noShow      Boolean?     @default(false)

  @@index([email])
  @@index([bookingId])
}

enum BookingStatus {
  CANCELLED     @map("cancelled")
  ACCEPTED      @map("accepted")
  REJECTED      @map("rejected")
  PENDING       @map("pending")
  AWAITING_HOST @map("awaiting_host")
}

model Booking {
  id                    Int                        @id @default(autoincrement())
  uid                   String                     @unique
  // (optional) UID based on slot start/end time & email against duplicates
  idempotencyKey        String?                    @unique
  user                  User?                      @relation(fields: [userId], references: [id], onDelete: Cascade)
  userId                Int?
  // User's email at the time of booking
  /// @zod.email()
  userPrimaryEmail      String?
  references            BookingReference[]
  eventType             EventType?                 @relation(fields: [eventTypeId], references: [id])
  eventTypeId           Int?
  title                 String
  description           String?
  customInputs          Json?
  /// @zod.custom(imports.bookingResponses)
  responses             Json?
  startTime             DateTime
  endTime               DateTime
  attendees             Attendee[]
  location              String?
  createdAt             DateTime                   @default(now())
  updatedAt             DateTime?
  status                BookingStatus              @default(ACCEPTED)
  paid                  Boolean                    @default(false)
  payment               Payment[]
  destinationCalendar   DestinationCalendar?       @relation(fields: [destinationCalendarId], references: [id])
  destinationCalendarId Int?
  cancellationReason    String?
  rejectionReason       String?
  dynamicEventSlugRef   String?
  dynamicGroupSlugRef   String?
  rescheduled           Boolean?
  fromReschedule        String?
  recurringEventId      String?
  smsReminderNumber     String?
  workflowReminders     WorkflowReminder[]
  scheduledJobs         String[] // scheduledJobs is deprecated, please use scheduledTriggers instead
  seatsReferences       BookingSeat[]
  /// @zod.custom(imports.bookingMetadataSchema)
  metadata              Json?
  isRecorded            Boolean                    @default(false)
  iCalUID               String?                    @default("")
  iCalSequence          Int                        @default(0)
  instantMeetingToken   InstantMeetingToken?
  rating                Int?
  ratingFeedback        String?
  noShowHost            Boolean?                   @default(false)
  scheduledTriggers     WebhookScheduledTriggers[]

  @@index([eventTypeId])
  @@index([userId])
  @@index([destinationCalendarId])
  @@index([recurringEventId])
  @@index([uid])
  @@index([status])
  @@index([startTime, endTime, status])
}

model Schedule {
  id           Int            @id @default(autoincrement())
  user         User           @relation(fields: [userId], references: [id], onDelete: Cascade)
  userId       Int
  eventType    EventType[]
  name         String
  timeZone     String?
  availability Availability[]
  Host         Host[]

  @@index([userId])
}

model Availability {
  id          Int        @id @default(autoincrement())
  user        User?      @relation(fields: [userId], references: [id], onDelete: Cascade)
  userId      Int?
  eventType   EventType? @relation(fields: [eventTypeId], references: [id])
  eventTypeId Int?
  days        Int[]
  startTime   DateTime   @db.Time
  endTime     DateTime   @db.Time
  date        DateTime?  @db.Date
  Schedule    Schedule?  @relation(fields: [scheduleId], references: [id])
  scheduleId  Int?

  @@index([userId])
  @@index([eventTypeId])
  @@index([scheduleId])
}

model SelectedCalendar {
  user         User        @relation(fields: [userId], references: [id], onDelete: Cascade)
  userId       Int
  integration  String
  externalId   String
  credential   Credential? @relation(fields: [credentialId], references: [id], onDelete: Cascade)
  credentialId Int?

  @@id([userId, integration, externalId])
  @@index([userId])
  @@index([integration])
  @@index([externalId])
}

enum EventTypeCustomInputType {
  TEXT     @map("text")
  TEXTLONG @map("textLong")
  NUMBER   @map("number")
  BOOL     @map("bool")
  RADIO    @map("radio")
  PHONE    @map("phone")
}

model EventTypeCustomInput {
  id          Int                      @id @default(autoincrement())
  eventTypeId Int
  eventType   EventType                @relation(fields: [eventTypeId], references: [id], onDelete: Cascade)
  label       String
  type        EventTypeCustomInputType
  /// @zod.custom(imports.customInputOptionSchema)
  options     Json?
  required    Boolean
  placeholder String                   @default("")

  @@index([eventTypeId])
}

model ResetPasswordRequest {
  id        String   @id @default(cuid())
  createdAt DateTime @default(now())
  updatedAt DateTime @updatedAt
  email     String
  expires   DateTime
}

enum ReminderType {
  PENDING_BOOKING_CONFIRMATION
}

model ReminderMail {
  id             Int          @id @default(autoincrement())
  referenceId    Int
  reminderType   ReminderType
  elapsedMinutes Int
  createdAt      DateTime     @default(now())

  @@index([referenceId])
  @@index([reminderType])
}

model Payment {
  id            Int            @id @default(autoincrement())
  uid           String         @unique
  app           App?           @relation(fields: [appId], references: [slug], onDelete: Cascade)
  appId         String?
  bookingId     Int
  booking       Booking?       @relation(fields: [bookingId], references: [id], onDelete: Cascade)
  amount        Int
  fee           Int
  currency      String
  success       Boolean
  refunded      Boolean
  data          Json
  externalId    String         @unique
  paymentOption PaymentOption? @default(ON_BOOKING)

  @@index([bookingId])
  @@index([externalId])
}

enum PaymentOption {
  ON_BOOKING
  HOLD
}

enum WebhookTriggerEvents {
  BOOKING_CREATED
  BOOKING_PAYMENT_INITIATED
  BOOKING_PAID
  BOOKING_RESCHEDULED
  BOOKING_REQUESTED
  BOOKING_CANCELLED
  BOOKING_REJECTED
  BOOKING_NO_SHOW_UPDATED
  FORM_SUBMITTED
  MEETING_ENDED
  MEETING_STARTED
  RECORDING_READY
  INSTANT_MEETING
  RECORDING_TRANSCRIPTION_GENERATED
}

model Webhook {
  id                    String                     @id @unique
  userId                Int?
  teamId                Int?
  eventTypeId           Int?
  platformOAuthClientId String?
  /// @zod.url()
  subscriberUrl         String
  payloadTemplate       String?
  createdAt             DateTime                   @default(now())
  active                Boolean                    @default(true)
  eventTriggers         WebhookTriggerEvents[]
  user                  User?                      @relation(fields: [userId], references: [id], onDelete: Cascade)
  team                  Team?                      @relation(fields: [teamId], references: [id], onDelete: Cascade)
  eventType             EventType?                 @relation(fields: [eventTypeId], references: [id], onDelete: Cascade)
  platformOAuthClient   PlatformOAuthClient?       @relation(fields: [platformOAuthClientId], references: [id], onDelete: Cascade)
  app                   App?                       @relation(fields: [appId], references: [slug], onDelete: Cascade)
  appId                 String?
  secret                String?
  platform              Boolean                    @default(false)
  scheduledTriggers     WebhookScheduledTriggers[]

  @@unique([userId, subscriberUrl], name: "courseIdentifier")
  @@unique([platformOAuthClientId, subscriberUrl], name: "oauthclientwebhook")
}

model Impersonations {
  id                 Int      @id @default(autoincrement())
  createdAt          DateTime @default(now())
  impersonatedUser   User     @relation("impersonated_user", fields: [impersonatedUserId], references: [id], onDelete: Cascade)
  impersonatedBy     User     @relation("impersonated_by_user", fields: [impersonatedById], references: [id], onDelete: Cascade)
  impersonatedUserId Int
  impersonatedById   Int
}

model ApiKey {
  id         String    @id @unique @default(cuid())
  userId     Int
  teamId     Int?
  note       String?
  createdAt  DateTime  @default(now())
  expiresAt  DateTime?
  lastUsedAt DateTime?
  hashedKey  String    @unique()
  user       User?     @relation(fields: [userId], references: [id], onDelete: Cascade)
  team       Team?     @relation(fields: [teamId], references: [id], onDelete: Cascade)
  app        App?      @relation(fields: [appId], references: [slug], onDelete: Cascade)
  appId      String?

  @@index([userId])
}

model HashedLink {
  id          Int       @id @default(autoincrement())
  link        String    @unique()
  eventType   EventType @relation(fields: [eventTypeId], references: [id], onDelete: Cascade)
  eventTypeId Int       @unique
}

model Account {
  id                String  @id @default(cuid())
  userId            Int
  type              String
  provider          String
  providerAccountId String
  providerEmail     String?
  refresh_token     String? @db.Text
  access_token      String? @db.Text
  expires_at        Int?
  token_type        String?
  scope             String?
  id_token          String? @db.Text
  session_state     String?

  user User? @relation(fields: [userId], references: [id], onDelete: Cascade)

  @@unique([provider, providerAccountId])
  @@index([userId])
  @@index([type])
}

model Session {
  id           String   @id @default(cuid())
  sessionToken String   @unique
  userId       Int
  expires      DateTime
  user         User?    @relation(fields: [userId], references: [id], onDelete: Cascade)

  @@index([userId])
}

enum AppCategories {
  calendar
  messaging
  other
  payment
  video // deprecated, please use 'conferencing' instead
  web3 // deprecated, we should no longer have any web3 apps
  automation
  analytics
  // Wherever video is in use, conferencing should also be used for legacy apps can have it.
  conferencing
  crm
}

model App {
  // The slug for the app store public page inside `/apps/[slug]`
  slug        String          @id @unique
  // The directory name for `/packages/app-store/[dirName]`
  dirName     String          @unique
  // Needed API Keys
  keys        Json?
  // One or multiple categories to which this app belongs
  categories  AppCategories[]
  createdAt   DateTime        @default(now())
  updatedAt   DateTime        @updatedAt
  credentials Credential[]
  payments    Payment[]
  Webhook     Webhook[]
  ApiKey      ApiKey[]
  enabled     Boolean         @default(false)

  @@index([enabled])
}

model App_RoutingForms_Form {
  id          String                          @id @default(cuid())
  description String?
  position    Int                             @default(0)
  routes      Json?
  createdAt   DateTime                        @default(now())
  updatedAt   DateTime                        @updatedAt
  name        String
  fields      Json?
  user        User                            @relation("routing-form", fields: [userId], references: [id], onDelete: Cascade)
  // This is the user who created the form and also the user who has read-write access to the form
  // If teamId is set, the members of the team would also have access to form readOnly or read-write depending on their permission level as team member.
  userId      Int
  team        Team?                           @relation(fields: [teamId], references: [id], onDelete: Cascade)
  teamId      Int?
  responses   App_RoutingForms_FormResponse[]
  disabled    Boolean                         @default(false)
  /// @zod.custom(imports.RoutingFormSettings)
  settings    Json?

  @@index([userId])
  @@index([disabled])
}

model App_RoutingForms_FormResponse {
  id           Int                   @id @default(autoincrement())
  formFillerId String                @default(cuid())
  form         App_RoutingForms_Form @relation(fields: [formId], references: [id], onDelete: Cascade)
  formId       String
  response     Json
  createdAt    DateTime              @default(now())

  @@unique([formFillerId, formId])
  @@index([formFillerId])
  @@index([formId])
}

model Feedback {
  id      Int      @id @default(autoincrement())
  date    DateTime @default(now())
  userId  Int
  user    User     @relation(fields: [userId], references: [id], onDelete: Cascade)
  rating  String
  comment String?

  @@index([userId])
  @@index([rating])
}

enum WorkflowTriggerEvents {
  BEFORE_EVENT
  EVENT_CANCELLED
  NEW_EVENT
  AFTER_EVENT
  RESCHEDULE_EVENT
}

enum WorkflowActions {
  EMAIL_HOST
  EMAIL_ATTENDEE
  SMS_ATTENDEE
  SMS_NUMBER
  EMAIL_ADDRESS
  WHATSAPP_ATTENDEE
  WHATSAPP_NUMBER
}

model WorkflowStep {
  id                        Int                @id @default(autoincrement())
  stepNumber                Int
  action                    WorkflowActions
  workflowId                Int
  workflow                  Workflow           @relation(fields: [workflowId], references: [id], onDelete: Cascade)
  sendTo                    String?
  reminderBody              String?
  emailSubject              String?
  template                  WorkflowTemplates  @default(REMINDER)
  workflowReminders         WorkflowReminder[]
  numberRequired            Boolean?
  sender                    String?
  numberVerificationPending Boolean            @default(true)
  includeCalendarEvent      Boolean            @default(false)

  @@index([workflowId])
}

model Workflow {
  id            Int                     @id @default(autoincrement())
  position      Int                     @default(0)
  name          String
  userId        Int?
  user          User?                   @relation(fields: [userId], references: [id], onDelete: Cascade)
  team          Team?                   @relation(fields: [teamId], references: [id], onDelete: Cascade)
  teamId        Int?
  activeOn      WorkflowsOnEventTypes[]
  activeOnTeams WorkflowsOnTeams[]
  isActiveOnAll Boolean                 @default(false)
  trigger       WorkflowTriggerEvents
  time          Int?
  timeUnit      TimeUnit?
  steps         WorkflowStep[]

  @@index([userId])
  @@index([teamId])
}

model AIPhoneCallConfiguration {
  id              Int       @id @default(autoincrement())
  eventType       EventType @relation(fields: [eventTypeId], references: [id], onDelete: Cascade)
  eventTypeId     Int
  templateType    String    @default("CUSTOM_TEMPLATE")
  schedulerName   String?
  generalPrompt   String?
  yourPhoneNumber String
  numberToCall    String
  guestName       String?
  guestEmail      String?
  guestCompany    String?
  enabled         Boolean   @default(false)
  beginMessage    String?
  llmId           String?

  @@unique([eventTypeId])
  @@index([eventTypeId])
}

model WorkflowsOnEventTypes {
  id          Int       @id @default(autoincrement())
  workflow    Workflow  @relation(fields: [workflowId], references: [id], onDelete: Cascade)
  workflowId  Int
  eventType   EventType @relation(fields: [eventTypeId], references: [id], onDelete: Cascade)
  eventTypeId Int

  @@unique([workflowId, eventTypeId])
  @@index([workflowId])
  @@index([eventTypeId])
}

model WorkflowsOnTeams {
  id         Int      @id @default(autoincrement())
  workflow   Workflow @relation(fields: [workflowId], references: [id], onDelete: Cascade)
  workflowId Int
  team       Team     @relation(fields: [teamId], references: [id], onDelete: Cascade)
  teamId     Int

  @@unique([workflowId, teamId])
  @@index([workflowId])
  @@index([teamId])
}

model Deployment {
  /// This is a single row table, so we use a fixed id
  id              Int       @id @default(1)
  logo            String?
  /// @zod.custom(imports.DeploymentTheme)
  theme           Json?
  licenseKey      String?
  agreedLicenseAt DateTime?
}

enum TimeUnit {
  DAY    @map("day")
  HOUR   @map("hour")
  MINUTE @map("minute")
}

model WorkflowReminder {
  id                  Int             @id @default(autoincrement())
  bookingUid          String?
  booking             Booking?        @relation(fields: [bookingUid], references: [uid])
  method              WorkflowMethods
  scheduledDate       DateTime
  referenceId         String?         @unique
  scheduled           Boolean
  workflowStepId      Int?
  workflowStep        WorkflowStep?   @relation(fields: [workflowStepId], references: [id], onDelete: Cascade)
  cancelled           Boolean?
  seatReferenceId     String?
  isMandatoryReminder Boolean?        @default(false)
  retryCount          Int             @default(0)

  @@index([bookingUid])
  @@index([workflowStepId])
  @@index([seatReferenceId])
  @@index([method, scheduled, scheduledDate])
  @@index([cancelled, scheduledDate])
}

model WebhookScheduledTriggers {
  id            Int       @id @default(autoincrement())
  jobName       String? // jobName is deprecated, not needed when webhook and booking is set
  subscriberUrl String
  payload       String
  startAfter    DateTime
  retryCount    Int       @default(0)
  createdAt     DateTime? @default(now())
  appId         String?
  webhookId     String?
  webhook       Webhook?  @relation(fields: [webhookId], references: [id], onDelete: Cascade)
  bookingId     Int?
  booking       Booking?  @relation(fields: [bookingId], references: [id], onDelete: Cascade)
}

enum WorkflowTemplates {
  REMINDER
  CUSTOM
  CANCELLED
  RESCHEDULED
  COMPLETED
  RATING
}

enum WorkflowMethods {
  EMAIL
  SMS
  WHATSAPP
}

model BookingSeat {
  id           Int      @id @default(autoincrement())
  referenceUid String   @unique
  bookingId    Int
  booking      Booking  @relation(fields: [bookingId], references: [id], onDelete: Cascade)
  attendeeId   Int      @unique
  attendee     Attendee @relation(fields: [attendeeId], references: [id], onDelete: Cascade)
  /// @zod.custom(imports.bookingSeatDataSchema)
  data         Json?

  @@index([bookingId])
  @@index([attendeeId])
}

model VerifiedNumber {
  id          Int    @id @default(autoincrement())
  userId      Int?
  user        User?  @relation(fields: [userId], references: [id], onDelete: Cascade)
  teamId      Int?
  team        Team?  @relation(fields: [teamId], references: [id], onDelete: Cascade)
  phoneNumber String

  @@index([userId])
  @@index([teamId])
}

model VerifiedEmail {
  id     Int    @id @default(autoincrement())
  userId Int?
  user   User?  @relation(fields: [userId], references: [id], onDelete: Cascade)
  teamId Int?
  team   Team?  @relation(fields: [teamId], references: [id], onDelete: Cascade)
  email  String

  @@index([userId])
  @@index([teamId])
}

model Feature {
  // The feature slug, ex: 'v2-workflows'
  slug        String       @id @unique
  // If the feature is currently enabled
  enabled     Boolean      @default(false)
  // A short description of the feature
  description String?
  // The type of feature flag
  type        FeatureType? @default(RELEASE)
  // If the flag is considered stale
  stale       Boolean?     @default(false)
  lastUsedAt  DateTime?
  createdAt   DateTime?    @default(now())
  updatedAt   DateTime?    @default(now()) @updatedAt
  updatedBy   Int?

  @@index([enabled])
  @@index([stale])
}

enum FeatureType {
  RELEASE
  EXPERIMENT
  OPERATIONAL
  KILL_SWITCH
  PERMISSION
}

model SelectedSlots {
  id               Int      @id @default(autoincrement())
  eventTypeId      Int
  userId           Int
  slotUtcStartDate DateTime
  slotUtcEndDate   DateTime
  uid              String
  releaseAt        DateTime
  isSeat           Boolean  @default(false)

  @@unique(fields: [userId, slotUtcStartDate, slotUtcEndDate, uid], name: "selectedSlotUnique")
}

model OAuthClient {
  clientId     String       @id @unique
  redirectUri  String
  clientSecret String
  name         String
  logo         String?
  accessCodes  AccessCode[]
}

model AccessCode {
  id        Int           @id @default(autoincrement())
  code      String
  clientId  String?
  client    OAuthClient?  @relation(fields: [clientId], references: [clientId], onDelete: Cascade)
  expiresAt DateTime
  scopes    AccessScope[]
  userId    Int?
  user      User?         @relation(fields: [userId], references: [id], onDelete: Cascade)
  teamId    Int?
  team      Team?         @relation(fields: [teamId], references: [id], onDelete: Cascade)
}

enum AccessScope {
  READ_BOOKING
  READ_PROFILE
}

view BookingTimeStatus {
  id             Int            @unique
  uid            String?
  eventTypeId    Int?
  title          String?
  description    String?
  startTime      DateTime?
  endTime        DateTime?
  createdAt      DateTime?
  location       String?
  paid           Boolean?
  status         BookingStatus?
  rescheduled    Boolean?
  userId         Int?
  teamId         Int?
  eventLength    Int?
  timeStatus     String?
  eventParentId  Int?
  userEmail      String?
  username       String?
  ratingFeedback String?
  rating         Int?
  noShowHost     Boolean?
}

model CalendarCache {
  // The key would be the unique URL that is requested by the user
  key          String
  value        Json
  expiresAt    DateTime
  credentialId Int
  credential   Credential? @relation(fields: [credentialId], references: [id], onDelete: Cascade)

  @@id([credentialId, key])
  @@unique([credentialId, key])
}

enum RedirectType {
  UserEventType @map("user-event-type")
  TeamEventType @map("team-event-type")
  User          @map("user")
  Team          @map("team")
}

model TempOrgRedirect {
  id        Int          @id @default(autoincrement())
  // Better would be to have fromOrgId and toOrgId as well and then we should have just to instead toUrl
  from      String
  // 0 would mean it is non org
  fromOrgId Int
  type      RedirectType
  // It doesn't have any query params
  toUrl     String
  enabled   Boolean      @default(true)
  createdAt DateTime     @default(now())
  updatedAt DateTime     @updatedAt

  @@unique([from, type, fromOrgId])
}

model Avatar {
  // e.g. NULL(0), organization ID or team logo
  teamId    Int    @default(0)
  // Avatar, NULL(0) if team logo
  userId    Int    @default(0)
  // base64 string
  data      String
  // different every time to pop the cache.
  objectKey String @unique

  isBanner Boolean @default(false)

  @@unique([teamId, userId, isBanner])
  @@map(name: "avatars")
}

model OutOfOfficeEntry {
  id       Int                @id @default(autoincrement())
  uuid     String             @unique
  start    DateTime
  end      DateTime
  notes    String?
  userId   Int
  user     User               @relation(fields: [userId], references: [id], onDelete: Cascade)
  toUserId Int?
  toUser   User?              @relation(name: "toUser", fields: [toUserId], references: [id], onDelete: Cascade)
  reasonId Int?
  reason   OutOfOfficeReason? @relation(fields: [reasonId], references: [id], onDelete: SetNull)

  createdAt DateTime @default(now())
  updatedAt DateTime @updatedAt

  @@index([uuid])
  @@index([userId])
  @@index([toUserId])
  @@index([start, end])
}

model OutOfOfficeReason {
  id      Int     @id @default(autoincrement())
  emoji   String
  reason  String  @unique
  enabled Boolean @default(true)
  userId  Int?
  user    User?   @relation(fields: [userId], references: [id], onDelete: Cascade)

  entries OutOfOfficeEntry[]
}

// Platform
model PlatformOAuthClient {
  id             String   @id @default(cuid())
  name           String
  secret         String
  permissions    Int
  users          User[]
  logo           String?
  redirectUris   String[]
  organizationId Int
  organization   Team     @relation(fields: [organizationId], references: [id], onDelete: Cascade)
  teams          Team[]   @relation("CreatedByOAuthClient")

  accessTokens        AccessToken[]
  refreshToken        RefreshToken[]
  authorizationTokens PlatformAuthorizationToken[]
  webhook             Webhook[]

  bookingRedirectUri           String?
  bookingCancelRedirectUri     String?
  bookingRescheduleRedirectUri String?
  areEmailsEnabled             Boolean @default(false)

  createdAt DateTime @default(now())
}

model PlatformAuthorizationToken {
  id String @id @default(cuid())

  owner  User                @relation(fields: [userId], references: [id], onDelete: Cascade)
  client PlatformOAuthClient @relation(fields: [platformOAuthClientId], references: [id], onDelete: Cascade)

  platformOAuthClientId String
  userId                Int

  createdAt DateTime @default(now())

  @@unique([userId, platformOAuthClientId])
}

model AccessToken {
  id Int @id @default(autoincrement())

  secret    String   @unique
  createdAt DateTime @default(now())
  expiresAt DateTime

  owner  User                @relation(fields: [userId], references: [id], onDelete: Cascade)
  client PlatformOAuthClient @relation(fields: [platformOAuthClientId], references: [id], onDelete: Cascade)

  platformOAuthClientId String
  userId                Int
}

model RefreshToken {
  id Int @id @default(autoincrement())

  secret    String   @unique
  createdAt DateTime @default(now())
  expiresAt DateTime

  owner  User                @relation(fields: [userId], references: [id], onDelete: Cascade)
  client PlatformOAuthClient @relation(fields: [platformOAuthClientId], references: [id], onDelete: Cascade)

  platformOAuthClientId String
  userId                Int
}

model DSyncData {
  id               Int                     @id @default(autoincrement())
  directoryId      String                  @unique
  tenant           String
  organizationId   Int?                    @unique
  org              OrganizationSettings?   @relation(fields: [organizationId], references: [organizationId], onDelete: Cascade)
  teamGroupMapping DSyncTeamGroupMapping[]
}

model DSyncTeamGroupMapping {
  id             Int       @id @default(autoincrement())
  organizationId Int
  teamId         Int
  team           Team      @relation(fields: [teamId], references: [id], onDelete: Cascade)
  directoryId    String
  directory      DSyncData @relation(fields: [directoryId], references: [directoryId], onDelete: Cascade)
  groupName      String

  @@unique([teamId, groupName])
}

model SecondaryEmail {
  id                 Int                 @id @default(autoincrement())
  user               User                @relation(fields: [userId], references: [id], onDelete: Cascade)
  userId             Int
  email              String
  emailVerified      DateTime?
  verificationTokens VerificationToken[]
  eventTypes         EventType[]

  @@unique([email])
  @@unique([userId, email])
  @@index([userId])
}

// Needed to store tasks that need to be processed by a background worker or Tasker
model Task {
  id          String    @id @unique @default(uuid())
  createdAt   DateTime  @default(now())
  updatedAt   DateTime  @updatedAt
  // The time at which the task should be executed
  scheduledAt DateTime  @default(now())
  // The time at which the task was successfully executed
  succeededAt DateTime?
  // The task type to be executed. Left it as a freeform string to avoid more migrations for now. Will be enforced at type level.
  type        String
  // Generic payload for the task
  payload     String
  // The number of times the task has been attempted
  attempts    Int       @default(0)
  // The maximum number of times the task can be attempted
  maxAttempts Int       @default(3)
  lastError   String?
}

enum SMSLockState {
  LOCKED
  UNLOCKED
  REVIEW_NEEDED
}

model PlatformBilling {
  id Int @id @unique // team id

  customerId     String  @unique
  subscriptionId String?
  plan           String  @default("none")

  billingCycleStart Int?
  billingCycleEnd   Int?
  overdue           Boolean? @default(false)

  team Team @relation(fields: [id], references: [id], onDelete: Cascade)
}<|MERGE_RESOLUTION|>--- conflicted
+++ resolved
@@ -43,16 +43,6 @@
 }
 
 model Host {
-<<<<<<< HEAD
-  user        User      @relation(fields: [userId], references: [id], onDelete: Cascade)
-  userId      Int
-  eventType   EventType @relation(fields: [eventTypeId], references: [id], onDelete: Cascade)
-  eventTypeId Int
-  isFixed     Boolean   @default(false)
-  priority    Int?
-  schedule    Schedule? @relation(fields: [scheduleId], references: [id])
-  scheduleId  Int?
-=======
   user             User      @relation(fields: [userId], references: [id], onDelete: Cascade)
   userId           Int
   eventType        EventType @relation(fields: [eventTypeId], references: [id], onDelete: Cascade)
@@ -62,7 +52,8 @@
   weight           Int?
   // amount of fake bookings to be added when calculating the weight (for new hosts, OOO, etc.)
   weightAdjustment Int?
->>>>>>> cd311f07
+  schedule         Schedule? @relation(fields: [scheduleId], references: [id])
+  scheduleId       Int?
 
   @@id([userId, eventTypeId])
   @@index([userId])
