// This is your Prisma Schema file 
// learn more about it in the docs: https://pris.ly/d/prisma-schema

datasource db {
  provider  = "postgresql"
  url       = env("DATABASE_URL")
  directUrl = env("DATABASE_DIRECT_URL")
}

generator client {
  provider            = "prisma-client"
  previewFeatures     = ["views"]
  output              = "./generated/prisma"
  engineType          = "client"
  moduleFormat        = "cjs"
  importFileExtension = ""
}

generator zod {
  provider                 = "zod-prisma-types"
  output                   = "./zod"
  useMultipleFiles         = true
  createInputTypes         = false
  addIncludeType           = false
  addSelectType            = false
  validateWhereUniqueInput = false
  prismaClientPath         = "../../generated/prisma/client"
  moduleFormat             = "cjs"
  /// createRelationValuesTypes = true
}

generator kysely {
  provider = "prisma-kysely"
  output   = "../kysely"
  fileName = "types.ts"
}

generator enums {
  provider = "ts-node --transpile-only ./enum-generator.ts"
}

enum SchedulingType {
  ROUND_ROBIN @map("roundRobin")
  COLLECTIVE  @map("collective")
  MANAGED     @map("managed")
}

enum PeriodType {
  UNLIMITED      @map("unlimited")
  ROLLING        @map("rolling")
  ROLLING_WINDOW @map("rolling_window")
  RANGE          @map("range")
}

enum CreationSource {
  API_V1 @map("api_v1")
  API_V2 @map("api_v2")
  WEBAPP @map("webapp")
}

model Host {
  user             User        @relation(fields: [userId], references: [id], onDelete: Cascade)
  userId           Int
  eventType        EventType   @relation(fields: [eventTypeId], references: [id], onDelete: Cascade)
  eventTypeId      Int
  isFixed          Boolean     @default(false)
  priority         Int?
  weight           Int?
  // weightAdjustment is deprecated. We not calculate the calibratino value on the spot. Plan to drop this column.
  weightAdjustment Int?
  schedule         Schedule?   @relation(fields: [scheduleId], references: [id])
  scheduleId       Int?
  createdAt        DateTime    @default(now())
  group            HostGroup?  @relation(fields: [groupId], references: [id])
  groupId          String?
  memberId         Int?
  member           Membership? @relation(fields: [memberId], references: [id], onDelete: Cascade)

  @@id([userId, eventTypeId])
  @@index([memberId])
  @@index([userId])
  @@index([eventTypeId])
  @@index([scheduleId])
}

model HostGroup {
  id          String     @id @default(uuid())
  name        String
  hosts       Host[]
  eventType   EventType? @relation(fields: [eventTypeId], references: [id], onDelete: Cascade)
  eventTypeId Int?
  createdAt   DateTime   @default(now())
  updatedAt   DateTime   @updatedAt

  @@index([name])
  @@index([eventTypeId])
}

model CalVideoSettings {
  eventTypeId Int       @id
  eventType   EventType @relation(fields: [eventTypeId], references: [id], onDelete: Cascade)

  disableRecordingForOrganizer         Boolean  @default(false)
  disableRecordingForGuests            Boolean  @default(false)
  enableAutomaticTranscription         Boolean  @default(false)
  enableAutomaticRecordingForOrganizer Boolean  @default(false)
  redirectUrlOnExit                    String?
  disableTranscriptionForGuests        Boolean  @default(false)
  disableTranscriptionForOrganizer     Boolean  @default(false)
  requireEmailForGuests                Boolean  @default(false)
  createdAt                            DateTime @default(now())
  updatedAt                            DateTime @updatedAt
}

model VideoCallGuest {
  id         String    @id @default(uuid())
  bookingUid String
  email      String
  name       String
  joinedAt   DateTime?
  createdAt  DateTime  @default(now())
  updatedAt  DateTime  @updatedAt

  @@unique([bookingUid, email])
  @@index([bookingUid])
  @@index([email])
}

model EventType {
  id                Int     @id @default(autoincrement())
  /// @zod.string.min(1)
  title             String
  /// @zod.import(["import { eventTypeSlug } from '../../zod-utils'"]).custom.use(eventTypeSlug)
  slug              String
  description       String?
  interfaceLanguage String?
  position          Int     @default(0)
  /// @zod.import(["import { eventTypeLocations } from '../../zod-utils'"]).custom.use(eventTypeLocations)
  locations         Json?
  /// @zod.number.min(1)
  length            Int
  offsetStart       Int     @default(0)
  hidden            Boolean @default(false)
  hosts             Host[]

  users  User[] @relation("user_eventtype")
  owner  User?  @relation("owner", fields: [userId], references: [id], onDelete: Cascade)
  userId Int?

  profileId Int?
  profile   Profile? @relation(fields: [profileId], references: [id])

  team                               Team?                  @relation(fields: [teamId], references: [id], onDelete: Cascade)
  teamId                             Int?
  hashedLink                         HashedLink[]
  bookings                           Booking[]
  availability                       Availability[]
  webhooks                           Webhook[]
  destinationCalendar                DestinationCalendar?
  useEventLevelSelectedCalendars     Boolean                @default(false)
  eventName                          String?
  customInputs                       EventTypeCustomInput[]
  parentId                           Int?
  parent                             EventType?             @relation("managed_eventtype", fields: [parentId], references: [id], onDelete: Cascade)
  children                           EventType[]            @relation("managed_eventtype")
  /// @zod.import(["import { eventTypeBookingFields } from '../../zod-utils'"]).custom.use(eventTypeBookingFields)
  bookingFields                      Json?
  timeZone                           String?
  periodType                         PeriodType             @default(UNLIMITED)
  /// @zod.import(["import { coerceToDate } from '../../zod-utils'"]).custom.use(coerceToDate)
  periodStartDate                    DateTime?
  /// @zod.import(["import { coerceToDate } from '../../zod-utils'"]).custom.use(coerceToDate)
  periodEndDate                      DateTime?
  periodDays                         Int?
  periodCountCalendarDays            Boolean?
  lockTimeZoneToggleOnBookingPage    Boolean                @default(false)
  lockedTimeZone                     String?
  requiresConfirmation               Boolean                @default(false)
  requiresConfirmationWillBlockSlot  Boolean                @default(false)
  requiresConfirmationForFreeEmail   Boolean                @default(false)
  requiresBookerEmailVerification    Boolean                @default(false)
  canSendCalVideoTranscriptionEmails Boolean                @default(true)

  autoTranslateDescriptionEnabled          Boolean                   @default(false)
  /// @zod.import(["import { recurringEventType } from '../../zod-utils'"]).custom.use(recurringEventType)
  recurringEvent                           Json?
  disableGuests                            Boolean                   @default(false)
  hideCalendarNotes                        Boolean                   @default(false)
  hideCalendarEventDetails                 Boolean                   @default(false)
  /// @zod.number.min(0)
  minimumBookingNotice                     Int                       @default(120)
  beforeEventBuffer                        Int                       @default(0)
  afterEventBuffer                         Int                       @default(0)
  seatsPerTimeSlot                         Int?
  onlyShowFirstAvailableSlot               Boolean                   @default(false)
  showOptimizedSlots                       Boolean?                  @default(false)
  disableCancelling                        Boolean?                  @default(false)
  disableRescheduling                      Boolean?                  @default(false)
  seatsShowAttendees                       Boolean?                  @default(false)
  seatsShowAvailabilityCount               Boolean?                  @default(true)
  schedulingType                           SchedulingType?
  schedule                                 Schedule?                 @relation(fields: [scheduleId], references: [id])
  scheduleId                               Int?
  allowReschedulingCancelledBookings       Boolean?                  @default(false)
  // price is deprecated. It has now moved to metadata.apps.stripe.price. Plan to drop this column.
  price                                    Int                       @default(0)
  // currency is deprecated. It has now moved to metadata.apps.stripe.currency. Plan to drop this column.
  currency                                 String                    @default("usd")
  slotInterval                             Int?
  /// @zod.import(["import { EventTypeMetaDataSchema } from '../../zod-utils'"]).custom.use(EventTypeMetaDataSchema)
  metadata                                 Json?
  /// @zod.import(["import { successRedirectUrl } from '../../zod-utils'"]).custom.use(successRedirectUrl)
  successRedirectUrl                       String?
  forwardParamsSuccessRedirect             Boolean?                  @default(true)
  workflows                                WorkflowsOnEventTypes[]
  /// @zod.import(["import { intervalLimitsType } from '../../zod-utils'"]).custom.use(intervalLimitsType)
  bookingLimits                            Json?
  /// @zod.import(["import { intervalLimitsType } from '../../zod-utils'"]).custom.use(intervalLimitsType)
  durationLimits                           Json?
  isInstantEvent                           Boolean                   @default(false)
  instantMeetingExpiryTimeOffsetInSeconds  Int                       @default(90)
  instantMeetingScheduleId                 Int?
  instantMeetingSchedule                   Schedule?                 @relation("InstantMeetingSchedule", fields: [instantMeetingScheduleId], references: [id])
  instantMeetingParameters                 String[]
  assignAllTeamMembers                     Boolean                   @default(false)
  // It is applicable only when assignAllTeamMembers is true and it filters out all the team members using rrSegmentQueryValue
  assignRRMembersUsingSegment              Boolean                   @default(false)
  /// @zod.import(["import { rrSegmentQueryValueSchema } from '../../zod-utils'"]).custom.use(rrSegmentQueryValueSchema)
  rrSegmentQueryValue                      Json?
  useEventTypeDestinationCalendarEmail     Boolean                   @default(false)
  aiPhoneCallConfig                        AIPhoneCallConfiguration?
  isRRWeightsEnabled                       Boolean                   @default(false)
  fieldTranslations                        EventTypeTranslation[]
  maxLeadThreshold                         Int?
  includeNoShowInRRCalculation             Boolean                   @default(false)
  selectedCalendars                        SelectedCalendar[]
  allowReschedulingPastBookings            Boolean                   @default(false)
  hideOrganizerEmail                       Boolean                   @default(false)
  maxActiveBookingsPerBooker               Int?
  maxActiveBookingPerBookerOfferReschedule Boolean                   @default(false)
  /// @zod.import(["import { emailSchema } from '../../zod-utils'"]).custom.use(emailSchema)
  customReplyToEmail                       String?
  calVideoSettings                         CalVideoSettings?

  /// @zod.import(["import { eventTypeColor } from '../../zod-utils'"]).custom.use(eventTypeColor)
  eventTypeColor                   Json?
  rescheduleWithSameRoundRobinHost Boolean @default(false)

  secondaryEmailId Int?
  secondaryEmail   SecondaryEmail? @relation(fields: [secondaryEmailId], references: [id], onDelete: Cascade)

  useBookerTimezone     Boolean     @default(false)
  restrictionScheduleId Int?
  restrictionSchedule   Schedule?   @relation("restrictionSchedule", fields: [restrictionScheduleId], references: [id])
  hostGroups            HostGroup[]

  bookingRequiresAuthentication Boolean @default(false)

  createdAt DateTime? @default(now())
  updatedAt DateTime? @updatedAt

  // @@partial_index([instantMeetingScheduleId])

  @@unique([userId, slug])
  @@unique([teamId, slug])
  @@unique([userId, parentId])
  @@index([userId])
  @@index([teamId])
  @@index([profileId])
  @@index([scheduleId])
  @@index([secondaryEmailId])
  @@index([parentId])
  @@index([restrictionScheduleId])
}

model Credential {
  id     Int     @id @default(autoincrement())
  // @@type is deprecated
  type   String
  key    Json
  user   User?   @relation(fields: [userId], references: [id], onDelete: Cascade)
  userId Int?
  team   Team?   @relation(fields: [teamId], references: [id], onDelete: Cascade)
  teamId Int?
  app    App?    @relation(fields: [appId], references: [slug], onDelete: Cascade)
  // How to make it a required column?
  appId  String?

  // paid apps
  subscriptionId    String?
  paymentStatus     String?
  billingCycleStart Int?

  destinationCalendars   DestinationCalendar[]
  selectedCalendars      SelectedCalendar[]
  invalid                Boolean?              @default(false)
  CalendarCache          CalendarCache[]
  references             BookingReference[]
  delegationCredentialId String?
  delegationCredential   DelegationCredential? @relation(fields: [delegationCredentialId], references: [id], onDelete: Cascade)

  @@index([appId])
  @@index([subscriptionId])
  @@index([invalid])
  @@index([userId, delegationCredentialId])
}

enum IdentityProvider {
  CAL
  GOOGLE
  SAML
}

model DestinationCalendar {
  id                               Int                   @id @default(autoincrement())
  integration                      String
  externalId                       String
  /// @zod.import(["import { emailSchema } from '../../zod-utils'"]).custom.use(emailSchema)
  primaryEmail                     String?
  user                             User?                 @relation(fields: [userId], references: [id], onDelete: Cascade)
  userId                           Int?                  @unique
  booking                          Booking[]
  eventType                        EventType?            @relation(fields: [eventTypeId], references: [id], onDelete: Cascade)
  eventTypeId                      Int?                  @unique
  credentialId                     Int?
  credential                       Credential?           @relation(fields: [credentialId], references: [id], onDelete: Cascade)
  createdAt                        DateTime?             @default(now())
  updatedAt                        DateTime?             @updatedAt
  delegationCredential             DelegationCredential? @relation(fields: [delegationCredentialId], references: [id], onDelete: Cascade)
  delegationCredentialId           String?
  domainWideDelegation             DomainWideDelegation? @relation(fields: [domainWideDelegationCredentialId], references: [id], onDelete: Cascade)
  domainWideDelegationCredentialId String?

  @@index([userId])
  @@index([eventTypeId])
  @@index([credentialId])
}

enum UserPermissionRole {
  USER
  ADMIN
}

// It holds the password of a User, separate from the User model to avoid leaking the password hash
model UserPassword {
  hash   String
  userId Int    @unique
  user   User   @relation(fields: [userId], references: [id], onDelete: Cascade)
}

model TravelSchedule {
  id           Int       @id @default(autoincrement())
  userId       Int
  user         User      @relation(fields: [userId], references: [id], onDelete: Cascade)
  timeZone     String
  startDate    DateTime
  endDate      DateTime?
  prevTimeZone String?

  @@index([startDate])
  @@index([endDate])
}

// It holds Personal Profiles of a User plus it has email, password and other core things..
model User {
  id                  Int                  @id @default(autoincrement())
  uuid                String               @unique @default(uuid()) @db.Uuid
  username            String?
  name                String?
  /// @zod.import(["import { emailSchema } from '../../zod-utils'"]).custom.use(emailSchema)
  email               String
  emailVerified       DateTime?
  password            UserPassword?
  bio                 String?
  avatarUrl           String?
  timeZone            String               @default("Europe/London")
  travelSchedules     TravelSchedule[]
  weekStart           String               @default("Sunday")
  // DEPRECATED - TO BE REMOVED
  startTime           Int                  @default(0)
  endTime             Int                  @default(1440)
  // </DEPRECATED>
  bufferTime          Int                  @default(0)
  hideBranding        Boolean              @default(false)
  // TODO: should be renamed since it only affects the booking page
  theme               String?
  appTheme            String?
  createdDate         DateTime             @default(now()) @map(name: "created")
  trialEndsAt         DateTime?
  lastActiveAt        DateTime?
  eventTypes          EventType[]          @relation("user_eventtype")
  credentials         Credential[]
  teams               Membership[]
  bookings            Booking[]
  schedules           Schedule[]
  defaultScheduleId   Int?
  selectedCalendars   SelectedCalendar[]
  completedOnboarding Boolean              @default(false)
  locale              String?
  timeFormat          Int?                 @default(12)
  twoFactorSecret     String?
  twoFactorEnabled    Boolean              @default(false)
  backupCodes         String?
  identityProvider    IdentityProvider     @default(CAL)
  identityProviderId  String?
  availability        Availability[]
  invitedTo           Int?
  webhooks            Webhook[]
  brandColor          String?
  darkBrandColor      String?
  // the location where the events will end up
  destinationCalendar DestinationCalendar?
  // participate in dynamic group booking or not
  allowDynamicBooking Boolean?             @default(true)

  // participate in SEO indexing or not
  allowSEOIndexing Boolean? @default(true)

  // receive monthly digest email for teams or not
  receiveMonthlyDigestEmail       Boolean? @default(true)
  // require email verification when someone books using your email
  requiresBookerEmailVerification Boolean? @default(false)

  /// @zod.import(["import { userMetadata } from '../../zod-utils'"]).custom.use(userMetadata)
  metadata             Json?
  verified             Boolean?                @default(false)
  role                 UserPermissionRole      @default(USER)
  disableImpersonation Boolean                 @default(false)
  impersonatedUsers    Impersonations[]        @relation("impersonated_user")
  impersonatedBy       Impersonations[]        @relation("impersonated_by_user")
  apiKeys              ApiKey[]
  accounts             Account[]
  sessions             Session[]
  Feedback             Feedback[]
  ownedEventTypes      EventType[]             @relation("owner")
  workflows            Workflow[]
  routingForms         App_RoutingForms_Form[] @relation("routing-form")
  updatedRoutingForms  App_RoutingForms_Form[] @relation("updated-routing-form")
  verifiedNumbers      VerifiedNumber[]
  verifiedEmails       VerifiedEmail[]
  hosts                Host[]
  // organizationId is deprecated. Instead, rely on the Profile to search profiles by organizationId and then get user from the profile.
  organizationId       Int?
  organization         Team?                   @relation("scope", fields: [organizationId], references: [id], onDelete: SetNull)
  accessCodes          AccessCode[]
  bookingRedirects     OutOfOfficeEntry[]
  bookingRedirectsTo   OutOfOfficeEntry[]      @relation(name: "toUser")

  // Used to lock the user account
  locked                         Boolean                       @default(false)
  platformOAuthClients           PlatformOAuthClient[]
  AccessToken                    AccessToken[]
  RefreshToken                   RefreshToken[]
  PlatformAuthorizationToken     PlatformAuthorizationToken[]
  profiles                       Profile[]
  movedToProfileId               Int?
  movedToProfile                 Profile?                      @relation("moved_to_profile", fields: [movedToProfileId], references: [id], onDelete: SetNull)
  secondaryEmails                SecondaryEmail[]
  isPlatformManaged              Boolean                       @default(false)
  OutOfOfficeReasons             OutOfOfficeReason[]
  smsLockState                   SMSLockState                  @default(UNLOCKED)
  smsLockReviewedByAdmin         Boolean                       @default(false)
  NotificationsSubscriptions     NotificationsSubscriptions[]
  referralLinkId                 String?
  features                       UserFeatures[]
  reassignedBookings             Booking[]                     @relation("reassignByUser")
  createdAttributeToUsers        AttributeToUser[]             @relation("createdBy")
  updatedAttributeToUsers        AttributeToUser[]             @relation("updatedBy")
  createdTranslations            EventTypeTranslation[]        @relation("CreatedEventTypeTranslations")
  updatedTranslations            EventTypeTranslation[]        @relation("UpdatedEventTypeTranslations")
  reportedBookings               BookingReport[]               @relation("ReportedBy")
  BookingInternalNote            BookingInternalNote[]
  creationSource                 CreationSource?
  createdOrganizationOnboardings OrganizationOnboarding[]      @relation("CreatedOrganizationOnboardings")
  filterSegments                 FilterSegment[]
  filterSegmentPreferences       UserFilterSegmentPreference[]
  creditBalance                  CreditBalance?
  whitelistWorkflows             Boolean                       @default(false)
  calAiPhoneNumbers              CalAiPhoneNumber[]
  agents                         Agent[]

  @@unique([email])
  @@unique([email, username])
  @@unique([username, organizationId])
  @@unique([movedToProfileId])
  @@index([username])
  @@index([emailVerified])
  @@index([identityProvider])
  @@index([identityProviderId])
  @@map(name: "users")
}

model NotificationsSubscriptions {
  id           Int    @id @default(autoincrement())
  userId       Int
  user         User   @relation(fields: [userId], references: [id], onDelete: Cascade)
  subscription String

  @@index([userId, subscription])
}

// It holds Organization Profiles as well as User Profiles for users that have been added to an organization
model Profile {
  id             Int         @id @default(autoincrement())
  // uid allows us to set an identifier chosen by us which is helpful in migration when we create the Profile from User directly.
  uid            String
  userId         Int
  user           User        @relation(fields: [userId], references: [id], onDelete: Cascade)
  organizationId Int
  organization   Team        @relation(fields: [organizationId], references: [id], onDelete: Cascade)
  username       String
  eventTypes     EventType[]
  movedFromUser  User?       @relation("moved_to_profile")
  createdAt      DateTime    @default(now())
  updatedAt      DateTime    @updatedAt

  // A user can have multiple profiles in different organizations
  @@unique([userId, organizationId])
  // Allow username reuse only across different organizations
  @@unique([username, organizationId])
  @@index([uid])
  @@index([userId])
  @@index([organizationId])
}

model Team {
  id                     Int                     @id @default(autoincrement())
  /// @zod.string.min(1)
  name                   String
  // It is unique across teams and organizations. We don't have a strong reason for organization and team slug to be conflicting, could be fixed.
  // Sub-teams could have same slug across different organizations but not within the same organization.
  /// @zod.string.min(1)
  slug                   String?
  logoUrl                String?
  calVideoLogo           String?
  appLogo                String?
  appIconLogo            String?
  bio                    String?
  hideBranding           Boolean                 @default(false)
  hideTeamProfileLink    Boolean                 @default(false)
  isPrivate              Boolean                 @default(false)
  hideBookATeamMember    Boolean                 @default(false)
  members                Membership[]
  eventTypes             EventType[]
  workflows              Workflow[]
  createdAt              DateTime                @default(now())
  /// @zod.import(["import { teamMetadataSchema } from '../../zod-utils'"]).custom.use(teamMetadataSchema)
  metadata               Json?
  theme                  String?
  rrResetInterval        RRResetInterval?        @default(MONTH)
  rrTimestampBasis       RRTimestampBasis        @default(CREATED_AT)
  brandColor             String?
  darkBrandColor         String?
  verifiedNumbers        VerifiedNumber[]
  verifiedEmails         VerifiedEmail[]
  bannerUrl              String?
  parentId               Int?
  parent                 Team?                   @relation("organization", fields: [parentId], references: [id], onDelete: Cascade)
  children               Team[]                  @relation("organization")
  orgUsers               User[]                  @relation("scope")
  inviteTokens           VerificationToken[]
  webhooks               Webhook[]
  timeFormat             Int?
  timeZone               String                  @default("Europe/London")
  weekStart              String                  @default("Sunday")
  routingForms           App_RoutingForms_Form[]
  apiKeys                ApiKey[]
  credentials            Credential[]
  accessCodes            AccessCode[]
  isOrganization         Boolean                 @default(false)
  organizationSettings   OrganizationSettings?
  instantMeetingTokens   InstantMeetingToken[]
  orgProfiles            Profile[]
  pendingPayment         Boolean                 @default(false)
  dsyncTeamGroupMapping  DSyncTeamGroupMapping[]
  isPlatform             Boolean                 @default(false)
  // Organization's OAuth clients. Organization has them but a team does not.
  platformOAuthClient    PlatformOAuthClient[]
  // OAuth client used to create team of an organization. Team has it but organization does not.
  createdByOAuthClient   PlatformOAuthClient?    @relation("CreatedByOAuthClient", fields: [createdByOAuthClientId], references: [id], onDelete: Cascade)
  createdByOAuthClientId String?
  smsLockState           SMSLockState            @default(UNLOCKED)
  platformBilling        PlatformBilling?
  activeOrgWorkflows     WorkflowsOnTeams[]
  attributes             Attribute[]
  smsLockReviewedByAdmin Boolean                 @default(false)
  // Available for Organization only
  delegationCredentials  DelegationCredential[]
  domainWideDelegations  DomainWideDelegation[]
  roles                  Role[] // Added for Role relation
  calAiPhoneNumbers      CalAiPhoneNumber[]
  agents                 Agent[]
  bookingReports         BookingReport[]

  features TeamFeatures[]

  /// @zod.import(["import { intervalLimitsType } from '../../zod-utils'"]).custom.use(intervalLimitsType)
  bookingLimits                Json?
  includeManagedEventsInLimits Boolean                 @default(false)
  internalNotePresets          InternalNotePreset[]
  creditBalance                CreditBalance?
  organizationOnboarding       OrganizationOnboarding?

  // note(Lauris): if a Team has parentId it is a team, if parentId is null it is an organization, but if parentId is null and managedOrganization is set,
  // it means that it is an organization managed by another organization.
  managedOrganization  ManagedOrganization?  @relation("ManagedOrganization")
  managedOrganizations ManagedOrganization[] @relation("ManagerOrganization")
  filterSegments       FilterSegment[]

  teamBilling         TeamBilling?         @relation("TeamBilling")
  organizationBilling OrganizationBilling? @relation("OrganizationBilling")

  @@unique([slug, parentId])
  @@index([parentId])
}

model CreditBalance {
  id                String              @id @default(uuid())
  team              Team?               @relation(fields: [teamId], references: [id], onDelete: Cascade)
  teamId            Int?                @unique
  // user credit balances will be supported in the future
  user              User?               @relation(fields: [userId], references: [id], onDelete: Cascade)
  userId            Int?                @unique
  additionalCredits Int                 @default(0)
  limitReachedAt    DateTime?
  warningSentAt     DateTime?
  expenseLogs       CreditExpenseLog[]
  purchaseLogs      CreditPurchaseLog[]
}

model CreditPurchaseLog {
  id              String        @id @default(uuid())
  creditBalanceId String
  creditBalance   CreditBalance @relation(fields: [creditBalanceId], references: [id], onDelete: Cascade)
  credits         Int
  createdAt       DateTime      @default(now())
}

enum CreditUsageType {
  SMS
  CAL_AI_PHONE_CALL
}

model CreditExpenseLog {
  id              String           @id @default(uuid())
  creditBalanceId String
  creditBalance   CreditBalance    @relation(fields: [creditBalanceId], references: [id], onDelete: Cascade)
  bookingUid      String?
  booking         Booking?         @relation(fields: [bookingUid], references: [uid], onDelete: Cascade)
  credits         Int?
  creditType      CreditType
  date            DateTime
  smsSid          String?
  smsSegments     Int?
  phoneNumber     String?
  email           String?
  callDuration    Int?
  creditFor       CreditUsageType?
  externalRef     String?          @unique

  // @@partial_index([bookingUid])
}

enum CreditType {
  MONTHLY
  ADDITIONAL
}

model OrganizationSettings {
  id                                  Int        @id @default(autoincrement())
  organization                        Team       @relation(fields: [organizationId], references: [id], onDelete: Cascade)
  organizationId                      Int        @unique
  isOrganizationConfigured            Boolean    @default(false)
  // It decides if new organization members can be auto-accepted or not
  isOrganizationVerified              Boolean    @default(false)
  // It is a domain e.g "acme.com". Any email with this domain might be auto-accepted
  // Also, it is the domain to which the organization profile is redirected.
  orgAutoAcceptEmail                  String
  lockEventTypeCreationForUsers       Boolean    @default(false)
  adminGetsNoSlotsNotification        Boolean    @default(false)
  // It decides if instance ADMIN has reviewed the organization or not.
  // It is used to allow super sensitive operations like 'impersonation of Org members by Org admin'
  isAdminReviewed                     Boolean    @default(false)
  dSyncData                           DSyncData?
  isAdminAPIEnabled                   Boolean    @default(false)
  allowSEOIndexing                    Boolean    @default(false)
  orgProfileRedirectsToVerifiedDomain Boolean    @default(false)
  disablePhoneOnlySMSNotifications    Boolean    @default(false)
<<<<<<< HEAD
  disableAutofillOnBookingPage        Boolean    @default(false)
=======
  orgAutoJoinOnSignup                 Boolean    @default(true)
>>>>>>> 1012f2f1
}

enum MembershipRole {
  MEMBER
  ADMIN
  OWNER
}

model Membership {
  id                   Int               @id @default(autoincrement())
  teamId               Int
  userId               Int
  accepted             Boolean           @default(false)
  role                 MembershipRole
  customRoleId         String?
  customRole           Role?             @relation(fields: [customRoleId], references: [id])
  team                 Team              @relation(fields: [teamId], references: [id], onDelete: Cascade)
  user                 User              @relation(fields: [userId], references: [id], onDelete: Cascade)
  disableImpersonation Boolean           @default(false)
  AttributeToUser      AttributeToUser[]
  createdAt            DateTime?         @default(now())
  updatedAt            DateTime?         @updatedAt
  Host                 Host[]

  @@unique([userId, teamId])
  @@index([teamId])
  @@index([userId])
  @@index([accepted])
  @@index([role])
  @@index([customRoleId])
}

model VerificationToken {
  id               Int             @id @default(autoincrement())
  identifier       String
  token            String          @unique
  expires          DateTime
  expiresInDays    Int?
  createdAt        DateTime        @default(now())
  updatedAt        DateTime        @updatedAt
  teamId           Int?
  team             Team?           @relation(fields: [teamId], references: [id])
  secondaryEmailId Int?
  secondaryEmail   SecondaryEmail? @relation(fields: [secondaryEmailId], references: [id])

  @@unique([identifier, token])
  @@index([token])
  @@index([teamId])
  @@index([secondaryEmailId])
}

model InstantMeetingToken {
  id        Int      @id @default(autoincrement())
  token     String   @unique
  expires   DateTime
  teamId    Int
  team      Team     @relation(fields: [teamId], references: [id], onDelete: Cascade)
  bookingId Int?     @unique
  booking   Booking? @relation(fields: [bookingId], references: [id], onDelete: Cascade)

  createdAt DateTime @default(now())
  updatedAt DateTime @updatedAt

  @@index([token])
}

model BookingReference {
  id                         Int      @id @default(autoincrement())
  /// @zod.string.min(1)
  type                       String
  /// @zod.string.min(1)
  uid                        String
  meetingId                  String?
  thirdPartyRecurringEventId String?
  meetingPassword            String?
  meetingUrl                 String?
  booking                    Booking? @relation(fields: [bookingId], references: [id], onDelete: Cascade)
  bookingId                  Int?
  externalCalendarId         String?
  deleted                    Boolean?

  credential                       Credential?           @relation(fields: [credentialId], references: [id], onDelete: SetNull)
  credentialId                     Int?
  delegationCredential             DelegationCredential? @relation(fields: [delegationCredentialId], references: [id], onDelete: SetNull)
  delegationCredentialId           String?
  domainWideDelegation             DomainWideDelegation? @relation(fields: [domainWideDelegationCredentialId], references: [id], onDelete: SetNull)
  domainWideDelegationCredentialId String?

  @@index([bookingId])
  @@index([type])
  @@index([uid])
}

model Attendee {
  id          Int          @id @default(autoincrement())
  email       String
  name        String
  timeZone    String
  phoneNumber String?
  locale      String?      @default("en")
  booking     Booking?     @relation(fields: [bookingId], references: [id], onDelete: Cascade)
  bookingId   Int?
  bookingSeat BookingSeat?
  noShow      Boolean?     @default(false)

  @@index([email])
  @@index([bookingId])
}

enum BookingStatus {
  CANCELLED     @map("cancelled")
  ACCEPTED      @map("accepted")
  REJECTED      @map("rejected")
  PENDING       @map("pending")
  AWAITING_HOST @map("awaiting_host")
}

model Booking {
  id                           Int                               @id @default(autoincrement())
  uid                          String                            @unique
  // (optional) UID based on slot start/end time & email against duplicates
  idempotencyKey               String?                           @unique
  user                         User?                             @relation(fields: [userId], references: [id], onDelete: Cascade)
  userId                       Int?
  // User's email at the time of booking
  /// @zod.import(["import { emailSchema } from '../../zod-utils'"]).custom.use(emailSchema)
  userPrimaryEmail             String?
  references                   BookingReference[]
  eventType                    EventType?                        @relation(fields: [eventTypeId], references: [id])
  eventTypeId                  Int?
  title                        String
  description                  String?
  customInputs                 Json?
  /// @zod.import(["import { bookingResponses } from '../../zod-utils'"]).custom.use(bookingResponses)
  responses                    Json?
  startTime                    DateTime
  endTime                      DateTime
  attendees                    Attendee[]
  location                     String?
  createdAt                    DateTime                          @default(now())
  updatedAt                    DateTime?                         @updatedAt
  status                       BookingStatus                     @default(ACCEPTED)
  paid                         Boolean                           @default(false)
  payment                      Payment[]
  destinationCalendar          DestinationCalendar?              @relation(fields: [destinationCalendarId], references: [id])
  destinationCalendarId        Int?
  cancellationReason           String?
  rejectionReason              String?
  reassignReason               String?
  reassignBy                   User?                             @relation("reassignByUser", fields: [reassignById], references: [id])
  reassignById                 Int?
  dynamicEventSlugRef          String?
  dynamicGroupSlugRef          String?
  rescheduled                  Boolean?
  fromReschedule               String?
  recurringEventId             String?
  smsReminderNumber            String?
  workflowReminders            WorkflowReminder[]
  scheduledJobs                String[] // scheduledJobs is deprecated, please use scheduledTriggers instead
  seatsReferences              BookingSeat[]
  /// @zod.import(["import { bookingMetadataSchema } from '../../zod-utils'"]).custom.use(bookingMetadataSchema)
  metadata                     Json?
  isRecorded                   Boolean                           @default(false)
  iCalUID                      String?                           @default("")
  iCalSequence                 Int                               @default(0)
  instantMeetingToken          InstantMeetingToken?
  rating                       Int?
  ratingFeedback               String?
  noShowHost                   Boolean?                          @default(false)
  scheduledTriggers            WebhookScheduledTriggers[]
  oneTimePassword              String?                           @unique @default(uuid())
  /// @zod.import(["import { emailSchema } from '../../zod-utils'"]).custom.use(emailSchema)
  cancelledBy                  String?
  /// @zod.import(["import { emailSchema } from '../../zod-utils'"]).custom.use(emailSchema)
  rescheduledBy                String?
  // Ah, made a typo here. Should have been routedFromRoutingFormRe"s"ponse. Live with it :(
  routedFromRoutingFormReponse App_RoutingForms_FormResponse?
  assignmentReason             AssignmentReason[]
  internalNote                 BookingInternalNote[]
  creationSource               CreationSource?
  tracking                     Tracking?
  routingFormResponses         RoutingFormResponseDenormalized[]
  expenseLogs                  CreditExpenseLog[]
  report                       BookingReport?

  // @@partial_index([reassignById])

  @@index([eventTypeId])
  @@index([userId])
  @@index([destinationCalendarId])
  @@index([recurringEventId])
  @@index([uid])
  @@index([status])
  @@index([startTime, endTime, status])
}

model Tracking {
  id           Int     @id @default(autoincrement())
  bookingId    Int
  booking      Booking @relation(fields: [bookingId], references: [id], onDelete: Cascade)
  utm_source   String?
  utm_medium   String?
  utm_campaign String?
  utm_term     String?
  utm_content  String?

  @@unique([bookingId])
}

model Schedule {
  id                   Int            @id @default(autoincrement())
  user                 User           @relation(fields: [userId], references: [id], onDelete: Cascade)
  userId               Int
  eventType            EventType[]
  instantMeetingEvents EventType[]    @relation("InstantMeetingSchedule")
  restrictionSchedule  EventType[]    @relation("restrictionSchedule")
  name                 String
  timeZone             String?
  availability         Availability[]
  Host                 Host[]

  @@index([userId])
}

model Availability {
  id          Int        @id @default(autoincrement())
  user        User?      @relation(fields: [userId], references: [id], onDelete: Cascade)
  userId      Int?
  eventType   EventType? @relation(fields: [eventTypeId], references: [id])
  eventTypeId Int?
  days        Int[]
  startTime   DateTime   @db.Time
  endTime     DateTime   @db.Time
  date        DateTime?  @db.Date
  Schedule    Schedule?  @relation(fields: [scheduleId], references: [id])
  scheduleId  Int?

  @@index([userId])
  @@index([eventTypeId])
  @@index([scheduleId])
}

model SelectedCalendar {
  id              String      @id @default(uuid())
  user            User        @relation(fields: [userId], references: [id], onDelete: Cascade)
  userId          Int
  integration     String
  externalId      String
  credential      Credential? @relation(fields: [credentialId], references: [id], onDelete: Cascade)
  credentialId    Int?
  createdAt       DateTime?   @default(now())
  updatedAt       DateTime?   @updatedAt
  // Used to identify a watched calendar channel in Google Calendar
  // @deprecated use channelId instead
  googleChannelId String?

  // @deprecated use channelKind instead
  googleChannelKind String?

  // @deprecated use channelResourceId instead
  googleChannelResourceId String?

  // @deprecated use channelResourceUri instead
  googleChannelResourceUri String?

  // @deprecated use channelExpoiration instead
  googleChannelExpiration String?

  // Used to identify a watched calendar
  channelId          String?
  channelKind        String?
  channelResourceId  String?
  channelResourceUri String?
  channelExpiration  DateTime? @db.Timestamp(3)

  // Used to calendar cache and sync
  syncSubscribedAt DateTime? @db.Timestamp(3)
  syncToken        String?
  syncedAt         DateTime?
  syncErrorAt      DateTime?
  syncErrorCount   Int?      @default(0)

  delegationCredential   DelegationCredential? @relation(fields: [delegationCredentialId], references: [id], onDelete: Cascade)
  delegationCredentialId String?

  // Deprecated and unused: Use delegationCredential instead
  domainWideDelegationCredential   DomainWideDelegation? @relation(fields: [domainWideDelegationCredentialId], references: [id], onDelete: Cascade)
  domainWideDelegationCredentialId String?
  error                            String?
  lastErrorAt                      DateTime?
  watchAttempts                    Int                   @default(0)
  unwatchAttempts                  Int                   @default(0)
  maxAttempts                      Int                   @default(3)

  eventTypeId Int?
  eventType   EventType? @relation(fields: [eventTypeId], references: [id])

  calendarCacheEvents CalendarCacheEvent[]

  // It could still allow multiple user-level(eventTypeId is null) selected calendars for same userId, integration, externalId because NULL is not equal to NULL
  // We currently ensure uniqueness by checking for the existence of the record before creating a new one
  // Think about introducing a generated unique key ${userId}_${integration}_${externalId}_${eventTypeId}
  @@unique([userId, integration, externalId, eventTypeId])
  @@unique([googleChannelId, eventTypeId])
  @@index([userId])
  @@index([externalId])
  @@index([eventTypeId])
  @@index([credentialId])
  // Composite indices to optimize calendar-cache queries
  @@index([integration, googleChannelExpiration, error, watchAttempts, maxAttempts], name: "SelectedCalendar_watch_idx")
  @@index([integration, googleChannelExpiration, error, unwatchAttempts, maxAttempts], name: "SelectedCalendar_unwatch_idx")
}

enum EventTypeCustomInputType {
  TEXT     @map("text")
  TEXTLONG @map("textLong")
  NUMBER   @map("number")
  BOOL     @map("bool")
  RADIO    @map("radio")
  PHONE    @map("phone")
}

model EventTypeCustomInput {
  id          Int                      @id @default(autoincrement())
  eventTypeId Int
  eventType   EventType                @relation(fields: [eventTypeId], references: [id], onDelete: Cascade)
  label       String
  type        EventTypeCustomInputType
  /// @zod.import(["import { customInputOptionSchema } from '../../zod-utils'"]).custom.use(customInputOptionSchema)
  options     Json?
  required    Boolean
  placeholder String                   @default("")

  @@index([eventTypeId])
}

model ResetPasswordRequest {
  id        String   @id @default(cuid())
  createdAt DateTime @default(now())
  updatedAt DateTime @updatedAt
  email     String
  expires   DateTime
}

enum ReminderType {
  PENDING_BOOKING_CONFIRMATION
}

model ReminderMail {
  id             Int          @id @default(autoincrement())
  referenceId    Int
  reminderType   ReminderType
  elapsedMinutes Int
  createdAt      DateTime     @default(now())

  @@index([referenceId])
  @@index([reminderType])
}

model Payment {
  id            Int            @id @default(autoincrement())
  uid           String         @unique
  app           App?           @relation(fields: [appId], references: [slug], onDelete: Cascade)
  appId         String?
  bookingId     Int
  booking       Booking?       @relation(fields: [bookingId], references: [id], onDelete: Cascade)
  amount        Int
  fee           Int
  currency      String
  success       Boolean
  refunded      Boolean
  data          Json
  externalId    String         @unique
  paymentOption PaymentOption? @default(ON_BOOKING)

  @@index([bookingId])
  @@index([externalId])
}

enum PaymentOption {
  ON_BOOKING
  HOLD
}

enum WebhookTriggerEvents {
  BOOKING_CREATED
  BOOKING_PAYMENT_INITIATED
  BOOKING_PAID
  BOOKING_RESCHEDULED
  BOOKING_REQUESTED
  BOOKING_CANCELLED
  BOOKING_REJECTED
  BOOKING_NO_SHOW_UPDATED
  FORM_SUBMITTED
  MEETING_ENDED
  MEETING_STARTED
  RECORDING_READY
  INSTANT_MEETING
  RECORDING_TRANSCRIPTION_GENERATED
  OOO_CREATED
  AFTER_HOSTS_CAL_VIDEO_NO_SHOW
  AFTER_GUESTS_CAL_VIDEO_NO_SHOW
  FORM_SUBMITTED_NO_EVENT
  DELEGATION_CREDENTIAL_ERROR
}

model Webhook {
  id                    String                     @id @unique
  userId                Int?
  teamId                Int?
  eventTypeId           Int?
  platformOAuthClientId String?
  /// @zod.string.url()
  subscriberUrl         String
  payloadTemplate       String?
  createdAt             DateTime                   @default(now())
  active                Boolean                    @default(true)
  eventTriggers         WebhookTriggerEvents[]
  user                  User?                      @relation(fields: [userId], references: [id], onDelete: Cascade)
  team                  Team?                      @relation(fields: [teamId], references: [id], onDelete: Cascade)
  eventType             EventType?                 @relation(fields: [eventTypeId], references: [id], onDelete: Cascade)
  platformOAuthClient   PlatformOAuthClient?       @relation(fields: [platformOAuthClientId], references: [id], onDelete: Cascade)
  app                   App?                       @relation(fields: [appId], references: [slug], onDelete: Cascade)
  appId                 String?
  secret                String?
  platform              Boolean                    @default(false)
  scheduledTriggers     WebhookScheduledTriggers[]
  time                  Int?
  timeUnit              TimeUnit?

  @@unique([userId, subscriberUrl], name: "courseIdentifier")
  @@unique([platformOAuthClientId, subscriberUrl], name: "oauthclientwebhook")
  @@index([active])
}

model Impersonations {
  id                 Int      @id @default(autoincrement())
  createdAt          DateTime @default(now())
  impersonatedUser   User     @relation("impersonated_user", fields: [impersonatedUserId], references: [id], onDelete: Cascade)
  impersonatedBy     User     @relation("impersonated_by_user", fields: [impersonatedById], references: [id], onDelete: Cascade)
  impersonatedUserId Int
  impersonatedById   Int

  @@index([impersonatedUserId])
  @@index([impersonatedById])
}

model ApiKey {
  id         String      @id @unique @default(cuid())
  userId     Int
  teamId     Int?
  note       String?
  createdAt  DateTime    @default(now())
  expiresAt  DateTime?
  lastUsedAt DateTime?
  hashedKey  String      @unique()
  user       User?       @relation(fields: [userId], references: [id], onDelete: Cascade)
  team       Team?       @relation(fields: [teamId], references: [id], onDelete: Cascade)
  app        App?        @relation(fields: [appId], references: [slug], onDelete: Cascade)
  appId      String?
  rateLimits RateLimit[]

  @@index([userId])
}

model RateLimit {
  id            String   @id @default(uuid())
  name          String
  apiKeyId      String
  ttl           Int
  limit         Int
  blockDuration Int
  createdAt     DateTime @default(now())
  updatedAt     DateTime @updatedAt

  apiKey ApiKey @relation(fields: [apiKeyId], references: [id], onDelete: Cascade)

  @@index([apiKeyId])
}

model HashedLink {
  id            Int       @id @default(autoincrement())
  link          String    @unique
  eventTypeId   Int
  eventType     EventType @relation(fields: [eventTypeId], references: [id], onDelete: Cascade)
  expiresAt     DateTime?
  maxUsageCount Int       @default(1)
  usageCount    Int       @default(0)

  @@index([eventTypeId])
}

model Account {
  id                String  @id @default(cuid())
  userId            Int
  type              String
  provider          String
  providerAccountId String
  providerEmail     String?
  refresh_token     String? @db.Text
  access_token      String? @db.Text
  expires_at        Int?
  token_type        String?
  scope             String?
  id_token          String? @db.Text
  session_state     String?

  user User? @relation(fields: [userId], references: [id], onDelete: Cascade)

  @@unique([provider, providerAccountId])
  @@index([userId])
  @@index([type])
}

model Session {
  id           String   @id @default(cuid())
  sessionToken String   @unique
  userId       Int
  expires      DateTime
  user         User?    @relation(fields: [userId], references: [id], onDelete: Cascade)

  @@index([userId])
}

enum AppCategories {
  calendar
  messaging
  other
  payment
  video // deprecated, please use 'conferencing' instead
  web3 // deprecated, we should no longer have any web3 apps
  automation
  analytics
  // Wherever video is in use, conferencing should also be used for legacy apps can have it.
  conferencing
  crm
}

model App {
  // The slug for the app store public page inside `/apps/[slug]`
  slug        String          @id @unique
  // The directory name for `/packages/app-store/[dirName]`
  dirName     String          @unique
  // Needed API Keys
  keys        Json?
  // One or multiple categories to which this app belongs
  categories  AppCategories[]
  createdAt   DateTime        @default(now())
  updatedAt   DateTime        @updatedAt
  credentials Credential[]
  payments    Payment[]
  Webhook     Webhook[]
  ApiKey      ApiKey[]
  enabled     Boolean         @default(false)

  @@index([enabled])
}

model App_RoutingForms_Form {
  id                       String                                      @id @default(cuid())
  description              String?
  position                 Int                                         @default(0)
  routes                   Json?
  createdAt                DateTime                                    @default(now())
  updatedAt                DateTime                                    @updatedAt
  name                     String
  fields                   Json?
  user                     User                                        @relation("routing-form", fields: [userId], references: [id], onDelete: Cascade)
  updatedBy                User?                                       @relation("updated-routing-form", fields: [updatedById], references: [id], onDelete: SetNull)
  updatedById              Int?
  // This is the user who created the form and also the user who has read-write access to the form
  // If teamId is set, the members of the team would also have access to form readOnly or read-write depending on their permission level as team member.
  userId                   Int
  team                     Team?                                       @relation(fields: [teamId], references: [id], onDelete: Cascade)
  teamId                   Int?
  responses                App_RoutingForms_FormResponse[]
  queuedResponses          App_RoutingForms_QueuedFormResponse[]
  disabled                 Boolean                                     @default(false)
  /// @zod.import(["import { RoutingFormSettings } from '../../zod-utils'"]).custom.use(RoutingFormSettings)
  settings                 Json?
  incompleteBookingActions App_RoutingForms_IncompleteBookingActions[]
  workflows                WorkflowsOnRoutingForms[]

  @@index([userId])
  @@index([disabled])
}

model App_RoutingForms_FormResponse {
  id           Int                   @id @default(autoincrement())
  uuid         String?               @default(uuid())
  formFillerId String                @default(cuid())
  form         App_RoutingForms_Form @relation(fields: [formId], references: [id], onDelete: Cascade)
  formId       String
  response     Json
  createdAt    DateTime              @default(now())
  updatedAt    DateTime?             @updatedAt

  routedToBookingUid        String?                              @unique
  // We should not cascade delete the booking, because we want to keep the form response even if the routedToBooking is deleted
  routedToBooking           Booking?                             @relation(fields: [routedToBookingUid], references: [uid])
  chosenRouteId             String?
  routingFormResponseFields RoutingFormResponseField[]
  routingFormResponses      RoutingFormResponseDenormalized[]
  queuedFormResponse        App_RoutingForms_QueuedFormResponse?

  @@unique([formFillerId, formId])
  @@index([formFillerId])
  @@index([formId])
  @@index([routedToBookingUid])
}

model App_RoutingForms_QueuedFormResponse {
  id               String                         @id @default(cuid())
  form             App_RoutingForms_Form          @relation(fields: [formId], references: [id], onDelete: Cascade)
  formId           String
  response         Json
  chosenRouteId    String?
  createdAt        DateTime                       @default(now())
  updatedAt        DateTime?                      @updatedAt
  actualResponseId Int?                           @unique
  actualResponse   App_RoutingForms_FormResponse? @relation(fields: [actualResponseId], references: [id], onDelete: Cascade)
}

model RoutingFormResponseField {
  id               Int                             @id @default(autoincrement())
  responseId       Int
  fieldId          String
  valueString      String?
  valueNumber      Decimal?
  valueStringArray String[]
  response         App_RoutingForms_FormResponse   @relation(fields: [responseId], references: [id], map: "RoutingFormResponseField_response_fkey", onDelete: Cascade)
  denormalized     RoutingFormResponseDenormalized @relation("DenormalizedResponseToFields", fields: [responseId], references: [id], onDelete: Cascade)

  @@index([responseId])
  @@index([fieldId])
  @@index([valueNumber])
  @@index([valueStringArray], type: Gin)
}

view RoutingFormResponse {
  id                               Int            @unique
  response                         Json
  responseLowercase                Json
  formId                           String
  formName                         String
  formTeamId                       Int?
  formUserId                       Int?
  bookingUid                       String?
  bookingStatus                    BookingStatus?
  bookingStatusOrder               Int?
  bookingCreatedAt                 DateTime?
  bookingAttendees                 Json? // Array of {timeZone: string, email: string}
  bookingUserId                    Int?
  bookingUserName                  String?
  bookingUserEmail                 String?
  bookingUserAvatarUrl             String?
  bookingAssignmentReason          String?
  bookingAssignmentReasonLowercase String?
  bookingStartTime                 DateTime?
  bookingEndTime                   DateTime?
  createdAt                        DateTime
  utm_source                       String?
  utm_medium                       String?
  utm_campaign                     String?
  utm_term                         String?
  utm_content                      String?
}

model RoutingFormResponseDenormalized {
  id                      Int                           @id
  uuid                    String?
  formId                  String
  formName                String
  formTeamId              Int?
  formUserId              Int
  booking                 Booking?                      @relation(fields: [bookingId], references: [id], onDelete: SetNull)
  bookingUid              String?
  bookingId               Int?
  bookingStatus           BookingStatus?
  bookingStatusOrder      Int?
  bookingCreatedAt        DateTime?                     @db.Timestamp(3)
  bookingStartTime        DateTime?                     @db.Timestamp(3)
  bookingEndTime          DateTime?                     @db.Timestamp(3)
  bookingUserId           Int?
  bookingUserName         String?
  bookingUserEmail        String?
  bookingUserAvatarUrl    String?
  bookingAssignmentReason String?
  eventTypeId             Int?
  eventTypeParentId       Int?
  eventTypeSchedulingType String?
  createdAt               DateTime                      @db.Timestamp(3)
  utm_source              String?
  utm_medium              String?
  utm_campaign            String?
  utm_term                String?
  utm_content             String?
  response                App_RoutingForms_FormResponse @relation(fields: [id], references: [id], onDelete: Cascade)
  fields                  RoutingFormResponseField[]    @relation("DenormalizedResponseToFields")

  @@index([formId])
  @@index([formTeamId])
  @@index([formUserId])
  @@index([formId, createdAt])
  @@index([bookingId])
  @@index([bookingUserId])
  @@index([eventTypeId, eventTypeParentId])
}

model Feedback {
  id      Int      @id @default(autoincrement())
  date    DateTime @default(now())
  userId  Int
  user    User     @relation(fields: [userId], references: [id], onDelete: Cascade)
  rating  String
  comment String?

  @@index([userId])
  @@index([rating])
}

enum WorkflowTriggerEvents {
  BEFORE_EVENT
  EVENT_CANCELLED
  NEW_EVENT
  AFTER_EVENT
  RESCHEDULE_EVENT
  AFTER_HOSTS_CAL_VIDEO_NO_SHOW
  AFTER_GUESTS_CAL_VIDEO_NO_SHOW
  FORM_SUBMITTED
  FORM_SUBMITTED_NO_EVENT
  BOOKING_REJECTED
  BOOKING_REQUESTED
  BOOKING_PAYMENT_INITIATED
  BOOKING_PAID
  BOOKING_NO_SHOW_UPDATED
}

enum WorkflowActions {
  EMAIL_HOST
  EMAIL_ATTENDEE
  SMS_ATTENDEE
  SMS_NUMBER
  EMAIL_ADDRESS
  WHATSAPP_ATTENDEE
  WHATSAPP_NUMBER
  CAL_AI_PHONE_CALL
}

enum WorkflowType {
  EVENT_TYPE
  ROUTING_FORM
}

model WorkflowStep {
  id                        Int                @id @default(autoincrement())
  stepNumber                Int
  action                    WorkflowActions
  workflowId                Int
  workflow                  Workflow           @relation(fields: [workflowId], references: [id], onDelete: Cascade)
  sendTo                    String?
  reminderBody              String?
  emailSubject              String?
  template                  WorkflowTemplates  @default(REMINDER)
  workflowReminders         WorkflowReminder[]
  numberRequired            Boolean?
  sender                    String?
  numberVerificationPending Boolean            @default(true)
  includeCalendarEvent      Boolean            @default(false)
  verifiedAt                DateTime?
  agentId                   String?            @unique
  agent                     Agent?             @relation(fields: [agentId], references: [id], onDelete: SetNull)

  inboundAgentId String? @unique
  inboundAgent   Agent?  @relation("WorkflowStepInboundAgent", fields: [inboundAgentId], references: [id], onDelete: SetNull)

  @@index([workflowId])
}

model Workflow {
  id                   Int                       @id @default(autoincrement())
  position             Int                       @default(0)
  name                 String
  userId               Int?
  user                 User?                     @relation(fields: [userId], references: [id], onDelete: Cascade)
  team                 Team?                     @relation(fields: [teamId], references: [id], onDelete: Cascade)
  teamId               Int?
  activeOn             WorkflowsOnEventTypes[]
  activeOnTeams        WorkflowsOnTeams[]
  activeOnRoutingForms WorkflowsOnRoutingForms[]
  isActiveOnAll        Boolean                   @default(false)
  trigger              WorkflowTriggerEvents
  time                 Int?
  timeUnit             TimeUnit?
  steps                WorkflowStep[]
  type                 WorkflowType              @default(EVENT_TYPE)

  @@index([userId])
  @@index([teamId])
}

model AIPhoneCallConfiguration {
  id              Int       @id @default(autoincrement())
  eventType       EventType @relation(fields: [eventTypeId], references: [id], onDelete: Cascade)
  eventTypeId     Int
  templateType    String    @default("CUSTOM_TEMPLATE")
  schedulerName   String?
  generalPrompt   String?
  yourPhoneNumber String
  numberToCall    String
  guestName       String?
  guestEmail      String?
  guestCompany    String?
  enabled         Boolean   @default(false)
  beginMessage    String?
  llmId           String?

  @@unique([eventTypeId])
  @@index([eventTypeId])
}

model WorkflowsOnEventTypes {
  id          Int       @id @default(autoincrement())
  workflow    Workflow  @relation(fields: [workflowId], references: [id], onDelete: Cascade)
  workflowId  Int
  eventType   EventType @relation(fields: [eventTypeId], references: [id], onDelete: Cascade)
  eventTypeId Int

  @@unique([workflowId, eventTypeId])
  @@index([workflowId])
  @@index([eventTypeId])
}

model WorkflowsOnRoutingForms {
  id            Int                   @id @default(autoincrement())
  workflow      Workflow              @relation(fields: [workflowId], references: [id], onDelete: Cascade)
  workflowId    Int
  routingForm   App_RoutingForms_Form @relation(fields: [routingFormId], references: [id], onDelete: Cascade)
  routingFormId String

  @@unique([workflowId, routingFormId])
  @@index([workflowId])
  @@index([routingFormId])
}

model WorkflowsOnTeams {
  id         Int      @id @default(autoincrement())
  workflow   Workflow @relation(fields: [workflowId], references: [id], onDelete: Cascade)
  workflowId Int
  team       Team     @relation(fields: [teamId], references: [id], onDelete: Cascade)
  teamId     Int

  @@unique([workflowId, teamId])
  @@index([workflowId])
  @@index([teamId])
}

model Deployment {
  /// This is a single row table, so we use a fixed id
  id                      Int       @id @default(1)
  logo                    String?
  /// @zod.import(["import { DeploymentTheme } from '../../zod-utils'"]).custom.use(DeploymentTheme)
  theme                   Json?
  licenseKey              String?
  // We encrypt the signature token in the deployment table with the current calendso encryption key
  signatureTokenEncrypted String?
  agreedLicenseAt         DateTime?
}

enum TimeUnit {
  DAY    @map("day")
  HOUR   @map("hour")
  MINUTE @map("minute")
}

model WorkflowReminder {
  id                  Int             @id @default(autoincrement())
  uuid                String?         @unique @default(uuid())
  bookingUid          String?
  booking             Booking?        @relation(fields: [bookingUid], references: [uid])
  method              WorkflowMethods
  scheduledDate       DateTime
  referenceId         String?         @unique
  scheduled           Boolean
  workflowStepId      Int?
  workflowStep        WorkflowStep?   @relation(fields: [workflowStepId], references: [id], onDelete: Cascade)
  cancelled           Boolean?
  seatReferenceId     String?
  isMandatoryReminder Boolean?        @default(false)
  retryCount          Int             @default(0)

  @@index([bookingUid])
  @@index([workflowStepId])
  @@index([seatReferenceId])
  @@index([method, scheduled, scheduledDate])
  @@index([cancelled, scheduledDate])
}

model WebhookScheduledTriggers {
  id            Int       @id @default(autoincrement())
  jobName       String? // jobName is deprecated, not needed when webhook and booking is set
  subscriberUrl String
  payload       String
  startAfter    DateTime
  retryCount    Int       @default(0)
  createdAt     DateTime? @default(now())
  appId         String?
  webhookId     String?
  webhook       Webhook?  @relation(fields: [webhookId], references: [id], onDelete: Cascade)
  bookingId     Int?
  booking       Booking?  @relation(fields: [bookingId], references: [id], onDelete: Cascade)

  // @@partial_index([bookingId])
}

enum WorkflowTemplates {
  REMINDER
  CUSTOM
  CANCELLED
  RESCHEDULED
  COMPLETED
  RATING
}

enum WorkflowMethods {
  EMAIL
  SMS
  WHATSAPP
  AI_PHONE_CALL
}

model BookingSeat {
  id           Int      @id @default(autoincrement())
  referenceUid String   @unique
  bookingId    Int
  booking      Booking  @relation(fields: [bookingId], references: [id], onDelete: Cascade)
  attendeeId   Int      @unique
  attendee     Attendee @relation(fields: [attendeeId], references: [id], onDelete: Cascade)
  /// @zod.import(["import { bookingSeatDataSchema } from '../../zod-utils'"]).custom.use(bookingSeatDataSchema)
  data         Json?
  metadata     Json?

  @@index([bookingId])
  @@index([attendeeId])
}

model VerifiedNumber {
  id          Int    @id @default(autoincrement())
  userId      Int?
  user        User?  @relation(fields: [userId], references: [id], onDelete: Cascade)
  teamId      Int?
  team        Team?  @relation(fields: [teamId], references: [id], onDelete: Cascade)
  phoneNumber String

  @@index([userId])
  @@index([teamId])
}

model VerifiedEmail {
  id     Int    @id @default(autoincrement())
  userId Int?
  user   User?  @relation(fields: [userId], references: [id], onDelete: Cascade)
  teamId Int?
  team   Team?  @relation(fields: [teamId], references: [id], onDelete: Cascade)
  email  String

  @@index([userId])
  @@index([teamId])
}

model Feature {
  // The feature slug, ex: 'v2-workflows'
  slug        String         @id @unique
  // If the feature is currently enabled
  enabled     Boolean        @default(false)
  // A short description of the feature
  description String?
  // The type of feature flag
  type        FeatureType?   @default(RELEASE)
  // If the flag is considered stale
  stale       Boolean?       @default(false)
  lastUsedAt  DateTime?
  createdAt   DateTime?      @default(now())
  updatedAt   DateTime?      @default(now()) @updatedAt
  updatedBy   Int?
  users       UserFeatures[]
  teams       TeamFeatures[]

  @@index([enabled])
  @@index([stale])
}

model UserFeatures {
  user       User     @relation(fields: [userId], references: [id], onDelete: Cascade)
  userId     Int
  feature    Feature  @relation(fields: [featureId], references: [slug], onDelete: Cascade)
  featureId  String
  assignedAt DateTime @default(now())
  assignedBy String
  updatedAt  DateTime @updatedAt

  @@id([userId, featureId])
  @@index([userId, featureId])
}

model TeamFeatures {
  team       Team     @relation(fields: [teamId], references: [id], onDelete: Cascade)
  teamId     Int
  feature    Feature  @relation(fields: [featureId], references: [slug], onDelete: Cascade)
  featureId  String
  assignedAt DateTime @default(now())
  assignedBy String
  updatedAt  DateTime @updatedAt

  @@id([teamId, featureId])
  @@index([teamId, featureId])
}

enum FeatureType {
  RELEASE
  EXPERIMENT
  OPERATIONAL
  KILL_SWITCH
  PERMISSION
}

enum RRResetInterval {
  MONTH
  DAY
}

enum RRTimestampBasis {
  CREATED_AT
  START_TIME
}

model SelectedSlots {
  id               Int      @id @default(autoincrement())
  eventTypeId      Int
  userId           Int
  slotUtcStartDate DateTime
  slotUtcEndDate   DateTime
  uid              String
  releaseAt        DateTime
  isSeat           Boolean  @default(false)

  @@unique(fields: [userId, slotUtcStartDate, slotUtcEndDate, uid], name: "selectedSlotUnique")
}

model OAuthClient {
  clientId     String       @id @unique
  redirectUri  String
  clientSecret String
  name         String
  logo         String?
  accessCodes  AccessCode[]
}

model AccessCode {
  id        Int           @id @default(autoincrement())
  code      String
  clientId  String?
  client    OAuthClient?  @relation(fields: [clientId], references: [clientId], onDelete: Cascade)
  expiresAt DateTime
  scopes    AccessScope[]
  userId    Int?
  user      User?         @relation(fields: [userId], references: [id], onDelete: Cascade)
  teamId    Int?
  team      Team?         @relation(fields: [teamId], references: [id], onDelete: Cascade)
}

enum AccessScope {
  READ_BOOKING
  READ_PROFILE
}

view BookingTimeStatus {
  id             Int            @unique
  uid            String?
  eventTypeId    Int?
  title          String?
  description    String?
  startTime      DateTime?
  endTime        DateTime?
  createdAt      DateTime?
  location       String?
  paid           Boolean?
  status         BookingStatus?
  rescheduled    Boolean?
  userId         Int?
  teamId         Int?
  eventLength    Int?
  timeStatus     String?
  eventParentId  Int?
  userEmail      String?
  username       String?
  ratingFeedback String?
  rating         Int?
  noShowHost     Boolean?
  isTeamBooking  Boolean
}

model BookingDenormalized {
  id             Int           @id @unique
  uid            String
  eventTypeId    Int?
  title          String
  description    String?
  startTime      DateTime
  endTime        DateTime
  createdAt      DateTime
  updatedAt      DateTime?
  location       String?
  paid           Boolean
  status         BookingStatus
  rescheduled    Boolean?
  userId         Int?
  teamId         Int?
  eventLength    Int?
  eventParentId  Int?
  userEmail      String?
  userName       String?
  userUsername   String?
  ratingFeedback String?
  rating         Int?
  noShowHost     Boolean?
  isTeamBooking  Boolean

  @@index([userId])
  @@index([createdAt])
  @@index([eventTypeId])
  @@index([eventParentId])
  @@index([teamId])
  @@index([startTime])
  @@index([endTime])
  @@index([status])
  @@index([teamId, isTeamBooking])
  @@index([userId, isTeamBooking])
  @@index([startTime, endTime])
}

view BookingTimeStatusDenormalized {
  id             Int           @unique
  uid            String
  eventTypeId    Int?
  title          String
  description    String?
  startTime      DateTime
  endTime        DateTime
  createdAt      DateTime
  updatedAt      DateTime?
  location       String?
  paid           Boolean
  status         BookingStatus
  rescheduled    Boolean?
  userId         Int?
  teamId         Int?
  eventLength    Int?
  eventParentId  Int?
  userEmail      String?
  userName       String?
  userUsername   String?
  ratingFeedback String?
  rating         Int?
  noShowHost     Boolean?
  isTeamBooking  Boolean
  timeStatus     String? // this is the addition on top of BookingDenormalized
}

model CalendarCache {
  // To be made required in a followup
  id String? @default(uuid())

  // The key would be the unique URL that is requested by the user
  key          String
  value        Json
  expiresAt    DateTime
  // Provide an initial value for legacy rows and future raw inserts
  updatedAt    DateTime    @default(now()) @updatedAt
  credentialId Int
  userId       Int?
  credential   Credential? @relation(fields: [credentialId], references: [id], onDelete: Cascade)

  @@id([credentialId, key])
  @@unique([credentialId, key])
  @@index([userId, key])
}

enum RedirectType {
  UserEventType @map("user-event-type")
  TeamEventType @map("team-event-type")
  User          @map("user")
  Team          @map("team")
}

model TempOrgRedirect {
  id        Int          @id @default(autoincrement())
  // Better would be to have fromOrgId and toOrgId as well and then we should have just to instead toUrl
  from      String
  // 0 would mean it is non org
  fromOrgId Int
  type      RedirectType
  // It doesn't have any query params
  toUrl     String
  enabled   Boolean      @default(true)
  createdAt DateTime     @default(now())
  updatedAt DateTime     @updatedAt

  @@unique([from, type, fromOrgId])
}

model Avatar {
  // e.g. NULL(0), organization ID or team logo
  teamId    Int    @default(0)
  // Avatar, NULL(0) if team logo
  userId    Int    @default(0)
  // base64 string
  data      String
  // different every time to pop the cache.
  objectKey String @unique

  isBanner Boolean @default(false)

  @@unique([teamId, userId, isBanner])
  @@map(name: "avatars")
}

model OutOfOfficeEntry {
  id       Int                @id @default(autoincrement())
  uuid     String             @unique
  start    DateTime
  end      DateTime
  notes    String?
  userId   Int
  user     User               @relation(fields: [userId], references: [id], onDelete: Cascade)
  toUserId Int?
  toUser   User?              @relation(name: "toUser", fields: [toUserId], references: [id], onDelete: Cascade)
  reasonId Int?
  reason   OutOfOfficeReason? @relation(fields: [reasonId], references: [id], onDelete: SetNull)

  createdAt DateTime @default(now())
  updatedAt DateTime @updatedAt

  @@index([uuid])
  @@index([userId])
  @@index([toUserId])
  @@index([start, end])
}

model OutOfOfficeReason {
  id      Int     @id @default(autoincrement())
  emoji   String
  reason  String  @unique
  enabled Boolean @default(true)
  userId  Int?
  user    User?   @relation(fields: [userId], references: [id], onDelete: Cascade)

  entries OutOfOfficeEntry[]
}

// Platform
model PlatformOAuthClient {
  id             String   @id @default(cuid())
  name           String
  secret         String
  permissions    Int
  users          User[]
  logo           String?
  redirectUris   String[]
  organizationId Int
  organization   Team     @relation(fields: [organizationId], references: [id], onDelete: Cascade)
  teams          Team[]   @relation("CreatedByOAuthClient")

  accessTokens        AccessToken[]
  refreshToken        RefreshToken[]
  authorizationTokens PlatformAuthorizationToken[]
  webhook             Webhook[]

  bookingRedirectUri           String?
  bookingCancelRedirectUri     String?
  bookingRescheduleRedirectUri String?
  areEmailsEnabled             Boolean @default(false)
  areDefaultEventTypesEnabled  Boolean @default(true)
  areCalendarEventsEnabled     Boolean @default(true)

  createdAt DateTime @default(now())
}

model PlatformAuthorizationToken {
  id String @id @default(cuid())

  owner  User                @relation(fields: [userId], references: [id], onDelete: Cascade)
  client PlatformOAuthClient @relation(fields: [platformOAuthClientId], references: [id], onDelete: Cascade)

  platformOAuthClientId String
  userId                Int

  createdAt DateTime @default(now())

  @@unique([userId, platformOAuthClientId])
}

model AccessToken {
  id Int @id @default(autoincrement())

  secret    String   @unique
  createdAt DateTime @default(now())
  expiresAt DateTime

  owner  User                @relation(fields: [userId], references: [id], onDelete: Cascade)
  client PlatformOAuthClient @relation(fields: [platformOAuthClientId], references: [id], onDelete: Cascade)

  platformOAuthClientId String
  userId                Int
}

model RefreshToken {
  id Int @id @default(autoincrement())

  secret    String   @unique
  createdAt DateTime @default(now())
  expiresAt DateTime

  owner  User                @relation(fields: [userId], references: [id], onDelete: Cascade)
  client PlatformOAuthClient @relation(fields: [platformOAuthClientId], references: [id], onDelete: Cascade)

  platformOAuthClientId String
  userId                Int
}

model DSyncData {
  id               Int                     @id @default(autoincrement())
  directoryId      String                  @unique
  tenant           String
  organizationId   Int?                    @unique
  org              OrganizationSettings?   @relation(fields: [organizationId], references: [organizationId], onDelete: Cascade)
  teamGroupMapping DSyncTeamGroupMapping[]

  createdAttributeToUsers AttributeToUser[] @relation("createdByDSync")
  updatedAttributeToUsers AttributeToUser[] @relation("updatedByDSync")
}

model DSyncTeamGroupMapping {
  id             Int       @id @default(autoincrement())
  organizationId Int
  teamId         Int
  team           Team      @relation(fields: [teamId], references: [id], onDelete: Cascade)
  directoryId    String
  directory      DSyncData @relation(fields: [directoryId], references: [directoryId], onDelete: Cascade)
  groupName      String

  @@unique([teamId, groupName])
}

model SecondaryEmail {
  id                 Int                 @id @default(autoincrement())
  user               User                @relation(fields: [userId], references: [id], onDelete: Cascade)
  userId             Int
  email              String
  emailVerified      DateTime?
  verificationTokens VerificationToken[]
  eventTypes         EventType[]

  @@unique([email])
  @@unique([userId, email])
  @@index([userId])
}

// Needed to store tasks that need to be processed by a background worker or Tasker
model Task {
  id                  String    @id @unique @default(uuid())
  createdAt           DateTime  @default(now())
  updatedAt           DateTime  @updatedAt
  // The time at which the task should be executed
  scheduledAt         DateTime  @default(now())
  // The time at which the task was successfully executed
  succeededAt         DateTime?
  // The task type to be executed. Left it as a freeform string to avoid more migrations for now. Will be enforced at type level.
  type                String
  // Generic payload for the task
  payload             String
  // The number of times the task has been attempted
  attempts            Int       @default(0)
  // The maximum number of times the task can be attempted
  maxAttempts         Int       @default(3)
  lastError           String?
  lastFailedAttemptAt DateTime?
  referenceUid        String?

  // unique index on referenceUid,type to avoid duplicate tasks
  @@unique([referenceUid, type])
  // for finding succeeded tasks
  @@index([succeededAt])
  // for finding tasks that are scheduled to be executed
  @@index([scheduledAt, succeededAt])
}

enum SMSLockState {
  LOCKED
  UNLOCKED
  REVIEW_NEEDED
}

model ManagedOrganization {
  managedOrganizationId Int  @unique
  managedOrganization   Team @relation("ManagedOrganization", fields: [managedOrganizationId], references: [id], onDelete: Cascade)

  managerOrganizationId Int
  managerOrganization   Team @relation("ManagerOrganization", fields: [managerOrganizationId], references: [id], onDelete: Cascade)

  createdAt DateTime @default(now())

  @@unique([managerOrganizationId, managedOrganizationId])
  @@index([managerOrganizationId])
}

model PlatformBilling {
  id Int @id @unique // team id

  customerId     String
  subscriptionId String?
  priceId        String?
  plan           String  @default("none")

  billingCycleStart Int?
  billingCycleEnd   Int?
  overdue           Boolean? @default(false)

  // note(Lauris): in case of a platform managed organization's billing record this field points to the manager organization's billing record.
  managerBillingId Int?
  managerBilling   PlatformBilling?  @relation("PlatformManagedBilling", fields: [managerBillingId], references: [id])
  // note(Lauris): in case of a manager organization's billing record this field points to billing records of its platform managed organizations.
  managedBillings  PlatformBilling[] @relation("PlatformManagedBilling")

  team Team @relation(fields: [id], references: [id], onDelete: Cascade)
}

enum AttributeType {
  TEXT
  NUMBER
  SINGLE_SELECT
  MULTI_SELECT
}

model AttributeOption {
  id            String            @id @default(uuid())
  attribute     Attribute         @relation(fields: [attributeId], references: [id], onDelete: Cascade)
  attributeId   String
  value         String
  slug          String
  isGroup       Boolean           @default(false)
  // It is a list of AttributeOptions ids that are contained in the group option
  // You could think of a person having the group option to actually have all the options in the contains list.
  // We are not using relation here because it would be a many to many relation because a group option can contain many non-group options and a non-group option can be contained in many group options
  // Such a relation would require its own table to be managed and we don't need it for now.
  contains      String[]
  assignedUsers AttributeToUser[]
}

model Attribute {
  id String @id @default(uuid())

  // This is organization
  team Team @relation(fields: [teamId], references: [id], onDelete: Cascade)

  // This is organizationId
  teamId Int

  type AttributeType

  name    String
  slug    String
  enabled Boolean @default(true)

  usersCanEditRelation Boolean @default(false)

  createdAt        DateTime          @default(now())
  updatedAt        DateTime          @updatedAt
  options          AttributeOption[]
  isWeightsEnabled Boolean           @default(false)
  isLocked         Boolean           @default(false)

  @@unique([teamId, slug])
  @@index([teamId])
}

model AttributeToUser {
  id String @id @default(uuid())

  // This is the membership of the organization
  member Membership @relation(fields: [memberId], references: [id], onDelete: Cascade)

  // This is the membership id of the organization
  memberId Int

  attributeOption   AttributeOption @relation(fields: [attributeOptionId], references: [id], onDelete: Cascade)
  attributeOptionId String

  weight Int?

  // We don't intentionally delete assignments on deletion of a user/directory sync
  createdAt        DateTime   @default(now())
  createdById      Int?
  createdBy        User?      @relation("createdBy", fields: [createdById], references: [id], onDelete: SetNull)
  createdByDSyncId String?
  createdByDSync   DSyncData? @relation("createdByDSync", fields: [createdByDSyncId], references: [directoryId], onDelete: SetNull)

  updatedAt        DateTime?  @updatedAt
  updatedBy        User?      @relation("updatedBy", fields: [updatedById], references: [id], onDelete: SetNull)
  updatedById      Int?
  updatedByDSyncId String?
  updatedByDSync   DSyncData? @relation("updatedByDSync", fields: [updatedByDSyncId], references: [directoryId], onDelete: SetNull)

  @@unique([memberId, attributeOptionId])
}

enum AssignmentReasonEnum {
  ROUTING_FORM_ROUTING
  ROUTING_FORM_ROUTING_FALLBACK
  REASSIGNED
  RR_REASSIGNED
  REROUTED
  SALESFORCE_ASSIGNMENT
}

model AssignmentReason {
  id           Int                  @id @unique @default(autoincrement())
  createdAt    DateTime             @default(now())
  bookingId    Int
  booking      Booking              @relation(fields: [bookingId], references: [id], onDelete: Cascade)
  reasonEnum   AssignmentReasonEnum
  reasonString String

  @@index([bookingId])
}

enum EventTypeAutoTranslatedField {
  DESCRIPTION
  TITLE
}

model DelegationCredential {
  id                  String                @id @default(uuid())
  workspacePlatform   WorkspacePlatform     @relation(fields: [workspacePlatformId], references: [id], onDelete: Cascade)
  workspacePlatformId Int
  // Provides possibility to have different service accounts for different organizations if the need arises, but normally they should be the same
  /// @zod.import(["import { serviceAccountKeySchema } from '../../zod-utils'"]).custom.use(serviceAccountKeySchema)
  serviceAccountKey   Json
  enabled             Boolean               @default(false)
  // lastEnabledAt is set when the delegation credential is enabled
  lastEnabledAt       DateTime?
  // lastDisabledAt is set when the delegation credential is disabled. So, lastDisabledAt could be earlier then lastEnabledAt if the delegation credential was enabled -> then disabled -> then enabled again.
  lastDisabledAt      DateTime?
  organizationId      Int
  organization        Team                  @relation(fields: [organizationId], references: [id], onDelete: Cascade)
  domain              String
  selectedCalendars   SelectedCalendar[]
  destinationCalendar DestinationCalendar[]
  bookingReferences   BookingReference[]
  createdAt           DateTime              @default(now())
  updatedAt           DateTime              @updatedAt
  credentials         Credential[]

  // Should be fair to assume that one domain can be only on one workspace platform at a time. So, one can't have two different workspace platforms for the same domain
  // Because we don't know which domain the organization might have, we couldn't make "domain" unique here as that would prevent an actual owner of the domain to be unable to use that domain if it is used by someone else.
  @@unique([organizationId, domain])
  @@index([enabled])
}

// Deprecated and probably unused - Use DelegationCredential instead
model DomainWideDelegation {
  id                  String                @id @default(uuid())
  workspacePlatform   WorkspacePlatform     @relation(fields: [workspacePlatformId], references: [id], onDelete: Cascade)
  workspacePlatformId Int
  // Provides possibility to have different service accounts for different organizations if the need arises, but normally they should be the same
  /// @zod.import(["import { serviceAccountKeySchema } from '../../zod-utils'"]).custom.use(serviceAccountKeySchema)
  serviceAccountKey   Json
  enabled             Boolean               @default(false)
  organizationId      Int
  organization        Team                  @relation(fields: [organizationId], references: [id], onDelete: Cascade)
  domain              String
  selectedCalendars   SelectedCalendar[]
  destinationCalendar DestinationCalendar[]
  bookingReferences   BookingReference[]
  createdAt           DateTime              @default(now())
  updatedAt           DateTime              @updatedAt

  // Should be fair to assume that one domain can be only on one workspace platform at a time. So, one can't have two different workspace platforms for the same domain
  // Because we don't know which domain the organization might have, we couldn't make "domain" unique here as that would prevent an actual owner of the domain to be unable to use that domain if it is used by someone else.
  @@unique([organizationId, domain])
}

// It is for delegation credential
model WorkspacePlatform {
  id                       Int                    @id @default(autoincrement())
  /// @zod.string.min(1)
  slug                     String
  /// @zod.string.min(1)
  name                     String
  description              String
  /// @zod.import(["import { serviceAccountKeySchema } from '../../zod-utils'"]).custom.use(serviceAccountKeySchema)
  defaultServiceAccountKey Json
  createdAt                DateTime               @default(now())
  updatedAt                DateTime               @updatedAt
  enabled                  Boolean                @default(false)
  delegationCredentials    DelegationCredential[]
  domainWideDelegations    DomainWideDelegation[]

  @@unique([slug])
}

model EventTypeTranslation {
  uid            String                       @id @default(cuid())
  eventType      EventType                    @relation(fields: [eventTypeId], references: [id], onDelete: Cascade)
  eventTypeId    Int
  field          EventTypeAutoTranslatedField
  sourceLocale   String
  targetLocale   String
  translatedText String                       @db.Text
  createdAt      DateTime                     @default(now())
  createdBy      Int
  updatedAt      DateTime                     @updatedAt
  updatedBy      Int?
  creator        User                         @relation("CreatedEventTypeTranslations", fields: [createdBy], references: [id])
  updater        User?                        @relation("UpdatedEventTypeTranslations", fields: [updatedBy], references: [id], onDelete: SetNull)

  @@unique([eventTypeId, field, targetLocale])
  @@index([eventTypeId, field, targetLocale])
}

enum WatchlistType {
  EMAIL
  DOMAIN
  USERNAME
}

enum WatchlistAction {
  REPORT
  BLOCK
  ALERT
}

enum WatchlistSource {
  MANUAL
  FREE_DOMAIN_POLICY
}

model Watchlist {
  id             String          @id @default(uuid()) @db.Uuid
  type           WatchlistType
  value          String
  description    String?
  isGlobal       Boolean         @default(false)
  organizationId Int?
  action         WatchlistAction @default(REPORT)
  source         WatchlistSource @default(MANUAL)
  lastUpdatedAt  DateTime        @default(now())

  bookingReports BookingReport[]
  audits         WatchlistAudit[]

  @@unique([type, value, organizationId])
  @@index([type, value, organizationId, action])
}

model WatchlistAudit {
  id          String        @id @default(uuid(7)) @db.Uuid
  type        WatchlistType
  value       String
  description String?

  action WatchlistAction @default(REPORT)

  changedAt       DateTime @default(now())
  changedByUserId Int?

  watchlistId String     @db.Uuid
  watchlist   Watchlist? @relation(fields: [watchlistId], references: [id], onDelete: Cascade)

  @@index([watchlistId, changedAt])
}

model WatchlistEventAudit {
  id          String          @id @default(uuid(7)) @db.Uuid
  watchlistId String          @db.Uuid
  eventTypeId Int
  actionTaken WatchlistAction
  timestamp   DateTime        @default(now())
}

enum BookingReportReason {
  SPAM
  DONT_KNOW_PERSON @map("dont_know_person")
  OTHER
}

enum BookingReportStatus {
  PENDING // Initial state - awaiting review
  DISMISSED // User clicked "Don't block"
  BLOCKED // Added to watchlist
}

model BookingReport {
  id             String              @id @default(uuid()) @db.Uuid
  bookingUid     String              @unique
  booking        Booking             @relation(fields: [bookingUid], references: [uid], onDelete: Cascade)
  bookerEmail    String
  reportedById   Int?
  organizationId Int?
  reason         BookingReportReason
  description    String?
  cancelled      Boolean             @default(false)
  createdAt      DateTime            @default(now())
  updatedAt      DateTime            @updatedAt
  status         BookingReportStatus @default(PENDING)

  watchlistId String? @db.Uuid

  reportedBy   User?      @relation("ReportedBy", fields: [reportedById], references: [id], onDelete: SetNull)
  organization Team?      @relation(fields: [organizationId], references: [id], onDelete: Cascade)
  watchlist    Watchlist? @relation(fields: [watchlistId], references: [id], onDelete: SetNull)

  @@index([bookerEmail])
  @@index([reportedById])
  @@index([organizationId])
  @@index([watchlistId])
  @@index([createdAt])
}

enum BillingPeriod {
  MONTHLY
  ANNUALLY
}

model OrganizationOnboarding {
  // TODO: Use uuid for id
  id String @id @default(uuid())

  // User who started the onboarding. It is different from orgOwnerEmail in case Cal.com admin is doing the onboarding for someone else.
  createdBy   User     @relation("CreatedOrganizationOnboardings", fields: [createdById], references: [id], onDelete: Cascade)
  createdById Int
  createdAt   DateTime @default(now())

  // We keep the email only here and don't need to connect it with user because on User deletion, we don't delete the entry here.
  // It is unique because an email can be the owner of only one organization at a time.
  orgOwnerEmail String  @unique
  error         String?

  updatedAt DateTime @updatedAt
  // TODO: updatedBy to be added when we support marking updatedBy using webhook too, as webhook also updates it

  // Set after organization payment is done and the organization is created
  organizationId Int?  @unique
  organization   Team? @relation(fields: [organizationId], references: [id], onDelete: Cascade)

  billingPeriod BillingPeriod
  pricePerSeat  Float
  seats         Int

  isPlatform Boolean @default(false)

  // Organization info
  name               String
  // We don't keep it unique because we don't want self-serve flows to block a slug if it isn't paid for yet.
  slug               String
  logo               String?
  bio                String?
  brandColor         String?
  bannerUrl          String?
  isDomainConfigured Boolean @default(false)

  // Set when payment intent is there.
  stripeCustomerId         String? @unique
  // TODO: Can we make it required
  stripeSubscriptionId     String?
  stripeSubscriptionItemId String?

  /// @zod.import(["import { orgOnboardingInvitedMembersSchema } from '../../zod-utils'"]).custom.use(orgOnboardingInvitedMembersSchema)
  invitedMembers Json @default("[]")

  /// @zod.import(["import { orgOnboardingTeamsSchema } from '../../zod-utils'"]).custom.use(orgOnboardingTeamsSchema)
  teams Json @default("[]")

  // Completion status
  isComplete Boolean @default(false)

  @@index([orgOwnerEmail])
  @@index([stripeCustomerId])
}

enum IncompleteBookingActionType {
  SALESFORCE
}

model App_RoutingForms_IncompleteBookingActions {
  id           Int                         @id @default(autoincrement())
  form         App_RoutingForms_Form       @relation(fields: [formId], references: [id], onDelete: Cascade)
  formId       String
  actionType   IncompleteBookingActionType
  data         Json
  enabled      Boolean                     @default(true)
  credentialId Int?
}

model InternalNotePreset {
  id                 Int     @id @default(autoincrement())
  name               String
  cancellationReason String?
  team               Team    @relation(fields: [teamId], references: [id], onDelete: Cascade)
  teamId             Int

  createdAt           DateTime              @default(now())
  BookingInternalNote BookingInternalNote[]

  @@unique([teamId, name])
  @@index([teamId])
}

enum FilterSegmentScope {
  USER
  TEAM
}

model FilterSegment {
  id               Int                           @id @default(autoincrement())
  name             String
  // Identifies which data table this segment belongs to (e.g. "organization_members", "team_members", "bookings", etc.)
  tableIdentifier  String
  scope            FilterSegmentScope
  // Filter configuration
  activeFilters    Json?
  sorting          Json?
  columnVisibility Json?
  columnSizing     Json?
  perPage          Int
  searchTerm       String?                       @db.Text
  createdAt        DateTime                      @default(now())
  updatedAt        DateTime                      @updatedAt
  // Creator of the segment
  user             User                          @relation(fields: [userId], references: [id], onDelete: Cascade)
  userId           Int
  // Team scope - optional, only set when scope is TEAM
  team             Team?                         @relation(fields: [teamId], references: [id], onDelete: Cascade)
  teamId           Int?
  userPreferences  UserFilterSegmentPreference[]

  // For user-scoped segments: scope + userId + tableIdentifier
  @@index([scope, userId, tableIdentifier])
  // For team-scoped segments: scope + teamId + tableIdentifier
  @@index([scope, teamId, tableIdentifier])
}

model UserFilterSegmentPreference {
  id              Int            @id @default(autoincrement())
  userId          Int
  tableIdentifier String
  segmentId       Int?
  systemSegmentId String?
  createdAt       DateTime       @default(now())
  updatedAt       DateTime       @updatedAt
  user            User           @relation(fields: [userId], references: [id], onDelete: Cascade)
  segment         FilterSegment? @relation(fields: [segmentId], references: [id], onDelete: Cascade)

  @@unique([userId, tableIdentifier])
  @@index([userId])
  @@index([segmentId])
}

model BookingInternalNote {
  id Int @id @default(autoincrement())

  notePreset   InternalNotePreset? @relation(fields: [notePresetId], references: [id], onDelete: Cascade)
  notePresetId Int?
  text         String?

  booking   Booking @relation(fields: [bookingId], references: [id], onDelete: Cascade)
  bookingId Int

  createdBy   User @relation(fields: [createdById], references: [id])
  createdById Int

  createdAt DateTime @default(now())

  @@unique([bookingId, notePresetId])
  @@index([bookingId])
}

enum WorkflowContactType {
  PHONE
  EMAIL
}

model WorkflowOptOutContact {
  id        Int                 @id @default(autoincrement())
  type      WorkflowContactType
  value     String
  optedOut  Boolean
  createdAt DateTime            @default(now())
  updatedAt DateTime            @updatedAt

  @@unique([type, value])
}

enum RoleType {
  SYSTEM
  CUSTOM
}

model Role {
  id          String           @id @default(cuid())
  name        String
  color       String?
  description String?
  teamId      Int? // null for global roles
  team        Team?            @relation(fields: [teamId], references: [id], onDelete: Cascade)
  permissions RolePermission[]
  memberships Membership[]
  createdAt   DateTime         @default(now())
  updatedAt   DateTime         @updatedAt
  type        RoleType         @default(CUSTOM)

  @@unique([name, teamId])
  @@index([teamId])
}

model RolePermission {
  id        String   @id @default(uuid())
  roleId    String
  role      Role     @relation(fields: [roleId], references: [id], onDelete: Cascade)
  resource  String
  action    String
  createdAt DateTime @default(now())

  @@unique([roleId, resource, action])
  @@index([roleId])
  // TODO: come back to this with indexs.
  @@index([action])
}

enum PhoneNumberSubscriptionStatus {
  ACTIVE
  PAST_DUE
  CANCELLED
  INCOMPLETE
  INCOMPLETE_EXPIRED
  TRIALING
  UNPAID
}

// Cal AI Voice Agent
model Agent {
  id   String @id @default(uuid())
  name String

  // Either user-owned OR team-owned
  userId Int?
  user   User? @relation(fields: [userId], references: [id], onDelete: Cascade)
  teamId Int?
  team   Team? @relation(fields: [teamId], references: [id], onDelete: Cascade)

  // Provider-specific agent ID (e.g., Retell AI agent ID)
  providerAgentId String @unique

  // Event type association for inbound agents
  inboundEventTypeId Int?

  // Event type association for outbound agents
  outboundEventTypeId Int?

  enabled   Boolean  @default(true)
  createdAt DateTime @default(now())
  updatedAt DateTime @updatedAt

  inboundPhoneNumbers  CalAiPhoneNumber[] @relation("InboundAgent")
  outboundPhoneNumbers CalAiPhoneNumber[] @relation("OutboundAgent")
  workflowStep         WorkflowStep?
  inboundWorkflowStep  WorkflowStep?      @relation("WorkflowStepInboundAgent")

  @@index([userId])
  @@index([teamId])
  @@index([inboundEventTypeId])
  @@index([outboundEventTypeId])
}

model CalAiPhoneNumber {
  id Int @id @default(autoincrement())

  // Either user-owned OR team-owned
  userId Int?
  user   User? @relation(fields: [userId], references: [id], onDelete: Cascade)
  teamId Int?
  team   Team? @relation(fields: [teamId], references: [id], onDelete: Cascade)

  phoneNumber String @unique
  provider    String

  // Provider-specific phone number ID (e.g., Retell phone number ID)
  providerPhoneNumberId String? @unique

  createdAt DateTime @default(now())
  updatedAt DateTime @updatedAt

  stripeCustomerId     String?
  stripeSubscriptionId String?                        @unique
  subscriptionStatus   PhoneNumberSubscriptionStatus?

  // Agent associations
  inboundAgentId  String?
  inboundAgent    Agent?  @relation("InboundAgent", fields: [inboundAgentId], references: [id], onDelete: SetNull)
  outboundAgentId String?
  outboundAgent   Agent?  @relation("OutboundAgent", fields: [outboundAgentId], references: [id], onDelete: SetNull)

  @@index([userId])
  @@index([teamId])
  @@index([inboundAgentId])
  @@index([outboundAgentId])
}

model TeamBilling {
  id     String @id @default(uuid())
  teamId Int    @unique
  team   Team?  @relation("TeamBilling", fields: [teamId], references: [id], onDelete: Cascade)

  subscriptionId       String    @unique
  subscriptionItemId   String
  customerId           String
  status               String
  planName             String
  subscriptionStart    DateTime?
  subscriptionTrialEnd DateTime?
  subscriptionEnd      DateTime?

  createdAt DateTime @default(now())
  updatedAt DateTime @updatedAt
}

model OrganizationBilling {
  id     String @id @default(uuid())
  teamId Int    @unique
  team   Team   @relation("OrganizationBilling", fields: [teamId], references: [id], onDelete: Cascade)

  subscriptionId       String    @unique
  subscriptionItemId   String
  customerId           String
  status               String
  planName             String
  subscriptionStart    DateTime?
  subscriptionTrialEnd DateTime?
  subscriptionEnd      DateTime?

  createdAt DateTime @default(now())
  updatedAt DateTime @updatedAt
}

enum CalendarCacheEventStatus {
  confirmed @map("confirmed")
  tentative @map("tentative")
  cancelled @map("cancelled")
}

model CalendarCacheEvent {
  id                 String  @id @default(uuid())
  selectedCalendarId String
  externalId         String
  externalEtag       String
  iCalUID            String?
  iCalSequence       Int     @default(0)

  // Event details
  summary           String?
  description       String?
  location          String?
  start             DateTime
  end               DateTime
  isAllDay          Boolean                  @default(false)
  timeZone          String?
  status            CalendarCacheEventStatus @default(confirmed)
  recurringEventId  String?
  originalStartTime DateTime?

  createdAt         DateTime  @default(now())
  updatedAt         DateTime  @updatedAt
  externalCreatedAt DateTime?
  externalUpdatedAt DateTime?

  selectedCalendar SelectedCalendar @relation(fields: [selectedCalendarId], references: [id], onDelete: Cascade)

  @@unique([selectedCalendarId, externalId])
  @@index([start, end, status])
  @@index([selectedCalendarId, iCalUID])
}<|MERGE_RESOLUTION|>--- conflicted
+++ resolved
@@ -686,11 +686,8 @@
   allowSEOIndexing                    Boolean    @default(false)
   orgProfileRedirectsToVerifiedDomain Boolean    @default(false)
   disablePhoneOnlySMSNotifications    Boolean    @default(false)
-<<<<<<< HEAD
   disableAutofillOnBookingPage        Boolean    @default(false)
-=======
   orgAutoJoinOnSignup                 Boolean    @default(true)
->>>>>>> 1012f2f1
 }
 
 enum MembershipRole {
