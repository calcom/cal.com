--- conflicted
+++ resolved
@@ -627,16 +627,6 @@
 }
 
 model Schedule {
-<<<<<<< HEAD
-  id           Int            @id @default(autoincrement())
-  user         User           @relation(fields: [userId], references: [id], onDelete: Cascade)
-  userId       Int
-  eventType    EventType[]
-  name         String
-  timeZone     String?
-  availability Availability[]
-  host         Host[]
-=======
   id                   Int            @id @default(autoincrement())
   user                 User           @relation(fields: [userId], references: [id], onDelete: Cascade)
   userId               Int
@@ -645,7 +635,7 @@
   name                 String
   timeZone             String?
   availability         Availability[]
->>>>>>> 8784be06
+  Host                 Host[]
 
   @@index([userId])
 }
