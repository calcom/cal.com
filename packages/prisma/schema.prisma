// This is your Prisma schema file,
// learn more about it in the docs: https://pris.ly/d/prisma-schema

datasource db {
  provider = "postgresql"
  url      = env("DATABASE_URL")
}

generator client {
  provider        = "prisma-client-js"
  previewFeatures = ["filterJson", "interactiveTransactions"]
}

generator zod {
  provider      = "zod-prisma"
  output        = "./zod"
  imports       = "./zod-utils"
  relationModel = "default"
}

enum SchedulingType {
  ROUND_ROBIN  @map("roundRobin")
  COLLECTIVE   @map("collective")
}

enum PeriodType {
  UNLIMITED  @map("unlimited")
  ROLLING    @map("rolling")
  RANGE      @map("range")
}

model EventType {
  id                      Int                     @id @default(autoincrement())
  /// @zod.nonempty()
  title                   String
  /// @zod.custom(imports.eventTypeSlug)
  slug                    String
  description             String?
  position                Int                     @default(0)
  /// @zod.custom(imports.eventTypeLocations)
  locations               Json?
  length                  Int
  hidden                  Boolean                 @default(false)
  users                   User[]                  @relation("user_eventtype")
  userId                  Int?
  team                    Team?                   @relation(fields: [teamId], references: [id])
  teamId                  Int?
  hashedLink              HashedLink?
  bookings                Booking[]
  availability            Availability[]
  webhooks                Webhook[]
  destinationCalendar     DestinationCalendar?
  eventName               String?
  customInputs            EventTypeCustomInput[]
  timeZone                String?
  periodType              PeriodType              @default(UNLIMITED)
  periodStartDate         DateTime?
  periodEndDate           DateTime?
  periodDays              Int?
  periodCountCalendarDays Boolean?
  requiresConfirmation    Boolean                 @default(false)
  /// @zod.custom(imports.recurringEventType)
  recurringEvent          Json?
  disableGuests           Boolean                 @default(false)
  hideCalendarNotes       Boolean                 @default(false)
  minimumBookingNotice    Int                     @default(120)
  beforeEventBuffer       Int                     @default(0)
  afterEventBuffer        Int                     @default(0)
  seatsPerTimeSlot        Int?
  schedulingType          SchedulingType?
  schedule                Schedule?               @relation(fields: [scheduleId], references: [id])
  scheduleId              Int?
  price                   Int                     @default(0)
  currency                String                  @default("usd")
  slotInterval            Int?
  metadata                Json?
  successRedirectUrl      String?
  workflows               WorkflowsOnEventTypes[]

  @@unique([userId, slug])
  @@unique([teamId, slug])
}

model Credential {
  id                   Int                   @id @default(autoincrement())
  type                 String
  key                  Json
  user                 User?                 @relation(fields: [userId], references: [id], onDelete: Cascade)
  userId               Int?
  app                  App?                  @relation(fields: [appId], references: [slug], onDelete: Cascade)
  // How to make it a required column?
  appId                String?
  destinationCalendars DestinationCalendar[]
}

enum UserPlan {
  FREE
  TRIAL
  PRO
}

enum IdentityProvider {
  CAL
  GOOGLE
  SAML
}

model DestinationCalendar {
  id           Int         @id @default(autoincrement())
  integration  String
  externalId   String
  user         User?       @relation(fields: [userId], references: [id])
  userId       Int?        @unique
  booking      Booking?    @relation(fields: [bookingId], references: [id])
  bookingId    Int?        @unique
  eventType    EventType?  @relation(fields: [eventTypeId], references: [id])
  eventTypeId  Int?        @unique
  credentialId Int?
  credential   Credential? @relation(fields: [credentialId], references: [id])
}

enum UserPermissionRole {
  USER
  ADMIN
}

model User {
  id                   Int                     @id @default(autoincrement())
  username             String?                 @unique
  name                 String?
  /// @zod.email()
  email                String                  @unique
  emailVerified        DateTime?
  password             String?
  bio                  String?
  avatar               String?
  timeZone             String                  @default("Europe/London")
  weekStart            String                  @default("Sunday")
  // DEPRECATED - TO BE REMOVED
  startTime            Int                     @default(0)
  endTime              Int                     @default(1440)
  // </DEPRECATED>
  bufferTime           Int                     @default(0)
  hideBranding         Boolean                 @default(false)
  theme                String?
  createdDate          DateTime                @default(now()) @map(name: "created")
  trialEndsAt          DateTime?
  eventTypes           EventType[]             @relation("user_eventtype")
  credentials          Credential[]
  teams                Membership[]
  bookings             Booking[]
  schedules            Schedule[]
  defaultScheduleId    Int?
  selectedCalendars    SelectedCalendar[]
  completedOnboarding  Boolean                 @default(false)
  locale               String?
  timeFormat           Int?                    @default(12)
  twoFactorSecret      String?
  twoFactorEnabled     Boolean                 @default(false)
  identityProvider     IdentityProvider        @default(CAL)
  identityProviderId   String?
  availability         Availability[]
  invitedTo            Int?
  plan                 UserPlan                @default(TRIAL)
  webhooks             Webhook[]
  brandColor           String                  @default("#292929")
  darkBrandColor       String                  @default("#fafafa")
  // the location where the events will end up
  destinationCalendar  DestinationCalendar?
  away                 Boolean                 @default(false)
  // participate in dynamic group booking or not
  allowDynamicBooking  Boolean?                @default(true)
  /// @zod.custom(imports.userMetadata)
  metadata             Json?
<<<<<<< HEAD
  verified             Boolean?                @default(false)
  role                 UserPermissionRole      @default(USER)
  disableImpersonation Boolean                 @default(false)
  impersonatedUsers    Impersonations[]        @relation("impersonated_user")
  impersonatedBy       Impersonations[]        @relation("impersonated_by_user")
  routingForms         App_RoutingForms_Form[] @relation("routing-form")

  apiKeys  ApiKey[]
  accounts Account[]
  sessions Session[]
=======
  verified             Boolean?             @default(false)
  role                 UserPermissionRole   @default(USER)
  disableImpersonation Boolean              @default(false)
  impersonatedUsers    Impersonations[]     @relation("impersonated_user")
  impersonatedBy       Impersonations[]     @relation("impersonated_by_user")
  apiKeys              ApiKey[]
  accounts             Account[]
  sessions             Session[]
  workflows            Workflow[]
>>>>>>> b1e4c23a

  Feedback Feedback[]
  @@map(name: "users")
}

model Team {
  id           Int          @id @default(autoincrement())
  name         String?
  slug         String?      @unique
  logo         String?
  bio          String?
  hideBranding Boolean      @default(false)
  members      Membership[]
  eventTypes   EventType[]
}

enum MembershipRole {
  MEMBER
  ADMIN
  OWNER
}

model Membership {
  teamId   Int
  userId   Int
  accepted Boolean        @default(false)
  role     MembershipRole
  team     Team           @relation(fields: [teamId], references: [id])
  user     User           @relation(fields: [userId], references: [id], onDelete: Cascade)

  @@id([userId, teamId])
}

model VerificationToken {
  id         Int      @id @default(autoincrement())
  identifier String
  token      String   @unique
  expires    DateTime
  createdAt  DateTime @default(now())
  updatedAt  DateTime @updatedAt

  @@unique([identifier, token])
}

model BookingReference {
  id                 Int      @id @default(autoincrement())
  type               String
  uid                String
  meetingId          String?
  meetingPassword    String?
  meetingUrl         String?
  booking            Booking? @relation(fields: [bookingId], references: [id], onDelete: Cascade)
  bookingId          Int?
  externalCalendarId String?
  deleted            Boolean?
}

model Attendee {
  id        Int      @id @default(autoincrement())
  email     String
  name      String
  timeZone  String
  locale    String?  @default("en")
  booking   Booking? @relation(fields: [bookingId], references: [id])
  bookingId Int?
}

enum BookingStatus {
  CANCELLED  @map("cancelled")
  ACCEPTED   @map("accepted")
  REJECTED   @map("rejected")
  PENDING    @map("pending")
}

model DailyEventReference {
  id         Int      @id @default(autoincrement())
  dailyurl   String   @default("dailycallurl")
  dailytoken String   @default("dailytoken")
  booking    Booking? @relation(fields: [bookingId], references: [id])
  bookingId  Int?     @unique
}

model Booking {
  id                  Int                  @id @default(autoincrement())
  uid                 String               @unique
  user                User?                @relation(fields: [userId], references: [id])
  userId              Int?
  references          BookingReference[]
  eventType           EventType?           @relation(fields: [eventTypeId], references: [id])
  eventTypeId         Int?
  title               String
  description         String?
  customInputs        Json?
  startTime           DateTime
  endTime             DateTime
  attendees           Attendee[]
  location            String?
  dailyRef            DailyEventReference?
  createdAt           DateTime             @default(now())
  updatedAt           DateTime?
  status              BookingStatus        @default(ACCEPTED)
  paid                Boolean              @default(false)
  payment             Payment[]
  destinationCalendar DestinationCalendar?
  cancellationReason  String?
  rejectionReason     String?
  dynamicEventSlugRef String?
  dynamicGroupSlugRef String?
  rescheduled         Boolean?
  fromReschedule      String?
  recurringEventId    String?
  smsReminderNumber   String?
  workflowReminders   WorkflowReminder[]
}

model Schedule {
  id           Int            @id @default(autoincrement())
  user         User           @relation(fields: [userId], references: [id], onDelete: Cascade)
  userId       Int
  eventType    EventType[]
  name         String
  timeZone     String?
  availability Availability[]
}

model Availability {
  id          Int        @id @default(autoincrement())
  user        User?      @relation(fields: [userId], references: [id], onDelete: Cascade)
  userId      Int?
  eventType   EventType? @relation(fields: [eventTypeId], references: [id])
  eventTypeId Int?
  days        Int[]
  startTime   DateTime   @db.Time
  endTime     DateTime   @db.Time
  date        DateTime?  @db.Date
  Schedule    Schedule?  @relation(fields: [scheduleId], references: [id])
  scheduleId  Int?
}

model SelectedCalendar {
  user        User   @relation(fields: [userId], references: [id], onDelete: Cascade)
  userId      Int
  integration String
  externalId  String

  @@id([userId, integration, externalId])
}

enum EventTypeCustomInputType {
  TEXT      @map("text")
  TEXTLONG  @map("textLong")
  NUMBER    @map("number")
  BOOL      @map("bool")
}

model EventTypeCustomInput {
  id          Int                      @id @default(autoincrement())
  eventTypeId Int
  eventType   EventType                @relation(fields: [eventTypeId], references: [id])
  label       String
  type        EventTypeCustomInputType
  required    Boolean
  placeholder String                   @default("")
}

model ResetPasswordRequest {
  id        String   @id @default(cuid())
  createdAt DateTime @default(now())
  updatedAt DateTime @updatedAt
  email     String
  expires   DateTime
}

enum ReminderType {
  PENDING_BOOKING_CONFIRMATION
}

model ReminderMail {
  id             Int          @id @default(autoincrement())
  referenceId    Int
  reminderType   ReminderType
  elapsedMinutes Int
  createdAt      DateTime     @default(now())
}

enum PaymentType {
  STRIPE
}

model Payment {
  id         Int         @id @default(autoincrement())
  uid        String      @unique
  type       PaymentType
  bookingId  Int
  booking    Booking?    @relation(fields: [bookingId], references: [id], onDelete: Cascade)
  amount     Int
  fee        Int
  currency   String
  success    Boolean
  refunded   Boolean
  data       Json
  externalId String      @unique
}

enum WebhookTriggerEvents {
  BOOKING_CREATED
  BOOKING_RESCHEDULED
  BOOKING_CANCELLED
}

model Webhook {
  id              String                 @id @unique
  userId          Int?
  eventTypeId     Int?
  subscriberUrl   String
  payloadTemplate String?
  createdAt       DateTime               @default(now())
  active          Boolean                @default(true)
  eventTriggers   WebhookTriggerEvents[]
  user            User?                  @relation(fields: [userId], references: [id], onDelete: Cascade)
  eventType       EventType?             @relation(fields: [eventTypeId], references: [id], onDelete: Cascade)
  app             App?                   @relation(fields: [appId], references: [slug], onDelete: Cascade)
  appId           String?
  secret          String?
}

model Impersonations {
  id                 Int      @id @default(autoincrement())
  createdAt          DateTime @default(now())
  impersonatedUser   User     @relation("impersonated_user", fields: [impersonatedUserId], references: [id], onDelete: Cascade)
  impersonatedBy     User     @relation("impersonated_by_user", fields: [impersonatedById], references: [id], onDelete: Cascade)
  impersonatedUserId Int
  impersonatedById   Int
}

model ApiKey {
  id         String    @id @unique @default(cuid())
  userId     Int
  note       String?
  createdAt  DateTime  @default(now())
  expiresAt  DateTime?
  lastUsedAt DateTime?
  hashedKey  String    @unique()
  user       User?     @relation(fields: [userId], references: [id], onDelete: Cascade)
  app        App?      @relation(fields: [appId], references: [slug], onDelete: Cascade)
  appId      String?
}

model HashedLink {
  id          Int       @id @default(autoincrement())
  link        String    @unique()
  eventType   EventType @relation(fields: [eventTypeId], references: [id], onDelete: Cascade)
  eventTypeId Int       @unique
}

model Account {
  id                String  @id @default(cuid())
  userId            Int
  type              String
  provider          String
  providerAccountId String
  refresh_token     String? @db.Text
  access_token      String? @db.Text
  expires_at        Int?
  token_type        String?
  scope             String?
  id_token          String? @db.Text
  session_state     String?

  user User? @relation(fields: [userId], references: [id], onDelete: Cascade)

  @@unique([provider, providerAccountId])
}

model Session {
  id           String   @id @default(cuid())
  sessionToken String   @unique
  userId       Int
  expires      DateTime
  user         User?    @relation(fields: [userId], references: [id], onDelete: Cascade)
}

enum AppCategories {
  calendar
  messaging
  other
  payment
  video
  web3
}

model App {
  // The slug for the app store public page inside `/apps/[slug]`
  slug        String          @id @unique
  // The directory name for `/packages/app-store/[dirName]`
  dirName     String          @unique
  // Needed API Keys
  keys        Json?
  // One or multiple categories to which this app belongs
  categories  AppCategories[]
  createdAt   DateTime        @default(now())
  updatedAt   DateTime        @updatedAt
  credentials Credential[]
  Webhook     Webhook[]
  ApiKey      ApiKey[]
}

model App_RoutingForms_Form {
  id          String                          @id @default(cuid())
  description String?
  routes      Json?
  createdAt   DateTime                        @default(now())
  updatedAt   DateTime                        @updatedAt
  name        String
  fields      Json?
  user        User                            @relation("routing-form", fields: [userId], references: [id], onDelete: Cascade)
  userId      Int
  responses   App_RoutingForms_FormResponse[]
  disabled    Boolean                         @default(false)
}

model App_RoutingForms_FormResponse {
  id           Int                   @id @default(autoincrement())
  formFillerId String                @default(cuid())
  form         App_RoutingForms_Form @relation(fields: [formId], references: [id], onDelete: Cascade)
  formId       String
  response     Json

  @@unique([formFillerId, formId])
}

model Feedback {
  id      Int      @id @default(autoincrement())
  date    DateTime
  userId  Int
  user    User     @relation(fields: [userId], references: [id], onDelete: Cascade)
  rating  String
  comment String?
}

enum WorkflowTriggerEvents {
  BEFORE_EVENT
  EVENT_CANCELLED
  NEW_EVENT
}

enum WorkflowActions {
  EMAIL_HOST
  EMAIL_ATTENDEE
  SMS_ATTENDEE
  SMS_NUMBER
}

model WorkflowStep {
  id                Int                @id @default(autoincrement())
  stepNumber        Int
  action            WorkflowActions
  workflowId        Int
  workflow          Workflow           @relation(fields: [workflowId], references: [id], onDelete: Cascade)
  sendTo            String?
  reminderBody      String?
  emailSubject      String?
  template          WorkflowTemplates  @default(REMINDER)
  workflowReminders WorkflowReminder[]

}

model Workflow {
  id       Int                     @id @default(autoincrement())
  name     String
  userId   Int
  user     User                    @relation(fields: [userId], references: [id], onDelete: Cascade)
  activeOn WorkflowsOnEventTypes[]
  trigger  WorkflowTriggerEvents
  time     Int?
  timeUnit TimeUnit?
  steps    WorkflowStep[]
}

model WorkflowsOnEventTypes {
  id          Int       @id @default(autoincrement())
  workflow    Workflow  @relation(fields: [workflowId], references: [id], onDelete: Cascade)
  workflowId  Int
  eventType   EventType @relation(fields: [eventTypeId], references: [id], onDelete: Cascade)
  eventTypeId Int
}

enum TimeUnit {
  DAY     @map("day")
  HOUR    @map("hour")
  MINUTE  @map("minute")
}

model WorkflowReminder {
  id             Int             @id @default(autoincrement())
  bookingUid     String
  booking        Booking?        @relation(fields: [bookingUid], references: [uid], onDelete: Cascade)
  method         WorkflowMethods
  scheduledDate  DateTime
  referenceId    String?         @unique
  scheduled      Boolean
  workflowStepId Int
  workflowStep   WorkflowStep    @relation(fields: [workflowStepId], references: [id], onDelete: Cascade)
}

enum WorkflowTemplates {
  REMINDER
  CUSTOM
}

enum WorkflowMethods {
  EMAIL
  SMS
}<|MERGE_RESOLUTION|>--- conflicted
+++ resolved
@@ -172,28 +172,17 @@
   allowDynamicBooking  Boolean?                @default(true)
   /// @zod.custom(imports.userMetadata)
   metadata             Json?
-<<<<<<< HEAD
   verified             Boolean?                @default(false)
   role                 UserPermissionRole      @default(USER)
   disableImpersonation Boolean                 @default(false)
   impersonatedUsers    Impersonations[]        @relation("impersonated_user")
   impersonatedBy       Impersonations[]        @relation("impersonated_by_user")
-  routingForms         App_RoutingForms_Form[] @relation("routing-form")
-
-  apiKeys  ApiKey[]
-  accounts Account[]
-  sessions Session[]
-=======
-  verified             Boolean?             @default(false)
-  role                 UserPermissionRole   @default(USER)
-  disableImpersonation Boolean              @default(false)
-  impersonatedUsers    Impersonations[]     @relation("impersonated_user")
-  impersonatedBy       Impersonations[]     @relation("impersonated_by_user")
   apiKeys              ApiKey[]
   accounts             Account[]
   sessions             Session[]
   workflows            Workflow[]
->>>>>>> b1e4c23a
+  routingForms         App_RoutingForms_Form[] @relation("routing-form")
+
 
   Feedback Feedback[]
   @@map(name: "users")
