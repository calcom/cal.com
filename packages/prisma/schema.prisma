// This is your Prisma schema file,
// learn more about it in the docs: https://pris.ly/d/prisma-schema

datasource db {
  provider  = "postgresql"
  url       = env("DATABASE_URL")
  directUrl = env("DATABASE_DIRECT_URL")
}

generator client {
  provider        = "prisma-client-js"
  previewFeatures = ["views"]
}

generator zod {
  provider      = "zod-prisma"
  output        = "./zod"
  imports       = "./zod-utils"
  relationModel = "default"
}

generator enums {
  provider = "ts-node --transpile-only ./enum-generator"
}

enum SchedulingType {
  ROUND_ROBIN @map("roundRobin")
  COLLECTIVE  @map("collective")
  MANAGED     @map("managed")
}

enum PeriodType {
  UNLIMITED @map("unlimited")
  ROLLING   @map("rolling")
  RANGE     @map("range")
}

model Host {
  user        User      @relation(fields: [userId], references: [id], onDelete: Cascade)
  userId      Int
  eventType   EventType @relation(fields: [eventTypeId], references: [id], onDelete: Cascade)
  eventTypeId Int
  isFixed     Boolean   @default(false)
  priority    Int?

  @@id([userId, eventTypeId])
  @@index([userId])
  @@index([eventTypeId])
}

model EventType {
  id          Int     @id @default(autoincrement())
  /// @zod.min(1)
  title       String
  /// @zod.custom(imports.eventTypeSlug)
  slug        String
  description String?
  position    Int     @default(0)
  /// @zod.custom(imports.eventTypeLocations)
  locations   Json?
  /// @zod.min(1)
  length      Int
  offsetStart Int     @default(0)
  hidden      Boolean @default(false)
  hosts       Host[]
  users       User[]  @relation("user_eventtype")
  owner       User?   @relation("owner", fields: [userId], references: [id], onDelete: Cascade)
  userId      Int?

  profileId Int?
  profile   Profile? @relation(fields: [profileId], references: [id], onDelete: Cascade)

  team                                 Team?                   @relation(fields: [teamId], references: [id], onDelete: Cascade)
  teamId                               Int?
  hashedLink                           HashedLink?
  bookings                             Booking[]
  availability                         Availability[]
  webhooks                             Webhook[]
  destinationCalendar                  DestinationCalendar?
  eventName                            String?
  customInputs                         EventTypeCustomInput[]
  parentId                             Int?
  parent                               EventType?              @relation("managed_eventtype", fields: [parentId], references: [id], onDelete: Cascade)
  children                             EventType[]             @relation("managed_eventtype")
  /// @zod.custom(imports.eventTypeBookingFields)
  bookingFields                        Json?
  timeZone                             String?
  periodType                           PeriodType              @default(UNLIMITED)
  /// @zod.custom(imports.coerceToDate)
  periodStartDate                      DateTime?
  /// @zod.custom(imports.coerceToDate)
  periodEndDate                        DateTime?
  periodDays                           Int?
  periodCountCalendarDays              Boolean?
  lockTimeZoneToggleOnBookingPage      Boolean                 @default(false)
  requiresConfirmation                 Boolean                 @default(false)
  requiresBookerEmailVerification      Boolean                 @default(false)
  /// @zod.custom(imports.recurringEventType)
  recurringEvent                       Json?
  disableGuests                        Boolean                 @default(false)
  hideCalendarNotes                    Boolean                 @default(false)
  /// @zod.min(0)
  minimumBookingNotice                 Int                     @default(120)
  beforeEventBuffer                    Int                     @default(0)
  afterEventBuffer                     Int                     @default(0)
  seatsPerTimeSlot                     Int?
  onlyShowFirstAvailableSlot           Boolean                 @default(false)
  seatsShowAttendees                   Boolean?                @default(false)
  seatsShowAvailabilityCount           Boolean?                @default(true)
  schedulingType                       SchedulingType?
  schedule                             Schedule?               @relation(fields: [scheduleId], references: [id])
  scheduleId                           Int?
  // price is deprecated. It has now moved to metadata.apps.stripe.price. Plan to drop this column.
  price                                Int                     @default(0)
  // currency is deprecated. It has now moved to metadata.apps.stripe.currency. Plan to drop this column.
  currency                             String                  @default("usd")
  slotInterval                         Int?
  /// @zod.custom(imports.EventTypeMetaDataSchema)
  metadata                             Json?
  /// @zod.custom(imports.successRedirectUrl)
  successRedirectUrl                   String?
  workflows                            WorkflowsOnEventTypes[]
  /// @zod.custom(imports.intervalLimitsType)
  bookingLimits                        Json?
  /// @zod.custom(imports.intervalLimitsType)
  durationLimits                       Json?
  isInstantEvent                       Boolean                 @default(false)
  assignAllTeamMembers                 Boolean                 @default(false)
  useEventTypeDestinationCalendarEmail Boolean                 @default(false)

  secondaryEmailId Int?
  secondaryEmail   SecondaryEmail? @relation(fields: [secondaryEmailId], references: [id], onDelete: Cascade)

  @@unique([userId, slug])
  @@unique([teamId, slug])
  @@unique([userId, parentId])
  @@index([userId])
  @@index([teamId])
  @@index([scheduleId])
  @@index([secondaryEmailId])
}

model Credential {
  id     Int     @id @default(autoincrement())
  // @@type is deprecated
  type   String
  key    Json
  user   User?   @relation(fields: [userId], references: [id], onDelete: Cascade)
  userId Int?
  team   Team?   @relation(fields: [teamId], references: [id], onDelete: Cascade)
  teamId Int?
  app    App?    @relation(fields: [appId], references: [slug], onDelete: Cascade)
  // How to make it a required column?
  appId  String?

  // paid apps
  subscriptionId    String?
  paymentStatus     String?
  billingCycleStart Int?

  destinationCalendars DestinationCalendar[]
  selectedCalendars    SelectedCalendar[]
  invalid              Boolean?              @default(false)
  CalendarCache        CalendarCache[]

  @@index([userId])
  @@index([appId])
  @@index([subscriptionId])
}

enum IdentityProvider {
  CAL
  GOOGLE
  SAML
}

model DestinationCalendar {
  id           Int         @id @default(autoincrement())
  integration  String
  externalId   String
  /// @zod.email()
  primaryEmail String?
  user         User?       @relation(fields: [userId], references: [id], onDelete: Cascade)
  userId       Int?        @unique
  booking      Booking[]
  eventType    EventType?  @relation(fields: [eventTypeId], references: [id], onDelete: Cascade)
  eventTypeId  Int?        @unique
  credentialId Int?
  credential   Credential? @relation(fields: [credentialId], references: [id], onDelete: Cascade)

  @@index([userId])
  @@index([eventTypeId])
  @@index([credentialId])
}

enum UserPermissionRole {
  USER
  ADMIN
}

// It holds the password of a User, separate from the User model to avoid leaking the password hash
model UserPassword {
  hash   String
  userId Int    @unique
  user   User   @relation(fields: [userId], references: [id], onDelete: Cascade)
}

// It holds Personal Profiles of a User plus it has email, password and other core things
model User {
  id                  Int                  @id @default(autoincrement())
  username            String?
  name                String?
  /// @zod.email()
  email               String
  emailVerified       DateTime?
  password            UserPassword?
  bio                 String?
  avatar              String?
  avatarUrl           String?
  timeZone            String               @default("Europe/London")
  weekStart           String               @default("Sunday")
  // DEPRECATED - TO BE REMOVED
  startTime           Int                  @default(0)
  endTime             Int                  @default(1440)
  // </DEPRECATED>
  bufferTime          Int                  @default(0)
  hideBranding        Boolean              @default(false)
  // TODO: should be renamed since it only affects the booking page
  theme               String?
  appTheme            String?
  createdDate         DateTime             @default(now()) @map(name: "created")
  trialEndsAt         DateTime?
  eventTypes          EventType[]          @relation("user_eventtype")
  credentials         Credential[]
  teams               Membership[]
  bookings            Booking[]
  schedules           Schedule[]
  defaultScheduleId   Int?
  selectedCalendars   SelectedCalendar[]
  completedOnboarding Boolean              @default(false)
  locale              String?
  timeFormat          Int?                 @default(12)
  twoFactorSecret     String?
  twoFactorEnabled    Boolean              @default(false)
  backupCodes         String?
  identityProvider    IdentityProvider     @default(CAL)
  identityProviderId  String?
  availability        Availability[]
  invitedTo           Int?
  webhooks            Webhook[]
  brandColor          String?
  darkBrandColor      String?
  // the location where the events will end up
  destinationCalendar DestinationCalendar?
  away                Boolean              @default(false)
  // participate in dynamic group booking or not
  allowDynamicBooking Boolean?             @default(true)

  // participate in SEO indexing or not
  allowSEOIndexing Boolean? @default(true)

  // receive monthly digest email for teams or not
  receiveMonthlyDigestEmail Boolean? @default(true)

  /// @zod.custom(imports.userMetadata)
  metadata             Json?
  verified             Boolean?                @default(false)
  role                 UserPermissionRole      @default(USER)
  disableImpersonation Boolean                 @default(false)
  impersonatedUsers    Impersonations[]        @relation("impersonated_user")
  impersonatedBy       Impersonations[]        @relation("impersonated_by_user")
  apiKeys              ApiKey[]
  accounts             Account[]
  sessions             Session[]
  Feedback             Feedback[]
  ownedEventTypes      EventType[]             @relation("owner")
  workflows            Workflow[]
  routingForms         App_RoutingForms_Form[] @relation("routing-form")
  verifiedNumbers      VerifiedNumber[]
  hosts                Host[]
  organizationId       Int?
  organization         Team?                   @relation("scope", fields: [organizationId], references: [id], onDelete: SetNull)
  accessCodes          AccessCode[]
  bookingRedirects     OutOfOfficeEntry[]
  bookingRedirectsTo   OutOfOfficeEntry[]      @relation(name: "toUser")

  // Used to lock the user account
  locked           Boolean          @default(false)
  profiles         Profile[]
  movedToProfileId Int?
  movedToProfile   Profile?         @relation("moved_to_profile", fields: [movedToProfileId], references: [id], onDelete: SetNull)
  secondaryEmails  SecondaryEmail[]

  @@unique([email])
  @@unique([email, username])
  @@unique([username, organizationId])
  @@unique([movedToProfileId])
  @@index([username])
  @@index([emailVerified])
  @@index([identityProvider])
  @@index([identityProviderId])
  @@map(name: "users")
}

// It holds Organization Profiles as well as User Profiles for users that have been added to an organization
model Profile {
  id             Int         @id @default(autoincrement())
  // uid allows us to set an identifier chosen by us which is helpful in migration when we create the Profile from User directly.
  uid            String
  userId         Int
  user           User        @relation(fields: [userId], references: [id], onDelete: Cascade)
  organizationId Int
  organization   Team        @relation(fields: [organizationId], references: [id], onDelete: Cascade)
  username       String
  eventTypes     EventType[]
  movedFromUser  User?       @relation("moved_to_profile")
  createdAt      DateTime    @default(now())
  updatedAt      DateTime    @updatedAt

  @@unique([userId, organizationId])
  @@index([uid])
  @@index([userId])
  @@index([organizationId])
}

model Team {
  id                    Int                     @id @default(autoincrement())
  /// @zod.min(1)
  name                  String
  /// @zod.min(1)
  slug                  String?
  logo                  String?
  logoUrl               String?
  calVideoLogo          String?
  appLogo               String?
  appIconLogo           String?
  bio                   String?
  hideBranding          Boolean                 @default(false)
  isPrivate             Boolean                 @default(false)
  hideBookATeamMember   Boolean                 @default(false)
  members               Membership[]
  eventTypes            EventType[]
  workflows             Workflow[]
  createdAt             DateTime                @default(now())
  /// @zod.custom(imports.teamMetadataSchema)
<<<<<<< HEAD
  metadata              Json?
  theme                 String?
  brandColor            String?
  darkBrandColor        String?
  verifiedNumbers       VerifiedNumber[]
  parentId              Int?
  parent                Team?                   @relation("organization", fields: [parentId], references: [id], onDelete: Cascade)
  children              Team[]                  @relation("organization")
  orgUsers              User[]                  @relation("scope")
  inviteTokens          VerificationToken[]
  webhooks              Webhook[]
  timeFormat            Int?
  timeZone              String                  @default("Europe/London")
  weekStart             String                  @default("Sunday")
  routingForms          App_RoutingForms_Form[]
  apiKeys               ApiKey[]
  credentials           Credential[]
  accessCodes           AccessCode[]
  instantMeetingTokens  InstantMeetingToken[]
  orgProfiles           Profile[]
  pendingPayment        Boolean                 @default(false)
  dSyncData             DSyncData?
  dsyncTeamGroupMapping DSyncTeamGroupMapping[]
=======
  metadata             Json?
  theme                String?
  brandColor           String?
  darkBrandColor       String?
  verifiedNumbers      VerifiedNumber[]
  parentId             Int?
  parent               Team?                   @relation("organization", fields: [parentId], references: [id], onDelete: Cascade)
  children             Team[]                  @relation("organization")
  orgUsers             User[]                  @relation("scope")
  inviteTokens         VerificationToken[]
  webhooks             Webhook[]
  timeFormat           Int?
  timeZone             String                  @default("Europe/London")
  weekStart            String                  @default("Sunday")
  routingForms         App_RoutingForms_Form[]
  apiKeys              ApiKey[]
  credentials          Credential[]
  accessCodes          AccessCode[]
  isOrganization       Boolean                 @default(false)
  organizationSettings OrganizationSettings?
  instantMeetingTokens InstantMeetingToken[]
  orgProfiles          Profile[]
  pendingPayment       Boolean                 @default(false)
  dSyncData            DSyncData?
>>>>>>> b9a4a16e

  @@unique([slug, parentId])
}

model OrganizationSettings {
  id                       Int     @id @default(autoincrement())
  organization             Team    @relation(fields: [organizationId], references: [id], onDelete: Cascade)
  organizationId           Int     @unique
  isOrganizationConfigured Boolean @default(false)
  isOrganizationVerified   Boolean @default(false)
  orgAutoAcceptEmail       String
}

enum MembershipRole {
  MEMBER
  ADMIN
  OWNER
}

model Membership {
  id                   Int            @id @default(autoincrement())
  teamId               Int
  userId               Int
  accepted             Boolean        @default(false)
  role                 MembershipRole
  team                 Team           @relation(fields: [teamId], references: [id], onDelete: Cascade)
  user                 User           @relation(fields: [userId], references: [id], onDelete: Cascade)
  disableImpersonation Boolean        @default(false)

  @@unique([userId, teamId])
  @@index([teamId])
  @@index([userId])
}

model VerificationToken {
  id               Int             @id @default(autoincrement())
  identifier       String
  token            String          @unique
  expires          DateTime
  expiresInDays    Int?
  createdAt        DateTime        @default(now())
  updatedAt        DateTime        @updatedAt
  teamId           Int?
  team             Team?           @relation(fields: [teamId], references: [id])
  secondaryEmailId Int?
  secondaryEmail   SecondaryEmail? @relation(fields: [secondaryEmailId], references: [id])

  @@unique([identifier, token])
  @@index([token])
  @@index([teamId])
  @@index([secondaryEmailId])
}

model InstantMeetingToken {
  id        Int      @id @default(autoincrement())
  token     String   @unique
  expires   DateTime
  teamId    Int
  team      Team     @relation(fields: [teamId], references: [id])
  bookingId Int?     @unique
  booking   Booking? @relation(fields: [bookingId], references: [id], onDelete: Cascade)

  createdAt DateTime @default(now())
  updatedAt DateTime @updatedAt

  @@index([token])
}

model BookingReference {
  id                         Int      @id @default(autoincrement())
  /// @zod.min(1)
  type                       String
  /// @zod.min(1)
  uid                        String
  meetingId                  String?
  thirdPartyRecurringEventId String?
  meetingPassword            String?
  meetingUrl                 String?
  booking                    Booking? @relation(fields: [bookingId], references: [id], onDelete: Cascade)
  bookingId                  Int?
  externalCalendarId         String?
  deleted                    Boolean?
  credentialId               Int?

  @@index([bookingId])
  @@index([credentialId])
  @@index([type])
  @@index([uid])
}

model Attendee {
  id          Int          @id @default(autoincrement())
  email       String
  name        String
  timeZone    String
  locale      String?      @default("en")
  booking     Booking?     @relation(fields: [bookingId], references: [id], onDelete: Cascade)
  bookingId   Int?
  bookingSeat BookingSeat?

  @@index([email])
  @@index([bookingId])
}

enum BookingStatus {
  CANCELLED     @map("cancelled")
  ACCEPTED      @map("accepted")
  REJECTED      @map("rejected")
  PENDING       @map("pending")
  AWAITING_HOST @map("awaiting_host")
}

model Booking {
  id                    Int                  @id @default(autoincrement())
  uid                   String               @unique
  // (optional) UID based on slot start/end time & email against duplicates
  idempotencyKey        String?              @unique
  user                  User?                @relation(fields: [userId], references: [id], onDelete: Cascade)
  userId                Int?
  // User's email at the time of booking
  /// @zod.email()
  userPrimaryEmail      String?
  references            BookingReference[]
  eventType             EventType?           @relation(fields: [eventTypeId], references: [id])
  eventTypeId           Int?
  title                 String
  description           String?
  customInputs          Json?
  /// @zod.custom(imports.bookingResponses)
  responses             Json?
  startTime             DateTime
  endTime               DateTime
  attendees             Attendee[]
  location              String?
  createdAt             DateTime             @default(now())
  updatedAt             DateTime?
  status                BookingStatus        @default(ACCEPTED)
  paid                  Boolean              @default(false)
  payment               Payment[]
  destinationCalendar   DestinationCalendar? @relation(fields: [destinationCalendarId], references: [id])
  destinationCalendarId Int?
  cancellationReason    String?
  rejectionReason       String?
  dynamicEventSlugRef   String?
  dynamicGroupSlugRef   String?
  rescheduled           Boolean?
  fromReschedule        String?
  recurringEventId      String?
  smsReminderNumber     String?
  workflowReminders     WorkflowReminder[]
  scheduledJobs         String[]
  seatsReferences       BookingSeat[]
  /// @zod.custom(imports.bookingMetadataSchema)
  metadata              Json?
  isRecorded            Boolean              @default(false)
  iCalUID               String?              @default("")
  iCalSequence          Int                  @default(0)
  instantMeetingToken   InstantMeetingToken?

  @@index([eventTypeId])
  @@index([userId])
  @@index([destinationCalendarId])
  @@index([recurringEventId])
  @@index([uid])
  @@index([status])
  @@index([startTime, endTime, status])
}

model Schedule {
  id           Int            @id @default(autoincrement())
  user         User           @relation(fields: [userId], references: [id], onDelete: Cascade)
  userId       Int
  eventType    EventType[]
  name         String
  timeZone     String?
  availability Availability[]

  @@index([userId])
}

model Availability {
  id          Int        @id @default(autoincrement())
  user        User?      @relation(fields: [userId], references: [id], onDelete: Cascade)
  userId      Int?
  eventType   EventType? @relation(fields: [eventTypeId], references: [id])
  eventTypeId Int?
  days        Int[]
  startTime   DateTime   @db.Time
  endTime     DateTime   @db.Time
  date        DateTime?  @db.Date
  Schedule    Schedule?  @relation(fields: [scheduleId], references: [id])
  scheduleId  Int?

  @@index([userId])
  @@index([eventTypeId])
  @@index([scheduleId])
}

model SelectedCalendar {
  user         User        @relation(fields: [userId], references: [id], onDelete: Cascade)
  userId       Int
  integration  String
  externalId   String
  credential   Credential? @relation(fields: [credentialId], references: [id], onDelete: Cascade)
  credentialId Int?

  @@id([userId, integration, externalId])
  @@index([userId])
  @@index([integration])
  @@index([externalId])
}

enum EventTypeCustomInputType {
  TEXT     @map("text")
  TEXTLONG @map("textLong")
  NUMBER   @map("number")
  BOOL     @map("bool")
  RADIO    @map("radio")
  PHONE    @map("phone")
}

model EventTypeCustomInput {
  id          Int                      @id @default(autoincrement())
  eventTypeId Int
  eventType   EventType                @relation(fields: [eventTypeId], references: [id], onDelete: Cascade)
  label       String
  type        EventTypeCustomInputType
  /// @zod.custom(imports.customInputOptionSchema)
  options     Json?
  required    Boolean
  placeholder String                   @default("")

  @@index([eventTypeId])
}

model ResetPasswordRequest {
  id        String   @id @default(cuid())
  createdAt DateTime @default(now())
  updatedAt DateTime @updatedAt
  email     String
  expires   DateTime
}

enum ReminderType {
  PENDING_BOOKING_CONFIRMATION
}

model ReminderMail {
  id             Int          @id @default(autoincrement())
  referenceId    Int
  reminderType   ReminderType
  elapsedMinutes Int
  createdAt      DateTime     @default(now())

  @@index([referenceId])
  @@index([reminderType])
}

model Payment {
  id            Int            @id @default(autoincrement())
  uid           String         @unique
  app           App?           @relation(fields: [appId], references: [slug], onDelete: Cascade)
  appId         String?
  bookingId     Int
  booking       Booking?       @relation(fields: [bookingId], references: [id], onDelete: Cascade)
  amount        Int
  fee           Int
  currency      String
  success       Boolean
  refunded      Boolean
  data          Json
  externalId    String         @unique
  paymentOption PaymentOption? @default(ON_BOOKING)

  @@index([bookingId])
  @@index([externalId])
}

enum PaymentOption {
  ON_BOOKING
  HOLD
}

enum WebhookTriggerEvents {
  BOOKING_CREATED
  BOOKING_PAYMENT_INITIATED
  BOOKING_PAID
  BOOKING_RESCHEDULED
  BOOKING_REQUESTED
  BOOKING_CANCELLED
  BOOKING_REJECTED
  FORM_SUBMITTED
  MEETING_ENDED
  MEETING_STARTED
  RECORDING_READY
  INSTANT_MEETING
}

model Webhook {
  id              String                 @id @unique
  userId          Int?
  teamId          Int?
  eventTypeId     Int?
  /// @zod.url()
  subscriberUrl   String
  payloadTemplate String?
  createdAt       DateTime               @default(now())
  active          Boolean                @default(true)
  eventTriggers   WebhookTriggerEvents[]
  user            User?                  @relation(fields: [userId], references: [id], onDelete: Cascade)
  team            Team?                  @relation(fields: [teamId], references: [id], onDelete: Cascade)
  eventType       EventType?             @relation(fields: [eventTypeId], references: [id], onDelete: Cascade)
  app             App?                   @relation(fields: [appId], references: [slug], onDelete: Cascade)
  appId           String?
  secret          String?

  @@unique([userId, subscriberUrl], name: "courseIdentifier")
}

model Impersonations {
  id                 Int      @id @default(autoincrement())
  createdAt          DateTime @default(now())
  impersonatedUser   User     @relation("impersonated_user", fields: [impersonatedUserId], references: [id], onDelete: Cascade)
  impersonatedBy     User     @relation("impersonated_by_user", fields: [impersonatedById], references: [id], onDelete: Cascade)
  impersonatedUserId Int
  impersonatedById   Int
}

model ApiKey {
  id         String    @id @unique @default(cuid())
  userId     Int
  teamId     Int?
  note       String?
  createdAt  DateTime  @default(now())
  expiresAt  DateTime?
  lastUsedAt DateTime?
  hashedKey  String    @unique()
  user       User?     @relation(fields: [userId], references: [id], onDelete: Cascade)
  team       Team?     @relation(fields: [teamId], references: [id], onDelete: Cascade)
  app        App?      @relation(fields: [appId], references: [slug], onDelete: Cascade)
  appId      String?

  @@index([userId])
}

model HashedLink {
  id          Int       @id @default(autoincrement())
  link        String    @unique()
  eventType   EventType @relation(fields: [eventTypeId], references: [id], onDelete: Cascade)
  eventTypeId Int       @unique
}

model Account {
  id                String  @id @default(cuid())
  userId            Int
  type              String
  provider          String
  providerAccountId String
  refresh_token     String? @db.Text
  access_token      String? @db.Text
  expires_at        Int?
  token_type        String?
  scope             String?
  id_token          String? @db.Text
  session_state     String?

  user User? @relation(fields: [userId], references: [id], onDelete: Cascade)

  @@unique([provider, providerAccountId])
  @@index([userId])
  @@index([type])
}

model Session {
  id           String   @id @default(cuid())
  sessionToken String   @unique
  userId       Int
  expires      DateTime
  user         User?    @relation(fields: [userId], references: [id], onDelete: Cascade)

  @@index([userId])
}

enum AppCategories {
  calendar
  messaging
  other
  payment
  video // deprecated, please use 'conferencing' instead
  web3 // deprecated, we should no longer have any web3 apps
  automation
  analytics
  // Wherever video is in use, conferencing should also be used for legacy apps can have it.
  conferencing
  crm
}

model App {
  // The slug for the app store public page inside `/apps/[slug]`
  slug        String          @id @unique
  // The directory name for `/packages/app-store/[dirName]`
  dirName     String          @unique
  // Needed API Keys
  keys        Json?
  // One or multiple categories to which this app belongs
  categories  AppCategories[]
  createdAt   DateTime        @default(now())
  updatedAt   DateTime        @updatedAt
  credentials Credential[]
  payments    Payment[]
  Webhook     Webhook[]
  ApiKey      ApiKey[]
  enabled     Boolean         @default(false)

  @@index([enabled])
}

model App_RoutingForms_Form {
  id          String                          @id @default(cuid())
  description String?
  position    Int                             @default(0)
  routes      Json?
  createdAt   DateTime                        @default(now())
  updatedAt   DateTime                        @updatedAt
  name        String
  fields      Json?
  user        User                            @relation("routing-form", fields: [userId], references: [id], onDelete: Cascade)
  // This is the user who created the form and also the user who has read-write access to the form
  // If teamId is set, the members of the team would also have access to form readOnly or read-write depending on their permission level as team member.
  userId      Int
  team        Team?                           @relation(fields: [teamId], references: [id], onDelete: Cascade)
  teamId      Int?
  responses   App_RoutingForms_FormResponse[]
  disabled    Boolean                         @default(false)
  /// @zod.custom(imports.RoutingFormSettings)
  settings    Json?

  @@index([userId])
  @@index([disabled])
}

model App_RoutingForms_FormResponse {
  id           Int                   @id @default(autoincrement())
  formFillerId String                @default(cuid())
  form         App_RoutingForms_Form @relation(fields: [formId], references: [id], onDelete: Cascade)
  formId       String
  response     Json
  createdAt    DateTime              @default(now())

  @@unique([formFillerId, formId])
  @@index([formFillerId])
  @@index([formId])
}

model Feedback {
  id      Int      @id @default(autoincrement())
  date    DateTime @default(now())
  userId  Int
  user    User     @relation(fields: [userId], references: [id], onDelete: Cascade)
  rating  String
  comment String?

  @@index([userId])
  @@index([rating])
}

enum WorkflowTriggerEvents {
  BEFORE_EVENT
  EVENT_CANCELLED
  NEW_EVENT
  AFTER_EVENT
  RESCHEDULE_EVENT
}

enum WorkflowActions {
  EMAIL_HOST
  EMAIL_ATTENDEE
  SMS_ATTENDEE
  SMS_NUMBER
  EMAIL_ADDRESS
  WHATSAPP_ATTENDEE
  WHATSAPP_NUMBER
}

model WorkflowStep {
  id                        Int                @id @default(autoincrement())
  stepNumber                Int
  action                    WorkflowActions
  workflowId                Int
  workflow                  Workflow           @relation(fields: [workflowId], references: [id], onDelete: Cascade)
  sendTo                    String?
  reminderBody              String?
  emailSubject              String?
  template                  WorkflowTemplates  @default(REMINDER)
  workflowReminders         WorkflowReminder[]
  numberRequired            Boolean?
  sender                    String?
  numberVerificationPending Boolean            @default(true)
  includeCalendarEvent      Boolean            @default(false)

  @@index([workflowId])
}

model Workflow {
  id       Int                     @id @default(autoincrement())
  position Int                     @default(0)
  name     String
  userId   Int?
  user     User?                   @relation(fields: [userId], references: [id], onDelete: Cascade)
  team     Team?                   @relation(fields: [teamId], references: [id], onDelete: Cascade)
  teamId   Int?
  activeOn WorkflowsOnEventTypes[]
  trigger  WorkflowTriggerEvents
  time     Int?
  timeUnit TimeUnit?
  steps    WorkflowStep[]

  @@index([userId])
  @@index([teamId])
}

model WorkflowsOnEventTypes {
  id          Int       @id @default(autoincrement())
  workflow    Workflow  @relation(fields: [workflowId], references: [id], onDelete: Cascade)
  workflowId  Int
  eventType   EventType @relation(fields: [eventTypeId], references: [id], onDelete: Cascade)
  eventTypeId Int

  @@unique([workflowId, eventTypeId])
  @@index([workflowId])
  @@index([eventTypeId])
}

model Deployment {
  /// This is a single row table, so we use a fixed id
  id              Int       @id @default(1)
  logo            String?
  /// @zod.custom(imports.DeploymentTheme)
  theme           Json?
  licenseKey      String?
  agreedLicenseAt DateTime?
}

enum TimeUnit {
  DAY    @map("day")
  HOUR   @map("hour")
  MINUTE @map("minute")
}

model WorkflowReminder {
  id                  Int             @id @default(autoincrement())
  bookingUid          String?
  booking             Booking?        @relation(fields: [bookingUid], references: [uid])
  method              WorkflowMethods
  scheduledDate       DateTime
  referenceId         String?         @unique
  scheduled           Boolean
  workflowStepId      Int?
  workflowStep        WorkflowStep?   @relation(fields: [workflowStepId], references: [id])
  cancelled           Boolean?
  seatReferenceId     String?
  isMandatoryReminder Boolean?        @default(false)

  @@index([bookingUid])
  @@index([workflowStepId])
  @@index([seatReferenceId])
  @@index([method, scheduled, scheduledDate])
  @@index([cancelled, scheduledDate])
}

model WebhookScheduledTriggers {
  id            Int       @id @default(autoincrement())
  jobName       String
  subscriberUrl String
  payload       String
  startAfter    DateTime
  retryCount    Int       @default(0)
  createdAt     DateTime? @default(now())
}

enum WorkflowTemplates {
  REMINDER
  CUSTOM
  CANCELLED
  RESCHEDULED
  COMPLETED
}

enum WorkflowMethods {
  EMAIL
  SMS
  WHATSAPP
}

model BookingSeat {
  id           Int      @id @default(autoincrement())
  referenceUid String   @unique
  bookingId    Int
  booking      Booking  @relation(fields: [bookingId], references: [id], onDelete: Cascade)
  attendeeId   Int      @unique
  attendee     Attendee @relation(fields: [attendeeId], references: [id], onDelete: Cascade)
  /// @zod.custom(imports.bookingSeatDataSchema)
  data         Json?

  @@index([bookingId])
  @@index([attendeeId])
}

model VerifiedNumber {
  id          Int    @id @default(autoincrement())
  userId      Int?
  user        User?  @relation(fields: [userId], references: [id], onDelete: Cascade)
  teamId      Int?
  team        Team?  @relation(fields: [teamId], references: [id], onDelete: Cascade)
  phoneNumber String

  @@index([userId])
  @@index([teamId])
}

model Feature {
  // The feature slug, ex: 'v2-workflows'
  slug        String       @id @unique
  // If the feature is currently enabled
  enabled     Boolean      @default(false)
  // A short description of the feature
  description String?
  // The type of feature flag
  type        FeatureType? @default(RELEASE)
  // If the flag is considered stale
  stale       Boolean?     @default(false)
  lastUsedAt  DateTime?
  createdAt   DateTime?    @default(now())
  updatedAt   DateTime?    @default(now()) @updatedAt
  updatedBy   Int?

  @@index([enabled])
  @@index([stale])
}

enum FeatureType {
  RELEASE
  EXPERIMENT
  OPERATIONAL
  KILL_SWITCH
  PERMISSION
}

model SelectedSlots {
  id               Int      @id @default(autoincrement())
  eventTypeId      Int
  userId           Int
  slotUtcStartDate DateTime
  slotUtcEndDate   DateTime
  uid              String
  releaseAt        DateTime
  isSeat           Boolean  @default(false)

  @@unique(fields: [userId, slotUtcStartDate, slotUtcEndDate, uid], name: "selectedSlotUnique")
}

model OAuthClient {
  clientId     String       @id @unique
  redirectUri  String
  clientSecret String
  name         String
  logo         String?
  accessCodes  AccessCode[]
}

model AccessCode {
  id        Int           @id @default(autoincrement())
  code      String
  clientId  String?
  client    OAuthClient?  @relation(fields: [clientId], references: [clientId], onDelete: Cascade)
  expiresAt DateTime
  scopes    AccessScope[]
  userId    Int?
  user      User?         @relation(fields: [userId], references: [id], onDelete: Cascade)
  teamId    Int?
  team      Team?         @relation(fields: [teamId], references: [id], onDelete: Cascade)
}

enum AccessScope {
  READ_BOOKING
  READ_PROFILE
}

view BookingTimeStatus {
  id            Int            @unique
  uid           String?
  eventTypeId   Int?
  title         String?
  description   String?
  startTime     DateTime?
  endTime       DateTime?
  createdAt     DateTime?
  location      String?
  paid          Boolean?
  status        BookingStatus?
  rescheduled   Boolean?
  userId        Int?
  teamId        Int?
  eventLength   Int?
  timeStatus    String?
  eventParentId Int?
  userEmail     String?
  username      String?
}

model CalendarCache {
  // The key would be the unique URL that is requested by the user
  key          String
  value        Json
  expiresAt    DateTime
  credentialId Int
  credential   Credential? @relation(fields: [credentialId], references: [id], onDelete: Cascade)

  @@id([credentialId, key])
  @@unique([credentialId, key])
}

enum RedirectType {
  UserEventType @map("user-event-type")
  TeamEventType @map("team-event-type")
  User          @map("user")
  Team          @map("team")
}

model TempOrgRedirect {
  id        Int          @id @default(autoincrement())
  // Better would be to have fromOrgId and toOrgId as well and then we should have just to instead toUrl
  from      String
  // 0 would mean it is non org
  fromOrgId Int
  type      RedirectType
  // It doesn't have any query params
  toUrl     String
  enabled   Boolean      @default(true)
  createdAt DateTime     @default(now())
  updatedAt DateTime     @updatedAt

  @@unique([from, type, fromOrgId])
}

model Avatar {
  // e.g. NULL(0), organization ID or team logo
  teamId    Int    @default(0)
  // Avatar, NULL(0) if team logo
  userId    Int    @default(0)
  // base64 string
  data      String
  // different every time to pop the cache.
  objectKey String @unique

  @@unique([teamId, userId])
  @@map(name: "avatars")
}

model OutOfOfficeEntry {
  id       Int      @id @default(autoincrement())
  uuid     String   @unique
  start    DateTime
  end      DateTime
  userId   Int
  user     User     @relation(fields: [userId], references: [id], onDelete: Cascade)
  toUserId Int?
  toUser   User?    @relation(name: "toUser", fields: [toUserId], references: [id], onDelete: Cascade)

  createdAt DateTime @default(now())
  updatedAt DateTime @updatedAt

  @@index([uuid])
  @@index([userId])
  @@index([toUserId])
  @@index([start, end])
}

model DSyncData {
  id          Int    @id @default(autoincrement())
  directoryId String
  tenant      String
  orgId       Int?   @unique
  org         Team?  @relation(fields: [orgId], references: [id], onDelete: Cascade)
<<<<<<< HEAD
  // directMappingToTeams Boolean @default(false)
  // createNewTeams Boolean @default(false)
  // newTeamConfig Json?
  // groupTeamMapping Json?
}

model DSyncTeamGroupMapping {
  id          Int    @id @default(autoincrement())
  orgId       Int
  teamId      Int
  team        Team   @relation(fields: [teamId], references: [id], onDelete: Cascade)
  directoryId String
  groupName   String

  @@unique([teamId, groupName])
=======
}

model SecondaryEmail {
  id                 Int                 @id @default(autoincrement())
  user               User                @relation(fields: [userId], references: [id], onDelete: Cascade)
  userId             Int
  email              String
  emailVerified      DateTime?
  verificationTokens VerificationToken[]
  eventTypes         EventType[]

  @@unique([email])
  @@unique([userId, email])
  @@index([userId])
>>>>>>> b9a4a16e
}<|MERGE_RESOLUTION|>--- conflicted
+++ resolved
@@ -343,7 +343,6 @@
   workflows             Workflow[]
   createdAt             DateTime                @default(now())
   /// @zod.custom(imports.teamMetadataSchema)
-<<<<<<< HEAD
   metadata              Json?
   theme                 String?
   brandColor            String?
@@ -362,37 +361,13 @@
   apiKeys               ApiKey[]
   credentials           Credential[]
   accessCodes           AccessCode[]
+  isOrganization        Boolean                 @default(false)
+  organizationSettings  OrganizationSettings?
   instantMeetingTokens  InstantMeetingToken[]
   orgProfiles           Profile[]
   pendingPayment        Boolean                 @default(false)
   dSyncData             DSyncData?
   dsyncTeamGroupMapping DSyncTeamGroupMapping[]
-=======
-  metadata             Json?
-  theme                String?
-  brandColor           String?
-  darkBrandColor       String?
-  verifiedNumbers      VerifiedNumber[]
-  parentId             Int?
-  parent               Team?                   @relation("organization", fields: [parentId], references: [id], onDelete: Cascade)
-  children             Team[]                  @relation("organization")
-  orgUsers             User[]                  @relation("scope")
-  inviteTokens         VerificationToken[]
-  webhooks             Webhook[]
-  timeFormat           Int?
-  timeZone             String                  @default("Europe/London")
-  weekStart            String                  @default("Sunday")
-  routingForms         App_RoutingForms_Form[]
-  apiKeys              ApiKey[]
-  credentials          Credential[]
-  accessCodes          AccessCode[]
-  isOrganization       Boolean                 @default(false)
-  organizationSettings OrganizationSettings?
-  instantMeetingTokens InstantMeetingToken[]
-  orgProfiles          Profile[]
-  pendingPayment       Boolean                 @default(false)
-  dSyncData            DSyncData?
->>>>>>> b9a4a16e
 
   @@unique([slug, parentId])
 }
@@ -1177,7 +1152,6 @@
   tenant      String
   orgId       Int?   @unique
   org         Team?  @relation(fields: [orgId], references: [id], onDelete: Cascade)
-<<<<<<< HEAD
   // directMappingToTeams Boolean @default(false)
   // createNewTeams Boolean @default(false)
   // newTeamConfig Json?
@@ -1193,7 +1167,6 @@
   groupName   String
 
   @@unique([teamId, groupName])
-=======
 }
 
 model SecondaryEmail {
@@ -1208,5 +1181,4 @@
   @@unique([email])
   @@unique([userId, email])
   @@index([userId])
->>>>>>> b9a4a16e
 }