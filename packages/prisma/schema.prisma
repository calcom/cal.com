--- conflicted
+++ resolved
@@ -653,11 +653,8 @@
   name                 String
   timeZone             String?
   availability         Availability[]
-<<<<<<< HEAD
+  Host                 Host[]
   timeBlocks           String[]
-=======
-  Host                 Host[]
->>>>>>> 7e3f60bb
 
   @@index([userId])
 }
