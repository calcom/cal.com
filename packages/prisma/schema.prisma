--- conflicted
+++ resolved
@@ -1606,11 +1606,8 @@
 
 model EventTypeTranslation {
   id             String                       @id @default(cuid())
-<<<<<<< HEAD
-=======
   eventType      EventType                    @relation(fields: [eventTypeId], references: [id], onDelete: Cascade)
   eventTypeId    Int
->>>>>>> 03e2c627
   field          EventTypeAutoTranslatedField
   sourceLang     String
   targetLang     String
@@ -1619,11 +1616,6 @@
   createdBy      Int
   updatedAt      DateTime                     @updatedAt
   updatedBy      Int?
-<<<<<<< HEAD
-  eventType      EventType                    @relation(fields: [eventTypeId], references: [id], onDelete: Cascade)
-  eventTypeId    Int
-=======
->>>>>>> 03e2c627
 
   @@unique([eventTypeId, field, targetLang])
   @@index([eventTypeId, field, targetLang])
