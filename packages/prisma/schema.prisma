--- conflicted
+++ resolved
@@ -2473,7 +2473,6 @@
   @@index([action])
 }
 
-<<<<<<< HEAD
 enum BookingAuditType {
   RECORD_CREATED
   RECORD_UPDATED
@@ -2519,7 +2518,7 @@
   action    BookingAuditAction?
   timestamp DateTime            @default(now())
   data      Json?
-=======
+
 enum PhoneNumberSubscriptionStatus {
   ACTIVE
   PAST_DUE
@@ -2588,5 +2587,5 @@
   @@index([teamId])
   @@index([inboundAgentId])
   @@index([outboundAgentId])
->>>>>>> cbfd991a
+
 }