// This is your Prisma schema file,
// learn more about it in the docs: https://pris.ly/d/prisma-schema

datasource db {
  provider = "postgresql"
  url      = env("DATABASE_URL")
}

generator client {
  provider        = "prisma-client-js"
  previewFeatures = ["interactiveTransactions"]
}

generator zod {
  provider      = "zod-prisma"
  output        = "./zod"
  imports       = "./zod-utils"
  relationModel = "default"
}

enum SchedulingType {
  ROUND_ROBIN @map("roundRobin")
  COLLECTIVE  @map("collective")
}

enum PeriodType {
  UNLIMITED @map("unlimited")
  ROLLING   @map("rolling")
  RANGE     @map("range")
}

model EventType {
  id                      Int                     @id @default(autoincrement())
  /// @zod.min(1)
  title                   String
  /// @zod.custom(imports.eventTypeSlug)
  slug                    String
  description             String?
  position                Int                     @default(0)
  /// @zod.custom(imports.eventTypeLocations)
  locations               Json?
  length                  Int
  hidden                  Boolean                 @default(false)
  users                   User[]                  @relation("user_eventtype")
  owner                   User?                   @relation("owner", fields: [userId], references: [id], onDelete: Cascade)
  userId                  Int?
  team                    Team?                   @relation(fields: [teamId], references: [id], onDelete: Cascade)
  teamId                  Int?
  hashedLink              HashedLink?
  bookings                Booking[]
  availability            Availability[]
  webhooks                Webhook[]
  destinationCalendar     DestinationCalendar?
  eventName               String?
  customInputs            EventTypeCustomInput[]
  timeZone                String?
  periodType              PeriodType              @default(UNLIMITED)
  periodStartDate         DateTime?
  periodEndDate           DateTime?
  periodDays              Int?
  periodCountCalendarDays Boolean?
  requiresConfirmation    Boolean                 @default(false)
  /// @zod.custom(imports.recurringEventType)
  recurringEvent          Json?
  disableGuests           Boolean                 @default(false)
  hideCalendarNotes       Boolean                 @default(false)
  minimumBookingNotice    Int                     @default(120)
  beforeEventBuffer       Int                     @default(0)
  afterEventBuffer        Int                     @default(0)
  seatsPerTimeSlot        Int?
  seatsShowAttendees      Boolean?
  schedulingType          SchedulingType?
  schedule                Schedule?               @relation(fields: [scheduleId], references: [id])
  scheduleId              Int?
  // price is deprecated. It has now moved to metadata.apps.stripe.price. Plan to drop this column.
  price                   Int                     @default(0)
  // currency is deprecated. It has now moved to metadata.apps.stripe.currency. Plan to drop this column.
  currency                String                  @default("usd")
  slotInterval            Int?
  /// @zod.custom(imports.EventTypeMetaDataSchema)
  metadata                Json?
  /// @zod.custom(imports.successRedirectUrl)
  successRedirectUrl      String?
  workflows               WorkflowsOnEventTypes[]
  /// @zod.custom(imports.bookingLimitsType)
  bookingLimits           Json?

  @@unique([userId, slug])
  @@unique([teamId, slug])
}

model Credential {
  id                   Int                   @id @default(autoincrement())
  // @@type is deprecated
  type                 String
  key                  Json
  user                 User?                 @relation(fields: [userId], references: [id], onDelete: Cascade)
  userId               Int?
  app                  App?                  @relation(fields: [appId], references: [slug], onDelete: Cascade)
  // How to make it a required column?
  appId                String?
  destinationCalendars DestinationCalendar[]
  invalid              Boolean?              @default(false)
<<<<<<< HEAD
}

enum UserPlan {
  FREE
  TRIAL
  PRO
=======
>>>>>>> fbc27082
}

enum IdentityProvider {
  CAL
  GOOGLE
  SAML
}

model DestinationCalendar {
  id           Int         @id @default(autoincrement())
  integration  String
  externalId   String
  user         User?       @relation(fields: [userId], references: [id], onDelete: Cascade)
  userId       Int?        @unique
  booking      Booking[]
  eventType    EventType?  @relation(fields: [eventTypeId], references: [id], onDelete: Cascade)
  eventTypeId  Int?        @unique
  credentialId Int?
  credential   Credential? @relation(fields: [credentialId], references: [id], onDelete: Cascade)
}

enum UserPermissionRole {
  USER
  ADMIN
}

model User {
  id                   Int                     @id @default(autoincrement())
  username             String?                 @unique
  name                 String?
  /// @zod.email()
  email                String                  @unique
  emailVerified        DateTime?
  password             String?
  bio                  String?
  avatar               String?
  timeZone             String                  @default("Europe/London")
  weekStart            String                  @default("Sunday")
  // DEPRECATED - TO BE REMOVED
  startTime            Int                     @default(0)
  endTime              Int                     @default(1440)
  // </DEPRECATED>
  bufferTime           Int                     @default(0)
  hideBranding         Boolean                 @default(false)
  theme                String?
  createdDate          DateTime                @default(now()) @map(name: "created")
  trialEndsAt          DateTime?
  eventTypes           EventType[]             @relation("user_eventtype")
  credentials          Credential[]
  teams                Membership[]
  bookings             Booking[]
  schedules            Schedule[]
  defaultScheduleId    Int?
  selectedCalendars    SelectedCalendar[]
  completedOnboarding  Boolean                 @default(false)
  locale               String?
  timeFormat           Int?                    @default(12)
  twoFactorSecret      String?
  twoFactorEnabled     Boolean                 @default(false)
  identityProvider     IdentityProvider        @default(CAL)
  identityProviderId   String?
  availability         Availability[]
  invitedTo            Int?
  webhooks             Webhook[]
  brandColor           String                  @default("#292929")
  darkBrandColor       String                  @default("#fafafa")
  // the location where the events will end up
  destinationCalendar  DestinationCalendar?
  away                 Boolean                 @default(false)
  // participate in dynamic group booking or not
  allowDynamicBooking  Boolean?                @default(true)
  /// @zod.custom(imports.userMetadata)
  metadata             Json?
  verified             Boolean?                @default(false)
  role                 UserPermissionRole      @default(USER)
  disableImpersonation Boolean                 @default(false)
  impersonatedUsers    Impersonations[]        @relation("impersonated_user")
  impersonatedBy       Impersonations[]        @relation("impersonated_by_user")
  apiKeys              ApiKey[]
  accounts             Account[]
  sessions             Session[]
  Feedback             Feedback[]
  ownedEventTypes      EventType[]             @relation("owner")
  workflows            Workflow[]
  routingForms         App_RoutingForms_Form[] @relation("routing-form")

  @@map(name: "users")
}

model Team {
  id           Int          @id @default(autoincrement())
  /// @zod.min(1)
  name         String
  /// @zod.min(1)
  slug         String?      @unique
  logo         String?
  bio          String?
  hideBranding Boolean      @default(false)
  members      Membership[]
  eventTypes   EventType[]
  createdAt    DateTime     @default(now())
  /// @zod.custom(imports.teamMetadataSchema)
  metadata     Json?
}

enum MembershipRole {
  MEMBER
  ADMIN
  OWNER
}

model Membership {
  teamId               Int
  userId               Int
  accepted             Boolean        @default(false)
  role                 MembershipRole
  team                 Team           @relation(fields: [teamId], references: [id], onDelete: Cascade)
  user                 User           @relation(fields: [userId], references: [id], onDelete: Cascade)
  disableImpersonation Boolean        @default(false)

  @@id([userId, teamId])
}

model VerificationToken {
  id         Int      @id @default(autoincrement())
  identifier String
  token      String   @unique
  expires    DateTime
  createdAt  DateTime @default(now())
  updatedAt  DateTime @updatedAt

  @@unique([identifier, token])
}

model BookingReference {
  id                 Int      @id @default(autoincrement())
  /// @zod.min(1)
  type               String
  /// @zod.min(1)
  uid                String
  meetingId          String?
  meetingPassword    String?
  meetingUrl         String?
  booking            Booking? @relation(fields: [bookingId], references: [id], onDelete: Cascade)
  bookingId          Int?
  externalCalendarId String?
  deleted            Boolean?
  credentialId       Int?
}

model Attendee {
  id        Int      @id @default(autoincrement())
  email     String
  name      String
  timeZone  String
  locale    String?  @default("en")
  booking   Booking? @relation(fields: [bookingId], references: [id])
  bookingId Int?
}

enum BookingStatus {
  CANCELLED @map("cancelled")
  ACCEPTED  @map("accepted")
  REJECTED  @map("rejected")
  PENDING   @map("pending")
}

model Booking {
  id                    Int                  @id @default(autoincrement())
  uid                   String               @unique
  user                  User?                @relation(fields: [userId], references: [id])
  userId                Int?
  references            BookingReference[]
  eventType             EventType?           @relation(fields: [eventTypeId], references: [id])
  eventTypeId           Int?
  title                 String
  description           String?
  customInputs          Json?
  startTime             DateTime
  endTime               DateTime
  attendees             Attendee[]
  location              String?
  createdAt             DateTime             @default(now())
  updatedAt             DateTime?
  status                BookingStatus        @default(ACCEPTED)
  paid                  Boolean              @default(false)
  payment               Payment[]
  destinationCalendar   DestinationCalendar? @relation(fields: [destinationCalendarId], references: [id])
  destinationCalendarId Int?
  cancellationReason    String?
  rejectionReason       String?
  dynamicEventSlugRef   String?
  dynamicGroupSlugRef   String?
  rescheduled           Boolean?
  fromReschedule        String?
  recurringEventId      String?
  smsReminderNumber     String?
  workflowReminders     WorkflowReminder[]
  scheduledJobs         String[]
}

model Schedule {
  id           Int            @id @default(autoincrement())
  user         User           @relation(fields: [userId], references: [id], onDelete: Cascade)
  userId       Int
  eventType    EventType[]
  name         String
  timeZone     String?
  availability Availability[]
}

model Availability {
  id          Int        @id @default(autoincrement())
  user        User?      @relation(fields: [userId], references: [id], onDelete: Cascade)
  userId      Int?
  eventType   EventType? @relation(fields: [eventTypeId], references: [id])
  eventTypeId Int?
  days        Int[]
  startTime   DateTime   @db.Time
  endTime     DateTime   @db.Time
  date        DateTime?  @db.Date
  Schedule    Schedule?  @relation(fields: [scheduleId], references: [id])
  scheduleId  Int?
}

model SelectedCalendar {
  user        User   @relation(fields: [userId], references: [id], onDelete: Cascade)
  userId      Int
  integration String
  externalId  String

  @@id([userId, integration, externalId])
}

enum EventTypeCustomInputType {
  TEXT     @map("text")
  TEXTLONG @map("textLong")
  NUMBER   @map("number")
  BOOL     @map("bool")
  RADIO    @map("radio")
}

model EventTypeCustomInput {
  id          Int                      @id @default(autoincrement())
  eventTypeId Int
  eventType   EventType                @relation(fields: [eventTypeId], references: [id], onDelete: Cascade)
  label       String
  type        EventTypeCustomInputType
  // @zod.custom(imports.customInputOptionSchema)
  options     Json?
  required    Boolean
  placeholder String                   @default("")
}

model ResetPasswordRequest {
  id        String   @id @default(cuid())
  createdAt DateTime @default(now())
  updatedAt DateTime @updatedAt
  email     String
  expires   DateTime
}

enum ReminderType {
  PENDING_BOOKING_CONFIRMATION
}

model ReminderMail {
  id             Int          @id @default(autoincrement())
  referenceId    Int
  reminderType   ReminderType
  elapsedMinutes Int
  createdAt      DateTime     @default(now())
}

enum PaymentType {
  STRIPE
}

model Payment {
  id         Int         @id @default(autoincrement())
  uid        String      @unique
  // TODO: Use an App relationship instead of PaymentType enum?
  type       PaymentType
  bookingId  Int
  booking    Booking?    @relation(fields: [bookingId], references: [id], onDelete: Cascade)
  amount     Int
  fee        Int
  currency   String
  success    Boolean
  refunded   Boolean
  data       Json
  externalId String      @unique
}

enum WebhookTriggerEvents {
  BOOKING_CREATED
  BOOKING_RESCHEDULED
  BOOKING_CANCELLED
  FORM_SUBMITTED
  MEETING_ENDED
}

model Webhook {
  id              String                 @id @unique
  userId          Int?
  eventTypeId     Int?
  /// @zod.url()
  subscriberUrl   String
  payloadTemplate String?
  createdAt       DateTime               @default(now())
  active          Boolean                @default(true)
  eventTriggers   WebhookTriggerEvents[]
  user            User?                  @relation(fields: [userId], references: [id], onDelete: Cascade)
  eventType       EventType?             @relation(fields: [eventTypeId], references: [id], onDelete: Cascade)
  app             App?                   @relation(fields: [appId], references: [slug], onDelete: Cascade)
  appId           String?
  secret          String?

  @@unique([userId, subscriberUrl], name: "courseIdentifier")
}

model Impersonations {
  id                 Int      @id @default(autoincrement())
  createdAt          DateTime @default(now())
  impersonatedUser   User     @relation("impersonated_user", fields: [impersonatedUserId], references: [id], onDelete: Cascade)
  impersonatedBy     User     @relation("impersonated_by_user", fields: [impersonatedById], references: [id], onDelete: Cascade)
  impersonatedUserId Int
  impersonatedById   Int
}

model ApiKey {
  id         String    @id @unique @default(cuid())
  userId     Int
  note       String?
  createdAt  DateTime  @default(now())
  expiresAt  DateTime?
  lastUsedAt DateTime?
  hashedKey  String    @unique()
  user       User?     @relation(fields: [userId], references: [id], onDelete: Cascade)
  app        App?      @relation(fields: [appId], references: [slug], onDelete: Cascade)
  appId      String?
}

model HashedLink {
  id          Int       @id @default(autoincrement())
  link        String    @unique()
  eventType   EventType @relation(fields: [eventTypeId], references: [id], onDelete: Cascade)
  eventTypeId Int       @unique
}

model Account {
  id                String  @id @default(cuid())
  userId            Int
  type              String
  provider          String
  providerAccountId String
  refresh_token     String? @db.Text
  access_token      String? @db.Text
  expires_at        Int?
  token_type        String?
  scope             String?
  id_token          String? @db.Text
  session_state     String?

  user User? @relation(fields: [userId], references: [id], onDelete: Cascade)

  @@unique([provider, providerAccountId])
}

model Session {
  id           String   @id @default(cuid())
  sessionToken String   @unique
  userId       Int
  expires      DateTime
  user         User?    @relation(fields: [userId], references: [id], onDelete: Cascade)
}

enum AppCategories {
  calendar
  messaging
  other
  payment
  video
  web3
  automation
  analytics
}

model App {
  // The slug for the app store public page inside `/apps/[slug]`
  slug        String          @id @unique
  // The directory name for `/packages/app-store/[dirName]`
  dirName     String          @unique
  // Needed API Keys
  keys        Json?
  // One or multiple categories to which this app belongs
  categories  AppCategories[]
  createdAt   DateTime        @default(now())
  updatedAt   DateTime        @updatedAt
  credentials Credential[]
  Webhook     Webhook[]
  ApiKey      ApiKey[]
  enabled     Boolean         @default(false)
}

model App_RoutingForms_Form {
  id          String                          @id @default(cuid())
  description String?
  routes      Json?
  createdAt   DateTime                        @default(now())
  updatedAt   DateTime                        @updatedAt
  name        String
  fields      Json?
  user        User                            @relation("routing-form", fields: [userId], references: [id], onDelete: Cascade)
  userId      Int
  responses   App_RoutingForms_FormResponse[]
  disabled    Boolean                         @default(false)
  /// @zod.custom(imports.RoutingFormSettings)
  settings    Json?
}

model App_RoutingForms_FormResponse {
  id           Int                   @id @default(autoincrement())
  formFillerId String                @default(cuid())
  form         App_RoutingForms_Form @relation(fields: [formId], references: [id], onDelete: Cascade)
  formId       String
  response     Json
  createdAt    DateTime              @default(now())

  @@unique([formFillerId, formId])
}

model Feedback {
  id      Int      @id @default(autoincrement())
  date    DateTime @default(now())
  userId  Int
  user    User     @relation(fields: [userId], references: [id], onDelete: Cascade)
  rating  String
  comment String?
}

enum WorkflowTriggerEvents {
  BEFORE_EVENT
  EVENT_CANCELLED
  NEW_EVENT
  AFTER_EVENT
  RESCHEDULE_EVENT
}

enum WorkflowActions {
  EMAIL_HOST
  EMAIL_ATTENDEE
  SMS_ATTENDEE
  SMS_NUMBER
  EMAIL_ADDRESS
}

model WorkflowStep {
  id                Int                @id @default(autoincrement())
  stepNumber        Int
  action            WorkflowActions
  workflowId        Int
  workflow          Workflow           @relation(fields: [workflowId], references: [id], onDelete: Cascade)
  sendTo            String?
  reminderBody      String?
  emailSubject      String?
  template          WorkflowTemplates  @default(REMINDER)
  workflowReminders WorkflowReminder[]
  numberRequired    Boolean?
  sender            String?
}

model Workflow {
  id       Int                     @id @default(autoincrement())
  name     String
  userId   Int
  user     User                    @relation(fields: [userId], references: [id], onDelete: Cascade)
  activeOn WorkflowsOnEventTypes[]
  trigger  WorkflowTriggerEvents
  time     Int?
  timeUnit TimeUnit?
  steps    WorkflowStep[]
}

model WorkflowsOnEventTypes {
  id          Int       @id @default(autoincrement())
  workflow    Workflow  @relation(fields: [workflowId], references: [id], onDelete: Cascade)
  workflowId  Int
  eventType   EventType @relation(fields: [eventTypeId], references: [id], onDelete: Cascade)
  eventTypeId Int
}

enum TimeUnit {
  DAY    @map("day")
  HOUR   @map("hour")
  MINUTE @map("minute")
}

model WorkflowReminder {
  id             Int             @id @default(autoincrement())
  bookingUid     String
  booking        Booking?        @relation(fields: [bookingUid], references: [uid], onDelete: Cascade)
  method         WorkflowMethods
  scheduledDate  DateTime
  referenceId    String?         @unique
  scheduled      Boolean
  workflowStepId Int
  workflowStep   WorkflowStep    @relation(fields: [workflowStepId], references: [id], onDelete: Cascade)
}

enum WorkflowTemplates {
  REMINDER
  CUSTOM
}

enum WorkflowMethods {
  EMAIL
  SMS
}<|MERGE_RESOLUTION|>--- conflicted
+++ resolved
@@ -101,15 +101,6 @@
   appId                String?
   destinationCalendars DestinationCalendar[]
   invalid              Boolean?              @default(false)
-<<<<<<< HEAD
-}
-
-enum UserPlan {
-  FREE
-  TRIAL
-  PRO
-=======
->>>>>>> fbc27082
 }
 
 enum IdentityProvider {
