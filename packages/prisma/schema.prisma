// This is your Prisma schema file,
// learn more about it in the docs: https://pris.ly/d/prisma-schema

datasource db {
  provider = "postgresql"
  url      = env("DATABASE_URL")
}

generator client {
  provider        = "prisma-client-js"
  previewFeatures = ["filterJson"]
}

generator zod {
  provider      = "zod-prisma"
  output        = "./zod"
  imports       = "./zod-utils"
  relationModel = "default"
}

enum SchedulingType {
  ROUND_ROBIN  @map("roundRobin")
  COLLECTIVE   @map("collective")
}

enum PeriodType {
  UNLIMITED  @map("unlimited")
  ROLLING    @map("rolling")
  RANGE      @map("range")
}

model EventType {
  id                      Int                    @id @default(autoincrement())
  /// @zod.nonempty()
  title                   String
  /// @zod.custom(imports.eventTypeSlug)
  slug                    String
  description             String?
  position                Int                    @default(0)
  /// @zod.custom(imports.eventTypeLocations)
  locations               Json?
  length                  Int
  hidden                  Boolean                @default(false)
  users                   User[]                 @relation("user_eventtype")
  userId                  Int?
  team                    Team?                  @relation(fields: [teamId], references: [id])
  teamId                  Int?
  disposableLink          DisposableLink[]
  bookings                Booking[]
  availability            Availability[]
  webhooks                Webhook[]
  destinationCalendar     DestinationCalendar?
  eventName               String?
  customInputs            EventTypeCustomInput[]
  timeZone                String?
  periodType              PeriodType             @default(UNLIMITED)
  periodStartDate         DateTime?
  periodEndDate           DateTime?
  periodDays              Int?
  periodCountCalendarDays Boolean?
  requiresConfirmation    Boolean                @default(false)
  disableGuests           Boolean                @default(false)
  hideCalendarNotes       Boolean                @default(false)
  minimumBookingNotice    Int                    @default(120)
  beforeEventBuffer       Int                    @default(0)
  afterEventBuffer        Int                    @default(0)
  schedulingType          SchedulingType?
  schedule                Schedule?
  price                   Int                    @default(0)
  currency                String                 @default("usd")
  slotInterval            Int?
  metadata                Json?
  successRedirectUrl      String?

  @@unique([userId, slug])
}

model Credential {
  id     Int    @id @default(autoincrement())
  type   String
  key    Json
  user   User?  @relation(fields: [userId], references: [id], onDelete: Cascade)
  userId Int?
}

enum UserPlan {
  FREE
  TRIAL
  PRO
}

enum IdentityProvider {
  CAL
  GOOGLE
  SAML
}

model DestinationCalendar {
  id          Int        @id @default(autoincrement())
  integration String
  externalId  String
  user        User?      @relation(fields: [userId], references: [id])
  userId      Int?       @unique
  booking     Booking?   @relation(fields: [bookingId], references: [id])
  bookingId   Int?       @unique
  eventType   EventType? @relation(fields: [eventTypeId], references: [id])
  eventTypeId Int?       @unique
}

model User {
  id                  Int                  @id @default(autoincrement())
  username            String?              @unique
  name                String?
  /// @zod.email()
  email               String               @unique
  emailVerified       DateTime?
  password            String?
  bio                 String?
  avatar              String?
  timeZone            String               @default("Europe/London")
  weekStart           String               @default("Sunday")
  // DEPRECATED - TO BE REMOVED
  startTime           Int                  @default(0)
  endTime             Int                  @default(1440)
  // </DEPRECATED>
  bufferTime          Int                  @default(0)
  hideBranding        Boolean              @default(false)
  theme               String?
  createdDate         DateTime             @default(now()) @map(name: "created")
  trialEndsAt         DateTime?
  eventTypes          EventType[]          @relation("user_eventtype")
  disposableLink      DisposableLink[]     @relation("disposable_user")
  credentials         Credential[]
  teams               Membership[]
  bookings            Booking[]
  schedules           Schedule[]
  defaultScheduleId   Int?
  selectedCalendars   SelectedCalendar[]
  completedOnboarding Boolean              @default(false)
  locale              String?
  timeFormat          Int?                 @default(12)
  twoFactorSecret     String?
  twoFactorEnabled    Boolean              @default(false)
  identityProvider    IdentityProvider     @default(CAL)
  identityProviderId  String?
  availability        Availability[]
  invitedTo           Int?
  plan                UserPlan             @default(TRIAL)
  webhooks            Webhook[]
  brandColor          String               @default("#292929")
  darkBrandColor      String               @default("#fafafa")
  // the location where the events will end up
  destinationCalendar DestinationCalendar?
  away                Boolean              @default(false)
  // participate in dynamic group booking or not
  allowDynamicBooking Boolean?             @default(true)
  metadata            Json?
  verified            Boolean?             @default(false)
  apiKeys             ApiKey[]

  @@map(name: "users")
}

model Team {
  id           Int          @id @default(autoincrement())
  name         String?
  slug         String?      @unique
  logo         String?
  bio          String?
  hideBranding Boolean      @default(false)
  members      Membership[]
  eventTypes   EventType[]
}

enum MembershipRole {
  MEMBER
  ADMIN
  OWNER
}

model Membership {
  teamId   Int
  userId   Int
  accepted Boolean        @default(false)
  role     MembershipRole
  team     Team           @relation(fields: [teamId], references: [id])
  user     User           @relation(fields: [userId], references: [id], onDelete: Cascade)

  @@id([userId, teamId])
}

model VerificationRequest {
  id         Int      @id @default(autoincrement())
  identifier String
  token      String   @unique
  expires    DateTime
  createdAt  DateTime @default(now())
  updatedAt  DateTime @updatedAt

  @@unique([identifier, token])
}

model BookingReference {
  id              Int      @id @default(autoincrement())
  type            String
  uid             String
  meetingId       String?
  meetingPassword String?
  meetingUrl      String?
  booking         Booking? @relation(fields: [bookingId], references: [id], onDelete: Cascade)
  bookingId       Int?
  deleted         Boolean?
}

model Attendee {
  id        Int      @id @default(autoincrement())
  email     String
  name      String
  timeZone  String
  locale    String?  @default("en")
  booking   Booking? @relation(fields: [bookingId], references: [id])
  bookingId Int?
}

enum BookingStatus {
  CANCELLED  @map("cancelled")
  ACCEPTED   @map("accepted")
  REJECTED   @map("rejected")
  PENDING    @map("pending")
}

model DailyEventReference {
  id         Int      @id @default(autoincrement())
  dailyurl   String   @default("dailycallurl")
  dailytoken String   @default("dailytoken")
  booking    Booking? @relation(fields: [bookingId], references: [id])
  bookingId  Int?     @unique
}

model Booking {
  id                  Int                  @id @default(autoincrement())
  uid                 String               @unique
  user                User?                @relation(fields: [userId], references: [id])
  userId              Int?
  references          BookingReference[]
  eventType           EventType?           @relation(fields: [eventTypeId], references: [id])
  eventTypeId         Int?
  title               String
  description         String?
  startTime           DateTime
  endTime             DateTime
  attendees           Attendee[]
  location            String?
  dailyRef            DailyEventReference?
  createdAt           DateTime             @default(now())
  updatedAt           DateTime?
  confirmed           Boolean              @default(true)
  rejected            Boolean              @default(false)
  status              BookingStatus        @default(ACCEPTED)
  paid                Boolean              @default(false)
  payment             Payment[]
  destinationCalendar DestinationCalendar?
  cancellationReason  String?
  rejectionReason     String?
  dynamicEventSlugRef String?
  dynamicGroupSlugRef String?
  rescheduled         Boolean?
  fromReschedule      String?
}

model Schedule {
  id           Int            @id @default(autoincrement())
  user         User           @relation(fields: [userId], references: [id], onDelete: Cascade)
  userId       Int
  eventType    EventType?     @relation(fields: [eventTypeId], references: [id])
  eventTypeId  Int?           @unique
  name         String
  timeZone     String?
  availability Availability[]
}

model Availability {
  id               Int             @id @default(autoincrement())
  user             User?           @relation(fields: [userId], references: [id], onDelete: Cascade)
  userId           Int?
  eventType        EventType?      @relation(fields: [eventTypeId], references: [id])
  eventTypeId      Int?
  disposableLink   DisposableLink? @relation(fields: [disposableLinkId], references: [id])
  disposableLinkId Int?
  days             Int[]
  startTime        DateTime        @db.Time
  endTime          DateTime        @db.Time
  date             DateTime?       @db.Date
  Schedule         Schedule?       @relation(fields: [scheduleId], references: [id])
  scheduleId       Int?
}

model SelectedCalendar {
  user        User   @relation(fields: [userId], references: [id], onDelete: Cascade)
  userId      Int
  integration String
  externalId  String

  @@id([userId, integration, externalId])
}

enum EventTypeCustomInputType {
  TEXT      @map("text")
  TEXTLONG  @map("textLong")
  NUMBER    @map("number")
  BOOL      @map("bool")
}

model EventTypeCustomInput {
  id          Int                      @id @default(autoincrement())
  eventTypeId Int
  eventType   EventType                @relation(fields: [eventTypeId], references: [id])
  label       String
  type        EventTypeCustomInputType
  required    Boolean
  placeholder String                   @default("")
}

model ResetPasswordRequest {
  id        String   @id @default(cuid())
  createdAt DateTime @default(now())
  updatedAt DateTime @updatedAt
  email     String
  expires   DateTime
}

enum ReminderType {
  PENDING_BOOKING_CONFIRMATION
}

model ReminderMail {
  id             Int          @id @default(autoincrement())
  referenceId    Int
  reminderType   ReminderType
  elapsedMinutes Int
  createdAt      DateTime     @default(now())
}

enum PaymentType {
  STRIPE
}

model Payment {
  id         Int         @id @default(autoincrement())
  uid        String      @unique
  type       PaymentType
  bookingId  Int
  booking    Booking?    @relation(fields: [bookingId], references: [id], onDelete: Cascade)
  amount     Int
  fee        Int
  currency   String
  success    Boolean
  refunded   Boolean
  data       Json
  externalId String      @unique
}

enum WebhookTriggerEvents {
  BOOKING_CREATED
  BOOKING_RESCHEDULED
  BOOKING_CANCELLED
}

model Webhook {
  id              String                 @id @unique
  userId          Int?
  eventTypeId     Int?
  subscriberUrl   String
  payloadTemplate String?
  createdAt       DateTime               @default(now())
  active          Boolean                @default(true)
  eventTriggers   WebhookTriggerEvents[]
  user            User?                  @relation(fields: [userId], references: [id], onDelete: Cascade)
  eventType       EventType?             @relation(fields: [eventTypeId], references: [id], onDelete: Cascade)
}

<<<<<<< HEAD
model DisposableLink {
  id           Int            @id @default(autoincrement())
  link         String
  slug         String
  users        User[]         @relation("disposable_user")
  userId       Int?
  eventType    EventType      @relation(fields: [eventTypeId], references: [id], onDelete: Cascade)
  eventTypeId  Int
  availability Availability[]
  timeZone     String?
  expired      Boolean        @default(false)

  @@unique([link, slug])
=======
model ApiKey {
  id         String    @id @unique @default(cuid())
  userId     Int
  note       String?
  createdAt  DateTime  @default(now())
  expiresAt  DateTime?
  lastUsedAt DateTime?
  hashedKey  String    @unique()
  user       User?     @relation(fields: [userId], references: [id], onDelete: Cascade)
>>>>>>> 7fd57b88
}<|MERGE_RESOLUTION|>--- conflicted
+++ resolved
@@ -379,7 +379,17 @@
   eventType       EventType?             @relation(fields: [eventTypeId], references: [id], onDelete: Cascade)
 }
 
-<<<<<<< HEAD
+model ApiKey {
+  id         String    @id @unique @default(cuid())
+  userId     Int
+  note       String?
+  createdAt  DateTime  @default(now())
+  expiresAt  DateTime?
+  lastUsedAt DateTime?
+  hashedKey  String    @unique()
+  user       User?     @relation(fields: [userId], references: [id], onDelete: Cascade)
+}
+
 model DisposableLink {
   id           Int            @id @default(autoincrement())
   link         String
@@ -392,16 +402,5 @@
   timeZone     String?
   expired      Boolean        @default(false)
 
-  @@unique([link, slug])
-=======
-model ApiKey {
-  id         String    @id @unique @default(cuid())
-  userId     Int
-  note       String?
-  createdAt  DateTime  @default(now())
-  expiresAt  DateTime?
-  lastUsedAt DateTime?
-  hashedKey  String    @unique()
-  user       User?     @relation(fields: [userId], references: [id], onDelete: Cascade)
->>>>>>> 7fd57b88
+  @@unique([link, slug])  
 }