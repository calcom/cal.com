--- conflicted
+++ resolved
@@ -926,11 +926,6 @@
   eventParentId Int?
 }
 
-<<<<<<< HEAD
-view TeamMemberCount {
-  id    Int @unique
-  count Int
-=======
 model CalendarCache {
   // The key would be the unique URL that is requested by the user
   key          String
@@ -941,5 +936,9 @@
 
   @@id([credentialId, key])
   @@unique([credentialId, key])
->>>>>>> a3413216
+}
+
+view TeamMemberCount {
+  id    Int @unique
+  count Int
 }