--- conflicted
+++ resolved
@@ -206,7 +206,6 @@
 }
 
 model Membership {
-<<<<<<< HEAD
   teamId               Int
   userId               Int
   accepted             Boolean        @default(false)
@@ -214,14 +213,6 @@
   team                 Team           @relation(fields: [teamId], references: [id])
   user                 User           @relation(fields: [userId], references: [id], onDelete: Cascade)
   disableImpersonation Boolean        @default(false)
-=======
-  teamId   Int
-  userId   Int
-  accepted Boolean        @default(false)
-  role     MembershipRole
-  team     Team           @relation(fields: [teamId], references: [id], onDelete: Cascade)
-  user     User           @relation(fields: [userId], references: [id], onDelete: Cascade)
->>>>>>> c500952d
 
   @@id([userId, teamId])
 }
