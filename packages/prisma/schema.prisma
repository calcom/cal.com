--- conflicted
+++ resolved
@@ -72,28 +72,16 @@
   eventTypeId Int       @id
   eventType   EventType @relation(fields: [eventTypeId], references: [id], onDelete: Cascade)
 
-<<<<<<< HEAD
-  disableRecordingForOrganizer           Boolean @default(false)
-  disableRecordingForGuests              Boolean @default(false)
-  disableRecordingDownloadEmailForGuests Boolean @default(false)
-  enableAutomaticTranscription           Boolean @default(false)
+  disableRecordingForOrganizer           Boolean  @default(false)
+  disableRecordingForGuests              Boolean  @default(false)
+  enableAutomaticTranscription           Boolean  @default(false)
+  enableAutomaticRecordingForOrganizer   Boolean  @default(false)
+  disableRecordingDownloadEmailForGuests Boolean  @default(false)
   redirectUrlOnExit                      String?
-  disableTranscriptionForGuests          Boolean @default(false)
-  disableTranscriptionForOrganizer       Boolean @default(false)
-
-  createdAt DateTime @default(now())
-  updatedAt DateTime @updatedAt
-=======
-  disableRecordingForOrganizer         Boolean  @default(false)
-  disableRecordingForGuests            Boolean  @default(false)
-  enableAutomaticTranscription         Boolean  @default(false)
-  enableAutomaticRecordingForOrganizer Boolean  @default(false)
-  redirectUrlOnExit                    String?
-  disableTranscriptionForGuests        Boolean  @default(false)
-  disableTranscriptionForOrganizer     Boolean  @default(false)
-  createdAt                            DateTime @default(now())
-  updatedAt                            DateTime @updatedAt
->>>>>>> 3ab67679
+  disableTranscriptionForGuests          Boolean  @default(false)
+  disableTranscriptionForOrganizer       Boolean  @default(false)
+  createdAt                              DateTime @default(now())
+  updatedAt                              DateTime @updatedAt
 }
 
 model EventType {
