// This is your Prisma Schema file
// learn more about it in the docs: https://pris.ly/d/prisma-schema

datasource db {
  provider  = "postgresql"
  url       = env("DATABASE_URL")
  directUrl = env("DATABASE_DIRECT_URL")
}

generator client {
  provider        = "prisma-client-js"
  previewFeatures = ["views"]
}

generator zod {
  provider      = "zod-prisma"
  output        = "./zod"
  imports       = "./zod-utils"
  relationModel = "default"
}

generator kysely {
  provider = "prisma-kysely"
  output   = "../kysely"
  fileName = "types.ts"
}

generator enums {
  provider = "ts-node --transpile-only ./enum-generator.ts"
}

enum SchedulingType {
  ROUND_ROBIN @map("roundRobin")
  COLLECTIVE  @map("collective")
  MANAGED     @map("managed")
}

enum PeriodType {
  UNLIMITED      @map("unlimited")
  ROLLING        @map("rolling")
  ROLLING_WINDOW @map("rolling_window")
  RANGE          @map("range")
}

enum CreationSource {
  API_V1 @map("api_v1")
  API_V2 @map("api_v2")
  WEBAPP @map("webapp")
}

model Host {
  user             User        @relation(fields: [userId], references: [id], onDelete: Cascade)
  userId           Int
  eventType        EventType   @relation(fields: [eventTypeId], references: [id], onDelete: Cascade)
  eventTypeId      Int
  isFixed          Boolean     @default(false)
  priority         Int?
  weight           Int?
  // weightAdjustment is deprecated. We not calculate the calibratino value on the spot. Plan to drop this column.
  weightAdjustment Int?
  schedule         Schedule?   @relation(fields: [scheduleId], references: [id])
  scheduleId       Int?
  createdAt        DateTime    @default(now())
  group            HostGroup?  @relation(fields: [groupId], references: [id])
  groupId          String?
  memberId         Int?
  member           Membership? @relation(fields: [memberId], references: [id], onDelete: Cascade)

  @@id([userId, eventTypeId])
  @@index([memberId])
  @@index([userId])
  @@index([eventTypeId])
  @@index([scheduleId])
}

model HostGroup {
  id          String     @id @default(uuid())
  name        String
  hosts       Host[]
  eventType   EventType? @relation(fields: [eventTypeId], references: [id], onDelete: Cascade)
  eventTypeId Int?
  createdAt   DateTime   @default(now())
  updatedAt   DateTime   @updatedAt

  @@index([name])
  @@index([eventTypeId])
}

model CalVideoSettings {
  eventTypeId Int       @id
  eventType   EventType @relation(fields: [eventTypeId], references: [id], onDelete: Cascade)

  disableRecordingForOrganizer         Boolean  @default(false)
  disableRecordingForGuests            Boolean  @default(false)
  enableAutomaticTranscription         Boolean  @default(false)
  enableAutomaticRecordingForOrganizer Boolean  @default(false)
  redirectUrlOnExit                    String?
  disableTranscriptionForGuests        Boolean  @default(false)
  disableTranscriptionForOrganizer     Boolean  @default(false)
  createdAt                            DateTime @default(now())
  updatedAt                            DateTime @updatedAt
}

model EventType {
  id                Int     @id @default(autoincrement())
  /// @zod.min(1)
  title             String
  /// @zod.custom(imports.eventTypeSlug)
  slug              String
  description       String?
  interfaceLanguage String?
  position          Int     @default(0)
  /// @zod.custom(imports.eventTypeLocations)
  locations         Json?
  /// @zod.min(1)
  length            Int
  offsetStart       Int     @default(0)
  hidden            Boolean @default(false)
  hosts             Host[]

  users  User[] @relation("user_eventtype")
  owner  User?  @relation("owner", fields: [userId], references: [id], onDelete: Cascade)
  userId Int?

  profileId Int?
  profile   Profile? @relation(fields: [profileId], references: [id])

  team                               Team?                  @relation(fields: [teamId], references: [id], onDelete: Cascade)
  teamId                             Int?
  hashedLink                         HashedLink[]
  bookings                           Booking[]
  availability                       Availability[]
  webhooks                           Webhook[]
  destinationCalendar                DestinationCalendar?
  useEventLevelSelectedCalendars     Boolean                @default(false)
  eventName                          String?
  customInputs                       EventTypeCustomInput[]
  parentId                           Int?
  parent                             EventType?             @relation("managed_eventtype", fields: [parentId], references: [id], onDelete: Cascade)
  children                           EventType[]            @relation("managed_eventtype")
  /// @zod.custom(imports.eventTypeBookingFields)
  bookingFields                      Json?
  timeZone                           String?
  periodType                         PeriodType             @default(UNLIMITED)
  /// @zod.custom(imports.coerceToDate)
  periodStartDate                    DateTime?
  /// @zod.custom(imports.coerceToDate)
  periodEndDate                      DateTime?
  periodDays                         Int?
  periodCountCalendarDays            Boolean?
  lockTimeZoneToggleOnBookingPage    Boolean                @default(false)
  lockedTimeZone                     String?
  requiresConfirmation               Boolean                @default(false)
  requiresConfirmationWillBlockSlot  Boolean                @default(false)
  requiresConfirmationForFreeEmail   Boolean                @default(false)
  requiresBookerEmailVerification    Boolean                @default(false)
  canSendCalVideoTranscriptionEmails Boolean                @default(true)

  autoTranslateDescriptionEnabled          Boolean                   @default(false)
  /// @zod.custom(imports.recurringEventType)
  recurringEvent                           Json?
  disableGuests                            Boolean                   @default(false)
  hideCalendarNotes                        Boolean                   @default(false)
  hideCalendarEventDetails                 Boolean                   @default(false)
  /// @zod.min(0)
  minimumBookingNotice                     Int                       @default(120)
  beforeEventBuffer                        Int                       @default(0)
  afterEventBuffer                         Int                       @default(0)
  seatsPerTimeSlot                         Int?
  onlyShowFirstAvailableSlot               Boolean                   @default(false)
  showOptimizedSlots                       Boolean?                  @default(false)
  disableCancelling                        Boolean?                  @default(false)
  disableRescheduling                      Boolean?                  @default(false)
  seatsShowAttendees                       Boolean?                  @default(false)
  seatsShowAvailabilityCount               Boolean?                  @default(true)
  schedulingType                           SchedulingType?
  schedule                                 Schedule?                 @relation(fields: [scheduleId], references: [id])
  scheduleId                               Int?
  allowReschedulingCancelledBookings       Boolean?                  @default(false)
  // price is deprecated. It has now moved to metadata.apps.stripe.price. Plan to drop this column.
  price                                    Int                       @default(0)
  // currency is deprecated. It has now moved to metadata.apps.stripe.currency. Plan to drop this column.
  currency                                 String                    @default("usd")
  slotInterval                             Int?
  /// @zod.custom(imports.EventTypeMetaDataSchema)
  metadata                                 Json?
  /// @zod.custom(imports.successRedirectUrl)
  successRedirectUrl                       String?
  forwardParamsSuccessRedirect             Boolean?                  @default(true)
  workflows                                WorkflowsOnEventTypes[]
  /// @zod.custom(imports.intervalLimitsType)
  bookingLimits                            Json?
  /// @zod.custom(imports.intervalLimitsType)
  durationLimits                           Json?
  isInstantEvent                           Boolean                   @default(false)
  instantMeetingExpiryTimeOffsetInSeconds  Int                       @default(90)
  instantMeetingScheduleId                 Int?
  instantMeetingSchedule                   Schedule?                 @relation("InstantMeetingSchedule", fields: [instantMeetingScheduleId], references: [id])
  instantMeetingParameters                 String[]
  assignAllTeamMembers                     Boolean                   @default(false)
  // It is applicable only when assignAllTeamMembers is true and it filters out all the team members using rrSegmentQueryValue
  assignRRMembersUsingSegment              Boolean                   @default(false)
  /// @zod.custom(imports.rrSegmentQueryValueSchema)
  rrSegmentQueryValue                      Json?
  useEventTypeDestinationCalendarEmail     Boolean                   @default(false)
  aiPhoneCallConfig                        AIPhoneCallConfiguration?
  isRRWeightsEnabled                       Boolean                   @default(false)
  fieldTranslations                        EventTypeTranslation[]
  maxLeadThreshold                         Int?
  includeNoShowInRRCalculation             Boolean                   @default(false)
  selectedCalendars                        SelectedCalendar[]
  allowReschedulingPastBookings            Boolean                   @default(false)
  hideOrganizerEmail                       Boolean                   @default(false)
  maxActiveBookingsPerBooker               Int?
  maxActiveBookingPerBookerOfferReschedule Boolean                   @default(false)
  /// @zod.custom(imports.emailSchema)
  customReplyToEmail                       String?
  calVideoSettings                         CalVideoSettings?

  /// @zod.custom(imports.eventTypeColor)
  eventTypeColor                   Json?
  rescheduleWithSameRoundRobinHost Boolean @default(false)

  secondaryEmailId Int?
  secondaryEmail   SecondaryEmail? @relation(fields: [secondaryEmailId], references: [id], onDelete: Cascade)

  useBookerTimezone     Boolean     @default(false)
  restrictionScheduleId Int?
  restrictionSchedule   Schedule?   @relation("restrictionSchedule", fields: [restrictionScheduleId], references: [id])
  hostGroups            HostGroup[]

  bookingRequiresAuthentication Boolean @default(false)

  @@unique([userId, slug])
  @@unique([teamId, slug])
  @@unique([userId, parentId])
  @@index([userId])
  @@index([teamId])
  @@index([profileId])
  @@index([scheduleId])
  @@index([secondaryEmailId])
  @@index([parentId])
  @@index([restrictionScheduleId])
}

model Credential {
  id     Int     @id @default(autoincrement())
  // @@type is deprecated
  type   String
  key    Json
  user   User?   @relation(fields: [userId], references: [id], onDelete: Cascade)
  userId Int?
  team   Team?   @relation(fields: [teamId], references: [id], onDelete: Cascade)
  teamId Int?
  app    App?    @relation(fields: [appId], references: [slug], onDelete: Cascade)
  // How to make it a required column?
  appId  String?

  // paid apps
  subscriptionId    String?
  paymentStatus     String?
  billingCycleStart Int?

  destinationCalendars   DestinationCalendar[]
  selectedCalendars      SelectedCalendar[]
  invalid                Boolean?              @default(false)
  CalendarCache          CalendarCache[]
  references             BookingReference[]
  delegationCredentialId String?
  delegationCredential   DelegationCredential? @relation(fields: [delegationCredentialId], references: [id], onDelete: Cascade)

  @@index([appId])
  @@index([subscriptionId])
  @@index([invalid])
  @@index([userId, delegationCredentialId])
}

enum IdentityProvider {
  CAL
  GOOGLE
  SAML
}

model DestinationCalendar {
  id                               Int                   @id @default(autoincrement())
  integration                      String
  externalId                       String
  /// @zod.custom(imports.emailSchema)
  primaryEmail                     String?
  user                             User?                 @relation(fields: [userId], references: [id], onDelete: Cascade)
  userId                           Int?                  @unique
  booking                          Booking[]
  eventType                        EventType?            @relation(fields: [eventTypeId], references: [id], onDelete: Cascade)
  eventTypeId                      Int?                  @unique
  credentialId                     Int?
  credential                       Credential?           @relation(fields: [credentialId], references: [id], onDelete: Cascade)
  createdAt                        DateTime?             @default(now())
  updatedAt                        DateTime?             @updatedAt
  delegationCredential             DelegationCredential? @relation(fields: [delegationCredentialId], references: [id], onDelete: Cascade)
  delegationCredentialId           String?
  domainWideDelegation             DomainWideDelegation? @relation(fields: [domainWideDelegationCredentialId], references: [id], onDelete: Cascade)
  domainWideDelegationCredentialId String?

  @@index([userId])
  @@index([eventTypeId])
  @@index([credentialId])
}

enum UserPermissionRole {
  USER
  ADMIN
}

// It holds the password of a User, separate from the User model to avoid leaking the password hash
model UserPassword {
  hash   String
  userId Int    @unique
  user   User   @relation(fields: [userId], references: [id], onDelete: Cascade)
}

model TravelSchedule {
  id           Int       @id @default(autoincrement())
  userId       Int
  user         User      @relation(fields: [userId], references: [id], onDelete: Cascade)
  timeZone     String
  startDate    DateTime
  endDate      DateTime?
  prevTimeZone String?

  @@index([startDate])
  @@index([endDate])
}

// It holds Personal Profiles of a User plus it has email, password and other core things..
model User {
  id                  Int                  @id @default(autoincrement())
  username            String?
  name                String?
  /// @zod.custom(imports.emailSchema)
  email               String
  emailVerified       DateTime?
  password            UserPassword?
  bio                 String?
  avatarUrl           String?
  timeZone            String               @default("Europe/London")
  travelSchedules     TravelSchedule[]
  weekStart           String               @default("Sunday")
  // DEPRECATED - TO BE REMOVED
  startTime           Int                  @default(0)
  endTime             Int                  @default(1440)
  // </DEPRECATED>
  bufferTime          Int                  @default(0)
  hideBranding        Boolean              @default(false)
  // TODO: should be renamed since it only affects the booking page
  theme               String?
  appTheme            String?
  createdDate         DateTime             @default(now()) @map(name: "created")
  trialEndsAt         DateTime?
  lastActiveAt        DateTime?
  eventTypes          EventType[]          @relation("user_eventtype")
  credentials         Credential[]
  teams               Membership[]
  bookings            Booking[]
  schedules           Schedule[]
  defaultScheduleId   Int?
  selectedCalendars   SelectedCalendar[]
  completedOnboarding Boolean              @default(false)
  locale              String?
  timeFormat          Int?                 @default(12)
  twoFactorSecret     String?
  twoFactorEnabled    Boolean              @default(false)
  backupCodes         String?
  identityProvider    IdentityProvider     @default(CAL)
  identityProviderId  String?
  availability        Availability[]
  invitedTo           Int?
  webhooks            Webhook[]
  brandColor          String?
  darkBrandColor      String?
  // the location where the events will end up
  destinationCalendar DestinationCalendar?
  // participate in dynamic group booking or not
  allowDynamicBooking Boolean?             @default(true)

  // participate in SEO indexing or not
  allowSEOIndexing Boolean? @default(true)

  // receive monthly digest email for teams or not
  receiveMonthlyDigestEmail Boolean? @default(true)

  /// @zod.custom(imports.userMetadata)
  metadata             Json?
  verified             Boolean?                @default(false)
  role                 UserPermissionRole      @default(USER)
  disableImpersonation Boolean                 @default(false)
  impersonatedUsers    Impersonations[]        @relation("impersonated_user")
  impersonatedBy       Impersonations[]        @relation("impersonated_by_user")
  apiKeys              ApiKey[]
  accounts             Account[]
  sessions             Session[]
  Feedback             Feedback[]
  ownedEventTypes      EventType[]             @relation("owner")
  workflows            Workflow[]
  routingForms         App_RoutingForms_Form[] @relation("routing-form")
  updatedRoutingForms  App_RoutingForms_Form[] @relation("updated-routing-form")
  verifiedNumbers      VerifiedNumber[]
  verifiedEmails       VerifiedEmail[]
  hosts                Host[]
  // organizationId is deprecated. Instead, rely on the Profile to search profiles by organizationId and then get user from the profile.
  organizationId       Int?
  organization         Team?                   @relation("scope", fields: [organizationId], references: [id], onDelete: SetNull)
  accessCodes          AccessCode[]
  bookingRedirects     OutOfOfficeEntry[]
  bookingRedirectsTo   OutOfOfficeEntry[]      @relation(name: "toUser")

  // Used to lock the user account
<<<<<<< HEAD
  locked                          Boolean                      @default(false)
  platformOAuthClients            PlatformOAuthClient[]
  AccessToken                     AccessToken[]
  RefreshToken                    RefreshToken[]
  PlatformAuthorizationToken      PlatformAuthorizationToken[]
  profiles                        Profile[]
  movedToProfileId                Int?
  movedToProfile                  Profile?                     @relation("moved_to_profile", fields: [movedToProfileId], references: [id], onDelete: SetNull)
  secondaryEmails                 SecondaryEmail[]
  isPlatformManaged               Boolean                      @default(false)
  OutOfOfficeReasons              OutOfOfficeReason[]
  smsLockState                    SMSLockState                 @default(UNLOCKED)
  smsLockReviewedByAdmin          Boolean                      @default(false)
  NotificationsSubscriptions      NotificationsSubscriptions[]
  referralLinkId                  String?
  features                        UserFeatures[]
  reassignedBookings              Booking[]                    @relation("reassignByUser")
  createdAttributeToUsers         AttributeToUser[]            @relation("createdBy")
  updatedAttributeToUsers         AttributeToUser[]            @relation("updatedBy")
  createdTranslations             EventTypeTranslation[]       @relation("CreatedEventTypeTranslations")
  updatedTranslations             EventTypeTranslation[]       @relation("UpdatedEventTypeTranslations")
  createdWatchlists               Watchlist[]                  @relation("CreatedWatchlists")
  updatedWatchlists               Watchlist[]                  @relation("UpdatedWatchlists")
  BookingInternalNote             BookingInternalNote[]
  creationSource                  CreationSource?
  createdOrganizationOnboardings  OrganizationOnboarding[]     @relation("CreatedOrganizationOnboardings")
  filterSegments                  FilterSegment[]
  creditBalance                   CreditBalance?
  whitelistWorkflows              Boolean                      @default(false)
  createdWorkflowStepTranslations WorkflowStepTranslation[]    @relation("CreatedWorkflowStepTranslations")
  updatedWorkflowStepTranslations WorkflowStepTranslation[]    @relation("UpdatedWorkflowStepTranslations")
=======
  locked                         Boolean                       @default(false)
  platformOAuthClients           PlatformOAuthClient[]
  AccessToken                    AccessToken[]
  RefreshToken                   RefreshToken[]
  PlatformAuthorizationToken     PlatformAuthorizationToken[]
  profiles                       Profile[]
  movedToProfileId               Int?
  movedToProfile                 Profile?                      @relation("moved_to_profile", fields: [movedToProfileId], references: [id], onDelete: SetNull)
  secondaryEmails                SecondaryEmail[]
  isPlatformManaged              Boolean                       @default(false)
  OutOfOfficeReasons             OutOfOfficeReason[]
  smsLockState                   SMSLockState                  @default(UNLOCKED)
  smsLockReviewedByAdmin         Boolean                       @default(false)
  NotificationsSubscriptions     NotificationsSubscriptions[]
  referralLinkId                 String?
  features                       UserFeatures[]
  reassignedBookings             Booking[]                     @relation("reassignByUser")
  createdAttributeToUsers        AttributeToUser[]             @relation("createdBy")
  updatedAttributeToUsers        AttributeToUser[]             @relation("updatedBy")
  createdTranslations            EventTypeTranslation[]        @relation("CreatedEventTypeTranslations")
  updatedTranslations            EventTypeTranslation[]        @relation("UpdatedEventTypeTranslations")
  createdWatchlists              Watchlist[]                   @relation("CreatedWatchlists")
  updatedWatchlists              Watchlist[]                   @relation("UpdatedWatchlists")
  BookingInternalNote            BookingInternalNote[]
  creationSource                 CreationSource?
  createdOrganizationOnboardings OrganizationOnboarding[]      @relation("CreatedOrganizationOnboardings")
  filterSegments                 FilterSegment[]
  filterSegmentPreferences       UserFilterSegmentPreference[]
  creditBalance                  CreditBalance?
  whitelistWorkflows             Boolean                       @default(false)
  calAiPhoneNumbers              CalAiPhoneNumber[]
  agents                         Agent[]
>>>>>>> 2277d903

  @@unique([email])
  @@unique([email, username])
  @@unique([username, organizationId])
  @@unique([movedToProfileId])
  @@index([username])
  @@index([emailVerified])
  @@index([identityProvider])
  @@index([identityProviderId])
  @@map(name: "users")
}

model NotificationsSubscriptions {
  id           Int    @id @default(autoincrement())
  userId       Int
  user         User   @relation(fields: [userId], references: [id], onDelete: Cascade)
  subscription String

  @@index([userId, subscription])
}

// It holds Organization Profiles as well as User Profiles for users that have been added to an organization
model Profile {
  id             Int         @id @default(autoincrement())
  // uid allows us to set an identifier chosen by us which is helpful in migration when we create the Profile from User directly.
  uid            String
  userId         Int
  user           User        @relation(fields: [userId], references: [id], onDelete: Cascade)
  organizationId Int
  organization   Team        @relation(fields: [organizationId], references: [id], onDelete: Cascade)
  username       String
  eventTypes     EventType[]
  movedFromUser  User?       @relation("moved_to_profile")
  createdAt      DateTime    @default(now())
  updatedAt      DateTime    @updatedAt

  // A user can have multiple profiles in different organizations
  @@unique([userId, organizationId])
  // Allow username reuse only across different organizations
  @@unique([username, organizationId])
  @@index([uid])
  @@index([userId])
  @@index([organizationId])
}

model Team {
  id                     Int                     @id @default(autoincrement())
  /// @zod.min(1)
  name                   String
  // It is unique across teams and organizations. We don't have a strong reason for organization and team slug to be conflicting, could be fixed.
  // Sub-teams could have same slug across different organizations but not within the same organization.
  /// @zod.min(1)
  slug                   String?
  logoUrl                String?
  calVideoLogo           String?
  appLogo                String?
  appIconLogo            String?
  bio                    String?
  hideBranding           Boolean                 @default(false)
  hideTeamProfileLink    Boolean                 @default(false)
  isPrivate              Boolean                 @default(false)
  hideBookATeamMember    Boolean                 @default(false)
  members                Membership[]
  eventTypes             EventType[]
  workflows              Workflow[]
  createdAt              DateTime                @default(now())
  /// @zod.custom(imports.teamMetadataSchema)
  metadata               Json?
  theme                  String?
  rrResetInterval        RRResetInterval?        @default(MONTH)
  rrTimestampBasis       RRTimestampBasis        @default(CREATED_AT)
  brandColor             String?
  darkBrandColor         String?
  verifiedNumbers        VerifiedNumber[]
  verifiedEmails         VerifiedEmail[]
  bannerUrl              String?
  parentId               Int?
  parent                 Team?                   @relation("organization", fields: [parentId], references: [id], onDelete: Cascade)
  children               Team[]                  @relation("organization")
  orgUsers               User[]                  @relation("scope")
  inviteTokens           VerificationToken[]
  webhooks               Webhook[]
  timeFormat             Int?
  timeZone               String                  @default("Europe/London")
  weekStart              String                  @default("Sunday")
  routingForms           App_RoutingForms_Form[]
  apiKeys                ApiKey[]
  credentials            Credential[]
  accessCodes            AccessCode[]
  isOrganization         Boolean                 @default(false)
  organizationSettings   OrganizationSettings?
  instantMeetingTokens   InstantMeetingToken[]
  orgProfiles            Profile[]
  pendingPayment         Boolean                 @default(false)
  dsyncTeamGroupMapping  DSyncTeamGroupMapping[]
  isPlatform             Boolean                 @default(false)
  // Organization's OAuth clients. Organization has them but a team does not.
  platformOAuthClient    PlatformOAuthClient[]
  // OAuth client used to create team of an organization. Team has it but organization does not.
  createdByOAuthClient   PlatformOAuthClient?    @relation("CreatedByOAuthClient", fields: [createdByOAuthClientId], references: [id], onDelete: Cascade)
  createdByOAuthClientId String?
  smsLockState           SMSLockState            @default(UNLOCKED)
  platformBilling        PlatformBilling?
  activeOrgWorkflows     WorkflowsOnTeams[]
  attributes             Attribute[]
  smsLockReviewedByAdmin Boolean                 @default(false)
  // Available for Organization only
  delegationCredentials  DelegationCredential[]
  domainWideDelegations  DomainWideDelegation[]
  roles                  Role[] // Added for Role relation
  calAiPhoneNumbers      CalAiPhoneNumber[]
  agents                 Agent[]

  features TeamFeatures[]

  /// @zod.custom(imports.intervalLimitsType)
  bookingLimits                Json?
  includeManagedEventsInLimits Boolean                 @default(false)
  internalNotePresets          InternalNotePreset[]
  creditBalance                CreditBalance?
  organizationOnboarding       OrganizationOnboarding?

  // note(Lauris): if a Team has parentId it is a team, if parentId is null it is an organization, but if parentId is null and managedOrganization is set,
  // it means that it is an organization managed by another organization.
  managedOrganization  ManagedOrganization?  @relation("ManagedOrganization")
  managedOrganizations ManagedOrganization[] @relation("ManagerOrganization")
  filterSegments       FilterSegment[]

  @@unique([slug, parentId])
  @@index([parentId])
}

model CreditBalance {
  id                String              @id @default(uuid())
  team              Team?               @relation(fields: [teamId], references: [id], onDelete: Cascade)
  teamId            Int?                @unique
  // user credit balances will be supported in the future
  user              User?               @relation(fields: [userId], references: [id], onDelete: Cascade)
  userId            Int?                @unique
  additionalCredits Int                 @default(0)
  limitReachedAt    DateTime?
  warningSentAt     DateTime?
  expenseLogs       CreditExpenseLog[]
  purchaseLogs      CreditPurchaseLog[]
}

model CreditPurchaseLog {
  id              String        @id @default(uuid())
  creditBalanceId String
  creditBalance   CreditBalance @relation(fields: [creditBalanceId], references: [id], onDelete: Cascade)
  credits         Int
  createdAt       DateTime      @default(now())
}

enum CreditUsageType {
  SMS
  CAL_AI_PHONE_CALL
}

model CreditExpenseLog {
  id              String           @id @default(uuid())
  creditBalanceId String
  creditBalance   CreditBalance    @relation(fields: [creditBalanceId], references: [id], onDelete: Cascade)
  bookingUid      String?
  booking         Booking?         @relation(fields: [bookingUid], references: [uid], onDelete: Cascade)
  credits         Int?
  creditType      CreditType
  date            DateTime
  smsSid          String?
  smsSegments     Int?
  callDuration    Int?
  creditFor       CreditUsageType?
  externalRef     String?          @unique
}

enum CreditType {
  MONTHLY
  ADDITIONAL
}

model OrganizationSettings {
  id                                  Int        @id @default(autoincrement())
  organization                        Team       @relation(fields: [organizationId], references: [id], onDelete: Cascade)
  organizationId                      Int        @unique
  isOrganizationConfigured            Boolean    @default(false)
  // It decides if new organization members can be auto-accepted or not
  isOrganizationVerified              Boolean    @default(false)
  // It is a domain e.g "acme.com". Any email with this domain might be auto-accepted
  // Also, it is the domain to which the organization profile is redirected.
  orgAutoAcceptEmail                  String
  lockEventTypeCreationForUsers       Boolean    @default(false)
  adminGetsNoSlotsNotification        Boolean    @default(false)
  // It decides if instance ADMIN has reviewed the organization or not.
  // It is used to allow super sensitive operations like 'impersonation of Org members by Org admin'
  isAdminReviewed                     Boolean    @default(false)
  dSyncData                           DSyncData?
  isAdminAPIEnabled                   Boolean    @default(false)
  allowSEOIndexing                    Boolean    @default(false)
  orgProfileRedirectsToVerifiedDomain Boolean    @default(false)
  disablePhoneOnlySMSNotifications    Boolean    @default(false)
}

enum MembershipRole {
  MEMBER
  ADMIN
  OWNER
}

model Membership {
  id                   Int               @id @default(autoincrement())
  teamId               Int
  userId               Int
  accepted             Boolean           @default(false)
  role                 MembershipRole
  customRoleId         String?
  customRole           Role?             @relation(fields: [customRoleId], references: [id])
  team                 Team              @relation(fields: [teamId], references: [id], onDelete: Cascade)
  user                 User              @relation(fields: [userId], references: [id], onDelete: Cascade)
  disableImpersonation Boolean           @default(false)
  AttributeToUser      AttributeToUser[]
  createdAt            DateTime?         @default(now())
  updatedAt            DateTime?         @updatedAt
  Host                 Host[]

  @@unique([userId, teamId])
  @@index([teamId])
  @@index([userId])
  @@index([accepted])
  @@index([role])
  @@index([customRoleId])
}

model VerificationToken {
  id               Int             @id @default(autoincrement())
  identifier       String
  token            String          @unique
  expires          DateTime
  expiresInDays    Int?
  createdAt        DateTime        @default(now())
  updatedAt        DateTime        @updatedAt
  teamId           Int?
  team             Team?           @relation(fields: [teamId], references: [id])
  secondaryEmailId Int?
  secondaryEmail   SecondaryEmail? @relation(fields: [secondaryEmailId], references: [id])

  @@unique([identifier, token])
  @@index([token])
  @@index([teamId])
  @@index([secondaryEmailId])
}

model InstantMeetingToken {
  id        Int      @id @default(autoincrement())
  token     String   @unique
  expires   DateTime
  teamId    Int
  team      Team     @relation(fields: [teamId], references: [id])
  bookingId Int?     @unique
  booking   Booking? @relation(fields: [bookingId], references: [id], onDelete: Cascade)

  createdAt DateTime @default(now())
  updatedAt DateTime @updatedAt

  @@index([token])
}

model BookingReference {
  id                         Int      @id @default(autoincrement())
  /// @zod.min(1)
  type                       String
  /// @zod.min(1)
  uid                        String
  meetingId                  String?
  thirdPartyRecurringEventId String?
  meetingPassword            String?
  meetingUrl                 String?
  booking                    Booking? @relation(fields: [bookingId], references: [id], onDelete: Cascade)
  bookingId                  Int?
  externalCalendarId         String?
  deleted                    Boolean?

  credential                       Credential?           @relation(fields: [credentialId], references: [id], onDelete: SetNull)
  credentialId                     Int?
  delegationCredential             DelegationCredential? @relation(fields: [delegationCredentialId], references: [id], onDelete: SetNull)
  delegationCredentialId           String?
  domainWideDelegation             DomainWideDelegation? @relation(fields: [domainWideDelegationCredentialId], references: [id], onDelete: SetNull)
  domainWideDelegationCredentialId String?

  @@index([bookingId])
  @@index([type])
  @@index([uid])
}

model Attendee {
  id          Int          @id @default(autoincrement())
  email       String
  name        String
  timeZone    String
  phoneNumber String?
  locale      String?      @default("en")
  booking     Booking?     @relation(fields: [bookingId], references: [id], onDelete: Cascade)
  bookingId   Int?
  bookingSeat BookingSeat?
  noShow      Boolean?     @default(false)

  @@index([email])
  @@index([bookingId])
}

enum BookingStatus {
  CANCELLED     @map("cancelled")
  ACCEPTED      @map("accepted")
  REJECTED      @map("rejected")
  PENDING       @map("pending")
  AWAITING_HOST @map("awaiting_host")
}

model Booking {
  id                           Int                               @id @default(autoincrement())
  uid                          String                            @unique
  // (optional) UID based on slot start/end time & email against duplicates
  idempotencyKey               String?                           @unique
  user                         User?                             @relation(fields: [userId], references: [id], onDelete: Cascade)
  userId                       Int?
  // User's email at the time of booking
  /// @zod.custom(imports.emailSchema)
  userPrimaryEmail             String?
  references                   BookingReference[]
  eventType                    EventType?                        @relation(fields: [eventTypeId], references: [id])
  eventTypeId                  Int?
  title                        String
  description                  String?
  customInputs                 Json?
  /// @zod.custom(imports.bookingResponses)
  responses                    Json?
  startTime                    DateTime
  endTime                      DateTime
  attendees                    Attendee[]
  location                     String?
  createdAt                    DateTime                          @default(now())
  updatedAt                    DateTime?                         @updatedAt
  status                       BookingStatus                     @default(ACCEPTED)
  paid                         Boolean                           @default(false)
  payment                      Payment[]
  destinationCalendar          DestinationCalendar?              @relation(fields: [destinationCalendarId], references: [id])
  destinationCalendarId        Int?
  cancellationReason           String?
  rejectionReason              String?
  reassignReason               String?
  reassignBy                   User?                             @relation("reassignByUser", fields: [reassignById], references: [id])
  reassignById                 Int?
  dynamicEventSlugRef          String?
  dynamicGroupSlugRef          String?
  rescheduled                  Boolean?
  fromReschedule               String?
  recurringEventId             String?
  smsReminderNumber            String?
  workflowReminders            WorkflowReminder[]
  scheduledJobs                String[] // scheduledJobs is deprecated, please use scheduledTriggers instead
  seatsReferences              BookingSeat[]
  /// @zod.custom(imports.bookingMetadataSchema)
  metadata                     Json?
  isRecorded                   Boolean                           @default(false)
  iCalUID                      String?                           @default("")
  iCalSequence                 Int                               @default(0)
  instantMeetingToken          InstantMeetingToken?
  rating                       Int?
  ratingFeedback               String?
  noShowHost                   Boolean?                          @default(false)
  scheduledTriggers            WebhookScheduledTriggers[]
  oneTimePassword              String?                           @unique @default(uuid())
  /// @zod.email()
  cancelledBy                  String?
  /// @zod.email()
  rescheduledBy                String?
  // Ah, made a typo here. Should have been routedFromRoutingFormRe"s"ponse. Live with it :(
  routedFromRoutingFormReponse App_RoutingForms_FormResponse?
  assignmentReason             AssignmentReason[]
  internalNote                 BookingInternalNote[]
  creationSource               CreationSource?
  tracking                     Tracking?
  routingFormResponses         RoutingFormResponseDenormalized[]
  expenseLogs                  CreditExpenseLog[]

  @@index([eventTypeId])
  @@index([userId])
  @@index([destinationCalendarId])
  @@index([recurringEventId])
  @@index([uid])
  @@index([status])
  @@index([startTime, endTime, status])
}

model Tracking {
  id           Int     @id @default(autoincrement())
  bookingId    Int
  booking      Booking @relation(fields: [bookingId], references: [id], onDelete: Cascade)
  utm_source   String?
  utm_medium   String?
  utm_campaign String?
  utm_term     String?
  utm_content  String?

  @@unique([bookingId])
}

model Schedule {
  id                   Int            @id @default(autoincrement())
  user                 User           @relation(fields: [userId], references: [id], onDelete: Cascade)
  userId               Int
  eventType            EventType[]
  instantMeetingEvents EventType[]    @relation("InstantMeetingSchedule")
  restrictionSchedule  EventType[]    @relation("restrictionSchedule")
  name                 String
  timeZone             String?
  availability         Availability[]
  Host                 Host[]

  @@index([userId])
}

model Availability {
  id          Int        @id @default(autoincrement())
  user        User?      @relation(fields: [userId], references: [id], onDelete: Cascade)
  userId      Int?
  eventType   EventType? @relation(fields: [eventTypeId], references: [id])
  eventTypeId Int?
  days        Int[]
  startTime   DateTime   @db.Time
  endTime     DateTime   @db.Time
  date        DateTime?  @db.Date
  Schedule    Schedule?  @relation(fields: [scheduleId], references: [id])
  scheduleId  Int?

  @@index([userId])
  @@index([eventTypeId])
  @@index([scheduleId])
}

model SelectedCalendar {
  id                       String      @id @default(uuid())
  user                     User        @relation(fields: [userId], references: [id], onDelete: Cascade)
  userId                   Int
  integration              String
  externalId               String
  credential               Credential? @relation(fields: [credentialId], references: [id], onDelete: Cascade)
  credentialId             Int?
  createdAt                DateTime?   @default(now())
  updatedAt                DateTime?   @updatedAt
  // Used to identify a watched calendar channel in Google Calendar
  googleChannelId          String?
  googleChannelKind        String?
  googleChannelResourceId  String?
  googleChannelResourceUri String?
  googleChannelExpiration  String?

  delegationCredential   DelegationCredential? @relation(fields: [delegationCredentialId], references: [id], onDelete: Cascade)
  delegationCredentialId String?

  // Deprecated and unused: Use delegationCredential instead
  domainWideDelegationCredential   DomainWideDelegation? @relation(fields: [domainWideDelegationCredentialId], references: [id], onDelete: Cascade)
  domainWideDelegationCredentialId String?
  error                            String?
  lastErrorAt                      DateTime?
  watchAttempts                    Int                   @default(0)
  unwatchAttempts                  Int                   @default(0)
  maxAttempts                      Int                   @default(3)

  eventTypeId Int?
  eventType   EventType? @relation(fields: [eventTypeId], references: [id])

  // It could still allow multiple user-level(eventTypeId is null) selected calendars for same userId, integration, externalId because NULL is not equal to NULL
  // We currently ensure uniqueness by checking for the existence of the record before creating a new one
  // Think about introducing a generated unique key ${userId}_${integration}_${externalId}_${eventTypeId}
  @@unique([userId, integration, externalId, eventTypeId])
  @@unique([googleChannelId, eventTypeId])
  @@index([userId])
  @@index([externalId])
  @@index([eventTypeId])
  @@index([credentialId])
  // Composite indices to optimize calendar-cache queries
  @@index([integration, googleChannelExpiration, error, watchAttempts, maxAttempts], name: "SelectedCalendar_watch_idx")
  @@index([integration, googleChannelExpiration, error, unwatchAttempts, maxAttempts], name: "SelectedCalendar_unwatch_idx")
}

enum EventTypeCustomInputType {
  TEXT     @map("text")
  TEXTLONG @map("textLong")
  NUMBER   @map("number")
  BOOL     @map("bool")
  RADIO    @map("radio")
  PHONE    @map("phone")
}

model EventTypeCustomInput {
  id          Int                      @id @default(autoincrement())
  eventTypeId Int
  eventType   EventType                @relation(fields: [eventTypeId], references: [id], onDelete: Cascade)
  label       String
  type        EventTypeCustomInputType
  /// @zod.custom(imports.customInputOptionSchema)
  options     Json?
  required    Boolean
  placeholder String                   @default("")

  @@index([eventTypeId])
}

model ResetPasswordRequest {
  id        String   @id @default(cuid())
  createdAt DateTime @default(now())
  updatedAt DateTime @updatedAt
  email     String
  expires   DateTime
}

enum ReminderType {
  PENDING_BOOKING_CONFIRMATION
}

model ReminderMail {
  id             Int          @id @default(autoincrement())
  referenceId    Int
  reminderType   ReminderType
  elapsedMinutes Int
  createdAt      DateTime     @default(now())

  @@index([referenceId])
  @@index([reminderType])
}

model Payment {
  id            Int            @id @default(autoincrement())
  uid           String         @unique
  app           App?           @relation(fields: [appId], references: [slug], onDelete: Cascade)
  appId         String?
  bookingId     Int
  booking       Booking?       @relation(fields: [bookingId], references: [id], onDelete: Cascade)
  amount        Int
  fee           Int
  currency      String
  success       Boolean
  refunded      Boolean
  data          Json
  externalId    String         @unique
  paymentOption PaymentOption? @default(ON_BOOKING)

  @@index([bookingId])
  @@index([externalId])
}

enum PaymentOption {
  ON_BOOKING
  HOLD
}

enum WebhookTriggerEvents {
  BOOKING_CREATED
  BOOKING_PAYMENT_INITIATED
  BOOKING_PAID
  BOOKING_RESCHEDULED
  BOOKING_REQUESTED
  BOOKING_CANCELLED
  BOOKING_REJECTED
  BOOKING_NO_SHOW_UPDATED
  FORM_SUBMITTED
  MEETING_ENDED
  MEETING_STARTED
  RECORDING_READY
  INSTANT_MEETING
  RECORDING_TRANSCRIPTION_GENERATED
  OOO_CREATED
  AFTER_HOSTS_CAL_VIDEO_NO_SHOW
  AFTER_GUESTS_CAL_VIDEO_NO_SHOW
  FORM_SUBMITTED_NO_EVENT
}

model Webhook {
  id                    String                     @id @unique
  userId                Int?
  teamId                Int?
  eventTypeId           Int?
  platformOAuthClientId String?
  /// @zod.url()
  subscriberUrl         String
  payloadTemplate       String?
  createdAt             DateTime                   @default(now())
  active                Boolean                    @default(true)
  eventTriggers         WebhookTriggerEvents[]
  user                  User?                      @relation(fields: [userId], references: [id], onDelete: Cascade)
  team                  Team?                      @relation(fields: [teamId], references: [id], onDelete: Cascade)
  eventType             EventType?                 @relation(fields: [eventTypeId], references: [id], onDelete: Cascade)
  platformOAuthClient   PlatformOAuthClient?       @relation(fields: [platformOAuthClientId], references: [id], onDelete: Cascade)
  app                   App?                       @relation(fields: [appId], references: [slug], onDelete: Cascade)
  appId                 String?
  secret                String?
  platform              Boolean                    @default(false)
  scheduledTriggers     WebhookScheduledTriggers[]
  time                  Int?
  timeUnit              TimeUnit?

  @@unique([userId, subscriberUrl], name: "courseIdentifier")
  @@unique([platformOAuthClientId, subscriberUrl], name: "oauthclientwebhook")
  @@index([active])
}

model Impersonations {
  id                 Int      @id @default(autoincrement())
  createdAt          DateTime @default(now())
  impersonatedUser   User     @relation("impersonated_user", fields: [impersonatedUserId], references: [id], onDelete: Cascade)
  impersonatedBy     User     @relation("impersonated_by_user", fields: [impersonatedById], references: [id], onDelete: Cascade)
  impersonatedUserId Int
  impersonatedById   Int

  @@index([impersonatedUserId])
  @@index([impersonatedById])
}

model ApiKey {
  id         String      @id @unique @default(cuid())
  userId     Int
  teamId     Int?
  note       String?
  createdAt  DateTime    @default(now())
  expiresAt  DateTime?
  lastUsedAt DateTime?
  hashedKey  String      @unique()
  user       User?       @relation(fields: [userId], references: [id], onDelete: Cascade)
  team       Team?       @relation(fields: [teamId], references: [id], onDelete: Cascade)
  app        App?        @relation(fields: [appId], references: [slug], onDelete: Cascade)
  appId      String?
  rateLimits RateLimit[]

  @@index([userId])
}

model RateLimit {
  id            String   @id @default(uuid())
  name          String
  apiKeyId      String
  ttl           Int
  limit         Int
  blockDuration Int
  createdAt     DateTime @default(now())
  updatedAt     DateTime @updatedAt

  apiKey ApiKey @relation(fields: [apiKeyId], references: [id], onDelete: Cascade)

  @@index([apiKeyId])
}

model HashedLink {
  id            Int       @id @default(autoincrement())
  link          String    @unique
  eventTypeId   Int
  eventType     EventType @relation(fields: [eventTypeId], references: [id], onDelete: Cascade)
  expiresAt     DateTime?
  maxUsageCount Int       @default(1)
  usageCount    Int       @default(0)

  @@index([eventTypeId])
}

model Account {
  id                String  @id @default(cuid())
  userId            Int
  type              String
  provider          String
  providerAccountId String
  providerEmail     String?
  refresh_token     String? @db.Text
  access_token      String? @db.Text
  expires_at        Int?
  token_type        String?
  scope             String?
  id_token          String? @db.Text
  session_state     String?

  user User? @relation(fields: [userId], references: [id], onDelete: Cascade)

  @@unique([provider, providerAccountId])
  @@index([userId])
  @@index([type])
}

model Session {
  id           String   @id @default(cuid())
  sessionToken String   @unique
  userId       Int
  expires      DateTime
  user         User?    @relation(fields: [userId], references: [id], onDelete: Cascade)

  @@index([userId])
}

enum AppCategories {
  calendar
  messaging
  other
  payment
  video // deprecated, please use 'conferencing' instead
  web3 // deprecated, we should no longer have any web3 apps
  automation
  analytics
  // Wherever video is in use, conferencing should also be used for legacy apps can have it.
  conferencing
  crm
}

model App {
  // The slug for the app store public page inside `/apps/[slug]`
  slug        String          @id @unique
  // The directory name for `/packages/app-store/[dirName]`
  dirName     String          @unique
  // Needed API Keys
  keys        Json?
  // One or multiple categories to which this app belongs
  categories  AppCategories[]
  createdAt   DateTime        @default(now())
  updatedAt   DateTime        @updatedAt
  credentials Credential[]
  payments    Payment[]
  Webhook     Webhook[]
  ApiKey      ApiKey[]
  enabled     Boolean         @default(false)

  @@index([enabled])
}

model App_RoutingForms_Form {
  id                       String                                      @id @default(cuid())
  description              String?
  position                 Int                                         @default(0)
  routes                   Json?
  createdAt                DateTime                                    @default(now())
  updatedAt                DateTime                                    @updatedAt
  name                     String
  fields                   Json?
  user                     User                                        @relation("routing-form", fields: [userId], references: [id], onDelete: Cascade)
  updatedBy                User?                                       @relation("updated-routing-form", fields: [updatedById], references: [id], onDelete: SetNull)
  updatedById              Int?
  // This is the user who created the form and also the user who has read-write access to the form
  // If teamId is set, the members of the team would also have access to form readOnly or read-write depending on their permission level as team member.
  userId                   Int
  team                     Team?                                       @relation(fields: [teamId], references: [id], onDelete: Cascade)
  teamId                   Int?
  responses                App_RoutingForms_FormResponse[]
  queuedResponses          App_RoutingForms_QueuedFormResponse[]
  disabled                 Boolean                                     @default(false)
  /// @zod.custom(imports.RoutingFormSettings)
  settings                 Json?
  incompleteBookingActions App_RoutingForms_IncompleteBookingActions[]

  @@index([userId])
  @@index([disabled])
}

model App_RoutingForms_FormResponse {
  id           Int                   @id @default(autoincrement())
  uuid         String?               @default(uuid())
  formFillerId String                @default(cuid())
  form         App_RoutingForms_Form @relation(fields: [formId], references: [id], onDelete: Cascade)
  formId       String
  response     Json
  createdAt    DateTime              @default(now())
  updatedAt    DateTime?             @updatedAt

  routedToBookingUid        String?                              @unique
  // We should not cascade delete the booking, because we want to keep the form response even if the routedToBooking is deleted
  routedToBooking           Booking?                             @relation(fields: [routedToBookingUid], references: [uid])
  chosenRouteId             String?
  routingFormResponseFields RoutingFormResponseField[]
  routingFormResponses      RoutingFormResponseDenormalized[]
  queuedFormResponse        App_RoutingForms_QueuedFormResponse?

  @@unique([formFillerId, formId])
  @@index([formFillerId])
  @@index([formId])
  @@index([routedToBookingUid])
}

model App_RoutingForms_QueuedFormResponse {
  id               String                         @id @default(cuid())
  form             App_RoutingForms_Form          @relation(fields: [formId], references: [id], onDelete: Cascade)
  formId           String
  response         Json
  chosenRouteId    String?
  createdAt        DateTime                       @default(now())
  updatedAt        DateTime?                      @updatedAt
  actualResponseId Int?                           @unique
  actualResponse   App_RoutingForms_FormResponse? @relation(fields: [actualResponseId], references: [id], onDelete: Cascade)
}

model RoutingFormResponseField {
  id               Int                             @id @default(autoincrement())
  responseId       Int
  fieldId          String
  valueString      String?
  valueNumber      Decimal?
  valueStringArray String[]
  response         App_RoutingForms_FormResponse   @relation(fields: [responseId], references: [id], map: "RoutingFormResponseField_response_fkey", onDelete: Cascade)
  denormalized     RoutingFormResponseDenormalized @relation("DenormalizedResponseToFields", fields: [responseId], references: [id], onDelete: Cascade)

  @@index([responseId])
  @@index([fieldId])
  @@index([valueNumber])
  @@index([valueStringArray], type: Gin)
}

view RoutingFormResponse {
  id                               Int            @unique
  response                         Json
  responseLowercase                Json
  formId                           String
  formName                         String
  formTeamId                       Int?
  formUserId                       Int?
  bookingUid                       String?
  bookingStatus                    BookingStatus?
  bookingStatusOrder               Int?
  bookingCreatedAt                 DateTime?
  bookingAttendees                 Json? // Array of {timeZone: string, email: string}
  bookingUserId                    Int?
  bookingUserName                  String?
  bookingUserEmail                 String?
  bookingUserAvatarUrl             String?
  bookingAssignmentReason          String?
  bookingAssignmentReasonLowercase String?
  bookingStartTime                 DateTime?
  bookingEndTime                   DateTime?
  createdAt                        DateTime
  utm_source                       String?
  utm_medium                       String?
  utm_campaign                     String?
  utm_term                         String?
  utm_content                      String?
}

model RoutingFormResponseDenormalized {
  id                      Int                           @id
  uuid                    String?
  formId                  String
  formName                String
  formTeamId              Int?
  formUserId              Int
  booking                 Booking?                      @relation(fields: [bookingId], references: [id], onDelete: SetNull)
  bookingUid              String?
  bookingId               Int?
  bookingStatus           BookingStatus?
  bookingStatusOrder      Int?
  bookingCreatedAt        DateTime?                     @db.Timestamp(3)
  bookingStartTime        DateTime?                     @db.Timestamp(3)
  bookingEndTime          DateTime?                     @db.Timestamp(3)
  bookingUserId           Int?
  bookingUserName         String?
  bookingUserEmail        String?
  bookingUserAvatarUrl    String?
  bookingAssignmentReason String?
  eventTypeId             Int?
  eventTypeParentId       Int?
  eventTypeSchedulingType String?
  createdAt               DateTime                      @db.Timestamp(3)
  utm_source              String?
  utm_medium              String?
  utm_campaign            String?
  utm_term                String?
  utm_content             String?
  response                App_RoutingForms_FormResponse @relation(fields: [id], references: [id], onDelete: Cascade)
  fields                  RoutingFormResponseField[]    @relation("DenormalizedResponseToFields")

  @@index([formId])
  @@index([formTeamId])
  @@index([formUserId])
  @@index([formId, createdAt])
  @@index([bookingId])
  @@index([bookingUserId])
  @@index([eventTypeId, eventTypeParentId])
}

model Feedback {
  id      Int      @id @default(autoincrement())
  date    DateTime @default(now())
  userId  Int
  user    User     @relation(fields: [userId], references: [id], onDelete: Cascade)
  rating  String
  comment String?

  @@index([userId])
  @@index([rating])
}

enum WorkflowTriggerEvents {
  BEFORE_EVENT
  EVENT_CANCELLED
  NEW_EVENT
  AFTER_EVENT
  RESCHEDULE_EVENT
  AFTER_HOSTS_CAL_VIDEO_NO_SHOW
  AFTER_GUESTS_CAL_VIDEO_NO_SHOW
}

enum WorkflowActions {
  EMAIL_HOST
  EMAIL_ATTENDEE
  SMS_ATTENDEE
  SMS_NUMBER
  EMAIL_ADDRESS
  WHATSAPP_ATTENDEE
  WHATSAPP_NUMBER
  CAL_AI_PHONE_CALL
}

model WorkflowStep {
  id                        Int                       @id @default(autoincrement())
  stepNumber                Int
  action                    WorkflowActions
  workflowId                Int
  workflow                  Workflow                  @relation(fields: [workflowId], references: [id], onDelete: Cascade)
  sendTo                    String?
  reminderBody              String?
  emailSubject              String?
  template                  WorkflowTemplates         @default(REMINDER)
  workflowReminders         WorkflowReminder[]
  numberRequired            Boolean?
  sender                    String?
  numberVerificationPending Boolean                   @default(true)
  includeCalendarEvent      Boolean                   @default(false)
  verifiedAt                DateTime?
<<<<<<< HEAD
  translations              WorkflowStepTranslation[]
=======
  agentId                   String?            @unique
  agent                     Agent?             @relation(fields: [agentId], references: [id], onDelete: SetNull)
>>>>>>> 2277d903

  @@index([workflowId])
}

model Workflow {
  id                           Int                     @id @default(autoincrement())
  position                     Int                     @default(0)
  name                         String
  userId                       Int?
  user                         User?                   @relation(fields: [userId], references: [id], onDelete: Cascade)
  team                         Team?                   @relation(fields: [teamId], references: [id], onDelete: Cascade)
  teamId                       Int?
  activeOn                     WorkflowsOnEventTypes[]
  activeOnTeams                WorkflowsOnTeams[]
  isActiveOnAll                Boolean                 @default(false)
  trigger                      WorkflowTriggerEvents
  time                         Int?
  timeUnit                     TimeUnit?
  steps                        WorkflowStep[]
  autoTranslateWorkflowEnabled Boolean                 @default(false)

  @@index([userId])
  @@index([teamId])
}

model AIPhoneCallConfiguration {
  id              Int       @id @default(autoincrement())
  eventType       EventType @relation(fields: [eventTypeId], references: [id], onDelete: Cascade)
  eventTypeId     Int
  templateType    String    @default("CUSTOM_TEMPLATE")
  schedulerName   String?
  generalPrompt   String?
  yourPhoneNumber String
  numberToCall    String
  guestName       String?
  guestEmail      String?
  guestCompany    String?
  enabled         Boolean   @default(false)
  beginMessage    String?
  llmId           String?

  @@unique([eventTypeId])
  @@index([eventTypeId])
}

model WorkflowsOnEventTypes {
  id          Int       @id @default(autoincrement())
  workflow    Workflow  @relation(fields: [workflowId], references: [id], onDelete: Cascade)
  workflowId  Int
  eventType   EventType @relation(fields: [eventTypeId], references: [id], onDelete: Cascade)
  eventTypeId Int

  @@unique([workflowId, eventTypeId])
  @@index([workflowId])
  @@index([eventTypeId])
}

model WorkflowsOnTeams {
  id         Int      @id @default(autoincrement())
  workflow   Workflow @relation(fields: [workflowId], references: [id], onDelete: Cascade)
  workflowId Int
  team       Team     @relation(fields: [teamId], references: [id], onDelete: Cascade)
  teamId     Int

  @@unique([workflowId, teamId])
  @@index([workflowId])
  @@index([teamId])
}

model Deployment {
  /// This is a single row table, so we use a fixed id
  id                      Int       @id @default(1)
  logo                    String?
  /// @zod.custom(imports.DeploymentTheme)
  theme                   Json?
  licenseKey              String?
  // We encrypt the signature token in the deployment table with the current calendso encryption key
  signatureTokenEncrypted String?
  agreedLicenseAt         DateTime?
}

enum TimeUnit {
  DAY    @map("day")
  HOUR   @map("hour")
  MINUTE @map("minute")
}

model WorkflowReminder {
  id                  Int             @id @default(autoincrement())
  uuid                String?         @unique @default(uuid())
  bookingUid          String?
  booking             Booking?        @relation(fields: [bookingUid], references: [uid])
  method              WorkflowMethods
  scheduledDate       DateTime
  referenceId         String?         @unique
  scheduled           Boolean
  workflowStepId      Int?
  workflowStep        WorkflowStep?   @relation(fields: [workflowStepId], references: [id], onDelete: Cascade)
  cancelled           Boolean?
  seatReferenceId     String?
  isMandatoryReminder Boolean?        @default(false)
  retryCount          Int             @default(0)

  @@index([bookingUid])
  @@index([workflowStepId])
  @@index([seatReferenceId])
  @@index([method, scheduled, scheduledDate])
  @@index([cancelled, scheduledDate])
}

model WebhookScheduledTriggers {
  id            Int       @id @default(autoincrement())
  jobName       String? // jobName is deprecated, not needed when webhook and booking is set
  subscriberUrl String
  payload       String
  startAfter    DateTime
  retryCount    Int       @default(0)
  createdAt     DateTime? @default(now())
  appId         String?
  webhookId     String?
  webhook       Webhook?  @relation(fields: [webhookId], references: [id], onDelete: Cascade)
  bookingId     Int?
  booking       Booking?  @relation(fields: [bookingId], references: [id], onDelete: Cascade)
}

enum WorkflowTemplates {
  REMINDER
  CUSTOM
  CANCELLED
  RESCHEDULED
  COMPLETED
  RATING
}

enum WorkflowMethods {
  EMAIL
  SMS
  WHATSAPP
  AI_PHONE_CALL
}

model BookingSeat {
  id           Int      @id @default(autoincrement())
  referenceUid String   @unique
  bookingId    Int
  booking      Booking  @relation(fields: [bookingId], references: [id], onDelete: Cascade)
  attendeeId   Int      @unique
  attendee     Attendee @relation(fields: [attendeeId], references: [id], onDelete: Cascade)
  /// @zod.custom(imports.bookingSeatDataSchema)
  data         Json?
  metadata     Json?

  @@index([bookingId])
  @@index([attendeeId])
}

model VerifiedNumber {
  id          Int    @id @default(autoincrement())
  userId      Int?
  user        User?  @relation(fields: [userId], references: [id], onDelete: Cascade)
  teamId      Int?
  team        Team?  @relation(fields: [teamId], references: [id], onDelete: Cascade)
  phoneNumber String

  @@index([userId])
  @@index([teamId])
}

model VerifiedEmail {
  id     Int    @id @default(autoincrement())
  userId Int?
  user   User?  @relation(fields: [userId], references: [id], onDelete: Cascade)
  teamId Int?
  team   Team?  @relation(fields: [teamId], references: [id], onDelete: Cascade)
  email  String

  @@index([userId])
  @@index([teamId])
}

model Feature {
  // The feature slug, ex: 'v2-workflows'
  slug        String         @id @unique
  // If the feature is currently enabled
  enabled     Boolean        @default(false)
  // A short description of the feature
  description String?
  // The type of feature flag
  type        FeatureType?   @default(RELEASE)
  // If the flag is considered stale
  stale       Boolean?       @default(false)
  lastUsedAt  DateTime?
  createdAt   DateTime?      @default(now())
  updatedAt   DateTime?      @default(now()) @updatedAt
  updatedBy   Int?
  users       UserFeatures[]
  teams       TeamFeatures[]

  @@index([enabled])
  @@index([stale])
}

model UserFeatures {
  user       User     @relation(fields: [userId], references: [id], onDelete: Cascade)
  userId     Int
  feature    Feature  @relation(fields: [featureId], references: [slug], onDelete: Cascade)
  featureId  String
  assignedAt DateTime @default(now())
  assignedBy String
  updatedAt  DateTime @updatedAt

  @@id([userId, featureId])
  @@index([userId, featureId])
}

model TeamFeatures {
  team       Team     @relation(fields: [teamId], references: [id], onDelete: Cascade)
  teamId     Int
  feature    Feature  @relation(fields: [featureId], references: [slug], onDelete: Cascade)
  featureId  String
  assignedAt DateTime @default(now())
  assignedBy String
  updatedAt  DateTime @updatedAt

  @@id([teamId, featureId])
  @@index([teamId, featureId])
}

enum FeatureType {
  RELEASE
  EXPERIMENT
  OPERATIONAL
  KILL_SWITCH
  PERMISSION
}

enum RRResetInterval {
  MONTH
  DAY
}

enum RRTimestampBasis {
  CREATED_AT
  START_TIME
}

model SelectedSlots {
  id               Int      @id @default(autoincrement())
  eventTypeId      Int
  userId           Int
  slotUtcStartDate DateTime
  slotUtcEndDate   DateTime
  uid              String
  releaseAt        DateTime
  isSeat           Boolean  @default(false)

  @@unique(fields: [userId, slotUtcStartDate, slotUtcEndDate, uid], name: "selectedSlotUnique")
}

model OAuthClient {
  clientId     String       @id @unique
  redirectUri  String
  clientSecret String
  name         String
  logo         String?
  accessCodes  AccessCode[]
}

model AccessCode {
  id        Int           @id @default(autoincrement())
  code      String
  clientId  String?
  client    OAuthClient?  @relation(fields: [clientId], references: [clientId], onDelete: Cascade)
  expiresAt DateTime
  scopes    AccessScope[]
  userId    Int?
  user      User?         @relation(fields: [userId], references: [id], onDelete: Cascade)
  teamId    Int?
  team      Team?         @relation(fields: [teamId], references: [id], onDelete: Cascade)
}

enum AccessScope {
  READ_BOOKING
  READ_PROFILE
}

view BookingTimeStatus {
  id             Int            @unique
  uid            String?
  eventTypeId    Int?
  title          String?
  description    String?
  startTime      DateTime?
  endTime        DateTime?
  createdAt      DateTime?
  location       String?
  paid           Boolean?
  status         BookingStatus?
  rescheduled    Boolean?
  userId         Int?
  teamId         Int?
  eventLength    Int?
  timeStatus     String?
  eventParentId  Int?
  userEmail      String?
  username       String?
  ratingFeedback String?
  rating         Int?
  noShowHost     Boolean?
  isTeamBooking  Boolean
}

model BookingDenormalized {
  id             Int           @id @unique
  uid            String
  eventTypeId    Int?
  title          String
  description    String?
  startTime      DateTime
  endTime        DateTime
  createdAt      DateTime
  updatedAt      DateTime?
  location       String?
  paid           Boolean
  status         BookingStatus
  rescheduled    Boolean?
  userId         Int?
  teamId         Int?
  eventLength    Int?
  eventParentId  Int?
  userEmail      String?
  userName       String?
  userUsername   String?
  ratingFeedback String?
  rating         Int?
  noShowHost     Boolean?
  isTeamBooking  Boolean

  @@index([userId])
  @@index([createdAt])
  @@index([eventTypeId])
  @@index([eventParentId])
  @@index([teamId])
  @@index([startTime])
  @@index([endTime])
  @@index([status])
  @@index([teamId, isTeamBooking])
  @@index([userId, isTeamBooking])
}

view BookingTimeStatusDenormalized {
  id             Int           @id @unique
  uid            String
  eventTypeId    Int?
  title          String
  description    String?
  startTime      DateTime
  endTime        DateTime
  createdAt      DateTime
  updatedAt      DateTime?
  location       String?
  paid           Boolean
  status         BookingStatus
  rescheduled    Boolean?
  userId         Int?
  teamId         Int?
  eventLength    Int?
  eventParentId  Int?
  userEmail      String?
  userName       String?
  userUsername   String?
  ratingFeedback String?
  rating         Int?
  noShowHost     Boolean?
  isTeamBooking  Boolean
  timeStatus     String? // this is the addition on top of BookingDenormalized
}

model CalendarCache {
  // To be made required in a followup
  id String? @default(uuid())

  // The key would be the unique URL that is requested by the user
  key          String
  value        Json
  expiresAt    DateTime
  // Provide an initial value for legacy rows and future raw inserts
  updatedAt    DateTime    @default(now()) @updatedAt
  credentialId Int
  userId       Int?
  credential   Credential? @relation(fields: [credentialId], references: [id], onDelete: Cascade)

  @@id([credentialId, key])
  @@unique([credentialId, key])
  @@index([userId, key])
}

enum RedirectType {
  UserEventType @map("user-event-type")
  TeamEventType @map("team-event-type")
  User          @map("user")
  Team          @map("team")
}

model TempOrgRedirect {
  id        Int          @id @default(autoincrement())
  // Better would be to have fromOrgId and toOrgId as well and then we should have just to instead toUrl
  from      String
  // 0 would mean it is non org
  fromOrgId Int
  type      RedirectType
  // It doesn't have any query params
  toUrl     String
  enabled   Boolean      @default(true)
  createdAt DateTime     @default(now())
  updatedAt DateTime     @updatedAt

  @@unique([from, type, fromOrgId])
}

model Avatar {
  // e.g. NULL(0), organization ID or team logo
  teamId    Int    @default(0)
  // Avatar, NULL(0) if team logo
  userId    Int    @default(0)
  // base64 string
  data      String
  // different every time to pop the cache.
  objectKey String @unique

  isBanner Boolean @default(false)

  @@unique([teamId, userId, isBanner])
  @@map(name: "avatars")
}

model OutOfOfficeEntry {
  id       Int                @id @default(autoincrement())
  uuid     String             @unique
  start    DateTime
  end      DateTime
  notes    String?
  userId   Int
  user     User               @relation(fields: [userId], references: [id], onDelete: Cascade)
  toUserId Int?
  toUser   User?              @relation(name: "toUser", fields: [toUserId], references: [id], onDelete: Cascade)
  reasonId Int?
  reason   OutOfOfficeReason? @relation(fields: [reasonId], references: [id], onDelete: SetNull)

  createdAt DateTime @default(now())
  updatedAt DateTime @updatedAt

  @@index([uuid])
  @@index([userId])
  @@index([toUserId])
  @@index([start, end])
}

model OutOfOfficeReason {
  id      Int     @id @default(autoincrement())
  emoji   String
  reason  String  @unique
  enabled Boolean @default(true)
  userId  Int?
  user    User?   @relation(fields: [userId], references: [id], onDelete: Cascade)

  entries OutOfOfficeEntry[]
}

// Platform
model PlatformOAuthClient {
  id             String   @id @default(cuid())
  name           String
  secret         String
  permissions    Int
  users          User[]
  logo           String?
  redirectUris   String[]
  organizationId Int
  organization   Team     @relation(fields: [organizationId], references: [id], onDelete: Cascade)
  teams          Team[]   @relation("CreatedByOAuthClient")

  accessTokens        AccessToken[]
  refreshToken        RefreshToken[]
  authorizationTokens PlatformAuthorizationToken[]
  webhook             Webhook[]

  bookingRedirectUri           String?
  bookingCancelRedirectUri     String?
  bookingRescheduleRedirectUri String?
  areEmailsEnabled             Boolean @default(false)
  areDefaultEventTypesEnabled  Boolean @default(true)
  areCalendarEventsEnabled     Boolean @default(true)

  createdAt DateTime @default(now())
}

model PlatformAuthorizationToken {
  id String @id @default(cuid())

  owner  User                @relation(fields: [userId], references: [id], onDelete: Cascade)
  client PlatformOAuthClient @relation(fields: [platformOAuthClientId], references: [id], onDelete: Cascade)

  platformOAuthClientId String
  userId                Int

  createdAt DateTime @default(now())

  @@unique([userId, platformOAuthClientId])
}

model AccessToken {
  id Int @id @default(autoincrement())

  secret    String   @unique
  createdAt DateTime @default(now())
  expiresAt DateTime

  owner  User                @relation(fields: [userId], references: [id], onDelete: Cascade)
  client PlatformOAuthClient @relation(fields: [platformOAuthClientId], references: [id], onDelete: Cascade)

  platformOAuthClientId String
  userId                Int
}

model RefreshToken {
  id Int @id @default(autoincrement())

  secret    String   @unique
  createdAt DateTime @default(now())
  expiresAt DateTime

  owner  User                @relation(fields: [userId], references: [id], onDelete: Cascade)
  client PlatformOAuthClient @relation(fields: [platformOAuthClientId], references: [id], onDelete: Cascade)

  platformOAuthClientId String
  userId                Int
}

model DSyncData {
  id               Int                     @id @default(autoincrement())
  directoryId      String                  @unique
  tenant           String
  organizationId   Int?                    @unique
  org              OrganizationSettings?   @relation(fields: [organizationId], references: [organizationId], onDelete: Cascade)
  teamGroupMapping DSyncTeamGroupMapping[]

  createdAttributeToUsers AttributeToUser[] @relation("createdByDSync")
  updatedAttributeToUsers AttributeToUser[] @relation("updatedByDSync")
}

model DSyncTeamGroupMapping {
  id             Int       @id @default(autoincrement())
  organizationId Int
  teamId         Int
  team           Team      @relation(fields: [teamId], references: [id], onDelete: Cascade)
  directoryId    String
  directory      DSyncData @relation(fields: [directoryId], references: [directoryId], onDelete: Cascade)
  groupName      String

  @@unique([teamId, groupName])
}

model SecondaryEmail {
  id                 Int                 @id @default(autoincrement())
  user               User                @relation(fields: [userId], references: [id], onDelete: Cascade)
  userId             Int
  email              String
  emailVerified      DateTime?
  verificationTokens VerificationToken[]
  eventTypes         EventType[]

  @@unique([email])
  @@unique([userId, email])
  @@index([userId])
}

// Needed to store tasks that need to be processed by a background worker or Tasker
model Task {
  id                  String    @id @unique @default(uuid())
  createdAt           DateTime  @default(now())
  updatedAt           DateTime  @updatedAt
  // The time at which the task should be executed
  scheduledAt         DateTime  @default(now())
  // The time at which the task was successfully executed
  succeededAt         DateTime?
  // The task type to be executed. Left it as a freeform string to avoid more migrations for now. Will be enforced at type level.
  type                String
  // Generic payload for the task
  payload             String
  // The number of times the task has been attempted
  attempts            Int       @default(0)
  // The maximum number of times the task can be attempted
  maxAttempts         Int       @default(3)
  lastError           String?
  lastFailedAttemptAt DateTime?
  referenceUid        String?

  // unique index on referenceUid,type to avoid duplicate tasks
  @@unique([referenceUid, type])
  // for finding succeeded tasks
  @@index([succeededAt])
  // for finding tasks that are scheduled to be executed
  @@index([scheduledAt, succeededAt])
}

enum SMSLockState {
  LOCKED
  UNLOCKED
  REVIEW_NEEDED
}

model ManagedOrganization {
  managedOrganizationId Int  @unique
  managedOrganization   Team @relation("ManagedOrganization", fields: [managedOrganizationId], references: [id], onDelete: Cascade)

  managerOrganizationId Int
  managerOrganization   Team @relation("ManagerOrganization", fields: [managerOrganizationId], references: [id], onDelete: Cascade)

  createdAt DateTime @default(now())

  @@unique([managerOrganizationId, managedOrganizationId])
  @@index([managerOrganizationId])
}

model PlatformBilling {
  id Int @id @unique // team id

  customerId     String
  subscriptionId String?
  priceId        String?
  plan           String  @default("none")

  billingCycleStart Int?
  billingCycleEnd   Int?
  overdue           Boolean? @default(false)

  // note(Lauris): in case of a platform managed organization's billing record this field points to the manager organization's billing record.
  managerBillingId Int?
  managerBilling   PlatformBilling?  @relation("PlatformManagedBilling", fields: [managerBillingId], references: [id])
  // note(Lauris): in case of a manager organization's billing record this field points to billing records of its platform managed organizations.
  managedBillings  PlatformBilling[] @relation("PlatformManagedBilling")

  team Team @relation(fields: [id], references: [id], onDelete: Cascade)
}

enum AttributeType {
  TEXT
  NUMBER
  SINGLE_SELECT
  MULTI_SELECT
}

model AttributeOption {
  id            String            @id @default(uuid())
  attribute     Attribute         @relation(fields: [attributeId], references: [id], onDelete: Cascade)
  attributeId   String
  value         String
  slug          String
  isGroup       Boolean           @default(false)
  // It is a list of AttributeOptions ids that are contained in the group option
  // You could think of a person having the group option to actually have all the options in the contains list.
  // We are not using relation here because it would be a many to many relation because a group option can contain many non-group options and a non-group option can be contained in many group options
  // Such a relation would require its own table to be managed and we don't need it for now.
  contains      String[]
  assignedUsers AttributeToUser[]
}

model Attribute {
  id String @id @default(uuid())

  // This is organization
  team Team @relation(fields: [teamId], references: [id], onDelete: Cascade)

  // This is organizationId
  teamId Int

  type AttributeType

  name    String
  slug    String
  enabled Boolean @default(true)

  usersCanEditRelation Boolean @default(false)

  createdAt        DateTime          @default(now())
  updatedAt        DateTime          @updatedAt
  options          AttributeOption[]
  isWeightsEnabled Boolean           @default(false)
  isLocked         Boolean           @default(false)

  @@unique([teamId, slug])
  @@index([teamId])
}

model AttributeToUser {
  id String @id @default(uuid())

  // This is the membership of the organization
  member Membership @relation(fields: [memberId], references: [id], onDelete: Cascade)

  // This is the membership id of the organization
  memberId Int

  attributeOption   AttributeOption @relation(fields: [attributeOptionId], references: [id], onDelete: Cascade)
  attributeOptionId String

  weight Int?

  // We don't intentionally delete assignments on deletion of a user/directory sync
  createdAt        DateTime   @default(now())
  createdById      Int?
  createdBy        User?      @relation("createdBy", fields: [createdById], references: [id], onDelete: SetNull)
  createdByDSyncId String?
  createdByDSync   DSyncData? @relation("createdByDSync", fields: [createdByDSyncId], references: [directoryId], onDelete: SetNull)

  updatedAt        DateTime?  @updatedAt
  updatedBy        User?      @relation("updatedBy", fields: [updatedById], references: [id], onDelete: SetNull)
  updatedById      Int?
  updatedByDSyncId String?
  updatedByDSync   DSyncData? @relation("updatedByDSync", fields: [updatedByDSyncId], references: [directoryId], onDelete: SetNull)

  @@unique([memberId, attributeOptionId])
}

enum AssignmentReasonEnum {
  ROUTING_FORM_ROUTING
  ROUTING_FORM_ROUTING_FALLBACK
  REASSIGNED
  RR_REASSIGNED
  REROUTED
  SALESFORCE_ASSIGNMENT
}

model AssignmentReason {
  id           Int                  @id @unique @default(autoincrement())
  createdAt    DateTime             @default(now())
  bookingId    Int
  booking      Booking              @relation(fields: [bookingId], references: [id], onDelete: Cascade)
  reasonEnum   AssignmentReasonEnum
  reasonString String

  @@index([bookingId])
}

enum EventTypeAutoTranslatedField {
  DESCRIPTION
  TITLE
}

model DelegationCredential {
  id                  String                @id @default(uuid())
  workspacePlatform   WorkspacePlatform     @relation(fields: [workspacePlatformId], references: [id], onDelete: Cascade)
  workspacePlatformId Int
  // Provides possibility to have different service accounts for different organizations if the need arises, but normally they should be the same
  /// @zod.custom(imports.serviceAccountKeySchema)
  serviceAccountKey   Json
  enabled             Boolean               @default(false)
  // lastEnabledAt is set when the delegation credential is enabled
  lastEnabledAt       DateTime?
  // lastDisabledAt is set when the delegation credential is disabled. So, lastDisabledAt could be earlier then lastEnabledAt if the delegation credential was enabled -> then disabled -> then enabled again.
  lastDisabledAt      DateTime?
  organizationId      Int
  organization        Team                  @relation(fields: [organizationId], references: [id], onDelete: Cascade)
  domain              String
  selectedCalendars   SelectedCalendar[]
  destinationCalendar DestinationCalendar[]
  bookingReferences   BookingReference[]
  createdAt           DateTime              @default(now())
  updatedAt           DateTime              @updatedAt
  credentials         Credential[]

  // Should be fair to assume that one domain can be only on one workspace platform at a time. So, one can't have two different workspace platforms for the same domain
  // Because we don't know which domain the organization might have, we couldn't make "domain" unique here as that would prevent an actual owner of the domain to be unable to use that domain if it is used by someone else.
  @@unique([organizationId, domain])
  @@index([enabled])
}

// Deprecated and probably unused - Use DelegationCredential instead
model DomainWideDelegation {
  id                  String                @id @default(uuid())
  workspacePlatform   WorkspacePlatform     @relation(fields: [workspacePlatformId], references: [id], onDelete: Cascade)
  workspacePlatformId Int
  // Provides possibility to have different service accounts for different organizations if the need arises, but normally they should be the same
  /// @zod.custom(imports.serviceAccountKeySchema)
  serviceAccountKey   Json
  enabled             Boolean               @default(false)
  organizationId      Int
  organization        Team                  @relation(fields: [organizationId], references: [id], onDelete: Cascade)
  domain              String
  selectedCalendars   SelectedCalendar[]
  destinationCalendar DestinationCalendar[]
  bookingReferences   BookingReference[]
  createdAt           DateTime              @default(now())
  updatedAt           DateTime              @updatedAt

  // Should be fair to assume that one domain can be only on one workspace platform at a time. So, one can't have two different workspace platforms for the same domain
  // Because we don't know which domain the organization might have, we couldn't make "domain" unique here as that would prevent an actual owner of the domain to be unable to use that domain if it is used by someone else.
  @@unique([organizationId, domain])
}

// It is for delegation credential
model WorkspacePlatform {
  id                       Int                    @id @default(autoincrement())
  /// @zod.min(1)
  slug                     String
  /// @zod.min(1)
  name                     String
  description              String
  /// @zod.custom(imports.serviceAccountKeySchema)
  defaultServiceAccountKey Json
  createdAt                DateTime               @default(now())
  updatedAt                DateTime               @updatedAt
  enabled                  Boolean                @default(false)
  delegationCredentials    DelegationCredential[]
  domainWideDelegations    DomainWideDelegation[]

  @@unique([slug])
}

model EventTypeTranslation {
  uid            String                       @id @default(cuid())
  eventType      EventType                    @relation(fields: [eventTypeId], references: [id], onDelete: Cascade)
  eventTypeId    Int
  field          EventTypeAutoTranslatedField
  sourceLocale   String
  targetLocale   String
  translatedText String                       @db.Text
  createdAt      DateTime                     @default(now())
  createdBy      Int
  updatedAt      DateTime                     @updatedAt
  updatedBy      Int?
  creator        User                         @relation("CreatedEventTypeTranslations", fields: [createdBy], references: [id])
  updater        User?                        @relation("UpdatedEventTypeTranslations", fields: [updatedBy], references: [id], onDelete: SetNull)

  @@unique([eventTypeId, field, targetLocale])
  @@index([eventTypeId, field, targetLocale])
}

enum WatchlistType {
  EMAIL
  DOMAIN
  USERNAME
}

enum WatchlistSeverity {
  LOW
  MEDIUM
  HIGH
  CRITICAL
}

model Watchlist {
  id          String            @id @unique @default(cuid())
  type        WatchlistType
  // The identifier of the Watchlisted entity (email or domain)
  value       String
  description String?
  createdAt   DateTime          @default(now())
  createdBy   User              @relation("CreatedWatchlists", onDelete: Cascade, fields: [createdById], references: [id])
  createdById Int
  updatedAt   DateTime          @updatedAt
  updatedBy   User?             @relation("UpdatedWatchlists", onDelete: SetNull, fields: [updatedById], references: [id])
  updatedById Int?
  severity    WatchlistSeverity @default(LOW)

  @@unique([type, value])
  @@index([type, value])
}

enum BillingPeriod {
  MONTHLY
  ANNUALLY
}

model OrganizationOnboarding {
  // TODO: Use uuid for id
  id String @id @default(uuid())

  // User who started the onboarding. It is different from orgOwnerEmail in case Cal.com admin is doing the onboarding for someone else.
  createdBy   User     @relation("CreatedOrganizationOnboardings", fields: [createdById], references: [id], onDelete: Cascade)
  createdById Int
  createdAt   DateTime @default(now())

  // We keep the email only here and don't need to connect it with user because on User deletion, we don't delete the entry here.
  // It is unique because an email can be the owner of only one organization at a time.
  orgOwnerEmail String  @unique
  error         String?

  updatedAt DateTime @updatedAt
  // TODO: updatedBy to be added when we support marking updatedBy using webhook too, as webhook also updates it

  // Set after organization payment is done and the organization is created
  organizationId Int?  @unique
  organization   Team? @relation(fields: [organizationId], references: [id], onDelete: Cascade)

  billingPeriod BillingPeriod
  pricePerSeat  Float
  seats         Int

  isPlatform Boolean @default(false)

  // Organization info
  name               String
  // We don't keep it unique because we don't want self-serve flows to block a slug if it isn't paid for yet.
  slug               String
  logo               String?
  bio                String?
  isDomainConfigured Boolean @default(false)

  // Set when payment intent is there.
  stripeCustomerId         String? @unique
  // TODO: Can we make it required
  stripeSubscriptionId     String?
  stripeSubscriptionItemId String?

  /// @zod.custom(imports.orgOnboardingInvitedMembersSchema)
  invitedMembers Json @default("[]")

  /// @zod.custom(imports.orgOnboardingTeamsSchema)
  teams Json @default("[]")

  // Completion status
  isComplete Boolean @default(false)

  @@index([orgOwnerEmail])
  @@index([stripeCustomerId])
}

enum IncompleteBookingActionType {
  SALESFORCE
}

model App_RoutingForms_IncompleteBookingActions {
  id           Int                         @id @default(autoincrement())
  form         App_RoutingForms_Form       @relation(fields: [formId], references: [id], onDelete: Cascade)
  formId       String
  actionType   IncompleteBookingActionType
  data         Json
  enabled      Boolean                     @default(true)
  credentialId Int?
}

model InternalNotePreset {
  id                 Int     @id @default(autoincrement())
  name               String
  cancellationReason String?
  team               Team    @relation(fields: [teamId], references: [id])
  teamId             Int

  createdAt           DateTime              @default(now())
  BookingInternalNote BookingInternalNote[]

  @@unique([teamId, name])
  @@index([teamId])
}

enum FilterSegmentScope {
  USER
  TEAM
}

model FilterSegment {
  id               Int                           @id @default(autoincrement())
  name             String
  // Identifies which data table this segment belongs to (e.g. "organization_members", "team_members", "bookings", etc.)
  tableIdentifier  String
  scope            FilterSegmentScope
  // Filter configuration
  activeFilters    Json?
  sorting          Json?
  columnVisibility Json?
  columnSizing     Json?
  perPage          Int
  searchTerm       String?                       @db.Text
  createdAt        DateTime                      @default(now())
  updatedAt        DateTime                      @updatedAt
  // Creator of the segment
  user             User                          @relation(fields: [userId], references: [id], onDelete: Cascade)
  userId           Int
  // Team scope - optional, only set when scope is TEAM
  team             Team?                         @relation(fields: [teamId], references: [id], onDelete: Cascade)
  teamId           Int?
  userPreferences  UserFilterSegmentPreference[]

  // For user-scoped segments: scope + userId + tableIdentifier
  @@index([scope, userId, tableIdentifier])
  // For team-scoped segments: scope + teamId + tableIdentifier
  @@index([scope, teamId, tableIdentifier])
}

model UserFilterSegmentPreference {
  id              Int            @id @default(autoincrement())
  userId          Int
  tableIdentifier String
  segmentId       Int?
  systemSegmentId String?
  createdAt       DateTime       @default(now())
  updatedAt       DateTime       @updatedAt
  user            User           @relation(fields: [userId], references: [id], onDelete: Cascade)
  segment         FilterSegment? @relation(fields: [segmentId], references: [id], onDelete: Cascade)

  @@unique([userId, tableIdentifier])
  @@index([userId])
  @@index([segmentId])
}

model BookingInternalNote {
  id Int @id @default(autoincrement())

  notePreset   InternalNotePreset? @relation(fields: [notePresetId], references: [id], onDelete: Cascade)
  notePresetId Int?
  text         String?

  booking   Booking @relation(fields: [bookingId], references: [id], onDelete: Cascade)
  bookingId Int

  createdBy   User @relation(fields: [createdById], references: [id])
  createdById Int

  createdAt DateTime @default(now())

  @@unique([bookingId, notePresetId])
  @@index([bookingId])
}

enum WorkflowContactType {
  PHONE
  EMAIL
}

model WorkflowOptOutContact {
  id        Int                 @id @default(autoincrement())
  type      WorkflowContactType
  value     String
  optedOut  Boolean
  createdAt DateTime            @default(now())
  updatedAt DateTime            @updatedAt

  @@unique([type, value])
}

enum RoleType {
  SYSTEM
  CUSTOM
}

model Role {
  id          String           @id @default(cuid())
  name        String
  color       String?
  description String?
  teamId      Int? // null for global roles
  team        Team?            @relation(fields: [teamId], references: [id], onDelete: Cascade)
  permissions RolePermission[]
  memberships Membership[]
  createdAt   DateTime         @default(now())
  updatedAt   DateTime         @updatedAt
  type        RoleType         @default(CUSTOM)

  @@unique([name, teamId])
  @@index([teamId])
}

model RolePermission {
  id        String   @id @default(uuid())
  roleId    String
  role      Role     @relation(fields: [roleId], references: [id], onDelete: Cascade)
  resource  String
  action    String
  createdAt DateTime @default(now())

  @@unique([roleId, resource, action])
  @@index([roleId])
  // TODO: come back to this with indexs.
  @@index([action])
}

<<<<<<< HEAD
enum WorkflowStepTranslatedField {
  WORKFLOW_SUBJECT
  WORKFLOW_BODY
}

model WorkflowStepTranslation {
  uid            String                      @id @default(cuid())
  workflowStep   WorkflowStep                @relation(fields: [workflowStepId], references: [id], onDelete: Cascade)
  workflowStepId Int
  field          WorkflowStepTranslatedField
  sourceLocale   String
  targetLocale   String
  translatedText String                      @db.Text
  createdAt      DateTime                    @default(now())
  createdBy      Int
  updatedAt      DateTime                    @updatedAt
  updatedBy      Int?
  creator        User                        @relation("CreatedWorkflowStepTranslations", fields: [createdBy], references: [id])
  updater        User?                       @relation("UpdatedWorkflowStepTranslations", fields: [updatedBy], references: [id], onDelete: SetNull)

  @@unique([workflowStepId, field, targetLocale])
  @@index([workflowStepId, field, targetLocale])
=======
enum PhoneNumberSubscriptionStatus {
  ACTIVE
  PAST_DUE
  CANCELLED
  INCOMPLETE
  INCOMPLETE_EXPIRED
  TRIALING
  UNPAID
}

// Cal AI Voice Agent
model Agent {
  id   String @id @default(uuid())
  name String

  // Either user-owned OR team-owned
  userId Int?
  user   User? @relation(fields: [userId], references: [id], onDelete: Cascade)
  teamId Int?
  team   Team? @relation(fields: [teamId], references: [id], onDelete: Cascade)

  // Provider-specific agent ID (e.g., Retell AI agent ID)
  providerAgentId String @unique

  enabled   Boolean  @default(true)
  createdAt DateTime @default(now())
  updatedAt DateTime @updatedAt

  inboundPhoneNumbers  CalAiPhoneNumber[] @relation("InboundAgent")
  outboundPhoneNumbers CalAiPhoneNumber[] @relation("OutboundAgent")
  workflowStep         WorkflowStep?

  @@index([userId])
  @@index([teamId])
}

model CalAiPhoneNumber {
  id Int @id @default(autoincrement())

  // Either user-owned OR team-owned
  userId Int?
  user   User? @relation(fields: [userId], references: [id], onDelete: Cascade)
  teamId Int?
  team   Team? @relation(fields: [teamId], references: [id], onDelete: Cascade)

  phoneNumber String @unique
  provider    String

  // Provider-specific phone number ID (e.g., Retell phone number ID)
  providerPhoneNumberId String? @unique

  createdAt DateTime @default(now())
  updatedAt DateTime @updatedAt

  stripeCustomerId     String?
  stripeSubscriptionId String?                        @unique
  subscriptionStatus   PhoneNumberSubscriptionStatus?

  // Agent associations
  inboundAgentId  String?
  inboundAgent    Agent?  @relation("InboundAgent", fields: [inboundAgentId], references: [id], onDelete: SetNull)
  outboundAgentId String?
  outboundAgent   Agent?  @relation("OutboundAgent", fields: [outboundAgentId], references: [id], onDelete: SetNull)

  @@index([userId])
  @@index([teamId])
  @@index([inboundAgentId])
  @@index([outboundAgentId])
>>>>>>> 2277d903
}<|MERGE_RESOLUTION|>--- conflicted
+++ resolved
@@ -414,72 +414,40 @@
   bookingRedirectsTo   OutOfOfficeEntry[]      @relation(name: "toUser")
 
   // Used to lock the user account
-<<<<<<< HEAD
-  locked                          Boolean                      @default(false)
+  locked                          Boolean                       @default(false)
   platformOAuthClients            PlatformOAuthClient[]
   AccessToken                     AccessToken[]
   RefreshToken                    RefreshToken[]
   PlatformAuthorizationToken      PlatformAuthorizationToken[]
   profiles                        Profile[]
   movedToProfileId                Int?
-  movedToProfile                  Profile?                     @relation("moved_to_profile", fields: [movedToProfileId], references: [id], onDelete: SetNull)
+  movedToProfile                  Profile?                      @relation("moved_to_profile", fields: [movedToProfileId], references: [id], onDelete: SetNull)
   secondaryEmails                 SecondaryEmail[]
-  isPlatformManaged               Boolean                      @default(false)
+  isPlatformManaged               Boolean                       @default(false)
   OutOfOfficeReasons              OutOfOfficeReason[]
-  smsLockState                    SMSLockState                 @default(UNLOCKED)
-  smsLockReviewedByAdmin          Boolean                      @default(false)
+  smsLockState                    SMSLockState                  @default(UNLOCKED)
+  smsLockReviewedByAdmin          Boolean                       @default(false)
   NotificationsSubscriptions      NotificationsSubscriptions[]
   referralLinkId                  String?
   features                        UserFeatures[]
-  reassignedBookings              Booking[]                    @relation("reassignByUser")
-  createdAttributeToUsers         AttributeToUser[]            @relation("createdBy")
-  updatedAttributeToUsers         AttributeToUser[]            @relation("updatedBy")
-  createdTranslations             EventTypeTranslation[]       @relation("CreatedEventTypeTranslations")
-  updatedTranslations             EventTypeTranslation[]       @relation("UpdatedEventTypeTranslations")
-  createdWatchlists               Watchlist[]                  @relation("CreatedWatchlists")
-  updatedWatchlists               Watchlist[]                  @relation("UpdatedWatchlists")
+  reassignedBookings              Booking[]                     @relation("reassignByUser")
+  createdAttributeToUsers         AttributeToUser[]             @relation("createdBy")
+  updatedAttributeToUsers         AttributeToUser[]             @relation("updatedBy")
+  createdTranslations             EventTypeTranslation[]        @relation("CreatedEventTypeTranslations")
+  updatedTranslations             EventTypeTranslation[]        @relation("UpdatedEventTypeTranslations")
+  createdWatchlists               Watchlist[]                   @relation("CreatedWatchlists")
+  updatedWatchlists               Watchlist[]                   @relation("UpdatedWatchlists")
   BookingInternalNote             BookingInternalNote[]
   creationSource                  CreationSource?
-  createdOrganizationOnboardings  OrganizationOnboarding[]     @relation("CreatedOrganizationOnboardings")
+  createdOrganizationOnboardings  OrganizationOnboarding[]      @relation("CreatedOrganizationOnboardings")
   filterSegments                  FilterSegment[]
+  filterSegmentPreferences        UserFilterSegmentPreference[]
   creditBalance                   CreditBalance?
-  whitelistWorkflows              Boolean                      @default(false)
-  createdWorkflowStepTranslations WorkflowStepTranslation[]    @relation("CreatedWorkflowStepTranslations")
-  updatedWorkflowStepTranslations WorkflowStepTranslation[]    @relation("UpdatedWorkflowStepTranslations")
-=======
-  locked                         Boolean                       @default(false)
-  platformOAuthClients           PlatformOAuthClient[]
-  AccessToken                    AccessToken[]
-  RefreshToken                   RefreshToken[]
-  PlatformAuthorizationToken     PlatformAuthorizationToken[]
-  profiles                       Profile[]
-  movedToProfileId               Int?
-  movedToProfile                 Profile?                      @relation("moved_to_profile", fields: [movedToProfileId], references: [id], onDelete: SetNull)
-  secondaryEmails                SecondaryEmail[]
-  isPlatformManaged              Boolean                       @default(false)
-  OutOfOfficeReasons             OutOfOfficeReason[]
-  smsLockState                   SMSLockState                  @default(UNLOCKED)
-  smsLockReviewedByAdmin         Boolean                       @default(false)
-  NotificationsSubscriptions     NotificationsSubscriptions[]
-  referralLinkId                 String?
-  features                       UserFeatures[]
-  reassignedBookings             Booking[]                     @relation("reassignByUser")
-  createdAttributeToUsers        AttributeToUser[]             @relation("createdBy")
-  updatedAttributeToUsers        AttributeToUser[]             @relation("updatedBy")
-  createdTranslations            EventTypeTranslation[]        @relation("CreatedEventTypeTranslations")
-  updatedTranslations            EventTypeTranslation[]        @relation("UpdatedEventTypeTranslations")
-  createdWatchlists              Watchlist[]                   @relation("CreatedWatchlists")
-  updatedWatchlists              Watchlist[]                   @relation("UpdatedWatchlists")
-  BookingInternalNote            BookingInternalNote[]
-  creationSource                 CreationSource?
-  createdOrganizationOnboardings OrganizationOnboarding[]      @relation("CreatedOrganizationOnboardings")
-  filterSegments                 FilterSegment[]
-  filterSegmentPreferences       UserFilterSegmentPreference[]
-  creditBalance                  CreditBalance?
-  whitelistWorkflows             Boolean                       @default(false)
-  calAiPhoneNumbers              CalAiPhoneNumber[]
-  agents                         Agent[]
->>>>>>> 2277d903
+  whitelistWorkflows              Boolean                       @default(false)
+  calAiPhoneNumbers               CalAiPhoneNumber[]
+  agents                          Agent[]
+  createdWorkflowStepTranslations WorkflowStepTranslation[]     @relation("CreatedWorkflowStepTranslations")
+  updatedWorkflowStepTranslations WorkflowStepTranslation[]     @relation("UpdatedWorkflowStepTranslations")
 
   @@unique([email])
   @@unique([email, username])
@@ -1408,12 +1376,9 @@
   numberVerificationPending Boolean                   @default(true)
   includeCalendarEvent      Boolean                   @default(false)
   verifiedAt                DateTime?
-<<<<<<< HEAD
+  agentId                   String?                   @unique
+  agent                     Agent?                    @relation(fields: [agentId], references: [id], onDelete: SetNull)
   translations              WorkflowStepTranslation[]
-=======
-  agentId                   String?            @unique
-  agent                     Agent?             @relation(fields: [agentId], references: [id], onDelete: SetNull)
->>>>>>> 2277d903
 
   @@index([workflowId])
 }
@@ -2492,7 +2457,76 @@
   @@index([action])
 }
 
-<<<<<<< HEAD
+enum PhoneNumberSubscriptionStatus {
+  ACTIVE
+  PAST_DUE
+  CANCELLED
+  INCOMPLETE
+  INCOMPLETE_EXPIRED
+  TRIALING
+  UNPAID
+}
+
+// Cal AI Voice Agent
+model Agent {
+  id   String @id @default(uuid())
+  name String
+
+  // Either user-owned OR team-owned
+  userId Int?
+  user   User? @relation(fields: [userId], references: [id], onDelete: Cascade)
+  teamId Int?
+  team   Team? @relation(fields: [teamId], references: [id], onDelete: Cascade)
+
+  // Provider-specific agent ID (e.g., Retell AI agent ID)
+  providerAgentId String @unique
+
+  enabled   Boolean  @default(true)
+  createdAt DateTime @default(now())
+  updatedAt DateTime @updatedAt
+
+  inboundPhoneNumbers  CalAiPhoneNumber[] @relation("InboundAgent")
+  outboundPhoneNumbers CalAiPhoneNumber[] @relation("OutboundAgent")
+  workflowStep         WorkflowStep?
+
+  @@index([userId])
+  @@index([teamId])
+}
+
+model CalAiPhoneNumber {
+  id Int @id @default(autoincrement())
+
+  // Either user-owned OR team-owned
+  userId Int?
+  user   User? @relation(fields: [userId], references: [id], onDelete: Cascade)
+  teamId Int?
+  team   Team? @relation(fields: [teamId], references: [id], onDelete: Cascade)
+
+  phoneNumber String @unique
+  provider    String
+
+  // Provider-specific phone number ID (e.g., Retell phone number ID)
+  providerPhoneNumberId String? @unique
+
+  createdAt DateTime @default(now())
+  updatedAt DateTime @updatedAt
+
+  stripeCustomerId     String?
+  stripeSubscriptionId String?                        @unique
+  subscriptionStatus   PhoneNumberSubscriptionStatus?
+
+  // Agent associations
+  inboundAgentId  String?
+  inboundAgent    Agent?  @relation("InboundAgent", fields: [inboundAgentId], references: [id], onDelete: SetNull)
+  outboundAgentId String?
+  outboundAgent   Agent?  @relation("OutboundAgent", fields: [outboundAgentId], references: [id], onDelete: SetNull)
+
+  @@index([userId])
+  @@index([teamId])
+  @@index([inboundAgentId])
+  @@index([outboundAgentId])
+}
+
 enum WorkflowStepTranslatedField {
   WORKFLOW_SUBJECT
   WORKFLOW_BODY
@@ -2515,74 +2549,4 @@
 
   @@unique([workflowStepId, field, targetLocale])
   @@index([workflowStepId, field, targetLocale])
-=======
-enum PhoneNumberSubscriptionStatus {
-  ACTIVE
-  PAST_DUE
-  CANCELLED
-  INCOMPLETE
-  INCOMPLETE_EXPIRED
-  TRIALING
-  UNPAID
-}
-
-// Cal AI Voice Agent
-model Agent {
-  id   String @id @default(uuid())
-  name String
-
-  // Either user-owned OR team-owned
-  userId Int?
-  user   User? @relation(fields: [userId], references: [id], onDelete: Cascade)
-  teamId Int?
-  team   Team? @relation(fields: [teamId], references: [id], onDelete: Cascade)
-
-  // Provider-specific agent ID (e.g., Retell AI agent ID)
-  providerAgentId String @unique
-
-  enabled   Boolean  @default(true)
-  createdAt DateTime @default(now())
-  updatedAt DateTime @updatedAt
-
-  inboundPhoneNumbers  CalAiPhoneNumber[] @relation("InboundAgent")
-  outboundPhoneNumbers CalAiPhoneNumber[] @relation("OutboundAgent")
-  workflowStep         WorkflowStep?
-
-  @@index([userId])
-  @@index([teamId])
-}
-
-model CalAiPhoneNumber {
-  id Int @id @default(autoincrement())
-
-  // Either user-owned OR team-owned
-  userId Int?
-  user   User? @relation(fields: [userId], references: [id], onDelete: Cascade)
-  teamId Int?
-  team   Team? @relation(fields: [teamId], references: [id], onDelete: Cascade)
-
-  phoneNumber String @unique
-  provider    String
-
-  // Provider-specific phone number ID (e.g., Retell phone number ID)
-  providerPhoneNumberId String? @unique
-
-  createdAt DateTime @default(now())
-  updatedAt DateTime @updatedAt
-
-  stripeCustomerId     String?
-  stripeSubscriptionId String?                        @unique
-  subscriptionStatus   PhoneNumberSubscriptionStatus?
-
-  // Agent associations
-  inboundAgentId  String?
-  inboundAgent    Agent?  @relation("InboundAgent", fields: [inboundAgentId], references: [id], onDelete: SetNull)
-  outboundAgentId String?
-  outboundAgent   Agent?  @relation("OutboundAgent", fields: [outboundAgentId], references: [id], onDelete: SetNull)
-
-  @@index([userId])
-  @@index([teamId])
-  @@index([inboundAgentId])
-  @@index([outboundAgentId])
->>>>>>> 2277d903
 }