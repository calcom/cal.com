// This is your Prisma Schema file
// learn more about it in the docs: https://pris.ly/d/prisma-schema

datasource db {
  provider  = "postgresql"
  url       = env("DATABASE_URL")
  directUrl = env("DATABASE_DIRECT_URL")
}

generator client {
  provider        = "prisma-client-js"
  previewFeatures = ["views"]
}

generator zod {
  provider      = "zod-prisma"
  output        = "./zod"
  imports       = "./zod-utils"
  relationModel = "default"
}

generator kysely {
  provider = "prisma-kysely"
  output   = "../kysely"
  fileName = "types.ts"
}

generator enums {
  provider = "ts-node --transpile-only ./enum-generator"
}

enum SchedulingType {
  ROUND_ROBIN @map("roundRobin")
  COLLECTIVE  @map("collective")
  MANAGED     @map("managed")
}

enum PeriodType {
  UNLIMITED      @map("unlimited")
  ROLLING        @map("rolling")
  ROLLING_WINDOW @map("rolling_window")
  RANGE          @map("range")
}

enum CreationSource {
  API_V1 @map("api_v1")
  API_V2 @map("api_v2")
  WEBAPP @map("webapp")
}

model Host {
  user             User      @relation(fields: [userId], references: [id], onDelete: Cascade)
  userId           Int
  eventType        EventType @relation(fields: [eventTypeId], references: [id], onDelete: Cascade)
  eventTypeId      Int
  isFixed          Boolean   @default(false)
  priority         Int?
  weight           Int?
  // weightAdjustment is deprecated. We not calculate the calibratino value on the spot. Plan to drop this column.
  weightAdjustment Int?
  schedule         Schedule? @relation(fields: [scheduleId], references: [id])
  scheduleId       Int?
  createdAt        DateTime  @default(now())

  @@id([userId, eventTypeId])
  @@index([userId])
  @@index([eventTypeId])
  @@index([scheduleId])
}

model EventType {
  id          Int     @id @default(autoincrement())
  /// @zod.min(1)
  title       String
  /// @zod.custom(imports.eventTypeSlug)
  slug        String
  description String?
  position    Int     @default(0)
  /// @zod.custom(imports.eventTypeLocations)
  locations   Json?
  /// @zod.min(1)
  length      Int
  offsetStart Int     @default(0)
  hidden      Boolean @default(false)
  hosts       Host[]
  users       User[]  @relation("user_eventtype")
  owner       User?   @relation("owner", fields: [userId], references: [id], onDelete: Cascade)
  userId      Int?

  profileId Int?
  profile   Profile? @relation(fields: [profileId], references: [id], onDelete: Cascade)

  team                                    Team?                     @relation(fields: [teamId], references: [id], onDelete: Cascade)
  teamId                                  Int?
  hashedLink                              HashedLink[]
  bookings                                Booking[]
  availability                            Availability[]
  webhooks                                Webhook[]
  destinationCalendar                     DestinationCalendar?
  useEventLevelSelectedCalendars          Boolean                   @default(false)
  eventName                               String?
  customInputs                            EventTypeCustomInput[]
  parentId                                Int?
  parent                                  EventType?                @relation("managed_eventtype", fields: [parentId], references: [id], onDelete: Cascade)
  children                                EventType[]               @relation("managed_eventtype")
  /// @zod.custom(imports.eventTypeBookingFields)
  bookingFields                           Json?
  timeZone                                String?
  periodType                              PeriodType                @default(UNLIMITED)
  /// @zod.custom(imports.coerceToDate)
  periodStartDate                         DateTime?
  /// @zod.custom(imports.coerceToDate)
  periodEndDate                           DateTime?
  periodDays                              Int?
  periodCountCalendarDays                 Boolean?
  lockTimeZoneToggleOnBookingPage         Boolean                   @default(false)
  requiresConfirmation                    Boolean                   @default(false)
  requiresConfirmationWillBlockSlot       Boolean                   @default(false)
  requiresConfirmationForFreeEmail        Boolean                   @default(false)
  requiresBookerEmailVerification         Boolean                   @default(false)
  autoTranslateDescriptionEnabled         Boolean                   @default(false)
  /// @zod.custom(imports.recurringEventType)
  recurringEvent                          Json?
  disableGuests                           Boolean                   @default(false)
  hideCalendarNotes                       Boolean                   @default(false)
  hideCalendarEventDetails                Boolean                   @default(false)
  /// @zod.min(0)
  minimumBookingNotice                    Int                       @default(120)
  beforeEventBuffer                       Int                       @default(0)
  afterEventBuffer                        Int                       @default(0)
  seatsPerTimeSlot                        Int?
  onlyShowFirstAvailableSlot              Boolean                   @default(false)
  seatsShowAttendees                      Boolean?                  @default(false)
  seatsShowAvailabilityCount              Boolean?                  @default(true)
  schedulingType                          SchedulingType?
  schedule                                Schedule?                 @relation(fields: [scheduleId], references: [id])
  scheduleId                              Int?
  // price is deprecated. It has now moved to metadata.apps.stripe.price. Plan to drop this column.
  price                                   Int                       @default(0)
  // currency is deprecated. It has now moved to metadata.apps.stripe.currency. Plan to drop this column.
  currency                                String                    @default("usd")
  slotInterval                            Int?
  /// @zod.custom(imports.EventTypeMetaDataSchema)
  metadata                                Json?
  /// @zod.custom(imports.successRedirectUrl)
  successRedirectUrl                      String?
  forwardParamsSuccessRedirect            Boolean?                  @default(true)
  workflows                               WorkflowsOnEventTypes[]
  /// @zod.custom(imports.intervalLimitsType)
  bookingLimits                           Json?
  /// @zod.custom(imports.intervalLimitsType)
  durationLimits                          Json?
  isInstantEvent                          Boolean                   @default(false)
  instantMeetingExpiryTimeOffsetInSeconds Int                       @default(90)
  instantMeetingScheduleId                Int?
  instantMeetingSchedule                  Schedule?                 @relation("InstantMeetingSchedule", fields: [instantMeetingScheduleId], references: [id])
  instantMeetingParameters                String[]
  assignAllTeamMembers                    Boolean                   @default(false)
  // It is applicable only when assignAllTeamMembers is true and it filters out all the team members using rrSegmentQueryValue
  assignRRMembersUsingSegment             Boolean                   @default(false)
  /// @zod.custom(imports.rrSegmentQueryValueSchema)
  rrSegmentQueryValue                     Json?
  useEventTypeDestinationCalendarEmail    Boolean                   @default(false)
  aiPhoneCallConfig                       AIPhoneCallConfiguration?
  isRRWeightsEnabled                      Boolean                   @default(false)
  fieldTranslations                       EventTypeTranslation[]
  maxLeadThreshold                        Int?
  selectedCalendars                       SelectedCalendar[]
  allowReschedulingPastBookings           Boolean                   @default(false)

  /// @zod.custom(imports.eventTypeColor)
  eventTypeColor                   Json?
  rescheduleWithSameRoundRobinHost Boolean @default(false)

  secondaryEmailId Int?
  secondaryEmail   SecondaryEmail? @relation(fields: [secondaryEmailId], references: [id], onDelete: Cascade)

  @@unique([userId, slug])
  @@unique([teamId, slug])
  @@unique([userId, parentId])
  @@index([userId])
  @@index([teamId])
  @@index([profileId])
  @@index([scheduleId])
  @@index([secondaryEmailId])
  @@index([parentId])
}

model Credential {
  id     Int     @id @default(autoincrement())
  // @@type is deprecated
  type   String
  key    Json
  user   User?   @relation(fields: [userId], references: [id], onDelete: Cascade)
  userId Int?
  team   Team?   @relation(fields: [teamId], references: [id], onDelete: Cascade)
  teamId Int?
  app    App?    @relation(fields: [appId], references: [slug], onDelete: Cascade)
  // How to make it a required column?
  appId  String?

  // paid apps
  subscriptionId    String?
  paymentStatus     String?
  billingCycleStart Int?

  destinationCalendars DestinationCalendar[]
  selectedCalendars    SelectedCalendar[]
  invalid              Boolean?              @default(false)
  CalendarCache        CalendarCache[]
  references           BookingReference[]

  @@index([userId])
  @@index([appId])
  @@index([subscriptionId])
  @@index([invalid])
}

enum IdentityProvider {
  CAL
  GOOGLE
  SAML
}

model DestinationCalendar {
  id                               Int                   @id @default(autoincrement())
  integration                      String
  externalId                       String
  /// @zod.custom(imports.emailSchema)
  primaryEmail                     String?
  user                             User?                 @relation(fields: [userId], references: [id], onDelete: Cascade)
  userId                           Int?                  @unique
  booking                          Booking[]
  eventType                        EventType?            @relation(fields: [eventTypeId], references: [id], onDelete: Cascade)
  eventTypeId                      Int?                  @unique
  credentialId                     Int?
  credential                       Credential?           @relation(fields: [credentialId], references: [id], onDelete: Cascade)
  domainWideDelegation             DomainWideDelegation? @relation(fields: [domainWideDelegationCredentialId], references: [id], onDelete: Cascade)
  domainWideDelegationCredentialId String?

  @@index([userId])
  @@index([eventTypeId])
  @@index([credentialId])
}

enum UserPermissionRole {
  USER
  ADMIN
}

// It holds the password of a User, separate from the User model to avoid leaking the password hash
model UserPassword {
  hash   String
  userId Int    @unique
  user   User   @relation(fields: [userId], references: [id], onDelete: Cascade)
}

model TravelSchedule {
  id           Int       @id @default(autoincrement())
  userId       Int
  user         User      @relation(fields: [userId], references: [id], onDelete: Cascade)
  timeZone     String
  startDate    DateTime
  endDate      DateTime?
  prevTimeZone String?

  @@index([startDate])
  @@index([endDate])
}

// It holds Personal Profiles of a User plus it has email, password and other core things..
model User {
  id                  Int                  @id @default(autoincrement())
  username            String?
  name                String?
  /// @zod.custom(imports.emailSchema)
  email               String
  emailVerified       DateTime?
  password            UserPassword?
  bio                 String?
  avatarUrl           String?
  timeZone            String               @default("Europe/London")
  travelSchedules     TravelSchedule[]
  weekStart           String               @default("Sunday")
  // DEPRECATED - TO BE REMOVED
  startTime           Int                  @default(0)
  endTime             Int                  @default(1440)
  // </DEPRECATED>
  bufferTime          Int                  @default(0)
  hideBranding        Boolean              @default(false)
  // TODO: should be renamed since it only affects the booking page
  theme               String?
  appTheme            String?
  createdDate         DateTime             @default(now()) @map(name: "created")
  trialEndsAt         DateTime?
  lastActiveAt        DateTime?
  eventTypes          EventType[]          @relation("user_eventtype")
  credentials         Credential[]
  teams               Membership[]
  bookings            Booking[]
  schedules           Schedule[]
  defaultScheduleId   Int?
  selectedCalendars   SelectedCalendar[]
  completedOnboarding Boolean              @default(false)
  locale              String?
  timeFormat          Int?                 @default(12)
  twoFactorSecret     String?
  twoFactorEnabled    Boolean              @default(false)
  backupCodes         String?
  identityProvider    IdentityProvider     @default(CAL)
  identityProviderId  String?
  availability        Availability[]
  invitedTo           Int?
  webhooks            Webhook[]
  brandColor          String?
  darkBrandColor      String?
  // the location where the events will end up
  destinationCalendar DestinationCalendar?
  // participate in dynamic group booking or not
  allowDynamicBooking Boolean?             @default(true)

  // participate in SEO indexing or not
  allowSEOIndexing Boolean? @default(true)

  // receive monthly digest email for teams or not
  receiveMonthlyDigestEmail Boolean? @default(true)

  /// @zod.custom(imports.userMetadata)
  metadata             Json?
  verified             Boolean?                @default(false)
  role                 UserPermissionRole      @default(USER)
  disableImpersonation Boolean                 @default(false)
  impersonatedUsers    Impersonations[]        @relation("impersonated_user")
  impersonatedBy       Impersonations[]        @relation("impersonated_by_user")
  apiKeys              ApiKey[]
  accounts             Account[]
  sessions             Session[]
  Feedback             Feedback[]
  ownedEventTypes      EventType[]             @relation("owner")
  workflows            Workflow[]
  routingForms         App_RoutingForms_Form[] @relation("routing-form")
  updatedRoutingForms  App_RoutingForms_Form[] @relation("updated-routing-form")
  verifiedNumbers      VerifiedNumber[]
  verifiedEmails       VerifiedEmail[]
  hosts                Host[]
  // organizationId is deprecated. Instead, rely on the Profile to search profiles by organizationId and then get user from the profile.
  organizationId       Int?
  organization         Team?                   @relation("scope", fields: [organizationId], references: [id], onDelete: SetNull)
  accessCodes          AccessCode[]
  bookingRedirects     OutOfOfficeEntry[]
  bookingRedirectsTo   OutOfOfficeEntry[]      @relation(name: "toUser")

  // Used to lock the user account
  locked                     Boolean                      @default(false)
  platformOAuthClients       PlatformOAuthClient[]
  AccessToken                AccessToken[]
  RefreshToken               RefreshToken[]
  PlatformAuthorizationToken PlatformAuthorizationToken[]
  profiles                   Profile[]
  movedToProfileId           Int?
  movedToProfile             Profile?                     @relation("moved_to_profile", fields: [movedToProfileId], references: [id], onDelete: SetNull)
  secondaryEmails            SecondaryEmail[]
  isPlatformManaged          Boolean                      @default(false)
  OutOfOfficeReasons         OutOfOfficeReason[]
  smsLockState               SMSLockState                 @default(UNLOCKED)
  smsLockReviewedByAdmin     Boolean                      @default(false)
  NotificationsSubscriptions NotificationsSubscriptions[]
  referralLinkId             String?
  features                   UserFeatures[]
  reassignedBookings         Booking[]                    @relation("reassignByUser")
  createdAttributeToUsers    AttributeToUser[]            @relation("createdBy")
  updatedAttributeToUsers    AttributeToUser[]            @relation("updatedBy")
  createdTranslations        EventTypeTranslation[]       @relation("CreatedEventTypeTranslations")
  updatedTranslations        EventTypeTranslation[]       @relation("UpdatedEventTypeTranslations")
  createdWatchlists          Watchlist[]                  @relation("CreatedWatchlists")
  updatedWatchlists          Watchlist[]                  @relation("UpdatedWatchlists")
  BookingInternalNote        BookingInternalNote[]
  creationSource             CreationSource?

  @@unique([email])
  @@unique([email, username])
  @@unique([username, organizationId])
  @@unique([movedToProfileId])
  @@index([username])
  @@index([emailVerified])
  @@index([identityProvider])
  @@index([identityProviderId])
  @@map(name: "users")
}

model NotificationsSubscriptions {
  id           Int    @id @default(autoincrement())
  userId       Int
  user         User   @relation(fields: [userId], references: [id], onDelete: Cascade)
  subscription String

  @@index([userId, subscription])
}

// It holds Organization Profiles as well as User Profiles for users that have been added to an organization
model Profile {
  id             Int         @id @default(autoincrement())
  // uid allows us to set an identifier chosen by us which is helpful in migration when we create the Profile from User directly.
  uid            String
  userId         Int
  user           User        @relation(fields: [userId], references: [id], onDelete: Cascade)
  organizationId Int
  organization   Team        @relation(fields: [organizationId], references: [id], onDelete: Cascade)
  username       String
  eventTypes     EventType[]
  movedFromUser  User?       @relation("moved_to_profile")
  createdAt      DateTime    @default(now())
  updatedAt      DateTime    @updatedAt

  // A user can have multiple profiles in different organizations
  @@unique([userId, organizationId])
  // Allow username reuse only across different organizations
  @@unique([username, organizationId])
  @@index([uid])
  @@index([userId])
  @@index([organizationId])
}

model Team {
  id                     Int                     @id @default(autoincrement())
  /// @zod.min(1)
  name                   String
  /// @zod.min(1)
  slug                   String?
  logoUrl                String?
  calVideoLogo           String?
  appLogo                String?
  appIconLogo            String?
  bio                    String?
  hideBranding           Boolean                 @default(false)
  isPrivate              Boolean                 @default(false)
  hideBookATeamMember    Boolean                 @default(false)
  members                Membership[]
  eventTypes             EventType[]
  workflows              Workflow[]
  createdAt              DateTime                @default(now())
  /// @zod.custom(imports.teamMetadataSchema)
  metadata               Json?
  theme                  String?
  brandColor             String?
  darkBrandColor         String?
  verifiedNumbers        VerifiedNumber[]
  verifiedEmails         VerifiedEmail[]
  bannerUrl              String?
  parentId               Int?
  parent                 Team?                   @relation("organization", fields: [parentId], references: [id], onDelete: Cascade)
  children               Team[]                  @relation("organization")
  orgUsers               User[]                  @relation("scope")
  inviteTokens           VerificationToken[]
  webhooks               Webhook[]
  timeFormat             Int?
  timeZone               String                  @default("Europe/London")
  weekStart              String                  @default("Sunday")
  routingForms           App_RoutingForms_Form[]
  apiKeys                ApiKey[]
  credentials            Credential[]
  accessCodes            AccessCode[]
  isOrganization         Boolean                 @default(false)
  organizationSettings   OrganizationSettings?
  instantMeetingTokens   InstantMeetingToken[]
  orgProfiles            Profile[]
  pendingPayment         Boolean                 @default(false)
  dsyncTeamGroupMapping  DSyncTeamGroupMapping[]
  isPlatform             Boolean                 @default(false)
  // Organization's OAuth clients. Organization has them but a team does not.
  platformOAuthClient    PlatformOAuthClient[]
  // OAuth client used to create team of an organization. Team has it but organization does not.
  createdByOAuthClient   PlatformOAuthClient?    @relation("CreatedByOAuthClient", fields: [createdByOAuthClientId], references: [id], onDelete: Cascade)
  createdByOAuthClientId String?
  smsLockState           SMSLockState            @default(UNLOCKED)
  platformBilling        PlatformBilling?
  activeOrgWorkflows     WorkflowsOnTeams[]
  attributes             Attribute[]
  smsLockReviewedByAdmin Boolean                 @default(false)
  // Available for Organization only
  domainWideDelegations  DomainWideDelegation[]
  features               TeamFeatures[]

  /// @zod.custom(imports.intervalLimitsType)
  bookingLimits                Json?
  includeManagedEventsInLimits Boolean              @default(false)
  internalNotePresets          InternalNotePreset[]

  @@unique([slug, parentId])
  @@index([parentId])
}

model OrganizationSettings {
  id                                  Int        @id @default(autoincrement())
  organization                        Team       @relation(fields: [organizationId], references: [id], onDelete: Cascade)
  organizationId                      Int        @unique
  isOrganizationConfigured            Boolean    @default(false)
  // It decides if new organization members can be auto-accepted or not
  isOrganizationVerified              Boolean    @default(false)
  // It is a domain e.g "acme.com". Any email with this domain might be auto-accepted
  // Also, it is the domain to which the organization profile is redirected.
  orgAutoAcceptEmail                  String
  lockEventTypeCreationForUsers       Boolean    @default(false)
  adminGetsNoSlotsNotification        Boolean    @default(false)
  // It decides if instance ADMIN has reviewed the organization or not.
  // It is used to allow super sensitive operations like 'impersonation of Org members by Org admin'
  isAdminReviewed                     Boolean    @default(false)
  dSyncData                           DSyncData?
  isAdminAPIEnabled                   Boolean    @default(false)
  allowSEOIndexing                    Boolean    @default(false)
  orgProfileRedirectsToVerifiedDomain Boolean    @default(false)
}

enum MembershipRole {
  MEMBER
  ADMIN
  OWNER
}

model Membership {
  id                   Int               @id @default(autoincrement())
  teamId               Int
  userId               Int
  accepted             Boolean           @default(false)
  role                 MembershipRole
  team                 Team              @relation(fields: [teamId], references: [id], onDelete: Cascade)
  user                 User              @relation(fields: [userId], references: [id], onDelete: Cascade)
  disableImpersonation Boolean           @default(false)
  AttributeToUser      AttributeToUser[]

  @@unique([userId, teamId])
  @@index([teamId])
  @@index([userId])
  @@index([accepted])
  @@index([role])
}

model VerificationToken {
  id               Int             @id @default(autoincrement())
  identifier       String
  token            String          @unique
  expires          DateTime
  expiresInDays    Int?
  createdAt        DateTime        @default(now())
  updatedAt        DateTime        @updatedAt
  teamId           Int?
  team             Team?           @relation(fields: [teamId], references: [id])
  secondaryEmailId Int?
  secondaryEmail   SecondaryEmail? @relation(fields: [secondaryEmailId], references: [id])

  @@unique([identifier, token])
  @@index([token])
  @@index([teamId])
  @@index([secondaryEmailId])
}

model InstantMeetingToken {
  id        Int      @id @default(autoincrement())
  token     String   @unique
  expires   DateTime
  teamId    Int
  team      Team     @relation(fields: [teamId], references: [id])
  bookingId Int?     @unique
  booking   Booking? @relation(fields: [bookingId], references: [id], onDelete: Cascade)

  createdAt DateTime @default(now())
  updatedAt DateTime @updatedAt

  @@index([token])
}

model BookingReference {
  id                         Int      @id @default(autoincrement())
  /// @zod.min(1)
  type                       String
  /// @zod.min(1)
  uid                        String
  meetingId                  String?
  thirdPartyRecurringEventId String?
  meetingPassword            String?
  meetingUrl                 String?
  booking                    Booking? @relation(fields: [bookingId], references: [id], onDelete: Cascade)
  bookingId                  Int?
  externalCalendarId         String?
  deleted                    Boolean?

  credential                       Credential?           @relation(fields: [credentialId], references: [id], onDelete: SetNull)
  credentialId                     Int?
  domainWideDelegation             DomainWideDelegation? @relation(fields: [domainWideDelegationCredentialId], references: [id], onDelete: SetNull)
  domainWideDelegationCredentialId String?

  @@index([bookingId])
  @@index([type])
  @@index([uid])
}

model Attendee {
  id          Int          @id @default(autoincrement())
  email       String
  name        String
  timeZone    String
  phoneNumber String?
  locale      String?      @default("en")
  booking     Booking?     @relation(fields: [bookingId], references: [id], onDelete: Cascade)
  bookingId   Int?
  bookingSeat BookingSeat?
  noShow      Boolean?     @default(false)

  @@index([email])
  @@index([bookingId])
}

enum BookingStatus {
  CANCELLED     @map("cancelled")
  ACCEPTED      @map("accepted")
  REJECTED      @map("rejected")
  PENDING       @map("pending")
  AWAITING_HOST @map("awaiting_host")
}

model Booking {
  id                           Int                            @id @default(autoincrement())
  uid                          String                         @unique
  // (optional) UID based on slot start/end time & email against duplicates
  idempotencyKey               String?                        @unique
  user                         User?                          @relation(fields: [userId], references: [id], onDelete: Cascade)
  userId                       Int?
  // User's email at the time of booking
  /// @zod.custom(imports.emailSchema)
  userPrimaryEmail             String?
  references                   BookingReference[]
  eventType                    EventType?                     @relation(fields: [eventTypeId], references: [id])
  eventTypeId                  Int?
  title                        String
  description                  String?
  customInputs                 Json?
  /// @zod.custom(imports.bookingResponses)
  responses                    Json?
  startTime                    DateTime
  endTime                      DateTime
  attendees                    Attendee[]
  location                     String?
  createdAt                    DateTime                       @default(now())
  updatedAt                    DateTime?
  status                       BookingStatus                  @default(ACCEPTED)
  paid                         Boolean                        @default(false)
  payment                      Payment[]
  destinationCalendar          DestinationCalendar?           @relation(fields: [destinationCalendarId], references: [id])
  destinationCalendarId        Int?
  cancellationReason           String?
  rejectionReason              String?
  reassignReason               String?
  reassignBy                   User?                          @relation("reassignByUser", fields: [reassignById], references: [id])
  reassignById                 Int?
  dynamicEventSlugRef          String?
  dynamicGroupSlugRef          String?
  rescheduled                  Boolean?
  fromReschedule               String?
  recurringEventId             String?
  smsReminderNumber            String?
  workflowReminders            WorkflowReminder[]
  scheduledJobs                String[] // scheduledJobs is deprecated, please use scheduledTriggers instead
  seatsReferences              BookingSeat[]
  /// @zod.custom(imports.bookingMetadataSchema)
  metadata                     Json?
  isRecorded                   Boolean                        @default(false)
  iCalUID                      String?                        @default("")
  iCalSequence                 Int                            @default(0)
  instantMeetingToken          InstantMeetingToken?
  rating                       Int?
  ratingFeedback               String?
  noShowHost                   Boolean?                       @default(false)
  scheduledTriggers            WebhookScheduledTriggers[]
  oneTimePassword              String?                        @unique @default(uuid())
  /// @zod.email()
  cancelledBy                  String?
  /// @zod.email()
  rescheduledBy                String?
  // Ah, made a typo here. Should have been routedFromRoutingFormRe"s"ponse. Live with it :(
  routedFromRoutingFormReponse App_RoutingForms_FormResponse?
  assignmentReason             AssignmentReason[]
  internalNote                 BookingInternalNote[]
  creationSource               CreationSource?

  @@index([eventTypeId])
  @@index([userId])
  @@index([destinationCalendarId])
  @@index([recurringEventId])
  @@index([uid])
  @@index([status])
  @@index([startTime, endTime, status])
}

model Schedule {
  id                   Int            @id @default(autoincrement())
  user                 User           @relation(fields: [userId], references: [id], onDelete: Cascade)
  userId               Int
  eventType            EventType[]
  instantMeetingEvents EventType[]    @relation("InstantMeetingSchedule")
  name                 String
  timeZone             String?
  availability         Availability[]
  Host                 Host[]

  @@index([userId])
}

model Availability {
  id          Int        @id @default(autoincrement())
  user        User?      @relation(fields: [userId], references: [id], onDelete: Cascade)
  userId      Int?
  eventType   EventType? @relation(fields: [eventTypeId], references: [id])
  eventTypeId Int?
  days        Int[]
  startTime   DateTime   @db.Time
  endTime     DateTime   @db.Time
  date        DateTime?  @db.Date
  Schedule    Schedule?  @relation(fields: [scheduleId], references: [id])
  scheduleId  Int?

  @@index([userId])
  @@index([eventTypeId])
  @@index([scheduleId])
}

model SelectedCalendar {
  id                               String                @id @default(uuid())
  user                             User                  @relation(fields: [userId], references: [id], onDelete: Cascade)
  userId                           Int
  integration                      String
  externalId                       String
  credential                       Credential?           @relation(fields: [credentialId], references: [id], onDelete: Cascade)
  credentialId                     Int?
  // Used to identify a watched calendar channel in Google Calendar
  googleChannelId                  String?
  googleChannelKind                String?
  googleChannelResourceId          String?
  googleChannelResourceUri         String?
  googleChannelExpiration          String?
  domainWideDelegationCredential   DomainWideDelegation? @relation(fields: [domainWideDelegationCredentialId], references: [id], onDelete: Cascade)
  domainWideDelegationCredentialId String?
  error                            String?

  eventTypeId Int?
  eventType   EventType? @relation(fields: [eventTypeId], references: [id])

  // It could still allow multiple user-level(eventTypeId is null) selected calendars for same userId, integration, externalId because NULL is not equal to NULL
  // We currently ensure uniqueness by checking for the existence of the record before creating a new one
  // Think about introducing a generated unique key ${userId}_${integration}_${externalId}_${eventTypeId}
  @@unique([userId, integration, externalId, eventTypeId])
  @@unique([googleChannelId, eventTypeId])
  @@index([userId])
  @@index([integration])
  @@index([externalId])
  @@index([eventTypeId])
}

enum EventTypeCustomInputType {
  TEXT     @map("text")
  TEXTLONG @map("textLong")
  NUMBER   @map("number")
  BOOL     @map("bool")
  RADIO    @map("radio")
  PHONE    @map("phone")
}

model EventTypeCustomInput {
  id          Int                      @id @default(autoincrement())
  eventTypeId Int
  eventType   EventType                @relation(fields: [eventTypeId], references: [id], onDelete: Cascade)
  label       String
  type        EventTypeCustomInputType
  /// @zod.custom(imports.customInputOptionSchema)
  options     Json?
  required    Boolean
  placeholder String                   @default("")

  @@index([eventTypeId])
}

model ResetPasswordRequest {
  id        String   @id @default(cuid())
  createdAt DateTime @default(now())
  updatedAt DateTime @updatedAt
  email     String
  expires   DateTime
}

enum ReminderType {
  PENDING_BOOKING_CONFIRMATION
}

model ReminderMail {
  id             Int          @id @default(autoincrement())
  referenceId    Int
  reminderType   ReminderType
  elapsedMinutes Int
  createdAt      DateTime     @default(now())

  @@index([referenceId])
  @@index([reminderType])
}

model Payment {
  id            Int            @id @default(autoincrement())
  uid           String         @unique
  app           App?           @relation(fields: [appId], references: [slug], onDelete: Cascade)
  appId         String?
  bookingId     Int
  booking       Booking?       @relation(fields: [bookingId], references: [id], onDelete: Cascade)
  amount        Int
  fee           Int
  currency      String
  success       Boolean
  refunded      Boolean
  data          Json
  externalId    String         @unique
  paymentOption PaymentOption? @default(ON_BOOKING)

  @@index([bookingId])
  @@index([externalId])
}

enum PaymentOption {
  ON_BOOKING
  HOLD
}

enum WebhookTriggerEvents {
  BOOKING_CREATED
  BOOKING_PAYMENT_INITIATED
  BOOKING_PAID
  BOOKING_RESCHEDULED
  BOOKING_REQUESTED
  BOOKING_CANCELLED
  BOOKING_REJECTED
  BOOKING_NO_SHOW_UPDATED
  FORM_SUBMITTED
  MEETING_ENDED
  MEETING_STARTED
  RECORDING_READY
  INSTANT_MEETING
  RECORDING_TRANSCRIPTION_GENERATED
  OOO_CREATED
  AFTER_HOSTS_CAL_VIDEO_NO_SHOW
  AFTER_GUESTS_CAL_VIDEO_NO_SHOW
  FORM_SUBMITTED_NO_EVENT
}

model Webhook {
  id                    String                     @id @unique
  userId                Int?
  teamId                Int?
  eventTypeId           Int?
  platformOAuthClientId String?
  /// @zod.url()
  subscriberUrl         String
  payloadTemplate       String?
  createdAt             DateTime                   @default(now())
  active                Boolean                    @default(true)
  eventTriggers         WebhookTriggerEvents[]
  user                  User?                      @relation(fields: [userId], references: [id], onDelete: Cascade)
  team                  Team?                      @relation(fields: [teamId], references: [id], onDelete: Cascade)
  eventType             EventType?                 @relation(fields: [eventTypeId], references: [id], onDelete: Cascade)
  platformOAuthClient   PlatformOAuthClient?       @relation(fields: [platformOAuthClientId], references: [id], onDelete: Cascade)
  app                   App?                       @relation(fields: [appId], references: [slug], onDelete: Cascade)
  appId                 String?
  secret                String?
  platform              Boolean                    @default(false)
  scheduledTriggers     WebhookScheduledTriggers[]
  time                  Int?
  timeUnit              TimeUnit?

  @@unique([userId, subscriberUrl], name: "courseIdentifier")
  @@unique([platformOAuthClientId, subscriberUrl], name: "oauthclientwebhook")
  @@index([active])
}

model Impersonations {
  id                 Int      @id @default(autoincrement())
  createdAt          DateTime @default(now())
  impersonatedUser   User     @relation("impersonated_user", fields: [impersonatedUserId], references: [id], onDelete: Cascade)
  impersonatedBy     User     @relation("impersonated_by_user", fields: [impersonatedById], references: [id], onDelete: Cascade)
  impersonatedUserId Int
  impersonatedById   Int

  @@index([impersonatedUserId])
  @@index([impersonatedById])
}

model ApiKey {
  id         String      @id @unique @default(cuid())
  userId     Int
  teamId     Int?
  note       String?
  createdAt  DateTime    @default(now())
  expiresAt  DateTime?
  lastUsedAt DateTime?
  hashedKey  String      @unique()
  user       User?       @relation(fields: [userId], references: [id], onDelete: Cascade)
  team       Team?       @relation(fields: [teamId], references: [id], onDelete: Cascade)
  app        App?        @relation(fields: [appId], references: [slug], onDelete: Cascade)
  appId      String?
  rateLimits RateLimit[]

  @@index([userId])
}

model RateLimit {
  id            String   @id @default(uuid())
  name          String
  apiKeyId      String
  ttl           Int
  limit         Int
  blockDuration Int
  createdAt     DateTime @default(now())
  updatedAt     DateTime @updatedAt

  apiKey ApiKey @relation(fields: [apiKeyId], references: [id], onDelete: Cascade)

  @@index([apiKeyId])
}

model HashedLink {
  id          Int       @id @default(autoincrement())
  link        String    @unique()
  eventType   EventType @relation(fields: [eventTypeId], references: [id], onDelete: Cascade)
  eventTypeId Int
}

model Account {
  id                String  @id @default(cuid())
  userId            Int
  type              String
  provider          String
  providerAccountId String
  providerEmail     String?
  refresh_token     String? @db.Text
  access_token      String? @db.Text
  expires_at        Int?
  token_type        String?
  scope             String?
  id_token          String? @db.Text
  session_state     String?

  user User? @relation(fields: [userId], references: [id], onDelete: Cascade)

  @@unique([provider, providerAccountId])
  @@index([userId])
  @@index([type])
}

model Session {
  id           String   @id @default(cuid())
  sessionToken String   @unique
  userId       Int
  expires      DateTime
  user         User?    @relation(fields: [userId], references: [id], onDelete: Cascade)

  @@index([userId])
}

enum AppCategories {
  calendar
  messaging
  other
  payment
  video // deprecated, please use 'conferencing' instead
  web3 // deprecated, we should no longer have any web3 apps
  automation
  analytics
  // Wherever video is in use, conferencing should also be used for legacy apps can have it.
  conferencing
  crm
}

model App {
  // The slug for the app store public page inside `/apps/[slug]`
  slug        String          @id @unique
  // The directory name for `/packages/app-store/[dirName]`
  dirName     String          @unique
  // Needed API Keys
  keys        Json?
  // One or multiple categories to which this app belongs
  categories  AppCategories[]
  createdAt   DateTime        @default(now())
  updatedAt   DateTime        @updatedAt
  credentials Credential[]
  payments    Payment[]
  Webhook     Webhook[]
  ApiKey      ApiKey[]
  enabled     Boolean         @default(false)

  @@index([enabled])
}

model App_RoutingForms_Form {
  id                       String                                      @id @default(cuid())
  description              String?
  position                 Int                                         @default(0)
  routes                   Json?
  createdAt                DateTime                                    @default(now())
  updatedAt                DateTime                                    @updatedAt
  name                     String
  fields                   Json?
  user                     User                                        @relation("routing-form", fields: [userId], references: [id], onDelete: Cascade)
  updatedBy                User?                                       @relation("updated-routing-form", fields: [updatedById], references: [id], onDelete: SetNull)
  updatedById              Int?
  // This is the user who created the form and also the user who has read-write access to the form
  // If teamId is set, the members of the team would also have access to form readOnly or read-write depending on their permission level as team member.
  userId                   Int
  team                     Team?                                       @relation(fields: [teamId], references: [id], onDelete: Cascade)
  teamId                   Int?
  responses                App_RoutingForms_FormResponse[]
  disabled                 Boolean                                     @default(false)
  /// @zod.custom(imports.RoutingFormSettings)
  settings                 Json?
  incompleteBookingActions App_RoutingForms_IncompleteBookingActions[]

  @@index([userId])
  @@index([disabled])
}

model App_RoutingForms_FormResponse {
  id                 Int                   @id @default(autoincrement())
  formFillerId       String                @default(cuid())
  form               App_RoutingForms_Form @relation(fields: [formId], references: [id], onDelete: Cascade)
  formId             String
  response           Json
  createdAt          DateTime              @default(now())
  routedToBookingUid String?               @unique
  // We should not cascade delete the booking, because we want to keep the form response even if the routedToBooking is deleted
  routedToBooking    Booking?              @relation(fields: [routedToBookingUid], references: [uid])
  chosenRouteId      String?

  @@unique([formFillerId, formId])
  @@index([formFillerId])
  @@index([formId])
}

view RoutingFormResponse {
  id                               Int            @unique
  response                         Json
  responseLowercase                Json
  formId                           String
  formName                         String
  formTeamId                       Int?
  formUserId                       Int?
  bookingUid                       String?
  bookingStatus                    BookingStatus?
  bookingStatusOrder               Int?
  bookingCreatedAt                 DateTime?
  bookingAttendees                 Json? // Array of {timeZone: string, email: string}
  bookingUserId                    Int?
  bookingUserName                  String?
  bookingUserEmail                 String?
  bookingUserAvatarUrl             String?
  bookingAssignmentReason          String?
  bookingAssignmentReasonLowercase String?
  bookingStartTime                 DateTime?
  bookingEndTime                   DateTime?
  createdAt                        DateTime
}

model Feedback {
  id      Int      @id @default(autoincrement())
  date    DateTime @default(now())
  userId  Int
  user    User     @relation(fields: [userId], references: [id], onDelete: Cascade)
  rating  String
  comment String?

  @@index([userId])
  @@index([rating])
}

enum WorkflowTriggerEvents {
  BEFORE_EVENT
  EVENT_CANCELLED
  NEW_EVENT
  AFTER_EVENT
  RESCHEDULE_EVENT
  AFTER_HOSTS_CAL_VIDEO_NO_SHOW
  AFTER_GUESTS_CAL_VIDEO_NO_SHOW
}

enum WorkflowActions {
  EMAIL_HOST
  EMAIL_ATTENDEE
  SMS_ATTENDEE
  SMS_NUMBER
  EMAIL_ADDRESS
  WHATSAPP_ATTENDEE
  WHATSAPP_NUMBER
}

model WorkflowStep {
  id                        Int                @id @default(autoincrement())
  stepNumber                Int
  action                    WorkflowActions
  workflowId                Int
  workflow                  Workflow           @relation(fields: [workflowId], references: [id], onDelete: Cascade)
  sendTo                    String?
  reminderBody              String?
  emailSubject              String?
  template                  WorkflowTemplates  @default(REMINDER)
  workflowReminders         WorkflowReminder[]
  numberRequired            Boolean?
  sender                    String?
  numberVerificationPending Boolean            @default(true)
  includeCalendarEvent      Boolean            @default(false)

  @@index([workflowId])
}

model Workflow {
  id            Int                     @id @default(autoincrement())
  position      Int                     @default(0)
  name          String
  userId        Int?
  user          User?                   @relation(fields: [userId], references: [id], onDelete: Cascade)
  team          Team?                   @relation(fields: [teamId], references: [id], onDelete: Cascade)
  teamId        Int?
  activeOn      WorkflowsOnEventTypes[]
  activeOnTeams WorkflowsOnTeams[]
  isActiveOnAll Boolean                 @default(false)
  trigger       WorkflowTriggerEvents
  time          Int?
  timeUnit      TimeUnit?
  steps         WorkflowStep[]

  @@index([userId])
  @@index([teamId])
}

model AIPhoneCallConfiguration {
  id              Int       @id @default(autoincrement())
  eventType       EventType @relation(fields: [eventTypeId], references: [id], onDelete: Cascade)
  eventTypeId     Int
  templateType    String    @default("CUSTOM_TEMPLATE")
  schedulerName   String?
  generalPrompt   String?
  yourPhoneNumber String
  numberToCall    String
  guestName       String?
  guestEmail      String?
  guestCompany    String?
  enabled         Boolean   @default(false)
  beginMessage    String?
  llmId           String?

  @@unique([eventTypeId])
  @@index([eventTypeId])
}

model WorkflowsOnEventTypes {
  id          Int       @id @default(autoincrement())
  workflow    Workflow  @relation(fields: [workflowId], references: [id], onDelete: Cascade)
  workflowId  Int
  eventType   EventType @relation(fields: [eventTypeId], references: [id], onDelete: Cascade)
  eventTypeId Int

  @@unique([workflowId, eventTypeId])
  @@index([workflowId])
  @@index([eventTypeId])
}

model WorkflowsOnTeams {
  id         Int      @id @default(autoincrement())
  workflow   Workflow @relation(fields: [workflowId], references: [id], onDelete: Cascade)
  workflowId Int
  team       Team     @relation(fields: [teamId], references: [id], onDelete: Cascade)
  teamId     Int

  @@unique([workflowId, teamId])
  @@index([workflowId])
  @@index([teamId])
}

model Deployment {
  /// This is a single row table, so we use a fixed id
  id              Int       @id @default(1)
  logo            String?
  /// @zod.custom(imports.DeploymentTheme)
  theme           Json?
  licenseKey      String?
  agreedLicenseAt DateTime?
}

enum TimeUnit {
  DAY    @map("day")
  HOUR   @map("hour")
  MINUTE @map("minute")
}

model WorkflowReminder {
  id                  Int             @id @default(autoincrement())
  bookingUid          String?
  booking             Booking?        @relation(fields: [bookingUid], references: [uid])
  method              WorkflowMethods
  scheduledDate       DateTime
  referenceId         String?         @unique
  scheduled           Boolean
  workflowStepId      Int?
  workflowStep        WorkflowStep?   @relation(fields: [workflowStepId], references: [id], onDelete: Cascade)
  cancelled           Boolean?
  seatReferenceId     String?
  isMandatoryReminder Boolean?        @default(false)
  retryCount          Int             @default(0)

  @@index([bookingUid])
  @@index([workflowStepId])
  @@index([seatReferenceId])
  @@index([method, scheduled, scheduledDate])
  @@index([cancelled, scheduledDate])
}

model WebhookScheduledTriggers {
  id            Int       @id @default(autoincrement())
  jobName       String? // jobName is deprecated, not needed when webhook and booking is set
  subscriberUrl String
  payload       String
  startAfter    DateTime
  retryCount    Int       @default(0)
  createdAt     DateTime? @default(now())
  appId         String?
  webhookId     String?
  webhook       Webhook?  @relation(fields: [webhookId], references: [id], onDelete: Cascade)
  bookingId     Int?
  booking       Booking?  @relation(fields: [bookingId], references: [id], onDelete: Cascade)
}

enum WorkflowTemplates {
  REMINDER
  CUSTOM
  CANCELLED
  RESCHEDULED
  COMPLETED
  RATING
}

enum WorkflowMethods {
  EMAIL
  SMS
  WHATSAPP
}

model BookingSeat {
  id           Int      @id @default(autoincrement())
  referenceUid String   @unique
  bookingId    Int
  booking      Booking  @relation(fields: [bookingId], references: [id], onDelete: Cascade)
  attendeeId   Int      @unique
  attendee     Attendee @relation(fields: [attendeeId], references: [id], onDelete: Cascade)
  /// @zod.custom(imports.bookingSeatDataSchema)
  data         Json?
  metadata     Json?

  @@index([bookingId])
  @@index([attendeeId])
}

model VerifiedNumber {
  id          Int    @id @default(autoincrement())
  userId      Int?
  user        User?  @relation(fields: [userId], references: [id], onDelete: Cascade)
  teamId      Int?
  team        Team?  @relation(fields: [teamId], references: [id], onDelete: Cascade)
  phoneNumber String

  @@index([userId])
  @@index([teamId])
}

model VerifiedEmail {
  id     Int    @id @default(autoincrement())
  userId Int?
  user   User?  @relation(fields: [userId], references: [id], onDelete: Cascade)
  teamId Int?
  team   Team?  @relation(fields: [teamId], references: [id], onDelete: Cascade)
  email  String

  @@index([userId])
  @@index([teamId])
}

model Feature {
  // The feature slug, ex: 'v2-workflows'
  slug        String         @id @unique
  // If the feature is currently enabled
  enabled     Boolean        @default(false)
  // A short description of the feature
  description String?
  // The type of feature flag
  type        FeatureType?   @default(RELEASE)
  // If the flag is considered stale
  stale       Boolean?       @default(false)
  lastUsedAt  DateTime?
  createdAt   DateTime?      @default(now())
  updatedAt   DateTime?      @default(now()) @updatedAt
  updatedBy   Int?
  users       UserFeatures[]
  teams       TeamFeatures[]

  @@index([enabled])
  @@index([stale])
}

model UserFeatures {
  user       User     @relation(fields: [userId], references: [id], onDelete: Cascade)
  userId     Int
  feature    Feature  @relation(fields: [featureId], references: [slug], onDelete: Cascade)
  featureId  String
  assignedAt DateTime @default(now())
  assignedBy String
  updatedAt  DateTime @updatedAt

  @@id([userId, featureId])
  @@index([userId, featureId])
}

model TeamFeatures {
  team       Team     @relation(fields: [teamId], references: [id], onDelete: Cascade)
  teamId     Int
  feature    Feature  @relation(fields: [featureId], references: [slug], onDelete: Cascade)
  featureId  String
  assignedAt DateTime @default(now())
  assignedBy String
  updatedAt  DateTime @updatedAt

  @@id([teamId, featureId])
  @@index([teamId, featureId])
}

enum FeatureType {
  RELEASE
  EXPERIMENT
  OPERATIONAL
  KILL_SWITCH
  PERMISSION
}

model SelectedSlots {
  id               Int      @id @default(autoincrement())
  eventTypeId      Int
  userId           Int
  slotUtcStartDate DateTime
  slotUtcEndDate   DateTime
  uid              String
  releaseAt        DateTime
  isSeat           Boolean  @default(false)

  @@unique(fields: [userId, slotUtcStartDate, slotUtcEndDate, uid], name: "selectedSlotUnique")
}

model OAuthClient {
  clientId     String       @id @unique
  redirectUri  String
  clientSecret String
  name         String
  logo         String?
  accessCodes  AccessCode[]
}

model AccessCode {
  id        Int           @id @default(autoincrement())
  code      String
  clientId  String?
  client    OAuthClient?  @relation(fields: [clientId], references: [clientId], onDelete: Cascade)
  expiresAt DateTime
  scopes    AccessScope[]
  userId    Int?
  user      User?         @relation(fields: [userId], references: [id], onDelete: Cascade)
  teamId    Int?
  team      Team?         @relation(fields: [teamId], references: [id], onDelete: Cascade)
}

enum AccessScope {
  READ_BOOKING
  READ_PROFILE
}

view BookingTimeStatus {
  id             Int            @unique
  uid            String?
  eventTypeId    Int?
  title          String?
  description    String?
  startTime      DateTime?
  endTime        DateTime?
  createdAt      DateTime?
  location       String?
  paid           Boolean?
  status         BookingStatus?
  rescheduled    Boolean?
  userId         Int?
  teamId         Int?
  eventLength    Int?
  timeStatus     String?
  eventParentId  Int?
  userEmail      String?
  username       String?
  ratingFeedback String?
  rating         Int?
  noShowHost     Boolean?
  isTeamBooking  Boolean
}

model CalendarCache {
  // The key would be the unique URL that is requested by the user
  key          String
  value        Json
  expiresAt    DateTime
  credentialId Int
  credential   Credential? @relation(fields: [credentialId], references: [id], onDelete: Cascade)

  @@id([credentialId, key])
  @@unique([credentialId, key])
}

enum RedirectType {
  UserEventType @map("user-event-type")
  TeamEventType @map("team-event-type")
  User          @map("user")
  Team          @map("team")
}

model TempOrgRedirect {
  id        Int          @id @default(autoincrement())
  // Better would be to have fromOrgId and toOrgId as well and then we should have just to instead toUrl
  from      String
  // 0 would mean it is non org
  fromOrgId Int
  type      RedirectType
  // It doesn't have any query params
  toUrl     String
  enabled   Boolean      @default(true)
  createdAt DateTime     @default(now())
  updatedAt DateTime     @updatedAt

  @@unique([from, type, fromOrgId])
}

model Avatar {
  // e.g. NULL(0), organization ID or team logo
  teamId    Int    @default(0)
  // Avatar, NULL(0) if team logo
  userId    Int    @default(0)
  // base64 string
  data      String
  // different every time to pop the cache.
  objectKey String @unique

  isBanner Boolean @default(false)

  @@unique([teamId, userId, isBanner])
  @@map(name: "avatars")
}

model OutOfOfficeEntry {
  id       Int                @id @default(autoincrement())
  uuid     String             @unique
  start    DateTime
  end      DateTime
  notes    String?
  userId   Int
  user     User               @relation(fields: [userId], references: [id], onDelete: Cascade)
  toUserId Int?
  toUser   User?              @relation(name: "toUser", fields: [toUserId], references: [id], onDelete: Cascade)
  reasonId Int?
  reason   OutOfOfficeReason? @relation(fields: [reasonId], references: [id], onDelete: SetNull)

  createdAt DateTime @default(now())
  updatedAt DateTime @updatedAt

  @@index([uuid])
  @@index([userId])
  @@index([toUserId])
  @@index([start, end])
}

model OutOfOfficeReason {
  id      Int     @id @default(autoincrement())
  emoji   String
  reason  String  @unique
  enabled Boolean @default(true)
  userId  Int?
  user    User?   @relation(fields: [userId], references: [id], onDelete: Cascade)

  entries OutOfOfficeEntry[]
}

// Platform
model PlatformOAuthClient {
  id             String   @id @default(cuid())
  name           String
  secret         String
  permissions    Int
  users          User[]
  logo           String?
  redirectUris   String[]
  organizationId Int
  organization   Team     @relation(fields: [organizationId], references: [id], onDelete: Cascade)
  teams          Team[]   @relation("CreatedByOAuthClient")

  accessTokens        AccessToken[]
  refreshToken        RefreshToken[]
  authorizationTokens PlatformAuthorizationToken[]
  webhook             Webhook[]

  bookingRedirectUri           String?
  bookingCancelRedirectUri     String?
  bookingRescheduleRedirectUri String?
  areEmailsEnabled             Boolean @default(false)

  createdAt DateTime @default(now())
}

model PlatformAuthorizationToken {
  id String @id @default(cuid())

  owner  User                @relation(fields: [userId], references: [id], onDelete: Cascade)
  client PlatformOAuthClient @relation(fields: [platformOAuthClientId], references: [id], onDelete: Cascade)

  platformOAuthClientId String
  userId                Int

  createdAt DateTime @default(now())

  @@unique([userId, platformOAuthClientId])
}

model AccessToken {
  id Int @id @default(autoincrement())

  secret    String   @unique
  createdAt DateTime @default(now())
  expiresAt DateTime

  owner  User                @relation(fields: [userId], references: [id], onDelete: Cascade)
  client PlatformOAuthClient @relation(fields: [platformOAuthClientId], references: [id], onDelete: Cascade)

  platformOAuthClientId String
  userId                Int
}

model RefreshToken {
  id Int @id @default(autoincrement())

  secret    String   @unique
  createdAt DateTime @default(now())
  expiresAt DateTime

  owner  User                @relation(fields: [userId], references: [id], onDelete: Cascade)
  client PlatformOAuthClient @relation(fields: [platformOAuthClientId], references: [id], onDelete: Cascade)

  platformOAuthClientId String
  userId                Int
}

model DSyncData {
  id               Int                     @id @default(autoincrement())
  directoryId      String                  @unique
  tenant           String
  organizationId   Int?                    @unique
  org              OrganizationSettings?   @relation(fields: [organizationId], references: [organizationId], onDelete: Cascade)
  teamGroupMapping DSyncTeamGroupMapping[]

  createdAttributeToUsers AttributeToUser[] @relation("createdByDSync")
  updatedAttributeToUsers AttributeToUser[] @relation("updatedByDSync")
}

model DSyncTeamGroupMapping {
  id             Int       @id @default(autoincrement())
  organizationId Int
  teamId         Int
  team           Team      @relation(fields: [teamId], references: [id], onDelete: Cascade)
  directoryId    String
  directory      DSyncData @relation(fields: [directoryId], references: [directoryId], onDelete: Cascade)
  groupName      String

  @@unique([teamId, groupName])
}

model SecondaryEmail {
  id                 Int                 @id @default(autoincrement())
  user               User                @relation(fields: [userId], references: [id], onDelete: Cascade)
  userId             Int
  email              String
  emailVerified      DateTime?
  verificationTokens VerificationToken[]
  eventTypes         EventType[]

  @@unique([email])
  @@unique([userId, email])
  @@index([userId])
}

// Needed to store tasks that need to be processed by a background worker or Tasker
model Task {
  id          String    @id @unique @default(uuid())
  createdAt   DateTime  @default(now())
  updatedAt   DateTime  @updatedAt
  // The time at which the task should be executed
  scheduledAt DateTime  @default(now())
  // The time at which the task was successfully executed
  succeededAt DateTime?
  // The task type to be executed. Left it as a freeform string to avoid more migrations for now. Will be enforced at type level.
  type        String
  // Generic payload for the task
  payload     String
  // The number of times the task has been attempted
  attempts    Int       @default(0)
  // The maximum number of times the task can be attempted
  maxAttempts Int       @default(3)
  lastError   String?
}

enum SMSLockState {
  LOCKED
  UNLOCKED
  REVIEW_NEEDED
}

model PlatformBilling {
  id Int @id @unique // team id

  customerId     String  @unique
  subscriptionId String?
  plan           String  @default("none")

  billingCycleStart Int?
  billingCycleEnd   Int?
  overdue           Boolean? @default(false)

  team Team @relation(fields: [id], references: [id], onDelete: Cascade)
}

enum AttributeType {
  TEXT
  NUMBER
  SINGLE_SELECT
  MULTI_SELECT
}

model AttributeOption {
  id            String            @id @default(uuid())
  attribute     Attribute         @relation(fields: [attributeId], references: [id], onDelete: Cascade)
  attributeId   String
  value         String
  slug          String
  isGroup       Boolean           @default(false)
  // It is a list of AttributeOptions ids that are contained in the group option
  // You could think of a person having the group option to actually have all the options in the contains list.
  // We are not using relation here because it would be a many to many relation because a group option can contain many non-group options and a non-group option can be contained in many group options
  // Such a relation would require its own table to be managed and we don't need it for now.
  contains      String[]
  assignedUsers AttributeToUser[]
}

model Attribute {
  id String @id @default(uuid())

  // This is organization
  team Team @relation(fields: [teamId], references: [id], onDelete: Cascade)

  // This is organizationId
  teamId Int

  type AttributeType

  name String
  slug String @unique

  enabled Boolean @default(true)

  usersCanEditRelation Boolean @default(false)

  createdAt        DateTime          @default(now())
  updatedAt        DateTime          @updatedAt
  options          AttributeOption[]
  isWeightsEnabled Boolean           @default(false)
  isLocked         Boolean           @default(false)

  @@index([teamId])
}

model AttributeToUser {
  id String @id @default(uuid())

  // This is the membership of the organization
  member Membership @relation(fields: [memberId], references: [id], onDelete: Cascade)

  // This is the membership id of the organization
  memberId Int

  attributeOption   AttributeOption @relation(fields: [attributeOptionId], references: [id], onDelete: Cascade)
  attributeOptionId String

  weight Int?

  // We don't intentionally delete assignments on deletion of a user/directory sync
  createdAt        DateTime   @default(now())
  createdById      Int?
  createdBy        User?      @relation("createdBy", fields: [createdById], references: [id], onDelete: SetNull)
  createdByDSyncId String?
  createdByDSync   DSyncData? @relation("createdByDSync", fields: [createdByDSyncId], references: [directoryId], onDelete: SetNull)

  updatedAt        DateTime?  @updatedAt
  updatedBy        User?      @relation("updatedBy", fields: [updatedById], references: [id], onDelete: SetNull)
  updatedById      Int?
  updatedByDSyncId String?
  updatedByDSync   DSyncData? @relation("updatedByDSync", fields: [updatedByDSyncId], references: [directoryId], onDelete: SetNull)

  @@unique([memberId, attributeOptionId])
}

enum AssignmentReasonEnum {
  ROUTING_FORM_ROUTING
  ROUTING_FORM_ROUTING_FALLBACK
  REASSIGNED
  REROUTED
  SALESFORCE_ASSIGNMENT
}

model AssignmentReason {
  id           Int                  @id @unique @default(autoincrement())
  createdAt    DateTime             @default(now())
  bookingId    Int
  booking      Booking              @relation(fields: [bookingId], references: [id], onDelete: Cascade)
  reasonEnum   AssignmentReasonEnum
  reasonString String

  @@index([bookingId])
}

enum EventTypeAutoTranslatedField {
  DESCRIPTION
  TITLE
}

model DomainWideDelegation {
  id                  String                @id @default(uuid())
  workspacePlatform   WorkspacePlatform     @relation(fields: [workspacePlatformId], references: [id], onDelete: Cascade)
  workspacePlatformId Int
  // Provides possibility to have different service accounts for different organizations if the need arises, but normally they should be the same
  /// @zod.custom(imports.serviceAccountKeySchema)
  serviceAccountKey   Json
  enabled             Boolean               @default(false)
  organizationId      Int
  organization        Team                  @relation(fields: [organizationId], references: [id], onDelete: Cascade)
  domain              String
  selectedCalendars   SelectedCalendar[]
  destinationCalendar DestinationCalendar[]
  bookingReferences   BookingReference[]
  createdAt           DateTime              @default(now())
  updatedAt           DateTime              @updatedAt

  // Should be fair to assume that one domain can be only on one workspace platform at a time. So, one can't have two different workspace platforms for the same domain
  // Because we don't know which domain the organization might have, we couldn't make "domain" unique here as that would prevent an actual owner of the domain to be unable to use that domain if it is used by someone else.
  @@unique([organizationId, domain])
}

// It is for domain-wide delegation
model WorkspacePlatform {
  id                       Int                    @id @default(autoincrement())
  /// @zod.min(1)
  slug                     String
  /// @zod.min(1)
  name                     String
  description              String
  /// @zod.custom(imports.serviceAccountKeySchema)
  defaultServiceAccountKey Json
  createdAt                DateTime               @default(now())
  updatedAt                DateTime               @updatedAt
  enabled                  Boolean                @default(false)
  domainWideDelegations    DomainWideDelegation[]

  @@unique([slug])
}

model EventTypeTranslation {
  uid            String                       @id @default(cuid())
  eventType      EventType                    @relation(fields: [eventTypeId], references: [id], onDelete: Cascade)
  eventTypeId    Int
  field          EventTypeAutoTranslatedField
  sourceLocale   String
  targetLocale   String
  translatedText String                       @db.Text
  createdAt      DateTime                     @default(now())
  createdBy      Int
  updatedAt      DateTime                     @updatedAt
  updatedBy      Int?
  creator        User                         @relation("CreatedEventTypeTranslations", fields: [createdBy], references: [id])
  updater        User?                        @relation("UpdatedEventTypeTranslations", fields: [updatedBy], references: [id], onDelete: SetNull)

  @@unique([eventTypeId, field, targetLocale])
  @@index([eventTypeId, field, targetLocale])
}

enum WatchlistType {
  EMAIL
  DOMAIN
  USERNAME
}

enum WatchlistSeverity {
  LOW
  MEDIUM
  HIGH
  CRITICAL
}

model Watchlist {
  id          String            @id @unique @default(cuid())
  type        WatchlistType
  // The identifier of the Watchlisted entity (email or domain)
  value       String
  description String?
  createdAt   DateTime          @default(now())
  createdBy   User              @relation("CreatedWatchlists", onDelete: Cascade, fields: [createdById], references: [id])
  createdById Int
  updatedAt   DateTime          @updatedAt
  updatedBy   User?             @relation("UpdatedWatchlists", onDelete: SetNull, fields: [updatedById], references: [id])
  updatedById Int?
  severity    WatchlistSeverity @default(LOW)

  @@unique([type, value])
  @@index([type, value])
}

<<<<<<< HEAD
enum BillingPeriod {
  MONTHLY
  ANNUALLY
}

model OrganizationOnboarding {
  id        Int      @id @default(autoincrement())
  createdAt DateTime @default(now())
  updatedAt DateTime @updatedAt

  // Admin state
  billingPeriod BillingPeriod
  pricePerSeat  Float
  seats         Int
  orgOwnerEmail String

  // Organization info
  name String
  slug String  @unique
  logo String?
  bio  String?

  // Stripe info
  stripeCustomerId     String?
  stripeSubscriptionId String?

  // Invited members - stored as JSON
  invitedMembers Json @default("[]")

  // Teams to migrate - stored as JSON
  teams Json @default("[]")

  // Completion status
  isComplete Boolean @default(false)

  @@index([orgOwnerEmail])
  @@index([stripeCustomerId])
=======
enum IncompleteBookingActionType {
  SALESFORCE
}

model App_RoutingForms_IncompleteBookingActions {
  id           Int                         @id @default(autoincrement())
  form         App_RoutingForms_Form       @relation(fields: [formId], references: [id], onDelete: Cascade)
  formId       String
  actionType   IncompleteBookingActionType
  data         Json
  enabled      Boolean                     @default(true)
  credentialId Int?
}

model InternalNotePreset {
  id                 Int     @id @default(autoincrement())
  name               String
  cancellationReason String?
  team               Team    @relation(fields: [teamId], references: [id])
  teamId             Int

  createdAt           DateTime              @default(now())
  BookingInternalNote BookingInternalNote[]

  @@unique([teamId, name])
  @@index([teamId])
}

model BookingInternalNote {
  id Int @id @default(autoincrement())

  notePreset   InternalNotePreset? @relation(fields: [notePresetId], references: [id], onDelete: Cascade)
  notePresetId Int?
  text         String?

  booking   Booking @relation(fields: [bookingId], references: [id], onDelete: Cascade)
  bookingId Int

  createdBy   User @relation(fields: [createdById], references: [id])
  createdById Int

  createdAt DateTime @default(now())

  @@unique([bookingId, notePresetId])
  @@index([bookingId])
>>>>>>> 6ca76707
}<|MERGE_RESOLUTION|>--- conflicted
+++ resolved
@@ -1829,7 +1829,6 @@
   @@index([type, value])
 }
 
-<<<<<<< HEAD
 enum BillingPeriod {
   MONTHLY
   ANNUALLY
@@ -1867,7 +1866,8 @@
 
   @@index([orgOwnerEmail])
   @@index([stripeCustomerId])
-=======
+}
+
 enum IncompleteBookingActionType {
   SALESFORCE
 }
@@ -1913,5 +1913,4 @@
 
   @@unique([bookingId, notePresetId])
   @@index([bookingId])
->>>>>>> 6ca76707
 }