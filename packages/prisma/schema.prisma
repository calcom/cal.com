--- conflicted
+++ resolved
@@ -2071,7 +2071,22 @@
   @@index([bookingId])
 }
 
-<<<<<<< HEAD
+enum WorkflowContactType {
+  PHONE
+  EMAIL
+}
+
+model WorkflowOptOutContact {
+  id        Int                 @id @default(autoincrement())
+  type      WorkflowContactType
+  value     String
+  optedOut  Boolean
+  createdAt DateTime            @default(now())
+  updatedAt DateTime            @updatedAt
+
+  @@unique([type, value])
+}
+
 enum WorkflowStepTranslatedField {
   WORKFLOW_SUBJECT
   WORKFLOW_BODY
@@ -2094,20 +2109,4 @@
 
   @@unique([workflowStepId, field, targetLocale])
   @@index([workflowStepId, field, targetLocale])
-=======
-enum WorkflowContactType {
-  PHONE
-  EMAIL
-}
-
-model WorkflowOptOutContact {
-  id        Int                 @id @default(autoincrement())
-  type      WorkflowContactType
-  value     String
-  optedOut  Boolean
-  createdAt DateTime            @default(now())
-  updatedAt DateTime            @updatedAt
-
-  @@unique([type, value])
->>>>>>> 55488c39
 }