--- conflicted
+++ resolved
@@ -384,11 +384,8 @@
   creationSource                 CreationSource?
   createdOrganizationOnboardings OrganizationOnboarding[]     @relation("CreatedOrganizationOnboardings")
   filterSegments                 FilterSegment[]
-<<<<<<< HEAD
   creditBalance                  CreditBalance?
-=======
   whitelistWorkflows             Boolean                      @default(false)
->>>>>>> 603f1063
 
   @@unique([email])
   @@unique([email, username])
