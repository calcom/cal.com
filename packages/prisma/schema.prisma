// This is your Prisma schema file,
// learn more about it in the docs: https://pris.ly/d/prisma-schema

datasource db {
  provider = "postgresql"
  url      = env("DATABASE_URL")
}

generator client {
  provider        = "prisma-client-js"
  previewFeatures = ["views"]
}

generator zod {
  provider      = "zod-prisma"
  output        = "./zod"
  imports       = "./zod-utils"
  relationModel = "default"
}

generator enums {
  provider = "ts-node --transpile-only ./enum-generator"
}

enum SchedulingType {
  ROUND_ROBIN @map("roundRobin")
  COLLECTIVE  @map("collective")
  MANAGED     @map("managed")
}

enum PeriodType {
  UNLIMITED @map("unlimited")
  ROLLING   @map("rolling")
  RANGE     @map("range")
}

model Host {
  user        User      @relation(fields: [userId], references: [id], onDelete: Cascade)
  userId      Int
  eventType   EventType @relation(fields: [eventTypeId], references: [id], onDelete: Cascade)
  eventTypeId Int
  isFixed     Boolean   @default(false)

  @@id([userId, eventTypeId])
  @@index([userId])
  @@index([eventTypeId])
}

model EventType {
  id                              Int                    @id @default(autoincrement())
  uid                             String                 @unique
  /// @zod.min(1)
  title                           String
  /// @zod.custom(imports.eventTypeSlug)
  slug                            String
  description                     String?
  ques                            String?
  position                        Int                    @default(0)
  /// @zod.custom(imports.eventTypeLocations)
  locations                       Json?
  /// @zod.min(1)
  length                          Int
  offsetStart                     Int                    @default(0)
  hidden                          Boolean                @default(false)
  hosts                           Host[]
  users                           User[]                 @relation("user_eventtype")
  owner                           User?                  @relation("owner", fields: [userId], references: [id], onDelete: Cascade)
  userId                          Int?
  team                            Team?                  @relation(fields: [teamId], references: [id], onDelete: Cascade)
  teamId                          Int?
  hashedLink                      HashedLink?
  bookings                        Booking[]
  availability                    Availability[]
  webhooks                        Webhook[]
  destinationCalendar             DestinationCalendar?
  eventName                       String?
  customInputs                    EventTypeCustomInput[]
  parentId                        Int?
  parent                          EventType?             @relation("managed_eventtype", fields: [parentId], references: [id], onDelete: Cascade)
  children                        EventType[]            @relation("managed_eventtype")
  /// @zod.custom(imports.eventTypeBookingFields)
  bookingFields                   Json?
  timeZone                        String?
  periodType                      PeriodType             @default(UNLIMITED)
  periodStartDate                 DateTime?
  periodEndDate                   DateTime?
  periodDays                      Int?
  periodCountCalendarDays         Boolean?
  requiresConfirmation            Boolean                @default(false)
  requiresBookerEmailVerification Boolean                @default(false)
  /// @zod.custom(imports.recurringEventType)
  recurringEvent                  Json?
  disableGuests                   Boolean                @default(false)
  paid                            Boolean                @default(false)
  joined                          Boolean                @default(false)
  amount                          Int                    @default(0)

  payment              Payments[]
  hideCalendarNotes    Boolean                 @default(false)
  /// @zod.min(0)
<<<<<<< HEAD
  minimumBookingNotice Int                     @default(120)
  beforeEventBuffer    Int                     @default(0)
  afterEventBuffer     Int                     @default(0)
  seatsPerTimeSlot     Int?
  seatsShowAttendees   Boolean?                @default(false)
  schedulingType       SchedulingType?
  schedule             Schedule?               @relation(fields: [scheduleId], references: [id])
  scheduleId           Int?
=======
  minimumBookingNotice            Int                     @default(120)
  beforeEventBuffer               Int                     @default(0)
  afterEventBuffer                Int                     @default(0)
  seatsPerTimeSlot                Int?
  seatsShowAttendees              Boolean?                @default(false)
  seatsShowAvailabilityCount      Boolean?                @default(true)
  schedulingType                  SchedulingType?
  schedule                        Schedule?               @relation(fields: [scheduleId], references: [id])
  scheduleId                      Int?
>>>>>>> a2d1dbeb
  // price is deprecated. It has now moved to metadata.apps.stripe.price. Plan to drop this column.
  price                Int                     @default(0)
  // currency is deprecated. It has now moved to metadata.apps.stripe.currency. Plan to drop this column.
  currency             String                  @default("usd")
  slotInterval         Int?
  /// @zod.custom(imports.EventTypeMetaDataSchema)
  metadata             Json?
  /// @zod.custom(imports.successRedirectUrl)
  successRedirectUrl   String?
  workflows            WorkflowsOnEventTypes[]
  /// @zod.custom(imports.intervalLimitsType)
  bookingLimits        Json?
  /// @zod.custom(imports.intervalLimitsType)
  durationLimits       Json?

  @@unique([userId, parentId])
  @@index([userId])
  @@index([teamId])
}

model Credential {
  id                   Int                   @id @default(autoincrement())
  // @@type is deprecated
  type                 String
  key                  Json
  user                 User?                 @relation(fields: [userId], references: [id], onDelete: Cascade)
  userId               Int?
  team                 Team?                 @relation(fields: [teamId], references: [id], onDelete: Cascade)
  teamId               Int?
  app                  App?                  @relation(fields: [appId], references: [slug], onDelete: Cascade)
  // How to make it a required column?
  appId                String?
  destinationCalendars DestinationCalendar[]
  selectedCalendars    SelectedCalendar[]
  invalid              Boolean?              @default(false)

  @@index([userId])
  @@index([appId])
}

enum IdentityProvider {
  CAL
  GOOGLE
  SAML
}

model DestinationCalendar {
  id           Int         @id @default(autoincrement())
  integration  String
  externalId   String
  user         User?       @relation(fields: [userId], references: [id], onDelete: Cascade)
  userId       Int?        @unique
  booking      Booking[]
  eventType    EventType?  @relation(fields: [eventTypeId], references: [id], onDelete: Cascade)
  eventTypeId  Int?        @unique
  credentialId Int?
  credential   Credential? @relation(fields: [credentialId], references: [id], onDelete: Cascade)

  @@index([userId])
  @@index([eventTypeId])
  @@index([credentialId])
}

enum UserPermissionRole {
  USER
  ADMIN
}

model User {
  id                  Int                  @id @default(autoincrement())
  username            String?
  name                String?
  /// @zod.email()
  email               String
  emailVerified       DateTime?
  password            String?
  bio                 String?
  linkedin            String?
  title               String?
  company             String?
  avatar              String?
  timeZone            String               @default("Europe/London")
  weekStart           String               @default("Sunday")
  // DEPRECATED - TO BE REMOVED
  startTime           Int                  @default(0)
  endTime             Int                  @default(1440)
  // </DEPRECATED>
  bufferTime          Int                  @default(0)
  hideBranding        Boolean              @default(false)
  theme               String?
  createdDate         DateTime             @default(now()) @map(name: "created")
  trialEndsAt         DateTime?
  eventTypes          EventType[]          @relation("user_eventtype")
  credentials         Credential[]
  teams               Membership[]
  bookings            Booking[]
  schedules           Schedule[]
  defaultScheduleId   Int?
  selectedCalendars   SelectedCalendar[]
  completedOnboarding Boolean              @default(false)
  locale              String?
  timeFormat          Int?                 @default(12)
  twoFactorSecret     String?
  twoFactorEnabled    Boolean              @default(false)
  backupCodes         String?
  identityProvider    IdentityProvider     @default(CAL)
  identityProviderId  String?
  availability        Availability[]
  invitedTo           Int?
  webhooks            Webhook[]
  brandColor          String               @default("#292929")
  darkBrandColor      String               @default("#fafafa")
  // the location where the events will end up
  destinationCalendar DestinationCalendar?
  away                Boolean              @default(false)
  // participate in dynamic group booking or not
  allowDynamicBooking Boolean?             @default(true)

  // participate in SEO indexing or not
  allowSEOIndexing Boolean? @default(true)

  /// @zod.custom(imports.userMetadata)
  metadata             Json?
  verified             Boolean?                @default(false)
  role                 UserPermissionRole      @default(USER)
  disableImpersonation Boolean                 @default(false)
  impersonatedUsers    Impersonations[]        @relation("impersonated_user")
  impersonatedBy       Impersonations[]        @relation("impersonated_by_user")
  apiKeys              ApiKey[]
  accounts             Account[]
  sessions             Session[]
  Feedback             Feedback[]
  ownedEventTypes      EventType[]             @relation("owner")
  workflows            Workflow[]
  routingForms         App_RoutingForms_Form[] @relation("routing-form")
  verifiedNumbers      VerifiedNumber[]
  hosts                Host[]
  organizationId       Int?
  organization         Team?                   @relation("scope", fields: [organizationId], references: [id], onDelete: SetNull)
  // Linking account code for orgs v2
  //linkedByUserId       Int?
  //linkedBy             User?                   @relation("linked_account", fields: [linkedByUserId], references: [id], onDelete: Cascade)
  //linkedUsers          User[]                  @relation("linked_account")*/

  @@unique([email])
  @@unique([email, username])
  @@unique([username, organizationId])
  @@index([emailVerified])
  @@index([identityProvider])
  @@index([identityProviderId])
  @@map(name: "users")
}

model Team {
  id                  Int                     @id @default(autoincrement())
  /// @zod.min(1)
  name                String
  /// @zod.min(1)
  slug                String?
  logo                String?
  appLogo             String?
  appIconLogo         String?
  bio                 String?
  hideBranding        Boolean                 @default(false)
  isPrivate           Boolean                 @default(false)
  hideBookATeamMember Boolean                 @default(false)
  members             Membership[]
  eventTypes          EventType[]
  workflows           Workflow[]
  createdAt           DateTime                @default(now())
  /// @zod.custom(imports.teamMetadataSchema)
  metadata            Json?
  theme               String?
  brandColor          String                  @default("#292929")
  darkBrandColor      String                  @default("#fafafa")
  verifiedNumbers     VerifiedNumber[]
  parentId            Int?
  parent              Team?                   @relation("organization", fields: [parentId], references: [id], onDelete: Cascade)
  children            Team[]                  @relation("organization")
  orgUsers            User[]                  @relation("scope")
  inviteTokens        VerificationToken[]
  webhooks            Webhook[]
  timeFormat          Int?
  timeZone            String                  @default("Europe/London")
  weekStart           String                  @default("Sunday")
  routingForms        App_RoutingForms_Form[]
  apiKeys             ApiKey[]
  credentials         Credential[]

  @@unique([slug, parentId])
}

enum MembershipRole {
  MEMBER
  ADMIN
  OWNER
}

model Membership {
  id                   Int            @id @default(autoincrement())
  teamId               Int
  userId               Int
  accepted             Boolean        @default(false)
  role                 MembershipRole
  team                 Team           @relation(fields: [teamId], references: [id], onDelete: Cascade)
  user                 User           @relation(fields: [userId], references: [id], onDelete: Cascade)
  disableImpersonation Boolean        @default(false)

  @@unique([userId, teamId])
  @@index([teamId])
  @@index([userId])
}

model VerificationToken {
  id            Int      @id @default(autoincrement())
  identifier    String
  token         String   @unique
  expires       DateTime
  expiresInDays Int?
  createdAt     DateTime @default(now())
  updatedAt     DateTime @updatedAt
  teamId        Int?
  team          Team?    @relation(fields: [teamId], references: [id])

  @@unique([identifier, token])
  @@index([token])
}

model BookingReference {
  id                 Int      @id @default(autoincrement())
  /// @zod.min(1)
  type               String
  /// @zod.min(1)
  uid                String
  meetingId          String?
  meetingPassword    String?
  meetingUrl         String?
  booking            Booking? @relation(fields: [bookingId], references: [id], onDelete: Cascade)
  bookingId          Int?
  externalCalendarId String?
  deleted            Boolean?
  credentialId       Int?

  @@index([bookingId])
  @@index([credentialId])
  @@index([type])
  @@index([uid])
}

model Attendee {
  id          Int          @id @default(autoincrement())
  email       String
  name        String
  timeZone    String
  locale      String?      @default("en")
  booking     Booking?     @relation(fields: [bookingId], references: [id], onDelete: Cascade)
  bookingId   Int?
  bookingSeat BookingSeat?

  @@index([email])
  @@index([bookingId])
}

enum BookingStatus {
  CANCELLED @map("cancelled")
  ACCEPTED  @map("accepted")
  REJECTED  @map("rejected")
  PENDING   @map("pending")
}

model Booking {
  id                    Int                  @id @default(autoincrement())
  uid                   String               @unique
  user                  User?                @relation(fields: [userId], references: [id], onDelete: Cascade)
  userId                Int?
  references            BookingReference[]
  eventType             EventType?           @relation(fields: [eventTypeId], references: [id])
  eventTypeId           Int?
  title                 String
  description           String?
  customInputs          Json?
  /// @zod.custom(imports.bookingResponses)
  responses             Json?
  startTime             DateTime
  endTime               DateTime
  attendees             Attendee[]
  location              String?
  createdAt             DateTime             @default(now())
  updatedAt             DateTime?
  status                BookingStatus        @default(ACCEPTED)
  paid                  Boolean              @default(false)
  payment               Payment[]
  destinationCalendar   DestinationCalendar? @relation(fields: [destinationCalendarId], references: [id])
  destinationCalendarId Int?
  cancellationReason    String?
  rejectionReason       String?
  dynamicEventSlugRef   String?
  dynamicGroupSlugRef   String?
  rescheduled           Boolean?
  fromReschedule        String?
  recurringEventId      String?
  smsReminderNumber     String?
  workflowReminders     WorkflowReminder[]
  scheduledJobs         String[]
  seatsReferences       BookingSeat[]
  /// @zod.custom(imports.bookingMetadataSchema)
  metadata              Json?
  isRecorded            Boolean              @default(false)

  @@index([eventTypeId])
  @@index([userId])
  @@index([destinationCalendarId])
  @@index([recurringEventId])
  @@index([uid])
  @@index([status])
}

model Schedule {
  id           Int            @id @default(autoincrement())
  user         User           @relation(fields: [userId], references: [id], onDelete: Cascade)
  userId       Int
  eventType    EventType[]
  name         String
  timeZone     String?
  availability Availability[]

  @@index([userId])
}

model Availability {
  id          Int        @id @default(autoincrement())
  user        User?      @relation(fields: [userId], references: [id], onDelete: Cascade)
  userId      Int?
  eventType   EventType? @relation(fields: [eventTypeId], references: [id])
  eventTypeId Int?
  days        Int[]
  startTime   DateTime   @db.Time
  endTime     DateTime   @db.Time
  date        DateTime?  @db.Date
  Schedule    Schedule?  @relation(fields: [scheduleId], references: [id])
  scheduleId  Int?

  @@index([userId])
  @@index([eventTypeId])
  @@index([scheduleId])
}

model SelectedCalendar {
  user         User        @relation(fields: [userId], references: [id], onDelete: Cascade)
  userId       Int
  integration  String
  externalId   String
  credential   Credential? @relation(fields: [credentialId], references: [id], onDelete: Cascade)
  credentialId Int?

  @@id([userId, integration, externalId])
  @@index([userId])
  @@index([integration])
  @@index([externalId])
}

enum EventTypeCustomInputType {
  TEXT     @map("text")
  TEXTLONG @map("textLong")
  NUMBER   @map("number")
  BOOL     @map("bool")
  RADIO    @map("radio")
  PHONE    @map("phone")
}

model EventTypeCustomInput {
  id          Int                      @id @default(autoincrement())
  eventTypeId Int
  eventType   EventType                @relation(fields: [eventTypeId], references: [id], onDelete: Cascade)
  label       String
  type        EventTypeCustomInputType
  /// @zod.custom(imports.customInputOptionSchema)
  options     Json?
  required    Boolean
  placeholder String                   @default("")

  @@index([eventTypeId])
}

model ResetPasswordRequest {
  id        String   @id @default(cuid())
  createdAt DateTime @default(now())
  updatedAt DateTime @updatedAt
  email     String
  expires   DateTime
}

enum ReminderType {
  PENDING_BOOKING_CONFIRMATION
}

model ReminderMail {
  id             Int          @id @default(autoincrement())
  referenceId    Int
  reminderType   ReminderType
  elapsedMinutes Int
  createdAt      DateTime     @default(now())

  @@index([referenceId])
  @@index([reminderType])
}

model Payment {
  id            Int            @id @default(autoincrement())
  uid           String         @unique
  app           App?           @relation(fields: [appId], references: [slug], onDelete: Cascade)
  appId         String?
  bookingId     Int
  booking       Booking?       @relation(fields: [bookingId], references: [id], onDelete: Cascade)
  amount        Int
  fee           Int
  currency      String
  success       Boolean
  refunded      Boolean
  data          Json
  externalId    String         @unique
  paymentOption PaymentOption? @default(ON_BOOKING)

  @@index([bookingId])
  @@index([externalId])
}

model Payments {
  id            Int            @id @default(autoincrement())
  uid           String         @unique
  eventId       Int
  event         EventType?     @relation(fields: [eventId], references: [id], onDelete: Cascade)
  amount        Int
  fee           Int
  currency      String
  success       Boolean
  refunded      Boolean
  data          Json
  externalId    String         @unique
  paymentOption PaymentOption? @default(ON_BOOKING)

  @@index([eventId])
  @@index([externalId])
}

enum PaymentOption {
  ON_BOOKING
  HOLD
}

enum WebhookTriggerEvents {
  BOOKING_CREATED
  BOOKING_PAID
  BOOKING_RESCHEDULED
  BOOKING_REQUESTED
  BOOKING_CANCELLED
  BOOKING_REJECTED
  FORM_SUBMITTED
  MEETING_ENDED
  RECORDING_READY
}

model Webhook {
  id              String                 @id @unique
  userId          Int?
  teamId          Int?
  eventTypeId     Int?
  /// @zod.url()
  subscriberUrl   String
  payloadTemplate String?
  createdAt       DateTime               @default(now())
  active          Boolean                @default(true)
  eventTriggers   WebhookTriggerEvents[]
  user            User?                  @relation(fields: [userId], references: [id], onDelete: Cascade)
  team            Team?                  @relation(fields: [teamId], references: [id], onDelete: Cascade)
  eventType       EventType?             @relation(fields: [eventTypeId], references: [id], onDelete: Cascade)
  app             App?                   @relation(fields: [appId], references: [slug], onDelete: Cascade)
  appId           String?
  secret          String?

  @@unique([userId, subscriberUrl], name: "courseIdentifier")
}

model Impersonations {
  id                 Int      @id @default(autoincrement())
  createdAt          DateTime @default(now())
  impersonatedUser   User     @relation("impersonated_user", fields: [impersonatedUserId], references: [id], onDelete: Cascade)
  impersonatedBy     User     @relation("impersonated_by_user", fields: [impersonatedById], references: [id], onDelete: Cascade)
  impersonatedUserId Int
  impersonatedById   Int
}

model ApiKey {
  id         String    @id @unique @default(cuid())
  userId     Int
  teamId     Int?
  note       String?
  createdAt  DateTime  @default(now())
  expiresAt  DateTime?
  lastUsedAt DateTime?
  hashedKey  String    @unique()
  user       User?     @relation(fields: [userId], references: [id], onDelete: Cascade)
  team       Team?     @relation(fields: [teamId], references: [id], onDelete: Cascade)
  app        App?      @relation(fields: [appId], references: [slug], onDelete: Cascade)
  appId      String?

  @@index([userId])
}

model HashedLink {
  id          Int       @id @default(autoincrement())
  link        String    @unique()
  eventType   EventType @relation(fields: [eventTypeId], references: [id], onDelete: Cascade)
  eventTypeId Int       @unique
}

model Account {
  id                String  @id @default(cuid())
  userId            Int
  type              String
  provider          String
  providerAccountId String
  refresh_token     String? @db.Text
  access_token      String? @db.Text
  expires_at        Int?
  token_type        String?
  scope             String?
  id_token          String? @db.Text
  session_state     String?

  user User? @relation(fields: [userId], references: [id], onDelete: Cascade)

  @@unique([provider, providerAccountId])
  @@index([userId])
  @@index([type])
}

model Session {
  id           String   @id @default(cuid())
  sessionToken String   @unique
  userId       Int
  expires      DateTime
  user         User?    @relation(fields: [userId], references: [id], onDelete: Cascade)

  @@index([userId])
}

enum AppCategories {
  calendar
  messaging
  other
  payment
  video // deprecated, please use 'conferencing' instead
  web3 // deprecated, we should no longer have any web3 apps
  automation
  analytics
  // Wherever video is in use, conferencing should also be used for legacy apps can have it.
  conferencing
  crm
}

model App {
  // The slug for the app store public page inside `/apps/[slug]`
  slug        String          @id @unique
  // The directory name for `/packages/app-store/[dirName]`
  dirName     String          @unique
  // Needed API Keys
  keys        Json?
  // One or multiple categories to which this app belongs
  categories  AppCategories[]
  createdAt   DateTime        @default(now())
  updatedAt   DateTime        @updatedAt
  credentials Credential[]
  payments    Payment[]
  Webhook     Webhook[]
  ApiKey      ApiKey[]
  enabled     Boolean         @default(false)

  @@index([enabled])
}

model App_RoutingForms_Form {
  id          String                          @id @default(cuid())
  description String?
  position    Int                             @default(0)
  routes      Json?
  createdAt   DateTime                        @default(now())
  updatedAt   DateTime                        @updatedAt
  name        String
  fields      Json?
  user        User                            @relation("routing-form", fields: [userId], references: [id], onDelete: Cascade)
  // This is the user who created the form and also the user who has read-write access to the form
  // If teamId is set, the members of the team would also have access to form readOnly or read-write depending on their permission level as team member.
  userId      Int
  team        Team?                           @relation(fields: [teamId], references: [id], onDelete: Cascade)
  teamId      Int?
  responses   App_RoutingForms_FormResponse[]
  disabled    Boolean                         @default(false)
  /// @zod.custom(imports.RoutingFormSettings)
  settings    Json?

  @@index([userId])
  @@index([disabled])
}

model App_RoutingForms_FormResponse {
  id           Int                   @id @default(autoincrement())
  formFillerId String                @default(cuid())
  form         App_RoutingForms_Form @relation(fields: [formId], references: [id], onDelete: Cascade)
  formId       String
  response     Json
  createdAt    DateTime              @default(now())

  @@unique([formFillerId, formId])
  @@index([formFillerId])
  @@index([formId])
}

model Feedback {
  id      Int      @id @default(autoincrement())
  date    DateTime @default(now())
  userId  Int
  user    User     @relation(fields: [userId], references: [id], onDelete: Cascade)
  rating  String
  comment String?

  @@index([userId])
  @@index([rating])
}

enum WorkflowTriggerEvents {
  BEFORE_EVENT
  EVENT_CANCELLED
  NEW_EVENT
  AFTER_EVENT
  RESCHEDULE_EVENT
}

enum WorkflowActions {
  EMAIL_HOST
  EMAIL_ATTENDEE
  SMS_ATTENDEE
  SMS_NUMBER
  EMAIL_ADDRESS
  WHATSAPP_ATTENDEE
  WHATSAPP_NUMBER
}

model WorkflowStep {
  id                        Int                @id @default(autoincrement())
  stepNumber                Int
  action                    WorkflowActions
  workflowId                Int
  workflow                  Workflow           @relation(fields: [workflowId], references: [id], onDelete: Cascade)
  sendTo                    String?
  reminderBody              String?
  emailSubject              String?
  template                  WorkflowTemplates  @default(REMINDER)
  workflowReminders         WorkflowReminder[]
  numberRequired            Boolean?
  sender                    String?
  numberVerificationPending Boolean            @default(true)
  includeCalendarEvent      Boolean            @default(false)

  @@index([workflowId])
}

model Workflow {
  id       Int                     @id @default(autoincrement())
  position Int                     @default(0)
  name     String
  userId   Int?
  user     User?                   @relation(fields: [userId], references: [id], onDelete: Cascade)
  team     Team?                   @relation(fields: [teamId], references: [id], onDelete: Cascade)
  teamId   Int?
  activeOn WorkflowsOnEventTypes[]
  trigger  WorkflowTriggerEvents
  time     Int?
  timeUnit TimeUnit?
  steps    WorkflowStep[]

  @@index([userId])
  @@index([teamId])
}

model WorkflowsOnEventTypes {
  id          Int       @id @default(autoincrement())
  workflow    Workflow  @relation(fields: [workflowId], references: [id], onDelete: Cascade)
  workflowId  Int
  eventType   EventType @relation(fields: [eventTypeId], references: [id], onDelete: Cascade)
  eventTypeId Int

  @@unique([workflowId, eventTypeId])
  @@index([workflowId])
  @@index([eventTypeId])
}

model Deployment {
  /// This is a single row table, so we use a fixed id
  id              Int       @id @default(1)
  logo            String?
  /// @zod.custom(imports.DeploymentTheme)
  theme           Json?
  licenseKey      String?
  agreedLicenseAt DateTime?
}

enum TimeUnit {
  DAY    @map("day")
  HOUR   @map("hour")
  MINUTE @map("minute")
}

model WorkflowReminder {
  id              Int             @id @default(autoincrement())
  bookingUid      String?
  booking         Booking?        @relation(fields: [bookingUid], references: [uid])
  method          WorkflowMethods
  scheduledDate   DateTime
  referenceId     String?         @unique
  scheduled       Boolean
  workflowStepId  Int?
  workflowStep    WorkflowStep?   @relation(fields: [workflowStepId], references: [id])
  cancelled       Boolean?
  seatReferenceId String?

  @@index([bookingUid])
  @@index([workflowStepId])
  @@index([seatReferenceId])
}

model WebhookScheduledTriggers {
  id            Int       @id @default(autoincrement())
  jobName       String
  subscriberUrl String
  payload       String
  startAfter    DateTime
  retryCount    Int       @default(0)
  createdAt     DateTime? @default(now())
}

enum WorkflowTemplates {
  REMINDER
  CUSTOM
  CANCELLED
  RESCHEDULED
  COMPLETED
}

enum WorkflowMethods {
  EMAIL
  SMS
  WHATSAPP
}

model BookingSeat {
  id           Int      @id @default(autoincrement())
  referenceUid String   @unique
  bookingId    Int
  booking      Booking  @relation(fields: [bookingId], references: [id], onDelete: Cascade)
  attendeeId   Int      @unique
  attendee     Attendee @relation(fields: [attendeeId], references: [id], onDelete: Cascade)
  data         Json?

  @@index([bookingId])
  @@index([attendeeId])
}

model VerifiedNumber {
  id          Int    @id @default(autoincrement())
  userId      Int?
  user        User?  @relation(fields: [userId], references: [id], onDelete: Cascade)
  teamId      Int?
  team        Team?  @relation(fields: [teamId], references: [id], onDelete: Cascade)
  phoneNumber String

  @@index([userId])
  @@index([teamId])
}

model Feature {
  // The feature slug, ex: 'v2-workflows'
  slug        String       @id @unique
  // If the feature is currently enabled
  enabled     Boolean      @default(false)
  // A short description of the feature
  description String?
  // The type of feature flag
  type        FeatureType? @default(RELEASE)
  // If the flag is considered stale
  stale       Boolean?     @default(false)
  lastUsedAt  DateTime?
  createdAt   DateTime?    @default(now())
  updatedAt   DateTime?    @default(now()) @updatedAt
  updatedBy   Int?

  @@index([enabled])
  @@index([stale])
}

enum FeatureType {
  RELEASE
  EXPERIMENT
  OPERATIONAL
  KILL_SWITCH
  PERMISSION
}

model SelectedSlots {
  id               Int      @id @default(autoincrement())
  eventTypeId      Int
  userId           Int
  slotUtcStartDate DateTime
  slotUtcEndDate   DateTime
  uid              String
  releaseAt        DateTime
  isSeat           Boolean  @default(false)

  @@unique(fields: [userId, slotUtcStartDate, slotUtcEndDate, uid], name: "selectedSlotUnique")
}

view BookingTimeStatus {
  id            Int            @unique
  uid           String?
  eventTypeId   Int?
  title         String?
  description   String?
  startTime     DateTime?
  endTime       DateTime?
  createdAt     DateTime?
  location      String?
  paid          Boolean?
  status        BookingStatus?
  rescheduled   Boolean?
  userId        Int?
  teamId        Int?
  eventLength   Int?
  timeStatus    String?
  eventParentId Int?
}<|MERGE_RESOLUTION|>--- conflicted
+++ resolved
@@ -98,16 +98,7 @@
   payment              Payments[]
   hideCalendarNotes    Boolean                 @default(false)
   /// @zod.min(0)
-<<<<<<< HEAD
-  minimumBookingNotice Int                     @default(120)
-  beforeEventBuffer    Int                     @default(0)
-  afterEventBuffer     Int                     @default(0)
-  seatsPerTimeSlot     Int?
-  seatsShowAttendees   Boolean?                @default(false)
-  schedulingType       SchedulingType?
-  schedule             Schedule?               @relation(fields: [scheduleId], references: [id])
-  scheduleId           Int?
-=======
+
   minimumBookingNotice            Int                     @default(120)
   beforeEventBuffer               Int                     @default(0)
   afterEventBuffer                Int                     @default(0)
@@ -117,7 +108,6 @@
   schedulingType                  SchedulingType?
   schedule                        Schedule?               @relation(fields: [scheduleId], references: [id])
   scheduleId                      Int?
->>>>>>> a2d1dbeb
   // price is deprecated. It has now moved to metadata.apps.stripe.price. Plan to drop this column.
   price                Int                     @default(0)
   // currency is deprecated. It has now moved to metadata.apps.stripe.currency. Plan to drop this column.
