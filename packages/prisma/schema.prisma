--- conflicted
+++ resolved
@@ -355,34 +355,6 @@
   bookingRedirectsTo   OutOfOfficeEntry[]      @relation(name: "toUser")
 
   // Used to lock the user account
-<<<<<<< HEAD
-  locked                     Boolean                      @default(false)
-  platformOAuthClients       PlatformOAuthClient[]
-  AccessToken                AccessToken[]
-  RefreshToken               RefreshToken[]
-  PlatformAuthorizationToken PlatformAuthorizationToken[]
-  profiles                   Profile[]
-  movedToProfileId           Int?
-  movedToProfile             Profile?                     @relation("moved_to_profile", fields: [movedToProfileId], references: [id], onDelete: SetNull)
-  secondaryEmails            SecondaryEmail[]
-  isPlatformManaged          Boolean                      @default(false)
-  OutOfOfficeReasons         OutOfOfficeReason[]
-  smsLockState               SMSLockState                 @default(UNLOCKED)
-  smsLockReviewedByAdmin     Boolean                      @default(false)
-  NotificationsSubscriptions NotificationsSubscriptions[]
-  referralLinkId             String?
-  features                   UserFeatures[]
-  reassignedBookings         Booking[]                    @relation("reassignByUser")
-  createdAttributeToUsers    AttributeToUser[]            @relation("createdBy")
-  updatedAttributeToUsers    AttributeToUser[]            @relation("updatedBy")
-  createdTranslations        EventTypeTranslation[]       @relation("CreatedEventTypeTranslations")
-  updatedTranslations        EventTypeTranslation[]       @relation("UpdatedEventTypeTranslations")
-  createdWatchlists          Watchlist[]                  @relation("CreatedWatchlists")
-  updatedWatchlists          Watchlist[]                  @relation("UpdatedWatchlists")
-  BookingInternalNote        BookingInternalNote[]
-  creationSource             CreationSource?
-  creditBalance              CreditBalance?
-=======
   locked                         Boolean                      @default(false)
   platformOAuthClients           PlatformOAuthClient[]
   AccessToken                    AccessToken[]
@@ -410,7 +382,7 @@
   creationSource                 CreationSource?
   createdOrganizationOnboardings OrganizationOnboarding[]     @relation("CreatedOrganizationOnboardings")
   filterSegments                 FilterSegment[]
->>>>>>> 8f2cb052
+  creditBalance                  CreditBalance?
 
   @@unique([email])
   @@unique([email, username])
@@ -526,9 +498,7 @@
   bookingLimits                Json?
   includeManagedEventsInLimits Boolean                 @default(false)
   internalNotePresets          InternalNotePreset[]
-<<<<<<< HEAD
   credits                      CreditBalance?
-=======
   organizationOnboarding       OrganizationOnboarding?
 
   // note(Lauris): if a Team has parentId it is a team, if parentId is null it is an organization, but if parentId is null and managedOrganization is set,
@@ -536,7 +506,6 @@
   managedOrganization  ManagedOrganization?  @relation("ManagedOrganization")
   managedOrganizations ManagedOrganization[] @relation("ManagerOrganization")
   filterSegments       FilterSegment[]
->>>>>>> 8f2cb052
 
   @@unique([slug, parentId])
   @@index([parentId])
