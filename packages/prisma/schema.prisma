// This is your Prisma schema file,
// learn more about it in the docs: https://pris.ly/d/prisma-schema

datasource db {
  provider = "postgresql"
  url      = env("DATABASE_URL")
}

generator client {
  provider        = "prisma-client-js"
  previewFeatures = ["interactiveTransactions"]
}

generator zod {
  provider      = "zod-prisma"
  output        = "./zod"
  imports       = "./zod-utils"
  relationModel = "default"
}

enum SchedulingType {
  ROUND_ROBIN @map("roundRobin")
  COLLECTIVE  @map("collective")
}

enum PeriodType {
  UNLIMITED @map("unlimited")
  ROLLING   @map("rolling")
  RANGE     @map("range")
}

model EventType {
  id                      Int                     @id @default(autoincrement())
  /// @zod.min(1)
  title                   String
  /// @zod.custom(imports.eventTypeSlug)
  slug                    String
  description             String?
  position                Int                     @default(0)
  /// @zod.custom(imports.eventTypeLocations)
  locations               Json?
  length                  Int
  hidden                  Boolean                 @default(false)
  users                   User[]                  @relation("user_eventtype")
  owner                   User?                   @relation("owner", fields: [userId], references: [id], onDelete: Cascade)
  userId                  Int?
  team                    Team?                   @relation(fields: [teamId], references: [id], onDelete: Cascade)
  teamId                  Int?
  hashedLink              HashedLink?
  bookings                Booking[]
  availability            Availability[]
  webhooks                Webhook[]
  destinationCalendar     DestinationCalendar?
  eventName               String?
  customInputs            EventTypeCustomInput[]
  timeZone                String?
  periodType              PeriodType              @default(UNLIMITED)
  periodStartDate         DateTime?
  periodEndDate           DateTime?
  periodDays              Int?
  periodCountCalendarDays Boolean?
  requiresConfirmation    Boolean                 @default(false)
  /// @zod.custom(imports.recurringEventType)
  recurringEvent          Json?
  disableGuests           Boolean                 @default(false)
  hideCalendarNotes       Boolean                 @default(false)
  minimumBookingNotice    Int                     @default(120)
  beforeEventBuffer       Int                     @default(0)
  afterEventBuffer        Int                     @default(0)
  seatsPerTimeSlot        Int?
  seatsShowAttendees      Boolean?                @default(false)
  schedulingType          SchedulingType?
  schedule                Schedule?               @relation(fields: [scheduleId], references: [id])
  scheduleId              Int?
  // price is deprecated. It has now moved to metadata.apps.stripe.price. Plan to drop this column.
  price                   Int                     @default(0)
  // currency is deprecated. It has now moved to metadata.apps.stripe.currency. Plan to drop this column.
  currency                String                  @default("usd")
  slotInterval            Int?
  /// @zod.custom(imports.EventTypeMetaDataSchema)
  metadata                Json?
  /// @zod.custom(imports.successRedirectUrl)
  successRedirectUrl      String?
  workflows               WorkflowsOnEventTypes[]
  /// @zod.custom(imports.bookingLimitsType)
  bookingLimits           Json?

  @@unique([userId, slug])
  @@unique([teamId, slug])
}

model Credential {
  id                   Int                   @id @default(autoincrement())
  // @@type is deprecated
  type                 String
  key                  Json
  user                 User?                 @relation(fields: [userId], references: [id], onDelete: Cascade)
  userId               Int?
  app                  App?                  @relation(fields: [appId], references: [slug], onDelete: Cascade)
  // How to make it a required column?
  appId                String?
  destinationCalendars DestinationCalendar[]
  invalid              Boolean?              @default(false)
}

enum IdentityProvider {
  CAL
  GOOGLE
  SAML
}

model DestinationCalendar {
  id           Int         @id @default(autoincrement())
  integration  String
  externalId   String
  user         User?       @relation(fields: [userId], references: [id], onDelete: Cascade)
  userId       Int?        @unique
  booking      Booking[]
  eventType    EventType?  @relation(fields: [eventTypeId], references: [id], onDelete: Cascade)
  eventTypeId  Int?        @unique
  credentialId Int?
  credential   Credential? @relation(fields: [credentialId], references: [id], onDelete: Cascade)
}

enum UserPermissionRole {
  USER
  ADMIN
}

model User {
  id                   Int                     @id @default(autoincrement())
  username             String?                 @unique
  name                 String?
  /// @zod.email()
  email                String                  @unique
  emailVerified        DateTime?
  password             String?
  bio                  String?
  avatar               String?
  timeZone             String                  @default("Europe/London")
  weekStart            String                  @default("Sunday")
  // DEPRECATED - TO BE REMOVED
  startTime            Int                     @default(0)
  endTime              Int                     @default(1440)
  // </DEPRECATED>
  bufferTime           Int                     @default(0)
  hideBranding         Boolean                 @default(false)
  theme                String?
  createdDate          DateTime                @default(now()) @map(name: "created")
  trialEndsAt          DateTime?
  eventTypes           EventType[]             @relation("user_eventtype")
  credentials          Credential[]
  teams                Membership[]
  bookings             Booking[]
  schedules            Schedule[]
  defaultScheduleId    Int?
  selectedCalendars    SelectedCalendar[]
  completedOnboarding  Boolean                 @default(false)
  locale               String?
  timeFormat           Int?                    @default(12)
  twoFactorSecret      String?
  twoFactorEnabled     Boolean                 @default(false)
  identityProvider     IdentityProvider        @default(CAL)
  identityProviderId   String?
  availability         Availability[]
  invitedTo            Int?
  webhooks             Webhook[]
  brandColor           String                  @default("#292929")
  darkBrandColor       String                  @default("#fafafa")
  // the location where the events will end up
  destinationCalendar  DestinationCalendar?
  away                 Boolean                 @default(false)
  // participate in dynamic group booking or not
  allowDynamicBooking  Boolean?                @default(true)
  /// @zod.custom(imports.userMetadata)
  metadata             Json?
  verified             Boolean?                @default(false)
  role                 UserPermissionRole      @default(USER)
  disableImpersonation Boolean                 @default(false)
  impersonatedUsers    Impersonations[]        @relation("impersonated_user")
  impersonatedBy       Impersonations[]        @relation("impersonated_by_user")
  apiKeys              ApiKey[]
  accounts             Account[]
  sessions             Session[]
  Feedback             Feedback[]
  ownedEventTypes      EventType[]             @relation("owner")
  workflows            Workflow[]
  routingForms         App_RoutingForms_Form[] @relation("routing-form")
  verifiedNumbers      VerifiedNumber[]

  @@map(name: "users")
}

model Team {
<<<<<<< HEAD
  id             Int          @id @default(autoincrement())
  /// @zod.min(1)
  name           String
  /// @zod.min(1)
  slug           String?      @unique
  logo           String?
  bio            String?
  hideBranding   Boolean      @default(false)
  theme          String?
  brandColor     String       @default("#292929")
  darkBrandColor String       @default("#fafafa")
  members        Membership[]
  eventTypes     EventType[]
  createdAt      DateTime     @default(now())
  /// @zod.custom(imports.teamMetadataSchema)
  metadata       Json?
=======
  id                  Int          @id @default(autoincrement())
  /// @zod.min(1)
  name                String
  /// @zod.min(1)
  slug                String?      @unique
  logo                String?
  bio                 String?
  hideBranding        Boolean      @default(false)
  hideBookATeamMember Boolean      @default(false)
  members             Membership[]
  eventTypes          EventType[]
  createdAt           DateTime     @default(now())
  /// @zod.custom(imports.teamMetadataSchema)
  metadata            Json?
>>>>>>> e5fa202a
}

enum MembershipRole {
  MEMBER
  ADMIN
  OWNER
}

model Membership {
  teamId               Int
  userId               Int
  accepted             Boolean        @default(false)
  role                 MembershipRole
  team                 Team           @relation(fields: [teamId], references: [id], onDelete: Cascade)
  user                 User           @relation(fields: [userId], references: [id], onDelete: Cascade)
  disableImpersonation Boolean        @default(false)

  @@id([userId, teamId])
}

model VerificationToken {
  id         Int      @id @default(autoincrement())
  identifier String
  token      String   @unique
  expires    DateTime
  createdAt  DateTime @default(now())
  updatedAt  DateTime @updatedAt

  @@unique([identifier, token])
}

model BookingReference {
  id                 Int      @id @default(autoincrement())
  /// @zod.min(1)
  type               String
  /// @zod.min(1)
  uid                String
  meetingId          String?
  meetingPassword    String?
  meetingUrl         String?
  booking            Booking? @relation(fields: [bookingId], references: [id], onDelete: Cascade)
  bookingId          Int?
  externalCalendarId String?
  deleted            Boolean?
  credentialId       Int?
}

model Attendee {
  id        Int      @id @default(autoincrement())
  email     String
  name      String
  timeZone  String
  locale    String?  @default("en")
  booking   Booking? @relation(fields: [bookingId], references: [id])
  bookingId Int?
}

enum BookingStatus {
  CANCELLED @map("cancelled")
  ACCEPTED  @map("accepted")
  REJECTED  @map("rejected")
  PENDING   @map("pending")
}

model Booking {
  id                    Int                  @id @default(autoincrement())
  uid                   String               @unique
  user                  User?                @relation(fields: [userId], references: [id])
  userId                Int?
  references            BookingReference[]
  eventType             EventType?           @relation(fields: [eventTypeId], references: [id])
  eventTypeId           Int?
  title                 String
  description           String?
  customInputs          Json?
  startTime             DateTime
  endTime               DateTime
  attendees             Attendee[]
  location              String?
  createdAt             DateTime             @default(now())
  updatedAt             DateTime?
  status                BookingStatus        @default(ACCEPTED)
  paid                  Boolean              @default(false)
  payment               Payment[]
  destinationCalendar   DestinationCalendar? @relation(fields: [destinationCalendarId], references: [id])
  destinationCalendarId Int?
  cancellationReason    String?
  rejectionReason       String?
  dynamicEventSlugRef   String?
  dynamicGroupSlugRef   String?
  rescheduled           Boolean?
  fromReschedule        String?
  recurringEventId      String?
  smsReminderNumber     String?
  workflowReminders     WorkflowReminder[]
  scheduledJobs         String[]
  /// @zod.custom(imports.bookingMetadataSchema)
  metadata              Json?
}

model Schedule {
  id           Int            @id @default(autoincrement())
  user         User           @relation(fields: [userId], references: [id], onDelete: Cascade)
  userId       Int
  eventType    EventType[]
  name         String
  timeZone     String?
  availability Availability[]

  @@index([userId])
}

model Availability {
  id          Int        @id @default(autoincrement())
  user        User?      @relation(fields: [userId], references: [id], onDelete: Cascade)
  userId      Int?
  eventType   EventType? @relation(fields: [eventTypeId], references: [id])
  eventTypeId Int?
  days        Int[]
  startTime   DateTime   @db.Time
  endTime     DateTime   @db.Time
  date        DateTime?  @db.Date
  Schedule    Schedule?  @relation(fields: [scheduleId], references: [id])
  scheduleId  Int?

  @@index([eventTypeId])
  @@index([scheduleId])
}

model SelectedCalendar {
  user        User   @relation(fields: [userId], references: [id], onDelete: Cascade)
  userId      Int
  integration String
  externalId  String

  @@id([userId, integration, externalId])
}

enum EventTypeCustomInputType {
  TEXT     @map("text")
  TEXTLONG @map("textLong")
  NUMBER   @map("number")
  BOOL     @map("bool")
  RADIO    @map("radio")
  PHONE    @map("phone")
}

model EventTypeCustomInput {
  id          Int                      @id @default(autoincrement())
  eventTypeId Int
  eventType   EventType                @relation(fields: [eventTypeId], references: [id], onDelete: Cascade)
  label       String
  type        EventTypeCustomInputType
  /// @zod.custom(imports.customInputOptionSchema)
  options     Json?
  required    Boolean
  placeholder String                   @default("")
}

model ResetPasswordRequest {
  id        String   @id @default(cuid())
  createdAt DateTime @default(now())
  updatedAt DateTime @updatedAt
  email     String
  expires   DateTime
}

enum ReminderType {
  PENDING_BOOKING_CONFIRMATION
}

model ReminderMail {
  id             Int          @id @default(autoincrement())
  referenceId    Int
  reminderType   ReminderType
  elapsedMinutes Int
  createdAt      DateTime     @default(now())
}

enum PaymentType {
  STRIPE
}

model Payment {
  id         Int         @id @default(autoincrement())
  uid        String      @unique
  // TODO: Use an App relationship instead of PaymentType enum?
  type       PaymentType
  bookingId  Int
  booking    Booking?    @relation(fields: [bookingId], references: [id], onDelete: Cascade)
  amount     Int
  fee        Int
  currency   String
  success    Boolean
  refunded   Boolean
  data       Json
  externalId String      @unique
}

enum WebhookTriggerEvents {
  BOOKING_CREATED
  BOOKING_RESCHEDULED
  BOOKING_CANCELLED
  FORM_SUBMITTED
  MEETING_ENDED
}

model Webhook {
  id              String                 @id @unique
  userId          Int?
  eventTypeId     Int?
  /// @zod.url()
  subscriberUrl   String
  payloadTemplate String?
  createdAt       DateTime               @default(now())
  active          Boolean                @default(true)
  eventTriggers   WebhookTriggerEvents[]
  user            User?                  @relation(fields: [userId], references: [id], onDelete: Cascade)
  eventType       EventType?             @relation(fields: [eventTypeId], references: [id], onDelete: Cascade)
  app             App?                   @relation(fields: [appId], references: [slug], onDelete: Cascade)
  appId           String?
  secret          String?

  @@unique([userId, subscriberUrl], name: "courseIdentifier")
}

model Impersonations {
  id                 Int      @id @default(autoincrement())
  createdAt          DateTime @default(now())
  impersonatedUser   User     @relation("impersonated_user", fields: [impersonatedUserId], references: [id], onDelete: Cascade)
  impersonatedBy     User     @relation("impersonated_by_user", fields: [impersonatedById], references: [id], onDelete: Cascade)
  impersonatedUserId Int
  impersonatedById   Int
}

model ApiKey {
  id         String    @id @unique @default(cuid())
  userId     Int
  note       String?
  createdAt  DateTime  @default(now())
  expiresAt  DateTime?
  lastUsedAt DateTime?
  hashedKey  String    @unique()
  user       User?     @relation(fields: [userId], references: [id], onDelete: Cascade)
  app        App?      @relation(fields: [appId], references: [slug], onDelete: Cascade)
  appId      String?
}

model HashedLink {
  id          Int       @id @default(autoincrement())
  link        String    @unique()
  eventType   EventType @relation(fields: [eventTypeId], references: [id], onDelete: Cascade)
  eventTypeId Int       @unique
}

model Account {
  id                String  @id @default(cuid())
  userId            Int
  type              String
  provider          String
  providerAccountId String
  refresh_token     String? @db.Text
  access_token      String? @db.Text
  expires_at        Int?
  token_type        String?
  scope             String?
  id_token          String? @db.Text
  session_state     String?

  user User? @relation(fields: [userId], references: [id], onDelete: Cascade)

  @@unique([provider, providerAccountId])
}

model Session {
  id           String   @id @default(cuid())
  sessionToken String   @unique
  userId       Int
  expires      DateTime
  user         User?    @relation(fields: [userId], references: [id], onDelete: Cascade)
}

enum AppCategories {
  calendar
  messaging
  other
  payment
  video
  web3
  automation
  analytics
}

model App {
  // The slug for the app store public page inside `/apps/[slug]`
  slug        String          @id @unique
  // The directory name for `/packages/app-store/[dirName]`
  dirName     String          @unique
  // Needed API Keys
  keys        Json?
  // One or multiple categories to which this app belongs
  categories  AppCategories[]
  createdAt   DateTime        @default(now())
  updatedAt   DateTime        @updatedAt
  credentials Credential[]
  Webhook     Webhook[]
  ApiKey      ApiKey[]
  enabled     Boolean         @default(false)
}

model App_RoutingForms_Form {
  id          String                          @id @default(cuid())
  description String?
  routes      Json?
  createdAt   DateTime                        @default(now())
  updatedAt   DateTime                        @updatedAt
  name        String
  fields      Json?
  user        User                            @relation("routing-form", fields: [userId], references: [id], onDelete: Cascade)
  userId      Int
  responses   App_RoutingForms_FormResponse[]
  disabled    Boolean                         @default(false)
  /// @zod.custom(imports.RoutingFormSettings)
  settings    Json?
}

model App_RoutingForms_FormResponse {
  id           Int                   @id @default(autoincrement())
  formFillerId String                @default(cuid())
  form         App_RoutingForms_Form @relation(fields: [formId], references: [id], onDelete: Cascade)
  formId       String
  response     Json
  createdAt    DateTime              @default(now())

  @@unique([formFillerId, formId])
}

model Feedback {
  id      Int      @id @default(autoincrement())
  date    DateTime @default(now())
  userId  Int
  user    User     @relation(fields: [userId], references: [id], onDelete: Cascade)
  rating  String
  comment String?
}

enum WorkflowTriggerEvents {
  BEFORE_EVENT
  EVENT_CANCELLED
  NEW_EVENT
  AFTER_EVENT
  RESCHEDULE_EVENT
}

enum WorkflowActions {
  EMAIL_HOST
  EMAIL_ATTENDEE
  SMS_ATTENDEE
  SMS_NUMBER
  EMAIL_ADDRESS
}

model WorkflowStep {
  id                        Int                @id @default(autoincrement())
  stepNumber                Int
  action                    WorkflowActions
  workflowId                Int
  workflow                  Workflow           @relation(fields: [workflowId], references: [id], onDelete: Cascade)
  sendTo                    String?
  reminderBody              String?
  emailSubject              String?
  template                  WorkflowTemplates  @default(REMINDER)
  workflowReminders         WorkflowReminder[]
  numberRequired            Boolean?
  sender                    String?
  numberVerificationPending Boolean            @default(true)
}

model Workflow {
  id       Int                     @id @default(autoincrement())
  name     String
  userId   Int
  user     User                    @relation(fields: [userId], references: [id], onDelete: Cascade)
  activeOn WorkflowsOnEventTypes[]
  trigger  WorkflowTriggerEvents
  time     Int?
  timeUnit TimeUnit?
  steps    WorkflowStep[]
}

model WorkflowsOnEventTypes {
  id          Int       @id @default(autoincrement())
  workflow    Workflow  @relation(fields: [workflowId], references: [id], onDelete: Cascade)
  workflowId  Int
  eventType   EventType @relation(fields: [eventTypeId], references: [id], onDelete: Cascade)
  eventTypeId Int
}

enum TimeUnit {
  DAY    @map("day")
  HOUR   @map("hour")
  MINUTE @map("minute")
}

model WorkflowReminder {
  id             Int             @id @default(autoincrement())
  bookingUid     String
  booking        Booking?        @relation(fields: [bookingUid], references: [uid], onDelete: Cascade)
  method         WorkflowMethods
  scheduledDate  DateTime
  referenceId    String?         @unique
  scheduled      Boolean
  workflowStepId Int
  workflowStep   WorkflowStep    @relation(fields: [workflowStepId], references: [id], onDelete: Cascade)
}

enum WorkflowTemplates {
  REMINDER
  CUSTOM
}

enum WorkflowMethods {
  EMAIL
  SMS
}

model VerifiedNumber {
  id          Int    @id @default(autoincrement())
  userId      Int
  user        User   @relation(fields: [userId], references: [id], onDelete: Cascade)
  phoneNumber String
}<|MERGE_RESOLUTION|>--- conflicted
+++ resolved
@@ -192,24 +192,6 @@
 }
 
 model Team {
-<<<<<<< HEAD
-  id             Int          @id @default(autoincrement())
-  /// @zod.min(1)
-  name           String
-  /// @zod.min(1)
-  slug           String?      @unique
-  logo           String?
-  bio            String?
-  hideBranding   Boolean      @default(false)
-  theme          String?
-  brandColor     String       @default("#292929")
-  darkBrandColor String       @default("#fafafa")
-  members        Membership[]
-  eventTypes     EventType[]
-  createdAt      DateTime     @default(now())
-  /// @zod.custom(imports.teamMetadataSchema)
-  metadata       Json?
-=======
   id                  Int          @id @default(autoincrement())
   /// @zod.min(1)
   name                String
@@ -218,13 +200,15 @@
   logo                String?
   bio                 String?
   hideBranding        Boolean      @default(false)
+  theme               String?
+  brandColor          String       @default("#292929")
+  darkBrandColor      String       @default("#fafafa")
   hideBookATeamMember Boolean      @default(false)
   members             Membership[]
   eventTypes          EventType[]
   createdAt           DateTime     @default(now())
   /// @zod.custom(imports.teamMetadataSchema)
   metadata            Json?
->>>>>>> e5fa202a
 }
 
 enum MembershipRole {
