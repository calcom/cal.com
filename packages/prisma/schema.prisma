// This is your Prisma Schema file
// learn more about it in the docs: https://pris.ly/d/prisma-schema

datasource db {
  provider  = "postgresql"
  url       = env("DATABASE_URL")
  directUrl = env("DATABASE_DIRECT_URL")
}

generator client {
  provider        = "prisma-client-js"
  previewFeatures = ["views"]
}

generator zod {
  provider      = "zod-prisma"
  output        = "./zod"
  imports       = "./zod-utils"
  relationModel = "default"
}

generator kysely {
  provider = "prisma-kysely"
  output   = "../kysely"
  fileName = "types.ts"
}

generator enums {
  provider = "ts-node --transpile-only ./enum-generator"
}

enum SchedulingType {
  ROUND_ROBIN @map("roundRobin")
  COLLECTIVE  @map("collective")
  MANAGED     @map("managed")
}

enum PeriodType {
  UNLIMITED      @map("unlimited")
  ROLLING        @map("rolling")
  ROLLING_WINDOW @map("rolling_window")
  RANGE          @map("range")
}

model Host {
  user             User      @relation(fields: [userId], references: [id], onDelete: Cascade)
  userId           Int
  eventType        EventType @relation(fields: [eventTypeId], references: [id], onDelete: Cascade)
  eventTypeId      Int
  isFixed          Boolean   @default(false)
  priority         Int?
  weight           Int?
  // amount of fake bookings to be added when calculating the weight (for new hosts, OOO, etc.)
  weightAdjustment Int?

  @@id([userId, eventTypeId])
  @@index([userId])
  @@index([eventTypeId])
}

model EventType {
  id          Int     @id @default(autoincrement())
  /// @zod.min(1)
  title       String
  /// @zod.custom(imports.eventTypeSlug)
  slug        String
  description String?
  position    Int     @default(0)
  /// @zod.custom(imports.eventTypeLocations)
  locations   Json?
  /// @zod.min(1)
  length      Int
  offsetStart Int     @default(0)
  hidden      Boolean @default(false)
  hosts       Host[]
  users       User[]  @relation("user_eventtype")
  owner       User?   @relation("owner", fields: [userId], references: [id], onDelete: Cascade)
  userId      Int?

  profileId Int?
  profile   Profile? @relation(fields: [profileId], references: [id], onDelete: Cascade)

  team                                    Team?                     @relation(fields: [teamId], references: [id], onDelete: Cascade)
  teamId                                  Int?
  hashedLink                              HashedLink?
  bookings                                Booking[]
  availability                            Availability[]
  webhooks                                Webhook[]
  destinationCalendar                     DestinationCalendar?
  eventName                               String?
  customInputs                            EventTypeCustomInput[]
  parentId                                Int?
  parent                                  EventType?                @relation("managed_eventtype", fields: [parentId], references: [id], onDelete: Cascade)
  children                                EventType[]               @relation("managed_eventtype")
  /// @zod.custom(imports.eventTypeBookingFields)
  bookingFields                           Json?
  timeZone                                String?
  periodType                              PeriodType                @default(UNLIMITED)
  /// @zod.custom(imports.coerceToDate)
  periodStartDate                         DateTime?
  /// @zod.custom(imports.coerceToDate)
  periodEndDate                           DateTime?
  periodDays                              Int?
  periodCountCalendarDays                 Boolean?
  lockTimeZoneToggleOnBookingPage         Boolean                   @default(false)
  requiresConfirmation                    Boolean                   @default(false)
  requiresBookerEmailVerification         Boolean                   @default(false)
  /// @zod.custom(imports.recurringEventType)
  recurringEvent                          Json?
  disableGuests                           Boolean                   @default(false)
  hideCalendarNotes                       Boolean                   @default(false)
  /// @zod.min(0)
  minimumBookingNotice                    Int                       @default(120)
  beforeEventBuffer                       Int                       @default(0)
  afterEventBuffer                        Int                       @default(0)
  seatsPerTimeSlot                        Int?
  onlyShowFirstAvailableSlot              Boolean                   @default(false)
  seatsShowAttendees                      Boolean?                  @default(false)
  seatsShowAvailabilityCount              Boolean?                  @default(true)
  schedulingType                          SchedulingType?
  schedule                                Schedule?                 @relation(fields: [scheduleId], references: [id])
  scheduleId                              Int?
  // price is deprecated. It has now moved to metadata.apps.stripe.price. Plan to drop this column.
  price                                   Int                       @default(0)
  // currency is deprecated. It has now moved to metadata.apps.stripe.currency. Plan to drop this column.
  currency                                String                    @default("usd")
  slotInterval                            Int?
  /// @zod.custom(imports.EventTypeMetaDataSchema)
  metadata                                Json?
  /// @zod.custom(imports.successRedirectUrl)
  successRedirectUrl                      String?
  forwardParamsSuccessRedirect            Boolean?                  @default(true)
  workflows                               WorkflowsOnEventTypes[]
  /// @zod.custom(imports.intervalLimitsType)
  bookingLimits                           Json?
  /// @zod.custom(imports.intervalLimitsType)
  durationLimits                          Json?
  isInstantEvent                          Boolean                   @default(false)
  instantMeetingExpiryTimeOffsetInSeconds Int                       @default(90)
  assignAllTeamMembers                    Boolean                   @default(false)
  useEventTypeDestinationCalendarEmail    Boolean                   @default(false)
  aiPhoneCallConfig                       AIPhoneCallConfiguration?
  isRRWeightsEnabled                      Boolean                   @default(false)

  /// @zod.custom(imports.eventTypeColor)
  eventTypeColor                   Json?
  rescheduleWithSameRoundRobinHost Boolean @default(false)

  secondaryEmailId Int?
  secondaryEmail   SecondaryEmail? @relation(fields: [secondaryEmailId], references: [id], onDelete: Cascade)

  @@unique([userId, slug])
  @@unique([teamId, slug])
  @@unique([userId, parentId])
  @@index([userId])
  @@index([teamId])
  @@index([scheduleId])
  @@index([secondaryEmailId])
}

model Credential {
  id     Int     @id @default(autoincrement())
  // @@type is deprecated
  type   String
  key    Json
  user   User?   @relation(fields: [userId], references: [id], onDelete: Cascade)
  userId Int?
  team   Team?   @relation(fields: [teamId], references: [id], onDelete: Cascade)
  teamId Int?
  app    App?    @relation(fields: [appId], references: [slug], onDelete: Cascade)
  // How to make it a required column?
  appId  String?

  // paid apps
  subscriptionId    String?
  paymentStatus     String?
  billingCycleStart Int?

  destinationCalendars DestinationCalendar[]
  selectedCalendars    SelectedCalendar[]
  invalid              Boolean?              @default(false)
  CalendarCache        CalendarCache[]

  @@index([userId])
  @@index([appId])
  @@index([subscriptionId])
}

enum IdentityProvider {
  CAL
  GOOGLE
  SAML
}

model DestinationCalendar {
  id           Int         @id @default(autoincrement())
  integration  String
  externalId   String
  /// @zod.email()
  primaryEmail String?
  user         User?       @relation(fields: [userId], references: [id], onDelete: Cascade)
  userId       Int?        @unique
  booking      Booking[]
  eventType    EventType?  @relation(fields: [eventTypeId], references: [id], onDelete: Cascade)
  eventTypeId  Int?        @unique
  credentialId Int?
  credential   Credential? @relation(fields: [credentialId], references: [id], onDelete: Cascade)

  @@index([userId])
  @@index([eventTypeId])
  @@index([credentialId])
}

enum UserPermissionRole {
  USER
  ADMIN
}

// It holds the password of a User, separate from the User model to avoid leaking the password hash
model UserPassword {
  hash   String
  userId Int    @unique
  user   User   @relation(fields: [userId], references: [id], onDelete: Cascade)
}

model TravelSchedule {
  id           Int       @id @default(autoincrement())
  userId       Int
  user         User      @relation(fields: [userId], references: [id], onDelete: Cascade)
  timeZone     String
  startDate    DateTime
  endDate      DateTime?
  prevTimeZone String?

  @@index([startDate])
  @@index([endDate])
}

// It holds Personal Profiles of a User plus it has email, password and other core things..
model User {
  id                  Int                  @id @default(autoincrement())
  username            String?
  name                String?
  /// @zod.email()
  email               String
  emailVerified       DateTime?
  password            UserPassword?
  bio                 String?
  avatarUrl           String?
  timeZone            String               @default("Europe/London")
  travelSchedules     TravelSchedule[]
  weekStart           String               @default("Sunday")
  // DEPRECATED - TO BE REMOVED
  startTime           Int                  @default(0)
  endTime             Int                  @default(1440)
  // </DEPRECATED>
  bufferTime          Int                  @default(0)
  hideBranding        Boolean              @default(false)
  // TODO: should be renamed since it only affects the booking page
  theme               String?
  appTheme            String?
  createdDate         DateTime             @default(now()) @map(name: "created")
  trialEndsAt         DateTime?
  eventTypes          EventType[]          @relation("user_eventtype")
  credentials         Credential[]
  teams               Membership[]
  bookings            Booking[]
  schedules           Schedule[]
  defaultScheduleId   Int?
  selectedCalendars   SelectedCalendar[]
  completedOnboarding Boolean              @default(false)
  locale              String?
  timeFormat          Int?                 @default(12)
  twoFactorSecret     String?
  twoFactorEnabled    Boolean              @default(false)
  backupCodes         String?
  identityProvider    IdentityProvider     @default(CAL)
  identityProviderId  String?
  availability        Availability[]
  invitedTo           Int?
  webhooks            Webhook[]
  brandColor          String?
  darkBrandColor      String?
  // the location where the events will end up
  destinationCalendar DestinationCalendar?
  // participate in dynamic group booking or not
  allowDynamicBooking Boolean?             @default(true)

  // participate in SEO indexing or not
  allowSEOIndexing Boolean? @default(true)

  // receive monthly digest email for teams or not
  receiveMonthlyDigestEmail Boolean? @default(true)

  /// @zod.custom(imports.userMetadata)
  metadata             Json?
  verified             Boolean?                @default(false)
  role                 UserPermissionRole      @default(USER)
  disableImpersonation Boolean                 @default(false)
  impersonatedUsers    Impersonations[]        @relation("impersonated_user")
  impersonatedBy       Impersonations[]        @relation("impersonated_by_user")
  apiKeys              ApiKey[]
  accounts             Account[]
  sessions             Session[]
  Feedback             Feedback[]
  ownedEventTypes      EventType[]             @relation("owner")
  workflows            Workflow[]
  routingForms         App_RoutingForms_Form[] @relation("routing-form")
  verifiedNumbers      VerifiedNumber[]
  verifiedEmails       VerifiedEmail[]
  hosts                Host[]
  // organizationId is deprecated. Instead, rely on the Profile to search profiles by organizationId and then get user from the profile.
  organizationId       Int?
  organization         Team?                   @relation("scope", fields: [organizationId], references: [id], onDelete: SetNull)
  accessCodes          AccessCode[]
  bookingRedirects     OutOfOfficeEntry[]
  bookingRedirectsTo   OutOfOfficeEntry[]      @relation(name: "toUser")

  // Used to lock the user account
  locked                     Boolean                      @default(false)
  platformOAuthClients       PlatformOAuthClient[]
  AccessToken                AccessToken[]
  RefreshToken               RefreshToken[]
  PlatformAuthorizationToken PlatformAuthorizationToken[]
  profiles                   Profile[]
  movedToProfileId           Int?
  movedToProfile             Profile?                     @relation("moved_to_profile", fields: [movedToProfileId], references: [id], onDelete: SetNull)
  secondaryEmails            SecondaryEmail[]
  isPlatformManaged          Boolean                      @default(false)

<<<<<<< HEAD
  OutOfOfficeReasons         OutOfOfficeReason[]
  smsLockState               SMSLockState                 @default(UNLOCKED)
  NotificationsSubscriptions NotificationsSubscriptions[]
=======
  OutOfOfficeReasons     OutOfOfficeReason[]
  smsLockState           SMSLockState        @default(UNLOCKED)
  smsLockReviewedByAdmin Boolean             @default(false)
>>>>>>> bebf1d80

  @@unique([email])
  @@unique([email, username])
  @@unique([username, organizationId])
  @@unique([movedToProfileId])
  @@index([username])
  @@index([emailVerified])
  @@index([identityProvider])
  @@index([identityProviderId])
  @@map(name: "users")
}

model NotificationsSubscriptions {
  id           Int    @id @default(autoincrement())
  userId       Int
  user         User   @relation(fields: [userId], references: [id], onDelete: Cascade)
  subscription String

  @@index([userId, subscription])
}

// It holds Organization Profiles as well as User Profiles for users that have been added to an organization
model Profile {
  id             Int         @id @default(autoincrement())
  // uid allows us to set an identifier chosen by us which is helpful in migration when we create the Profile from User directly.
  uid            String
  userId         Int
  user           User        @relation(fields: [userId], references: [id], onDelete: Cascade)
  organizationId Int
  organization   Team        @relation(fields: [organizationId], references: [id], onDelete: Cascade)
  username       String
  eventTypes     EventType[]
  movedFromUser  User?       @relation("moved_to_profile")
  createdAt      DateTime    @default(now())
  updatedAt      DateTime    @updatedAt

  // A user can have multiple profiles in different organizations
  @@unique([userId, organizationId])
  // Allow username reuse only across different organizations
  @@unique([username, organizationId])
  @@index([uid])
  @@index([userId])
  @@index([organizationId])
}

model Team {
  id                     Int                     @id @default(autoincrement())
  /// @zod.min(1)
  name                   String
  /// @zod.min(1)
  slug                   String?
  logoUrl                String?
  calVideoLogo           String?
  appLogo                String?
  appIconLogo            String?
  bio                    String?
  hideBranding           Boolean                 @default(false)
  isPrivate              Boolean                 @default(false)
  hideBookATeamMember    Boolean                 @default(false)
  members                Membership[]
  eventTypes             EventType[]
  workflows              Workflow[]
  createdAt              DateTime                @default(now())
  /// @zod.custom(imports.teamMetadataSchema)
  metadata               Json?
  theme                  String?
  brandColor             String?
  darkBrandColor         String?
  verifiedNumbers        VerifiedNumber[]
  verifiedEmails         VerifiedEmail[]
  bannerUrl              String?
  parentId               Int?
  parent                 Team?                   @relation("organization", fields: [parentId], references: [id], onDelete: Cascade)
  children               Team[]                  @relation("organization")
  orgUsers               User[]                  @relation("scope")
  inviteTokens           VerificationToken[]
  webhooks               Webhook[]
  timeFormat             Int?
  timeZone               String                  @default("Europe/London")
  weekStart              String                  @default("Sunday")
  routingForms           App_RoutingForms_Form[]
  apiKeys                ApiKey[]
  credentials            Credential[]
  accessCodes            AccessCode[]
  isOrganization         Boolean                 @default(false)
  organizationSettings   OrganizationSettings?
  instantMeetingTokens   InstantMeetingToken[]
  orgProfiles            Profile[]
  pendingPayment         Boolean                 @default(false)
  dsyncTeamGroupMapping  DSyncTeamGroupMapping[]
  isPlatform             Boolean                 @default(false)
  // Organization's OAuth clients. Organization has them but a team does not.
  platformOAuthClient    PlatformOAuthClient[]
  // OAuth client used to create team of an organization. Team has it but organization does not.
  createdByOAuthClient   PlatformOAuthClient?    @relation("CreatedByOAuthClient", fields: [createdByOAuthClientId], references: [id], onDelete: Cascade)
  createdByOAuthClientId String?
  smsLockState           SMSLockState            @default(UNLOCKED)
  platformBilling        PlatformBilling?
  activeOrgWorkflows     WorkflowsOnTeams[]
  attributes             Attribute[]
  smsLockReviewedByAdmin Boolean                 @default(false)

  @@unique([slug, parentId])
  @@index([parentId])
}

model OrganizationSettings {
  id                            Int        @id @default(autoincrement())
  organization                  Team       @relation(fields: [organizationId], references: [id], onDelete: Cascade)
  organizationId                Int        @unique
  isOrganizationConfigured      Boolean    @default(false)
  // It decides if new organization members can be auto-accepted or not
  isOrganizationVerified        Boolean    @default(false)
  orgAutoAcceptEmail            String
  lockEventTypeCreationForUsers Boolean    @default(false)
  adminGetsNoSlotsNotification  Boolean    @default(false)
  // It decides if instance ADMIN has reviewed the organization or not.
  // It is used to allow super sensitive operations like 'impersonation of Org members by Org admin'
  isAdminReviewed               Boolean    @default(false)
  dSyncData                     DSyncData?
  isAdminAPIEnabled             Boolean    @default(false)
}

enum MembershipRole {
  MEMBER
  ADMIN
  OWNER
}

model Membership {
  id                   Int               @id @default(autoincrement())
  teamId               Int
  userId               Int
  accepted             Boolean           @default(false)
  role                 MembershipRole
  team                 Team              @relation(fields: [teamId], references: [id], onDelete: Cascade)
  user                 User              @relation(fields: [userId], references: [id], onDelete: Cascade)
  disableImpersonation Boolean           @default(false)
  AttributeToUser      AttributeToUser[]

  @@unique([userId, teamId])
  @@index([teamId])
  @@index([userId])
}

model VerificationToken {
  id               Int             @id @default(autoincrement())
  identifier       String
  token            String          @unique
  expires          DateTime
  expiresInDays    Int?
  createdAt        DateTime        @default(now())
  updatedAt        DateTime        @updatedAt
  teamId           Int?
  team             Team?           @relation(fields: [teamId], references: [id])
  secondaryEmailId Int?
  secondaryEmail   SecondaryEmail? @relation(fields: [secondaryEmailId], references: [id])

  @@unique([identifier, token])
  @@index([token])
  @@index([teamId])
  @@index([secondaryEmailId])
}

model InstantMeetingToken {
  id        Int      @id @default(autoincrement())
  token     String   @unique
  expires   DateTime
  teamId    Int
  team      Team     @relation(fields: [teamId], references: [id])
  bookingId Int?     @unique
  booking   Booking? @relation(fields: [bookingId], references: [id], onDelete: Cascade)

  createdAt DateTime @default(now())
  updatedAt DateTime @updatedAt

  @@index([token])
}

model BookingReference {
  id                         Int      @id @default(autoincrement())
  /// @zod.min(1)
  type                       String
  /// @zod.min(1)
  uid                        String
  meetingId                  String?
  thirdPartyRecurringEventId String?
  meetingPassword            String?
  meetingUrl                 String?
  booking                    Booking? @relation(fields: [bookingId], references: [id], onDelete: Cascade)
  bookingId                  Int?
  externalCalendarId         String?
  deleted                    Boolean?
  credentialId               Int?

  @@index([bookingId])
  @@index([credentialId])
  @@index([type])
  @@index([uid])
}

model Attendee {
  id          Int          @id @default(autoincrement())
  email       String
  name        String
  timeZone    String
  locale      String?      @default("en")
  booking     Booking?     @relation(fields: [bookingId], references: [id], onDelete: Cascade)
  bookingId   Int?
  bookingSeat BookingSeat?
  noShow      Boolean?     @default(false)

  @@index([email])
  @@index([bookingId])
}

enum BookingStatus {
  CANCELLED     @map("cancelled")
  ACCEPTED      @map("accepted")
  REJECTED      @map("rejected")
  PENDING       @map("pending")
  AWAITING_HOST @map("awaiting_host")
}

model Booking {
  id                    Int                        @id @default(autoincrement())
  uid                   String                     @unique
  // (optional) UID based on slot start/end time & email against duplicates
  idempotencyKey        String?                    @unique
  user                  User?                      @relation(fields: [userId], references: [id], onDelete: Cascade)
  userId                Int?
  // User's email at the time of booking
  /// @zod.email()
  userPrimaryEmail      String?
  references            BookingReference[]
  eventType             EventType?                 @relation(fields: [eventTypeId], references: [id])
  eventTypeId           Int?
  title                 String
  description           String?
  customInputs          Json?
  /// @zod.custom(imports.bookingResponses)
  responses             Json?
  startTime             DateTime
  endTime               DateTime
  attendees             Attendee[]
  location              String?
  createdAt             DateTime                   @default(now())
  updatedAt             DateTime?
  status                BookingStatus              @default(ACCEPTED)
  paid                  Boolean                    @default(false)
  payment               Payment[]
  destinationCalendar   DestinationCalendar?       @relation(fields: [destinationCalendarId], references: [id])
  destinationCalendarId Int?
  cancellationReason    String?
  rejectionReason       String?
  dynamicEventSlugRef   String?
  dynamicGroupSlugRef   String?
  rescheduled           Boolean?
  fromReschedule        String?
  recurringEventId      String?
  smsReminderNumber     String?
  workflowReminders     WorkflowReminder[]
  scheduledJobs         String[] // scheduledJobs is deprecated, please use scheduledTriggers instead
  seatsReferences       BookingSeat[]
  /// @zod.custom(imports.bookingMetadataSchema)
  metadata              Json?
  isRecorded            Boolean                    @default(false)
  iCalUID               String?                    @default("")
  iCalSequence          Int                        @default(0)
  instantMeetingToken   InstantMeetingToken?
  rating                Int?
  ratingFeedback        String?
  noShowHost            Boolean?                   @default(false)
  scheduledTriggers     WebhookScheduledTriggers[]

  @@index([eventTypeId])
  @@index([userId])
  @@index([destinationCalendarId])
  @@index([recurringEventId])
  @@index([uid])
  @@index([status])
  @@index([startTime, endTime, status])
}

model Schedule {
  id           Int            @id @default(autoincrement())
  user         User           @relation(fields: [userId], references: [id], onDelete: Cascade)
  userId       Int
  eventType    EventType[]
  name         String
  timeZone     String?
  availability Availability[]

  @@index([userId])
}

model Availability {
  id          Int        @id @default(autoincrement())
  user        User?      @relation(fields: [userId], references: [id], onDelete: Cascade)
  userId      Int?
  eventType   EventType? @relation(fields: [eventTypeId], references: [id])
  eventTypeId Int?
  days        Int[]
  startTime   DateTime   @db.Time
  endTime     DateTime   @db.Time
  date        DateTime?  @db.Date
  Schedule    Schedule?  @relation(fields: [scheduleId], references: [id])
  scheduleId  Int?

  @@index([userId])
  @@index([eventTypeId])
  @@index([scheduleId])
}

model SelectedCalendar {
  user         User        @relation(fields: [userId], references: [id], onDelete: Cascade)
  userId       Int
  integration  String
  externalId   String
  credential   Credential? @relation(fields: [credentialId], references: [id], onDelete: Cascade)
  credentialId Int?

  @@id([userId, integration, externalId])
  @@index([userId])
  @@index([integration])
  @@index([externalId])
}

enum EventTypeCustomInputType {
  TEXT     @map("text")
  TEXTLONG @map("textLong")
  NUMBER   @map("number")
  BOOL     @map("bool")
  RADIO    @map("radio")
  PHONE    @map("phone")
}

model EventTypeCustomInput {
  id          Int                      @id @default(autoincrement())
  eventTypeId Int
  eventType   EventType                @relation(fields: [eventTypeId], references: [id], onDelete: Cascade)
  label       String
  type        EventTypeCustomInputType
  /// @zod.custom(imports.customInputOptionSchema)
  options     Json?
  required    Boolean
  placeholder String                   @default("")

  @@index([eventTypeId])
}

model ResetPasswordRequest {
  id        String   @id @default(cuid())
  createdAt DateTime @default(now())
  updatedAt DateTime @updatedAt
  email     String
  expires   DateTime
}

enum ReminderType {
  PENDING_BOOKING_CONFIRMATION
}

model ReminderMail {
  id             Int          @id @default(autoincrement())
  referenceId    Int
  reminderType   ReminderType
  elapsedMinutes Int
  createdAt      DateTime     @default(now())

  @@index([referenceId])
  @@index([reminderType])
}

model Payment {
  id            Int            @id @default(autoincrement())
  uid           String         @unique
  app           App?           @relation(fields: [appId], references: [slug], onDelete: Cascade)
  appId         String?
  bookingId     Int
  booking       Booking?       @relation(fields: [bookingId], references: [id], onDelete: Cascade)
  amount        Int
  fee           Int
  currency      String
  success       Boolean
  refunded      Boolean
  data          Json
  externalId    String         @unique
  paymentOption PaymentOption? @default(ON_BOOKING)

  @@index([bookingId])
  @@index([externalId])
}

enum PaymentOption {
  ON_BOOKING
  HOLD
}

enum WebhookTriggerEvents {
  BOOKING_CREATED
  BOOKING_PAYMENT_INITIATED
  BOOKING_PAID
  BOOKING_RESCHEDULED
  BOOKING_REQUESTED
  BOOKING_CANCELLED
  BOOKING_REJECTED
  BOOKING_NO_SHOW_UPDATED
  FORM_SUBMITTED
  MEETING_ENDED
  MEETING_STARTED
  RECORDING_READY
  INSTANT_MEETING
  RECORDING_TRANSCRIPTION_GENERATED
}

model Webhook {
  id                    String                     @id @unique
  userId                Int?
  teamId                Int?
  eventTypeId           Int?
  platformOAuthClientId String?
  /// @zod.url()
  subscriberUrl         String
  payloadTemplate       String?
  createdAt             DateTime                   @default(now())
  active                Boolean                    @default(true)
  eventTriggers         WebhookTriggerEvents[]
  user                  User?                      @relation(fields: [userId], references: [id], onDelete: Cascade)
  team                  Team?                      @relation(fields: [teamId], references: [id], onDelete: Cascade)
  eventType             EventType?                 @relation(fields: [eventTypeId], references: [id], onDelete: Cascade)
  platformOAuthClient   PlatformOAuthClient?       @relation(fields: [platformOAuthClientId], references: [id], onDelete: Cascade)
  app                   App?                       @relation(fields: [appId], references: [slug], onDelete: Cascade)
  appId                 String?
  secret                String?
  platform              Boolean                    @default(false)
  scheduledTriggers     WebhookScheduledTriggers[]

  @@unique([userId, subscriberUrl], name: "courseIdentifier")
  @@unique([platformOAuthClientId, subscriberUrl], name: "oauthclientwebhook")
}

model Impersonations {
  id                 Int      @id @default(autoincrement())
  createdAt          DateTime @default(now())
  impersonatedUser   User     @relation("impersonated_user", fields: [impersonatedUserId], references: [id], onDelete: Cascade)
  impersonatedBy     User     @relation("impersonated_by_user", fields: [impersonatedById], references: [id], onDelete: Cascade)
  impersonatedUserId Int
  impersonatedById   Int
}

model ApiKey {
  id         String    @id @unique @default(cuid())
  userId     Int
  teamId     Int?
  note       String?
  createdAt  DateTime  @default(now())
  expiresAt  DateTime?
  lastUsedAt DateTime?
  hashedKey  String    @unique()
  user       User?     @relation(fields: [userId], references: [id], onDelete: Cascade)
  team       Team?     @relation(fields: [teamId], references: [id], onDelete: Cascade)
  app        App?      @relation(fields: [appId], references: [slug], onDelete: Cascade)
  appId      String?

  @@index([userId])
}

model HashedLink {
  id          Int       @id @default(autoincrement())
  link        String    @unique()
  eventType   EventType @relation(fields: [eventTypeId], references: [id], onDelete: Cascade)
  eventTypeId Int       @unique
}

model Account {
  id                String  @id @default(cuid())
  userId            Int
  type              String
  provider          String
  providerAccountId String
  providerEmail     String?
  refresh_token     String? @db.Text
  access_token      String? @db.Text
  expires_at        Int?
  token_type        String?
  scope             String?
  id_token          String? @db.Text
  session_state     String?

  user User? @relation(fields: [userId], references: [id], onDelete: Cascade)

  @@unique([provider, providerAccountId])
  @@index([userId])
  @@index([type])
}

model Session {
  id           String   @id @default(cuid())
  sessionToken String   @unique
  userId       Int
  expires      DateTime
  user         User?    @relation(fields: [userId], references: [id], onDelete: Cascade)

  @@index([userId])
}

enum AppCategories {
  calendar
  messaging
  other
  payment
  video // deprecated, please use 'conferencing' instead
  web3 // deprecated, we should no longer have any web3 apps
  automation
  analytics
  // Wherever video is in use, conferencing should also be used for legacy apps can have it.
  conferencing
  crm
}

model App {
  // The slug for the app store public page inside `/apps/[slug]`
  slug        String          @id @unique
  // The directory name for `/packages/app-store/[dirName]`
  dirName     String          @unique
  // Needed API Keys
  keys        Json?
  // One or multiple categories to which this app belongs
  categories  AppCategories[]
  createdAt   DateTime        @default(now())
  updatedAt   DateTime        @updatedAt
  credentials Credential[]
  payments    Payment[]
  Webhook     Webhook[]
  ApiKey      ApiKey[]
  enabled     Boolean         @default(false)

  @@index([enabled])
}

model App_RoutingForms_Form {
  id          String                          @id @default(cuid())
  description String?
  position    Int                             @default(0)
  routes      Json?
  createdAt   DateTime                        @default(now())
  updatedAt   DateTime                        @updatedAt
  name        String
  fields      Json?
  user        User                            @relation("routing-form", fields: [userId], references: [id], onDelete: Cascade)
  // This is the user who created the form and also the user who has read-write access to the form
  // If teamId is set, the members of the team would also have access to form readOnly or read-write depending on their permission level as team member.
  userId      Int
  team        Team?                           @relation(fields: [teamId], references: [id], onDelete: Cascade)
  teamId      Int?
  responses   App_RoutingForms_FormResponse[]
  disabled    Boolean                         @default(false)
  /// @zod.custom(imports.RoutingFormSettings)
  settings    Json?

  @@index([userId])
  @@index([disabled])
}

model App_RoutingForms_FormResponse {
  id           Int                   @id @default(autoincrement())
  formFillerId String                @default(cuid())
  form         App_RoutingForms_Form @relation(fields: [formId], references: [id], onDelete: Cascade)
  formId       String
  response     Json
  createdAt    DateTime              @default(now())

  @@unique([formFillerId, formId])
  @@index([formFillerId])
  @@index([formId])
}

model Feedback {
  id      Int      @id @default(autoincrement())
  date    DateTime @default(now())
  userId  Int
  user    User     @relation(fields: [userId], references: [id], onDelete: Cascade)
  rating  String
  comment String?

  @@index([userId])
  @@index([rating])
}

enum WorkflowTriggerEvents {
  BEFORE_EVENT
  EVENT_CANCELLED
  NEW_EVENT
  AFTER_EVENT
  RESCHEDULE_EVENT
}

enum WorkflowActions {
  EMAIL_HOST
  EMAIL_ATTENDEE
  SMS_ATTENDEE
  SMS_NUMBER
  EMAIL_ADDRESS
  WHATSAPP_ATTENDEE
  WHATSAPP_NUMBER
}

model WorkflowStep {
  id                        Int                @id @default(autoincrement())
  stepNumber                Int
  action                    WorkflowActions
  workflowId                Int
  workflow                  Workflow           @relation(fields: [workflowId], references: [id], onDelete: Cascade)
  sendTo                    String?
  reminderBody              String?
  emailSubject              String?
  template                  WorkflowTemplates  @default(REMINDER)
  workflowReminders         WorkflowReminder[]
  numberRequired            Boolean?
  sender                    String?
  numberVerificationPending Boolean            @default(true)
  includeCalendarEvent      Boolean            @default(false)

  @@index([workflowId])
}

model Workflow {
  id            Int                     @id @default(autoincrement())
  position      Int                     @default(0)
  name          String
  userId        Int?
  user          User?                   @relation(fields: [userId], references: [id], onDelete: Cascade)
  team          Team?                   @relation(fields: [teamId], references: [id], onDelete: Cascade)
  teamId        Int?
  activeOn      WorkflowsOnEventTypes[]
  activeOnTeams WorkflowsOnTeams[]
  isActiveOnAll Boolean                 @default(false)
  trigger       WorkflowTriggerEvents
  time          Int?
  timeUnit      TimeUnit?
  steps         WorkflowStep[]

  @@index([userId])
  @@index([teamId])
}

model AIPhoneCallConfiguration {
  id              Int       @id @default(autoincrement())
  eventType       EventType @relation(fields: [eventTypeId], references: [id], onDelete: Cascade)
  eventTypeId     Int
  templateType    String    @default("CUSTOM_TEMPLATE")
  schedulerName   String?
  generalPrompt   String?
  yourPhoneNumber String
  numberToCall    String
  guestName       String?
  guestEmail      String?
  guestCompany    String?
  enabled         Boolean   @default(false)
  beginMessage    String?
  llmId           String?

  @@unique([eventTypeId])
  @@index([eventTypeId])
}

model WorkflowsOnEventTypes {
  id          Int       @id @default(autoincrement())
  workflow    Workflow  @relation(fields: [workflowId], references: [id], onDelete: Cascade)
  workflowId  Int
  eventType   EventType @relation(fields: [eventTypeId], references: [id], onDelete: Cascade)
  eventTypeId Int

  @@unique([workflowId, eventTypeId])
  @@index([workflowId])
  @@index([eventTypeId])
}

model WorkflowsOnTeams {
  id         Int      @id @default(autoincrement())
  workflow   Workflow @relation(fields: [workflowId], references: [id], onDelete: Cascade)
  workflowId Int
  team       Team     @relation(fields: [teamId], references: [id], onDelete: Cascade)
  teamId     Int

  @@unique([workflowId, teamId])
  @@index([workflowId])
  @@index([teamId])
}

model Deployment {
  /// This is a single row table, so we use a fixed id
  id              Int       @id @default(1)
  logo            String?
  /// @zod.custom(imports.DeploymentTheme)
  theme           Json?
  licenseKey      String?
  agreedLicenseAt DateTime?
}

enum TimeUnit {
  DAY    @map("day")
  HOUR   @map("hour")
  MINUTE @map("minute")
}

model WorkflowReminder {
  id                  Int             @id @default(autoincrement())
  bookingUid          String?
  booking             Booking?        @relation(fields: [bookingUid], references: [uid])
  method              WorkflowMethods
  scheduledDate       DateTime
  referenceId         String?         @unique
  scheduled           Boolean
  workflowStepId      Int?
  workflowStep        WorkflowStep?   @relation(fields: [workflowStepId], references: [id], onDelete: Cascade)
  cancelled           Boolean?
  seatReferenceId     String?
  isMandatoryReminder Boolean?        @default(false)
  retryCount          Int             @default(0)

  @@index([bookingUid])
  @@index([workflowStepId])
  @@index([seatReferenceId])
  @@index([method, scheduled, scheduledDate])
  @@index([cancelled, scheduledDate])
}

model WebhookScheduledTriggers {
  id            Int       @id @default(autoincrement())
  jobName       String? // jobName is deprecated, not needed when webhook and booking is set
  subscriberUrl String
  payload       String
  startAfter    DateTime
  retryCount    Int       @default(0)
  createdAt     DateTime? @default(now())
  appId         String?
  webhookId     String?
  webhook       Webhook?  @relation(fields: [webhookId], references: [id], onDelete: Cascade)
  bookingId     Int?
  booking       Booking?  @relation(fields: [bookingId], references: [id], onDelete: Cascade)
}

enum WorkflowTemplates {
  REMINDER
  CUSTOM
  CANCELLED
  RESCHEDULED
  COMPLETED
  RATING
}

enum WorkflowMethods {
  EMAIL
  SMS
  WHATSAPP
}

model BookingSeat {
  id           Int      @id @default(autoincrement())
  referenceUid String   @unique
  bookingId    Int
  booking      Booking  @relation(fields: [bookingId], references: [id], onDelete: Cascade)
  attendeeId   Int      @unique
  attendee     Attendee @relation(fields: [attendeeId], references: [id], onDelete: Cascade)
  /// @zod.custom(imports.bookingSeatDataSchema)
  data         Json?

  @@index([bookingId])
  @@index([attendeeId])
}

model VerifiedNumber {
  id          Int    @id @default(autoincrement())
  userId      Int?
  user        User?  @relation(fields: [userId], references: [id], onDelete: Cascade)
  teamId      Int?
  team        Team?  @relation(fields: [teamId], references: [id], onDelete: Cascade)
  phoneNumber String

  @@index([userId])
  @@index([teamId])
}

model VerifiedEmail {
  id     Int    @id @default(autoincrement())
  userId Int?
  user   User?  @relation(fields: [userId], references: [id], onDelete: Cascade)
  teamId Int?
  team   Team?  @relation(fields: [teamId], references: [id], onDelete: Cascade)
  email  String

  @@index([userId])
  @@index([teamId])
}

model Feature {
  // The feature slug, ex: 'v2-workflows'
  slug        String       @id @unique
  // If the feature is currently enabled
  enabled     Boolean      @default(false)
  // A short description of the feature
  description String?
  // The type of feature flag
  type        FeatureType? @default(RELEASE)
  // If the flag is considered stale
  stale       Boolean?     @default(false)
  lastUsedAt  DateTime?
  createdAt   DateTime?    @default(now())
  updatedAt   DateTime?    @default(now()) @updatedAt
  updatedBy   Int?

  @@index([enabled])
  @@index([stale])
}

enum FeatureType {
  RELEASE
  EXPERIMENT
  OPERATIONAL
  KILL_SWITCH
  PERMISSION
}

model SelectedSlots {
  id               Int      @id @default(autoincrement())
  eventTypeId      Int
  userId           Int
  slotUtcStartDate DateTime
  slotUtcEndDate   DateTime
  uid              String
  releaseAt        DateTime
  isSeat           Boolean  @default(false)

  @@unique(fields: [userId, slotUtcStartDate, slotUtcEndDate, uid], name: "selectedSlotUnique")
}

model OAuthClient {
  clientId     String       @id @unique
  redirectUri  String
  clientSecret String
  name         String
  logo         String?
  accessCodes  AccessCode[]
}

model AccessCode {
  id        Int           @id @default(autoincrement())
  code      String
  clientId  String?
  client    OAuthClient?  @relation(fields: [clientId], references: [clientId], onDelete: Cascade)
  expiresAt DateTime
  scopes    AccessScope[]
  userId    Int?
  user      User?         @relation(fields: [userId], references: [id], onDelete: Cascade)
  teamId    Int?
  team      Team?         @relation(fields: [teamId], references: [id], onDelete: Cascade)
}

enum AccessScope {
  READ_BOOKING
  READ_PROFILE
}

view BookingTimeStatus {
  id             Int            @unique
  uid            String?
  eventTypeId    Int?
  title          String?
  description    String?
  startTime      DateTime?
  endTime        DateTime?
  createdAt      DateTime?
  location       String?
  paid           Boolean?
  status         BookingStatus?
  rescheduled    Boolean?
  userId         Int?
  teamId         Int?
  eventLength    Int?
  timeStatus     String?
  eventParentId  Int?
  userEmail      String?
  username       String?
  ratingFeedback String?
  rating         Int?
  noShowHost     Boolean?
}

model CalendarCache {
  // The key would be the unique URL that is requested by the user
  key          String
  value        Json
  expiresAt    DateTime
  credentialId Int
  credential   Credential? @relation(fields: [credentialId], references: [id], onDelete: Cascade)

  @@id([credentialId, key])
  @@unique([credentialId, key])
}

enum RedirectType {
  UserEventType @map("user-event-type")
  TeamEventType @map("team-event-type")
  User          @map("user")
  Team          @map("team")
}

model TempOrgRedirect {
  id        Int          @id @default(autoincrement())
  // Better would be to have fromOrgId and toOrgId as well and then we should have just to instead toUrl
  from      String
  // 0 would mean it is non org
  fromOrgId Int
  type      RedirectType
  // It doesn't have any query params
  toUrl     String
  enabled   Boolean      @default(true)
  createdAt DateTime     @default(now())
  updatedAt DateTime     @updatedAt

  @@unique([from, type, fromOrgId])
}

model Avatar {
  // e.g. NULL(0), organization ID or team logo
  teamId    Int    @default(0)
  // Avatar, NULL(0) if team logo
  userId    Int    @default(0)
  // base64 string
  data      String
  // different every time to pop the cache.
  objectKey String @unique

  isBanner Boolean @default(false)

  @@unique([teamId, userId, isBanner])
  @@map(name: "avatars")
}

model OutOfOfficeEntry {
  id       Int                @id @default(autoincrement())
  uuid     String             @unique
  start    DateTime
  end      DateTime
  notes    String?
  userId   Int
  user     User               @relation(fields: [userId], references: [id], onDelete: Cascade)
  toUserId Int?
  toUser   User?              @relation(name: "toUser", fields: [toUserId], references: [id], onDelete: Cascade)
  reasonId Int?
  reason   OutOfOfficeReason? @relation(fields: [reasonId], references: [id], onDelete: SetNull)

  createdAt DateTime @default(now())
  updatedAt DateTime @updatedAt

  @@index([uuid])
  @@index([userId])
  @@index([toUserId])
  @@index([start, end])
}

model OutOfOfficeReason {
  id      Int     @id @default(autoincrement())
  emoji   String
  reason  String  @unique
  enabled Boolean @default(true)
  userId  Int?
  user    User?   @relation(fields: [userId], references: [id], onDelete: Cascade)

  entries OutOfOfficeEntry[]
}

// Platform
model PlatformOAuthClient {
  id             String   @id @default(cuid())
  name           String
  secret         String
  permissions    Int
  users          User[]
  logo           String?
  redirectUris   String[]
  organizationId Int
  organization   Team     @relation(fields: [organizationId], references: [id], onDelete: Cascade)
  teams          Team[]   @relation("CreatedByOAuthClient")

  accessTokens        AccessToken[]
  refreshToken        RefreshToken[]
  authorizationTokens PlatformAuthorizationToken[]
  webhook             Webhook[]

  bookingRedirectUri           String?
  bookingCancelRedirectUri     String?
  bookingRescheduleRedirectUri String?
  areEmailsEnabled             Boolean @default(false)

  createdAt DateTime @default(now())
}

model PlatformAuthorizationToken {
  id String @id @default(cuid())

  owner  User                @relation(fields: [userId], references: [id], onDelete: Cascade)
  client PlatformOAuthClient @relation(fields: [platformOAuthClientId], references: [id], onDelete: Cascade)

  platformOAuthClientId String
  userId                Int

  createdAt DateTime @default(now())

  @@unique([userId, platformOAuthClientId])
}

model AccessToken {
  id Int @id @default(autoincrement())

  secret    String   @unique
  createdAt DateTime @default(now())
  expiresAt DateTime

  owner  User                @relation(fields: [userId], references: [id], onDelete: Cascade)
  client PlatformOAuthClient @relation(fields: [platformOAuthClientId], references: [id], onDelete: Cascade)

  platformOAuthClientId String
  userId                Int
}

model RefreshToken {
  id Int @id @default(autoincrement())

  secret    String   @unique
  createdAt DateTime @default(now())
  expiresAt DateTime

  owner  User                @relation(fields: [userId], references: [id], onDelete: Cascade)
  client PlatformOAuthClient @relation(fields: [platformOAuthClientId], references: [id], onDelete: Cascade)

  platformOAuthClientId String
  userId                Int
}

model DSyncData {
  id               Int                     @id @default(autoincrement())
  directoryId      String                  @unique
  tenant           String
  organizationId   Int?                    @unique
  org              OrganizationSettings?   @relation(fields: [organizationId], references: [organizationId], onDelete: Cascade)
  teamGroupMapping DSyncTeamGroupMapping[]
}

model DSyncTeamGroupMapping {
  id             Int       @id @default(autoincrement())
  organizationId Int
  teamId         Int
  team           Team      @relation(fields: [teamId], references: [id], onDelete: Cascade)
  directoryId    String
  directory      DSyncData @relation(fields: [directoryId], references: [directoryId], onDelete: Cascade)
  groupName      String

  @@unique([teamId, groupName])
}

model SecondaryEmail {
  id                 Int                 @id @default(autoincrement())
  user               User                @relation(fields: [userId], references: [id], onDelete: Cascade)
  userId             Int
  email              String
  emailVerified      DateTime?
  verificationTokens VerificationToken[]
  eventTypes         EventType[]

  @@unique([email])
  @@unique([userId, email])
  @@index([userId])
}

// Needed to store tasks that need to be processed by a background worker or Tasker
model Task {
  id          String    @id @unique @default(uuid())
  createdAt   DateTime  @default(now())
  updatedAt   DateTime  @updatedAt
  // The time at which the task should be executed
  scheduledAt DateTime  @default(now())
  // The time at which the task was successfully executed
  succeededAt DateTime?
  // The task type to be executed. Left it as a freeform string to avoid more migrations for now. Will be enforced at type level.
  type        String
  // Generic payload for the task
  payload     String
  // The number of times the task has been attempted
  attempts    Int       @default(0)
  // The maximum number of times the task can be attempted
  maxAttempts Int       @default(3)
  lastError   String?
}

enum SMSLockState {
  LOCKED
  UNLOCKED
  REVIEW_NEEDED
}

model PlatformBilling {
  id Int @id @unique // team id

  customerId     String  @unique
  subscriptionId String?
  plan           String  @default("none")

  billingCycleStart Int?
  billingCycleEnd   Int?
  overdue           Boolean? @default(false)

  team Team @relation(fields: [id], references: [id], onDelete: Cascade)
}

enum AttributeType {
  TEXT
  NUMBER
  SINGLE_SELECT
  MULTI_SELECT
}

model AttributeOption {
  id            String            @id @default(uuid())
  attribute     Attribute         @relation(fields: [attributeId], references: [id], onDelete: Cascade)
  attributeId   String
  value         String
  slug          String
  assignedUsers AttributeToUser[]

  @@unique([attributeId, value])
}

model Attribute {
  id String @id @default(uuid())

  team   Team @relation(fields: [teamId], references: [id], onDelete: Cascade)
  teamId Int

  type AttributeType

  name String
  slug String @unique

  enabled Boolean @default(true)

  usersCanEditRelation Boolean @default(false)

  createdAt DateTime          @default(now())
  updatedAt DateTime          @updatedAt
  options   AttributeOption[]
}

model AttributeToUser {
  id String @id @default(uuid())

  member   Membership @relation(fields: [memberId], references: [id], onDelete: Cascade)
  memberId Int

  attributeOption   AttributeOption @relation(fields: [attributeOptionId], references: [id], onDelete: Cascade)
  attributeOptionId String

  @@unique([memberId, attributeOptionId])
}<|MERGE_RESOLUTION|>--- conflicted
+++ resolved
@@ -328,15 +328,12 @@
   secondaryEmails            SecondaryEmail[]
   isPlatformManaged          Boolean                      @default(false)
 
-<<<<<<< HEAD
   OutOfOfficeReasons         OutOfOfficeReason[]
   smsLockState               SMSLockState                 @default(UNLOCKED)
+  OutOfOfficeReasons         OutOfOfficeReason[]
+  smsLockState               SMSLockState        @default(UNLOCKED)
+  smsLockReviewedByAdmin     Boolean             @default(false)
   NotificationsSubscriptions NotificationsSubscriptions[]
-=======
-  OutOfOfficeReasons     OutOfOfficeReason[]
-  smsLockState           SMSLockState        @default(UNLOCKED)
-  smsLockReviewedByAdmin Boolean             @default(false)
->>>>>>> bebf1d80
 
   @@unique([email])
   @@unique([email, username])
