--- conflicted
+++ resolved
@@ -408,13 +408,9 @@
   filterSegments                 FilterSegment[]
   filterSegmentPreferences       UserFilterSegmentPreference[]
   creditBalance                  CreditBalance?
-<<<<<<< HEAD
   whitelistWorkflows             Boolean                      @default(false)
   calendarSyncs                  CalendarSync[]
-=======
-  whitelistWorkflows             Boolean                       @default(false)
-
->>>>>>> 842ba098
+  
   @@unique([email])
   @@unique([email, username])
   @@unique([username, organizationId])
