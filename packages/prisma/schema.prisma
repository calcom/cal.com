--- conflicted
+++ resolved
@@ -1168,7 +1168,6 @@
   @@index([start, end])
 }
 
-<<<<<<< HEAD
 model OutOfOfficeReason {
   id      Int     @id @default(autoincrement())
   emoji   String
@@ -1178,7 +1177,8 @@
   user    User?   @relation(fields: [userId], references: [id], onDelete: Cascade)
 
   entries OutOfOfficeEntry[]
-=======
+}
+
 // Platform
 model PlatformOAuthClient {
   id             String   @id @default(cuid())
@@ -1245,7 +1245,6 @@
   userId                Int    @map("user_id")
 
   @@map("platform_refresh_token")
->>>>>>> 2d90def3
 }
 
 model DSyncData {
