// This is your Prisma Schema file
// learn more about it in the docs: https://pris.ly/d/prisma-schema

datasource db {
  provider  = "postgresql"
  url       = env("DATABASE_URL")
  directUrl = env("DATABASE_DIRECT_URL")
}

generator client {
  provider        = "prisma-client-js"
  previewFeatures = ["views"]
}

generator zod {
  provider      = "zod-prisma"
  output        = "./zod"
  imports       = "./zod-utils"
  relationModel = "default"
}

generator kysely {
  provider = "prisma-kysely"
  output   = "../kysely"
  fileName = "types.ts"
}

generator enums {
  provider = "ts-node --transpile-only ./enum-generator"
}

enum SchedulingType {
  ROUND_ROBIN @map("roundRobin")
  COLLECTIVE  @map("collective")
  MANAGED     @map("managed")
}

enum PeriodType {
  UNLIMITED      @map("unlimited")
  ROLLING        @map("rolling")
  ROLLING_WINDOW @map("rolling_window")
  RANGE          @map("range")
}

model Host {
  user             User      @relation(fields: [userId], references: [id], onDelete: Cascade)
  userId           Int
  eventType        EventType @relation(fields: [eventTypeId], references: [id], onDelete: Cascade)
  eventTypeId      Int
  isFixed          Boolean   @default(false)
  priority         Int?
  weight           Int?
  // amount of fake bookings to be added when calculating the weight (for new hosts, OOO, etc.)
  weightAdjustment Int?

  @@id([userId, eventTypeId])
  @@index([userId])
  @@index([eventTypeId])
}

model EventType {
  id          Int     @id @default(autoincrement())
  /// @zod.min(1)
  title       String
  /// @zod.custom(imports.eventTypeSlug)
  slug        String
  description String?
  position    Int     @default(0)
  /// @zod.custom(imports.eventTypeLocations)
  locations   Json?
  /// @zod.min(1)
  length      Int
  offsetStart Int     @default(0)
  hidden      Boolean @default(false)
  hosts       Host[]
  users       User[]  @relation("user_eventtype")
  owner       User?   @relation("owner", fields: [userId], references: [id], onDelete: Cascade)
  userId      Int?

  profileId Int?
  profile   Profile? @relation(fields: [profileId], references: [id], onDelete: Cascade)

  team                                    Team?                     @relation(fields: [teamId], references: [id], onDelete: Cascade)
  teamId                                  Int?
  hashedLink                              HashedLink?
  bookings                                Booking[]
  availability                            Availability[]
  webhooks                                Webhook[]
  destinationCalendar                     DestinationCalendar?
  eventName                               String?
  customInputs                            EventTypeCustomInput[]
  parentId                                Int?
  parent                                  EventType?                @relation("managed_eventtype", fields: [parentId], references: [id], onDelete: Cascade)
  children                                EventType[]               @relation("managed_eventtype")
  /// @zod.custom(imports.eventTypeBookingFields)
  bookingFields                           Json?
  timeZone                                String?
  periodType                              PeriodType                @default(UNLIMITED)
  /// @zod.custom(imports.coerceToDate)
  periodStartDate                         DateTime?
  /// @zod.custom(imports.coerceToDate)
  periodEndDate                           DateTime?
  periodDays                              Int?
  periodCountCalendarDays                 Boolean?
  lockTimeZoneToggleOnBookingPage         Boolean                   @default(false)
  requiresConfirmation                    Boolean                   @default(false)
  requiresBookerEmailVerification         Boolean                   @default(false)
  /// @zod.custom(imports.recurringEventType)
  recurringEvent                          Json?
  disableGuests                           Boolean                   @default(false)
  hideCalendarNotes                       Boolean                   @default(false)
  /// @zod.min(0)
  minimumBookingNotice                    Int                       @default(120)
  beforeEventBuffer                       Int                       @default(0)
  afterEventBuffer                        Int                       @default(0)
  seatsPerTimeSlot                        Int?
  onlyShowFirstAvailableSlot              Boolean                   @default(false)
  seatsShowAttendees                      Boolean?                  @default(false)
  seatsShowAvailabilityCount              Boolean?                  @default(true)
  schedulingType                          SchedulingType?
  schedule                                Schedule?                 @relation(fields: [scheduleId], references: [id])
  scheduleId                              Int?
  // price is deprecated. It has now moved to metadata.apps.stripe.price. Plan to drop this column.
  price                                   Int                       @default(0)
  // currency is deprecated. It has now moved to metadata.apps.stripe.currency. Plan to drop this column.
  currency                                String                    @default("usd")
  slotInterval                            Int?
  /// @zod.custom(imports.EventTypeMetaDataSchema)
  metadata                                Json?
  /// @zod.custom(imports.successRedirectUrl)
  successRedirectUrl                      String?
  forwardParamsSuccessRedirect            Boolean?                  @default(true)
  workflows                               WorkflowsOnEventTypes[]
  /// @zod.custom(imports.intervalLimitsType)
  bookingLimits                           Json?
  /// @zod.custom(imports.intervalLimitsType)
  durationLimits                          Json?
  isInstantEvent                          Boolean                   @default(false)
  instantMeetingExpiryTimeOffsetInSeconds Int                       @default(90)
  assignAllTeamMembers                    Boolean                   @default(false)
  useEventTypeDestinationCalendarEmail    Boolean                   @default(false)
  aiPhoneCallConfig                       AIPhoneCallConfiguration?
  isRRWeightsEnabled                      Boolean                   @default(false)

  /// @zod.custom(imports.eventTypeColor)
  eventTypeColor                   Json?
  rescheduleWithSameRoundRobinHost Boolean @default(false)

  secondaryEmailId Int?
  secondaryEmail   SecondaryEmail? @relation(fields: [secondaryEmailId], references: [id], onDelete: Cascade)
  //This is used to pass session dependent actorUserId for AuditLogger Client Extension. It is always null.
  actorUserId      Int?

  @@unique([userId, slug])
  @@unique([teamId, slug])
  @@unique([userId, parentId])
  @@index([userId])
  @@index([teamId])
  @@index([scheduleId])
  @@index([secondaryEmailId])
}

model Credential {
  id     Int     @id @default(autoincrement())
  // @@type is deprecated
  type   String
  key    Json
  user   User?   @relation(fields: [userId], references: [id], onDelete: Cascade)
  userId Int?
  team   Team?   @relation(fields: [teamId], references: [id], onDelete: Cascade)
  teamId Int?
  app    App?    @relation(fields: [appId], references: [slug], onDelete: Cascade)
  // How to make it a required column?
  appId  String?

  // paid apps
  subscriptionId    String?
  paymentStatus     String?
  billingCycleStart Int?

  destinationCalendars DestinationCalendar[]
  selectedCalendars    SelectedCalendar[]
  invalid              Boolean?              @default(false)
  CalendarCache        CalendarCache[]

  @@index([userId])
  @@index([appId])
  @@index([subscriptionId])
}

enum IdentityProvider {
  CAL
  GOOGLE
  SAML
}

model DestinationCalendar {
  id           Int         @id @default(autoincrement())
  integration  String
  externalId   String
  /// @zod.email()
  primaryEmail String?
  user         User?       @relation(fields: [userId], references: [id], onDelete: Cascade)
  userId       Int?        @unique
  booking      Booking[]
  eventType    EventType?  @relation(fields: [eventTypeId], references: [id], onDelete: Cascade)
  eventTypeId  Int?        @unique
  credentialId Int?
  credential   Credential? @relation(fields: [credentialId], references: [id], onDelete: Cascade)

  @@index([userId])
  @@index([eventTypeId])
  @@index([credentialId])
}

enum UserPermissionRole {
  USER
  ADMIN
}

// It holds the password of a User, separate from the User model to avoid leaking the password hash
model UserPassword {
  hash   String
  userId Int    @unique
  user   User   @relation(fields: [userId], references: [id], onDelete: Cascade)
}

model TravelSchedule {
  id           Int       @id @default(autoincrement())
  userId       Int
  user         User      @relation(fields: [userId], references: [id], onDelete: Cascade)
  timeZone     String
  startDate    DateTime
  endDate      DateTime?
  prevTimeZone String?

  @@index([startDate])
  @@index([endDate])
}

// It holds Personal Profiles of a User plus it has email, password and other core things..
model User {
  id                  Int                  @id @default(autoincrement())
  username            String?
  name                String?
  /// @zod.email()
  email               String
  emailVerified       DateTime?
  password            UserPassword?
  bio                 String?
  avatarUrl           String?
  timeZone            String               @default("Europe/London")
  travelSchedules     TravelSchedule[]
  weekStart           String               @default("Sunday")
  // DEPRECATED - TO BE REMOVED
  startTime           Int                  @default(0)
  endTime             Int                  @default(1440)
  // </DEPRECATED>
  bufferTime          Int                  @default(0)
  hideBranding        Boolean              @default(false)
  // TODO: should be renamed since it only affects the booking page
  theme               String?
  appTheme            String?
  createdDate         DateTime             @default(now()) @map(name: "created")
  trialEndsAt         DateTime?
  eventTypes          EventType[]          @relation("user_eventtype")
  credentials         Credential[]
  teams               Membership[]
  bookings            Booking[]
  schedules           Schedule[]
  defaultScheduleId   Int?
  selectedCalendars   SelectedCalendar[]
  completedOnboarding Boolean              @default(false)
  locale              String?
  timeFormat          Int?                 @default(12)
  twoFactorSecret     String?
  twoFactorEnabled    Boolean              @default(false)
  backupCodes         String?
  identityProvider    IdentityProvider     @default(CAL)
  identityProviderId  String?
  availability        Availability[]
  invitedTo           Int?
  webhooks            Webhook[]
  brandColor          String?
  darkBrandColor      String?
  // the location where the events will end up
  destinationCalendar DestinationCalendar?
  // participate in dynamic group booking or not
  allowDynamicBooking Boolean?             @default(true)

  // participate in SEO indexing or not
  allowSEOIndexing Boolean? @default(true)

  // receive monthly digest email for teams or not
  receiveMonthlyDigestEmail Boolean? @default(true)

  /// @zod.custom(imports.userMetadata)
  metadata             Json?
  verified             Boolean?                @default(false)
  role                 UserPermissionRole      @default(USER)
  disableImpersonation Boolean                 @default(false)
  impersonatedUsers    Impersonations[]        @relation("impersonated_user")
  impersonatedBy       Impersonations[]        @relation("impersonated_by_user")
  apiKeys              ApiKey[]
  accounts             Account[]
  sessions             Session[]
  Feedback             Feedback[]
  ownedEventTypes      EventType[]             @relation("owner")
  workflows            Workflow[]
  routingForms         App_RoutingForms_Form[] @relation("routing-form")
  verifiedNumbers      VerifiedNumber[]
  verifiedEmails       VerifiedEmail[]
  hosts                Host[]
  // organizationId is deprecated. Instead, rely on the Profile to search profiles by organizationId and then get user from the profile.
  organizationId       Int?
  organization         Team?                   @relation("scope", fields: [organizationId], references: [id], onDelete: SetNull)
  accessCodes          AccessCode[]
  bookingRedirects     OutOfOfficeEntry[]
  bookingRedirectsTo   OutOfOfficeEntry[]      @relation(name: "toUser")

  // Used to lock the user account
  locked                     Boolean                      @default(false)
  platformOAuthClients       PlatformOAuthClient[]
  AccessToken                AccessToken[]
  RefreshToken               RefreshToken[]
  PlatformAuthorizationToken PlatformAuthorizationToken[]
  profiles                   Profile[]
  movedToProfileId           Int?
  movedToProfile             Profile?                     @relation("moved_to_profile", fields: [movedToProfileId], references: [id], onDelete: SetNull)
  secondaryEmails            SecondaryEmail[]
  isPlatformManaged          Boolean                      @default(false)

  OutOfOfficeReasons     OutOfOfficeReason[]
  smsLockState           SMSLockState        @default(UNLOCKED)
  smsLockReviewedByAdmin Boolean             @default(false)

  @@unique([email])
  @@unique([email, username])
  @@unique([username, organizationId])
  @@unique([movedToProfileId])
  @@index([username])
  @@index([emailVerified])
  @@index([identityProvider])
  @@index([identityProviderId])
  @@map(name: "users")
}

// It holds Organization Profiles as well as User Profiles for users that have been added to an organization
model Profile {
  id             Int         @id @default(autoincrement())
  // uid allows us to set an identifier chosen by us which is helpful in migration when we create the Profile from User directly.
  uid            String
  userId         Int
  user           User        @relation(fields: [userId], references: [id], onDelete: Cascade)
  organizationId Int
  organization   Team        @relation(fields: [organizationId], references: [id], onDelete: Cascade)
  username       String
  eventTypes     EventType[]
  movedFromUser  User?       @relation("moved_to_profile")
  createdAt      DateTime    @default(now())
  updatedAt      DateTime    @updatedAt

  // A user can have multiple profiles in different organizations
  @@unique([userId, organizationId])
  // Allow username reuse only across different organizations
  @@unique([username, organizationId])
  @@index([uid])
  @@index([userId])
  @@index([organizationId])
}

model Team {
  id                     Int                     @id @default(autoincrement())
  /// @zod.min(1)
  name                   String
  /// @zod.min(1)
  slug                   String?
  logoUrl                String?
  calVideoLogo           String?
  appLogo                String?
  appIconLogo            String?
  bio                    String?
  hideBranding           Boolean                 @default(false)
  isPrivate              Boolean                 @default(false)
  hideBookATeamMember    Boolean                 @default(false)
  members                Membership[]
  eventTypes             EventType[]
  workflows              Workflow[]
  createdAt              DateTime                @default(now())
  /// @zod.custom(imports.teamMetadataSchema)
  metadata               Json?
  theme                  String?
  brandColor             String?
  darkBrandColor         String?
  verifiedNumbers        VerifiedNumber[]
  verifiedEmails         VerifiedEmail[]
  bannerUrl              String?
  parentId               Int?
  parent                 Team?                   @relation("organization", fields: [parentId], references: [id], onDelete: Cascade)
  children               Team[]                  @relation("organization")
  orgUsers               User[]                  @relation("scope")
  inviteTokens           VerificationToken[]
  webhooks               Webhook[]
  timeFormat             Int?
  timeZone               String                  @default("Europe/London")
  weekStart              String                  @default("Sunday")
  routingForms           App_RoutingForms_Form[]
  apiKeys                ApiKey[]
  credentials            Credential[]
  accessCodes            AccessCode[]
  isOrganization         Boolean                 @default(false)
  organizationSettings   OrganizationSettings?
  instantMeetingTokens   InstantMeetingToken[]
  orgProfiles            Profile[]
  pendingPayment         Boolean                 @default(false)
  dsyncTeamGroupMapping  DSyncTeamGroupMapping[]
  isPlatform             Boolean                 @default(false)
  // Organization's OAuth clients. Organization has them but a team does not.
  platformOAuthClient    PlatformOAuthClient[]
  // OAuth client used to create team of an organization. Team has it but organization does not.
  createdByOAuthClient   PlatformOAuthClient?    @relation("CreatedByOAuthClient", fields: [createdByOAuthClientId], references: [id], onDelete: Cascade)
  createdByOAuthClientId String?
  smsLockState           SMSLockState            @default(UNLOCKED)
  platformBilling        PlatformBilling?
  activeOrgWorkflows     WorkflowsOnTeams[]
  attributes             Attribute[]
  smsLockReviewedByAdmin Boolean                 @default(false)

  @@unique([slug, parentId])
  @@index([parentId])
}

model OrganizationSettings {
  id                            Int        @id @default(autoincrement())
  organization                  Team       @relation(fields: [organizationId], references: [id], onDelete: Cascade)
  organizationId                Int        @unique
  isOrganizationConfigured      Boolean    @default(false)
  // It decides if new organization members can be auto-accepted or not
  isOrganizationVerified        Boolean    @default(false)
  orgAutoAcceptEmail            String
  lockEventTypeCreationForUsers Boolean    @default(false)
  adminGetsNoSlotsNotification  Boolean    @default(false)
  // It decides if instance ADMIN has reviewed the organization or not.
  // It is used to allow super sensitive operations like 'impersonation of Org members by Org admin'
  isAdminReviewed               Boolean    @default(false)
  dSyncData                     DSyncData?
  isAdminAPIEnabled             Boolean    @default(false)
}

enum MembershipRole {
  MEMBER
  ADMIN
  OWNER
}

model Membership {
  id                   Int               @id @default(autoincrement())
  teamId               Int
  userId               Int
  accepted             Boolean           @default(false)
  role                 MembershipRole
  team                 Team              @relation(fields: [teamId], references: [id], onDelete: Cascade)
  user                 User              @relation(fields: [userId], references: [id], onDelete: Cascade)
  disableImpersonation Boolean           @default(false)
  AttributeToUser      AttributeToUser[]

  @@unique([userId, teamId])
  @@index([teamId])
  @@index([userId])
}

model VerificationToken {
  id               Int             @id @default(autoincrement())
  identifier       String
  token            String          @unique
  expires          DateTime
  expiresInDays    Int?
  createdAt        DateTime        @default(now())
  updatedAt        DateTime        @updatedAt
  teamId           Int?
  team             Team?           @relation(fields: [teamId], references: [id])
  secondaryEmailId Int?
  secondaryEmail   SecondaryEmail? @relation(fields: [secondaryEmailId], references: [id])

  @@unique([identifier, token])
  @@index([token])
  @@index([teamId])
  @@index([secondaryEmailId])
}

model InstantMeetingToken {
  id        Int      @id @default(autoincrement())
  token     String   @unique
  expires   DateTime
  teamId    Int
  team      Team     @relation(fields: [teamId], references: [id])
  bookingId Int?     @unique
  booking   Booking? @relation(fields: [bookingId], references: [id], onDelete: Cascade)

  createdAt DateTime @default(now())
  updatedAt DateTime @updatedAt

  @@index([token])
}

model BookingReference {
  id                         Int      @id @default(autoincrement())
  /// @zod.min(1)
  type                       String
  /// @zod.min(1)
  uid                        String
  meetingId                  String?
  thirdPartyRecurringEventId String?
  meetingPassword            String?
  meetingUrl                 String?
  booking                    Booking? @relation(fields: [bookingId], references: [id], onDelete: Cascade)
  bookingId                  Int?
  externalCalendarId         String?
  deleted                    Boolean?
  credentialId               Int?

  @@index([bookingId])
  @@index([credentialId])
  @@index([type])
  @@index([uid])
}

model Attendee {
  id          Int          @id @default(autoincrement())
  email       String
  name        String
  timeZone    String
  locale      String?      @default("en")
  booking     Booking?     @relation(fields: [bookingId], references: [id], onDelete: Cascade)
  bookingId   Int?
  bookingSeat BookingSeat?
  noShow      Boolean?     @default(false)

  @@index([email])
  @@index([bookingId])
}

enum BookingStatus {
  CANCELLED     @map("cancelled")
  ACCEPTED      @map("accepted")
  REJECTED      @map("rejected")
  PENDING       @map("pending")
  AWAITING_HOST @map("awaiting_host")
}

model Booking {
  id                    Int                        @id @default(autoincrement())
  uid                   String                     @unique
  // (optional) UID based on slot start/end time & email against duplicates
  idempotencyKey        String?                    @unique
  user                  User?                      @relation(fields: [userId], references: [id], onDelete: Cascade)
  userId                Int?
  // User's email at the time of booking
  /// @zod.email()
  userPrimaryEmail      String?
  references            BookingReference[]
  eventType             EventType?                 @relation(fields: [eventTypeId], references: [id])
  eventTypeId           Int?
  title                 String
  description           String?
  customInputs          Json?
  /// @zod.custom(imports.bookingResponses)
  responses             Json?
  startTime             DateTime
  endTime               DateTime
  attendees             Attendee[]
  location              String?
  createdAt             DateTime                   @default(now())
  updatedAt             DateTime?
  status                BookingStatus              @default(ACCEPTED)
  paid                  Boolean                    @default(false)
  payment               Payment[]
  destinationCalendar   DestinationCalendar?       @relation(fields: [destinationCalendarId], references: [id])
  destinationCalendarId Int?
  cancellationReason    String?
  rejectionReason       String?
  dynamicEventSlugRef   String?
  dynamicGroupSlugRef   String?
  rescheduled           Boolean?
  fromReschedule        String?
  recurringEventId      String?
  smsReminderNumber     String?
  workflowReminders     WorkflowReminder[]
  scheduledJobs         String[] // scheduledJobs is deprecated, please use scheduledTriggers instead
  seatsReferences       BookingSeat[]
  /// @zod.custom(imports.bookingMetadataSchema)
  metadata              Json?
  isRecorded            Boolean                    @default(false)
  iCalUID               String?                    @default("")
  iCalSequence          Int                        @default(0)
  instantMeetingToken   InstantMeetingToken?
  rating                Int?
  ratingFeedback        String?
  noShowHost            Boolean?                   @default(false)
  scheduledTriggers     WebhookScheduledTriggers[]
  //This is used to pass session dependent actorUserId for AuditLogger Client Extension. It is always null.
  actorUserId           Int?

  @@index([eventTypeId])
  @@index([userId])
  @@index([destinationCalendarId])
  @@index([recurringEventId])
  @@index([uid])
  @@index([status])
  @@index([startTime, endTime, status])
}

model Schedule {
  id           Int            @id @default(autoincrement())
  user         User           @relation(fields: [userId], references: [id], onDelete: Cascade)
  userId       Int
  eventType    EventType[]
  name         String
  timeZone     String?
  availability Availability[]

  @@index([userId])
}

model Availability {
  id          Int        @id @default(autoincrement())
  user        User?      @relation(fields: [userId], references: [id], onDelete: Cascade)
  userId      Int?
  eventType   EventType? @relation(fields: [eventTypeId], references: [id])
  eventTypeId Int?
  days        Int[]
  startTime   DateTime   @db.Time
  endTime     DateTime   @db.Time
  date        DateTime?  @db.Date
  Schedule    Schedule?  @relation(fields: [scheduleId], references: [id])
  scheduleId  Int?

  @@index([userId])
  @@index([eventTypeId])
  @@index([scheduleId])
}

model SelectedCalendar {
  user         User        @relation(fields: [userId], references: [id], onDelete: Cascade)
  userId       Int
  integration  String
  externalId   String
  credential   Credential? @relation(fields: [credentialId], references: [id], onDelete: Cascade)
  credentialId Int?

  @@id([userId, integration, externalId])
  @@index([userId])
  @@index([integration])
  @@index([externalId])
}

enum EventTypeCustomInputType {
  TEXT     @map("text")
  TEXTLONG @map("textLong")
  NUMBER   @map("number")
  BOOL     @map("bool")
  RADIO    @map("radio")
  PHONE    @map("phone")
}

model EventTypeCustomInput {
  id          Int                      @id @default(autoincrement())
  eventTypeId Int
  eventType   EventType                @relation(fields: [eventTypeId], references: [id], onDelete: Cascade)
  label       String
  type        EventTypeCustomInputType
  /// @zod.custom(imports.customInputOptionSchema)
  options     Json?
  required    Boolean
  placeholder String                   @default("")

  @@index([eventTypeId])
}

model ResetPasswordRequest {
  id        String   @id @default(cuid())
  createdAt DateTime @default(now())
  updatedAt DateTime @updatedAt
  email     String
  expires   DateTime
}

enum ReminderType {
  PENDING_BOOKING_CONFIRMATION
}

model ReminderMail {
  id             Int          @id @default(autoincrement())
  referenceId    Int
  reminderType   ReminderType
  elapsedMinutes Int
  createdAt      DateTime     @default(now())

  @@index([referenceId])
  @@index([reminderType])
}

model Payment {
  id            Int            @id @default(autoincrement())
  uid           String         @unique
  app           App?           @relation(fields: [appId], references: [slug], onDelete: Cascade)
  appId         String?
  bookingId     Int
  booking       Booking?       @relation(fields: [bookingId], references: [id], onDelete: Cascade)
  amount        Int
  fee           Int
  currency      String
  success       Boolean
  refunded      Boolean
  data          Json
  externalId    String         @unique
  paymentOption PaymentOption? @default(ON_BOOKING)

  @@index([bookingId])
  @@index([externalId])
}

enum PaymentOption {
  ON_BOOKING
  HOLD
}

enum WebhookTriggerEvents {
  BOOKING_CREATED
  BOOKING_PAYMENT_INITIATED
  BOOKING_PAID
  BOOKING_RESCHEDULED
  BOOKING_REQUESTED
  BOOKING_CANCELLED
  BOOKING_REJECTED
  BOOKING_NO_SHOW_UPDATED
  FORM_SUBMITTED
  MEETING_ENDED
  MEETING_STARTED
  RECORDING_READY
  INSTANT_MEETING
  RECORDING_TRANSCRIPTION_GENERATED
}

model Webhook {
  id                    String                     @id @unique
  userId                Int?
  teamId                Int?
  eventTypeId           Int?
  platformOAuthClientId String?
  /// @zod.url()
  subscriberUrl         String
  payloadTemplate       String?
  createdAt             DateTime                   @default(now())
  active                Boolean                    @default(true)
  eventTriggers         WebhookTriggerEvents[]
  user                  User?                      @relation(fields: [userId], references: [id], onDelete: Cascade)
  team                  Team?                      @relation(fields: [teamId], references: [id], onDelete: Cascade)
  eventType             EventType?                 @relation(fields: [eventTypeId], references: [id], onDelete: Cascade)
  platformOAuthClient   PlatformOAuthClient?       @relation(fields: [platformOAuthClientId], references: [id], onDelete: Cascade)
  app                   App?                       @relation(fields: [appId], references: [slug], onDelete: Cascade)
  appId                 String?
  secret                String?
  platform              Boolean                    @default(false)
  scheduledTriggers     WebhookScheduledTriggers[]

  @@unique([userId, subscriberUrl], name: "courseIdentifier")
  @@unique([platformOAuthClientId, subscriberUrl], name: "oauthclientwebhook")
}

model Impersonations {
  id                 Int      @id @default(autoincrement())
  createdAt          DateTime @default(now())
  impersonatedUser   User     @relation("impersonated_user", fields: [impersonatedUserId], references: [id], onDelete: Cascade)
  impersonatedBy     User     @relation("impersonated_by_user", fields: [impersonatedById], references: [id], onDelete: Cascade)
  impersonatedUserId Int
  impersonatedById   Int
}

model ApiKey {
  id         String    @id @unique @default(cuid())
  userId     Int
  teamId     Int?
  note       String?
  createdAt  DateTime  @default(now())
  expiresAt  DateTime?
  lastUsedAt DateTime?
  hashedKey  String    @unique()
  user       User?     @relation(fields: [userId], references: [id], onDelete: Cascade)
  team       Team?     @relation(fields: [teamId], references: [id], onDelete: Cascade)
  app        App?      @relation(fields: [appId], references: [slug], onDelete: Cascade)
  appId      String?

  @@index([userId])
}

model HashedLink {
  id          Int       @id @default(autoincrement())
  link        String    @unique()
  eventType   EventType @relation(fields: [eventTypeId], references: [id], onDelete: Cascade)
  eventTypeId Int       @unique
}

model Account {
  id                String  @id @default(cuid())
  userId            Int
  type              String
  provider          String
  providerAccountId String
  providerEmail     String?
  refresh_token     String? @db.Text
  access_token      String? @db.Text
  expires_at        Int?
  token_type        String?
  scope             String?
  id_token          String? @db.Text
  session_state     String?

  user User? @relation(fields: [userId], references: [id], onDelete: Cascade)

  @@unique([provider, providerAccountId])
  @@index([userId])
  @@index([type])
}

model Session {
  id           String   @id @default(cuid())
  sessionToken String   @unique
  userId       Int
  expires      DateTime
  user         User?    @relation(fields: [userId], references: [id], onDelete: Cascade)

  @@index([userId])
}

enum AppCategories {
  calendar
  messaging
  other
  payment
  video // deprecated, please use 'conferencing' instead
  web3 // deprecated, we should no longer have any web3 apps
  automation
  analytics
  // Wherever video is in use, conferencing should also be used for legacy apps can have it.
  conferencing
  crm
}

model App {
  // The slug for the app store public page inside `/apps/[slug]`
  slug        String          @id @unique
  // The directory name for `/packages/app-store/[dirName]`
  dirName     String          @unique
  // Needed API Keys
  keys        Json?
  // One or multiple categories to which this app belongs
  categories  AppCategories[]
  createdAt   DateTime        @default(now())
  updatedAt   DateTime        @updatedAt
  credentials Credential[]
  payments    Payment[]
  Webhook     Webhook[]
  ApiKey      ApiKey[]
  enabled     Boolean         @default(false)

  @@index([enabled])
}

model App_RoutingForms_Form {
  id          String                          @id @default(cuid())
  description String?
  position    Int                             @default(0)
  routes      Json?
  createdAt   DateTime                        @default(now())
  updatedAt   DateTime                        @updatedAt
  name        String
  fields      Json?
  user        User                            @relation("routing-form", fields: [userId], references: [id], onDelete: Cascade)
  // This is the user who created the form and also the user who has read-write access to the form
  // If teamId is set, the members of the team would also have access to form readOnly or read-write depending on their permission level as team member.
  userId      Int
  team        Team?                           @relation(fields: [teamId], references: [id], onDelete: Cascade)
  teamId      Int?
  responses   App_RoutingForms_FormResponse[]
  disabled    Boolean                         @default(false)
  /// @zod.custom(imports.RoutingFormSettings)
  settings    Json?

  @@index([userId])
  @@index([disabled])
}

model App_RoutingForms_FormResponse {
  id           Int                   @id @default(autoincrement())
  formFillerId String                @default(cuid())
  form         App_RoutingForms_Form @relation(fields: [formId], references: [id], onDelete: Cascade)
  formId       String
  response     Json
  createdAt    DateTime              @default(now())

  @@unique([formFillerId, formId])
  @@index([formFillerId])
  @@index([formId])
}

model Feedback {
  id      Int      @id @default(autoincrement())
  date    DateTime @default(now())
  userId  Int
  user    User     @relation(fields: [userId], references: [id], onDelete: Cascade)
  rating  String
  comment String?

  @@index([userId])
  @@index([rating])
}

enum WorkflowTriggerEvents {
  BEFORE_EVENT
  EVENT_CANCELLED
  NEW_EVENT
  AFTER_EVENT
  RESCHEDULE_EVENT
}

enum WorkflowActions {
  EMAIL_HOST
  EMAIL_ATTENDEE
  SMS_ATTENDEE
  SMS_NUMBER
  EMAIL_ADDRESS
  WHATSAPP_ATTENDEE
  WHATSAPP_NUMBER
}

model WorkflowStep {
  id                        Int                @id @default(autoincrement())
  stepNumber                Int
  action                    WorkflowActions
  workflowId                Int
  workflow                  Workflow           @relation(fields: [workflowId], references: [id], onDelete: Cascade)
  sendTo                    String?
  reminderBody              String?
  emailSubject              String?
  template                  WorkflowTemplates  @default(REMINDER)
  workflowReminders         WorkflowReminder[]
  numberRequired            Boolean?
  sender                    String?
  numberVerificationPending Boolean            @default(true)
  includeCalendarEvent      Boolean            @default(false)

  @@index([workflowId])
}

model Workflow {
  id            Int                     @id @default(autoincrement())
  position      Int                     @default(0)
  name          String
  userId        Int?
  user          User?                   @relation(fields: [userId], references: [id], onDelete: Cascade)
  team          Team?                   @relation(fields: [teamId], references: [id], onDelete: Cascade)
  teamId        Int?
  activeOn      WorkflowsOnEventTypes[]
  activeOnTeams WorkflowsOnTeams[]
  isActiveOnAll Boolean                 @default(false)
  trigger       WorkflowTriggerEvents
  time          Int?
  timeUnit      TimeUnit?
  steps         WorkflowStep[]

  @@index([userId])
  @@index([teamId])
}

model AIPhoneCallConfiguration {
  id              Int       @id @default(autoincrement())
  eventType       EventType @relation(fields: [eventTypeId], references: [id], onDelete: Cascade)
  eventTypeId     Int
  templateType    String    @default("CUSTOM_TEMPLATE")
  schedulerName   String?
  generalPrompt   String?
  yourPhoneNumber String
  numberToCall    String
  guestName       String?
  guestEmail      String?
  guestCompany    String?
  enabled         Boolean   @default(false)
  beginMessage    String?
  llmId           String?

  @@unique([eventTypeId])
  @@index([eventTypeId])
}

model WorkflowsOnEventTypes {
  id          Int       @id @default(autoincrement())
  workflow    Workflow  @relation(fields: [workflowId], references: [id], onDelete: Cascade)
  workflowId  Int
  eventType   EventType @relation(fields: [eventTypeId], references: [id], onDelete: Cascade)
  eventTypeId Int

  @@unique([workflowId, eventTypeId])
  @@index([workflowId])
  @@index([eventTypeId])
}

model WorkflowsOnTeams {
  id         Int      @id @default(autoincrement())
  workflow   Workflow @relation(fields: [workflowId], references: [id], onDelete: Cascade)
  workflowId Int
  team       Team     @relation(fields: [teamId], references: [id], onDelete: Cascade)
  teamId     Int

  @@unique([workflowId, teamId])
  @@index([workflowId])
  @@index([teamId])
}

model Deployment {
  /// This is a single row table, so we use a fixed id
  id              Int       @id @default(1)
  logo            String?
  /// @zod.custom(imports.DeploymentTheme)
  theme           Json?
  licenseKey      String?
  agreedLicenseAt DateTime?
}

enum TimeUnit {
  DAY    @map("day")
  HOUR   @map("hour")
  MINUTE @map("minute")
}

model WorkflowReminder {
  id                  Int             @id @default(autoincrement())
  bookingUid          String?
  booking             Booking?        @relation(fields: [bookingUid], references: [uid])
  method              WorkflowMethods
  scheduledDate       DateTime
  referenceId         String?         @unique
  scheduled           Boolean
  workflowStepId      Int?
  workflowStep        WorkflowStep?   @relation(fields: [workflowStepId], references: [id], onDelete: Cascade)
  cancelled           Boolean?
  seatReferenceId     String?
  isMandatoryReminder Boolean?        @default(false)
  retryCount          Int             @default(0)

  @@index([bookingUid])
  @@index([workflowStepId])
  @@index([seatReferenceId])
  @@index([method, scheduled, scheduledDate])
  @@index([cancelled, scheduledDate])
}

model WebhookScheduledTriggers {
  id            Int       @id @default(autoincrement())
  jobName       String? // jobName is deprecated, not needed when webhook and booking is set
  subscriberUrl String
  payload       String
  startAfter    DateTime
  retryCount    Int       @default(0)
  createdAt     DateTime? @default(now())
  appId         String?
  webhookId     String?
  webhook       Webhook?  @relation(fields: [webhookId], references: [id], onDelete: Cascade)
  bookingId     Int?
  booking       Booking?  @relation(fields: [bookingId], references: [id], onDelete: Cascade)
}

enum WorkflowTemplates {
  REMINDER
  CUSTOM
  CANCELLED
  RESCHEDULED
  COMPLETED
  RATING
}

enum WorkflowMethods {
  EMAIL
  SMS
  WHATSAPP
}

model BookingSeat {
  id           Int      @id @default(autoincrement())
  referenceUid String   @unique
  bookingId    Int
  booking      Booking  @relation(fields: [bookingId], references: [id], onDelete: Cascade)
  attendeeId   Int      @unique
  attendee     Attendee @relation(fields: [attendeeId], references: [id], onDelete: Cascade)
  /// @zod.custom(imports.bookingSeatDataSchema)
  data         Json?

  @@index([bookingId])
  @@index([attendeeId])
}

model VerifiedNumber {
  id          Int    @id @default(autoincrement())
  userId      Int?
  user        User?  @relation(fields: [userId], references: [id], onDelete: Cascade)
  teamId      Int?
  team        Team?  @relation(fields: [teamId], references: [id], onDelete: Cascade)
  phoneNumber String

  @@index([userId])
  @@index([teamId])
}

model VerifiedEmail {
  id     Int    @id @default(autoincrement())
  userId Int?
  user   User?  @relation(fields: [userId], references: [id], onDelete: Cascade)
  teamId Int?
  team   Team?  @relation(fields: [teamId], references: [id], onDelete: Cascade)
  email  String

  @@index([userId])
  @@index([teamId])
}

model Feature {
  // The feature slug, ex: 'v2-workflows'
  slug        String       @id @unique
  // If the feature is currently enabled
  enabled     Boolean      @default(false)
  // A short description of the feature
  description String?
  // The type of feature flag
  type        FeatureType? @default(RELEASE)
  // If the flag is considered stale
  stale       Boolean?     @default(false)
  lastUsedAt  DateTime?
  createdAt   DateTime?    @default(now())
  updatedAt   DateTime?    @default(now()) @updatedAt
  updatedBy   Int?

  @@index([enabled])
  @@index([stale])
}

enum FeatureType {
  RELEASE
  EXPERIMENT
  OPERATIONAL
  KILL_SWITCH
  PERMISSION
}

model SelectedSlots {
  id               Int      @id @default(autoincrement())
  eventTypeId      Int
  userId           Int
  slotUtcStartDate DateTime
  slotUtcEndDate   DateTime
  uid              String
  releaseAt        DateTime
  isSeat           Boolean  @default(false)

  @@unique(fields: [userId, slotUtcStartDate, slotUtcEndDate, uid], name: "selectedSlotUnique")
}

model OAuthClient {
  clientId     String       @id @unique
  redirectUri  String
  clientSecret String
  name         String
  logo         String?
  accessCodes  AccessCode[]
}

model AccessCode {
  id        Int           @id @default(autoincrement())
  code      String
  clientId  String?
  client    OAuthClient?  @relation(fields: [clientId], references: [clientId], onDelete: Cascade)
  expiresAt DateTime
  scopes    AccessScope[]
  userId    Int?
  user      User?         @relation(fields: [userId], references: [id], onDelete: Cascade)
  teamId    Int?
  team      Team?         @relation(fields: [teamId], references: [id], onDelete: Cascade)
}

enum AccessScope {
  READ_BOOKING
  READ_PROFILE
}

view BookingTimeStatus {
  id             Int            @unique
  uid            String?
  eventTypeId    Int?
  title          String?
  description    String?
  startTime      DateTime?
  endTime        DateTime?
  createdAt      DateTime?
  location       String?
  paid           Boolean?
  status         BookingStatus?
  rescheduled    Boolean?
  userId         Int?
  teamId         Int?
  eventLength    Int?
  timeStatus     String?
  eventParentId  Int?
  userEmail      String?
  username       String?
  ratingFeedback String?
  rating         Int?
  noShowHost     Boolean?
}

model CalendarCache {
  // The key would be the unique URL that is requested by the user
  key          String
  value        Json
  expiresAt    DateTime
  credentialId Int
  credential   Credential? @relation(fields: [credentialId], references: [id], onDelete: Cascade)

  @@id([credentialId, key])
  @@unique([credentialId, key])
}

enum RedirectType {
  UserEventType @map("user-event-type")
  TeamEventType @map("team-event-type")
  User          @map("user")
  Team          @map("team")
}

model TempOrgRedirect {
  id        Int          @id @default(autoincrement())
  // Better would be to have fromOrgId and toOrgId as well and then we should have just to instead toUrl
  from      String
  // 0 would mean it is non org
  fromOrgId Int
  type      RedirectType
  // It doesn't have any query params
  toUrl     String
  enabled   Boolean      @default(true)
  createdAt DateTime     @default(now())
  updatedAt DateTime     @updatedAt

  @@unique([from, type, fromOrgId])
}

model Avatar {
  // e.g. NULL(0), organization ID or team logo
  teamId    Int    @default(0)
  // Avatar, NULL(0) if team logo
  userId    Int    @default(0)
  // base64 string
  data      String
  // different every time to pop the cache.
  objectKey String @unique

  isBanner Boolean @default(false)

  @@unique([teamId, userId, isBanner])
  @@map(name: "avatars")
}

model OutOfOfficeEntry {
  id       Int                @id @default(autoincrement())
  uuid     String             @unique
  start    DateTime
  end      DateTime
  notes    String?
  userId   Int
  user     User               @relation(fields: [userId], references: [id], onDelete: Cascade)
  toUserId Int?
  toUser   User?              @relation(name: "toUser", fields: [toUserId], references: [id], onDelete: Cascade)
  reasonId Int?
  reason   OutOfOfficeReason? @relation(fields: [reasonId], references: [id], onDelete: SetNull)

  createdAt DateTime @default(now())
  updatedAt DateTime @updatedAt

  @@index([uuid])
  @@index([userId])
  @@index([toUserId])
  @@index([start, end])
}

model OutOfOfficeReason {
  id      Int     @id @default(autoincrement())
  emoji   String
  reason  String  @unique
  enabled Boolean @default(true)
  userId  Int?
  user    User?   @relation(fields: [userId], references: [id], onDelete: Cascade)

  entries OutOfOfficeEntry[]
}

// Platform
model PlatformOAuthClient {
  id             String   @id @default(cuid())
  name           String
  secret         String
  permissions    Int
  users          User[]
  logo           String?
  redirectUris   String[]
  organizationId Int
  organization   Team     @relation(fields: [organizationId], references: [id], onDelete: Cascade)
  teams          Team[]   @relation("CreatedByOAuthClient")

  accessTokens        AccessToken[]
  refreshToken        RefreshToken[]
  authorizationTokens PlatformAuthorizationToken[]
  webhook             Webhook[]

  bookingRedirectUri           String?
  bookingCancelRedirectUri     String?
  bookingRescheduleRedirectUri String?
  areEmailsEnabled             Boolean @default(false)

  createdAt DateTime @default(now())
}

model PlatformAuthorizationToken {
  id String @id @default(cuid())

  owner  User                @relation(fields: [userId], references: [id], onDelete: Cascade)
  client PlatformOAuthClient @relation(fields: [platformOAuthClientId], references: [id], onDelete: Cascade)

  platformOAuthClientId String
  userId                Int

  createdAt DateTime @default(now())

  @@unique([userId, platformOAuthClientId])
}

model AccessToken {
  id Int @id @default(autoincrement())

  secret    String   @unique
  createdAt DateTime @default(now())
  expiresAt DateTime

  owner  User                @relation(fields: [userId], references: [id], onDelete: Cascade)
  client PlatformOAuthClient @relation(fields: [platformOAuthClientId], references: [id], onDelete: Cascade)

  platformOAuthClientId String
  userId                Int
}

model RefreshToken {
  id Int @id @default(autoincrement())

  secret    String   @unique
  createdAt DateTime @default(now())
  expiresAt DateTime

  owner  User                @relation(fields: [userId], references: [id], onDelete: Cascade)
  client PlatformOAuthClient @relation(fields: [platformOAuthClientId], references: [id], onDelete: Cascade)

  platformOAuthClientId String
  userId                Int
}

model DSyncData {
  id               Int                     @id @default(autoincrement())
  directoryId      String                  @unique
  tenant           String
  organizationId   Int?                    @unique
  org              OrganizationSettings?   @relation(fields: [organizationId], references: [organizationId], onDelete: Cascade)
  teamGroupMapping DSyncTeamGroupMapping[]
}

model DSyncTeamGroupMapping {
  id             Int       @id @default(autoincrement())
  organizationId Int
  teamId         Int
  team           Team      @relation(fields: [teamId], references: [id], onDelete: Cascade)
  directoryId    String
  directory      DSyncData @relation(fields: [directoryId], references: [directoryId], onDelete: Cascade)
  groupName      String

  @@unique([teamId, groupName])
}

model SecondaryEmail {
  id                 Int                 @id @default(autoincrement())
  user               User                @relation(fields: [userId], references: [id], onDelete: Cascade)
  userId             Int
  email              String
  emailVerified      DateTime?
  verificationTokens VerificationToken[]
  eventTypes         EventType[]

  @@unique([email])
  @@unique([userId, email])
  @@index([userId])
}

// Needed to store tasks that need to be processed by a background worker or Tasker
model Task {
  id          String    @id @unique @default(uuid())
  createdAt   DateTime  @default(now())
  updatedAt   DateTime  @updatedAt
  // The time at which the task should be executed
  scheduledAt DateTime  @default(now())
  // The time at which the task was successfully executed
  succeededAt DateTime?
  // The task type to be executed. Left it as a freeform string to avoid more migrations for now. Will be enforced at type level.
  type        String
  // Generic payload for the task
  payload     String
  // The number of times the task has been attempted
  attempts    Int       @default(0)
  // The maximum number of times the task can be attempted
  maxAttempts Int       @default(3)
  lastError   String?
}

enum SMSLockState {
  LOCKED
  UNLOCKED
  REVIEW_NEEDED
}

model PlatformBilling {
  id Int @id @unique // team id

  customerId     String  @unique
  subscriptionId String?
  plan           String  @default("none")

  billingCycleStart Int?
  billingCycleEnd   Int?
  overdue           Boolean? @default(false)

  team Team @relation(fields: [id], references: [id], onDelete: Cascade)
}

<<<<<<< HEAD
enum CRUD {
  CREATE
  READ
  UPDATE
  DELETE
}

enum ActionType {
  EventTypeCreate
  EventTypeUpdate
  EventTypeDelete
  BookingCreate
  BookingUpdate
  BookingDelete
}

model AuditLog {
  id         Int        @id @default(autoincrement())
  actionType ActionType
  actorUser  Json
  target     Json
  crud       CRUD
  createdAt  DateTime   @default(now())
  targetTeam Json
=======
enum AttributeType {
  TEXT
  NUMBER
  SINGLE_SELECT
  MULTI_SELECT
}

model AttributeOption {
  id            String            @id @default(uuid())
  attribute     Attribute         @relation(fields: [attributeId], references: [id], onDelete: Cascade)
  attributeId   String
  value         String
  slug          String
  assignedUsers AttributeToUser[]

  @@unique([attributeId, value])
}

model Attribute {
  id String @id @default(uuid())

  team   Team @relation(fields: [teamId], references: [id], onDelete: Cascade)
  teamId Int

  type AttributeType

  name String
  slug String @unique

  enabled Boolean @default(true)

  usersCanEditRelation Boolean @default(false)

  createdAt DateTime          @default(now())
  updatedAt DateTime          @updatedAt
  options   AttributeOption[]
}

model AttributeToUser {
  id String @id @default(uuid())

  member   Membership @relation(fields: [memberId], references: [id], onDelete: Cascade)
  memberId Int

  attributeOption   AttributeOption @relation(fields: [attributeOptionId], references: [id], onDelete: Cascade)
  attributeOptionId String

  @@unique([memberId, attributeOptionId])
>>>>>>> 399a23a5
}<|MERGE_RESOLUTION|>--- conflicted
+++ resolved
@@ -1443,7 +1443,56 @@
   team Team @relation(fields: [id], references: [id], onDelete: Cascade)
 }
 
-<<<<<<< HEAD
+enum AttributeType {
+  TEXT
+  NUMBER
+  SINGLE_SELECT
+  MULTI_SELECT
+}
+
+model AttributeOption {
+  id            String            @id @default(uuid())
+  attribute     Attribute         @relation(fields: [attributeId], references: [id], onDelete: Cascade)
+  attributeId   String
+  value         String
+  slug          String
+  assignedUsers AttributeToUser[]
+
+  @@unique([attributeId, value])
+}
+
+model Attribute {
+  id String @id @default(uuid())
+
+  team   Team @relation(fields: [teamId], references: [id], onDelete: Cascade)
+  teamId Int
+
+  type AttributeType
+
+  name String
+  slug String @unique
+
+  enabled Boolean @default(true)
+
+  usersCanEditRelation Boolean @default(false)
+
+  createdAt DateTime          @default(now())
+  updatedAt DateTime          @updatedAt
+  options   AttributeOption[]
+}
+
+model AttributeToUser {
+  id String @id @default(uuid())
+
+  member   Membership @relation(fields: [memberId], references: [id], onDelete: Cascade)
+  memberId Int
+
+  attributeOption   AttributeOption @relation(fields: [attributeOptionId], references: [id], onDelete: Cascade)
+  attributeOptionId String
+
+  @@unique([memberId, attributeOptionId])
+}
+
 enum CRUD {
   CREATE
   READ
@@ -1468,54 +1517,4 @@
   crud       CRUD
   createdAt  DateTime   @default(now())
   targetTeam Json
-=======
-enum AttributeType {
-  TEXT
-  NUMBER
-  SINGLE_SELECT
-  MULTI_SELECT
-}
-
-model AttributeOption {
-  id            String            @id @default(uuid())
-  attribute     Attribute         @relation(fields: [attributeId], references: [id], onDelete: Cascade)
-  attributeId   String
-  value         String
-  slug          String
-  assignedUsers AttributeToUser[]
-
-  @@unique([attributeId, value])
-}
-
-model Attribute {
-  id String @id @default(uuid())
-
-  team   Team @relation(fields: [teamId], references: [id], onDelete: Cascade)
-  teamId Int
-
-  type AttributeType
-
-  name String
-  slug String @unique
-
-  enabled Boolean @default(true)
-
-  usersCanEditRelation Boolean @default(false)
-
-  createdAt DateTime          @default(now())
-  updatedAt DateTime          @updatedAt
-  options   AttributeOption[]
-}
-
-model AttributeToUser {
-  id String @id @default(uuid())
-
-  member   Membership @relation(fields: [memberId], references: [id], onDelete: Cascade)
-  memberId Int
-
-  attributeOption   AttributeOption @relation(fields: [attributeOptionId], references: [id], onDelete: Cascade)
-  attributeOptionId String
-
-  @@unique([memberId, attributeOptionId])
->>>>>>> 399a23a5
 }