// This is your Prisma Schema file
// learn more about it in the docs: https://pris.ly/d/prisma-schema

datasource db {
  provider  = "postgresql"
  url       = env("DATABASE_URL")
  directUrl = env("DATABASE_DIRECT_URL")
}

generator client {
  provider        = "prisma-client-js"
  previewFeatures = ["views"]
}

generator zod {
  provider      = "zod-prisma"
  output        = "./zod"
  imports       = "./zod-utils"
  relationModel = "default"
}

generator enums {
  provider = "ts-node --transpile-only ./enum-generator"
}

enum SchedulingType {
  ROUND_ROBIN @map("roundRobin")
  COLLECTIVE  @map("collective")
  MANAGED     @map("managed")
}

enum PeriodType {
  UNLIMITED      @map("unlimited")
  ROLLING        @map("rolling")
  ROLLING_WINDOW @map("rolling_window")
  RANGE          @map("range")
}

enum CreationSource {
  API_V1 @map("api_v1")
  API_V2 @map("api_v2")
  WEBAPP @map("webapp")
}

model Host {
  user             User      @relation(fields: [userId], references: [id], onDelete: Cascade)
  userId           Int
  eventType        EventType @relation(fields: [eventTypeId], references: [id], onDelete: Cascade)
  eventTypeId      Int
  isFixed          Boolean   @default(false)
  priority         Int?
  weight           Int?
  // weightAdjustment is deprecated. We not calculate the calibratino value on the spot. Plan to drop this column.
  weightAdjustment Int?
  schedule         Schedule? @relation(fields: [scheduleId], references: [id])
  scheduleId       Int?
  createdAt        DateTime  @default(now())

  @@id([userId, eventTypeId])
  @@index([userId])
  @@index([eventTypeId])
  @@index([scheduleId])
}

model EventType {
  id          Int     @id @default(autoincrement())
  /// @zod.min(1)
  title       String
  /// @zod.custom(imports.eventTypeSlug)
  slug        String
  description String?
  position    Int     @default(0)
  /// @zod.custom(imports.eventTypeLocations)
  locations   Json?
  /// @zod.min(1)
  length      Int
  offsetStart Int     @default(0)
  hidden      Boolean @default(false)
  hosts       Host[]
  users       User[]  @relation("user_eventtype")
  owner       User?   @relation("owner", fields: [userId], references: [id], onDelete: Cascade)
  userId      Int?

  profileId Int?
  profile   Profile? @relation(fields: [profileId], references: [id], onDelete: Cascade)

  team                               Team?                  @relation(fields: [teamId], references: [id], onDelete: Cascade)
  teamId                             Int?
  hashedLink                         HashedLink[]
  bookings                           Booking[]
  availability                       Availability[]
  webhooks                           Webhook[]
  destinationCalendar                DestinationCalendar?
  useEventLevelSelectedCalendars     Boolean                @default(false)
  eventName                          String?
  customInputs                       EventTypeCustomInput[]
  parentId                           Int?
  parent                             EventType?             @relation("managed_eventtype", fields: [parentId], references: [id], onDelete: Cascade)
  children                           EventType[]            @relation("managed_eventtype")
  /// @zod.custom(imports.eventTypeBookingFields)
  bookingFields                      Json?
  timeZone                           String?
  periodType                         PeriodType             @default(UNLIMITED)
  /// @zod.custom(imports.coerceToDate)
  periodStartDate                    DateTime?
  /// @zod.custom(imports.coerceToDate)
  periodEndDate                      DateTime?
  periodDays                         Int?
  periodCountCalendarDays            Boolean?
  lockTimeZoneToggleOnBookingPage    Boolean                @default(false)
  requiresConfirmation               Boolean                @default(false)
  requiresConfirmationWillBlockSlot  Boolean                @default(false)
  requiresConfirmationForFreeEmail   Boolean                @default(false)
  requiresBookerEmailVerification    Boolean                @default(false)
  canSendCalVideoTranscriptionEmails Boolean                @default(true)

  autoTranslateDescriptionEnabled         Boolean                   @default(false)
  /// @zod.custom(imports.recurringEventType)
  recurringEvent                          Json?
  disableGuests                           Boolean                   @default(false)
  hideCalendarNotes                       Boolean                   @default(false)
  hideCalendarEventDetails                Boolean                   @default(false)
  /// @zod.min(0)
  minimumBookingNotice                    Int                       @default(120)
  beforeEventBuffer                       Int                       @default(0)
  afterEventBuffer                        Int                       @default(0)
  seatsPerTimeSlot                        Int?
  onlyShowFirstAvailableSlot              Boolean                   @default(false)
  disableCancelling                       Boolean?                  @default(false)
  disableRescheduling                     Boolean?                  @default(false)
  seatsShowAttendees                      Boolean?                  @default(false)
  seatsShowAvailabilityCount              Boolean?                  @default(true)
  schedulingType                          SchedulingType?
  schedule                                Schedule?                 @relation(fields: [scheduleId], references: [id])
  scheduleId                              Int?
  // price is deprecated. It has now moved to metadata.apps.stripe.price. Plan to drop this column.
  price                                   Int                       @default(0)
  // currency is deprecated. It has now moved to metadata.apps.stripe.currency. Plan to drop this column.
  currency                                String                    @default("usd")
  slotInterval                            Int?
  /// @zod.custom(imports.EventTypeMetaDataSchema)
  metadata                                Json?
  /// @zod.custom(imports.successRedirectUrl)
  successRedirectUrl                      String?
  forwardParamsSuccessRedirect            Boolean?                  @default(true)
  workflows                               WorkflowsOnEventTypes[]
  /// @zod.custom(imports.intervalLimitsType)
  bookingLimits                           Json?
  /// @zod.custom(imports.intervalLimitsType)
  durationLimits                          Json?
  isInstantEvent                          Boolean                   @default(false)
  instantMeetingExpiryTimeOffsetInSeconds Int                       @default(90)
  instantMeetingScheduleId                Int?
  instantMeetingSchedule                  Schedule?                 @relation("InstantMeetingSchedule", fields: [instantMeetingScheduleId], references: [id])
  instantMeetingParameters                String[]
  assignAllTeamMembers                    Boolean                   @default(false)
  // It is applicable only when assignAllTeamMembers is true and it filters out all the team members using rrSegmentQueryValue
  assignRRMembersUsingSegment             Boolean                   @default(false)
  /// @zod.custom(imports.rrSegmentQueryValueSchema)
  rrSegmentQueryValue                     Json?
  useEventTypeDestinationCalendarEmail    Boolean                   @default(false)
  aiPhoneCallConfig                       AIPhoneCallConfiguration?
  isRRWeightsEnabled                      Boolean                   @default(false)
  fieldTranslations                       EventTypeTranslation[]
  maxLeadThreshold                        Int?
  selectedCalendars                       SelectedCalendar[]
  allowReschedulingPastBookings           Boolean                   @default(false)
  hideOrganizerEmail                      Boolean                   @default(false)
  /// @zod.custom(imports.emailSchema)
  customReplyToEmail                      String?

  /// @zod.custom(imports.eventTypeColor)
  eventTypeColor                   Json?
  rescheduleWithSameRoundRobinHost Boolean @default(false)

  secondaryEmailId Int?
  secondaryEmail   SecondaryEmail? @relation(fields: [secondaryEmailId], references: [id], onDelete: Cascade)

  @@unique([userId, slug])
  @@unique([teamId, slug])
  @@unique([userId, parentId])
  @@index([userId])
  @@index([teamId])
  @@index([profileId])
  @@index([scheduleId])
  @@index([secondaryEmailId])
  @@index([parentId])
}

model Credential {
  id     Int     @id @default(autoincrement())
  // @@type is deprecated
  type   String
  key    Json
  user   User?   @relation(fields: [userId], references: [id], onDelete: Cascade)
  userId Int?
  team   Team?   @relation(fields: [teamId], references: [id], onDelete: Cascade)
  teamId Int?
  app    App?    @relation(fields: [appId], references: [slug], onDelete: Cascade)
  // How to make it a required column?
  appId  String?

  // paid apps
  subscriptionId    String?
  paymentStatus     String?
  billingCycleStart Int?

  destinationCalendars DestinationCalendar[]
  selectedCalendars    SelectedCalendar[]
  invalid              Boolean?              @default(false)
  CalendarCache        CalendarCache[]
  references           BookingReference[]

  @@index([userId])
  @@index([appId])
  @@index([subscriptionId])
  @@index([invalid])
}

enum IdentityProvider {
  CAL
  GOOGLE
  SAML
}

model DestinationCalendar {
  id                               Int                   @id @default(autoincrement())
  integration                      String
  externalId                       String
  /// @zod.custom(imports.emailSchema)
  primaryEmail                     String?
  user                             User?                 @relation(fields: [userId], references: [id], onDelete: Cascade)
  userId                           Int?                  @unique
  booking                          Booking[]
  eventType                        EventType?            @relation(fields: [eventTypeId], references: [id], onDelete: Cascade)
  eventTypeId                      Int?                  @unique
  credentialId                     Int?
  credential                       Credential?           @relation(fields: [credentialId], references: [id], onDelete: Cascade)
  delegationCredential             DelegationCredential? @relation(fields: [delegationCredentialId], references: [id], onDelete: Cascade)
  delegationCredentialId           String?
  domainWideDelegation             DomainWideDelegation? @relation(fields: [domainWideDelegationCredentialId], references: [id], onDelete: Cascade)
  domainWideDelegationCredentialId String?

  @@index([userId])
  @@index([eventTypeId])
  @@index([credentialId])
}

enum UserPermissionRole {
  USER
  ADMIN
}

// It holds the password of a User, separate from the User model to avoid leaking the password hash
model UserPassword {
  hash   String
  userId Int    @unique
  user   User   @relation(fields: [userId], references: [id], onDelete: Cascade)
}

model TravelSchedule {
  id           Int       @id @default(autoincrement())
  userId       Int
  user         User      @relation(fields: [userId], references: [id], onDelete: Cascade)
  timeZone     String
  startDate    DateTime
  endDate      DateTime?
  prevTimeZone String?

  @@index([startDate])
  @@index([endDate])
}

// It holds Personal Profiles of a User plus it has email, password and other core things..
model User {
  id                  Int                  @id @default(autoincrement())
  username            String?
  name                String?
  /// @zod.custom(imports.emailSchema)
  email               String
  emailVerified       DateTime?
  password            UserPassword?
  bio                 String?
  avatarUrl           String?
  timeZone            String               @default("Europe/London")
  travelSchedules     TravelSchedule[]
  weekStart           String               @default("Sunday")
  // DEPRECATED - TO BE REMOVED
  startTime           Int                  @default(0)
  endTime             Int                  @default(1440)
  // </DEPRECATED>
  bufferTime          Int                  @default(0)
  hideBranding        Boolean              @default(false)
  // TODO: should be renamed since it only affects the booking page
  theme               String?
  appTheme            String?
  createdDate         DateTime             @default(now()) @map(name: "created")
  trialEndsAt         DateTime?
  lastActiveAt        DateTime?
  eventTypes          EventType[]          @relation("user_eventtype")
  credentials         Credential[]
  teams               Membership[]
  bookings            Booking[]
  schedules           Schedule[]
  defaultScheduleId   Int?
  selectedCalendars   SelectedCalendar[]
  completedOnboarding Boolean              @default(false)
  locale              String?
  timeFormat          Int?                 @default(12)
  twoFactorSecret     String?
  twoFactorEnabled    Boolean              @default(false)
  backupCodes         String?
  identityProvider    IdentityProvider     @default(CAL)
  identityProviderId  String?
  availability        Availability[]
  invitedTo           Int?
  webhooks            Webhook[]
  brandColor          String?
  darkBrandColor      String?
  // the location where the events will end up
  destinationCalendar DestinationCalendar?
  // participate in dynamic group booking or not
  allowDynamicBooking Boolean?             @default(true)

  // participate in SEO indexing or not
  allowSEOIndexing Boolean? @default(true)

  // receive monthly digest email for teams or not
  receiveMonthlyDigestEmail Boolean? @default(true)

  /// @zod.custom(imports.userMetadata)
  metadata             Json?
  verified             Boolean?                @default(false)
  role                 UserPermissionRole      @default(USER)
  disableImpersonation Boolean                 @default(false)
  impersonatedUsers    Impersonations[]        @relation("impersonated_user")
  impersonatedBy       Impersonations[]        @relation("impersonated_by_user")
  apiKeys              ApiKey[]
  accounts             Account[]
  sessions             Session[]
  Feedback             Feedback[]
  ownedEventTypes      EventType[]             @relation("owner")
  workflows            Workflow[]
  routingForms         App_RoutingForms_Form[] @relation("routing-form")
  updatedRoutingForms  App_RoutingForms_Form[] @relation("updated-routing-form")
  verifiedNumbers      VerifiedNumber[]
  verifiedEmails       VerifiedEmail[]
  hosts                Host[]
  // organizationId is deprecated. Instead, rely on the Profile to search profiles by organizationId and then get user from the profile.
  organizationId       Int?
  organization         Team?                   @relation("scope", fields: [organizationId], references: [id], onDelete: SetNull)
  accessCodes          AccessCode[]
  bookingRedirects     OutOfOfficeEntry[]
  bookingRedirectsTo   OutOfOfficeEntry[]      @relation(name: "toUser")

  // Used to lock the user account
<<<<<<< HEAD
  locked                           Boolean                            @default(false)
  platformOAuthClients             PlatformOAuthClient[]
  AccessToken                      AccessToken[]
  RefreshToken                     RefreshToken[]
  PlatformAuthorizationToken       PlatformAuthorizationToken[]
  profiles                         Profile[]
  movedToProfileId                 Int?
  movedToProfile                   Profile?                           @relation("moved_to_profile", fields: [movedToProfileId], references: [id], onDelete: SetNull)
  secondaryEmails                  SecondaryEmail[]
  isPlatformManaged                Boolean                            @default(false)
  OutOfOfficeReasons               OutOfOfficeReason[]
  smsLockState                     SMSLockState                       @default(UNLOCKED)
  smsLockReviewedByAdmin           Boolean                            @default(false)
  NotificationsSubscriptions       NotificationsSubscriptions[]
  referralLinkId                   String?
  features                         UserFeatures[]
  reassignedBookings               Booking[]                          @relation("reassignByUser")
  createdAttributeToUsers          AttributeToUser[]                  @relation("createdBy")
  updatedAttributeToUsers          AttributeToUser[]                  @relation("updatedBy")
  createdTranslations              EventTypeTranslation[]             @relation("CreatedEventTypeTranslations")
  updatedTranslations              EventTypeTranslation[]             @relation("UpdatedEventTypeTranslations")
  createdWatchlists                Watchlist[]                        @relation("CreatedWatchlists")
  updatedWatchlists                Watchlist[]                        @relation("UpdatedWatchlists")
  BookingInternalNote              BookingInternalNote[]
  creationSource                   CreationSource?
  createdOrganizationOnboardings   OrganizationOnboarding[]           @relation("CreatedOrganizationOnboardings")
  filterSegments                   FilterSegment[]
  delegationCredentialAccesssToken DelegationCredentialAccesssToken[]
=======
  locked                         Boolean                      @default(false)
  platformOAuthClients           PlatformOAuthClient[]
  AccessToken                    AccessToken[]
  RefreshToken                   RefreshToken[]
  PlatformAuthorizationToken     PlatformAuthorizationToken[]
  profiles                       Profile[]
  movedToProfileId               Int?
  movedToProfile                 Profile?                     @relation("moved_to_profile", fields: [movedToProfileId], references: [id], onDelete: SetNull)
  secondaryEmails                SecondaryEmail[]
  isPlatformManaged              Boolean                      @default(false)
  OutOfOfficeReasons             OutOfOfficeReason[]
  smsLockState                   SMSLockState                 @default(UNLOCKED)
  smsLockReviewedByAdmin         Boolean                      @default(false)
  NotificationsSubscriptions     NotificationsSubscriptions[]
  referralLinkId                 String?
  features                       UserFeatures[]
  reassignedBookings             Booking[]                    @relation("reassignByUser")
  createdAttributeToUsers        AttributeToUser[]            @relation("createdBy")
  updatedAttributeToUsers        AttributeToUser[]            @relation("updatedBy")
  createdTranslations            EventTypeTranslation[]       @relation("CreatedEventTypeTranslations")
  updatedTranslations            EventTypeTranslation[]       @relation("UpdatedEventTypeTranslations")
  createdWatchlists              Watchlist[]                  @relation("CreatedWatchlists")
  updatedWatchlists              Watchlist[]                  @relation("UpdatedWatchlists")
  BookingInternalNote            BookingInternalNote[]
  creationSource                 CreationSource?
  createdOrganizationOnboardings OrganizationOnboarding[]     @relation("CreatedOrganizationOnboardings")
  filterSegments                 FilterSegment[]
  whitelistWorkflows             Boolean                      @default(false)
>>>>>>> 6f4e51b8

  @@unique([email])
  @@unique([email, username])
  @@unique([username, organizationId])
  @@unique([movedToProfileId])
  @@index([username])
  @@index([emailVerified])
  @@index([identityProvider])
  @@index([identityProviderId])
  @@map(name: "users")
}

model NotificationsSubscriptions {
  id           Int    @id @default(autoincrement())
  userId       Int
  user         User   @relation(fields: [userId], references: [id], onDelete: Cascade)
  subscription String

  @@index([userId, subscription])
}

// It holds Organization Profiles as well as User Profiles for users that have been added to an organization
model Profile {
  id             Int         @id @default(autoincrement())
  // uid allows us to set an identifier chosen by us which is helpful in migration when we create the Profile from User directly.
  uid            String
  userId         Int
  user           User        @relation(fields: [userId], references: [id], onDelete: Cascade)
  organizationId Int
  organization   Team        @relation(fields: [organizationId], references: [id], onDelete: Cascade)
  username       String
  eventTypes     EventType[]
  movedFromUser  User?       @relation("moved_to_profile")
  createdAt      DateTime    @default(now())
  updatedAt      DateTime    @updatedAt

  // A user can have multiple profiles in different organizations
  @@unique([userId, organizationId])
  // Allow username reuse only across different organizations
  @@unique([username, organizationId])
  @@index([uid])
  @@index([userId])
  @@index([organizationId])
}

model Team {
  id                     Int                     @id @default(autoincrement())
  /// @zod.min(1)
  name                   String
  // It is unique across teams and organizations. We don't have a strong reason for organization and team slug to be conflicting, could be fixed.
  // Sub-teams could have same slug across different organizations but not within the same organization.
  /// @zod.min(1)
  slug                   String?
  logoUrl                String?
  calVideoLogo           String?
  appLogo                String?
  appIconLogo            String?
  bio                    String?
  hideBranding           Boolean                 @default(false)
  hideTeamProfileLink    Boolean                 @default(false)
  isPrivate              Boolean                 @default(false)
  hideBookATeamMember    Boolean                 @default(false)
  members                Membership[]
  eventTypes             EventType[]
  workflows              Workflow[]
  createdAt              DateTime                @default(now())
  /// @zod.custom(imports.teamMetadataSchema)
  metadata               Json?
  theme                  String?
  rrResetInterval        RRResetInterval?        @default(MONTH)
  brandColor             String?
  darkBrandColor         String?
  verifiedNumbers        VerifiedNumber[]
  verifiedEmails         VerifiedEmail[]
  bannerUrl              String?
  parentId               Int?
  parent                 Team?                   @relation("organization", fields: [parentId], references: [id], onDelete: Cascade)
  children               Team[]                  @relation("organization")
  orgUsers               User[]                  @relation("scope")
  inviteTokens           VerificationToken[]
  webhooks               Webhook[]
  timeFormat             Int?
  timeZone               String                  @default("Europe/London")
  weekStart              String                  @default("Sunday")
  routingForms           App_RoutingForms_Form[]
  apiKeys                ApiKey[]
  credentials            Credential[]
  accessCodes            AccessCode[]
  isOrganization         Boolean                 @default(false)
  organizationSettings   OrganizationSettings?
  instantMeetingTokens   InstantMeetingToken[]
  orgProfiles            Profile[]
  pendingPayment         Boolean                 @default(false)
  dsyncTeamGroupMapping  DSyncTeamGroupMapping[]
  isPlatform             Boolean                 @default(false)
  // Organization's OAuth clients. Organization has them but a team does not.
  platformOAuthClient    PlatformOAuthClient[]
  // OAuth client used to create team of an organization. Team has it but organization does not.
  createdByOAuthClient   PlatformOAuthClient?    @relation("CreatedByOAuthClient", fields: [createdByOAuthClientId], references: [id], onDelete: Cascade)
  createdByOAuthClientId String?
  smsLockState           SMSLockState            @default(UNLOCKED)
  platformBilling        PlatformBilling?
  activeOrgWorkflows     WorkflowsOnTeams[]
  attributes             Attribute[]
  smsLockReviewedByAdmin Boolean                 @default(false)
  // Available for Organization only
  delegationCredentials  DelegationCredential[]
  domainWideDelegations  DomainWideDelegation[]

  features TeamFeatures[]

  /// @zod.custom(imports.intervalLimitsType)
  bookingLimits                Json?
  includeManagedEventsInLimits Boolean                 @default(false)
  internalNotePresets          InternalNotePreset[]
  organizationOnboarding       OrganizationOnboarding?

  // note(Lauris): if a Team has parentId it is a team, if parentId is null it is an organization, but if parentId is null and managedOrganization is set,
  // it means that it is an organization managed by another organization.
  managedOrganization  ManagedOrganization?  @relation("ManagedOrganization")
  managedOrganizations ManagedOrganization[] @relation("ManagerOrganization")
  filterSegments       FilterSegment[]

  @@unique([slug, parentId])
  @@index([parentId])
}

model OrganizationSettings {
  id                                  Int        @id @default(autoincrement())
  organization                        Team       @relation(fields: [organizationId], references: [id], onDelete: Cascade)
  organizationId                      Int        @unique
  isOrganizationConfigured            Boolean    @default(false)
  // It decides if new organization members can be auto-accepted or not
  isOrganizationVerified              Boolean    @default(false)
  // It is a domain e.g "acme.com". Any email with this domain might be auto-accepted
  // Also, it is the domain to which the organization profile is redirected.
  orgAutoAcceptEmail                  String
  lockEventTypeCreationForUsers       Boolean    @default(false)
  adminGetsNoSlotsNotification        Boolean    @default(false)
  // It decides if instance ADMIN has reviewed the organization or not.
  // It is used to allow super sensitive operations like 'impersonation of Org members by Org admin'
  isAdminReviewed                     Boolean    @default(false)
  dSyncData                           DSyncData?
  isAdminAPIEnabled                   Boolean    @default(false)
  allowSEOIndexing                    Boolean    @default(false)
  orgProfileRedirectsToVerifiedDomain Boolean    @default(false)
}

enum MembershipRole {
  MEMBER
  ADMIN
  OWNER
}

model Membership {
  id                   Int               @id @default(autoincrement())
  teamId               Int
  userId               Int
  accepted             Boolean           @default(false)
  role                 MembershipRole
  team                 Team              @relation(fields: [teamId], references: [id], onDelete: Cascade)
  user                 User              @relation(fields: [userId], references: [id], onDelete: Cascade)
  disableImpersonation Boolean           @default(false)
  AttributeToUser      AttributeToUser[]

  @@unique([userId, teamId])
  @@index([teamId])
  @@index([userId])
  @@index([accepted])
  @@index([role])
}

model VerificationToken {
  id               Int             @id @default(autoincrement())
  identifier       String
  token            String          @unique
  expires          DateTime
  expiresInDays    Int?
  createdAt        DateTime        @default(now())
  updatedAt        DateTime        @updatedAt
  teamId           Int?
  team             Team?           @relation(fields: [teamId], references: [id])
  secondaryEmailId Int?
  secondaryEmail   SecondaryEmail? @relation(fields: [secondaryEmailId], references: [id])

  @@unique([identifier, token])
  @@index([token])
  @@index([teamId])
  @@index([secondaryEmailId])
}

model InstantMeetingToken {
  id        Int      @id @default(autoincrement())
  token     String   @unique
  expires   DateTime
  teamId    Int
  team      Team     @relation(fields: [teamId], references: [id])
  bookingId Int?     @unique
  booking   Booking? @relation(fields: [bookingId], references: [id], onDelete: Cascade)

  createdAt DateTime @default(now())
  updatedAt DateTime @updatedAt

  @@index([token])
}

model BookingReference {
  id                         Int      @id @default(autoincrement())
  /// @zod.min(1)
  type                       String
  /// @zod.min(1)
  uid                        String
  meetingId                  String?
  thirdPartyRecurringEventId String?
  meetingPassword            String?
  meetingUrl                 String?
  booking                    Booking? @relation(fields: [bookingId], references: [id], onDelete: Cascade)
  bookingId                  Int?
  externalCalendarId         String?
  deleted                    Boolean?

  credential                       Credential?           @relation(fields: [credentialId], references: [id], onDelete: SetNull)
  credentialId                     Int?
  delegationCredential             DelegationCredential? @relation(fields: [delegationCredentialId], references: [id], onDelete: SetNull)
  delegationCredentialId           String?
  domainWideDelegation             DomainWideDelegation? @relation(fields: [domainWideDelegationCredentialId], references: [id], onDelete: SetNull)
  domainWideDelegationCredentialId String?

  @@index([bookingId])
  @@index([type])
  @@index([uid])
}

model Attendee {
  id          Int          @id @default(autoincrement())
  email       String
  name        String
  timeZone    String
  phoneNumber String?
  locale      String?      @default("en")
  booking     Booking?     @relation(fields: [bookingId], references: [id], onDelete: Cascade)
  bookingId   Int?
  bookingSeat BookingSeat?
  noShow      Boolean?     @default(false)

  @@index([email])
  @@index([bookingId])
}

enum BookingStatus {
  CANCELLED     @map("cancelled")
  ACCEPTED      @map("accepted")
  REJECTED      @map("rejected")
  PENDING       @map("pending")
  AWAITING_HOST @map("awaiting_host")
}

model Booking {
  id                           Int                            @id @default(autoincrement())
  uid                          String                         @unique
  // (optional) UID based on slot start/end time & email against duplicates
  idempotencyKey               String?                        @unique
  user                         User?                          @relation(fields: [userId], references: [id], onDelete: Cascade)
  userId                       Int?
  // User's email at the time of booking
  /// @zod.custom(imports.emailSchema)
  userPrimaryEmail             String?
  references                   BookingReference[]
  eventType                    EventType?                     @relation(fields: [eventTypeId], references: [id])
  eventTypeId                  Int?
  title                        String
  description                  String?
  customInputs                 Json?
  /// @zod.custom(imports.bookingResponses)
  responses                    Json?
  startTime                    DateTime
  endTime                      DateTime
  attendees                    Attendee[]
  location                     String?
  createdAt                    DateTime                       @default(now())
  updatedAt                    DateTime?                      @updatedAt
  status                       BookingStatus                  @default(ACCEPTED)
  paid                         Boolean                        @default(false)
  payment                      Payment[]
  destinationCalendar          DestinationCalendar?           @relation(fields: [destinationCalendarId], references: [id])
  destinationCalendarId        Int?
  cancellationReason           String?
  rejectionReason              String?
  reassignReason               String?
  reassignBy                   User?                          @relation("reassignByUser", fields: [reassignById], references: [id])
  reassignById                 Int?
  dynamicEventSlugRef          String?
  dynamicGroupSlugRef          String?
  rescheduled                  Boolean?
  fromReschedule               String?
  recurringEventId             String?
  smsReminderNumber            String?
  workflowReminders            WorkflowReminder[]
  scheduledJobs                String[] // scheduledJobs is deprecated, please use scheduledTriggers instead
  seatsReferences              BookingSeat[]
  /// @zod.custom(imports.bookingMetadataSchema)
  metadata                     Json?
  isRecorded                   Boolean                        @default(false)
  iCalUID                      String?                        @default("")
  iCalSequence                 Int                            @default(0)
  instantMeetingToken          InstantMeetingToken?
  rating                       Int?
  ratingFeedback               String?
  noShowHost                   Boolean?                       @default(false)
  scheduledTriggers            WebhookScheduledTriggers[]
  oneTimePassword              String?                        @unique @default(uuid())
  /// @zod.email()
  cancelledBy                  String?
  /// @zod.email()
  rescheduledBy                String?
  // Ah, made a typo here. Should have been routedFromRoutingFormRe"s"ponse. Live with it :(
  routedFromRoutingFormReponse App_RoutingForms_FormResponse?
  assignmentReason             AssignmentReason[]
  internalNote                 BookingInternalNote[]
  creationSource               CreationSource?
  tracking                     Tracking?

  @@index([eventTypeId])
  @@index([userId])
  @@index([destinationCalendarId])
  @@index([recurringEventId])
  @@index([uid])
  @@index([status])
  @@index([startTime, endTime, status])
}

model Tracking {
  id           Int     @id @default(autoincrement())
  bookingId    Int
  booking      Booking @relation(fields: [bookingId], references: [id], onDelete: Cascade)
  utm_source   String?
  utm_medium   String?
  utm_campaign String?
  utm_term     String?
  utm_content  String?

  @@unique([bookingId])
}

model Schedule {
  id                   Int            @id @default(autoincrement())
  user                 User           @relation(fields: [userId], references: [id], onDelete: Cascade)
  userId               Int
  eventType            EventType[]
  instantMeetingEvents EventType[]    @relation("InstantMeetingSchedule")
  name                 String
  timeZone             String?
  availability         Availability[]
  Host                 Host[]

  @@index([userId])
}

model Availability {
  id          Int        @id @default(autoincrement())
  user        User?      @relation(fields: [userId], references: [id], onDelete: Cascade)
  userId      Int?
  eventType   EventType? @relation(fields: [eventTypeId], references: [id])
  eventTypeId Int?
  days        Int[]
  startTime   DateTime   @db.Time
  endTime     DateTime   @db.Time
  date        DateTime?  @db.Date
  Schedule    Schedule?  @relation(fields: [scheduleId], references: [id])
  scheduleId  Int?

  @@index([userId])
  @@index([eventTypeId])
  @@index([scheduleId])
}

model SelectedCalendar {
  id                               String                @id @default(uuid())
  user                             User                  @relation(fields: [userId], references: [id], onDelete: Cascade)
  userId                           Int
  integration                      String
  externalId                       String
  credential                       Credential?           @relation(fields: [credentialId], references: [id], onDelete: Cascade)
  credentialId                     Int?
  // Used to identify a watched calendar channel in Google Calendar
  googleChannelId                  String?
  googleChannelKind                String?
  googleChannelResourceId          String?
  googleChannelResourceUri         String?
  googleChannelExpiration          String?
  delegationCredential             DelegationCredential? @relation(fields: [delegationCredentialId], references: [id], onDelete: Cascade)
  delegationCredentialId           String?
  domainWideDelegationCredential   DomainWideDelegation? @relation(fields: [domainWideDelegationCredentialId], references: [id], onDelete: Cascade)
  domainWideDelegationCredentialId String?
  error                            String?

  eventTypeId Int?
  eventType   EventType? @relation(fields: [eventTypeId], references: [id])

  // It could still allow multiple user-level(eventTypeId is null) selected calendars for same userId, integration, externalId because NULL is not equal to NULL
  // We currently ensure uniqueness by checking for the existence of the record before creating a new one
  // Think about introducing a generated unique key ${userId}_${integration}_${externalId}_${eventTypeId}
  @@unique([userId, integration, externalId, eventTypeId])
  @@unique([googleChannelId, eventTypeId])
  @@index([userId])
  @@index([integration])
  @@index([externalId])
  @@index([eventTypeId])
  @@index([credentialId])
}

enum EventTypeCustomInputType {
  TEXT     @map("text")
  TEXTLONG @map("textLong")
  NUMBER   @map("number")
  BOOL     @map("bool")
  RADIO    @map("radio")
  PHONE    @map("phone")
}

model EventTypeCustomInput {
  id          Int                      @id @default(autoincrement())
  eventTypeId Int
  eventType   EventType                @relation(fields: [eventTypeId], references: [id], onDelete: Cascade)
  label       String
  type        EventTypeCustomInputType
  /// @zod.custom(imports.customInputOptionSchema)
  options     Json?
  required    Boolean
  placeholder String                   @default("")

  @@index([eventTypeId])
}

model ResetPasswordRequest {
  id        String   @id @default(cuid())
  createdAt DateTime @default(now())
  updatedAt DateTime @updatedAt
  email     String
  expires   DateTime
}

enum ReminderType {
  PENDING_BOOKING_CONFIRMATION
}

model ReminderMail {
  id             Int          @id @default(autoincrement())
  referenceId    Int
  reminderType   ReminderType
  elapsedMinutes Int
  createdAt      DateTime     @default(now())

  @@index([referenceId])
  @@index([reminderType])
}

model Payment {
  id            Int            @id @default(autoincrement())
  uid           String         @unique
  app           App?           @relation(fields: [appId], references: [slug], onDelete: Cascade)
  appId         String?
  bookingId     Int
  booking       Booking?       @relation(fields: [bookingId], references: [id], onDelete: Cascade)
  amount        Int
  fee           Int
  currency      String
  success       Boolean
  refunded      Boolean
  data          Json
  externalId    String         @unique
  paymentOption PaymentOption? @default(ON_BOOKING)

  @@index([bookingId])
  @@index([externalId])
}

enum PaymentOption {
  ON_BOOKING
  HOLD
}

enum WebhookTriggerEvents {
  BOOKING_CREATED
  BOOKING_PAYMENT_INITIATED
  BOOKING_PAID
  BOOKING_RESCHEDULED
  BOOKING_REQUESTED
  BOOKING_CANCELLED
  BOOKING_REJECTED
  BOOKING_NO_SHOW_UPDATED
  FORM_SUBMITTED
  MEETING_ENDED
  MEETING_STARTED
  RECORDING_READY
  INSTANT_MEETING
  RECORDING_TRANSCRIPTION_GENERATED
  OOO_CREATED
  AFTER_HOSTS_CAL_VIDEO_NO_SHOW
  AFTER_GUESTS_CAL_VIDEO_NO_SHOW
  FORM_SUBMITTED_NO_EVENT
}

model Webhook {
  id                    String                     @id @unique
  userId                Int?
  teamId                Int?
  eventTypeId           Int?
  platformOAuthClientId String?
  /// @zod.url()
  subscriberUrl         String
  payloadTemplate       String?
  createdAt             DateTime                   @default(now())
  active                Boolean                    @default(true)
  eventTriggers         WebhookTriggerEvents[]
  user                  User?                      @relation(fields: [userId], references: [id], onDelete: Cascade)
  team                  Team?                      @relation(fields: [teamId], references: [id], onDelete: Cascade)
  eventType             EventType?                 @relation(fields: [eventTypeId], references: [id], onDelete: Cascade)
  platformOAuthClient   PlatformOAuthClient?       @relation(fields: [platformOAuthClientId], references: [id], onDelete: Cascade)
  app                   App?                       @relation(fields: [appId], references: [slug], onDelete: Cascade)
  appId                 String?
  secret                String?
  platform              Boolean                    @default(false)
  scheduledTriggers     WebhookScheduledTriggers[]
  time                  Int?
  timeUnit              TimeUnit?

  @@unique([userId, subscriberUrl], name: "courseIdentifier")
  @@unique([platformOAuthClientId, subscriberUrl], name: "oauthclientwebhook")
  @@index([active])
}

model Impersonations {
  id                 Int      @id @default(autoincrement())
  createdAt          DateTime @default(now())
  impersonatedUser   User     @relation("impersonated_user", fields: [impersonatedUserId], references: [id], onDelete: Cascade)
  impersonatedBy     User     @relation("impersonated_by_user", fields: [impersonatedById], references: [id], onDelete: Cascade)
  impersonatedUserId Int
  impersonatedById   Int

  @@index([impersonatedUserId])
  @@index([impersonatedById])
}

model ApiKey {
  id         String      @id @unique @default(cuid())
  userId     Int
  teamId     Int?
  note       String?
  createdAt  DateTime    @default(now())
  expiresAt  DateTime?
  lastUsedAt DateTime?
  hashedKey  String      @unique()
  user       User?       @relation(fields: [userId], references: [id], onDelete: Cascade)
  team       Team?       @relation(fields: [teamId], references: [id], onDelete: Cascade)
  app        App?        @relation(fields: [appId], references: [slug], onDelete: Cascade)
  appId      String?
  rateLimits RateLimit[]

  @@index([userId])
}

model RateLimit {
  id            String   @id @default(uuid())
  name          String
  apiKeyId      String
  ttl           Int
  limit         Int
  blockDuration Int
  createdAt     DateTime @default(now())
  updatedAt     DateTime @updatedAt

  apiKey ApiKey @relation(fields: [apiKeyId], references: [id], onDelete: Cascade)

  @@index([apiKeyId])
}

model HashedLink {
  id          Int       @id @default(autoincrement())
  link        String    @unique()
  eventType   EventType @relation(fields: [eventTypeId], references: [id], onDelete: Cascade)
  eventTypeId Int
}

model Account {
  id                String  @id @default(cuid())
  userId            Int
  type              String
  provider          String
  providerAccountId String
  providerEmail     String?
  refresh_token     String? @db.Text
  access_token      String? @db.Text
  expires_at        Int?
  token_type        String?
  scope             String?
  id_token          String? @db.Text
  session_state     String?

  user User? @relation(fields: [userId], references: [id], onDelete: Cascade)

  @@unique([provider, providerAccountId])
  @@index([userId])
  @@index([type])
}

model Session {
  id           String   @id @default(cuid())
  sessionToken String   @unique
  userId       Int
  expires      DateTime
  user         User?    @relation(fields: [userId], references: [id], onDelete: Cascade)

  @@index([userId])
}

enum AppCategories {
  calendar
  messaging
  other
  payment
  video // deprecated, please use 'conferencing' instead
  web3 // deprecated, we should no longer have any web3 apps
  automation
  analytics
  // Wherever video is in use, conferencing should also be used for legacy apps can have it.
  conferencing
  crm
}

model App {
  // The slug for the app store public page inside `/apps/[slug]`
  slug        String          @id @unique
  // The directory name for `/packages/app-store/[dirName]`
  dirName     String          @unique
  // Needed API Keys
  keys        Json?
  // One or multiple categories to which this app belongs
  categories  AppCategories[]
  createdAt   DateTime        @default(now())
  updatedAt   DateTime        @updatedAt
  credentials Credential[]
  payments    Payment[]
  Webhook     Webhook[]
  ApiKey      ApiKey[]
  enabled     Boolean         @default(false)

  @@index([enabled])
}

model App_RoutingForms_Form {
  id                       String                                      @id @default(cuid())
  description              String?
  position                 Int                                         @default(0)
  routes                   Json?
  createdAt                DateTime                                    @default(now())
  updatedAt                DateTime                                    @updatedAt
  name                     String
  fields                   Json?
  user                     User                                        @relation("routing-form", fields: [userId], references: [id], onDelete: Cascade)
  updatedBy                User?                                       @relation("updated-routing-form", fields: [updatedById], references: [id], onDelete: SetNull)
  updatedById              Int?
  // This is the user who created the form and also the user who has read-write access to the form
  // If teamId is set, the members of the team would also have access to form readOnly or read-write depending on their permission level as team member.
  userId                   Int
  team                     Team?                                       @relation(fields: [teamId], references: [id], onDelete: Cascade)
  teamId                   Int?
  responses                App_RoutingForms_FormResponse[]
  disabled                 Boolean                                     @default(false)
  /// @zod.custom(imports.RoutingFormSettings)
  settings                 Json?
  incompleteBookingActions App_RoutingForms_IncompleteBookingActions[]

  @@index([userId])
  @@index([disabled])
}

model App_RoutingForms_FormResponse {
  id           Int                   @id @default(autoincrement())
  formFillerId String                @default(cuid())
  form         App_RoutingForms_Form @relation(fields: [formId], references: [id], onDelete: Cascade)
  formId       String
  response     Json
  createdAt    DateTime              @default(now())
  updatedAt    DateTime?             @updatedAt

  routedToBookingUid String?  @unique
  // We should not cascade delete the booking, because we want to keep the form response even if the routedToBooking is deleted
  routedToBooking    Booking? @relation(fields: [routedToBookingUid], references: [uid])
  chosenRouteId      String?

  @@unique([formFillerId, formId])
  @@index([formFillerId])
  @@index([formId])
}

view RoutingFormResponse {
  id                               Int            @unique
  response                         Json
  responseLowercase                Json
  formId                           String
  formName                         String
  formTeamId                       Int?
  formUserId                       Int?
  bookingUid                       String?
  bookingStatus                    BookingStatus?
  bookingStatusOrder               Int?
  bookingCreatedAt                 DateTime?
  bookingAttendees                 Json? // Array of {timeZone: string, email: string}
  bookingUserId                    Int?
  bookingUserName                  String?
  bookingUserEmail                 String?
  bookingUserAvatarUrl             String?
  bookingAssignmentReason          String?
  bookingAssignmentReasonLowercase String?
  bookingStartTime                 DateTime?
  bookingEndTime                   DateTime?
  createdAt                        DateTime
  utm_source                       String?
  utm_medium                       String?
  utm_campaign                     String?
  utm_term                         String?
  utm_content                      String?
}

model Feedback {
  id      Int      @id @default(autoincrement())
  date    DateTime @default(now())
  userId  Int
  user    User     @relation(fields: [userId], references: [id], onDelete: Cascade)
  rating  String
  comment String?

  @@index([userId])
  @@index([rating])
}

enum WorkflowTriggerEvents {
  BEFORE_EVENT
  EVENT_CANCELLED
  NEW_EVENT
  AFTER_EVENT
  RESCHEDULE_EVENT
  AFTER_HOSTS_CAL_VIDEO_NO_SHOW
  AFTER_GUESTS_CAL_VIDEO_NO_SHOW
}

enum WorkflowActions {
  EMAIL_HOST
  EMAIL_ATTENDEE
  SMS_ATTENDEE
  SMS_NUMBER
  EMAIL_ADDRESS
  WHATSAPP_ATTENDEE
  WHATSAPP_NUMBER
}

model WorkflowStep {
  id                        Int                @id @default(autoincrement())
  stepNumber                Int
  action                    WorkflowActions
  workflowId                Int
  workflow                  Workflow           @relation(fields: [workflowId], references: [id], onDelete: Cascade)
  sendTo                    String?
  reminderBody              String?
  emailSubject              String?
  template                  WorkflowTemplates  @default(REMINDER)
  workflowReminders         WorkflowReminder[]
  numberRequired            Boolean?
  sender                    String?
  numberVerificationPending Boolean            @default(true)
  includeCalendarEvent      Boolean            @default(false)
  verifiedAt                DateTime?

  @@index([workflowId])
}

model Workflow {
  id            Int                     @id @default(autoincrement())
  position      Int                     @default(0)
  name          String
  userId        Int?
  user          User?                   @relation(fields: [userId], references: [id], onDelete: Cascade)
  team          Team?                   @relation(fields: [teamId], references: [id], onDelete: Cascade)
  teamId        Int?
  activeOn      WorkflowsOnEventTypes[]
  activeOnTeams WorkflowsOnTeams[]
  isActiveOnAll Boolean                 @default(false)
  trigger       WorkflowTriggerEvents
  time          Int?
  timeUnit      TimeUnit?
  steps         WorkflowStep[]

  @@index([userId])
  @@index([teamId])
}

model AIPhoneCallConfiguration {
  id              Int       @id @default(autoincrement())
  eventType       EventType @relation(fields: [eventTypeId], references: [id], onDelete: Cascade)
  eventTypeId     Int
  templateType    String    @default("CUSTOM_TEMPLATE")
  schedulerName   String?
  generalPrompt   String?
  yourPhoneNumber String
  numberToCall    String
  guestName       String?
  guestEmail      String?
  guestCompany    String?
  enabled         Boolean   @default(false)
  beginMessage    String?
  llmId           String?

  @@unique([eventTypeId])
  @@index([eventTypeId])
}

model WorkflowsOnEventTypes {
  id          Int       @id @default(autoincrement())
  workflow    Workflow  @relation(fields: [workflowId], references: [id], onDelete: Cascade)
  workflowId  Int
  eventType   EventType @relation(fields: [eventTypeId], references: [id], onDelete: Cascade)
  eventTypeId Int

  @@unique([workflowId, eventTypeId])
  @@index([workflowId])
  @@index([eventTypeId])
}

model WorkflowsOnTeams {
  id         Int      @id @default(autoincrement())
  workflow   Workflow @relation(fields: [workflowId], references: [id], onDelete: Cascade)
  workflowId Int
  team       Team     @relation(fields: [teamId], references: [id], onDelete: Cascade)
  teamId     Int

  @@unique([workflowId, teamId])
  @@index([workflowId])
  @@index([teamId])
}

model Deployment {
  /// This is a single row table, so we use a fixed id
  id              Int       @id @default(1)
  logo            String?
  /// @zod.custom(imports.DeploymentTheme)
  theme           Json?
  licenseKey      String?
  agreedLicenseAt DateTime?
}

enum TimeUnit {
  DAY    @map("day")
  HOUR   @map("hour")
  MINUTE @map("minute")
}

model WorkflowReminder {
  id                  Int             @id @default(autoincrement())
  uuid                String?         @unique @default(uuid())
  bookingUid          String?
  booking             Booking?        @relation(fields: [bookingUid], references: [uid])
  method              WorkflowMethods
  scheduledDate       DateTime
  referenceId         String?         @unique
  scheduled           Boolean
  workflowStepId      Int?
  workflowStep        WorkflowStep?   @relation(fields: [workflowStepId], references: [id], onDelete: Cascade)
  cancelled           Boolean?
  seatReferenceId     String?
  isMandatoryReminder Boolean?        @default(false)
  retryCount          Int             @default(0)

  @@index([bookingUid])
  @@index([workflowStepId])
  @@index([seatReferenceId])
  @@index([method, scheduled, scheduledDate])
  @@index([cancelled, scheduledDate])
}

model WebhookScheduledTriggers {
  id            Int       @id @default(autoincrement())
  jobName       String? // jobName is deprecated, not needed when webhook and booking is set
  subscriberUrl String
  payload       String
  startAfter    DateTime
  retryCount    Int       @default(0)
  createdAt     DateTime? @default(now())
  appId         String?
  webhookId     String?
  webhook       Webhook?  @relation(fields: [webhookId], references: [id], onDelete: Cascade)
  bookingId     Int?
  booking       Booking?  @relation(fields: [bookingId], references: [id], onDelete: Cascade)
}

enum WorkflowTemplates {
  REMINDER
  CUSTOM
  CANCELLED
  RESCHEDULED
  COMPLETED
  RATING
}

enum WorkflowMethods {
  EMAIL
  SMS
  WHATSAPP
}

model BookingSeat {
  id           Int      @id @default(autoincrement())
  referenceUid String   @unique
  bookingId    Int
  booking      Booking  @relation(fields: [bookingId], references: [id], onDelete: Cascade)
  attendeeId   Int      @unique
  attendee     Attendee @relation(fields: [attendeeId], references: [id], onDelete: Cascade)
  /// @zod.custom(imports.bookingSeatDataSchema)
  data         Json?
  metadata     Json?

  @@index([bookingId])
  @@index([attendeeId])
}

model VerifiedNumber {
  id          Int    @id @default(autoincrement())
  userId      Int?
  user        User?  @relation(fields: [userId], references: [id], onDelete: Cascade)
  teamId      Int?
  team        Team?  @relation(fields: [teamId], references: [id], onDelete: Cascade)
  phoneNumber String

  @@index([userId])
  @@index([teamId])
}

model VerifiedEmail {
  id     Int    @id @default(autoincrement())
  userId Int?
  user   User?  @relation(fields: [userId], references: [id], onDelete: Cascade)
  teamId Int?
  team   Team?  @relation(fields: [teamId], references: [id], onDelete: Cascade)
  email  String

  @@index([userId])
  @@index([teamId])
}

model Feature {
  // The feature slug, ex: 'v2-workflows'
  slug        String         @id @unique
  // If the feature is currently enabled
  enabled     Boolean        @default(false)
  // A short description of the feature
  description String?
  // The type of feature flag
  type        FeatureType?   @default(RELEASE)
  // If the flag is considered stale
  stale       Boolean?       @default(false)
  lastUsedAt  DateTime?
  createdAt   DateTime?      @default(now())
  updatedAt   DateTime?      @default(now()) @updatedAt
  updatedBy   Int?
  users       UserFeatures[]
  teams       TeamFeatures[]

  @@index([enabled])
  @@index([stale])
}

model UserFeatures {
  user       User     @relation(fields: [userId], references: [id], onDelete: Cascade)
  userId     Int
  feature    Feature  @relation(fields: [featureId], references: [slug], onDelete: Cascade)
  featureId  String
  assignedAt DateTime @default(now())
  assignedBy String
  updatedAt  DateTime @updatedAt

  @@id([userId, featureId])
  @@index([userId, featureId])
}

model TeamFeatures {
  team       Team     @relation(fields: [teamId], references: [id], onDelete: Cascade)
  teamId     Int
  feature    Feature  @relation(fields: [featureId], references: [slug], onDelete: Cascade)
  featureId  String
  assignedAt DateTime @default(now())
  assignedBy String
  updatedAt  DateTime @updatedAt

  @@id([teamId, featureId])
  @@index([teamId, featureId])
}

enum FeatureType {
  RELEASE
  EXPERIMENT
  OPERATIONAL
  KILL_SWITCH
  PERMISSION
}

enum RRResetInterval {
  MONTH
  DAY
}

model SelectedSlots {
  id               Int      @id @default(autoincrement())
  eventTypeId      Int
  userId           Int
  slotUtcStartDate DateTime
  slotUtcEndDate   DateTime
  uid              String
  releaseAt        DateTime
  isSeat           Boolean  @default(false)

  @@unique(fields: [userId, slotUtcStartDate, slotUtcEndDate, uid], name: "selectedSlotUnique")
}

model OAuthClient {
  clientId     String       @id @unique
  redirectUri  String
  clientSecret String
  name         String
  logo         String?
  accessCodes  AccessCode[]
}

model AccessCode {
  id        Int           @id @default(autoincrement())
  code      String
  clientId  String?
  client    OAuthClient?  @relation(fields: [clientId], references: [clientId], onDelete: Cascade)
  expiresAt DateTime
  scopes    AccessScope[]
  userId    Int?
  user      User?         @relation(fields: [userId], references: [id], onDelete: Cascade)
  teamId    Int?
  team      Team?         @relation(fields: [teamId], references: [id], onDelete: Cascade)
}

enum AccessScope {
  READ_BOOKING
  READ_PROFILE
}

view BookingTimeStatus {
  id             Int            @unique
  uid            String?
  eventTypeId    Int?
  title          String?
  description    String?
  startTime      DateTime?
  endTime        DateTime?
  createdAt      DateTime?
  location       String?
  paid           Boolean?
  status         BookingStatus?
  rescheduled    Boolean?
  userId         Int?
  teamId         Int?
  eventLength    Int?
  timeStatus     String?
  eventParentId  Int?
  userEmail      String?
  username       String?
  ratingFeedback String?
  rating         Int?
  noShowHost     Boolean?
  isTeamBooking  Boolean
}

model CalendarCache {
  // To be made required in a followup
  id String? @default(uuid())

  // The key would be the unique URL that is requested by the user
  key          String
  value        Json
  expiresAt    DateTime
  credentialId Int
  credential   Credential? @relation(fields: [credentialId], references: [id], onDelete: Cascade)

  @@id([credentialId, key])
  @@unique([credentialId, key])
}

enum RedirectType {
  UserEventType @map("user-event-type")
  TeamEventType @map("team-event-type")
  User          @map("user")
  Team          @map("team")
}

model TempOrgRedirect {
  id        Int          @id @default(autoincrement())
  // Better would be to have fromOrgId and toOrgId as well and then we should have just to instead toUrl
  from      String
  // 0 would mean it is non org
  fromOrgId Int
  type      RedirectType
  // It doesn't have any query params
  toUrl     String
  enabled   Boolean      @default(true)
  createdAt DateTime     @default(now())
  updatedAt DateTime     @updatedAt

  @@unique([from, type, fromOrgId])
}

model Avatar {
  // e.g. NULL(0), organization ID or team logo
  teamId    Int    @default(0)
  // Avatar, NULL(0) if team logo
  userId    Int    @default(0)
  // base64 string
  data      String
  // different every time to pop the cache.
  objectKey String @unique

  isBanner Boolean @default(false)

  @@unique([teamId, userId, isBanner])
  @@map(name: "avatars")
}

model OutOfOfficeEntry {
  id       Int                @id @default(autoincrement())
  uuid     String             @unique
  start    DateTime
  end      DateTime
  notes    String?
  userId   Int
  user     User               @relation(fields: [userId], references: [id], onDelete: Cascade)
  toUserId Int?
  toUser   User?              @relation(name: "toUser", fields: [toUserId], references: [id], onDelete: Cascade)
  reasonId Int?
  reason   OutOfOfficeReason? @relation(fields: [reasonId], references: [id], onDelete: SetNull)

  createdAt DateTime @default(now())
  updatedAt DateTime @updatedAt

  @@index([uuid])
  @@index([userId])
  @@index([toUserId])
  @@index([start, end])
}

model OutOfOfficeReason {
  id      Int     @id @default(autoincrement())
  emoji   String
  reason  String  @unique
  enabled Boolean @default(true)
  userId  Int?
  user    User?   @relation(fields: [userId], references: [id], onDelete: Cascade)

  entries OutOfOfficeEntry[]
}

// Platform
model PlatformOAuthClient {
  id             String   @id @default(cuid())
  name           String
  secret         String
  permissions    Int
  users          User[]
  logo           String?
  redirectUris   String[]
  organizationId Int
  organization   Team     @relation(fields: [organizationId], references: [id], onDelete: Cascade)
  teams          Team[]   @relation("CreatedByOAuthClient")

  accessTokens        AccessToken[]
  refreshToken        RefreshToken[]
  authorizationTokens PlatformAuthorizationToken[]
  webhook             Webhook[]

  bookingRedirectUri           String?
  bookingCancelRedirectUri     String?
  bookingRescheduleRedirectUri String?
  areEmailsEnabled             Boolean @default(false)
  areDefaultEventTypesEnabled  Boolean @default(true)

  createdAt DateTime @default(now())
}

model PlatformAuthorizationToken {
  id String @id @default(cuid())

  owner  User                @relation(fields: [userId], references: [id], onDelete: Cascade)
  client PlatformOAuthClient @relation(fields: [platformOAuthClientId], references: [id], onDelete: Cascade)

  platformOAuthClientId String
  userId                Int

  createdAt DateTime @default(now())

  @@unique([userId, platformOAuthClientId])
}

model AccessToken {
  id Int @id @default(autoincrement())

  secret    String   @unique
  createdAt DateTime @default(now())
  expiresAt DateTime

  owner  User                @relation(fields: [userId], references: [id], onDelete: Cascade)
  client PlatformOAuthClient @relation(fields: [platformOAuthClientId], references: [id], onDelete: Cascade)

  platformOAuthClientId String
  userId                Int
}

model RefreshToken {
  id Int @id @default(autoincrement())

  secret    String   @unique
  createdAt DateTime @default(now())
  expiresAt DateTime

  owner  User                @relation(fields: [userId], references: [id], onDelete: Cascade)
  client PlatformOAuthClient @relation(fields: [platformOAuthClientId], references: [id], onDelete: Cascade)

  platformOAuthClientId String
  userId                Int
}

model DSyncData {
  id               Int                     @id @default(autoincrement())
  directoryId      String                  @unique
  tenant           String
  organizationId   Int?                    @unique
  org              OrganizationSettings?   @relation(fields: [organizationId], references: [organizationId], onDelete: Cascade)
  teamGroupMapping DSyncTeamGroupMapping[]

  createdAttributeToUsers AttributeToUser[] @relation("createdByDSync")
  updatedAttributeToUsers AttributeToUser[] @relation("updatedByDSync")
}

model DSyncTeamGroupMapping {
  id             Int       @id @default(autoincrement())
  organizationId Int
  teamId         Int
  team           Team      @relation(fields: [teamId], references: [id], onDelete: Cascade)
  directoryId    String
  directory      DSyncData @relation(fields: [directoryId], references: [directoryId], onDelete: Cascade)
  groupName      String

  @@unique([teamId, groupName])
}

model SecondaryEmail {
  id                 Int                 @id @default(autoincrement())
  user               User                @relation(fields: [userId], references: [id], onDelete: Cascade)
  userId             Int
  email              String
  emailVerified      DateTime?
  verificationTokens VerificationToken[]
  eventTypes         EventType[]

  @@unique([email])
  @@unique([userId, email])
  @@index([userId])
}

// Needed to store tasks that need to be processed by a background worker or Tasker
model Task {
  id                  String    @id @unique @default(uuid())
  createdAt           DateTime  @default(now())
  updatedAt           DateTime  @updatedAt
  // The time at which the task should be executed
  scheduledAt         DateTime  @default(now())
  // The time at which the task was successfully executed
  succeededAt         DateTime?
  // The task type to be executed. Left it as a freeform string to avoid more migrations for now. Will be enforced at type level.
  type                String
  // Generic payload for the task
  payload             String
  // The number of times the task has been attempted
  attempts            Int       @default(0)
  // The maximum number of times the task can be attempted
  maxAttempts         Int       @default(3)
  lastError           String?
  lastFailedAttemptAt DateTime?
  referenceUid        String?
}

enum SMSLockState {
  LOCKED
  UNLOCKED
  REVIEW_NEEDED
}

model ManagedOrganization {
  managedOrganizationId Int  @unique
  managedOrganization   Team @relation("ManagedOrganization", fields: [managedOrganizationId], references: [id], onDelete: Cascade)

  managerOrganizationId Int
  managerOrganization   Team @relation("ManagerOrganization", fields: [managerOrganizationId], references: [id], onDelete: Cascade)

  createdAt DateTime @default(now())

  @@unique([managerOrganizationId, managedOrganizationId])
  @@index([managerOrganizationId])
}

model PlatformBilling {
  id Int @id @unique // team id

  customerId     String
  subscriptionId String?
  plan           String  @default("none")

  billingCycleStart Int?
  billingCycleEnd   Int?
  overdue           Boolean? @default(false)

  // note(Lauris): in case of a platform managed organization's billing record this field points to the manager organization's billing record.
  managerBillingId Int?
  managerBilling   PlatformBilling?  @relation("PlatformManagedBilling", fields: [managerBillingId], references: [id])
  // note(Lauris): in case of a manager organization's billing record this field points to billing records of its platform managed organizations.
  managedBillings  PlatformBilling[] @relation("PlatformManagedBilling")

  team Team @relation(fields: [id], references: [id], onDelete: Cascade)
}

enum AttributeType {
  TEXT
  NUMBER
  SINGLE_SELECT
  MULTI_SELECT
}

model AttributeOption {
  id            String            @id @default(uuid())
  attribute     Attribute         @relation(fields: [attributeId], references: [id], onDelete: Cascade)
  attributeId   String
  value         String
  slug          String
  isGroup       Boolean           @default(false)
  // It is a list of AttributeOptions ids that are contained in the group option
  // You could think of a person having the group option to actually have all the options in the contains list.
  // We are not using relation here because it would be a many to many relation because a group option can contain many non-group options and a non-group option can be contained in many group options
  // Such a relation would require its own table to be managed and we don't need it for now.
  contains      String[]
  assignedUsers AttributeToUser[]
}

model Attribute {
  id String @id @default(uuid())

  // This is organization
  team Team @relation(fields: [teamId], references: [id], onDelete: Cascade)

  // This is organizationId
  teamId Int

  type AttributeType

  name String
  slug String @unique

  enabled Boolean @default(true)

  usersCanEditRelation Boolean @default(false)

  createdAt        DateTime          @default(now())
  updatedAt        DateTime          @updatedAt
  options          AttributeOption[]
  isWeightsEnabled Boolean           @default(false)
  isLocked         Boolean           @default(false)

  @@index([teamId])
}

model AttributeToUser {
  id String @id @default(uuid())

  // This is the membership of the organization
  member Membership @relation(fields: [memberId], references: [id], onDelete: Cascade)

  // This is the membership id of the organization
  memberId Int

  attributeOption   AttributeOption @relation(fields: [attributeOptionId], references: [id], onDelete: Cascade)
  attributeOptionId String

  weight Int?

  // We don't intentionally delete assignments on deletion of a user/directory sync
  createdAt        DateTime   @default(now())
  createdById      Int?
  createdBy        User?      @relation("createdBy", fields: [createdById], references: [id], onDelete: SetNull)
  createdByDSyncId String?
  createdByDSync   DSyncData? @relation("createdByDSync", fields: [createdByDSyncId], references: [directoryId], onDelete: SetNull)

  updatedAt        DateTime?  @updatedAt
  updatedBy        User?      @relation("updatedBy", fields: [updatedById], references: [id], onDelete: SetNull)
  updatedById      Int?
  updatedByDSyncId String?
  updatedByDSync   DSyncData? @relation("updatedByDSync", fields: [updatedByDSyncId], references: [directoryId], onDelete: SetNull)

  @@unique([memberId, attributeOptionId])
}

enum AssignmentReasonEnum {
  ROUTING_FORM_ROUTING
  ROUTING_FORM_ROUTING_FALLBACK
  REASSIGNED
  RR_REASSIGNED
  REROUTED
  SALESFORCE_ASSIGNMENT
}

model AssignmentReason {
  id           Int                  @id @unique @default(autoincrement())
  createdAt    DateTime             @default(now())
  bookingId    Int
  booking      Booking              @relation(fields: [bookingId], references: [id], onDelete: Cascade)
  reasonEnum   AssignmentReasonEnum
  reasonString String

  @@index([bookingId])
}

enum EventTypeAutoTranslatedField {
  DESCRIPTION
  TITLE
}

model DelegationCredentialAccesssToken {
  id                     String               @id @default(uuid())
  key                    Json
  user                   User?                @relation(fields: [userId], references: [id], onDelete: Cascade)
  userId                 Int?
  delegationCredential   DelegationCredential @relation(fields: [delegationCredentialId], references: [id], onDelete: Cascade)
  delegationCredentialId String

  @@unique([delegationCredentialId, userId])
  @@index([userId])
  @@index([delegationCredentialId])
}

model DelegationCredential {
  id                  String                             @id @default(uuid())
  workspacePlatform   WorkspacePlatform                  @relation(fields: [workspacePlatformId], references: [id], onDelete: Cascade)
  workspacePlatformId Int
  // Provides possibility to have different service accounts for different organizations if the need arises, but normally they should be the same
  /// @zod.custom(imports.serviceAccountKeySchema)
  serviceAccountKey   Json
  enabled             Boolean                            @default(false)
  organizationId      Int
  organization        Team                               @relation(fields: [organizationId], references: [id], onDelete: Cascade)
  domain              String
  selectedCalendars   SelectedCalendar[]
  destinationCalendar DestinationCalendar[]
  bookingReferences   BookingReference[]
  accessTokens        DelegationCredentialAccesssToken[]
  createdAt           DateTime                           @default(now())
  updatedAt           DateTime                           @updatedAt

  // Should be fair to assume that one domain can be only on one workspace platform at a time. So, one can't have two different workspace platforms for the same domain
  // Because we don't know which domain the organization might have, we couldn't make "domain" unique here as that would prevent an actual owner of the domain to be unable to use that domain if it is used by someone else.
  @@unique([organizationId, domain])
}

model DomainWideDelegation {
  id                  String                @id @default(uuid())
  workspacePlatform   WorkspacePlatform     @relation(fields: [workspacePlatformId], references: [id], onDelete: Cascade)
  workspacePlatformId Int
  // Provides possibility to have different service accounts for different organizations if the need arises, but normally they should be the same
  /// @zod.custom(imports.serviceAccountKeySchema)
  serviceAccountKey   Json
  enabled             Boolean               @default(false)
  organizationId      Int
  organization        Team                  @relation(fields: [organizationId], references: [id], onDelete: Cascade)
  domain              String
  selectedCalendars   SelectedCalendar[]
  destinationCalendar DestinationCalendar[]
  bookingReferences   BookingReference[]
  createdAt           DateTime              @default(now())
  updatedAt           DateTime              @updatedAt

  // Should be fair to assume that one domain can be only on one workspace platform at a time. So, one can't have two different workspace platforms for the same domain
  // Because we don't know which domain the organization might have, we couldn't make "domain" unique here as that would prevent an actual owner of the domain to be unable to use that domain if it is used by someone else.
  @@unique([organizationId, domain])
}

// It is for delegation credential
model WorkspacePlatform {
  id                       Int                    @id @default(autoincrement())
  /// @zod.min(1)
  slug                     String
  /// @zod.min(1)
  name                     String
  description              String
  /// @zod.custom(imports.serviceAccountKeySchema)
  defaultServiceAccountKey Json
  createdAt                DateTime               @default(now())
  updatedAt                DateTime               @updatedAt
  enabled                  Boolean                @default(false)
  delegationCredentials    DelegationCredential[]
  domainWideDelegations    DomainWideDelegation[]

  @@unique([slug])
}

model EventTypeTranslation {
  uid            String                       @id @default(cuid())
  eventType      EventType                    @relation(fields: [eventTypeId], references: [id], onDelete: Cascade)
  eventTypeId    Int
  field          EventTypeAutoTranslatedField
  sourceLocale   String
  targetLocale   String
  translatedText String                       @db.Text
  createdAt      DateTime                     @default(now())
  createdBy      Int
  updatedAt      DateTime                     @updatedAt
  updatedBy      Int?
  creator        User                         @relation("CreatedEventTypeTranslations", fields: [createdBy], references: [id])
  updater        User?                        @relation("UpdatedEventTypeTranslations", fields: [updatedBy], references: [id], onDelete: SetNull)

  @@unique([eventTypeId, field, targetLocale])
  @@index([eventTypeId, field, targetLocale])
}

enum WatchlistType {
  EMAIL
  DOMAIN
  USERNAME
}

enum WatchlistSeverity {
  LOW
  MEDIUM
  HIGH
  CRITICAL
}

model Watchlist {
  id          String            @id @unique @default(cuid())
  type        WatchlistType
  // The identifier of the Watchlisted entity (email or domain)
  value       String
  description String?
  createdAt   DateTime          @default(now())
  createdBy   User              @relation("CreatedWatchlists", onDelete: Cascade, fields: [createdById], references: [id])
  createdById Int
  updatedAt   DateTime          @updatedAt
  updatedBy   User?             @relation("UpdatedWatchlists", onDelete: SetNull, fields: [updatedById], references: [id])
  updatedById Int?
  severity    WatchlistSeverity @default(LOW)

  @@unique([type, value])
  @@index([type, value])
}

enum BillingPeriod {
  MONTHLY
  ANNUALLY
}

model OrganizationOnboarding {
  // TODO: Use uuid for id
  id String @id @default(uuid())

  // User who started the onboarding. It is different from orgOwnerEmail in case Cal.com admin is doing the onboarding for someone else.
  createdBy   User     @relation("CreatedOrganizationOnboardings", fields: [createdById], references: [id], onDelete: Cascade)
  createdById Int
  createdAt   DateTime @default(now())

  // We keep the email only here and don't need to connect it with user because on User deletion, we don't delete the entry here.
  // It is unique because an email can be the owner of only one organization at a time.
  orgOwnerEmail String  @unique
  error         String?

  updatedAt DateTime @updatedAt
  // TODO: updatedBy to be added when we support marking updatedBy using webhook too, as webhook also updates it

  // Set after organization payment is done and the organization is created
  organizationId Int?  @unique
  organization   Team? @relation(fields: [organizationId], references: [id], onDelete: Cascade)

  billingPeriod BillingPeriod
  pricePerSeat  Float
  seats         Int

  isPlatform Boolean @default(false)

  // Organization info
  name               String
  // We don't keep it unique because we don't want self-serve flows to block a slug if it isn't paid for yet.
  slug               String
  logo               String?
  bio                String?
  isDomainConfigured Boolean @default(false)

  // Set when payment intent is there.
  stripeCustomerId         String? @unique
  // TODO: Can we make it required
  stripeSubscriptionId     String?
  stripeSubscriptionItemId String?

  /// @zod.custom(imports.orgOnboardingInvitedMembersSchema)
  invitedMembers Json @default("[]")

  /// @zod.custom(imports.orgOnboardingTeamsSchema)
  teams Json @default("[]")

  // Completion status
  isComplete Boolean @default(false)

  @@index([orgOwnerEmail])
  @@index([stripeCustomerId])
}

enum IncompleteBookingActionType {
  SALESFORCE
}

model App_RoutingForms_IncompleteBookingActions {
  id           Int                         @id @default(autoincrement())
  form         App_RoutingForms_Form       @relation(fields: [formId], references: [id], onDelete: Cascade)
  formId       String
  actionType   IncompleteBookingActionType
  data         Json
  enabled      Boolean                     @default(true)
  credentialId Int?
}

model InternalNotePreset {
  id                 Int     @id @default(autoincrement())
  name               String
  cancellationReason String?
  team               Team    @relation(fields: [teamId], references: [id])
  teamId             Int

  createdAt           DateTime              @default(now())
  BookingInternalNote BookingInternalNote[]

  @@unique([teamId, name])
  @@index([teamId])
}

enum FilterSegmentScope {
  USER
  TEAM
}

model FilterSegment {
  id               Int                @id @default(autoincrement())
  name             String
  // Identifies which data table this segment belongs to (e.g. "organization_members", "team_members", "bookings", etc.)
  tableIdentifier  String
  scope            FilterSegmentScope
  // Filter configuration
  activeFilters    Json?
  sorting          Json?
  columnVisibility Json?
  columnSizing     Json?
  perPage          Int
  searchTerm       String?            @db.Text
  createdAt        DateTime           @default(now())
  updatedAt        DateTime           @updatedAt
  // Creator of the segment
  user             User               @relation(fields: [userId], references: [id], onDelete: Cascade)
  userId           Int
  // Team scope - optional, only set when scope is TEAM
  team             Team?              @relation(fields: [teamId], references: [id], onDelete: Cascade)
  teamId           Int?

  // For user-scoped segments: scope + userId + tableIdentifier
  @@index([scope, userId, tableIdentifier])
  // For team-scoped segments: scope + teamId + tableIdentifier
  @@index([scope, teamId, tableIdentifier])
}

model BookingInternalNote {
  id Int @id @default(autoincrement())

  notePreset   InternalNotePreset? @relation(fields: [notePresetId], references: [id], onDelete: Cascade)
  notePresetId Int?
  text         String?

  booking   Booking @relation(fields: [bookingId], references: [id], onDelete: Cascade)
  bookingId Int

  createdBy   User @relation(fields: [createdById], references: [id])
  createdById Int

  createdAt DateTime @default(now())

  @@unique([bookingId, notePresetId])
  @@index([bookingId])
}

enum WorkflowContactType {
  PHONE
  EMAIL
}

model WorkflowOptOutContact {
  id        Int                 @id @default(autoincrement())
  type      WorkflowContactType
  value     String
  optedOut  Boolean
  createdAt DateTime            @default(now())
  updatedAt DateTime            @updatedAt

  @@unique([type, value])
}<|MERGE_RESOLUTION|>--- conflicted
+++ resolved
@@ -354,7 +354,6 @@
   bookingRedirectsTo   OutOfOfficeEntry[]      @relation(name: "toUser")
 
   // Used to lock the user account
-<<<<<<< HEAD
   locked                           Boolean                            @default(false)
   platformOAuthClients             PlatformOAuthClient[]
   AccessToken                      AccessToken[]
@@ -382,37 +381,8 @@
   creationSource                   CreationSource?
   createdOrganizationOnboardings   OrganizationOnboarding[]           @relation("CreatedOrganizationOnboardings")
   filterSegments                   FilterSegment[]
+  whitelistWorkflows               Boolean                            @default(false)
   delegationCredentialAccesssToken DelegationCredentialAccesssToken[]
-=======
-  locked                         Boolean                      @default(false)
-  platformOAuthClients           PlatformOAuthClient[]
-  AccessToken                    AccessToken[]
-  RefreshToken                   RefreshToken[]
-  PlatformAuthorizationToken     PlatformAuthorizationToken[]
-  profiles                       Profile[]
-  movedToProfileId               Int?
-  movedToProfile                 Profile?                     @relation("moved_to_profile", fields: [movedToProfileId], references: [id], onDelete: SetNull)
-  secondaryEmails                SecondaryEmail[]
-  isPlatformManaged              Boolean                      @default(false)
-  OutOfOfficeReasons             OutOfOfficeReason[]
-  smsLockState                   SMSLockState                 @default(UNLOCKED)
-  smsLockReviewedByAdmin         Boolean                      @default(false)
-  NotificationsSubscriptions     NotificationsSubscriptions[]
-  referralLinkId                 String?
-  features                       UserFeatures[]
-  reassignedBookings             Booking[]                    @relation("reassignByUser")
-  createdAttributeToUsers        AttributeToUser[]            @relation("createdBy")
-  updatedAttributeToUsers        AttributeToUser[]            @relation("updatedBy")
-  createdTranslations            EventTypeTranslation[]       @relation("CreatedEventTypeTranslations")
-  updatedTranslations            EventTypeTranslation[]       @relation("UpdatedEventTypeTranslations")
-  createdWatchlists              Watchlist[]                  @relation("CreatedWatchlists")
-  updatedWatchlists              Watchlist[]                  @relation("UpdatedWatchlists")
-  BookingInternalNote            BookingInternalNote[]
-  creationSource                 CreationSource?
-  createdOrganizationOnboardings OrganizationOnboarding[]     @relation("CreatedOrganizationOnboardings")
-  filterSegments                 FilterSegment[]
-  whitelistWorkflows             Boolean                      @default(false)
->>>>>>> 6f4e51b8
 
   @@unique([email])
   @@unique([email, username])
