--- conflicted
+++ resolved
@@ -710,12 +710,7 @@
 }
 
 model SelectedCalendar {
-<<<<<<< HEAD
-  id                               Int                   @id @default(autoincrement())
-=======
-  // Will become required and @id in a seperate PR
-  id                               String?               @default(uuid())
->>>>>>> c74a5c08
+  id                               String                @id @default(uuid())
   user                             User                  @relation(fields: [userId], references: [id], onDelete: Cascade)
   userId                           Int
   integration                      String
