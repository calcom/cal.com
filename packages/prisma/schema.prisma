--- conflicted
+++ resolved
@@ -747,11 +747,8 @@
   internalNote                 BookingInternalNote[]
   creationSource               CreationSource?
   tracking                     Tracking?
-<<<<<<< HEAD
   routingFormResponses         RoutingFormResponseDenormalized[]
-=======
   expenseLogs                  CreditExpenseLog[]
->>>>>>> fadfba88
 
   @@index([eventTypeId])
   @@index([userId])
