--- conflicted
+++ resolved
@@ -715,11 +715,8 @@
   MEETING_STARTED
   RECORDING_READY
   INSTANT_MEETING
-<<<<<<< HEAD
+  RECORDING_TRANSCRIPTION_GENERATED
   OOO_CREATED
-=======
-  RECORDING_TRANSCRIPTION_GENERATED
->>>>>>> 5f8d090d
 }
 
 model Webhook {
