--- conflicted
+++ resolved
@@ -69,11 +69,8 @@
   currency                String                      @default("usd")
   slotInterval            Int?
   metadata                Json?
-<<<<<<< HEAD
   attendeeReminders       EventTypeAttendeeReminder[]
-=======
   successRedirectUrl      String?
->>>>>>> 385421d2
 
   @@unique([userId, slug])
 }
@@ -262,12 +259,9 @@
   destinationCalendar DestinationCalendar?
   cancellationReason  String?
   rejectionReason     String?
-<<<<<<< HEAD
   attendeeReminders   AttendeeReminder[]
-=======
   dynamicEventSlugRef String?
   dynamicGroupSlugRef String?
->>>>>>> 385421d2
 }
 
 model Schedule {
