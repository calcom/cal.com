// This is your Prisma schema file,
// learn more about it in the docs: https://pris.ly/d/prisma-schema

datasource db {
  provider  = "postgresql"
  url       = env("DATABASE_URL")
  directUrl = env("DATABASE_DIRECT_URL")
}

generator client {
  provider        = "prisma-client-js"
  previewFeatures = ["views"]
}

generator zod {
  provider      = "zod-prisma"
  output        = "./zod"
  imports       = "./zod-utils"
  relationModel = "default"
}

generator kysely {
  provider = "prisma-kysely"
  output   = "../kysely"
  fileName = "types.ts"
}

generator enums {
  provider = "ts-node --transpile-only ./enum-generator"
}

enum SchedulingType {
  ROUND_ROBIN @map("roundRobin")
  COLLECTIVE  @map("collective")
  MANAGED     @map("managed")
}

enum PeriodType {
  UNLIMITED      @map("unlimited")
  ROLLING        @map("rolling")
  ROLLING_WINDOW @map("rolling_window")
  RANGE          @map("range")
}

model Host {
  user             User      @relation(fields: [userId], references: [id], onDelete: Cascade)
  userId           Int
  eventType        EventType @relation(fields: [eventTypeId], references: [id], onDelete: Cascade)
  eventTypeId      Int
  isFixed          Boolean   @default(false)
  priority         Int?
  weight           Int       @default(100)
  // amount of fake bookings to be added when calculating the weight (for new hosts, OOO, etc.)
  weightAdjustment Int       @default(0)

  @@id([userId, eventTypeId])
  @@index([userId])
  @@index([eventTypeId])
}

model EventType {
  id          Int     @id @default(autoincrement())
  /// @zod.min(1)
  title       String
  /// @zod.custom(imports.eventTypeSlug)
  slug        String
  description String?
  position    Int     @default(0)
  /// @zod.custom(imports.eventTypeLocations)
  locations   Json?
  /// @zod.min(1)
  length      Int
  offsetStart Int     @default(0)
  hidden      Boolean @default(false)
  hosts       Host[]
  users       User[]  @relation("user_eventtype")
  owner       User?   @relation("owner", fields: [userId], references: [id], onDelete: Cascade)
  userId      Int?

  profileId Int?
  profile   Profile? @relation(fields: [profileId], references: [id], onDelete: Cascade)

  team                                    Team?                     @relation(fields: [teamId], references: [id], onDelete: Cascade)
  teamId                                  Int?
  hashedLink                              HashedLink?
  bookings                                Booking[]
  availability                            Availability[]
  webhooks                                Webhook[]
  destinationCalendar                     DestinationCalendar?
  eventName                               String?
  customInputs                            EventTypeCustomInput[]
  parentId                                Int?
  parent                                  EventType?                @relation("managed_eventtype", fields: [parentId], references: [id], onDelete: Cascade)
  children                                EventType[]               @relation("managed_eventtype")
  /// @zod.custom(imports.eventTypeBookingFields)
  bookingFields                           Json?
  timeZone                                String?
  periodType                              PeriodType                @default(UNLIMITED)
  /// @zod.custom(imports.coerceToDate)
  periodStartDate                         DateTime?
  /// @zod.custom(imports.coerceToDate)
  periodEndDate                           DateTime?
  periodDays                              Int?
  periodCountCalendarDays                 Boolean?
  lockTimeZoneToggleOnBookingPage         Boolean                   @default(false)
  requiresConfirmation                    Boolean                   @default(false)
  requiresBookerEmailVerification         Boolean                   @default(false)
  /// @zod.custom(imports.recurringEventType)
  recurringEvent                          Json?
  disableGuests                           Boolean                   @default(false)
  hideCalendarNotes                       Boolean                   @default(false)
  /// @zod.min(0)
  minimumBookingNotice                    Int                       @default(120)
  beforeEventBuffer                       Int                       @default(0)
  afterEventBuffer                        Int                       @default(0)
  seatsPerTimeSlot                        Int?
  onlyShowFirstAvailableSlot              Boolean                   @default(false)
  seatsShowAttendees                      Boolean?                  @default(false)
  seatsShowAvailabilityCount              Boolean?                  @default(true)
  schedulingType                          SchedulingType?
  schedule                                Schedule?                 @relation(fields: [scheduleId], references: [id])
  scheduleId                              Int?
  // price is deprecated. It has now moved to metadata.apps.stripe.price. Plan to drop this column.
  price                                   Int                       @default(0)
  // currency is deprecated. It has now moved to metadata.apps.stripe.currency. Plan to drop this column.
  currency                                String                    @default("usd")
  slotInterval                            Int?
  /// @zod.custom(imports.EventTypeMetaDataSchema)
  metadata                                Json?
  /// @zod.custom(imports.successRedirectUrl)
  successRedirectUrl                      String?
  forwardParamsSuccessRedirect            Boolean?                  @default(true)
  workflows                               WorkflowsOnEventTypes[]
  /// @zod.custom(imports.intervalLimitsType)
  bookingLimits                           Json?
  /// @zod.custom(imports.intervalLimitsType)
<<<<<<< HEAD
  durationLimits                       Json?
  isInstantEvent                       Boolean                   @default(false)
  assignAllTeamMembers                 Boolean                   @default(false)
  useEventTypeDestinationCalendarEmail Boolean                   @default(false)
  aiPhoneCallConfig                    AIPhoneCallConfiguration?
  isRRWeightsEnabled                   Boolean                   @default(false)
=======
  durationLimits                          Json?
  isInstantEvent                          Boolean                   @default(false)
  instantMeetingExpiryTimeOffsetInSeconds Int                       @default(90)
  assignAllTeamMembers                    Boolean                   @default(false)
  useEventTypeDestinationCalendarEmail    Boolean                   @default(false)
  aiPhoneCallConfig                       AIPhoneCallConfiguration?
>>>>>>> 6632c260

  secondaryEmailId Int?
  secondaryEmail   SecondaryEmail? @relation(fields: [secondaryEmailId], references: [id], onDelete: Cascade)

  @@unique([userId, slug])
  @@unique([teamId, slug])
  @@unique([userId, parentId])
  @@index([userId])
  @@index([teamId])
  @@index([scheduleId])
  @@index([secondaryEmailId])
}

model Credential {
  id     Int     @id @default(autoincrement())
  // @@type is deprecated
  type   String
  key    Json
  user   User?   @relation(fields: [userId], references: [id], onDelete: Cascade)
  userId Int?
  team   Team?   @relation(fields: [teamId], references: [id], onDelete: Cascade)
  teamId Int?
  app    App?    @relation(fields: [appId], references: [slug], onDelete: Cascade)
  // How to make it a required column?
  appId  String?

  // paid apps
  subscriptionId    String?
  paymentStatus     String?
  billingCycleStart Int?

  destinationCalendars DestinationCalendar[]
  selectedCalendars    SelectedCalendar[]
  invalid              Boolean?              @default(false)
  CalendarCache        CalendarCache[]

  @@index([userId])
  @@index([appId])
  @@index([subscriptionId])
}

enum IdentityProvider {
  CAL
  GOOGLE
  SAML
}

model DestinationCalendar {
  id           Int         @id @default(autoincrement())
  integration  String
  externalId   String
  /// @zod.email()
  primaryEmail String?
  user         User?       @relation(fields: [userId], references: [id], onDelete: Cascade)
  userId       Int?        @unique
  booking      Booking[]
  eventType    EventType?  @relation(fields: [eventTypeId], references: [id], onDelete: Cascade)
  eventTypeId  Int?        @unique
  credentialId Int?
  credential   Credential? @relation(fields: [credentialId], references: [id], onDelete: Cascade)

  @@index([userId])
  @@index([eventTypeId])
  @@index([credentialId])
}

enum UserPermissionRole {
  USER
  ADMIN
}

// It holds the password of a User, separate from the User model to avoid leaking the password hash
model UserPassword {
  hash   String
  userId Int    @unique
  user   User   @relation(fields: [userId], references: [id], onDelete: Cascade)
}

model TravelSchedule {
  id           Int       @id @default(autoincrement())
  userId       Int
  user         User      @relation(fields: [userId], references: [id], onDelete: Cascade)
  timeZone     String
  startDate    DateTime
  endDate      DateTime?
  prevTimeZone String?

  @@index([startDate])
  @@index([endDate])
}

// It holds Personal Profiles of a User plus it has email, password and other core things..
model User {
  id                  Int                  @id @default(autoincrement())
  username            String?
  name                String?
  /// @zod.email()
  email               String
  emailVerified       DateTime?
  password            UserPassword?
  bio                 String?
  avatarUrl           String?
  timeZone            String               @default("Europe/London")
  travelSchedules     TravelSchedule[]
  weekStart           String               @default("Sunday")
  // DEPRECATED - TO BE REMOVED
  startTime           Int                  @default(0)
  endTime             Int                  @default(1440)
  // </DEPRECATED>
  bufferTime          Int                  @default(0)
  hideBranding        Boolean              @default(false)
  // TODO: should be renamed since it only affects the booking page
  theme               String?
  appTheme            String?
  createdDate         DateTime             @default(now()) @map(name: "created")
  trialEndsAt         DateTime?
  eventTypes          EventType[]          @relation("user_eventtype")
  credentials         Credential[]
  teams               Membership[]
  bookings            Booking[]
  schedules           Schedule[]
  defaultScheduleId   Int?
  selectedCalendars   SelectedCalendar[]
  completedOnboarding Boolean              @default(false)
  locale              String?
  timeFormat          Int?                 @default(12)
  twoFactorSecret     String?
  twoFactorEnabled    Boolean              @default(false)
  backupCodes         String?
  identityProvider    IdentityProvider     @default(CAL)
  identityProviderId  String?
  availability        Availability[]
  invitedTo           Int?
  webhooks            Webhook[]
  brandColor          String?
  darkBrandColor      String?
  // the location where the events will end up
  destinationCalendar DestinationCalendar?
  // participate in dynamic group booking or not
  allowDynamicBooking Boolean?             @default(true)

  // participate in SEO indexing or not
  allowSEOIndexing Boolean? @default(true)

  // receive monthly digest email for teams or not
  receiveMonthlyDigestEmail Boolean? @default(true)

  /// @zod.custom(imports.userMetadata)
  metadata             Json?
  verified             Boolean?                @default(false)
  role                 UserPermissionRole      @default(USER)
  disableImpersonation Boolean                 @default(false)
  impersonatedUsers    Impersonations[]        @relation("impersonated_user")
  impersonatedBy       Impersonations[]        @relation("impersonated_by_user")
  apiKeys              ApiKey[]
  accounts             Account[]
  sessions             Session[]
  Feedback             Feedback[]
  ownedEventTypes      EventType[]             @relation("owner")
  workflows            Workflow[]
  routingForms         App_RoutingForms_Form[] @relation("routing-form")
  verifiedNumbers      VerifiedNumber[]
  verifiedEmails       VerifiedEmail[]
  hosts                Host[]
  organizationId       Int?
  organization         Team?                   @relation("scope", fields: [organizationId], references: [id], onDelete: SetNull)
  accessCodes          AccessCode[]
  bookingRedirects     OutOfOfficeEntry[]
  bookingRedirectsTo   OutOfOfficeEntry[]      @relation(name: "toUser")

  // Used to lock the user account
  locked                     Boolean                      @default(false)
  platformOAuthClients       PlatformOAuthClient[]
  AccessToken                AccessToken[]
  RefreshToken               RefreshToken[]
  PlatformAuthorizationToken PlatformAuthorizationToken[]
  profiles                   Profile[]
  movedToProfileId           Int?
  movedToProfile             Profile?                     @relation("moved_to_profile", fields: [movedToProfileId], references: [id], onDelete: SetNull)
  secondaryEmails            SecondaryEmail[]
  isPlatformManaged          Boolean                      @default(false)

  OutOfOfficeReasons OutOfOfficeReason[]
  smsLockState       SMSLockState        @default(UNLOCKED)

  @@unique([email])
  @@unique([email, username])
  @@unique([username, organizationId])
  @@unique([movedToProfileId])
  @@index([username])
  @@index([emailVerified])
  @@index([identityProvider])
  @@index([identityProviderId])
  @@map(name: "users")
}

// It holds Organization Profiles as well as User Profiles for users that have been added to an organization
model Profile {
  id             Int         @id @default(autoincrement())
  // uid allows us to set an identifier chosen by us which is helpful in migration when we create the Profile from User directly.
  uid            String
  userId         Int
  user           User        @relation(fields: [userId], references: [id], onDelete: Cascade)
  organizationId Int
  organization   Team        @relation(fields: [organizationId], references: [id], onDelete: Cascade)
  username       String
  eventTypes     EventType[]
  movedFromUser  User?       @relation("moved_to_profile")
  createdAt      DateTime    @default(now())
  updatedAt      DateTime    @updatedAt

  @@unique([userId, organizationId])
  @@index([uid])
  @@index([userId])
  @@index([organizationId])
}

model Team {
  id                    Int                     @id @default(autoincrement())
  /// @zod.min(1)
  name                  String
  /// @zod.min(1)
  slug                  String?
  logoUrl               String?
  calVideoLogo          String?
  appLogo               String?
  appIconLogo           String?
  bio                   String?
  hideBranding          Boolean                 @default(false)
  isPrivate             Boolean                 @default(false)
  hideBookATeamMember   Boolean                 @default(false)
  members               Membership[]
  eventTypes            EventType[]
  workflows             Workflow[]
  createdAt             DateTime                @default(now())
  /// @zod.custom(imports.teamMetadataSchema)
  metadata              Json?
  theme                 String?
  brandColor            String?
  darkBrandColor        String?
  verifiedNumbers       VerifiedNumber[]
  verifiedEmails        VerifiedEmail[]
  bannerUrl             String?
  parentId              Int?
  parent                Team?                   @relation("organization", fields: [parentId], references: [id], onDelete: Cascade)
  children              Team[]                  @relation("organization")
  orgUsers              User[]                  @relation("scope")
  inviteTokens          VerificationToken[]
  webhooks              Webhook[]
  timeFormat            Int?
  timeZone              String                  @default("Europe/London")
  weekStart             String                  @default("Sunday")
  routingForms          App_RoutingForms_Form[]
  apiKeys               ApiKey[]
  credentials           Credential[]
  accessCodes           AccessCode[]
  isOrganization        Boolean                 @default(false)
  organizationSettings  OrganizationSettings?
  instantMeetingTokens  InstantMeetingToken[]
  orgProfiles           Profile[]
  pendingPayment        Boolean                 @default(false)
  dsyncTeamGroupMapping DSyncTeamGroupMapping[]
  isPlatform            Boolean                 @default(false)
  platformOAuthClient   PlatformOAuthClient[]
  smsLockState          SMSLockState            @default(UNLOCKED)
  platformBilling       PlatformBilling?

  @@unique([slug, parentId])
  @@index([parentId])
}

model OrganizationSettings {
  id                            Int        @id @default(autoincrement())
  organization                  Team       @relation(fields: [organizationId], references: [id], onDelete: Cascade)
  organizationId                Int        @unique
  isOrganizationConfigured      Boolean    @default(false)
  // It decides if new organization members can be auto-accepted or not
  isOrganizationVerified        Boolean    @default(false)
  orgAutoAcceptEmail            String
  lockEventTypeCreationForUsers Boolean    @default(false)
  adminGetsNoSlotsNotification  Boolean    @default(false)
  // It decides if instance ADMIN has reviewed the organization or not.
  // It is used to allow super sensitive operations like 'impersonation of Org members by Org admin'
  isAdminReviewed               Boolean    @default(false)
  dSyncData                     DSyncData?
}

enum MembershipRole {
  MEMBER
  ADMIN
  OWNER
}

model Membership {
  id                   Int            @id @default(autoincrement())
  teamId               Int
  userId               Int
  accepted             Boolean        @default(false)
  role                 MembershipRole
  team                 Team           @relation(fields: [teamId], references: [id], onDelete: Cascade)
  user                 User           @relation(fields: [userId], references: [id], onDelete: Cascade)
  disableImpersonation Boolean        @default(false)

  @@unique([userId, teamId])
  @@index([teamId])
  @@index([userId])
}

model VerificationToken {
  id               Int             @id @default(autoincrement())
  identifier       String
  token            String          @unique
  expires          DateTime
  expiresInDays    Int?
  createdAt        DateTime        @default(now())
  updatedAt        DateTime        @updatedAt
  teamId           Int?
  team             Team?           @relation(fields: [teamId], references: [id])
  secondaryEmailId Int?
  secondaryEmail   SecondaryEmail? @relation(fields: [secondaryEmailId], references: [id])

  @@unique([identifier, token])
  @@index([token])
  @@index([teamId])
  @@index([secondaryEmailId])
}

model InstantMeetingToken {
  id        Int      @id @default(autoincrement())
  token     String   @unique
  expires   DateTime
  teamId    Int
  team      Team     @relation(fields: [teamId], references: [id])
  bookingId Int?     @unique
  booking   Booking? @relation(fields: [bookingId], references: [id], onDelete: Cascade)

  createdAt DateTime @default(now())
  updatedAt DateTime @updatedAt

  @@index([token])
}

model BookingReference {
  id                         Int      @id @default(autoincrement())
  /// @zod.min(1)
  type                       String
  /// @zod.min(1)
  uid                        String
  meetingId                  String?
  thirdPartyRecurringEventId String?
  meetingPassword            String?
  meetingUrl                 String?
  booking                    Booking? @relation(fields: [bookingId], references: [id], onDelete: Cascade)
  bookingId                  Int?
  externalCalendarId         String?
  deleted                    Boolean?
  credentialId               Int?

  @@index([bookingId])
  @@index([credentialId])
  @@index([type])
  @@index([uid])
}

model Attendee {
  id          Int          @id @default(autoincrement())
  email       String
  name        String
  timeZone    String
  locale      String?      @default("en")
  booking     Booking?     @relation(fields: [bookingId], references: [id], onDelete: Cascade)
  bookingId   Int?
  bookingSeat BookingSeat?
  noShow      Boolean?     @default(false)

  @@index([email])
  @@index([bookingId])
}

enum BookingStatus {
  CANCELLED     @map("cancelled")
  ACCEPTED      @map("accepted")
  REJECTED      @map("rejected")
  PENDING       @map("pending")
  AWAITING_HOST @map("awaiting_host")
}

model Booking {
  id                    Int                        @id @default(autoincrement())
  uid                   String                     @unique
  // (optional) UID based on slot start/end time & email against duplicates
  idempotencyKey        String?                    @unique
  user                  User?                      @relation(fields: [userId], references: [id], onDelete: Cascade)
  userId                Int?
  // User's email at the time of booking
  /// @zod.email()
  userPrimaryEmail      String?
  references            BookingReference[]
  eventType             EventType?                 @relation(fields: [eventTypeId], references: [id])
  eventTypeId           Int?
  title                 String
  description           String?
  customInputs          Json?
  /// @zod.custom(imports.bookingResponses)
  responses             Json?
  startTime             DateTime
  endTime               DateTime
  attendees             Attendee[]
  location              String?
  createdAt             DateTime                   @default(now())
  updatedAt             DateTime?
  status                BookingStatus              @default(ACCEPTED)
  paid                  Boolean                    @default(false)
  payment               Payment[]
  destinationCalendar   DestinationCalendar?       @relation(fields: [destinationCalendarId], references: [id])
  destinationCalendarId Int?
  cancellationReason    String?
  rejectionReason       String?
  dynamicEventSlugRef   String?
  dynamicGroupSlugRef   String?
  rescheduled           Boolean?
  fromReschedule        String?
  recurringEventId      String?
  smsReminderNumber     String?
  workflowReminders     WorkflowReminder[]
  scheduledJobs         String[] // scheduledJobs is deprecated, please use scheduledTriggers instead
  seatsReferences       BookingSeat[]
  /// @zod.custom(imports.bookingMetadataSchema)
  metadata              Json?
  isRecorded            Boolean                    @default(false)
  iCalUID               String?                    @default("")
  iCalSequence          Int                        @default(0)
  instantMeetingToken   InstantMeetingToken?
  rating                Int?
  ratingFeedback        String?
  noShowHost            Boolean?
  scheduledTriggers     WebhookScheduledTriggers[]

  @@index([eventTypeId])
  @@index([userId])
  @@index([destinationCalendarId])
  @@index([recurringEventId])
  @@index([uid])
  @@index([status])
  @@index([startTime, endTime, status])
}

model Schedule {
  id           Int            @id @default(autoincrement())
  user         User           @relation(fields: [userId], references: [id], onDelete: Cascade)
  userId       Int
  eventType    EventType[]
  name         String
  timeZone     String?
  availability Availability[]

  @@index([userId])
}

model Availability {
  id          Int        @id @default(autoincrement())
  user        User?      @relation(fields: [userId], references: [id], onDelete: Cascade)
  userId      Int?
  eventType   EventType? @relation(fields: [eventTypeId], references: [id])
  eventTypeId Int?
  days        Int[]
  startTime   DateTime   @db.Time
  endTime     DateTime   @db.Time
  date        DateTime?  @db.Date
  Schedule    Schedule?  @relation(fields: [scheduleId], references: [id])
  scheduleId  Int?

  @@index([userId])
  @@index([eventTypeId])
  @@index([scheduleId])
}

model SelectedCalendar {
  user         User        @relation(fields: [userId], references: [id], onDelete: Cascade)
  userId       Int
  integration  String
  externalId   String
  credential   Credential? @relation(fields: [credentialId], references: [id], onDelete: Cascade)
  credentialId Int?

  @@id([userId, integration, externalId])
  @@index([userId])
  @@index([integration])
  @@index([externalId])
}

enum EventTypeCustomInputType {
  TEXT     @map("text")
  TEXTLONG @map("textLong")
  NUMBER   @map("number")
  BOOL     @map("bool")
  RADIO    @map("radio")
  PHONE    @map("phone")
}

model EventTypeCustomInput {
  id          Int                      @id @default(autoincrement())
  eventTypeId Int
  eventType   EventType                @relation(fields: [eventTypeId], references: [id], onDelete: Cascade)
  label       String
  type        EventTypeCustomInputType
  /// @zod.custom(imports.customInputOptionSchema)
  options     Json?
  required    Boolean
  placeholder String                   @default("")

  @@index([eventTypeId])
}

model ResetPasswordRequest {
  id        String   @id @default(cuid())
  createdAt DateTime @default(now())
  updatedAt DateTime @updatedAt
  email     String
  expires   DateTime
}

enum ReminderType {
  PENDING_BOOKING_CONFIRMATION
}

model ReminderMail {
  id             Int          @id @default(autoincrement())
  referenceId    Int
  reminderType   ReminderType
  elapsedMinutes Int
  createdAt      DateTime     @default(now())

  @@index([referenceId])
  @@index([reminderType])
}

model Payment {
  id            Int            @id @default(autoincrement())
  uid           String         @unique
  app           App?           @relation(fields: [appId], references: [slug], onDelete: Cascade)
  appId         String?
  bookingId     Int
  booking       Booking?       @relation(fields: [bookingId], references: [id], onDelete: Cascade)
  amount        Int
  fee           Int
  currency      String
  success       Boolean
  refunded      Boolean
  data          Json
  externalId    String         @unique
  paymentOption PaymentOption? @default(ON_BOOKING)

  @@index([bookingId])
  @@index([externalId])
}

enum PaymentOption {
  ON_BOOKING
  HOLD
}

enum WebhookTriggerEvents {
  BOOKING_CREATED
  BOOKING_PAYMENT_INITIATED
  BOOKING_PAID
  BOOKING_RESCHEDULED
  BOOKING_REQUESTED
  BOOKING_CANCELLED
  BOOKING_REJECTED
  FORM_SUBMITTED
  MEETING_ENDED
  MEETING_STARTED
  RECORDING_READY
  INSTANT_MEETING
}

model Webhook {
  id                String                     @id @unique
  userId            Int?
  teamId            Int?
  eventTypeId       Int?
  /// @zod.url()
  subscriberUrl     String
  payloadTemplate   String?
  createdAt         DateTime                   @default(now())
  active            Boolean                    @default(true)
  eventTriggers     WebhookTriggerEvents[]
  user              User?                      @relation(fields: [userId], references: [id], onDelete: Cascade)
  team              Team?                      @relation(fields: [teamId], references: [id], onDelete: Cascade)
  eventType         EventType?                 @relation(fields: [eventTypeId], references: [id], onDelete: Cascade)
  app               App?                       @relation(fields: [appId], references: [slug], onDelete: Cascade)
  appId             String?
  secret            String?
  platform          Boolean                    @default(false)
  scheduledTriggers WebhookScheduledTriggers[]

  @@unique([userId, subscriberUrl], name: "courseIdentifier")
}

model Impersonations {
  id                 Int      @id @default(autoincrement())
  createdAt          DateTime @default(now())
  impersonatedUser   User     @relation("impersonated_user", fields: [impersonatedUserId], references: [id], onDelete: Cascade)
  impersonatedBy     User     @relation("impersonated_by_user", fields: [impersonatedById], references: [id], onDelete: Cascade)
  impersonatedUserId Int
  impersonatedById   Int
}

model ApiKey {
  id         String    @id @unique @default(cuid())
  userId     Int
  teamId     Int?
  note       String?
  createdAt  DateTime  @default(now())
  expiresAt  DateTime?
  lastUsedAt DateTime?
  hashedKey  String    @unique()
  user       User?     @relation(fields: [userId], references: [id], onDelete: Cascade)
  team       Team?     @relation(fields: [teamId], references: [id], onDelete: Cascade)
  app        App?      @relation(fields: [appId], references: [slug], onDelete: Cascade)
  appId      String?

  @@index([userId])
}

model HashedLink {
  id          Int       @id @default(autoincrement())
  link        String    @unique()
  eventType   EventType @relation(fields: [eventTypeId], references: [id], onDelete: Cascade)
  eventTypeId Int       @unique
}

model Account {
  id                String  @id @default(cuid())
  userId            Int
  type              String
  provider          String
  providerAccountId String
  providerEmail     String?
  refresh_token     String? @db.Text
  access_token      String? @db.Text
  expires_at        Int?
  token_type        String?
  scope             String?
  id_token          String? @db.Text
  session_state     String?

  user User? @relation(fields: [userId], references: [id], onDelete: Cascade)

  @@unique([provider, providerAccountId])
  @@index([userId])
  @@index([type])
}

model Session {
  id           String   @id @default(cuid())
  sessionToken String   @unique
  userId       Int
  expires      DateTime
  user         User?    @relation(fields: [userId], references: [id], onDelete: Cascade)

  @@index([userId])
}

enum AppCategories {
  calendar
  messaging
  other
  payment
  video // deprecated, please use 'conferencing' instead
  web3 // deprecated, we should no longer have any web3 apps
  automation
  analytics
  // Wherever video is in use, conferencing should also be used for legacy apps can have it.
  conferencing
  crm
}

model App {
  // The slug for the app store public page inside `/apps/[slug]`
  slug        String          @id @unique
  // The directory name for `/packages/app-store/[dirName]`
  dirName     String          @unique
  // Needed API Keys
  keys        Json?
  // One or multiple categories to which this app belongs
  categories  AppCategories[]
  createdAt   DateTime        @default(now())
  updatedAt   DateTime        @updatedAt
  credentials Credential[]
  payments    Payment[]
  Webhook     Webhook[]
  ApiKey      ApiKey[]
  enabled     Boolean         @default(false)

  @@index([enabled])
}

model App_RoutingForms_Form {
  id          String                          @id @default(cuid())
  description String?
  position    Int                             @default(0)
  routes      Json?
  createdAt   DateTime                        @default(now())
  updatedAt   DateTime                        @updatedAt
  name        String
  fields      Json?
  user        User                            @relation("routing-form", fields: [userId], references: [id], onDelete: Cascade)
  // This is the user who created the form and also the user who has read-write access to the form
  // If teamId is set, the members of the team would also have access to form readOnly or read-write depending on their permission level as team member.
  userId      Int
  team        Team?                           @relation(fields: [teamId], references: [id], onDelete: Cascade)
  teamId      Int?
  responses   App_RoutingForms_FormResponse[]
  disabled    Boolean                         @default(false)
  /// @zod.custom(imports.RoutingFormSettings)
  settings    Json?

  @@index([userId])
  @@index([disabled])
}

model App_RoutingForms_FormResponse {
  id           Int                   @id @default(autoincrement())
  formFillerId String                @default(cuid())
  form         App_RoutingForms_Form @relation(fields: [formId], references: [id], onDelete: Cascade)
  formId       String
  response     Json
  createdAt    DateTime              @default(now())

  @@unique([formFillerId, formId])
  @@index([formFillerId])
  @@index([formId])
}

model Feedback {
  id      Int      @id @default(autoincrement())
  date    DateTime @default(now())
  userId  Int
  user    User     @relation(fields: [userId], references: [id], onDelete: Cascade)
  rating  String
  comment String?

  @@index([userId])
  @@index([rating])
}

enum WorkflowTriggerEvents {
  BEFORE_EVENT
  EVENT_CANCELLED
  NEW_EVENT
  AFTER_EVENT
  RESCHEDULE_EVENT
}

enum WorkflowActions {
  EMAIL_HOST
  EMAIL_ATTENDEE
  SMS_ATTENDEE
  SMS_NUMBER
  EMAIL_ADDRESS
  WHATSAPP_ATTENDEE
  WHATSAPP_NUMBER
}

model WorkflowStep {
  id                        Int                @id @default(autoincrement())
  stepNumber                Int
  action                    WorkflowActions
  workflowId                Int
  workflow                  Workflow           @relation(fields: [workflowId], references: [id], onDelete: Cascade)
  sendTo                    String?
  reminderBody              String?
  emailSubject              String?
  template                  WorkflowTemplates  @default(REMINDER)
  workflowReminders         WorkflowReminder[]
  numberRequired            Boolean?
  sender                    String?
  numberVerificationPending Boolean            @default(true)
  includeCalendarEvent      Boolean            @default(false)

  @@index([workflowId])
}

model Workflow {
  id       Int                     @id @default(autoincrement())
  position Int                     @default(0)
  name     String
  userId   Int?
  user     User?                   @relation(fields: [userId], references: [id], onDelete: Cascade)
  team     Team?                   @relation(fields: [teamId], references: [id], onDelete: Cascade)
  teamId   Int?
  activeOn WorkflowsOnEventTypes[]
  trigger  WorkflowTriggerEvents
  time     Int?
  timeUnit TimeUnit?
  steps    WorkflowStep[]

  @@index([userId])
  @@index([teamId])
}

model AIPhoneCallConfiguration {
  id              Int       @id @default(autoincrement())
  eventType       EventType @relation(fields: [eventTypeId], references: [id], onDelete: Cascade)
  eventTypeId     Int
  generalPrompt   String
  yourPhoneNumber String
  numberToCall    String
  guestName       String
  guestEmail      String?
  guestCompany    String?
  enabled         Boolean   @default(false)
  beginMessage    String?
  llmId           String?

  @@unique([eventTypeId])
  @@index([eventTypeId])
}

model WorkflowsOnEventTypes {
  id          Int       @id @default(autoincrement())
  workflow    Workflow  @relation(fields: [workflowId], references: [id], onDelete: Cascade)
  workflowId  Int
  eventType   EventType @relation(fields: [eventTypeId], references: [id], onDelete: Cascade)
  eventTypeId Int

  @@unique([workflowId, eventTypeId])
  @@index([workflowId])
  @@index([eventTypeId])
}

model Deployment {
  /// This is a single row table, so we use a fixed id
  id              Int       @id @default(1)
  logo            String?
  /// @zod.custom(imports.DeploymentTheme)
  theme           Json?
  licenseKey      String?
  agreedLicenseAt DateTime?
}

enum TimeUnit {
  DAY    @map("day")
  HOUR   @map("hour")
  MINUTE @map("minute")
}

model WorkflowReminder {
  id                  Int             @id @default(autoincrement())
  bookingUid          String?
  booking             Booking?        @relation(fields: [bookingUid], references: [uid])
  method              WorkflowMethods
  scheduledDate       DateTime
  referenceId         String?         @unique
  scheduled           Boolean
  workflowStepId      Int?
  workflowStep        WorkflowStep?   @relation(fields: [workflowStepId], references: [id])
  cancelled           Boolean?
  seatReferenceId     String?
  isMandatoryReminder Boolean?        @default(false)
  retryCount          Int             @default(0)

  @@index([bookingUid])
  @@index([workflowStepId])
  @@index([seatReferenceId])
  @@index([method, scheduled, scheduledDate])
  @@index([cancelled, scheduledDate])
}

model WebhookScheduledTriggers {
  id            Int       @id @default(autoincrement())
  jobName       String? // jobName is deprecated, not needed when webhook and booking is set
  subscriberUrl String
  payload       String
  startAfter    DateTime
  retryCount    Int       @default(0)
  createdAt     DateTime? @default(now())
  appId         String?
  webhookId     String?
  webhook       Webhook?  @relation(fields: [webhookId], references: [id], onDelete: Cascade)
  bookingId     Int?
  booking       Booking?  @relation(fields: [bookingId], references: [id], onDelete: Cascade)
}

enum WorkflowTemplates {
  REMINDER
  CUSTOM
  CANCELLED
  RESCHEDULED
  COMPLETED
  RATING
}

enum WorkflowMethods {
  EMAIL
  SMS
  WHATSAPP
}

model BookingSeat {
  id           Int      @id @default(autoincrement())
  referenceUid String   @unique
  bookingId    Int
  booking      Booking  @relation(fields: [bookingId], references: [id], onDelete: Cascade)
  attendeeId   Int      @unique
  attendee     Attendee @relation(fields: [attendeeId], references: [id], onDelete: Cascade)
  /// @zod.custom(imports.bookingSeatDataSchema)
  data         Json?

  @@index([bookingId])
  @@index([attendeeId])
}

model VerifiedNumber {
  id          Int    @id @default(autoincrement())
  userId      Int?
  user        User?  @relation(fields: [userId], references: [id], onDelete: Cascade)
  teamId      Int?
  team        Team?  @relation(fields: [teamId], references: [id], onDelete: Cascade)
  phoneNumber String

  @@index([userId])
  @@index([teamId])
}

model VerifiedEmail {
  id     Int    @id @default(autoincrement())
  userId Int?
  user   User?  @relation(fields: [userId], references: [id], onDelete: Cascade)
  teamId Int?
  team   Team?  @relation(fields: [teamId], references: [id], onDelete: Cascade)
  email  String

  @@index([userId])
  @@index([teamId])
}

model Feature {
  // The feature slug, ex: 'v2-workflows'
  slug        String       @id @unique
  // If the feature is currently enabled
  enabled     Boolean      @default(false)
  // A short description of the feature
  description String?
  // The type of feature flag
  type        FeatureType? @default(RELEASE)
  // If the flag is considered stale
  stale       Boolean?     @default(false)
  lastUsedAt  DateTime?
  createdAt   DateTime?    @default(now())
  updatedAt   DateTime?    @default(now()) @updatedAt
  updatedBy   Int?

  @@index([enabled])
  @@index([stale])
}

enum FeatureType {
  RELEASE
  EXPERIMENT
  OPERATIONAL
  KILL_SWITCH
  PERMISSION
}

model SelectedSlots {
  id               Int      @id @default(autoincrement())
  eventTypeId      Int
  userId           Int
  slotUtcStartDate DateTime
  slotUtcEndDate   DateTime
  uid              String
  releaseAt        DateTime
  isSeat           Boolean  @default(false)

  @@unique(fields: [userId, slotUtcStartDate, slotUtcEndDate, uid], name: "selectedSlotUnique")
}

model OAuthClient {
  clientId     String       @id @unique
  redirectUri  String
  clientSecret String
  name         String
  logo         String?
  accessCodes  AccessCode[]
}

model AccessCode {
  id        Int           @id @default(autoincrement())
  code      String
  clientId  String?
  client    OAuthClient?  @relation(fields: [clientId], references: [clientId], onDelete: Cascade)
  expiresAt DateTime
  scopes    AccessScope[]
  userId    Int?
  user      User?         @relation(fields: [userId], references: [id], onDelete: Cascade)
  teamId    Int?
  team      Team?         @relation(fields: [teamId], references: [id], onDelete: Cascade)
}

enum AccessScope {
  READ_BOOKING
  READ_PROFILE
}

view BookingTimeStatus {
  id             Int            @unique
  uid            String?
  eventTypeId    Int?
  title          String?
  description    String?
  startTime      DateTime?
  endTime        DateTime?
  createdAt      DateTime?
  location       String?
  paid           Boolean?
  status         BookingStatus?
  rescheduled    Boolean?
  userId         Int?
  teamId         Int?
  eventLength    Int?
  timeStatus     String?
  eventParentId  Int?
  userEmail      String?
  username       String?
  ratingFeedback String?
  rating         Int?
  noShowHost     Boolean?
}

model CalendarCache {
  // The key would be the unique URL that is requested by the user
  key          String
  value        Json
  expiresAt    DateTime
  credentialId Int
  credential   Credential? @relation(fields: [credentialId], references: [id], onDelete: Cascade)

  @@id([credentialId, key])
  @@unique([credentialId, key])
}

enum RedirectType {
  UserEventType @map("user-event-type")
  TeamEventType @map("team-event-type")
  User          @map("user")
  Team          @map("team")
}

model TempOrgRedirect {
  id        Int          @id @default(autoincrement())
  // Better would be to have fromOrgId and toOrgId as well and then we should have just to instead toUrl
  from      String
  // 0 would mean it is non org
  fromOrgId Int
  type      RedirectType
  // It doesn't have any query params
  toUrl     String
  enabled   Boolean      @default(true)
  createdAt DateTime     @default(now())
  updatedAt DateTime     @updatedAt

  @@unique([from, type, fromOrgId])
}

model Avatar {
  // e.g. NULL(0), organization ID or team logo
  teamId    Int    @default(0)
  // Avatar, NULL(0) if team logo
  userId    Int    @default(0)
  // base64 string
  data      String
  // different every time to pop the cache.
  objectKey String @unique

  isBanner Boolean @default(false)

  @@unique([teamId, userId, isBanner])
  @@map(name: "avatars")
}

model OutOfOfficeEntry {
  id       Int                @id @default(autoincrement())
  uuid     String             @unique
  start    DateTime
  end      DateTime
  notes    String?
  userId   Int
  user     User               @relation(fields: [userId], references: [id], onDelete: Cascade)
  toUserId Int?
  toUser   User?              @relation(name: "toUser", fields: [toUserId], references: [id], onDelete: Cascade)
  reasonId Int?
  reason   OutOfOfficeReason? @relation(fields: [reasonId], references: [id], onDelete: SetNull)

  createdAt DateTime @default(now())
  updatedAt DateTime @updatedAt

  @@index([uuid])
  @@index([userId])
  @@index([toUserId])
  @@index([start, end])
}

model OutOfOfficeReason {
  id      Int     @id @default(autoincrement())
  emoji   String
  reason  String  @unique
  enabled Boolean @default(true)
  userId  Int?
  user    User?   @relation(fields: [userId], references: [id], onDelete: Cascade)

  entries OutOfOfficeEntry[]
}

// Platform
model PlatformOAuthClient {
  id             String   @id @default(cuid())
  name           String
  secret         String
  permissions    Int
  users          User[]
  logo           String?
  redirectUris   String[]
  organizationId Int
  organization   Team     @relation(fields: [organizationId], references: [id], onDelete: Cascade)

  accessTokens        AccessToken[]
  refreshToken        RefreshToken[]
  authorizationTokens PlatformAuthorizationToken[]

  bookingRedirectUri           String?
  bookingCancelRedirectUri     String?
  bookingRescheduleRedirectUri String?
  areEmailsEnabled             Boolean @default(false)

  createdAt DateTime @default(now())
}

model PlatformAuthorizationToken {
  id String @id @default(cuid())

  owner  User                @relation(fields: [userId], references: [id], onDelete: Cascade)
  client PlatformOAuthClient @relation(fields: [platformOAuthClientId], references: [id], onDelete: Cascade)

  platformOAuthClientId String
  userId                Int

  createdAt DateTime @default(now())

  @@unique([userId, platformOAuthClientId])
}

model AccessToken {
  id Int @id @default(autoincrement())

  secret    String   @unique
  createdAt DateTime @default(now())
  expiresAt DateTime

  owner  User                @relation(fields: [userId], references: [id], onDelete: Cascade)
  client PlatformOAuthClient @relation(fields: [platformOAuthClientId], references: [id], onDelete: Cascade)

  platformOAuthClientId String
  userId                Int
}

model RefreshToken {
  id Int @id @default(autoincrement())

  secret    String   @unique
  createdAt DateTime @default(now())
  expiresAt DateTime

  owner  User                @relation(fields: [userId], references: [id], onDelete: Cascade)
  client PlatformOAuthClient @relation(fields: [platformOAuthClientId], references: [id], onDelete: Cascade)

  platformOAuthClientId String
  userId                Int
}

model DSyncData {
  id               Int                     @id @default(autoincrement())
  directoryId      String                  @unique
  tenant           String
  organizationId   Int?                    @unique
  org              OrganizationSettings?   @relation(fields: [organizationId], references: [organizationId], onDelete: Cascade)
  teamGroupMapping DSyncTeamGroupMapping[]
}

model DSyncTeamGroupMapping {
  id             Int       @id @default(autoincrement())
  organizationId Int
  teamId         Int
  team           Team      @relation(fields: [teamId], references: [id], onDelete: Cascade)
  directoryId    String
  directory      DSyncData @relation(fields: [directoryId], references: [directoryId], onDelete: Cascade)
  groupName      String

  @@unique([teamId, groupName])
}

model SecondaryEmail {
  id                 Int                 @id @default(autoincrement())
  user               User                @relation(fields: [userId], references: [id], onDelete: Cascade)
  userId             Int
  email              String
  emailVerified      DateTime?
  verificationTokens VerificationToken[]
  eventTypes         EventType[]

  @@unique([email])
  @@unique([userId, email])
  @@index([userId])
}

// Needed to store tasks that need to be processed by a background worker or Tasker
model Task {
  id          String    @id @unique @default(uuid())
  createdAt   DateTime  @default(now())
  updatedAt   DateTime  @updatedAt
  // The time at which the task should be executed
  scheduledAt DateTime  @default(now())
  // The time at which the task was successfully executed
  succeededAt DateTime?
  // The task type to be executed. Left it as a freeform string to avoid more migrations for now. Will be enforced at type level.
  type        String
  // Generic payload for the task
  payload     String
  // The number of times the task has been attempted
  attempts    Int       @default(0)
  // The maximum number of times the task can be attempted
  maxAttempts Int       @default(3)
  lastError   String?
}

enum SMSLockState {
  LOCKED
  UNLOCKED
  REVIEW_NEEDED
}

model PlatformBilling {
  id Int @id @unique // team id

  customerId     String  @unique
  subscriptionId String?
  plan           String  @default("none")

  billingCycleStart Int?
  billingCycleEnd   Int?
  overdue           Boolean? @default(false)

  team Team @relation(fields: [id], references: [id], onDelete: Cascade)
}<|MERGE_RESOLUTION|>--- conflicted
+++ resolved
@@ -134,21 +134,13 @@
   /// @zod.custom(imports.intervalLimitsType)
   bookingLimits                           Json?
   /// @zod.custom(imports.intervalLimitsType)
-<<<<<<< HEAD
-  durationLimits                       Json?
-  isInstantEvent                       Boolean                   @default(false)
-  assignAllTeamMembers                 Boolean                   @default(false)
-  useEventTypeDestinationCalendarEmail Boolean                   @default(false)
-  aiPhoneCallConfig                    AIPhoneCallConfiguration?
-  isRRWeightsEnabled                   Boolean                   @default(false)
-=======
   durationLimits                          Json?
   isInstantEvent                          Boolean                   @default(false)
   instantMeetingExpiryTimeOffsetInSeconds Int                       @default(90)
   assignAllTeamMembers                    Boolean                   @default(false)
   useEventTypeDestinationCalendarEmail    Boolean                   @default(false)
   aiPhoneCallConfig                       AIPhoneCallConfiguration?
->>>>>>> 6632c260
+  isRRWeightsEnabled                      Boolean                   @default(false)
 
   secondaryEmailId Int?
   secondaryEmail   SecondaryEmail? @relation(fields: [secondaryEmailId], references: [id], onDelete: Cascade)
