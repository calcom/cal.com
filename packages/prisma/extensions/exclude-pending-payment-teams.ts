<<<<<<< HEAD
import { Prisma } from "@calcom/prisma/client";

type TeamFindArgs =
  | Prisma.TeamFindUniqueArgs
  | Prisma.TeamFindFirstArgs
  | Prisma.TeamFindManyArgs
  | Prisma.TeamFindUniqueOrThrowArgs
  | Prisma.TeamFindFirstOrThrowArgs;
=======
import { Prisma } from "@prisma/client";
>>>>>>> d6b17b76

export function excludePendingPaymentsExtension() {
  return Prisma.defineExtension({
    query: {
      team: {
        async findUnique({ args, query }) {
          return excludePendingPayments(args, query);
        },
        async findFirst({ args, query }) {
          return excludePendingPayments(args, query);
        },
        async findMany({ args, query }) {
          return excludePendingPayments(args, query);
        },
        async findUniqueOrThrow({ args, query }) {
          return excludePendingPayments(args, query);
        },
        async findFirstOrThrow({ args, query }) {
          return excludePendingPayments(args, query);
        },
      },
    },
  });
}

<<<<<<< HEAD
async function excludePendingPayments(args: TeamFindArgs, query: <T>(args: T) => Promise<unknown>) {
=======
async function excludePendingPayments(
  args:
    | Prisma.TeamFindUniqueArgs
    | Prisma.TeamFindFirstArgs
    | Prisma.TeamFindManyArgs
    | Prisma.TeamFindUniqueOrThrowArgs
    | Prisma.TeamFindFirstOrThrowArgs,
  query: <T>(args: T) => Promise<unknown>
) {
>>>>>>> d6b17b76
  args.where = args.where || {};
  if (args.where.pendingPayment === undefined) {
    args.where.pendingPayment = false;
  }
  return query(args);
}<|MERGE_RESOLUTION|>--- conflicted
+++ resolved
@@ -1,15 +1,4 @@
-<<<<<<< HEAD
 import { Prisma } from "@calcom/prisma/client";
-
-type TeamFindArgs =
-  | Prisma.TeamFindUniqueArgs
-  | Prisma.TeamFindFirstArgs
-  | Prisma.TeamFindManyArgs
-  | Prisma.TeamFindUniqueOrThrowArgs
-  | Prisma.TeamFindFirstOrThrowArgs;
-=======
-import { Prisma } from "@prisma/client";
->>>>>>> d6b17b76
 
 export function excludePendingPaymentsExtension() {
   return Prisma.defineExtension({
@@ -35,9 +24,6 @@
   });
 }
 
-<<<<<<< HEAD
-async function excludePendingPayments(args: TeamFindArgs, query: <T>(args: T) => Promise<unknown>) {
-=======
 async function excludePendingPayments(
   args:
     | Prisma.TeamFindUniqueArgs
@@ -47,7 +33,6 @@
     | Prisma.TeamFindFirstOrThrowArgs,
   query: <T>(args: T) => Promise<unknown>
 ) {
->>>>>>> d6b17b76
   args.where = args.where || {};
   if (args.where.pendingPayment === undefined) {
     args.where.pendingPayment = false;
