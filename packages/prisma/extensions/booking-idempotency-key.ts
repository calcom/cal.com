import { Prisma } from "@prisma/client";
import { v5 as uuidv5 } from "uuid";

import { BookingStatus } from "@calcom/prisma/enums";

export function bookingIdempotencyKeyExtension() {
  return Prisma.defineExtension({
    query: {
      booking: {
        async create({ args, query }) {
          const uniqueJoinInput: string[] = [];
          if (
            args.data.attendees?.create &&
            !Array.isArray(args.data.attendees?.create) &&
            args.data.attendees?.create.email
          ) {
            uniqueJoinInput.push(args.data.attendees?.create.email);
          }

<<<<<<< HEAD
          // Check for phone numbers in single attendee create
          if (
            args.data.attendees?.create &&
            !Array.isArray(args.data.attendees?.create) &&
            args.data.attendees?.create.phoneNumber
          ) {
            uniqueJoinInput.push(args.data.attendees?.create.phoneNumber);
          }

=======
>>>>>>> 799ebe24
          if (args.data.attendees?.createMany && Array.isArray(args.data.attendees?.createMany.data)) {
            uniqueJoinInput.push(
              ...args.data.attendees?.createMany.data
                .map((record) => record.email)
                .filter((email): email is string => !!email)
            );

            // Check for phone numbers in attendees createMany
            uniqueJoinInput.push(
              ...args.data.attendees?.createMany.data
                .map((record) => record.phoneNumber)
                .filter((phoneNumber): phoneNumber is string => !!phoneNumber)
            );
          }

          const idempotencyKey = uuidv5(
            `${
              args.data.eventType?.connect?.id
            }.${args.data.startTime.valueOf()}.${args.data.endTime.valueOf()}.${uniqueJoinInput.join(",")}`,
            uuidv5.URL
          );
          args.data.idempotencyKey = idempotencyKey;
          return query(args);
        },
        async update({ args, query }) {
          if (args.data.status === BookingStatus.CANCELLED || args.data.status === BookingStatus.REJECTED) {
            args.data.idempotencyKey = null;
          }
          return query(args);
        },
      },
    },
  });
}<|MERGE_RESOLUTION|>--- conflicted
+++ resolved
@@ -8,46 +8,21 @@
     query: {
       booking: {
         async create({ args, query }) {
-          const uniqueJoinInput: string[] = [];
-          if (
-            args.data.attendees?.create &&
-            !Array.isArray(args.data.attendees?.create) &&
-            args.data.attendees?.create.email
-          ) {
-            uniqueJoinInput.push(args.data.attendees?.create.email);
+          const uniqueEmailJoinInput: string[] = [];
+          if (args.data.attendees?.create && !Array.isArray(args.data.attendees?.create)) {
+            uniqueEmailJoinInput.push(args.data.attendees?.create.email);
           }
 
-<<<<<<< HEAD
-          // Check for phone numbers in single attendee create
-          if (
-            args.data.attendees?.create &&
-            !Array.isArray(args.data.attendees?.create) &&
-            args.data.attendees?.create.phoneNumber
-          ) {
-            uniqueJoinInput.push(args.data.attendees?.create.phoneNumber);
-          }
-
-=======
->>>>>>> 799ebe24
           if (args.data.attendees?.createMany && Array.isArray(args.data.attendees?.createMany.data)) {
-            uniqueJoinInput.push(
-              ...args.data.attendees?.createMany.data
-                .map((record) => record.email)
-                .filter((email): email is string => !!email)
-            );
-
-            // Check for phone numbers in attendees createMany
-            uniqueJoinInput.push(
-              ...args.data.attendees?.createMany.data
-                .map((record) => record.phoneNumber)
-                .filter((phoneNumber): phoneNumber is string => !!phoneNumber)
-            );
+            uniqueEmailJoinInput.push(...args.data.attendees?.createMany.data.map((record) => record.email));
           }
 
           const idempotencyKey = uuidv5(
             `${
               args.data.eventType?.connect?.id
-            }.${args.data.startTime.valueOf()}.${args.data.endTime.valueOf()}.${uniqueJoinInput.join(",")}`,
+            }.${args.data.startTime.valueOf()}.${args.data.endTime.valueOf()}.${uniqueEmailJoinInput.join(
+              ","
+            )}`,
             uuidv5.URL
           );
           args.data.idempotencyKey = idempotencyKey;
