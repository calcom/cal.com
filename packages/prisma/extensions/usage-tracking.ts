<<<<<<< HEAD
=======
import { Prisma } from "@prisma/client";
import type { PrismaClient } from "@prisma/client";
>>>>>>> e7d2e0dc
import { waitUntil } from "@vercel/functions";

import { UsageEvent, LicenseKeySingleton } from "@calcom/ee/common/server/LicenseKeyService";
import { DeploymentRepository } from "@calcom/lib/server/repository/deployment";
import { Prisma } from "@calcom/prisma/client";
import type { PrismaClient as PrismaClientWithoutExtensions } from "@calcom/prisma/client";

async function incrementUsage(prismaClient: PrismaClient, event?: UsageEvent) {
  const deploymentRepo = new DeploymentRepository(prismaClient);
  try {
    const licenseKeyService = await LicenseKeySingleton.getInstance(deploymentRepo);
    await licenseKeyService.incrementUsage(event);
  } catch (e) {
    console.log(e);
  }
}

export function usageTrackingExtention(prismaClient: PrismaClient) {
  return Prisma.defineExtension({
    query: {
      booking: {
        async create({ args, query }) {
          waitUntil(incrementUsage(prismaClient, UsageEvent.BOOKING));
          return query(args);
        },
      },
      user: {
        async create({ args, query }) {
          waitUntil(incrementUsage(prismaClient, UsageEvent.USER));
          return query(args);
        },
      },
    },
  });
}<|MERGE_RESOLUTION|>--- conflicted
+++ resolved
@@ -1,14 +1,9 @@
-<<<<<<< HEAD
-=======
-import { Prisma } from "@prisma/client";
-import type { PrismaClient } from "@prisma/client";
->>>>>>> e7d2e0dc
 import { waitUntil } from "@vercel/functions";
 
 import { UsageEvent, LicenseKeySingleton } from "@calcom/ee/common/server/LicenseKeyService";
 import { DeploymentRepository } from "@calcom/lib/server/repository/deployment";
 import { Prisma } from "@calcom/prisma/client";
-import type { PrismaClient as PrismaClientWithoutExtensions } from "@calcom/prisma/client";
+import type { PrismaClient } from "@calcom/prisma/client";
 
 async function incrementUsage(prismaClient: PrismaClient, event?: UsageEvent) {
   const deploymentRepo = new DeploymentRepository(prismaClient);
