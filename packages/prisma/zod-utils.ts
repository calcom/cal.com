import type { UnitTypeLongPlural } from "dayjs";
import type { TFunction } from "i18next";
import z, { ZodNullable, ZodObject, ZodOptional } from "zod";
import type {
  AnyZodObject,
  objectInputType,
  objectOutputType,
  ZodNullableDef,
  ZodOptionalDef,
  ZodRawShape,
  ZodTypeAny,
} from "zod";

import type { Prisma } from "./client";
import { EventTypeCustomInputType } from "./enums";

/** @see https://github.com/colinhacks/zod/issues/3155#issuecomment-2060045794 */
export const emailRegex =
  /* eslint-disable-next-line no-useless-escape */
  /^(?!\.)(?!.*\.\.)([A-Z0-9_+-\.']*)[A-Z0-9_+'-]@([A-Z0-9][A-Z0-9\-]*\.)+[A-Z]{2,}$/i;

/**
 * RFC 5321 Section 4.5.3.1.3 specifies:
 * - Maximum email address length: 254 characters
 * - Local part (before @): max 64 characters
 * - Domain part (after @): max 253 characters
 */
const MAX_EMAIL_LENGTH = 254;

const emailRegexSchema = z
  .string()
  .max(MAX_EMAIL_LENGTH, { message: "Email address is too long" })
  .regex(emailRegex);

const getValidRhfFieldName = (fieldName: string) => {
  // Remember that any transformation that you do here would run on System Field names as well. So, be careful and avoiding doing anything here that would modify the SystemField names.
  // e.g. SystemField name currently have uppercases in them. So, no need to lowercase unless absolutely needed.
  return fieldName.replace(/[^a-zA-Z0-9-_]/g, "-");
};

function isPasswordValid(password: string): boolean;
function isPasswordValid(
  password: string,
  breakdown: boolean,
  strict?: boolean
): { caplow: boolean; num: boolean; min: boolean; admin_min: boolean };
function isPasswordValid(password: string, breakdown?: boolean, strict?: boolean) {
  let cap = false, // Has uppercase characters
    low = false, // Has lowercase characters
    num = false, // At least one number
    min = false, // Eight characters, or fifteen in strict mode.
    admin_min = false;
  if (password.length >= 7 && (!strict || password.length > 14)) min = true;
  if (strict && password.length > 14) admin_min = true;
  if (password.match(/\d/)) num = true;
  if (password.match(/[a-z]/)) low = true;
  if (password.match(/[A-Z]/)) cap = true;

  if (!breakdown) return cap && low && num && min && (strict ? admin_min : true);

  let errors: Record<string, boolean> = { caplow: cap && low, num, min };
  // Only return the admin key if strict mode is enabled.
  if (strict) errors = { ...errors, admin_min };

  return errors;
}

export type IntervalLimitUnit = "day" | "week" | "month" | "year";
export type IntervalLimit = Partial<Record<`PER_${Uppercase<IntervalLimitUnit>}`, number | undefined>>;
export type IntervalLimitKey = keyof IntervalLimit;

export const intervalLimitsType: z.Schema<IntervalLimit | null> = z
  .object({
    PER_DAY: z.number().optional(),
    PER_WEEK: z.number().optional(),
    PER_MONTH: z.number().optional(),
    PER_YEAR: z.number().optional(),
  })
  .nullable();

const raqbChildSchema = z.object({
  type: z.string().optional(),
  properties: z
    .object({
      field: z.any().optional(),
      operator: z.any().optional(),
      value: z.any().optional(),
      valueSrc: z.any().optional(),
      valueError: z.array(z.union([z.string(), z.null()])).optional(),
      valueType: z.any().optional(),
    })
    .optional(),
});

const raqbChildren1Schema = z.record(raqbChildSchema).superRefine((children1, ctx) => {
  if (!children1) return;
  const isObject = (value: unknown): value is Record<string, unknown> =>
    typeof value === "object" && value !== null;
  Object.entries(children1).forEach(([, _rule]) => {
    const rule = _rule as unknown;
    if (!isObject(rule) || rule.type !== "rule") return;
    if (!isObject(rule.properties)) return;

    const value = rule.properties.value || [];
    const valueSrc = rule.properties.valueSrc;
    if (!(value instanceof Array) || !(valueSrc instanceof Array)) {
      return;
    }

    if (!valueSrc.length) {
      // If valueSrc is empty, value could be empty for operators like is_empty, is_not_empty
      return;
    }

    // MultiSelect array can be 2D array
    const flattenedValues = value.flat();

    const validValues = flattenedValues.filter((value: unknown) => {
      // Might want to restrict it to filter out null and empty string as well. But for now we know that Prisma errors only for undefined values when saving it in JSON field
      // Also, it is possible that RAQB has some requirements to support null or empty string values.
      if (value === undefined) return false;
      return true;
    });

    if (!validValues.length) {
      ctx.addIssue({
        code: z.ZodIssueCode.custom,
        message: "Looks like you are trying to create a rule with no value",
      });
    }
  });
});

const raqbQueryValueSchema = z.union([
  z.object({
    id: z.string().optional(),
    type: z.literal("group"),
    children1: raqbChildren1Schema.optional(),
    properties: z.any(),
  }),
  z.object({
    id: z.string().optional(),
    type: z.literal("switch_group"),
    children1: raqbChildren1Schema.optional(),
    properties: z.any(),
  }),
]);

const zodAttributesQueryValue = raqbQueryValueSchema;

// Let's not import 118kb just to get an enum
export enum Frequency {
  YEARLY = 0,
  MONTHLY = 1,
  WEEKLY = 2,
  DAILY = 3,
  HOURLY = 4,
  MINUTELY = 5,
  SECONDLY = 6,
}

export enum BookerLayouts {
  MONTH_VIEW = "month_view",
  WEEK_VIEW = "week_view",
  COLUMN_VIEW = "column_view",
}

export const bookerLayoutOptions = [
  BookerLayouts.MONTH_VIEW,
  BookerLayouts.WEEK_VIEW,
  BookerLayouts.COLUMN_VIEW,
];

const layoutOptions = z.union([
  z.literal(bookerLayoutOptions[0]),
  z.literal(bookerLayoutOptions[1]),
  z.literal(bookerLayoutOptions[2]),
]);

export const bookerLayouts = z
  .object({
    enabledLayouts: z.array(layoutOptions),
    defaultLayout: layoutOptions,
  })
  .nullable();

export const orgOnboardingInvitedMembersSchema = z.array(
  z.object({
    email: z.string().email(),
    name: z.string().optional(),
    teamId: z.number().optional(),
    teamName: z.string().optional(),
    role: z.enum(["MEMBER", "ADMIN"]).optional().default("MEMBER"),
  })
);

export const orgOnboardingTeamsSchema = z.array(
  z.object({
    id: z.number(),
    name: z.string(),
    isBeingMigrated: z.boolean(),
    // "slug" is null for new teams
    slug: z.string().nullable(),
  })
);

export const defaultBookerLayoutSettings = {
  defaultLayout: BookerLayouts.MONTH_VIEW,
  // if the user has no explicit layouts set (not in user profile and not in event settings), all layouts are enabled.
  enabledLayouts: bookerLayoutOptions,
};

export type BookerLayoutSettings = z.infer<typeof bookerLayouts>;

export const RequiresConfirmationThresholdUnits: z.ZodType<UnitTypeLongPlural> = z.enum(["hours", "minutes"]);

const _eventTypeMetaDataSchemaWithoutApps = z.object({
  smartContractAddress: z.string().optional(),
  blockchainId: z.number().optional(),
  multipleDuration: z.number().array().optional(),
  giphyThankYouPage: z.string().optional(),
  additionalNotesRequired: z.boolean().optional(),
  disableSuccessPage: z.boolean().optional(),
  disableStandardEmails: z
    .object({
      all: z
        .object({
          host: z.boolean().optional(),
          attendee: z.boolean().optional(),
        })
        .optional(),
      confirmation: z
        .object({
          host: z.boolean().optional(),
          attendee: z.boolean().optional(),
        })
        .optional(),
    })
    .optional(),
  managedEventConfig: z
    .object({
      unlockedFields: z.custom<{ [k in keyof Omit<Prisma.EventTypeSelect, "id">]: true }>().optional(),
    })
    .optional(),
  requiresConfirmationThreshold: z
    .object({
      time: z.number(),
      unit: RequiresConfirmationThresholdUnits,
    })
    .optional(),
  config: z
    .object({
      useHostSchedulesForTeamEvent: z.boolean().optional(),
    })
    .optional(),
  bookerLayouts: bookerLayouts.optional(),
});

export const eventTypeMetaDataSchemaWithUntypedApps = _eventTypeMetaDataSchemaWithoutApps.merge(
  z.object({
    apps: z.record(z.string(), z.any()).optional(),
  })
);

export const EventTypeMetaDataSchema = eventTypeMetaDataSchemaWithUntypedApps.nullable();
export const eventTypeMetaDataSchemaWithoutApps = _eventTypeMetaDataSchemaWithoutApps.nullable();

export type EventTypeMetadata = z.infer<typeof EventTypeMetaDataSchema>;

// Validation of user added bookingFields' responses happen using `getBookingResponsesSchema` which requires `eventType`.
// So it is a dynamic validation and thus entire validation can't exist here
// Note that this validation runs to validate prefill params as well, so it should consider that partial values can be there. e.g. `name` might be empty string
export const bookingResponses = z
  .object({
    email: z.string(),
    attendeePhoneNumber: z.string().optional(),
    //TODO: Why don't we move name out of bookingResponses and let it be handled like user fields?
    name: z.union([
      z.string(),
      z.object({
        firstName: z.string(),
        lastName: z.string().optional(),
      }),
    ]),
    guests: z.array(z.string()).optional(),
    notes: z.string().optional(),
    location: z
      .object({
        optionValue: z.string(),
        value: z.string(),
      })
      .optional(),
    smsReminderNumber: z.string().optional(),
    rescheduleReason: z.string().optional(),
  })
  .nullable();

export type BookingResponses = z.infer<typeof bookingResponses>;

<<<<<<< HEAD
// Re-exported from @calcom/lib/zod/eventType for backwards compatibility
export { eventTypeLocations, type EventTypeLocation } from "@calcom/lib/zod/eventType";
=======
export type EventTypeLocation = {
  type: string;
  address?: string;
  link?: string;
  displayLocationPublicly?: boolean;
  hostPhoneNumber?: string;
  credentialId?: number;
  teamName?: string;
  customLabel?: string;
};

export const eventTypeLocations: z.ZodType<EventTypeLocation[]> = z.array(
  z.object({
    // TODO: Couldn't find a way to make it a union of types from App Store locations
    // Creating a dynamic union by iterating over the object doesn't seem to make TS happy
    type: z.string(),
    address: z.string().optional(),
    link: z.string().url().optional(),
    displayLocationPublicly: z.boolean().optional(),
    hostPhoneNumber: z.string().optional(),
    credentialId: z.number().optional(),
    teamName: z.string().optional(),
    customLabel: z.string().optional(),
  })
);
>>>>>>> 2c7cb530

// Matching RRule.Options: rrule/dist/esm/src/types.d.ts
export const recurringEventType = z
  .object({
    dtstart: z.date().optional(),
    interval: z.number(),
    count: z.number(),
    freq: z.nativeEnum(Frequency),
    until: z.date().optional(),
    tzid: z.string().optional(),
  })
  .nullable();

// dayjs iso parsing is very buggy - cant use :( - turns ISO string into Date object
export const iso8601 = z.string().transform((val, ctx) => {
  const time = Date.parse(val);
  if (!time) {
    ctx.addIssue({
      code: z.ZodIssueCode.custom,
      message: "Invalid ISO Date",
    });
  }
  const d = new Date();
  d.setTime(time);
  return d;
});

export const eventTypeColor = z
  .object({
    lightEventTypeColor: z.string(),
    darkEventTypeColor: z.string(),
  })
  .nullable();

export type IntervalLimitsType = IntervalLimit | null;

// Re-exported from @calcom/lib/zod/eventType for backwards compatibility
export { eventTypeSlug } from "@calcom/lib/zod/eventType";

export const stringToDate = z.string().transform((a) => new Date(a));

export const stringOrNumber = z.union([
  z.string().transform((v, ctx) => {
    const parsed = parseInt(v);
    if (isNaN(parsed)) {
      ctx.addIssue({
        code: z.ZodIssueCode.custom,
        message: "Not a number",
      });
    }
    return parsed;
  }),
  z.number().int(),
]);

export const requiredCustomInputSchema = z.union([
  // string must be given & nonempty
  z.string().trim().min(1),
  // boolean must be true if set.
  z.boolean().refine((v) => v === true),
]);

const PlatformClientParamsSchema = z.object({
  platformClientId: z.string().optional(),
  platformRescheduleUrl: z.string().nullable().optional(),
  platformCancelUrl: z.string().nullable().optional(),
  platformBookingUrl: z.string().nullable().optional(),
  platformBookingLocation: z.string().optional(),
  areCalendarEventsEnabled: z.boolean().optional(),
});

export type PlatformClientParams = z.infer<typeof PlatformClientParamsSchema>;

export const bookingConfirmPatchBodySchema = z.object({
  bookingId: z.number(),
  confirmed: z.boolean(),
  recurringEventId: z.string().optional(),
  reason: z.string().optional(),
  emailsEnabled: z.boolean().default(true),
  platformClientParams: PlatformClientParamsSchema.optional(),
});

export const bookingCancelSchema = z.object({
  id: z.number().optional(),
  uid: z.string().optional(),
  // note(Lauris): allRemainingBookings will cancel all bookings that have start time greater than this moment.
  allRemainingBookings: z.boolean().optional(),
  // note(Lauris): cancelSubsequentBookings will cancel all bookings after one specified by id or uid.
  cancelSubsequentBookings: z.boolean().optional(),
  cancellationReason: z.string().optional(),
  skipCancellationReasonValidation: z.boolean().optional(),
  seatReferenceUid: z.string().optional(),
  cancelledBy: z.string().email({ message: "Invalid email" }).optional(),
  internalNote: z
    .object({
      id: z.number(),
      name: z.string(),
      cancellationReason: z.string().optional().nullable(),
    })
    .optional()
    .nullable(),
});

export const bookingCancelAttendeeSeatSchema = z.object({
  seatReferenceUid: z.string(),
});

export const bookingCancelInput = bookingCancelSchema.refine(
  (data) => !!data.id || !!data.uid,
  "At least one of the following required: 'id', 'uid'."
);

export const bookingCancelWithCsrfSchema = bookingCancelSchema
  .extend({
    csrfToken: z.string().length(64, "Invalid CSRF token"),
  })
  .refine((data) => !!data.id || !!data.uid, "At least one of the following required: 'id', 'uid'.");

export const vitalSettingsUpdateSchema = z.object({
  connected: z.boolean().optional(),
  selectedParam: z.string().optional(),
  sleepValue: z.number().optional(),
});

export const createdEventSchema = z
  .object({
    id: z.string(),
    thirdPartyRecurringEventId: z.string(),
    password: z.union([z.string(), z.undefined()]),
    onlineMeetingUrl: z.string().nullable(),
    iCalUID: z.string().optional(),
  })
  .passthrough();

const schemaDefaultConferencingApp = z.object({
  appSlug: z.string().default("daily-video").optional(),
  appLink: z.string().optional(),
});

export const userMetadata = z
  .object({
    proPaidForByTeamId: z.number().optional(),
    stripeCustomerId: z.string().optional(),
    vitalSettings: vitalSettingsUpdateSchema.optional(),
    isPremium: z.boolean().optional(),
    sessionTimeout: z.number().optional(), // Minutes
    defaultConferencingApp: schemaDefaultConferencingApp.optional(),
    defaultBookerLayouts: bookerLayouts.optional(),
    emailChangeWaitingForVerification: z
      .string()
      .transform((data) => data.toLowerCase())
      .optional(),
    migratedToOrgFrom: z
      .object({
        username: z.string().or(z.null()).optional(),
        lastMigrationTime: z.string().optional(),
        reverted: z.boolean().optional(),
        revertTime: z.string().optional(),
      })
      .optional(),
  })
  .nullable();

export type DefaultConferencingApp = z.infer<typeof schemaDefaultConferencingApp>;

export const orgSettingsSchema = z
  .object({
    isOrganizationVerified: z.boolean().optional(),
    isOrganizationConfigured: z.boolean().optional(),
    isAdminReviewed: z.boolean().optional(),
    orgAutoAcceptEmail: z.string().optional(),
    isAdminAPIEnabled: z.boolean().optional(),
  })
  .nullable();
export type userMetadataType = z.infer<typeof userMetadata>;

export enum BillingPeriod {
  MONTHLY = "MONTHLY",
  ANNUALLY = "ANNUALLY",
}

const baseTeamMetadataSchema = z.object({
  defaultConferencingApp: schemaDefaultConferencingApp.optional(),
  requestedSlug: z.string().or(z.null()),
  paymentId: z.string(),
  subscriptionId: z.string().nullable(),
  subscriptionItemId: z.string().nullable(),
  orgSeats: z.number().nullable(),
  orgPricePerSeat: z.number().nullable(),
  migratedToOrgFrom: z
    .object({
      teamSlug: z.string().or(z.null()).optional(),
      lastMigrationTime: z.string().optional(),
      reverted: z.boolean().optional(),
      lastRevertTime: z.string().optional(),
    })
    .optional(),
  billingPeriod: z.nativeEnum(BillingPeriod).optional(),
});

export const teamMetadataSchema = baseTeamMetadataSchema.partial().nullable();

export const teamMetadataStrictSchema = baseTeamMetadataSchema
  .extend({
    subscriptionId: z
      .string()
      .refine((val) => val.startsWith("sub_"), {
        message: "subscriptionId must start with 'sub_'",
      })
      .nullable(),
    subscriptionItemId: z
      .string()
      .refine((val) => val.startsWith("si_"), {
        message: "subscriptionItemId must start with 'si_'",
      })
      .nullable(),
  })
  .partial()
  .nullable();

export const bookingMetadataSchema = z
  .object({
    videoCallUrl: z.string().optional(),
  })
  .and(z.record(z.string()))
  .nullable()
  .describe("BookingMetadata");

export const customInputOptionSchema = z.array(
  z.object({
    label: z.string(),
    type: z.string(),
  })
);

export const customInputSchema = z.object({
  id: z.number(),
  eventTypeId: z.number(),
  label: z.string(),
  type: z.nativeEnum(EventTypeCustomInputType),
  options: customInputOptionSchema.optional().nullable(),
  required: z.boolean(),
  placeholder: z.string(),
  hasToBeCreated: z.boolean().optional(),
});

export type CustomInputSchema = z.infer<typeof customInputSchema>;

export const recordingItemSchema = z
  .object({
    id: z.string(),
    room_name: z.string(),
    start_ts: z.number(),
    status: z.string(),
    max_participants: z.number().optional(),
    duration: z.number(),
    share_token: z.string(),
  })
  .passthrough();

export const recordingItemsSchema = z.array(recordingItemSchema);

export type RecordingItemSchema = z.infer<typeof recordingItemSchema>;

export const getRecordingsResponseSchema = z.union([
  z.object({
    total_count: z.number(),
    data: recordingItemsSchema,
  }),
  z.object({}),
]);

export type GetRecordingsResponseSchema = z.infer<typeof getRecordingsResponseSchema>;

/**
 * Ensures that it is a valid HTTP URL
 * It automatically avoids
 * -  XSS attempts through javascript:alert('hi')
 * - mailto: links
 */
export const successRedirectUrl = z
  .union([
    z.literal(""),
    z
      .string()
      .url()
      .regex(/^http(s)?:\/\/.*/),
  ])
  .optional();

export const RoutingFormSettings = z
  .object({
    // Applicable only for User Forms
    emailOwnerOnSubmission: z.boolean(),

    // Applicable only for Team Forms
    sendUpdatesTo: z.array(z.number()).optional(),
    sendToAll: z.boolean().optional(),
  })
  .nullable();

export const DeploymentTheme = z
  .object({
    brand: z.string().default("#292929"),
    textBrand: z.string().default("#ffffff"),
    darkBrand: z.string().default("#fafafa"),
    textDarkBrand: z.string().default("#292929"),
    bookingHighlight: z.string().default("#10B981"),
    bookingLightest: z.string().default("#E1E1E1"),
    bookingLighter: z.string().default("#ACACAC"),
    bookingLight: z.string().default("#888888"),
    bookingMedian: z.string().default("#494949"),
    bookingDark: z.string().default("#313131"),
    bookingDarker: z.string().default("#292929"),
    fontName: z.string().default("Cal Sans"),
    fontSrc: z.string().default("https://cal.com/cal.ttf"),
  })
  .optional();

export type ZodDenullish<T extends ZodTypeAny> = T extends ZodNullable<infer U> | ZodOptional<infer U>
  ? ZodDenullish<U>
  : T;

export type ZodDenullishShape<T extends ZodRawShape> = {
  [k in keyof T]: ZodDenullish<T[k]>;
};

export const denullish = <T extends ZodTypeAny>(schema: T): ZodDenullish<T> =>
  (schema instanceof ZodNullable || schema instanceof ZodOptional
    ? denullish((schema._def as ZodNullableDef | ZodOptionalDef).innerType)
    : schema) as ZodDenullish<T>;

type UnknownKeysParam = "passthrough" | "strict" | "strip";

/**
 * @see https://github.com/3x071c/lsg-remix/blob/e2a9592ba3ec5103556f2cf307c32f08aeaee32d/app/lib/util/zod.ts
 */
export function denullishShape<
  T extends ZodRawShape,
  UnknownKeys extends UnknownKeysParam = "strip",
  Catchall extends ZodTypeAny = ZodTypeAny,
  Output = objectOutputType<T, Catchall>,
  Input = objectInputType<T, Catchall>
>(
  obj: ZodObject<T, UnknownKeys, Catchall, Output, Input>
): ZodObject<ZodDenullishShape<T>, UnknownKeys, Catchall> {
  const a = entries(obj.shape).map(([field, schema]) => [field, denullish(schema)] as const) as {
    [K in keyof T]: [K, ZodDenullish<T[K]>];
  }[keyof T][];
  return new ZodObject({
    ...obj._def,
    shape: () => fromEntries(a) as unknown as ZodDenullishShape<T>, // TODO: Safely assert type
  });
}

/**
 * Like Object.entries, but with actually useful typings
 * @param obj The object to turn into a tuple array (`[key, value][]`)
 * @returns The constructed tuple array from the given object
 * @see https://github.com/3x071c/lsg-remix/blob/e2a9592ba3ec5103556f2cf307c32f08aeaee32d/app/lib/util/entries.ts
 */
export const entries = <O extends Record<string, unknown>>(
  obj: O
): {
  readonly [K in keyof O]: [K, O[K]];
}[keyof O][] => {
  return Object.entries(obj) as {
    [K in keyof O]: [K, O[K]];
  }[keyof O][];
};

/**
 * Returns a type with all readonly notations removed (traverses recursively on an object)
 */
type DeepWriteable<T> = T extends Readonly<{
  -readonly [K in keyof T]: T[K];
}>
  ? {
      -readonly [K in keyof T]: DeepWriteable<T[K]>;
    }
  : T; /* Make it work with readonly types (this is not strictly necessary) */

type FromEntries<T> = T extends [infer Keys, unknown][]
  ? { [K in Keys & PropertyKey]: Extract<T[number], [K, unknown]>[1] }
  : never;

/**
 * Like Object.fromEntries, but with actually useful typings
 * @param arr The tuple array (`[key, value][]`) to turn into an object
 * @returns Object constructed from the given entries
 * @see https://github.com/3x071c/lsg-remix/blob/e2a9592ba3ec5103556f2cf307c32f08aeaee32d/app/lib/util/fromEntries.ts
 */
export const fromEntries = <
  E extends [PropertyKey, unknown][] | ReadonlyArray<readonly [PropertyKey, unknown]>
>(
  entries: E
): FromEntries<DeepWriteable<E>> => {
  return Object.fromEntries(entries) as FromEntries<DeepWriteable<E>>;
};

export const getAccessLinkResponseSchema = z.object({
  download_link: z.string().url(),
});

export type GetAccessLinkResponseSchema = z.infer<typeof getAccessLinkResponseSchema>;

/** Facilitates converting values from Select inputs to plain ones before submitting */
export const optionToValueSchema = <T extends z.ZodTypeAny>(valueSchema: T) =>
  z
    .object({
      label: z.string(),
      value: valueSchema,
    })
    // eslint-disable-next-line @typescript-eslint/no-explicit-any
    .transform((foo) => (foo as any).value as z.infer<T>);

/**
 * Allows parsing without losing original data inference.
 * @url https://github.com/colinhacks/zod/discussions/1655#discussioncomment-4367368
 */
export const getParserWithGeneric =
  <T extends AnyZodObject>(valueSchema: T) =>
  <Data>(data: Data) => {
    type Output = z.infer<T>;
    type SimpleFormValues = string | number | null | undefined;
    return valueSchema.parse(data) as {
      // TODO: Invesitage why this broke on zod 3.22.2 upgrade
      [key in keyof Data]: Data[key] extends SimpleFormValues ? Data[key] : Output[key];
    };
  };
export const sendDailyVideoRecordingEmailsSchema = z.object({
  recordingId: z.string(),
  bookingUID: z.string(),
});

export const downloadLinkSchema = z.object({
  download_link: z.string(),
});

// All properties within event type that can and will be updated if needed
export const allManagedEventTypeProps: { [k in keyof Omit<Prisma.EventTypeSelect, "id">]: true } = {
  title: true,
  description: true,
  interfaceLanguage: true,
  isInstantEvent: true,
  instantMeetingParameters: true,
  instantMeetingExpiryTimeOffsetInSeconds: true,
  aiPhoneCallConfig: true,
  currency: true,
  periodDays: true,
  position: true,
  price: true,
  slug: true,
  length: true,
  offsetStart: true,
  locations: true,
  hidden: true,
  availability: true,
  recurringEvent: true,
  customInputs: true,
  minimumRescheduleNotice: true,
  disableGuests: true,
  disableCancelling: true,
  disableRescheduling: true,
  allowReschedulingCancelledBookings: true,
  requiresConfirmation: true,
  canSendCalVideoTranscriptionEmails: true,
  requiresConfirmationForFreeEmail: true,
  requiresConfirmationWillBlockSlot: true,
  eventName: true,
  metadata: true,
  children: true,
  hideCalendarNotes: true,
  hideCalendarEventDetails: true,
  minimumBookingNotice: true,
  beforeEventBuffer: true,
  afterEventBuffer: true,
  successRedirectUrl: true,
  seatsPerTimeSlot: true,
  seatsShowAttendees: true,
  seatsShowAvailabilityCount: true,
  forwardParamsSuccessRedirect: true,
  periodType: true,
  hashedLink: true,
  webhooks: true,
  periodStartDate: true,
  periodEndDate: true,
  destinationCalendar: true,
  periodCountCalendarDays: true,
  bookingLimits: true,
  onlyShowFirstAvailableSlot: true,
  showOptimizedSlots: true,
  slotInterval: true,
  scheduleId: true,
  workflows: true,
  bookingFields: true,
  durationLimits: true,
  maxActiveBookingsPerBooker: true,
  maxActiveBookingPerBookerOfferReschedule: true,
  lockTimeZoneToggleOnBookingPage: true,
  lockedTimeZone: true,
  requiresBookerEmailVerification: true,
  assignAllTeamMembers: true,
  isRRWeightsEnabled: true,
  eventTypeColor: true,
  allowReschedulingPastBookings: true,
  hideOrganizerEmail: true,
  rescheduleWithSameRoundRobinHost: true,
  maxLeadThreshold: true,
  customReplyToEmail: true,
  bookingRequiresAuthentication: true,
};

// All properties that are defined as unlocked based on all managed props
// Eventually this is going to be just a default and the user can change the config through the UI
export const unlockedManagedEventTypeProps = {
  locations: allManagedEventTypeProps.locations,
  scheduleId: allManagedEventTypeProps.scheduleId,
  destinationCalendar: allManagedEventTypeProps.destinationCalendar,
};

// Zod-compatible version of allManagedEventTypeProps that only includes scalar fields
// (excludes Prisma relation fields like children, users, webhooks, availability, etc.)
// This is used with EventTypeSchema.pick() which requires exact key matching
// IMPORTANT: This must match the scalar fields in allManagedEventTypeProps exactly
export const allManagedEventTypePropsForZod = {
  title: true,
  description: true,
  interfaceLanguage: true,
  isInstantEvent: true,
  instantMeetingParameters: true,
  instantMeetingExpiryTimeOffsetInSeconds: true,
  currency: true,
  periodDays: true,
  position: true,
  price: true,
  slug: true,
  length: true,
  offsetStart: true,
  locations: true,
  hidden: true,
  recurringEvent: true,
  minimumRescheduleNotice: true,
  disableGuests: true,
  disableCancelling: true,
  disableRescheduling: true,
  allowReschedulingCancelledBookings: true,
  requiresConfirmation: true,
  canSendCalVideoTranscriptionEmails: true,
  requiresConfirmationForFreeEmail: true,
  requiresConfirmationWillBlockSlot: true,
  eventName: true,
  metadata: true,
  hideCalendarNotes: true,
  hideCalendarEventDetails: true,
  minimumBookingNotice: true,
  beforeEventBuffer: true,
  afterEventBuffer: true,
  successRedirectUrl: true,
  seatsPerTimeSlot: true,
  seatsShowAttendees: true,
  seatsShowAvailabilityCount: true,
  forwardParamsSuccessRedirect: true,
  periodType: true,
  periodStartDate: true,
  periodEndDate: true,
  periodCountCalendarDays: true,
  bookingLimits: true,
  onlyShowFirstAvailableSlot: true,
  showOptimizedSlots: true,
  slotInterval: true,
  scheduleId: true,
  bookingFields: true,
  durationLimits: true,
  maxActiveBookingsPerBooker: true,
  maxActiveBookingPerBookerOfferReschedule: true,
  lockTimeZoneToggleOnBookingPage: true,
  lockedTimeZone: true,
  requiresBookerEmailVerification: true,
  assignAllTeamMembers: true,
  isRRWeightsEnabled: true,
  eventTypeColor: true,
  allowReschedulingPastBookings: true,
  hideOrganizerEmail: true,
  rescheduleWithSameRoundRobinHost: true,
  maxLeadThreshold: true,
  customReplyToEmail: true,
  bookingRequiresAuthentication: true,
} as const;

// Zod-compatible version of unlockedManagedEventTypeProps
export const unlockedManagedEventTypePropsForZod = {
  locations: true,
  scheduleId: true,
} as const;

export const emailSchema = emailRegexSchema;

// The PR at https://github.com/colinhacks/zod/pull/2157 addresses this issue and improves email validation
// I introduced this refinement(to be used with z.email()) as a short term solution until we upgrade to a zod
// version that will include updates in the above PR.
export const emailSchemaRefinement = (value: string) => {
  return emailSchema.safeParse(value).success;
};

export const signupSchema = z.object({
  // Username is marked optional here because it's requirement depends on if it's the Organization invite or a team invite which isn't easily done in zod
  // It's better handled beyond zod in `validateAndGetCorrectedUsernameAndEmail`
  username: z.string().optional(),
  email: z.string().regex(emailRegex, { message: "Invalid email" }),
  password: z.string().superRefine((data, ctx) => {
    const isStrict = false;
    const result = isPasswordValid(data, true, isStrict);
    Object.keys(result).map((key: string) => {
      if (!result[key as keyof typeof result]) {
        ctx.addIssue({
          code: z.ZodIssueCode.custom,
          path: [key],
          message: key,
        });
      }
    });
  }),
  language: z.string().optional(),
  token: z.string().optional(),
});

export const ZVerifyCodeInputSchema = z.object({
  email: emailSchema,
  code: z.string(),
});

export type ZVerifyCodeInputSchema = z.infer<typeof ZVerifyCodeInputSchema>;

export const coerceToDate = z.coerce.date();
export const getStringAsNumberRequiredSchema = (t: TFunction) =>
  z.string().min(1, t("error_required_field")).pipe(z.coerce.number());

export const bookingSeatDataSchema = z.object({
  description: z.string().optional(),
  responses: bookingResponses,
});

// Schema for decrypted service account key
export const serviceAccountKeySchema = z
  .object({
    private_key: z.string(),
    client_email: z.string().optional(),
    client_id: z.string(),
    tenant_id: z.string().optional(),
  })
  .passthrough();

export type TServiceAccountKeySchema = z.infer<typeof serviceAccountKeySchema>;

export const rrSegmentQueryValueSchema = zodAttributesQueryValue.nullish();

// Routing Form Fields
export const fieldTypeEnum = z.enum([
  "name",
  "text",
  "textarea",
  "number",
  "email",
  "phone",
  "address",
  "multiemail",
  "select",
  "multiselect",
  "checkbox",
  "radio",
  "radioInput",
  "boolean",
  "url",
]);

export type FieldType = z.infer<typeof fieldTypeEnum>;

export const excludeOrRequireEmailSchema = z.string().superRefine((val, ctx) => {
  // Allow empty input: field is optional at the form level but may come through as empty string
  if (val.trim() === "") return;

  const allDomains = val
    .split(",")
    .map((dom) => dom.trim())
    .filter(Boolean);

  // If user entered only separators/commas, treat as invalid input
  if (allDomains.length === 0) {
    ctx.addIssue({
      code: z.ZodIssueCode.custom,
      message: "Enter valid domain or email",
    });
    return;
  }

  // Accept forms: domain-only, `@domain`, or `local@domain`
  // - Domain labels: alnum, hyphens allowed internally, no leading/trailing hyphen
  // - Require at least one dot and end with an alpha TLD of length ≥2
  const EMAIL_OR_DOMAIN_PATTERN =
    /^(?:[a-z0-9._+'-]+@|@)?(?:[a-z]{2,}|(?:[a-z0-9](?:[a-z0-9-]*[a-z0-9])?\.)+[a-z]{2,})$/i;

  const isValid = allDomains.every((entry) => EMAIL_OR_DOMAIN_PATTERN.test(entry));

  if (!isValid) {
    ctx.addIssue({
      code: z.ZodIssueCode.custom,
      message: "Enter valid domain or email",
    });
  }
});

export const EditableSchema = z.enum([
  "system", // Can't be deleted, can't be hidden, name can't be edited, can't be marked optional
  "system-but-optional", // Can't be deleted. Name can't be edited. But can be hidden or be marked optional
  "system-but-hidden", // Can't be deleted, name can't be edited, will be shown
  "user", // Fully editable
  "user-readonly", // All fields are readOnly.
]);

export const baseFieldSchema = z.object({
  name: z.string().transform(getValidRhfFieldName),
  type: fieldTypeEnum,
  // TODO: We should make at least one of `defaultPlaceholder` and `placeholder` required. Do the same for label.
  label: z.string().optional(),
  labelAsSafeHtml: z.string().optional(),

  /**
   * It is the default label that will be used when a new field is created.
   * Note: It belongs in FieldsTypeConfig, so that changing defaultLabel in code can work for existing fields as well(for fields that are using the default label).
   * Supports translation
   */
  defaultLabel: z.string().optional(),

  placeholder: z.string().optional(),
  /**
   * It is the default placeholder that will be used when a new field is created.
   * Note: Same as defaultLabel, it belongs in FieldsTypeConfig
   * Supports translation
   */
  defaultPlaceholder: z.string().optional(),
  required: z.boolean().default(false).optional(),
  /**
   * It is the list of options that is valid for a certain type of fields.
   *
   */
  options: z
    .array(
      z.object({
        label: z.string(),
        value: z.string(),
        price: z.coerce.number().min(0).optional(),
      })
    )
    .optional(),
  /**
   * This is an alternate way to specify options when the options are stored elsewhere. Form Builder expects options to be present at `dataStore[getOptionsAt]`
   * This allows keeping a single source of truth in DB.
   */
  getOptionsAt: z.string().optional(),

  /**
   * For `radioInput` type of questions, it stores the input that is shown based on the user option selected.
   * e.g. If user is given a list of locations and he selects "Phone", then he will be shown a phone input
   */
  optionsInputs: z
    .record(
      z.object({
        // Support all types as needed
        // Must be a subset of `fieldTypeEnum`.TODO: Enforce it in TypeScript
        type: z.enum(["address", "phone", "text"]),
        required: z.boolean().optional(),
        placeholder: z.string().optional(),
      })
    )
    .optional(),

  /**
   * It is the minimum number of characters that can be entered in the field.
   * It is used for types with `supportsLengthCheck= true`.
   * @default 0
   * @requires supportsLengthCheck = true
   */
  minLength: z.number().optional(),

  /**
   * It is the maximum number of characters that can be entered in the field.
   * It is used for types with `supportsLengthCheck= true`.
   * @requires supportsLengthCheck = true
   */
  maxLength: z.number().optional(),

  // Emails that needs to be excluded
  excludeEmails: excludeOrRequireEmailSchema.optional(),
  // Emails that need to be required
  requireEmails: excludeOrRequireEmailSchema.optional(),
  // Price associated with the field which works like addons which users can add to the booking
  price: z.coerce.number().min(0).optional(),
});

export const variantsConfigSchema = z.object({
  variants: z.record(
    z.object({
      /**
       * Variant Fields schema for a variant of the main field.
       * It doesn't support non text fields as of now
       **/
      fields: baseFieldSchema
        .omit({
          defaultLabel: true,
          defaultPlaceholder: true,
          options: true,
          getOptionsAt: true,
          optionsInputs: true,
        })
        .array(),
    })
  ),
});

export const fieldSchema = baseFieldSchema.merge(
  z.object({
    variant: z.string().optional(),
    variantsConfig: variantsConfigSchema.optional(),

    views: z
      .object({
        label: z.string(),
        id: z.string(),
        description: z.string().optional(),
      })
      .array()
      .optional(),

    /**
     * It is used to hide fields such as location when there are less than two options
     */
    hideWhenJustOneOption: z.boolean().default(false).optional(),

    hidden: z.boolean().optional(),
    editable: EditableSchema.default("user").optional(),
    sources: z
      .array(
        z.object({
          // Unique ID for the `type`. If type is workflow, it's the workflow ID
          id: z.string(),
          type: z.union([z.literal("user"), z.literal("system"), z.string()]),
          label: z.string(),
          editUrl: z.string().optional(),
          // Mark if a field is required by this source or not. This allows us to set `field.required` based on all the sources' fieldRequired value
          fieldRequired: z.boolean().optional(),
        })
      )
      .optional(),
    disableOnPrefill: z.boolean().default(false).optional(),
  })
);

export const eventTypeBookingFields = z.array(fieldSchema);
export const BookingFieldTypeEnum = eventTypeBookingFields.element.shape.type.Enum;<|MERGE_RESOLUTION|>--- conflicted
+++ resolved
@@ -297,36 +297,8 @@
 
 export type BookingResponses = z.infer<typeof bookingResponses>;
 
-<<<<<<< HEAD
 // Re-exported from @calcom/lib/zod/eventType for backwards compatibility
 export { eventTypeLocations, type EventTypeLocation } from "@calcom/lib/zod/eventType";
-=======
-export type EventTypeLocation = {
-  type: string;
-  address?: string;
-  link?: string;
-  displayLocationPublicly?: boolean;
-  hostPhoneNumber?: string;
-  credentialId?: number;
-  teamName?: string;
-  customLabel?: string;
-};
-
-export const eventTypeLocations: z.ZodType<EventTypeLocation[]> = z.array(
-  z.object({
-    // TODO: Couldn't find a way to make it a union of types from App Store locations
-    // Creating a dynamic union by iterating over the object doesn't seem to make TS happy
-    type: z.string(),
-    address: z.string().optional(),
-    link: z.string().url().optional(),
-    displayLocationPublicly: z.boolean().optional(),
-    hostPhoneNumber: z.string().optional(),
-    credentialId: z.number().optional(),
-    teamName: z.string().optional(),
-    customLabel: z.string().optional(),
-  })
-);
->>>>>>> 2c7cb530
 
 // Matching RRule.Options: rrule/dist/esm/src/types.d.ts
 export const recurringEventType = z
