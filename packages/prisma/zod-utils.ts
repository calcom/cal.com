import type { Prisma } from "@prisma/client";
import { EventTypeCustomInputType } from "@prisma/client";
import type { UnitTypeLongPlural } from "dayjs";
import { pick } from "lodash";
import z, { ZodNullable, ZodObject, ZodOptional } from "zod";

/* eslint-disable no-underscore-dangle */
import type {
  objectInputType,
  objectOutputType,
  ZodNullableDef,
  ZodOptionalDef,
  ZodRawShape,
  ZodTypeAny,
} from "zod";

import { appDataSchemas } from "@calcom/app-store/apps.schemas.generated";
import dayjs from "@calcom/dayjs";
import { fieldsSchema as formBuilderFieldsSchema } from "@calcom/features/form-builder/FormBuilderFieldsSchema";
import { slugify } from "@calcom/lib/slugify";

// Let's not import 118kb just to get an enum
export enum Frequency {
  YEARLY = 0,
  MONTHLY = 1,
  WEEKLY = 2,
  DAILY = 3,
  HOURLY = 4,
  MINUTELY = 5,
  SECONDLY = 6,
}

export const RequiresConfirmationThresholdUnits: z.ZodType<UnitTypeLongPlural> = z.enum(["hours", "minutes"]);

export const EventTypeMetaDataSchema = z
  .object({
    smartContractAddress: z.string().optional(),
    blockchainId: z.number().optional(),
    multipleDuration: z.number().array().optional(),
    giphyThankYouPage: z.string().optional(),
    apps: z.object(appDataSchemas).partial().optional(),
    additionalNotesRequired: z.boolean().optional(),
    disableSuccessPage: z.boolean().optional(),
    managedEventConfig: z
      .object({
        unlockedFields: z.custom<{ [k in keyof Omit<Prisma.EventTypeSelect, "id">]: true }>().optional(),
      })
      .optional(),
    requiresConfirmationThreshold: z
      .object({
        time: z.number(),
        unit: RequiresConfirmationThresholdUnits,
      })
      .optional(),
    config: z
      .object({
        useHostSchedulesForTeamEvent: z.boolean().optional(),
      })
      .optional(),
  })
  .nullable();

export const eventTypeBookingFields = formBuilderFieldsSchema;
export const BookingFieldType = eventTypeBookingFields.element.shape.type.Enum;
export type BookingFieldType = typeof BookingFieldType extends z.Values<infer T> ? T[number] : never;

// Validation of user added bookingFields' responses happen using `getBookingResponsesSchema` which requires `eventType`.
// So it is a dynamic validation and thus entire validation can't exist here
export const bookingResponses = z
  .object({
    email: z.string(),
    name: z.string(),
    guests: z.array(z.string()).optional(),
    notes: z.string().optional(),
    location: z
      .object({
        optionValue: z.string(),
        value: z.string(),
      })
      .optional(),
    smsReminderNumber: z.string().optional(),
    rescheduleReason: z.string().optional(),
  })
  .nullable();

export const eventTypeLocations = z.array(
  z.object({
    // TODO: Couldn't find a way to make it a union of types from App Store locations
    // Creating a dynamic union by iterating over the object doesn't seem to make TS happy
    type: z.string(),
    address: z.string().optional(),
    link: z.string().url().optional(),
    displayLocationPublicly: z.boolean().optional(),
    hostPhoneNumber: z.string().optional(),
  })
);

// Matching RRule.Options: rrule/dist/esm/src/types.d.ts
export const recurringEventType = z
  .object({
    dtstart: z.date().optional(),
    interval: z.number(),
    count: z.number(),
    freq: z.nativeEnum(Frequency),
    until: z.date().optional(),
    tzid: z.string().optional(),
  })
  .nullable();

// dayjs iso parsing is very buggy - cant use :( - turns ISO string into Date object
export const iso8601 = z.string().transform((val, ctx) => {
  const time = Date.parse(val);
  if (!time) {
    ctx.addIssue({
      code: z.ZodIssueCode.custom,
      message: "Invalid ISO Date",
    });
  }
  const d = new Date();
  d.setTime(time);
  return d;
});

export const intervalLimitsType = z
  .object({
    PER_DAY: z.number().optional(),
    PER_WEEK: z.number().optional(),
    PER_MONTH: z.number().optional(),
    PER_YEAR: z.number().optional(),
  })
  .nullable();

export const eventTypeSlug = z.string().transform((val) => slugify(val.trim()));

export const stringToDate = z.string().transform((a) => new Date(a));

export const stringOrNumber = z.union([
  z.string().transform((v, ctx) => {
    const parsed = parseInt(v);
    if (isNaN(parsed)) {
      ctx.addIssue({
        code: z.ZodIssueCode.custom,
        message: "Not a number",
      });
    }
    return parsed;
  }),
  z.number().int(),
]);

export const stringToDayjs = z.string().transform((val) => dayjs(val));

export const bookingCreateBodySchema = z.object({
  end: z.string(),
  eventTypeId: z.number(),
  eventTypeSlug: z.string().optional(),
  rescheduleUid: z.string().optional(),
  recurringEventId: z.string().optional(),
  start: z.string(),
  timeZone: z.string(),
  user: z.union([z.string(), z.array(z.string())]).optional(),
  language: z.string(),
  bookingUid: z.string().optional(),
  metadata: z.record(z.string()),
  hasHashedBookingLink: z.boolean().optional(),
  hashedLink: z.string().nullish(),
  ethSignature: z.string().optional(),
  seatReferenceUid: z.string().optional(),
});

export const requiredCustomInputSchema = z.union([
  // string must be given & nonempty
  z.string().trim().min(1),
  // boolean must be true if set.
  z.boolean().refine((v) => v === true),
]);

export type BookingCreateBody = z.input<typeof bookingCreateBodySchema>;

export const bookingConfirmPatchBodySchema = z.object({
  bookingId: z.number(),
  confirmed: z.boolean(),
  recurringEventId: z.string().optional(),
  reason: z.string().optional(),
});

// `responses` is merged with it during handleNewBooking call because `responses` schema is dynamic and depends on eventType
export const extendedBookingCreateBody = bookingCreateBodySchema.merge(
  z.object({
    noEmail: z.boolean().optional(),
    recurringCount: z.number().optional(),
    allRecurringDates: z.string().array().optional(),
    currentRecurringIndex: z.number().optional(),
    appsStatus: z
      .array(
        z.object({
          appName: z.string(),
          success: z.number(),
          failures: z.number(),
          type: z.string(),
          errors: z.string().array(),
          warnings: z.string().array().optional(),
        })
      )
      .optional(),
  })
);

// It has only the legacy props that are part of `responses` now. The API can still hit old props
export const bookingCreateSchemaLegacyPropsForApi = z.object({
  email: z.string(),
  name: z.string(),
  guests: z.array(z.string()).optional(),
  notes: z.string().optional(),
  location: z.string(),
  smsReminderNumber: z.string().optional().nullable(),
  rescheduleReason: z.string().optional(),
  customInputs: z.array(z.object({ label: z.string(), value: z.union([z.string(), z.boolean()]) })),
});

// This is the schema that is used for the API. It has all the legacy props that are part of `responses` now.
export const bookingCreateBodySchemaForApi = extendedBookingCreateBody.merge(
  bookingCreateSchemaLegacyPropsForApi
);

export const schemaBookingCancelParams = z.object({
  id: z.number().optional(),
  uid: z.string().optional(),
  allRemainingBookings: z.boolean().optional(),
  cancellationReason: z.string().optional(),
  seatReferenceUid: z.string().optional(),
});

export const vitalSettingsUpdateSchema = z.object({
  connected: z.boolean().optional(),
  selectedParam: z.string().optional(),
  sleepValue: z.number().optional(),
});

export const createdEventSchema = z
  .object({
    id: z.string(),
    password: z.union([z.string(), z.undefined()]),
    onlineMeetingUrl: z.string().nullable(),
    iCalUID: z.string().optional(),
  })
  .passthrough();

export const userMetadata = z
  .object({
    proPaidForByTeamId: z.number().optional(),
    stripeCustomerId: z.string().optional(),
    vitalSettings: vitalSettingsUpdateSchema.optional(),
    isPremium: z.boolean().optional(),
    sessionTimeout: z.number().optional(), // Minutes
    defaultConferencingApp: z
      .object({
        appSlug: z.string().default("daily-video").optional(),
        appLink: z.string().optional(),
      })
      .optional(),
  })
  .nullable();

export const teamMetadataSchema = z
  .object({
    requestedSlug: z.string(),
    paymentId: z.string(),
    subscriptionId: z.string().nullable(),
    subscriptionItemId: z.string().nullable(),
  })
  .partial()
  .nullable();

export const bookingMetadataSchema = z
  .object({
    videoCallUrl: z.string().optional(),
  })
  .and(z.record(z.string()))
  .nullable();

export const customInputOptionSchema = z.array(
  z.object({
    label: z.string(),
    type: z.string(),
  })
);

export const customInputSchema = z.object({
  id: z.number(),
  eventTypeId: z.number(),
  label: z.string(),
  type: z.nativeEnum(EventTypeCustomInputType),
  options: customInputOptionSchema.optional().nullable(),
  required: z.boolean(),
  placeholder: z.string(),
  hasToBeCreated: z.boolean().optional(),
});

export type CustomInputSchema = z.infer<typeof customInputSchema>;

export const recordingItemSchema = z.object({
  id: z.string(),
  room_name: z.string(),
  start_ts: z.number(),
  status: z.string(),
  max_participants: z.number(),
  duration: z.number(),
  share_token: z.string(),
});

export const recordingItemsSchema = z.array(recordingItemSchema);

export type RecordingItemSchema = z.infer<typeof recordingItemSchema>;

export const getRecordingsResponseSchema = z.union([
  z.object({
    total_count: z.number(),
    data: recordingItemsSchema,
  }),
  z.object({}),
]);

export type GetRecordingsResponseSchema = z.infer<typeof getRecordingsResponseSchema>;

/**
 * Ensures that it is a valid HTTP URL
 * It automatically avoids
 * -  XSS attempts through javascript:alert('hi')
 * - mailto: links
 */
export const successRedirectUrl = z
  .union([
    z.literal(""),
    z
      .string()
      .url()
      .regex(/^http(s)?:\/\/.*/),
  ])
  .optional();

export const RoutingFormSettings = z
  .object({
    emailOwnerOnSubmission: z.boolean(),
  })
  .nullable();

export const DeploymentTheme = z
  .object({
    brand: z.string().default("#292929"),
    textBrand: z.string().default("#ffffff"),
    darkBrand: z.string().default("#fafafa"),
    textDarkBrand: z.string().default("#292929"),
    bookingHighlight: z.string().default("#10B981"),
    bookingLightest: z.string().default("#E1E1E1"),
    bookingLighter: z.string().default("#ACACAC"),
    bookingLight: z.string().default("#888888"),
    bookingMedian: z.string().default("#494949"),
    bookingDark: z.string().default("#313131"),
    bookingDarker: z.string().default("#292929"),
    fontName: z.string().default("Cal Sans"),
    fontSrc: z.string().default("https://cal.com/cal.ttf"),
  })
  .optional();

export type ZodDenullish<T extends ZodTypeAny> = T extends ZodNullable<infer U> | ZodOptional<infer U>
  ? ZodDenullish<U>
  : T;

export type ZodDenullishShape<T extends ZodRawShape> = {
  [k in keyof T]: ZodDenullish<T[k]>;
};

export const denullish = <T extends ZodTypeAny>(schema: T): ZodDenullish<T> =>
  (schema instanceof ZodNullable || schema instanceof ZodOptional
    ? denullish((schema._def as ZodNullableDef | ZodOptionalDef).innerType)
    : schema) as ZodDenullish<T>;

type UnknownKeysParam = "passthrough" | "strict" | "strip";

/**
 * @see https://github.com/3x071c/lsg-remix/blob/e2a9592ba3ec5103556f2cf307c32f08aeaee32d/app/lib/util/zod.ts
 */
export function denullishShape<
  T extends ZodRawShape,
  UnknownKeys extends UnknownKeysParam = "strip",
  Catchall extends ZodTypeAny = ZodTypeAny,
  Output = objectOutputType<T, Catchall>,
  Input = objectInputType<T, Catchall>
>(
  obj: ZodObject<T, UnknownKeys, Catchall, Output, Input>
): ZodObject<ZodDenullishShape<T>, UnknownKeys, Catchall> {
  const a = entries(obj.shape).map(([field, schema]) => [field, denullish(schema)] as const) as {
    [K in keyof T]: [K, ZodDenullish<T[K]>];
  }[keyof T][];
  return new ZodObject({
    ...obj._def,
    shape: () => fromEntries(a) as unknown as ZodDenullishShape<T>, // TODO: Safely assert type
  });
}

/**
 * Like Object.entries, but with actually useful typings
 * @param obj The object to turn into a tuple array (`[key, value][]`)
 * @returns The constructed tuple array from the given object
 * @see https://github.com/3x071c/lsg-remix/blob/e2a9592ba3ec5103556f2cf307c32f08aeaee32d/app/lib/util/entries.ts
 */
export const entries = <O extends Record<string, unknown>>(
  obj: O
): {
  readonly [K in keyof O]: [K, O[K]];
}[keyof O][] => {
  return Object.entries(obj) as {
    [K in keyof O]: [K, O[K]];
  }[keyof O][];
};

/**
 * Returns a type with all readonly notations removed (traverses recursively on an object)
 */
type DeepWriteable<T> = T extends Readonly<{
  -readonly [K in keyof T]: T[K];
}>
  ? {
      -readonly [K in keyof T]: DeepWriteable<T[K]>;
    }
  : T; /* Make it work with readonly types (this is not strictly necessary) */

type FromEntries<T> = T extends [infer Keys, unknown][]
  ? { [K in Keys & PropertyKey]: Extract<T[number], [K, unknown]>[1] }
  : never;

/**
 * Like Object.fromEntries, but with actually useful typings
 * @param arr The tuple array (`[key, value][]`) to turn into an object
 * @returns Object constructed from the given entries
 * @see https://github.com/3x071c/lsg-remix/blob/e2a9592ba3ec5103556f2cf307c32f08aeaee32d/app/lib/util/fromEntries.ts
 */
export const fromEntries = <
  E extends [PropertyKey, unknown][] | ReadonlyArray<readonly [PropertyKey, unknown]>
>(
  entries: E
): FromEntries<DeepWriteable<E>> => {
  return Object.fromEntries(entries) as FromEntries<DeepWriteable<E>>;
};

export const getAccessLinkResponseSchema = z.object({
  download_link: z.string().url(),
});

export type GetAccessLinkResponseSchema = z.infer<typeof getAccessLinkResponseSchema>;

<<<<<<< HEAD
export const sendDailyVideoRecordingEmailsSchema = z.object({
  recordingId: z.string(),
  bookingUID: z.string(),
});

export const downloadLinkSchema = z.object({
  download_link: z.string(),
});
=======
// All properties within event type that can and will be updated if needed
export const allManagedEventTypeProps: { [k in keyof Omit<Prisma.EventTypeSelect, "id">]: true } = {
  title: true,
  description: true,
  currency: true,
  periodDays: true,
  position: true,
  price: true,
  slug: true,
  length: true,
  locations: true,
  hidden: true,
  availability: true,
  recurringEvent: true,
  customInputs: true,
  disableGuests: true,
  requiresConfirmation: true,
  eventName: true,
  metadata: true,
  children: true,
  hideCalendarNotes: true,
  minimumBookingNotice: true,
  beforeEventBuffer: true,
  afterEventBuffer: true,
  successRedirectUrl: true,
  seatsPerTimeSlot: true,
  seatsShowAttendees: true,
  periodType: true,
  hashedLink: true,
  webhooks: true,
  periodStartDate: true,
  periodEndDate: true,
  destinationCalendar: true,
  periodCountCalendarDays: true,
  bookingLimits: true,
  slotInterval: true,
  schedule: true,
  workflows: true,
  bookingFields: true,
  durationLimits: true,
};

// All properties that are defined as unlocked based on all managed props
// Eventually this is going to be just a default and the user can change the config through the UI
export const unlockedManagedEventTypeProps = {
  ...pick(allManagedEventTypeProps, ["locations", "schedule", "destinationCalendar"]),
};
>>>>>>> 7fde30ed
<|MERGE_RESOLUTION|>--- conflicted
+++ resolved
@@ -450,7 +450,6 @@
 
 export type GetAccessLinkResponseSchema = z.infer<typeof getAccessLinkResponseSchema>;
 
-<<<<<<< HEAD
 export const sendDailyVideoRecordingEmailsSchema = z.object({
   recordingId: z.string(),
   bookingUID: z.string(),
@@ -459,7 +458,7 @@
 export const downloadLinkSchema = z.object({
   download_link: z.string(),
 });
-=======
+
 // All properties within event type that can and will be updated if needed
 export const allManagedEventTypeProps: { [k in keyof Omit<Prisma.EventTypeSelect, "id">]: true } = {
   title: true,
@@ -506,5 +505,4 @@
 // Eventually this is going to be just a default and the user can change the config through the UI
 export const unlockedManagedEventTypeProps = {
   ...pick(allManagedEventTypeProps, ["locations", "schedule", "destinationCalendar"]),
-};
->>>>>>> 7fde30ed
+};