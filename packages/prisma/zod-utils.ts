import z, { ZodNullable, ZodObject, ZodOptional } from "zod";

/* eslint-disable no-underscore-dangle */
import type {
  objectInputType,
  objectOutputType,
  ZodNullableDef,
  ZodOptionalDef,
  ZodRawShape,
  ZodTypeAny,
} from "zod";

<<<<<<< HEAD
import { appDataSchemas } from "@calcom/app-store/apps.browser.generated";
=======
>>>>>>> bd48fd01
import dayjs from "@calcom/dayjs";
import { slugify } from "@calcom/lib/slugify";

// Let's not import 118kb just to get an enum
export enum Frequency {
  YEARLY = 0,
  MONTHLY = 1,
  WEEKLY = 2,
  DAILY = 3,
  HOURLY = 4,
  MINUTELY = 5,
  SECONDLY = 6,
}

export const EventTypeMetaDataSchema = z
  .object({
    smartContractAddress: z.string().optional(),
    blockchainId: z.number().optional(),
    giphyThankYouPage: z.string().optional(),
    apps: z.object(appDataSchemas).partial().optional(),
  })
  .nullable();

export const eventTypeLocations = z.array(
  z.object({
    // TODO: Couldn't find a way to make it a union of types from App Store locations
    // Creating a dynamic union by iterating over the object doesn't seem to make TS happy
    type: z.string(),
    address: z.string().optional(),
    link: z.string().url().optional(),
    displayLocationPublicly: z.boolean().optional(),
    hostPhoneNumber: z.string().optional(),
  })
);

// Matching RRule.Options: rrule/dist/esm/src/types.d.ts
export const recurringEventType = z
  .object({
    dtstart: z.date().optional(),
    interval: z.number(),
    count: z.number(),
    freq: z.nativeEnum(Frequency),
    until: z.date().optional(),
    tzid: z.string().optional(),
  })
  .nullable();

export const eventTypeSlug = z.string().transform((val) => slugify(val.trim()));

export const stringToDate = z.string().transform((a) => new Date(a));

export const stringOrNumber = z.union([
  z.string().transform((v, ctx) => {
    const parsed = parseInt(v);
    if (isNaN(parsed)) {
      ctx.addIssue({
        code: z.ZodIssueCode.custom,
        message: "Not a number",
      });
    }
    return parsed;
  }),
  z.number().int(),
]);

export const stringToDayjs = z.string().transform((val) => dayjs(val));

export const bookingCreateBodySchema = z.object({
  email: z.string(),
  end: z.string(),
  eventTypeId: z.number(),
  eventTypeSlug: z.string().optional(),
  guests: z.array(z.string()).optional(),
  location: z.string(),
  name: z.string(),
  notes: z.string().optional(),
  rescheduleUid: z.string().optional(),
  recurringEventId: z.string().optional(),
  start: z.string(),
  timeZone: z.string(),
  user: z.union([z.string(), z.array(z.string())]).optional(),
  language: z.string(),
  bookingUid: z.string().optional(),
  customInputs: z.array(z.object({ label: z.string(), value: z.union([z.string(), z.boolean()]) })),
  metadata: z.record(z.string()),
  hasHashedBookingLink: z.boolean().optional(),
  hashedLink: z.string().nullish(),
  ethSignature: z.string().optional(),
});

export const requiredCustomInputSchema = z.union([
  // string must be given & nonempty
  z.string().trim().min(1),
  // boolean must be true if set.
  z.boolean().refine((v) => v === true),
]);

export type BookingCreateBody = z.input<typeof bookingCreateBodySchema>;

export const bookingConfirmPatchBodySchema = z.object({
  bookingId: z.number(),
  confirmed: z.boolean(),
  recurringEventId: z.string().optional(),
  reason: z.string().optional(),
});

export const extendedBookingCreateBody = bookingCreateBodySchema.merge(
  z.object({
    noEmail: z.boolean().optional(),
    recurringCount: z.number().optional(),
    rescheduleReason: z.string().optional(),
    smsReminderNumber: z.string().optional(),
  })
);

export const vitalSettingsUpdateSchema = z.object({
  connected: z.boolean().optional(),
  selectedParam: z.string().optional(),
  sleepValue: z.number().optional(),
});

export const createdEventSchema = z
  .object({
    id: z.string(),
    password: z.union([z.string(), z.undefined()]),
    onlineMeetingUrl: z.string().nullable(),
  })
  .passthrough();

export const userMetadata = z
  .object({
    proPaidForByTeamId: z.number().optional(),
    stripeCustomerId: z.string().optional(),
    vitalSettings: vitalSettingsUpdateSchema.optional(),
    isPremium: z.boolean().optional(),
    intentUsername: z.string().optional(),
    checkoutSessionId: z.string().nullable().optional(),
  })
  .nullable();

/**
 * Ensures that it is a valid HTTP URL
 * It automatically avoids
 * -  XSS attempts through javascript:alert('hi')
 * - mailto: links
 */
export const successRedirectUrl = z
  .union([
    z.literal(""),
    z
      .string()
      .url()
      .regex(/^http(s)?:\/\/.*/),
  ])
  .optional();

export type ZodDenullish<T extends ZodTypeAny> = T extends ZodNullable<infer U> | ZodOptional<infer U>
  ? ZodDenullish<U>
  : T;

export type ZodDenullishShape<T extends ZodRawShape> = {
  [k in keyof T]: ZodDenullish<T[k]>;
};

export const denullish = <T extends ZodTypeAny>(schema: T): ZodDenullish<T> =>
  (schema instanceof ZodNullable || schema instanceof ZodOptional
    ? denullish((schema._def as ZodNullableDef | ZodOptionalDef).innerType)
    : schema) as ZodDenullish<T>;

type UnknownKeysParam = "passthrough" | "strict" | "strip";

/**
 * @see https://github.com/3x071c/lsg-remix/blob/e2a9592ba3ec5103556f2cf307c32f08aeaee32d/app/lib/util/zod.ts
 */
export function denullishShape<
  T extends ZodRawShape,
  UnknownKeys extends UnknownKeysParam = "strip",
  Catchall extends ZodTypeAny = ZodTypeAny,
  Output = objectOutputType<T, Catchall>,
  Input = objectInputType<T, Catchall>
>(
  obj: ZodObject<T, UnknownKeys, Catchall, Output, Input>
): ZodObject<ZodDenullishShape<T>, UnknownKeys, Catchall> {
  const a = entries(obj.shape).map(([field, schema]) => [field, denullish(schema)] as const) as {
    [K in keyof T]: [K, ZodDenullish<T[K]>];
  }[keyof T][];
  return new ZodObject({
    ...obj._def,
    shape: () => fromEntries(a) as unknown as ZodDenullishShape<T>, // TODO: Safely assert type
  });
}

/**
 * Like Object.entries, but with actually useful typings
 * @param obj The object to turn into a tuple array (`[key, value][]`)
 * @returns The constructed tuple array from the given object
 * @see https://github.com/3x071c/lsg-remix/blob/e2a9592ba3ec5103556f2cf307c32f08aeaee32d/app/lib/util/entries.ts
 */
export const entries = <O>(
  obj: O
): {
  readonly [K in keyof O]: [K, O[K]];
}[keyof O][] => {
  return Object.entries(obj) as {
    [K in keyof O]: [K, O[K]];
  }[keyof O][];
};

/**
 * Returns a type with all readonly notations removed (traverses recursively on an object)
 */
type DeepWriteable<T> = T extends Readonly<{
  -readonly [K in keyof T]: T[K];
}>
  ? {
      -readonly [K in keyof T]: DeepWriteable<T[K]>;
    }
  : T; /* Make it work with readonly types (this is not strictly necessary) */

type FromEntries<T> = T extends [infer Keys, unknown][]
  ? { [K in Keys & PropertyKey]: Extract<T[number], [K, unknown]>[1] }
  : never;

/**
 * Like Object.fromEntries, but with actually useful typings
 * @param arr The tuple array (`[key, value][]`) to turn into an object
 * @returns Object constructed from the given entries
 * @see https://github.com/3x071c/lsg-remix/blob/e2a9592ba3ec5103556f2cf307c32f08aeaee32d/app/lib/util/fromEntries.ts
 */
export const fromEntries = <
  E extends [PropertyKey, unknown][] | ReadonlyArray<readonly [PropertyKey, unknown]>
>(
  entries: E
): FromEntries<DeepWriteable<E>> => {
  return Object.fromEntries(entries) as FromEntries<DeepWriteable<E>>;
};<|MERGE_RESOLUTION|>--- conflicted
+++ resolved
@@ -10,10 +10,7 @@
   ZodTypeAny,
 } from "zod";
 
-<<<<<<< HEAD
 import { appDataSchemas } from "@calcom/app-store/apps.browser.generated";
-=======
->>>>>>> bd48fd01
 import dayjs from "@calcom/dayjs";
 import { slugify } from "@calcom/lib/slugify";
 
