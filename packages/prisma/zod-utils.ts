import type { Prisma } from "@prisma/client";
import type { UnitTypeLongPlural } from "dayjs";
import type { TFunction } from "next-i18next";
import z, { ZodNullable, ZodObject, ZodOptional } from "zod";
import type {
  AnyZodObject,
  objectInputType,
  objectOutputType,
  ZodNullableDef,
  ZodOptionalDef,
  ZodRawShape,
  ZodTypeAny,
} from "zod";

import { appDataSchemas } from "@calcom/app-store/apps.schemas.generated";
import dayjs from "@calcom/dayjs";
import { isPasswordValid } from "@calcom/features/auth/lib/isPasswordValid";
import type { FieldType as FormBuilderFieldType } from "@calcom/features/form-builder/schema";
import { fieldsSchema as formBuilderFieldsSchema } from "@calcom/features/form-builder/schema";
import { isSupportedTimeZone } from "@calcom/lib/date-fns";
import { slugify } from "@calcom/lib/slugify";
import { EventTypeCustomInputType } from "@calcom/prisma/enums";

// Let's not import 118kb just to get an enum
export enum Frequency {
  YEARLY = 0,
  MONTHLY = 1,
  WEEKLY = 2,
  DAILY = 3,
  HOURLY = 4,
  MINUTELY = 5,
  SECONDLY = 6,
}

export enum BookerLayouts {
  MONTH_VIEW = "month_view",
  WEEK_VIEW = "week_view",
  COLUMN_VIEW = "column_view",
}

export const bookerLayoutOptions = [
  BookerLayouts.MONTH_VIEW,
  BookerLayouts.WEEK_VIEW,
  BookerLayouts.COLUMN_VIEW,
];

const layoutOptions = z.union([
  z.literal(bookerLayoutOptions[0]),
  z.literal(bookerLayoutOptions[1]),
  z.literal(bookerLayoutOptions[2]),
]);

export const bookerLayouts = z
  .object({
    enabledLayouts: z.array(layoutOptions),
    defaultLayout: layoutOptions,
  })
  .nullable();

export const defaultBookerLayoutSettings = {
  defaultLayout: BookerLayouts.MONTH_VIEW,
  // if the user has no explicit layouts set (not in user profile and not in event settings), all layouts are enabled.
  enabledLayouts: bookerLayoutOptions,
};

export type BookerLayoutSettings = z.infer<typeof bookerLayouts>;

export const RequiresConfirmationThresholdUnits: z.ZodType<UnitTypeLongPlural> = z.enum(["hours", "minutes"]);

export const EventTypeMetaDataSchema = z
  .object({
    smartContractAddress: z.string().optional(),
    blockchainId: z.number().optional(),
    multipleDuration: z.number().array().optional(),
    giphyThankYouPage: z.string().optional(),
    apps: z.object(appDataSchemas).partial().optional(),
    additionalNotesRequired: z.boolean().optional(),
    disableSuccessPage: z.boolean().optional(),
    disableStandardEmails: z
      .object({
        confirmation: z
          .object({
            host: z.boolean().optional(),
            attendee: z.boolean().optional(),
          })
          .optional(),
      })
      .optional(),
    managedEventConfig: z
      .object({
        unlockedFields: z.custom<{ [k in keyof Omit<Prisma.EventTypeSelect, "id">]: true }>().optional(),
      })
      .optional(),
    requiresConfirmationThreshold: z
      .object({
        time: z.number(),
        unit: RequiresConfirmationThresholdUnits,
      })
      .optional(),
    config: z
      .object({
        useHostSchedulesForTeamEvent: z.boolean().optional(),
      })
      .optional(),
    bookerLayouts: bookerLayouts.optional(),
  })
  .nullable();

export const eventTypeBookingFields = formBuilderFieldsSchema;
export const BookingFieldTypeEnum = eventTypeBookingFields.element.shape.type.Enum;
export type BookingFieldType = FormBuilderFieldType;

// Validation of user added bookingFields' responses happen using `getBookingResponsesSchema` which requires `eventType`.
// So it is a dynamic validation and thus entire validation can't exist here
// Note that this validation runs to validate prefill params as well, so it should consider that partial values can be there. e.g. `name` might be empty string
export const bookingResponses = z
  .object({
    email: z.string(),
    //TODO: Why don't we move name out of bookingResponses and let it be handled like user fields?
    name: z.union([
      z.string(),
      z.object({
        firstName: z.string(),
        lastName: z.string().optional(),
      }),
    ]),
    guests: z.array(z.string()).optional(),
    notes: z.string().optional(),
    location: z
      .object({
        optionValue: z.string(),
        value: z.string(),
      })
      .optional(),
    smsReminderNumber: z.string().optional(),
    rescheduleReason: z.string().optional(),
  })
  .nullable();

export const eventTypeLocations = z.array(
  z.object({
    // TODO: Couldn't find a way to make it a union of types from App Store locations
    // Creating a dynamic union by iterating over the object doesn't seem to make TS happy
    type: z.string(),
    address: z.string().optional(),
    link: z.string().url().optional(),
    displayLocationPublicly: z.boolean().optional(),
    hostPhoneNumber: z.string().optional(),
    credentialId: z.number().optional(),
    teamName: z.string().optional(),
  })
);

// Matching RRule.Options: rrule/dist/esm/src/types.d.ts
export const recurringEventType = z
  .object({
    dtstart: z.date().optional(),
    interval: z.number(),
    count: z.number(),
    freq: z.nativeEnum(Frequency),
    until: z.date().optional(),
    tzid: z.string().optional(),
  })
  .nullable();

// dayjs iso parsing is very buggy - cant use :( - turns ISO string into Date object
export const iso8601 = z.string().transform((val, ctx) => {
  const time = Date.parse(val);
  if (!time) {
    ctx.addIssue({
      code: z.ZodIssueCode.custom,
      message: "Invalid ISO Date",
    });
  }
  const d = new Date();
  d.setTime(time);
  return d;
});

export const intervalLimitsType = z
  .object({
    PER_DAY: z.number().optional(),
    PER_WEEK: z.number().optional(),
    PER_MONTH: z.number().optional(),
    PER_YEAR: z.number().optional(),
  })
  .nullable();

export const eventTypeSlug = z.string().transform((val) => slugify(val.trim()));

export const stringToDate = z.string().transform((a) => new Date(a));

export const stringOrNumber = z.union([
  z.string().transform((v, ctx) => {
    const parsed = parseInt(v);
    if (isNaN(parsed)) {
      ctx.addIssue({
        code: z.ZodIssueCode.custom,
        message: "Not a number",
      });
    }
    return parsed;
  }),
  z.number().int(),
]);

export const stringToDayjs = (val: string) => {
  const matches = val.match(/([+-]\d{2}:\d{2})$/);
  const timezone = matches ? matches[1] : "+00:00";
  return dayjs(val).utcOffset(timezone);
};

export const stringToDayjsZod = z.string().transform(stringToDayjs);

export const bookingCreateBodySchema = z.object({
  end: z.string().optional(),
  eventTypeId: z.number(),
  eventTypeSlug: z.string().optional(),
  rescheduleUid: z.string().optional(),
  recurringEventId: z.string().optional(),
  start: z.string(),
  timeZone: z.string().refine((value: string) => isSupportedTimeZone(value), { message: "Invalid timezone" }),
  user: z.union([z.string(), z.array(z.string())]).optional(),
  language: z.string(),
  bookingUid: z.string().optional(),
  metadata: z.record(z.string()),
  hasHashedBookingLink: z.boolean().optional(),
  hashedLink: z.string().nullish(),
  seatReferenceUid: z.string().optional(),
});

export const requiredCustomInputSchema = z.union([
  // string must be given & nonempty
  z.string().trim().min(1),
  // boolean must be true if set.
  z.boolean().refine((v) => v === true),
]);

export type BookingCreateBody = z.input<typeof bookingCreateBodySchema>;

export const bookingConfirmPatchBodySchema = z.object({
  bookingId: z.number(),
  confirmed: z.boolean(),
  recurringEventId: z.string().optional(),
  reason: z.string().optional(),
});

// `responses` is merged with it during handleNewBooking call because `responses` schema is dynamic and depends on eventType
export const extendedBookingCreateBody = bookingCreateBodySchema.merge(
  z.object({
    noEmail: z.boolean().optional(),
    recurringCount: z.number().optional(),
    allRecurringDates: z
      .array(
        z.object({
          start: z.string(),
          end: z.string(),
        })
      )
      .optional(),
    currentRecurringIndex: z.number().optional(),
    appsStatus: z
      .array(
        z.object({
          appName: z.string(),
          success: z.number(),
          failures: z.number(),
          type: z.string(),
          errors: z.string().array(),
          warnings: z.string().array().optional(),
        })
      )
      .optional(),
    luckyUsers: z.array(z.number()).optional(),
    customInputs: z.undefined().optional(),
  })
);

// It has only the legacy props that are part of `responses` now. The API can still hit old props
export const bookingCreateSchemaLegacyPropsForApi = z.object({
  email: z.string(),
  name: z.string(),
  guests: z.array(z.string()).optional(),
  notes: z.string().optional(),
  location: z.string(),
  smsReminderNumber: z.string().optional().nullable(),
  rescheduleReason: z.string().optional(),
  customInputs: z.array(z.object({ label: z.string(), value: z.union([z.string(), z.boolean()]) })),
});

// This is the schema that is used for the API. It has all the legacy props that are part of `responses` now.
export const bookingCreateBodySchemaForApi = extendedBookingCreateBody.merge(
  bookingCreateSchemaLegacyPropsForApi.partial()
);

export const schemaBookingCancelParams = z.object({
  id: z.number().optional(),
  uid: z.string().optional(),
  allRemainingBookings: z.boolean().optional(),
  cancellationReason: z.string().optional(),
  seatReferenceUid: z.string().optional(),
});

export const vitalSettingsUpdateSchema = z.object({
  connected: z.boolean().optional(),
  selectedParam: z.string().optional(),
  sleepValue: z.number().optional(),
});

export const createdEventSchema = z
  .object({
    id: z.string(),
    thirdPartyRecurringEventId: z.string(),
    password: z.union([z.string(), z.undefined()]),
    onlineMeetingUrl: z.string().nullable(),
    iCalUID: z.string().optional(),
  })
  .passthrough();

export const userMetadata = z
  .object({
    proPaidForByTeamId: z.number().optional(),
    stripeCustomerId: z.string().optional(),
    vitalSettings: vitalSettingsUpdateSchema.optional(),
    isPremium: z.boolean().optional(),
    sessionTimeout: z.number().optional(), // Minutes
    defaultConferencingApp: z
      .object({
        appSlug: z.string().default("daily-video").optional(),
        appLink: z.string().optional(),
      })
      .optional(),
    defaultBookerLayouts: bookerLayouts.optional(),
    emailChangeWaitingForVerification: z
      .string()
      .transform((data) => data.toLowerCase())
      .optional(),
    migratedToOrgFrom: z
      .object({
        username: z.string().or(z.null()).optional(),
        lastMigrationTime: z.string().optional(),
        reverted: z.boolean().optional(),
        revertTime: z.string().optional(),
      })
      .optional(),
  })
  .nullable();

export const orgSettingsSchema = z
  .object({
    isOrganizationVerified: z.boolean().optional(),
    isOrganizationConfigured: z.boolean().optional(),
    orgAutoAcceptEmail: z.string().optional(),
  })
  .nullable();
export type userMetadataType = z.infer<typeof userMetadata>;

export const teamMetadataSchema = z
  .object({
    requestedSlug: z.string().or(z.null()),
    paymentId: z.string(),
    subscriptionId: z.string().nullable(),
    subscriptionItemId: z.string().nullable(),
<<<<<<< HEAD
    isOrganization: z.boolean().nullable(),
    isOrganizationVerified: z.boolean().nullable(),
    isOrganizationConfigured: z.boolean().nullable(),
    orgSeats: z.number().nullable(),
    orgPricePerSeat: z.number().nullable(),
    orgAutoAcceptEmail: z.string().nullable(),
=======
>>>>>>> f21a9158
    migratedToOrgFrom: z
      .object({
        teamSlug: z.string().or(z.null()).optional(),
        lastMigrationTime: z.string().optional(),
        reverted: z.boolean().optional(),
        lastRevertTime: z.string().optional(),
      })
      .optional(),
  })
  .partial()
  .nullable();

export const bookingMetadataSchema = z
  .object({
    videoCallUrl: z.string().optional(),
  })
  .and(z.record(z.string()))
  .nullable();

export const customInputOptionSchema = z.array(
  z.object({
    label: z.string(),
    type: z.string(),
  })
);

export const customInputSchema = z.object({
  id: z.number(),
  eventTypeId: z.number(),
  label: z.string(),
  type: z.nativeEnum(EventTypeCustomInputType),
  options: customInputOptionSchema.optional().nullable(),
  required: z.boolean(),
  placeholder: z.string(),
  hasToBeCreated: z.boolean().optional(),
});

export type CustomInputSchema = z.infer<typeof customInputSchema>;

export const recordingItemSchema = z.object({
  id: z.string(),
  room_name: z.string(),
  start_ts: z.number(),
  status: z.string(),
  max_participants: z.number(),
  duration: z.number(),
  share_token: z.string(),
});

export const recordingItemsSchema = z.array(recordingItemSchema);

export type RecordingItemSchema = z.infer<typeof recordingItemSchema>;

export const getRecordingsResponseSchema = z.union([
  z.object({
    total_count: z.number(),
    data: recordingItemsSchema,
  }),
  z.object({}),
]);

export type GetRecordingsResponseSchema = z.infer<typeof getRecordingsResponseSchema>;

/**
 * Ensures that it is a valid HTTP URL
 * It automatically avoids
 * -  XSS attempts through javascript:alert('hi')
 * - mailto: links
 */
export const successRedirectUrl = z
  .union([
    z.literal(""),
    z
      .string()
      .url()
      .regex(/^http(s)?:\/\/.*/),
  ])
  .optional();

export const RoutingFormSettings = z
  .object({
    emailOwnerOnSubmission: z.boolean(),
  })
  .nullable();

export const DeploymentTheme = z
  .object({
    brand: z.string().default("#292929"),
    textBrand: z.string().default("#ffffff"),
    darkBrand: z.string().default("#fafafa"),
    textDarkBrand: z.string().default("#292929"),
    bookingHighlight: z.string().default("#10B981"),
    bookingLightest: z.string().default("#E1E1E1"),
    bookingLighter: z.string().default("#ACACAC"),
    bookingLight: z.string().default("#888888"),
    bookingMedian: z.string().default("#494949"),
    bookingDark: z.string().default("#313131"),
    bookingDarker: z.string().default("#292929"),
    fontName: z.string().default("Cal Sans"),
    fontSrc: z.string().default("https://cal.com/cal.ttf"),
  })
  .optional();

export type ZodDenullish<T extends ZodTypeAny> = T extends ZodNullable<infer U> | ZodOptional<infer U>
  ? ZodDenullish<U>
  : T;

export type ZodDenullishShape<T extends ZodRawShape> = {
  [k in keyof T]: ZodDenullish<T[k]>;
};

export const denullish = <T extends ZodTypeAny>(schema: T): ZodDenullish<T> =>
  (schema instanceof ZodNullable || schema instanceof ZodOptional
    ? denullish((schema._def as ZodNullableDef | ZodOptionalDef).innerType)
    : schema) as ZodDenullish<T>;

type UnknownKeysParam = "passthrough" | "strict" | "strip";

/**
 * @see https://github.com/3x071c/lsg-remix/blob/e2a9592ba3ec5103556f2cf307c32f08aeaee32d/app/lib/util/zod.ts
 */
export function denullishShape<
  T extends ZodRawShape,
  UnknownKeys extends UnknownKeysParam = "strip",
  Catchall extends ZodTypeAny = ZodTypeAny,
  Output = objectOutputType<T, Catchall>,
  Input = objectInputType<T, Catchall>
>(
  obj: ZodObject<T, UnknownKeys, Catchall, Output, Input>
): ZodObject<ZodDenullishShape<T>, UnknownKeys, Catchall> {
  const a = entries(obj.shape).map(([field, schema]) => [field, denullish(schema)] as const) as {
    [K in keyof T]: [K, ZodDenullish<T[K]>];
  }[keyof T][];
  return new ZodObject({
    ...obj._def,
    shape: () => fromEntries(a) as unknown as ZodDenullishShape<T>, // TODO: Safely assert type
  });
}

/**
 * Like Object.entries, but with actually useful typings
 * @param obj The object to turn into a tuple array (`[key, value][]`)
 * @returns The constructed tuple array from the given object
 * @see https://github.com/3x071c/lsg-remix/blob/e2a9592ba3ec5103556f2cf307c32f08aeaee32d/app/lib/util/entries.ts
 */
export const entries = <O extends Record<string, unknown>>(
  obj: O
): {
  readonly [K in keyof O]: [K, O[K]];
}[keyof O][] => {
  return Object.entries(obj) as {
    [K in keyof O]: [K, O[K]];
  }[keyof O][];
};

/**
 * Returns a type with all readonly notations removed (traverses recursively on an object)
 */
type DeepWriteable<T> = T extends Readonly<{
  -readonly [K in keyof T]: T[K];
}>
  ? {
      -readonly [K in keyof T]: DeepWriteable<T[K]>;
    }
  : T; /* Make it work with readonly types (this is not strictly necessary) */

type FromEntries<T> = T extends [infer Keys, unknown][]
  ? { [K in Keys & PropertyKey]: Extract<T[number], [K, unknown]>[1] }
  : never;

/**
 * Like Object.fromEntries, but with actually useful typings
 * @param arr The tuple array (`[key, value][]`) to turn into an object
 * @returns Object constructed from the given entries
 * @see https://github.com/3x071c/lsg-remix/blob/e2a9592ba3ec5103556f2cf307c32f08aeaee32d/app/lib/util/fromEntries.ts
 */
export const fromEntries = <
  E extends [PropertyKey, unknown][] | ReadonlyArray<readonly [PropertyKey, unknown]>
>(
  entries: E
): FromEntries<DeepWriteable<E>> => {
  return Object.fromEntries(entries) as FromEntries<DeepWriteable<E>>;
};

export const getAccessLinkResponseSchema = z.object({
  download_link: z.string().url(),
});

export type GetAccessLinkResponseSchema = z.infer<typeof getAccessLinkResponseSchema>;

/** Facilitates converting values from Select inputs to plain ones before submitting */
export const optionToValueSchema = <T extends z.ZodTypeAny>(valueSchema: T) =>
  z
    .object({
      label: z.string(),
      value: valueSchema,
    })
    // eslint-disable-next-line @typescript-eslint/no-explicit-any
    .transform((foo) => (foo as any).value as z.infer<T>);

/**
 * Allows parsing without losing original data inference.
 * @url https://github.com/colinhacks/zod/discussions/1655#discussioncomment-4367368
 */
export const getParserWithGeneric =
  <T extends AnyZodObject>(valueSchema: T) =>
  <Data>(data: Data) => {
    type Output = z.infer<T>;
    type SimpleFormValues = string | number | null | undefined;
    return valueSchema.parse(data) as {
      // TODO: Invesitage why this broke on zod 3.22.2 upgrade
      [key in keyof Data]: Data[key] extends SimpleFormValues ? Data[key] : Output[key];
    };
  };
export const sendDailyVideoRecordingEmailsSchema = z.object({
  recordingId: z.string(),
  bookingUID: z.string(),
});

export const downloadLinkSchema = z.object({
  download_link: z.string(),
});

// All properties within event type that can and will be updated if needed
export const allManagedEventTypeProps: { [k in keyof Omit<Prisma.EventTypeSelect, "id">]: true } = {
  title: true,
  description: true,
  isInstantEvent: true,
  currency: true,
  periodDays: true,
  position: true,
  price: true,
  slug: true,
  length: true,
  offsetStart: true,
  locations: true,
  hidden: true,
  availability: true,
  recurringEvent: true,
  customInputs: true,
  disableGuests: true,
  requiresConfirmation: true,
  eventName: true,
  metadata: true,
  children: true,
  hideCalendarNotes: true,
  minimumBookingNotice: true,
  beforeEventBuffer: true,
  afterEventBuffer: true,
  successRedirectUrl: true,
  seatsPerTimeSlot: true,
  seatsShowAttendees: true,
  seatsShowAvailabilityCount: true,
  periodType: true,
  hashedLink: true,
  webhooks: true,
  periodStartDate: true,
  periodEndDate: true,
  destinationCalendar: true,
  periodCountCalendarDays: true,
  bookingLimits: true,
  onlyShowFirstAvailableSlot: true,
  slotInterval: true,
  scheduleId: true,
  workflows: true,
  bookingFields: true,
  durationLimits: true,
  assignAllTeamMembers: true,
};

// All properties that are defined as unlocked based on all managed props
// Eventually this is going to be just a default and the user can change the config through the UI
export const unlockedManagedEventTypeProps = {
  locations: allManagedEventTypeProps.locations,
  scheduleId: allManagedEventTypeProps.scheduleId,
  destinationCalendar: allManagedEventTypeProps.destinationCalendar,
};

// The PR at https://github.com/colinhacks/zod/pull/2157 addresses this issue and improves email validation
// I introduced this refinement(to be used with z.email()) as a short term solution until we upgrade to a zod
// version that will include updates in the above PR.
export const emailSchemaRefinement = (value: string) => {
  const emailRegex = /^([A-Z0-9_+-]+\.?)*[A-Z0-9_+-]@([A-Z0-9][A-Z0-9-]*\.)+[A-Z]{2,}$/i;
  return emailRegex.test(value);
};

export const signupSchema = z.object({
  // Username is marked optional here because it's requirement depends on if it's the Organization invite or a team invite which isn't easily done in zod
  // It's better handled beyond zod in `validateAndGetCorrectedUsernameAndEmail`
  username: z.string().optional(),
  email: z.string().email(),
  password: z.string().superRefine((data, ctx) => {
    const isStrict = false;
    const result = isPasswordValid(data, true, isStrict);
    Object.keys(result).map((key: string) => {
      if (!result[key as keyof typeof result]) {
        ctx.addIssue({
          code: z.ZodIssueCode.custom,
          path: [key],
          message: key,
        });
      }
    });
  }),
  language: z.string().optional(),
  token: z.string().optional(),
});

export const ZVerifyCodeInputSchema = z.object({
  email: z.string().email(),
  code: z.string(),
});

export type ZVerifyCodeInputSchema = z.infer<typeof ZVerifyCodeInputSchema>;

export const coerceToDate = z.coerce.date();
export const getStringAsNumberRequiredSchema = (t: TFunction) =>
  z.string().min(1, t("error_required_field")).pipe(z.coerce.number());

export const bookingSeatDataSchema = z.object({
  description: z.string().optional(),
  responses: bookingResponses,
});<|MERGE_RESOLUTION|>--- conflicted
+++ resolved
@@ -361,15 +361,8 @@
     paymentId: z.string(),
     subscriptionId: z.string().nullable(),
     subscriptionItemId: z.string().nullable(),
-<<<<<<< HEAD
-    isOrganization: z.boolean().nullable(),
-    isOrganizationVerified: z.boolean().nullable(),
-    isOrganizationConfigured: z.boolean().nullable(),
     orgSeats: z.number().nullable(),
     orgPricePerSeat: z.number().nullable(),
-    orgAutoAcceptEmail: z.string().nullable(),
-=======
->>>>>>> f21a9158
     migratedToOrgFrom: z
       .object({
         teamSlug: z.string().or(z.null()).optional(),
