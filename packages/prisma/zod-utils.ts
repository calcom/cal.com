import type { Prisma } from "@prisma/client";
import type { UnitTypeLongPlural } from "dayjs";
import type { TFunction } from "next-i18next";
import z, { ZodNullable, ZodObject, ZodOptional } from "zod";
import type {
  AnyZodObject,
  objectInputType,
  objectOutputType,
  ZodNullableDef,
  ZodOptionalDef,
  ZodRawShape,
  ZodTypeAny,
} from "zod";

import { appDataSchemas } from "@calcom/app-store/apps.schemas.generated";
import dayjs from "@calcom/dayjs";
import { isPasswordValid } from "@calcom/features/auth/lib/isPasswordValid";
import type { FieldType as FormBuilderFieldType } from "@calcom/features/form-builder/schema";
import { fieldsSchema as formBuilderFieldsSchema } from "@calcom/features/form-builder/schema";
import { isSupportedTimeZone } from "@calcom/lib/date-fns";
import { slugify } from "@calcom/lib/slugify";
import { EventTypeCustomInputType } from "@calcom/prisma/enums";

// Let's not import 118kb just to get an enum
export enum Frequency {
  YEARLY = 0,
  MONTHLY = 1,
  WEEKLY = 2,
  DAILY = 3,
  HOURLY = 4,
  MINUTELY = 5,
  SECONDLY = 6,
}

export enum BookerLayouts {
  MONTH_VIEW = "month_view",
  WEEK_VIEW = "week_view",
  COLUMN_VIEW = "column_view",
}

export const bookerLayoutOptions = [
  BookerLayouts.MONTH_VIEW,
  BookerLayouts.WEEK_VIEW,
  BookerLayouts.COLUMN_VIEW,
];

const layoutOptions = z.union([
  z.literal(bookerLayoutOptions[0]),
  z.literal(bookerLayoutOptions[1]),
  z.literal(bookerLayoutOptions[2]),
]);

export const bookerLayouts = z
  .object({
    enabledLayouts: z.array(layoutOptions),
    defaultLayout: layoutOptions,
  })
  .nullable();

export const defaultBookerLayoutSettings = {
  defaultLayout: BookerLayouts.MONTH_VIEW,
  // if the user has no explicit layouts set (not in user profile and not in event settings), all layouts are enabled.
  enabledLayouts: bookerLayoutOptions,
};

export type BookerLayoutSettings = z.infer<typeof bookerLayouts>;

export const RequiresConfirmationThresholdUnits: z.ZodType<UnitTypeLongPlural> = z.enum(["hours", "minutes"]);

export const EventTypeMetaDataSchema = z
  .object({
    smartContractAddress: z.string().optional(),
    blockchainId: z.number().optional(),
    multipleDuration: z.number().array().optional(),
    giphyThankYouPage: z.string().optional(),
    apps: z.object(appDataSchemas).partial().optional(),
    additionalNotesRequired: z.boolean().optional(),
    disableSuccessPage: z.boolean().optional(),
    disableStandardEmails: z
      .object({
        confirmation: z
          .object({
            host: z.boolean().optional(),
            attendee: z.boolean().optional(),
          })
          .optional(),
      })
      .optional(),
    managedEventConfig: z
      .object({
        unlockedFields: z.custom<{ [k in keyof Omit<Prisma.EventTypeSelect, "id">]: true }>().optional(),
      })
      .optional(),
    requiresConfirmationThreshold: z
      .object({
        time: z.number(),
        unit: RequiresConfirmationThresholdUnits,
      })
      .optional(),
    config: z
      .object({
        useHostSchedulesForTeamEvent: z.boolean().optional(),
      })
      .optional(),
    bookerLayouts: bookerLayouts.optional(),
  })
  .nullable();

export const eventTypeBookingFields = formBuilderFieldsSchema;
export const BookingFieldTypeEnum = eventTypeBookingFields.element.shape.type.Enum;
export type BookingFieldType = FormBuilderFieldType;

// Validation of user added bookingFields' responses happen using `getBookingResponsesSchema` which requires `eventType`.
// So it is a dynamic validation and thus entire validation can't exist here
// Note that this validation runs to validate prefill params as well, so it should consider that partial values can be there. e.g. `name` might be empty string
export const bookingResponses = z
  .object({
    email: z.string(),
    //TODO: Why don't we move name out of bookingResponses and let it be handled like user fields?
    name: z.union([
      z.string(),
      z.object({
        firstName: z.string(),
        lastName: z.string().optional(),
      }),
    ]),
    guests: z.array(z.string()).optional(),
    notes: z.string().optional(),
    location: z
      .object({
        optionValue: z.string(),
        value: z.string(),
      })
      .optional(),
    smsReminderNumber: z.string().optional(),
    rescheduleReason: z.string().optional(),
  })
  .nullable();

export const eventTypeLocations = z.array(
  z.object({
    // TODO: Couldn't find a way to make it a union of types from App Store locations
    // Creating a dynamic union by iterating over the object doesn't seem to make TS happy
    type: z.string(),
    address: z.string().optional(),
    link: z.string().url().optional(),
    displayLocationPublicly: z.boolean().optional(),
    hostPhoneNumber: z.string().optional(),
    credentialId: z.number().optional(),
    teamName: z.string().optional(),
  })
);

// Matching RRule.Options: rrule/dist/esm/src/types.d.ts
export const recurringEventType = z
  .object({
    dtstart: z.date().optional(),
    interval: z.number(),
    count: z.number(),
    freq: z.nativeEnum(Frequency),
    until: z.date().optional(),
    tzid: z.string().optional(),
  })
  .nullable();

// dayjs iso parsing is very buggy - cant use :( - turns ISO string into Date object
export const iso8601 = z.string().transform((val, ctx) => {
  const time = Date.parse(val);
  if (!time) {
    ctx.addIssue({
      code: z.ZodIssueCode.custom,
      message: "Invalid ISO Date",
    });
  }
  const d = new Date();
  d.setTime(time);
  return d;
});

export const intervalLimitsType = z
  .object({
    PER_DAY: z.number().optional(),
    PER_WEEK: z.number().optional(),
    PER_MONTH: z.number().optional(),
    PER_YEAR: z.number().optional(),
  })
  .nullable();

export const eventTypeSlug = z.string().transform((val) => slugify(val.trim()));

export const stringToDate = z.string().transform((a) => new Date(a));

export const stringOrNumber = z.union([
  z.string().transform((v, ctx) => {
    const parsed = parseInt(v);
    if (isNaN(parsed)) {
      ctx.addIssue({
        code: z.ZodIssueCode.custom,
        message: "Not a number",
      });
    }
    return parsed;
  }),
  z.number().int(),
]);

export const stringToDayjs = (val: string) => {
  const matches = val.match(/([+-]\d{2}:\d{2})$/);
  const timezone = matches ? matches[1] : "+00:00";
  return dayjs(val).utcOffset(timezone);
};

export const stringToDayjsZod = z.string().transform(stringToDayjs);

export const bookingCreateBodySchema = z.object({
  end: z.string().optional(),
  eventTypeId: z.number(),
  eventTypeSlug: z.string().optional(),
  rescheduleUid: z.string().optional(),
  recurringEventId: z.string().optional(),
  start: z.string(),
  timeZone: z.string().refine((value: string) => isSupportedTimeZone(value), { message: "Invalid timezone" }),
  user: z.union([z.string(), z.array(z.string())]).optional(),
  language: z.string(),
  bookingUid: z.string().optional(),
  metadata: z.record(z.string()),
  hasHashedBookingLink: z.boolean().optional(),
  hashedLink: z.string().nullish(),
  seatReferenceUid: z.string().optional(),
});

export const requiredCustomInputSchema = z.union([
  // string must be given & nonempty
  z.string().trim().min(1),
  // boolean must be true if set.
  z.boolean().refine((v) => v === true),
]);

export type BookingCreateBody = z.input<typeof bookingCreateBodySchema>;

export const bookingConfirmPatchBodySchema = z.object({
  bookingId: z.number(),
  confirmed: z.boolean(),
  recurringEventId: z.string().optional(),
  reason: z.string().optional(),
});

// `responses` is merged with it during handleNewBooking call because `responses` schema is dynamic and depends on eventType
export const extendedBookingCreateBody = bookingCreateBodySchema.merge(
  z.object({
    noEmail: z.boolean().optional(),
    recurringCount: z.number().optional(),
    allRecurringDates: z
      .array(
        z.object({
          start: z.string(),
          end: z.string(),
        })
      )
      .optional(),
    currentRecurringIndex: z.number().optional(),
    appsStatus: z
      .array(
        z.object({
          appName: z.string(),
          success: z.number(),
          failures: z.number(),
          type: z.string(),
          errors: z.string().array(),
          warnings: z.string().array().optional(),
        })
      )
      .optional(),
    luckyUsers: z.array(z.number()).optional(),
    customInputs: z.undefined().optional(),
  })
);

// It has only the legacy props that are part of `responses` now. The API can still hit old props
export const bookingCreateSchemaLegacyPropsForApi = z.object({
  email: z.string(),
  name: z.string(),
  guests: z.array(z.string()).optional(),
  notes: z.string().optional(),
  location: z.string(),
  smsReminderNumber: z.string().optional().nullable(),
  rescheduleReason: z.string().optional(),
  customInputs: z.array(z.object({ label: z.string(), value: z.union([z.string(), z.boolean()]) })),
});

// This is the schema that is used for the API. It has all the legacy props that are part of `responses` now.
export const bookingCreateBodySchemaForApi = extendedBookingCreateBody.merge(
  bookingCreateSchemaLegacyPropsForApi.partial()
);

export const schemaBookingCancelParams = z.object({
  id: z.number().optional(),
  uid: z.string().optional(),
  allRemainingBookings: z.boolean().optional(),
  cancellationReason: z.string().optional(),
  seatReferenceUid: z.string().optional(),
});

export const vitalSettingsUpdateSchema = z.object({
  connected: z.boolean().optional(),
  selectedParam: z.string().optional(),
  sleepValue: z.number().optional(),
});

export const createdEventSchema = z
  .object({
    id: z.string(),
    thirdPartyRecurringEventId: z.string(),
    password: z.union([z.string(), z.undefined()]),
    onlineMeetingUrl: z.string().nullable(),
    iCalUID: z.string().optional(),
  })
  .passthrough();

export const userMetadata = z
  .object({
    proPaidForByTeamId: z.number().optional(),
    stripeCustomerId: z.string().optional(),
    vitalSettings: vitalSettingsUpdateSchema.optional(),
    isPremium: z.boolean().optional(),
    sessionTimeout: z.number().optional(), // Minutes
    defaultConferencingApp: z
      .object({
        appSlug: z.string().default("daily-video").optional(),
        appLink: z.string().optional(),
      })
      .optional(),
    defaultBookerLayouts: bookerLayouts.optional(),
    emailChangeWaitingForVerification: z.string().optional(),
    migratedToOrgFrom: z
      .object({
        username: z.string().or(z.null()).optional(),
        lastMigrationTime: z.string().optional(),
        reverted: z.boolean().optional(),
        revertTime: z.string().optional(),
      })
      .optional(),
  })
  .nullable();

export type userMetadataType = z.infer<typeof userMetadata>;

export const teamMetadataSchema = z
  .object({
    requestedSlug: z.string().or(z.null()),
    paymentId: z.string(),
    subscriptionId: z.string().nullable(),
    subscriptionItemId: z.string().nullable(),
    isOrganization: z.boolean().nullable(),
    isOrganizationVerified: z.boolean().nullable(),
    isOrganizationConfigured: z.boolean().nullable(),
    orgAutoAcceptEmail: z.string().nullable(),
    migratedToOrgFrom: z
      .object({
        teamSlug: z.string().or(z.null()).optional(),
        lastMigrationTime: z.string().optional(),
        reverted: z.boolean().optional(),
        lastRevertTime: z.string().optional(),
      })
      .optional(),
  })
  .partial()
  .nullable();

export const bookingMetadataSchema = z
  .object({
    videoCallUrl: z.string().optional(),
  })
  .and(z.record(z.string()))
  .nullable();

export const customInputOptionSchema = z.array(
  z.object({
    label: z.string(),
    type: z.string(),
  })
);

export const customInputSchema = z.object({
  id: z.number(),
  eventTypeId: z.number(),
  label: z.string(),
  type: z.nativeEnum(EventTypeCustomInputType),
  options: customInputOptionSchema.optional().nullable(),
  required: z.boolean(),
  placeholder: z.string(),
  hasToBeCreated: z.boolean().optional(),
});

export type CustomInputSchema = z.infer<typeof customInputSchema>;

export const recordingItemSchema = z.object({
  id: z.string(),
  room_name: z.string(),
  start_ts: z.number(),
  status: z.string(),
  max_participants: z.number(),
  duration: z.number(),
  share_token: z.string(),
});

export const recordingItemsSchema = z.array(recordingItemSchema);

export type RecordingItemSchema = z.infer<typeof recordingItemSchema>;

export const getRecordingsResponseSchema = z.union([
  z.object({
    total_count: z.number(),
    data: recordingItemsSchema,
  }),
  z.object({}),
]);

export type GetRecordingsResponseSchema = z.infer<typeof getRecordingsResponseSchema>;

/**
 * Ensures that it is a valid HTTP URL
 * It automatically avoids
 * -  XSS attempts through javascript:alert('hi')
 * - mailto: links
 */
export const successRedirectUrl = z
  .union([
    z.literal(""),
    z
      .string()
      .url()
      .regex(/^http(s)?:\/\/.*/),
  ])
  .optional();

export const RoutingFormSettings = z
  .object({
    emailOwnerOnSubmission: z.boolean(),
  })
  .nullable();

export const DeploymentTheme = z
  .object({
    brand: z.string().default("#292929"),
    textBrand: z.string().default("#ffffff"),
    darkBrand: z.string().default("#fafafa"),
    textDarkBrand: z.string().default("#292929"),
    bookingHighlight: z.string().default("#10B981"),
    bookingLightest: z.string().default("#E1E1E1"),
    bookingLighter: z.string().default("#ACACAC"),
    bookingLight: z.string().default("#888888"),
    bookingMedian: z.string().default("#494949"),
    bookingDark: z.string().default("#313131"),
    bookingDarker: z.string().default("#292929"),
    fontName: z.string().default("Cal Sans"),
    fontSrc: z.string().default("https://cal.com/cal.ttf"),
  })
  .optional();

export type ZodDenullish<T extends ZodTypeAny> = T extends ZodNullable<infer U> | ZodOptional<infer U>
  ? ZodDenullish<U>
  : T;

export type ZodDenullishShape<T extends ZodRawShape> = {
  [k in keyof T]: ZodDenullish<T[k]>;
};

export const denullish = <T extends ZodTypeAny>(schema: T): ZodDenullish<T> =>
  (schema instanceof ZodNullable || schema instanceof ZodOptional
    ? denullish((schema._def as ZodNullableDef | ZodOptionalDef).innerType)
    : schema) as ZodDenullish<T>;

type UnknownKeysParam = "passthrough" | "strict" | "strip";

/**
 * @see https://github.com/3x071c/lsg-remix/blob/e2a9592ba3ec5103556f2cf307c32f08aeaee32d/app/lib/util/zod.ts
 */
export function denullishShape<
  T extends ZodRawShape,
  UnknownKeys extends UnknownKeysParam = "strip",
  Catchall extends ZodTypeAny = ZodTypeAny,
  Output = objectOutputType<T, Catchall>,
  Input = objectInputType<T, Catchall>
>(
  obj: ZodObject<T, UnknownKeys, Catchall, Output, Input>
): ZodObject<ZodDenullishShape<T>, UnknownKeys, Catchall> {
  const a = entries(obj.shape).map(([field, schema]) => [field, denullish(schema)] as const) as {
    [K in keyof T]: [K, ZodDenullish<T[K]>];
  }[keyof T][];
  return new ZodObject({
    ...obj._def,
    shape: () => fromEntries(a) as unknown as ZodDenullishShape<T>, // TODO: Safely assert type
  });
}

/**
 * Like Object.entries, but with actually useful typings
 * @param obj The object to turn into a tuple array (`[key, value][]`)
 * @returns The constructed tuple array from the given object
 * @see https://github.com/3x071c/lsg-remix/blob/e2a9592ba3ec5103556f2cf307c32f08aeaee32d/app/lib/util/entries.ts
 */
export const entries = <O extends Record<string, unknown>>(
  obj: O
): {
  readonly [K in keyof O]: [K, O[K]];
}[keyof O][] => {
  return Object.entries(obj) as {
    [K in keyof O]: [K, O[K]];
  }[keyof O][];
};

/**
 * Returns a type with all readonly notations removed (traverses recursively on an object)
 */
type DeepWriteable<T> = T extends Readonly<{
  -readonly [K in keyof T]: T[K];
}>
  ? {
      -readonly [K in keyof T]: DeepWriteable<T[K]>;
    }
  : T; /* Make it work with readonly types (this is not strictly necessary) */

type FromEntries<T> = T extends [infer Keys, unknown][]
  ? { [K in Keys & PropertyKey]: Extract<T[number], [K, unknown]>[1] }
  : never;

/**
 * Like Object.fromEntries, but with actually useful typings
 * @param arr The tuple array (`[key, value][]`) to turn into an object
 * @returns Object constructed from the given entries
 * @see https://github.com/3x071c/lsg-remix/blob/e2a9592ba3ec5103556f2cf307c32f08aeaee32d/app/lib/util/fromEntries.ts
 */
export const fromEntries = <
  E extends [PropertyKey, unknown][] | ReadonlyArray<readonly [PropertyKey, unknown]>
>(
  entries: E
): FromEntries<DeepWriteable<E>> => {
  return Object.fromEntries(entries) as FromEntries<DeepWriteable<E>>;
};

export const getAccessLinkResponseSchema = z.object({
  download_link: z.string().url(),
});

export type GetAccessLinkResponseSchema = z.infer<typeof getAccessLinkResponseSchema>;

/** Facilitates converting values from Select inputs to plain ones before submitting */
export const optionToValueSchema = <T extends z.ZodTypeAny>(valueSchema: T) =>
  z
    .object({
      label: z.string(),
      value: valueSchema,
    })
    // eslint-disable-next-line @typescript-eslint/no-explicit-any
    .transform((foo) => (foo as any).value as z.infer<T>);

/**
 * Allows parsing without losing original data inference.
 * @url https://github.com/colinhacks/zod/discussions/1655#discussioncomment-4367368
 */
export const getParserWithGeneric =
  <T extends AnyZodObject>(valueSchema: T) =>
  <Data>(data: Data) => {
    type Output = z.infer<T>;
    type SimpleFormValues = string | number | null | undefined;
    return valueSchema.parse(data) as {
      // TODO: Invesitage why this broke on zod 3.22.2 upgrade
      [key in keyof Data]: Data[key] extends SimpleFormValues ? Data[key] : Output[key];
    };
  };
export const sendDailyVideoRecordingEmailsSchema = z.object({
  recordingId: z.string(),
  bookingUID: z.string(),
});

export const downloadLinkSchema = z.object({
  download_link: z.string(),
});

// All properties within event type that can and will be updated if needed
export const allManagedEventTypeProps: { [k in keyof Omit<Prisma.EventTypeSelect, "id">]: true } = {
  title: true,
  description: true,
  isInstantEvent: true,
  currency: true,
  periodDays: true,
  position: true,
  price: true,
  slug: true,
  length: true,
  offsetStart: true,
  locations: true,
  hidden: true,
  availability: true,
  recurringEvent: true,
  customInputs: true,
  disableGuests: true,
  requiresConfirmation: true,
  eventName: true,
  metadata: true,
  children: true,
  hideCalendarNotes: true,
  minimumBookingNotice: true,
  beforeEventBuffer: true,
  afterEventBuffer: true,
  successRedirectUrl: true,
  seatsPerTimeSlot: true,
  seatsShowAttendees: true,
  seatsShowAvailabilityCount: true,
  periodType: true,
  hashedLink: true,
  webhooks: true,
  periodStartDate: true,
  periodEndDate: true,
  destinationCalendar: true,
  periodCountCalendarDays: true,
  bookingLimits: true,
  onlyShowFirstAvailableSlot: true,
  slotInterval: true,
  scheduleId: true,
  workflows: true,
  bookingFields: true,
  durationLimits: true,
<<<<<<< HEAD
  lockTimeZoneToggleOnBookingPage: true,
  requiresBookerEmailVerification: true,
=======
  assignAllTeamMembers: true,
>>>>>>> c6dad39f
};

// All properties that are defined as unlocked based on all managed props
// Eventually this is going to be just a default and the user can change the config through the UI
export const unlockedManagedEventTypeProps = {
  locations: allManagedEventTypeProps.locations,
  scheduleId: allManagedEventTypeProps.scheduleId,
  destinationCalendar: allManagedEventTypeProps.destinationCalendar,
};

// The PR at https://github.com/colinhacks/zod/pull/2157 addresses this issue and improves email validation
// I introduced this refinement(to be used with z.email()) as a short term solution until we upgrade to a zod
// version that will include updates in the above PR.
export const emailSchemaRefinement = (value: string) => {
  const emailRegex = /^([A-Z0-9_+-]+\.?)*[A-Z0-9_+-]@([A-Z0-9][A-Z0-9-]*\.)+[A-Z]{2,}$/i;
  return emailRegex.test(value);
};

export const signupSchema = z.object({
  // Username is marked optional here because it's requirement depends on if it's the Organization invite or a team invite which isn't easily done in zod
  // It's better handled beyond zod in `validateAndGetCorrectedUsernameAndEmail`
  username: z.string().optional(),
  email: z.string().email(),
  password: z.string().superRefine((data, ctx) => {
    const isStrict = false;
    const result = isPasswordValid(data, true, isStrict);
    Object.keys(result).map((key: string) => {
      if (!result[key as keyof typeof result]) {
        ctx.addIssue({
          code: z.ZodIssueCode.custom,
          path: [key],
          message: key,
        });
      }
    });
  }),
  language: z.string().optional(),
  token: z.string().optional(),
});

export const ZVerifyCodeInputSchema = z.object({
  email: z.string().email(),
  code: z.string(),
});

export type ZVerifyCodeInputSchema = z.infer<typeof ZVerifyCodeInputSchema>;

export const coerceToDate = z.coerce.date();
export const getStringAsNumberRequiredSchema = (t: TFunction) =>
  z.string().min(1, t("error_required_field")).pipe(z.coerce.number());

export const bookingSeatDataSchema = z.object({
  description: z.string().optional(),
  responses: bookingResponses,
});<|MERGE_RESOLUTION|>--- conflicted
+++ resolved
@@ -622,12 +622,9 @@
   workflows: true,
   bookingFields: true,
   durationLimits: true,
-<<<<<<< HEAD
   lockTimeZoneToggleOnBookingPage: true,
   requiresBookerEmailVerification: true,
-=======
   assignAllTeamMembers: true,
->>>>>>> c6dad39f
 };
 
 // All properties that are defined as unlocked based on all managed props
