--- conflicted
+++ resolved
@@ -662,11 +662,8 @@
   lockTimeZoneToggleOnBookingPage: true,
   requiresBookerEmailVerification: true,
   assignAllTeamMembers: true,
-<<<<<<< HEAD
   eventTypeColor: true,
-=======
   rescheduleWithSameRoundRobinHost: true,
->>>>>>> 848bcbfb
 };
 
 // All properties that are defined as unlocked based on all managed props
