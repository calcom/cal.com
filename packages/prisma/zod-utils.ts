--- conflicted
+++ resolved
@@ -9,11 +9,8 @@
     type: z.nativeEnum(LocationType),
     address: z.string().optional(),
     link: z.string().url().optional(),
-<<<<<<< HEAD
     displayLocationPublicly: z.boolean().optional(),
-=======
     hostPhoneNumber: z.string().optional(),
->>>>>>> 3421af10
   })
 );
 
