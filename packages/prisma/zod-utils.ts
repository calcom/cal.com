import type { Prisma } from "@prisma/client";
import type { UnitTypeLongPlural } from "dayjs";
import type { TFunction } from "i18next";
import z, { ZodNullable, ZodObject, ZodOptional } from "zod";
import type {
  AnyZodObject,
  objectInputType,
  objectOutputType,
  ZodNullableDef,
  ZodOptionalDef,
  ZodRawShape,
  ZodTypeAny,
} from "zod";

import { appDataSchemas } from "@calcom/app-store/apps.schemas.generated";
<<<<<<< HEAD
import { routingFormResponseInDbSchema } from "@calcom/app-store/routing-forms/zod";
import { isPasswordValid } from "@calcom/features/auth/lib/isPasswordValid";
import type { FieldType as FormBuilderFieldType } from "@calcom/features/form-builder/schema";
import { fieldsSchema as formBuilderFieldsSchema } from "@calcom/features/form-builder/schema";
import { isSupportedTimeZone } from "@calcom/lib/dayjs";
=======
import dayjs from "@calcom/dayjs";
import { isPasswordValid } from "@calcom/features/auth/lib/isPasswordValid";
import type { FieldType as FormBuilderFieldType } from "@calcom/features/form-builder/schema";
import { fieldsSchema as formBuilderFieldsSchema } from "@calcom/features/form-builder/schema";
>>>>>>> 0386723a
import { emailSchema as emailRegexSchema, emailRegex } from "@calcom/lib/emailSchema";
import type { IntervalLimit } from "@calcom/lib/intervalLimits/intervalLimitSchema";
import { zodAttributesQueryValue } from "@calcom/lib/raqb/zod";
import { slugify } from "@calcom/lib/slugify";
import { EventTypeCustomInputType } from "@calcom/prisma/enums";

// Let's not import 118kb just to get an enum
export enum Frequency {
  YEARLY = 0,
  MONTHLY = 1,
  WEEKLY = 2,
  DAILY = 3,
  HOURLY = 4,
  MINUTELY = 5,
  SECONDLY = 6,
}

export enum BookerLayouts {
  MONTH_VIEW = "month_view",
  WEEK_VIEW = "week_view",
  COLUMN_VIEW = "column_view",
}

export const bookerLayoutOptions = [
  BookerLayouts.MONTH_VIEW,
  BookerLayouts.WEEK_VIEW,
  BookerLayouts.COLUMN_VIEW,
];

const layoutOptions = z.union([
  z.literal(bookerLayoutOptions[0]),
  z.literal(bookerLayoutOptions[1]),
  z.literal(bookerLayoutOptions[2]),
]);

export const bookerLayouts = z
  .object({
    enabledLayouts: z.array(layoutOptions),
    defaultLayout: layoutOptions,
  })
  .nullable();

export const orgOnboardingInvitedMembersSchema = z.array(
  z.object({ email: z.string().email(), name: z.string().optional() })
);

export const orgOnboardingTeamsSchema = z.array(
  z.object({
    id: z.number(),
    name: z.string(),
    isBeingMigrated: z.boolean(),
    // "slug" is null for new teams
    slug: z.string().nullable(),
  })
);

export const defaultBookerLayoutSettings = {
  defaultLayout: BookerLayouts.MONTH_VIEW,
  // if the user has no explicit layouts set (not in user profile and not in event settings), all layouts are enabled.
  enabledLayouts: bookerLayoutOptions,
};

export type BookerLayoutSettings = z.infer<typeof bookerLayouts>;

export const RequiresConfirmationThresholdUnits: z.ZodType<UnitTypeLongPlural> = z.enum(["hours", "minutes"]);

export const EventTypeAppMetadataSchema = z.object(appDataSchemas).partial();
export const eventTypeAppMetadataOptionalSchema = EventTypeAppMetadataSchema.optional();

const _eventTypeMetaDataSchemaWithoutApps = z.object({
  smartContractAddress: z.string().optional(),
  blockchainId: z.number().optional(),
  multipleDuration: z.number().array().optional(),
  giphyThankYouPage: z.string().optional(),
  additionalNotesRequired: z.boolean().optional(),
  disableSuccessPage: z.boolean().optional(),
  disableStandardEmails: z
    .object({
      all: z
        .object({
          host: z.boolean().optional(),
          attendee: z.boolean().optional(),
        })
        .optional(),
      confirmation: z
        .object({
          host: z.boolean().optional(),
          attendee: z.boolean().optional(),
        })
        .optional(),
    })
    .optional(),
  managedEventConfig: z
    .object({
      unlockedFields: z.custom<{ [k in keyof Omit<Prisma.EventTypeSelect, "id">]: true }>().optional(),
    })
    .optional(),
  requiresConfirmationThreshold: z
    .object({
      time: z.number(),
      unit: RequiresConfirmationThresholdUnits,
    })
    .optional(),
  config: z
    .object({
      useHostSchedulesForTeamEvent: z.boolean().optional(),
    })
    .optional(),
  bookerLayouts: bookerLayouts.optional(),
});

export const eventTypeMetaDataSchemaWithUntypedApps = _eventTypeMetaDataSchemaWithoutApps.merge(
  z.object({
    apps: z.unknown().optional(),
  })
);

export const EventTypeMetaDataSchema = eventTypeMetaDataSchemaWithUntypedApps.nullable();
export const eventTypeMetaDataSchemaWithoutApps = _eventTypeMetaDataSchemaWithoutApps.nullable();
export const eventTypeMetaDataSchemaWithTypedApps = _eventTypeMetaDataSchemaWithoutApps
  .merge(
    z.object({
      apps: eventTypeAppMetadataOptionalSchema,
    })
  )
  .nullable();

export type EventTypeMetadata = z.infer<typeof EventTypeMetaDataSchema>;

export const eventTypeBookingFields = formBuilderFieldsSchema;
export const BookingFieldTypeEnum = eventTypeBookingFields.element.shape.type.Enum;
export type BookingFieldType = FormBuilderFieldType;

// Validation of user added bookingFields' responses happen using `getBookingResponsesSchema` which requires `eventType`.
// So it is a dynamic validation and thus entire validation can't exist here
// Note that this validation runs to validate prefill params as well, so it should consider that partial values can be there. e.g. `name` might be empty string
export const bookingResponses = z
  .object({
    email: z.string(),
    attendeePhoneNumber: z.string().optional(),
    //TODO: Why don't we move name out of bookingResponses and let it be handled like user fields?
    name: z.union([
      z.string(),
      z.object({
        firstName: z.string(),
        lastName: z.string().optional(),
      }),
    ]),
    guests: z.array(z.string()).optional(),
    notes: z.string().optional(),
    location: z
      .object({
        optionValue: z.string(),
        value: z.string(),
      })
      .optional(),
    smsReminderNumber: z.string().optional(),
    rescheduleReason: z.string().optional(),
  })
  .nullable();

export const eventTypeLocations = z.array(
  z.object({
    // TODO: Couldn't find a way to make it a union of types from App Store locations
    // Creating a dynamic union by iterating over the object doesn't seem to make TS happy
    type: z.string(),
    address: z.string().optional(),
    link: z.string().url().optional(),
    displayLocationPublicly: z.boolean().optional(),
    hostPhoneNumber: z.string().optional(),
    credentialId: z.number().optional(),
    teamName: z.string().optional(),
  })
);

// Matching RRule.Options: rrule/dist/esm/src/types.d.ts
export const recurringEventType = z
  .object({
    dtstart: z.date().optional(),
    interval: z.number(),
    count: z.number(),
    freq: z.nativeEnum(Frequency),
    until: z.date().optional(),
    tzid: z.string().optional(),
  })
  .nullable();

// dayjs iso parsing is very buggy - cant use :( - turns ISO string into Date object
export const iso8601 = z.string().transform((val, ctx) => {
  const time = Date.parse(val);
  if (!time) {
    ctx.addIssue({
      code: z.ZodIssueCode.custom,
      message: "Invalid ISO Date",
    });
  }
  const d = new Date();
  d.setTime(time);
  return d;
});

export const eventTypeColor = z
  .object({
    lightEventTypeColor: z.string(),
    darkEventTypeColor: z.string(),
  })
  .nullable();

export type IntervalLimitsType = IntervalLimit | null;

export { intervalLimitsType } from "@calcom/lib/intervalLimits/intervalLimitSchema";

export const eventTypeSlug = z.string().transform((val) => slugify(val.trim()));

export const stringToDate = z.string().transform((a) => new Date(a));

export const stringOrNumber = z.union([
  z.string().transform((v, ctx) => {
    const parsed = parseInt(v);
    if (isNaN(parsed)) {
      ctx.addIssue({
        code: z.ZodIssueCode.custom,
        message: "Not a number",
      });
    }
    return parsed;
  }),
  z.number().int(),
]);

<<<<<<< HEAD
export const bookingCreateBodySchema = z.object({
  end: z.string().optional(),
  eventTypeId: z.number(),
  eventTypeSlug: z.string().optional(),
  rescheduleUid: z.string().optional(),
  recurringEventId: z.string().optional(),
  rescheduledBy: z.string().email({ message: "Invalid email" }).optional(),
  start: z.string(),
  timeZone: z.string().refine((value: string) => isSupportedTimeZone(value), { message: "Invalid timezone" }),
  user: z.union([z.string(), z.array(z.string())]).optional(),
  language: z.string(),
  bookingUid: z.string().optional(),
  metadata: z.record(z.string()),
  hasHashedBookingLink: z.boolean().optional(),
  hashedLink: z.string().nullish(),
  seatReferenceUid: z.string().optional(),
  orgSlug: z.string().optional(),
  teamMemberEmail: z.string().nullish(),
  crmOwnerRecordType: z.string().nullish(),
  routedTeamMemberIds: z.array(z.number()).nullish(),
  routingFormResponseId: z.number().optional(),
  skipContactOwner: z.boolean().optional(),
  crmAppSlug: z.string().nullish().optional(),
  cfToken: z.string().nullish().optional(),

  /**
   * Holds the corrected responses of the Form for a booking, provided during rerouting
   */
  reroutingFormResponses: routingFormResponseInDbSchema.optional(),
  /**
   * Used to identify if the booking is a dry run.
   */
  _isDryRun: z.boolean().optional(),
  /** Whether to override the cache */
  _shouldServeCache: z.boolean().optional(),
});
=======
export const stringToDayjs = (val: string) => {
  const matches = val.match(/([+-]\d{2}:\d{2})$/);
  const timezone = matches ? matches[1] : "+00:00";
  return dayjs(val).utcOffset(timezone);
};

export const stringToDayjsZod = z.string().transform(stringToDayjs);
>>>>>>> 0386723a

export const requiredCustomInputSchema = z.union([
  // string must be given & nonempty
  z.string().trim().min(1),
  // boolean must be true if set.
  z.boolean().refine((v) => v === true),
]);

const PlatformClientParamsSchema = z.object({
  platformClientId: z.string().optional(),
  platformRescheduleUrl: z.string().nullable().optional(),
  platformCancelUrl: z.string().nullable().optional(),
  platformBookingUrl: z.string().nullable().optional(),
  platformBookingLocation: z.string().optional(),
});

export type PlatformClientParams = z.infer<typeof PlatformClientParamsSchema>;

export const bookingConfirmPatchBodySchema = z.object({
  bookingId: z.number(),
  confirmed: z.boolean(),
  recurringEventId: z.string().optional(),
  reason: z.string().optional(),
  emailsEnabled: z.boolean().default(true),
  platformClientParams: PlatformClientParamsSchema.optional(),
});

export const bookingCancelSchema = z.object({
  id: z.number().optional(),
  uid: z.string().optional(),
  // note(Lauris): allRemainingBookings will cancel all bookings that have start time greater than this moment.
  allRemainingBookings: z.boolean().optional(),
  // note(Lauris): cancelSubsequentBookings will cancel all bookings after one specified by id or uid.
  cancelSubsequentBookings: z.boolean().optional(),
  cancellationReason: z.string().optional(),
  seatReferenceUid: z.string().optional(),
  cancelledBy: z.string().email({ message: "Invalid email" }).optional(),
  internalNote: z
    .object({
      id: z.number(),
      name: z.string(),
      cancellationReason: z.string().optional().nullable(),
    })
    .optional()
    .nullable(),
});

export const bookingCancelAttendeeSeatSchema = z.object({
  seatReferenceUid: z.string(),
});

export const bookingCancelInput = bookingCancelSchema.refine(
  (data) => !!data.id || !!data.uid,
  "At least one of the following required: 'id', 'uid'."
);

export const vitalSettingsUpdateSchema = z.object({
  connected: z.boolean().optional(),
  selectedParam: z.string().optional(),
  sleepValue: z.number().optional(),
});

export const createdEventSchema = z
  .object({
    id: z.string(),
    thirdPartyRecurringEventId: z.string(),
    password: z.union([z.string(), z.undefined()]),
    onlineMeetingUrl: z.string().nullable(),
    iCalUID: z.string().optional(),
  })
  .passthrough();

const schemaDefaultConferencingApp = z.object({
  appSlug: z.string().default("daily-video").optional(),
  appLink: z.string().optional(),
});

export const userMetadata = z
  .object({
    proPaidForByTeamId: z.number().optional(),
    stripeCustomerId: z.string().optional(),
    vitalSettings: vitalSettingsUpdateSchema.optional(),
    isPremium: z.boolean().optional(),
    sessionTimeout: z.number().optional(), // Minutes
    defaultConferencingApp: schemaDefaultConferencingApp.optional(),
    defaultBookerLayouts: bookerLayouts.optional(),
    emailChangeWaitingForVerification: z
      .string()
      .transform((data) => data.toLowerCase())
      .optional(),
    migratedToOrgFrom: z
      .object({
        username: z.string().or(z.null()).optional(),
        lastMigrationTime: z.string().optional(),
        reverted: z.boolean().optional(),
        revertTime: z.string().optional(),
      })
      .optional(),
  })
  .nullable();

export type DefaultConferencingApp = z.infer<typeof schemaDefaultConferencingApp>;

export const orgSettingsSchema = z
  .object({
    isOrganizationVerified: z.boolean().optional(),
    isOrganizationConfigured: z.boolean().optional(),
    isAdminReviewed: z.boolean().optional(),
    orgAutoAcceptEmail: z.string().optional(),
    isAdminAPIEnabled: z.boolean().optional(),
  })
  .nullable();
export type userMetadataType = z.infer<typeof userMetadata>;

export enum BillingPeriod {
  MONTHLY = "MONTHLY",
  ANNUALLY = "ANNUALLY",
}

export const teamMetadataSchema = z
  .object({
    defaultConferencingApp: schemaDefaultConferencingApp.optional(),
    requestedSlug: z.string().or(z.null()),
    paymentId: z.string(),
    subscriptionId: z.string().nullable(),
    subscriptionItemId: z.string().nullable(),
    orgSeats: z.number().nullable(),
    orgPricePerSeat: z.number().nullable(),
    migratedToOrgFrom: z
      .object({
        teamSlug: z.string().or(z.null()).optional(),
        lastMigrationTime: z.string().optional(),
        reverted: z.boolean().optional(),
        lastRevertTime: z.string().optional(),
      })
      .optional(),
    billingPeriod: z.nativeEnum(BillingPeriod).optional(),
  })
  .partial()
  .nullable();

export const bookingMetadataSchema = z
  .object({
    videoCallUrl: z.string().optional(),
  })
  .and(z.record(z.string()))
  .nullable()
  .describe("BookingMetadata");

export const customInputOptionSchema = z.array(
  z.object({
    label: z.string(),
    type: z.string(),
  })
);

export const customInputSchema = z.object({
  id: z.number(),
  eventTypeId: z.number(),
  label: z.string(),
  type: z.nativeEnum(EventTypeCustomInputType),
  options: customInputOptionSchema.optional().nullable(),
  required: z.boolean(),
  placeholder: z.string(),
  hasToBeCreated: z.boolean().optional(),
});

export type CustomInputSchema = z.infer<typeof customInputSchema>;

export const recordingItemSchema = z
  .object({
    id: z.string(),
    room_name: z.string(),
    start_ts: z.number(),
    status: z.string(),
    max_participants: z.number().optional(),
    duration: z.number(),
    share_token: z.string(),
  })
  .passthrough();

export const recordingItemsSchema = z.array(recordingItemSchema);

export type RecordingItemSchema = z.infer<typeof recordingItemSchema>;

export const getRecordingsResponseSchema = z.union([
  z.object({
    total_count: z.number(),
    data: recordingItemsSchema,
  }),
  z.object({}),
]);

export type GetRecordingsResponseSchema = z.infer<typeof getRecordingsResponseSchema>;

/**
 * Ensures that it is a valid HTTP URL
 * It automatically avoids
 * -  XSS attempts through javascript:alert('hi')
 * - mailto: links
 */
export const successRedirectUrl = z
  .union([
    z.literal(""),
    z
      .string()
      .url()
      .regex(/^http(s)?:\/\/.*/),
  ])
  .optional();

export const RoutingFormSettings = z
  .object({
    // Applicable only for User Forms
    emailOwnerOnSubmission: z.boolean(),

    // Applicable only for Team Forms
    sendUpdatesTo: z.array(z.number()).optional(),
    sendToAll: z.boolean().optional(),
  })
  .nullable();

export const DeploymentTheme = z
  .object({
    brand: z.string().default("#292929"),
    textBrand: z.string().default("#ffffff"),
    darkBrand: z.string().default("#fafafa"),
    textDarkBrand: z.string().default("#292929"),
    bookingHighlight: z.string().default("#10B981"),
    bookingLightest: z.string().default("#E1E1E1"),
    bookingLighter: z.string().default("#ACACAC"),
    bookingLight: z.string().default("#888888"),
    bookingMedian: z.string().default("#494949"),
    bookingDark: z.string().default("#313131"),
    bookingDarker: z.string().default("#292929"),
    fontName: z.string().default("Cal Sans"),
    fontSrc: z.string().default("https://cal.com/cal.ttf"),
  })
  .optional();

export type ZodDenullish<T extends ZodTypeAny> = T extends ZodNullable<infer U> | ZodOptional<infer U>
  ? ZodDenullish<U>
  : T;

export type ZodDenullishShape<T extends ZodRawShape> = {
  [k in keyof T]: ZodDenullish<T[k]>;
};

export const denullish = <T extends ZodTypeAny>(schema: T): ZodDenullish<T> =>
  (schema instanceof ZodNullable || schema instanceof ZodOptional
    ? denullish((schema._def as ZodNullableDef | ZodOptionalDef).innerType)
    : schema) as ZodDenullish<T>;

type UnknownKeysParam = "passthrough" | "strict" | "strip";

/**
 * @see https://github.com/3x071c/lsg-remix/blob/e2a9592ba3ec5103556f2cf307c32f08aeaee32d/app/lib/util/zod.ts
 */
export function denullishShape<
  T extends ZodRawShape,
  UnknownKeys extends UnknownKeysParam = "strip",
  Catchall extends ZodTypeAny = ZodTypeAny,
  Output = objectOutputType<T, Catchall>,
  Input = objectInputType<T, Catchall>
>(
  obj: ZodObject<T, UnknownKeys, Catchall, Output, Input>
): ZodObject<ZodDenullishShape<T>, UnknownKeys, Catchall> {
  const a = entries(obj.shape).map(([field, schema]) => [field, denullish(schema)] as const) as {
    [K in keyof T]: [K, ZodDenullish<T[K]>];
  }[keyof T][];
  return new ZodObject({
    ...obj._def,
    shape: () => fromEntries(a) as unknown as ZodDenullishShape<T>, // TODO: Safely assert type
  });
}

/**
 * Like Object.entries, but with actually useful typings
 * @param obj The object to turn into a tuple array (`[key, value][]`)
 * @returns The constructed tuple array from the given object
 * @see https://github.com/3x071c/lsg-remix/blob/e2a9592ba3ec5103556f2cf307c32f08aeaee32d/app/lib/util/entries.ts
 */
export const entries = <O extends Record<string, unknown>>(
  obj: O
): {
  readonly [K in keyof O]: [K, O[K]];
}[keyof O][] => {
  return Object.entries(obj) as {
    [K in keyof O]: [K, O[K]];
  }[keyof O][];
};

/**
 * Returns a type with all readonly notations removed (traverses recursively on an object)
 */
type DeepWriteable<T> = T extends Readonly<{
  -readonly [K in keyof T]: T[K];
}>
  ? {
      -readonly [K in keyof T]: DeepWriteable<T[K]>;
    }
  : T; /* Make it work with readonly types (this is not strictly necessary) */

type FromEntries<T> = T extends [infer Keys, unknown][]
  ? { [K in Keys & PropertyKey]: Extract<T[number], [K, unknown]>[1] }
  : never;

/**
 * Like Object.fromEntries, but with actually useful typings
 * @param arr The tuple array (`[key, value][]`) to turn into an object
 * @returns Object constructed from the given entries
 * @see https://github.com/3x071c/lsg-remix/blob/e2a9592ba3ec5103556f2cf307c32f08aeaee32d/app/lib/util/fromEntries.ts
 */
export const fromEntries = <
  E extends [PropertyKey, unknown][] | ReadonlyArray<readonly [PropertyKey, unknown]>
>(
  entries: E
): FromEntries<DeepWriteable<E>> => {
  return Object.fromEntries(entries) as FromEntries<DeepWriteable<E>>;
};

export const getAccessLinkResponseSchema = z.object({
  download_link: z.string().url(),
});

export type GetAccessLinkResponseSchema = z.infer<typeof getAccessLinkResponseSchema>;

/** Facilitates converting values from Select inputs to plain ones before submitting */
export const optionToValueSchema = <T extends z.ZodTypeAny>(valueSchema: T) =>
  z
    .object({
      label: z.string(),
      value: valueSchema,
    })
    // eslint-disable-next-line @typescript-eslint/no-explicit-any
    .transform((foo) => (foo as any).value as z.infer<T>);

/**
 * Allows parsing without losing original data inference.
 * @url https://github.com/colinhacks/zod/discussions/1655#discussioncomment-4367368
 */
export const getParserWithGeneric =
  <T extends AnyZodObject>(valueSchema: T) =>
  <Data>(data: Data) => {
    type Output = z.infer<T>;
    type SimpleFormValues = string | number | null | undefined;
    return valueSchema.parse(data) as {
      // TODO: Invesitage why this broke on zod 3.22.2 upgrade
      [key in keyof Data]: Data[key] extends SimpleFormValues ? Data[key] : Output[key];
    };
  };
export const sendDailyVideoRecordingEmailsSchema = z.object({
  recordingId: z.string(),
  bookingUID: z.string(),
});

export const downloadLinkSchema = z.object({
  download_link: z.string(),
});

// All properties within event type that can and will be updated if needed
export const allManagedEventTypeProps: { [k in keyof Omit<Prisma.EventTypeSelect, "id">]: true } = {
  title: true,
  description: true,
  isInstantEvent: true,
  instantMeetingParameters: true,
  instantMeetingExpiryTimeOffsetInSeconds: true,
  aiPhoneCallConfig: true,
  currency: true,
  periodDays: true,
  position: true,
  price: true,
  slug: true,
  length: true,
  offsetStart: true,
  locations: true,
  hidden: true,
  availability: true,
  recurringEvent: true,
  customInputs: true,
  disableGuests: true,
  disableCancelling: true,
  disableRescheduling: true,
  requiresConfirmation: true,
  canSendCalVideoTranscriptionEmails: true,
  requiresConfirmationForFreeEmail: true,
  requiresConfirmationWillBlockSlot: true,
  eventName: true,
  metadata: true,
  children: true,
  hideCalendarNotes: true,
  hideCalendarEventDetails: true,
  minimumBookingNotice: true,
  beforeEventBuffer: true,
  afterEventBuffer: true,
  successRedirectUrl: true,
  seatsPerTimeSlot: true,
  seatsShowAttendees: true,
  seatsShowAvailabilityCount: true,
  forwardParamsSuccessRedirect: true,
  periodType: true,
  hashedLink: true,
  webhooks: true,
  periodStartDate: true,
  periodEndDate: true,
  destinationCalendar: true,
  periodCountCalendarDays: true,
  bookingLimits: true,
  onlyShowFirstAvailableSlot: true,
  slotInterval: true,
  scheduleId: true,
  workflows: true,
  bookingFields: true,
  durationLimits: true,
  lockTimeZoneToggleOnBookingPage: true,
  requiresBookerEmailVerification: true,
  assignAllTeamMembers: true,
  isRRWeightsEnabled: true,
  eventTypeColor: true,
  allowReschedulingPastBookings: true,
  rescheduleWithSameRoundRobinHost: true,
  maxLeadThreshold: true,
};

// All properties that are defined as unlocked based on all managed props
// Eventually this is going to be just a default and the user can change the config through the UI
export const unlockedManagedEventTypeProps = {
  locations: allManagedEventTypeProps.locations,
  scheduleId: allManagedEventTypeProps.scheduleId,
  destinationCalendar: allManagedEventTypeProps.destinationCalendar,
};

export const emailSchema = emailRegexSchema;

// The PR at https://github.com/colinhacks/zod/pull/2157 addresses this issue and improves email validation
// I introduced this refinement(to be used with z.email()) as a short term solution until we upgrade to a zod
// version that will include updates in the above PR.
export const emailSchemaRefinement = (value: string) => {
  return emailRegex.test(value);
};

export const signupSchema = z.object({
  // Username is marked optional here because it's requirement depends on if it's the Organization invite or a team invite which isn't easily done in zod
  // It's better handled beyond zod in `validateAndGetCorrectedUsernameAndEmail`
  username: z.string().optional(),
  email: z.string().regex(emailRegex, { message: "Invalid email" }),
  password: z.string().superRefine((data, ctx) => {
    const isStrict = false;
    const result = isPasswordValid(data, true, isStrict);
    Object.keys(result).map((key: string) => {
      if (!result[key as keyof typeof result]) {
        ctx.addIssue({
          code: z.ZodIssueCode.custom,
          path: [key],
          message: key,
        });
      }
    });
  }),
  language: z.string().optional(),
  token: z.string().optional(),
});

export const ZVerifyCodeInputSchema = z.object({
  email: emailSchema,
  code: z.string(),
});

export type ZVerifyCodeInputSchema = z.infer<typeof ZVerifyCodeInputSchema>;

export const coerceToDate = z.coerce.date();
export const getStringAsNumberRequiredSchema = (t: TFunction) =>
  z.string().min(1, t("error_required_field")).pipe(z.coerce.number());

export const bookingSeatDataSchema = z.object({
  description: z.string().optional(),
  responses: bookingResponses,
});

// Schema for decrypted service account key
export const serviceAccountKeySchema = z
  .object({
    private_key: z.string(),
    client_email: z.string().optional(),
    client_id: z.string(),
    tenant_id: z.string().optional(),
  })
  .passthrough();

export type TServiceAccountKeySchema = z.infer<typeof serviceAccountKeySchema>;

export const rrSegmentQueryValueSchema = zodAttributesQueryValue.nullish();<|MERGE_RESOLUTION|>--- conflicted
+++ resolved
@@ -13,18 +13,11 @@
 } from "zod";
 
 import { appDataSchemas } from "@calcom/app-store/apps.schemas.generated";
-<<<<<<< HEAD
-import { routingFormResponseInDbSchema } from "@calcom/app-store/routing-forms/zod";
+import dayjs from "@calcom/dayjs";
 import { isPasswordValid } from "@calcom/features/auth/lib/isPasswordValid";
 import type { FieldType as FormBuilderFieldType } from "@calcom/features/form-builder/schema";
 import { fieldsSchema as formBuilderFieldsSchema } from "@calcom/features/form-builder/schema";
 import { isSupportedTimeZone } from "@calcom/lib/dayjs";
-=======
-import dayjs from "@calcom/dayjs";
-import { isPasswordValid } from "@calcom/features/auth/lib/isPasswordValid";
-import type { FieldType as FormBuilderFieldType } from "@calcom/features/form-builder/schema";
-import { fieldsSchema as formBuilderFieldsSchema } from "@calcom/features/form-builder/schema";
->>>>>>> 0386723a
 import { emailSchema as emailRegexSchema, emailRegex } from "@calcom/lib/emailSchema";
 import type { IntervalLimit } from "@calcom/lib/intervalLimits/intervalLimitSchema";
 import { zodAttributesQueryValue } from "@calcom/lib/raqb/zod";
@@ -254,53 +247,6 @@
   }),
   z.number().int(),
 ]);
-
-<<<<<<< HEAD
-export const bookingCreateBodySchema = z.object({
-  end: z.string().optional(),
-  eventTypeId: z.number(),
-  eventTypeSlug: z.string().optional(),
-  rescheduleUid: z.string().optional(),
-  recurringEventId: z.string().optional(),
-  rescheduledBy: z.string().email({ message: "Invalid email" }).optional(),
-  start: z.string(),
-  timeZone: z.string().refine((value: string) => isSupportedTimeZone(value), { message: "Invalid timezone" }),
-  user: z.union([z.string(), z.array(z.string())]).optional(),
-  language: z.string(),
-  bookingUid: z.string().optional(),
-  metadata: z.record(z.string()),
-  hasHashedBookingLink: z.boolean().optional(),
-  hashedLink: z.string().nullish(),
-  seatReferenceUid: z.string().optional(),
-  orgSlug: z.string().optional(),
-  teamMemberEmail: z.string().nullish(),
-  crmOwnerRecordType: z.string().nullish(),
-  routedTeamMemberIds: z.array(z.number()).nullish(),
-  routingFormResponseId: z.number().optional(),
-  skipContactOwner: z.boolean().optional(),
-  crmAppSlug: z.string().nullish().optional(),
-  cfToken: z.string().nullish().optional(),
-
-  /**
-   * Holds the corrected responses of the Form for a booking, provided during rerouting
-   */
-  reroutingFormResponses: routingFormResponseInDbSchema.optional(),
-  /**
-   * Used to identify if the booking is a dry run.
-   */
-  _isDryRun: z.boolean().optional(),
-  /** Whether to override the cache */
-  _shouldServeCache: z.boolean().optional(),
-});
-=======
-export const stringToDayjs = (val: string) => {
-  const matches = val.match(/([+-]\d{2}:\d{2})$/);
-  const timezone = matches ? matches[1] : "+00:00";
-  return dayjs(val).utcOffset(timezone);
-};
-
-export const stringToDayjsZod = z.string().transform(stringToDayjs);
->>>>>>> 0386723a
 
 export const requiredCustomInputSchema = z.union([
   // string must be given & nonempty
