import type { Prisma } from "@prisma/client";
import type { UnitTypeLongPlural } from "dayjs";
import type { TFunction } from "next-i18next";
import z, { ZodNullable, ZodObject, ZodOptional } from "zod";
import type {
  AnyZodObject,
  objectInputType,
  objectOutputType,
  ZodNullableDef,
  ZodOptionalDef,
  ZodRawShape,
  ZodTypeAny,
} from "zod";

import { appDataSchemas } from "@calcom/app-store/apps.schemas.generated";
import dayjs from "@calcom/dayjs";
import { isPasswordValid } from "@calcom/features/auth/lib/isPasswordValid";
import type { FieldType as FormBuilderFieldType } from "@calcom/features/form-builder/schema";
import { fieldsSchema as formBuilderFieldsSchema } from "@calcom/features/form-builder/schema";
import { isSupportedTimeZone } from "@calcom/lib/date-fns";
import { emailSchema as emailRegexSchema, emailRegex } from "@calcom/lib/emailSchema";
import { slugify } from "@calcom/lib/slugify";
import { EventTypeCustomInputType } from "@calcom/prisma/enums";

// Let's not import 118kb just to get an enum
export enum Frequency {
  YEARLY = 0,
  MONTHLY = 1,
  WEEKLY = 2,
  DAILY = 3,
  HOURLY = 4,
  MINUTELY = 5,
  SECONDLY = 6,
}

export enum BookerLayouts {
  MONTH_VIEW = "month_view",
  WEEK_VIEW = "week_view",
  COLUMN_VIEW = "column_view",
}

export const bookerLayoutOptions = [
  BookerLayouts.MONTH_VIEW,
  BookerLayouts.WEEK_VIEW,
  BookerLayouts.COLUMN_VIEW,
];

const layoutOptions = z.union([
  z.literal(bookerLayoutOptions[0]),
  z.literal(bookerLayoutOptions[1]),
  z.literal(bookerLayoutOptions[2]),
]);

export const bookerLayouts = z
  .object({
    enabledLayouts: z.array(layoutOptions),
    defaultLayout: layoutOptions,
  })
  .nullable();

export const defaultBookerLayoutSettings = {
  defaultLayout: BookerLayouts.MONTH_VIEW,
  // if the user has no explicit layouts set (not in user profile and not in event settings), all layouts are enabled.
  enabledLayouts: bookerLayoutOptions,
};

export type BookerLayoutSettings = z.infer<typeof bookerLayouts>;

export const RequiresConfirmationThresholdUnits: z.ZodType<UnitTypeLongPlural> = z.enum(["hours", "minutes"]);

export const EventTypeAppMetadataSchema = z.object(appDataSchemas).partial();

export const EventTypeMetaDataSchema = z
  .object({
    smartContractAddress: z.string().optional(),
    blockchainId: z.number().optional(),
    multipleDuration: z.number().array().optional(),
    giphyThankYouPage: z.string().optional(),
    apps: EventTypeAppMetadataSchema.optional(),
    additionalNotesRequired: z.boolean().optional(),
    disableSuccessPage: z.boolean().optional(),
    disableStandardEmails: z
      .object({
        all: z
          .object({
            host: z.boolean().optional(),
            attendee: z.boolean().optional(),
          })
          .optional(),
        confirmation: z
          .object({
            host: z.boolean().optional(),
            attendee: z.boolean().optional(),
          })
          .optional(),
      })
      .optional(),
    managedEventConfig: z
      .object({
        unlockedFields: z.custom<{ [k in keyof Omit<Prisma.EventTypeSelect, "id">]: true }>().optional(),
      })
      .optional(),
    requiresConfirmationThreshold: z
      .object({
        time: z.number(),
        unit: RequiresConfirmationThresholdUnits,
      })
      .optional(),
    config: z
      .object({
        useHostSchedulesForTeamEvent: z.boolean().optional(),
      })
      .optional(),
    bookerLayouts: bookerLayouts.optional(),
  })
  .nullable();

export type EventTypeMetadata = z.infer<typeof EventTypeMetaDataSchema>;

export const eventTypeBookingFields = formBuilderFieldsSchema;
export const BookingFieldTypeEnum = eventTypeBookingFields.element.shape.type.Enum;
export type BookingFieldType = FormBuilderFieldType;

// Validation of user added bookingFields' responses happen using `getBookingResponsesSchema` which requires `eventType`.
// So it is a dynamic validation and thus entire validation can't exist here
// Note that this validation runs to validate prefill params as well, so it should consider that partial values can be there. e.g. `name` might be empty string
export const bookingResponses = z
  .object({
    email: z.string(),
    //TODO: Why don't we move name out of bookingResponses and let it be handled like user fields?
    name: z.union([
      z.string(),
      z.object({
        firstName: z.string(),
        lastName: z.string().optional(),
      }),
    ]),
    guests: z.array(z.string()).optional(),
    notes: z.string().optional(),
    location: z
      .object({
        optionValue: z.string(),
        value: z.string(),
      })
      .optional(),
    smsReminderNumber: z.string().optional(),
    rescheduleReason: z.string().optional(),
  })
  .nullable();

export const eventTypeLocations = z.array(
  z.object({
    // TODO: Couldn't find a way to make it a union of types from App Store locations
    // Creating a dynamic union by iterating over the object doesn't seem to make TS happy
    type: z.string(),
    address: z.string().optional(),
    link: z.string().url().optional(),
    displayLocationPublicly: z.boolean().optional(),
    hostPhoneNumber: z.string().optional(),
    credentialId: z.number().optional(),
    teamName: z.string().optional(),
  })
);

// Matching RRule.Options: rrule/dist/esm/src/types.d.ts
export const recurringEventType = z
  .object({
    dtstart: z.date().optional(),
    interval: z.number(),
    count: z.number(),
    freq: z.nativeEnum(Frequency),
    until: z.date().optional(),
    tzid: z.string().optional(),
  })
  .nullable();

// dayjs iso parsing is very buggy - cant use :( - turns ISO string into Date object
export const iso8601 = z.string().transform((val, ctx) => {
  const time = Date.parse(val);
  if (!time) {
    ctx.addIssue({
      code: z.ZodIssueCode.custom,
      message: "Invalid ISO Date",
    });
  }
  const d = new Date();
  d.setTime(time);
  return d;
});

export const eventTypeColor = z
  .object({
    lightEventTypeColor: z.string(),
    darkEventTypeColor: z.string(),
  })
  .nullable();

export const intervalLimitsType = z
  .object({
    PER_DAY: z.number().optional(),
    PER_WEEK: z.number().optional(),
    PER_MONTH: z.number().optional(),
    PER_YEAR: z.number().optional(),
  })
  .nullable();

export const eventTypeSlug = z.string().transform((val) => slugify(val.trim()));

export const stringToDate = z.string().transform((a) => new Date(a));

export const stringOrNumber = z.union([
  z.string().transform((v, ctx) => {
    const parsed = parseInt(v);
    if (isNaN(parsed)) {
      ctx.addIssue({
        code: z.ZodIssueCode.custom,
        message: "Not a number",
      });
    }
    return parsed;
  }),
  z.number().int(),
]);

export const stringToDayjs = (val: string) => {
  const matches = val.match(/([+-]\d{2}:\d{2})$/);
  const timezone = matches ? matches[1] : "+00:00";
  return dayjs(val).utcOffset(timezone);
};

export const stringToDayjsZod = z.string().transform(stringToDayjs);

export const bookingCreateBodySchema = z.object({
  end: z.string().optional(),
  eventTypeId: z.number(),
  eventTypeSlug: z.string().optional(),
  rescheduleUid: z.string().optional(),
  recurringEventId: z.string().optional(),
  rescheduledBy: z.string().email({ message: "Invalid email" }).optional(),
  start: z.string(),
  timeZone: z.string().refine((value: string) => isSupportedTimeZone(value), { message: "Invalid timezone" }),
  user: z.union([z.string(), z.array(z.string())]).optional(),
  language: z.string(),
  bookingUid: z.string().optional(),
  metadata: z.record(z.string()),
  hasHashedBookingLink: z.boolean().optional(),
  hashedLink: z.string().nullish(),
  seatReferenceUid: z.string().optional(),
  orgSlug: z.string().optional(),
  teamMemberEmail: z.string().optional(),
});

export const requiredCustomInputSchema = z.union([
  // string must be given & nonempty
  z.string().trim().min(1),
  // boolean must be true if set.
  z.boolean().refine((v) => v === true),
]);

export type BookingCreateBody = z.input<typeof bookingCreateBodySchema>;

export const bookingConfirmPatchBodySchema = z.object({
  bookingId: z.number(),
  confirmed: z.boolean(),
  recurringEventId: z.string().optional(),
  reason: z.string().optional(),
});

// `responses` is merged with it during handleNewBooking call because `responses` schema is dynamic and depends on eventType
export const extendedBookingCreateBody = bookingCreateBodySchema.merge(
  z.object({
    noEmail: z.boolean().optional(),
    recurringCount: z.number().optional(),
    allRecurringDates: z
      .array(
        z.object({
          start: z.string(),
          end: z.string(),
        })
      )
      .optional(),
    currentRecurringIndex: z.number().optional(),
    appsStatus: z
      .array(
        z.object({
          appName: z.string(),
          success: z.number(),
          failures: z.number(),
          type: z.string(),
          errors: z.string().array(),
          warnings: z.string().array().optional(),
        })
      )
      .optional(),
    luckyUsers: z.array(z.number()).optional(),
    customInputs: z.undefined().optional(),
    teamMemberEmail: z.string().optional(),
  })
);

// It has only the legacy props that are part of `responses` now. The API can still hit old props
export const bookingCreateSchemaLegacyPropsForApi = z.object({
  email: z.string(),
  name: z.string(),
  guests: z.array(z.string()).optional(),
  notes: z.string().optional(),
  location: z.string(),
  smsReminderNumber: z.string().optional().nullable(),
  rescheduleReason: z.string().optional(),
  customInputs: z.array(z.object({ label: z.string(), value: z.union([z.string(), z.boolean()]) })),
});

// This is the schema that is used for the API. It has all the legacy props that are part of `responses` now.
export const bookingCreateBodySchemaForApi = extendedBookingCreateBody.merge(
  bookingCreateSchemaLegacyPropsForApi.partial()
);

export const schemaBookingCancelParams = z.object({
  id: z.number().optional(),
  uid: z.string().optional(),
  allRemainingBookings: z.boolean().optional(),
  cancellationReason: z.string().optional(),
  seatReferenceUid: z.string().optional(),
  cancelledBy: z.string().email({ message: "Invalid email" }).optional(),
});

export const vitalSettingsUpdateSchema = z.object({
  connected: z.boolean().optional(),
  selectedParam: z.string().optional(),
  sleepValue: z.number().optional(),
});

export const createdEventSchema = z
  .object({
    id: z.string(),
    thirdPartyRecurringEventId: z.string(),
    password: z.union([z.string(), z.undefined()]),
    onlineMeetingUrl: z.string().nullable(),
    iCalUID: z.string().optional(),
  })
  .passthrough();

const schemaDefaultConferencingApp = z.object({
  appSlug: z.string().default("daily-video").optional(),
  appLink: z.string().optional(),
});

export const userMetadata = z
  .object({
    proPaidForByTeamId: z.number().optional(),
    stripeCustomerId: z.string().optional(),
    vitalSettings: vitalSettingsUpdateSchema.optional(),
    isPremium: z.boolean().optional(),
    sessionTimeout: z.number().optional(), // Minutes
    defaultConferencingApp: schemaDefaultConferencingApp.optional(),
    defaultBookerLayouts: bookerLayouts.optional(),
    emailChangeWaitingForVerification: z
      .string()
      .transform((data) => data.toLowerCase())
      .optional(),
    migratedToOrgFrom: z
      .object({
        username: z.string().or(z.null()).optional(),
        lastMigrationTime: z.string().optional(),
        reverted: z.boolean().optional(),
        revertTime: z.string().optional(),
      })
      .optional(),
  })
  .nullable();

export type DefaultConferencingApp = z.infer<typeof schemaDefaultConferencingApp>;

export const orgSettingsSchema = z
  .object({
    isOrganizationVerified: z.boolean().optional(),
    isOrganizationConfigured: z.boolean().optional(),
    isAdminReviewed: z.boolean().optional(),
    orgAutoAcceptEmail: z.string().optional(),
    isAdminAPIEnabled: z.boolean().optional(),
  })
  .nullable();
export type userMetadataType = z.infer<typeof userMetadata>;

export enum BillingPeriod {
  MONTHLY = "MONTHLY",
  ANNUALLY = "ANNUALLY",
}

export const teamMetadataSchema = z
  .object({
    requestedSlug: z.string().or(z.null()),
    paymentId: z.string(),
    subscriptionId: z.string().nullable(),
    subscriptionItemId: z.string().nullable(),
    orgSeats: z.number().nullable(),
    orgPricePerSeat: z.number().nullable(),
    migratedToOrgFrom: z
      .object({
        teamSlug: z.string().or(z.null()).optional(),
        lastMigrationTime: z.string().optional(),
        reverted: z.boolean().optional(),
        lastRevertTime: z.string().optional(),
      })
      .optional(),
    billingPeriod: z.nativeEnum(BillingPeriod).optional(),
  })
  .partial()
  .nullable();

export const bookingMetadataSchema = z
  .object({
    videoCallUrl: z.string().optional(),
  })
  .and(z.record(z.string()))
  .nullable();

export const customInputOptionSchema = z.array(
  z.object({
    label: z.string(),
    type: z.string(),
  })
);

export const customInputSchema = z.object({
  id: z.number(),
  eventTypeId: z.number(),
  label: z.string(),
  type: z.nativeEnum(EventTypeCustomInputType),
  options: customInputOptionSchema.optional().nullable(),
  required: z.boolean(),
  placeholder: z.string(),
  hasToBeCreated: z.boolean().optional(),
});

export type CustomInputSchema = z.infer<typeof customInputSchema>;

export const recordingItemSchema = z
  .object({
    id: z.string(),
    room_name: z.string(),
    start_ts: z.number(),
    status: z.string(),
    max_participants: z.number().optional(),
    duration: z.number(),
    share_token: z.string(),
  })
  .passthrough();

export const recordingItemsSchema = z.array(recordingItemSchema);

export type RecordingItemSchema = z.infer<typeof recordingItemSchema>;

export const getRecordingsResponseSchema = z.union([
  z.object({
    total_count: z.number(),
    data: recordingItemsSchema,
  }),
  z.object({}),
]);

export type GetRecordingsResponseSchema = z.infer<typeof getRecordingsResponseSchema>;

/**
 * Ensures that it is a valid HTTP URL
 * It automatically avoids
 * -  XSS attempts through javascript:alert('hi')
 * - mailto: links
 */
export const successRedirectUrl = z
  .union([
    z.literal(""),
    z
      .string()
      .url()
      .regex(/^http(s)?:\/\/.*/),
  ])
  .optional();

export const RoutingFormSettings = z
  .object({
    emailOwnerOnSubmission: z.boolean(),
    sendUpdatesTo: z.array(z.number()).optional(),
    sendToAll: z.boolean().optional(),
  })
  .nullable();

export const DeploymentTheme = z
  .object({
    brand: z.string().default("#292929"),
    textBrand: z.string().default("#ffffff"),
    darkBrand: z.string().default("#fafafa"),
    textDarkBrand: z.string().default("#292929"),
    bookingHighlight: z.string().default("#10B981"),
    bookingLightest: z.string().default("#E1E1E1"),
    bookingLighter: z.string().default("#ACACAC"),
    bookingLight: z.string().default("#888888"),
    bookingMedian: z.string().default("#494949"),
    bookingDark: z.string().default("#313131"),
    bookingDarker: z.string().default("#292929"),
    fontName: z.string().default("Cal Sans"),
    fontSrc: z.string().default("https://cal.com/cal.ttf"),
  })
  .optional();

export type ZodDenullish<T extends ZodTypeAny> = T extends ZodNullable<infer U> | ZodOptional<infer U>
  ? ZodDenullish<U>
  : T;

export type ZodDenullishShape<T extends ZodRawShape> = {
  [k in keyof T]: ZodDenullish<T[k]>;
};

export const denullish = <T extends ZodTypeAny>(schema: T): ZodDenullish<T> =>
  (schema instanceof ZodNullable || schema instanceof ZodOptional
    ? denullish((schema._def as ZodNullableDef | ZodOptionalDef).innerType)
    : schema) as ZodDenullish<T>;

type UnknownKeysParam = "passthrough" | "strict" | "strip";

/**
 * @see https://github.com/3x071c/lsg-remix/blob/e2a9592ba3ec5103556f2cf307c32f08aeaee32d/app/lib/util/zod.ts
 */
export function denullishShape<
  T extends ZodRawShape,
  UnknownKeys extends UnknownKeysParam = "strip",
  Catchall extends ZodTypeAny = ZodTypeAny,
  Output = objectOutputType<T, Catchall>,
  Input = objectInputType<T, Catchall>
>(
  obj: ZodObject<T, UnknownKeys, Catchall, Output, Input>
): ZodObject<ZodDenullishShape<T>, UnknownKeys, Catchall> {
  const a = entries(obj.shape).map(([field, schema]) => [field, denullish(schema)] as const) as {
    [K in keyof T]: [K, ZodDenullish<T[K]>];
  }[keyof T][];
  return new ZodObject({
    ...obj._def,
    shape: () => fromEntries(a) as unknown as ZodDenullishShape<T>, // TODO: Safely assert type
  });
}

/**
 * Like Object.entries, but with actually useful typings
 * @param obj The object to turn into a tuple array (`[key, value][]`)
 * @returns The constructed tuple array from the given object
 * @see https://github.com/3x071c/lsg-remix/blob/e2a9592ba3ec5103556f2cf307c32f08aeaee32d/app/lib/util/entries.ts
 */
export const entries = <O extends Record<string, unknown>>(
  obj: O
): {
  readonly [K in keyof O]: [K, O[K]];
}[keyof O][] => {
  return Object.entries(obj) as {
    [K in keyof O]: [K, O[K]];
  }[keyof O][];
};

/**
 * Returns a type with all readonly notations removed (traverses recursively on an object)
 */
type DeepWriteable<T> = T extends Readonly<{
  -readonly [K in keyof T]: T[K];
}>
  ? {
      -readonly [K in keyof T]: DeepWriteable<T[K]>;
    }
  : T; /* Make it work with readonly types (this is not strictly necessary) */

type FromEntries<T> = T extends [infer Keys, unknown][]
  ? { [K in Keys & PropertyKey]: Extract<T[number], [K, unknown]>[1] }
  : never;

/**
 * Like Object.fromEntries, but with actually useful typings
 * @param arr The tuple array (`[key, value][]`) to turn into an object
 * @returns Object constructed from the given entries
 * @see https://github.com/3x071c/lsg-remix/blob/e2a9592ba3ec5103556f2cf307c32f08aeaee32d/app/lib/util/fromEntries.ts
 */
export const fromEntries = <
  E extends [PropertyKey, unknown][] | ReadonlyArray<readonly [PropertyKey, unknown]>
>(
  entries: E
): FromEntries<DeepWriteable<E>> => {
  return Object.fromEntries(entries) as FromEntries<DeepWriteable<E>>;
};

export const getAccessLinkResponseSchema = z.object({
  download_link: z.string().url(),
});

export type GetAccessLinkResponseSchema = z.infer<typeof getAccessLinkResponseSchema>;

/** Facilitates converting values from Select inputs to plain ones before submitting */
export const optionToValueSchema = <T extends z.ZodTypeAny>(valueSchema: T) =>
  z
    .object({
      label: z.string(),
      value: valueSchema,
    })
    // eslint-disable-next-line @typescript-eslint/no-explicit-any
    .transform((foo) => (foo as any).value as z.infer<T>);

/**
 * Allows parsing without losing original data inference.
 * @url https://github.com/colinhacks/zod/discussions/1655#discussioncomment-4367368
 */
export const getParserWithGeneric =
  <T extends AnyZodObject>(valueSchema: T) =>
  <Data>(data: Data) => {
    type Output = z.infer<T>;
    type SimpleFormValues = string | number | null | undefined;
    return valueSchema.parse(data) as {
      // TODO: Invesitage why this broke on zod 3.22.2 upgrade
      [key in keyof Data]: Data[key] extends SimpleFormValues ? Data[key] : Output[key];
    };
  };
export const sendDailyVideoRecordingEmailsSchema = z.object({
  recordingId: z.string(),
  bookingUID: z.string(),
});

export const downloadLinkSchema = z.object({
  download_link: z.string(),
});

// All properties within event type that can and will be updated if needed
export const allManagedEventTypeProps: { [k in keyof Omit<Prisma.EventTypeSelect, "id">]: true } = {
  title: true,
  description: true,
  isInstantEvent: true,
  instantMeetingExpiryTimeOffsetInSeconds: true,
  aiPhoneCallConfig: true,
  currency: true,
  periodDays: true,
  position: true,
  price: true,
  slug: true,
  length: true,
  offsetStart: true,
  locations: true,
  hidden: true,
  availability: true,
  recurringEvent: true,
  customInputs: true,
  disableGuests: true,
  requiresConfirmation: true,
  eventName: true,
  metadata: true,
  children: true,
  hideCalendarNotes: true,
  minimumBookingNotice: true,
  beforeEventBuffer: true,
  afterEventBuffer: true,
  successRedirectUrl: true,
  seatsPerTimeSlot: true,
  seatsShowAttendees: true,
  seatsShowAvailabilityCount: true,
  forwardParamsSuccessRedirect: true,
  periodType: true,
  hashedLink: true,
  webhooks: true,
  periodStartDate: true,
  periodEndDate: true,
  destinationCalendar: true,
  periodCountCalendarDays: true,
  bookingLimits: true,
  onlyShowFirstAvailableSlot: true,
  slotInterval: true,
  scheduleId: true,
  workflows: true,
  bookingFields: true,
  durationLimits: true,
  lockTimeZoneToggleOnBookingPage: true,
  requiresBookerEmailVerification: true,
  assignAllTeamMembers: true,
  isRRWeightsEnabled: true,
  eventTypeColor: true,
  rescheduleWithSameRoundRobinHost: true,
};

// All properties that are defined as unlocked based on all managed props
// Eventually this is going to be just a default and the user can change the config through the UI
export const unlockedManagedEventTypeProps = {
  locations: allManagedEventTypeProps.locations,
  scheduleId: allManagedEventTypeProps.scheduleId,
  destinationCalendar: allManagedEventTypeProps.destinationCalendar,
};

export const emailSchema = emailRegexSchema;

// The PR at https://github.com/colinhacks/zod/pull/2157 addresses this issue and improves email validation
// I introduced this refinement(to be used with z.email()) as a short term solution until we upgrade to a zod
// version that will include updates in the above PR.
export const emailSchemaRefinement = (value: string) => {
  return emailRegex.test(value);
};

export const signupSchema = z.object({
  // Username is marked optional here because it's requirement depends on if it's the Organization invite or a team invite which isn't easily done in zod
  // It's better handled beyond zod in `validateAndGetCorrectedUsernameAndEmail`
  username: z.string().optional(),
  email: z.string().regex(emailRegex, { message: "Invalid email" }),
  password: z.string().superRefine((data, ctx) => {
    const isStrict = false;
    const result = isPasswordValid(data, true, isStrict);
    Object.keys(result).map((key: string) => {
      if (!result[key as keyof typeof result]) {
        ctx.addIssue({
          code: z.ZodIssueCode.custom,
          path: [key],
          message: key,
        });
      }
    });
  }),
  language: z.string().optional(),
  token: z.string().optional(),
});

export const ZVerifyCodeInputSchema = z.object({
  email: emailSchema,
  code: z.string(),
});

export type ZVerifyCodeInputSchema = z.infer<typeof ZVerifyCodeInputSchema>;

export const coerceToDate = z.coerce.date();
export const getStringAsNumberRequiredSchema = (t: TFunction) =>
  z.string().min(1, t("error_required_field")).pipe(z.coerce.number());

export const bookingSeatDataSchema = z.object({
  description: z.string().optional(),
  responses: bookingResponses,
<<<<<<< HEAD
});

export const AIPhoneSettingSchema = z.object({
  yourPhoneNumber: z.string().refine((val) => isValidPhoneNumber(val)),
  numberToCall: z.string().refine((val) => isValidPhoneNumber(val)),
  guestName: z.string().trim().min(1, {
    message: "Please enter Guest Name",
  }),
  guestEmail: emailSchema.nullable().optional(),
  guestCompany: z.string().nullable().optional(),
  generalPrompt: z.string().trim().min(1, {
    message: "Please enter prompt",
  }),
  beginMessage: z.string().nullable(),
  eventTypeId: z.number(),
  calApiKey: z.string().trim().min(1, {
    message: "Please enter CAL API Key",
  }),
});

export const getRetellLLMSchema = z
  .object({
    general_prompt: z.string(),
    begin_message: z.string().nullable(),
    llm_id: z.string(),
    llm_websocket_url: z.string(),
    general_tools: z.array(
      z
        .object({
          name: z.string(),
          type: z.string(),
          cal_api_key: z.string().optional(),
          event_type_id: z.number().optional(),
          timezone: z.string().optional(),
        })
        .passthrough()
    ),
    states: z
      .array(
        z
          .object({
            name: z.string(),
            tools: z.array(
              z
                .object({
                  name: z.string(),
                  type: z.string(),
                  cal_api_key: z.string().optional(),
                  event_type_id: z.number().optional(),
                  timezone: z.string().optional(),
                })
                .passthrough()
            ),
          })
          .passthrough()
      )
      .nullable()
      .optional(),
  })
  .passthrough();

export type TGetRetellLLMSchema = z.infer<typeof getRetellLLMSchema>;
=======
});
>>>>>>> b6d31129
<|MERGE_RESOLUTION|>--- conflicted
+++ resolved
@@ -731,69 +731,4 @@
 export const bookingSeatDataSchema = z.object({
   description: z.string().optional(),
   responses: bookingResponses,
-<<<<<<< HEAD
-});
-
-export const AIPhoneSettingSchema = z.object({
-  yourPhoneNumber: z.string().refine((val) => isValidPhoneNumber(val)),
-  numberToCall: z.string().refine((val) => isValidPhoneNumber(val)),
-  guestName: z.string().trim().min(1, {
-    message: "Please enter Guest Name",
-  }),
-  guestEmail: emailSchema.nullable().optional(),
-  guestCompany: z.string().nullable().optional(),
-  generalPrompt: z.string().trim().min(1, {
-    message: "Please enter prompt",
-  }),
-  beginMessage: z.string().nullable(),
-  eventTypeId: z.number(),
-  calApiKey: z.string().trim().min(1, {
-    message: "Please enter CAL API Key",
-  }),
-});
-
-export const getRetellLLMSchema = z
-  .object({
-    general_prompt: z.string(),
-    begin_message: z.string().nullable(),
-    llm_id: z.string(),
-    llm_websocket_url: z.string(),
-    general_tools: z.array(
-      z
-        .object({
-          name: z.string(),
-          type: z.string(),
-          cal_api_key: z.string().optional(),
-          event_type_id: z.number().optional(),
-          timezone: z.string().optional(),
-        })
-        .passthrough()
-    ),
-    states: z
-      .array(
-        z
-          .object({
-            name: z.string(),
-            tools: z.array(
-              z
-                .object({
-                  name: z.string(),
-                  type: z.string(),
-                  cal_api_key: z.string().optional(),
-                  event_type_id: z.number().optional(),
-                  timezone: z.string().optional(),
-                })
-                .passthrough()
-            ),
-          })
-          .passthrough()
-      )
-      .nullable()
-      .optional(),
-  })
-  .passthrough();
-
-export type TGetRetellLLMSchema = z.infer<typeof getRetellLLMSchema>;
-=======
-});
->>>>>>> b6d31129
+});