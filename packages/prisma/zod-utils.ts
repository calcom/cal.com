--- conflicted
+++ resolved
@@ -5,11 +5,7 @@
 import { slugify } from "@calcom/lib/slugify";
 
 // Let's not import 118kb just to get an enum
-<<<<<<< HEAD
-export declare enum Frequency {
-=======
 export enum Frequency {
->>>>>>> b11398f5
   YEARLY = 0,
   MONTHLY = 1,
   WEEKLY = 2,
@@ -30,11 +26,7 @@
 );
 
 // Matching RRule.Options: rrule/dist/esm/src/types.d.ts
-<<<<<<< HEAD
-export const recurringEvent = z
-=======
 export const recurringEventType = z
->>>>>>> b11398f5
   .object({
     dtstart: z.date().optional(),
     interval: z.number(),
