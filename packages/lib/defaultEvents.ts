import { PeriodType, SchedulingType, UserPlan, EventTypeCustomInput } from "@prisma/client";

const availability = [
  {
    days: [1, 2, 3, 4, 5],
    startTime: new Date().getTime(),
    endTime: new Date().getTime(),
    date: new Date(),
    scheduleId: null,
  },
];

type UsernameSlugLinkProps = {
  users: {
    id?: number;
    username: string | null;
    email?: string;
    name?: string | null;
    bio?: string | null;
    avatar?: string | null;
    theme?: string | null;
    plan?: UserPlan;
    away?: boolean;
    verified?: boolean | null;
    allowDynamicBooking?: boolean | null;
  }[];
  slug: string;
};

const customInputs: EventTypeCustomInput[] = [];

const commons = {
  periodCountCalendarDays: true,
  periodStartDate: null,
  periodEndDate: null,
  beforeEventBuffer: 0,
  afterEventBuffer: 0,
  periodType: PeriodType.UNLIMITED,
  periodDays: null,
  slotInterval: null,
  locations: [{ type: "integrations:daily" }],
  customInputs,
  disableGuests: true,
  minimumBookingNotice: 120,
  schedule: null,
  timeZone: null,
  successRedirectUrl: "",
  availability: [],
  price: 0,
  currency: "usd",
  schedulingType: SchedulingType.COLLECTIVE,
  id: 0,
  metadata: {
    smartContractAddress: "",
  },
  isWeb3Active: false,
  hideCalendarNotes: false,
  destinationCalendar: null,
  team: null,
  requiresConfirmation: false,
  hidden: false,
  userId: 0,
  users: [
    {
      id: 0,
      plan: UserPlan.PRO,
      email: "jdoe@example.com",
      name: "John Doe",
      username: "jdoe",
      avatar: "",
      hideBranding: true,
      timeZone: "",
      destinationCalendar: null,
      credentials: [],
      bufferTime: 0,
      locale: "en",
      theme: null,
      brandColor: "#292929",
      darkBrandColor: "#fafafa",
    },
  ],
};

const min15Event = {
  length: 15,
  slug: "15min",
  title: "15min",
  eventName: "Dynamic Collective 15min Event",
  description: "Dynamic Collective 15min Event",
  ...commons,
};
const min30Event = {
  length: 30,
  slug: "30min",
  title: "30min",
  eventName: "Dynamic Collective 30min Event",
  description: "Dynamic Collective 30min Event",
  ...commons,
};
const min60Event = {
  length: 60,
  slug: "60min",
  title: "60min",
  eventName: "Dynamic Collective 60min Event",
  description: "Dynamic Collective 60min Event",
  ...commons,
};

const defaultEvents = [min15Event, min30Event, min60Event];

export const getDynamicEventDescription = (dynamicUsernames: string[], slug: string): string => {
  return `Book a ${slug} event with ${dynamicUsernames.join(", ")}`;
};

export const getDefaultEvent = (slug: string) => {
  const event = defaultEvents.find((obj) => {
    return obj.slug === slug;
  });
  return event || min15Event;
};

export const getGroupName = (usernameList: string[]): string => {
  return usernameList.join(", ");
};

export const getUsernameSlugLink = ({ users, slug }: UsernameSlugLinkProps): string => {
  let slugLink = ``;
  if (users.length > 1) {
    let combinedUsername = `${users[0].username}`;
    for (let i = 1; i < users.length; i++) {
      combinedUsername = `${combinedUsername}+${users[i].username}`;
    }
    slugLink = `/${combinedUsername}/${slug}`;
  } else {
    slugLink = `/${users[0].username}/${slug}`;
  }
  return slugLink;
};

export const getUsernameList = (users: string): string[] => {
  // For Team booking, users might be undefined
  return users
<<<<<<< HEAD
    .toLowerCase()
    .replace(/ /g, "+")
    .replace(/%20/g, "+")
=======
    ?.toLowerCase()
    .replace(" ", "+")
    .replace("%20", "+")
>>>>>>> 173e7846
    .split("+")
    .filter((el) => {
      return el.length != 0;
    });
};

export default defaultEvents;<|MERGE_RESOLUTION|>--- conflicted
+++ resolved
@@ -140,15 +140,9 @@
 export const getUsernameList = (users: string): string[] => {
   // For Team booking, users might be undefined
   return users
-<<<<<<< HEAD
-    .toLowerCase()
-    .replace(/ /g, "+")
-    .replace(/%20/g, "+")
-=======
     ?.toLowerCase()
     .replace(" ", "+")
     .replace("%20", "+")
->>>>>>> 173e7846
     .split("+")
     .filter((el) => {
       return el.length != 0;
