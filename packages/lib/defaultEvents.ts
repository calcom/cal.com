--- conflicted
+++ resolved
@@ -130,10 +130,7 @@
   useEventLevelSelectedCalendars: false,
   rrResetInterval: null,
   interfaceLanguage: null,
-<<<<<<< HEAD
-=======
   customReplyToEmail: null,
->>>>>>> bdd112e5
 };
 
 export const dynamicEvent = {
