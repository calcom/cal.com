--- conflicted
+++ resolved
@@ -88,11 +88,8 @@
   seatsShowAttendees: null,
   seatsShowAvailabilityCount: null,
   onlyShowFirstAvailableSlot: false,
-<<<<<<< HEAD
+  allowReschedulingPastBookings: false,
   showOptimizedSlots: false,
-=======
-  allowReschedulingPastBookings: false,
->>>>>>> e8003414
   id: 0,
   hideCalendarNotes: false,
   hideCalendarEventDetails: false,
