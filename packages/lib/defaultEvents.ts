import type { Prisma, SelectedCalendar } from "@prisma/client";

import { DailyLocationType } from "@calcom/app-store/locations";
import { VISITOR_BROWSER_LANGUAGE } from "@calcom/features/eventtypes/lib/constants";
import slugify from "@calcom/lib/slugify";
import { PeriodType, SchedulingType } from "@calcom/prisma/enums";
import type { userSelect } from "@calcom/prisma/selects";
import type { CustomInputSchema } from "@calcom/prisma/zod-utils";
import { eventTypeMetaDataSchemaWithTypedApps } from "@calcom/prisma/zod-utils";
import { EventTypeMetaDataSchema } from "@calcom/prisma/zod-utils";
import type { CredentialPayload } from "@calcom/types/Credential";

type User = Omit<Prisma.UserGetPayload<typeof userSelect>, "selectedCalendars"> & {
  allSelectedCalendars: SelectedCalendar[];
  userLevelSelectedCalendars: SelectedCalendar[];
};

type UsernameSlugLinkProps = {
  users: {
    id?: number;
    username: string | null;
    email?: string;
    name?: string | null;
    bio?: string | null;
    avatar?: string | null;
    theme?: string | null;
    away?: boolean;
    verified?: boolean | null;
    allowDynamicBooking?: boolean | null;
  }[];
  slug: string;
};

const user: User & { credentials: CredentialPayload[] } = {
  metadata: null,
  theme: null,
  credentials: [],
  username: "john.doe",
  timeZone: "",
  bufferTime: 0,
  availability: [],
  id: 0,
  startTime: 0,
  endTime: 0,
  allSelectedCalendars: [],
  userLevelSelectedCalendars: [],
  schedules: [],
  defaultScheduleId: null,
  locale: "en",
  email: "john.doe@example.com",
  name: "John doe",
  destinationCalendar: null,
  hideBranding: true,
  brandColor: "#797979",
  darkBrandColor: "#efefef",
  allowDynamicBooking: true,
  timeFormat: 12,
  travelSchedules: [],
};

const customInputs: CustomInputSchema[] = [];

const commons = {
  isDynamic: true,
  periodCountCalendarDays: true,
  periodStartDate: null,
  periodEndDate: null,
  beforeEventBuffer: 0,
  afterEventBuffer: 0,
  periodType: PeriodType.UNLIMITED,
  periodDays: null,
  slotInterval: null,
  offsetStart: 0,
  locations: [{ type: DailyLocationType }],
  customInputs,
  disableGuests: true,
  minimumBookingNotice: 120,
  schedule: null,
  timeZone: null,
  successRedirectUrl: "",
  forwardParamsSuccessRedirect: true,
  teamId: null,
  scheduleId: null,
  availability: [],
  price: 0,
  currency: "usd",
  schedulingType: SchedulingType.COLLECTIVE,
  seatsPerTimeSlot: null,
  seatsShowAttendees: null,
  seatsShowAvailabilityCount: null,
  onlyShowFirstAvailableSlot: false,
  allowReschedulingPastBookings: false,
  id: 0,
  hideCalendarNotes: false,
  hideCalendarEventDetails: false,
  recurringEvent: null,
  destinationCalendar: null,
  team: null,
  lockTimeZoneToggleOnBookingPage: false,
  requiresConfirmation: false,
  requiresConfirmationForFreeEmail: false,
  requiresBookerEmailVerification: false,
  bookingLimits: null,
  durationLimits: null,
  hidden: false,
  userId: 0,
  parentId: null,
  parent: null,
  owner: null,
  workflows: [],
  users: [user],
  hosts: [],
  subsetOfHosts: [],
  metadata: EventTypeMetaDataSchema.parse({}),
  bookingFields: [],
  assignAllTeamMembers: false,
  assignRRMembersUsingSegment: false,
  rrSegmentQueryValue: null,
  isRRWeightsEnabled: false,
  rescheduleWithSameRoundRobinHost: false,
  useEventTypeDestinationCalendarEmail: false,
  secondaryEmailId: null,
  secondaryEmail: null,
  autoTranslateDescriptionEnabled: false,
  fieldTranslations: [],
  maxLeadThreshold: null,
  useEventLevelSelectedCalendars: false,
<<<<<<< HEAD
  interfaceLanguage: VISITOR_BROWSER_LANGUAGE,
=======
  rrResetInterval: null,
>>>>>>> f19750cf
};

export const dynamicEvent = {
  length: 30,
  slug: "dynamic",
  title: "Group Meeting",
  eventName: "Group Meeting",
  description: "Join us for a meeting with multiple people",
  descriptionAsSafeHTML: "",
  position: 0,
  ...commons,
  metadata: eventTypeMetaDataSchemaWithTypedApps.parse({ multipleDuration: [15, 30, 45, 60, 90] }),
};

export const defaultEvents = [dynamicEvent];

export const getDynamicEventDescription = (dynamicUsernames: string[], slug: string): string => {
  return `Book a ${slug} min event with ${dynamicUsernames.join(", ")}`;
};

export const getDynamicEventName = (dynamicNames: string[], slug: string): string => {
  const lastUser = dynamicNames.pop();
  return `Dynamic Collective ${slug} min event with ${dynamicNames.join(", ")} & ${lastUser}`;
};

export const getDefaultEvent = (slug: string) => {
  const event = defaultEvents.find((obj) => {
    return obj.slug === slug;
  });
  return event || dynamicEvent;
};

export const getGroupName = (usernameList: string[]): string => {
  return usernameList.join(", ");
};

export const getUsernameSlugLink = ({ users, slug }: UsernameSlugLinkProps): string => {
  let slugLink = ``;
  if (users.length > 1) {
    const combinedUsername = users.map((user) => user.username).join("+");
    slugLink = `/${combinedUsername}/${slug}`;
  } else {
    slugLink = `/${users[0].username}/${slug}`;
  }
  return slugLink;
};

const arrayCast = (value: unknown | unknown[]) => {
  return Array.isArray(value) ? value : value ? [value] : [];
};

export const getUsernameList = (users: string | string[] | undefined): string[] => {
  // Multiple users can come in case of a team round-robin booking and in that case dynamic link won't be a user.
  // So, even though this code handles even if individual user is dynamic link, that isn't a possibility right now.
  users = arrayCast(users);

  const allUsers = users.map((user) => user.replace(/( |%20|%2b)/gi, "+").split("+")).flat();
  return Array.prototype.concat(...allUsers.map((userSlug) => slugify(userSlug)));
};

export default defaultEvents;

export type DefaultEvent = Awaited<ReturnType<typeof getDefaultEvent>>;<|MERGE_RESOLUTION|>--- conflicted
+++ resolved
@@ -125,11 +125,8 @@
   fieldTranslations: [],
   maxLeadThreshold: null,
   useEventLevelSelectedCalendars: false,
-<<<<<<< HEAD
+  rrResetInterval: null,
   interfaceLanguage: VISITOR_BROWSER_LANGUAGE,
-=======
-  rrResetInterval: null,
->>>>>>> f19750cf
 };
 
 export const dynamicEvent = {
