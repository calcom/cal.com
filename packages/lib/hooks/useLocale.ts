--- conflicted
+++ resolved
@@ -4,11 +4,8 @@
 import { useTranslation } from "react-i18next";
 
 import { useAtomsContext } from "@calcom/atoms/hooks/useAtomsContext";
-<<<<<<< HEAD
 import { useBookerI18n } from "@calcom/web/components/bookerI18nextProvider";
-=======
 import { AppRouterI18nContext } from "@calcom/web/app/AppRouterI18nProvider";
->>>>>>> 4383d23d
 
 type useLocaleReturnType = {
   i18n: i18n;
@@ -21,7 +18,6 @@
   const context = useAtomsContext();
   const { i18n, t } = useTranslation(namespace);
   const isLocaleReady = Object.keys(i18n).length > 0;
-<<<<<<< HEAD
 
   const bookerContext = useBookerI18n();
   if (bookerContext?.isLocaleReady) {
@@ -38,10 +34,6 @@
       t: ReturnType<typeof useTranslation>["t"];
       isLocaleReady: boolean;
     };
-=======
-  if (context?.clientId) {
-    return { i18n: context.i18n, t: context.t, isLocaleReady: true } as unknown as useLocaleReturnType;
->>>>>>> 4383d23d
   }
   return {
     i18n,
