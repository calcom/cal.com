import { getCalendar } from "@calcom/app-store/_utils/getCalendar";
import { isDelegationCredential } from "@calcom/lib/delegationCredential/clientAndServer";
import logger from "@calcom/lib/logger";
import { getPiiFreeSelectedCalendar, getPiiFreeCredential } from "@calcom/lib/piiFreeData";
import { safeStringify } from "@calcom/lib/safeStringify";
import { performance } from "@calcom/lib/server/perfObserver";
import type { EventBusyDate, EventBusyData, SelectedCalendar } from "@calcom/types/Calendar";
import type { CredentialForCalendarService } from "@calcom/types/Credential";

const log = logger.getSubLogger({ prefix: ["getCalendarsEvents"] });
// only for Google Calendar for now
export const getCalendarsEventsWithTimezones = async (
  withCredentials: CredentialForCalendarService[],
  dateFrom: string,
  dateTo: string,
  selectedCalendars: SelectedCalendar[]
): Promise<(EventBusyDate & { timeZone: string })[][]> => {
  const calendarCredentials = withCredentials
    .filter((credential) => credential.type === "google_calendar")
    // filter out invalid credentials - these won't work.
    .filter((credential) => !credential.invalid);

  const calendarAndCredentialPairs = await Promise.all(
    calendarCredentials.map(async (credential) => {
      const calendar = await getCalendar(credential);
      return [calendar, credential] as const;
    })
  );

  const calendars = calendarAndCredentialPairs.map(([calendar]) => calendar);
  const calendarToCredentialMap = new Map(calendarAndCredentialPairs);

  const results = calendars.map(async (c, i) => {
    /** Filter out nulls */
    if (!c) return [];
    /** We rely on the index so we can match credentials with calendars */
    const { type } = calendarCredentials[i];
    /** We just pass the calendars that matched the credential type,
     * TODO: Migrate credential type or appId
     */
    const passedSelectedCalendars = selectedCalendars
      .filter((sc) => sc.integration === type)
      // Needed to ensure cache keys are consistent
      .sort((a, b) => (a.externalId < b.externalId ? -1 : a.externalId > b.externalId ? 1 : 0));

    const credential = calendarToCredentialMap.get(c);
    const isADelegationCredential = credential && isDelegationCredential({ credentialId: credential.id });
    // We want to fallback to primary calendar when no selectedCalendars are passed
    // Default behaviour for Google Calendar is to use all available calendars, which isn't good default.
    const allowFallbackToPrimary = isADelegationCredential;
    if (!passedSelectedCalendars.length) {
      if (!isADelegationCredential) {
        // It was done to fix the secondary calendar connections from always checking the conflicts even if intentional no calendars are selected.
        // https://github.com/calcom/cal.com/issues/8929
        log.error("No selected calendars for non DWD credential: Skipping getAvailability call");
        return [];
      }
      // For delegation credential, we should allow getAvailability even without any selected calendars. It ensures that enabling Delegation Credential at Organization level always ensure one selected calendar for conflicts checking, without requiring any manual action from organization members
      // This is also, similar to how Google Calendar connect flow(through /googlecalendar/api/callback) sets the primary calendar as the selected calendar automatically.
      log.info("Allowing getAvailability even without any selected calendars for Delegation Credential");
    }
    /** We extract external Ids so we don't cache too much */
    const eventBusyDates =
      (await c.getAvailabilityWithTimeZones?.(
        dateFrom,
        dateTo,
        passedSelectedCalendars,
        allowFallbackToPrimary
      )) || [];

    return eventBusyDates;
  });
  const awaitedResults = await Promise.all(results);
  return awaitedResults;
};

const getCalendarsEvents = async (
  withCredentials: CredentialForCalendarService[],
  dateFrom: string,
  dateTo: string,
  selectedCalendars: SelectedCalendar[],
  shouldServeCache?: boolean,
  isOverlayUser?: boolean
): Promise<EventBusyData[][]> => {
  const calendarCredentials = withCredentials
    .filter((credential) => credential.type.endsWith("_calendar"))
    // filter out invalid credentials - these won't work.
    .filter((credential) => !credential.invalid);

  const calendarAndCredentialPairs = await Promise.all(
    calendarCredentials.map(async (credential) => {
      const calendar = await getCalendar(credential);
      return [calendar, credential] as const;
    })
  );

  const calendars = calendarAndCredentialPairs.map(([calendar]) => calendar);
  const calendarToCredentialMap = new Map(calendarAndCredentialPairs);
  performance.mark("getBusyCalendarTimesStart");
  const results = calendars.map(async (calendarService, i) => {
    /** Filter out nulls */
    if (!calendarService) return [];
    /** We rely on the index so we can match credentials with calendars */
    const { type, appId } = calendarCredentials[i];
    /** We just pass the calendars that matched the credential type,
     * TODO: Migrate credential type or appId
     */
    // Important to have them unique so that
    const passedSelectedCalendars = selectedCalendars
      .filter((sc) => sc.integration === type)
      // Needed to ensure cache keys are consistent
      .sort((a, b) => (a.externalId < b.externalId ? -1 : a.externalId > b.externalId ? 1 : 0));
    const credential = calendarToCredentialMap.get(calendarService);
    const isADelegationCredential = credential && isDelegationCredential({ credentialId: credential.id });
    // We want to fallback to primary calendar when no selectedCalendars are passed
    // Default behaviour for Google Calendar is to use all available calendars, which isn't good default.
    const allowFallbackToPrimary = isADelegationCredential;
    if (!passedSelectedCalendars.length) {
      if (!isADelegationCredential) {
        // It was done to fix the secondary calendar connections from always checking the conflicts even if intentional no calendars are selected.
        // https://github.com/calcom/cal.com/issues/8929
        log.error("No selected calendars for non DWD credential: Skipping getAvailability call");
        return [];
      }
      // For delegation credential, we should allow getAvailability even without any selected calendars. It ensures that enabling Delegation Credential at Organization level always ensure one selected calendar for conflicts checking, without requiring any manual action from organization members
      // This is also, similar to how Google Calendar connect flow(through /googlecalendar/api/callback) sets the primary calendar as the selected calendar automatically.
      log.info("Allowing getAvailability even without any selected calendars for Delegation Credential");
    }
    /** We extract external Ids so we don't cache too much */

    const selectedCalendarIds = passedSelectedCalendars.map((sc) => sc.externalId);
    /** If we don't then we actually fetch external calendars (which can be very slow) */
    performance.mark("eventBusyDatesStart");
    log.debug(
      `Getting availability for`,
      safeStringify({
        calendarService: calendarService.constructor.name,
        selectedCalendars: passedSelectedCalendars.map(getPiiFreeSelectedCalendar),
      })
    );
<<<<<<< HEAD
    let eventBusyDates = [];
    // we are getting event titles from only google calendar and office 365 calendar services for now
    if (isOverlayUser && (type === "google_calendar" || type === "office365_calendar")) {
      eventBusyDates = c.getEventList ? await c.getEventList(dateFrom, dateTo, passedSelectedCalendars) : [];
    } else {
      eventBusyDates = await c.getAvailability(dateFrom, dateTo, passedSelectedCalendars, shouldServeCache);
    }
=======
    const eventBusyDates = await calendarService.getAvailability(
      dateFrom,
      dateTo,
      passedSelectedCalendars,
      shouldServeCache,
      allowFallbackToPrimary
    );
>>>>>>> 81b4651d
    performance.mark("eventBusyDatesEnd");
    performance.measure(
      `[getAvailability for ${selectedCalendarIds.join(", ")}][$1]'`,
      "eventBusyDatesStart",
      "eventBusyDatesEnd"
    );

    return eventBusyDates.map((a) => ({
      ...a,
      source: `${appId}`,
    }));
  });
  const awaitedResults = await Promise.all(results);
  performance.mark("getBusyCalendarTimesEnd");
  performance.measure(
    `getBusyCalendarTimes took $1 for creds ${calendarCredentials.map((cred) => cred.id)}`,
    "getBusyCalendarTimesStart",
    "getBusyCalendarTimesEnd"
  );
  log.debug(
    "Result",
    safeStringify({
      calendarCredentials: calendarCredentials.map(getPiiFreeCredential),
      selectedCalendars: selectedCalendars.map(getPiiFreeSelectedCalendar),
      calendarEvents: awaitedResults,
    })
  );
  return awaitedResults;
};

export default getCalendarsEvents;<|MERGE_RESOLUTION|>--- conflicted
+++ resolved
@@ -138,23 +138,22 @@
         selectedCalendars: passedSelectedCalendars.map(getPiiFreeSelectedCalendar),
       })
     );
-<<<<<<< HEAD
+
     let eventBusyDates = [];
     // we are getting event titles from only google calendar and office 365 calendar services for now
     if (isOverlayUser && (type === "google_calendar" || type === "office365_calendar")) {
-      eventBusyDates = c.getEventList ? await c.getEventList(dateFrom, dateTo, passedSelectedCalendars) : [];
+      eventBusyDates = calendarService.getEventList
+        ? await calendarService.getEventList(dateFrom, dateTo, passedSelectedCalendars)
+        : [];
     } else {
-      eventBusyDates = await c.getAvailability(dateFrom, dateTo, passedSelectedCalendars, shouldServeCache);
+      eventBusyDates = await calendarService.getAvailability(
+        dateFrom,
+        dateTo,
+        passedSelectedCalendars,
+        shouldServeCache,
+        allowFallbackToPrimary
+      );
     }
-=======
-    const eventBusyDates = await calendarService.getAvailability(
-      dateFrom,
-      dateTo,
-      passedSelectedCalendars,
-      shouldServeCache,
-      allowFallbackToPrimary
-    );
->>>>>>> 81b4651d
     performance.mark("eventBusyDatesEnd");
     performance.measure(
       `[getAvailability for ${selectedCalendarIds.join(", ")}][$1]'`,
