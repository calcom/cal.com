{
  "name": "@calcom/lib",
  "sideEffects": false,
  "version": "0.0.0",
  "main": "./index.ts",
  "types": "./index.ts",
  "license": "MIT",
  "scripts": {
    "test": "dotenv -e ./test/.env.test -- jest",
    "lint": "eslint . --ext .ts,.js,.tsx,.jsx",
    "lint:fix": "eslint . --ext .ts,.js,.tsx,.jsx --fix",
    "lint:report": "eslint . --format json --output-file ../../lint-results/app-store.json"
  },
  "dependencies": {
    "@calcom/config": "*",
    "@calcom/dayjs": "*",
<<<<<<< HEAD
    "@prisma/client": "^4.1.0",
    "@sendgrid/client": "^7.7.0",
=======
    "@prisma/client": "^4.2.1",
>>>>>>> 6ed0e5e2
    "bcryptjs": "^2.4.3",
    "ical.js": "^1.4.0",
    "ics": "^2.37.0",
    "next-i18next": "^11.3.0",
    "react-hot-toast": "^2.3.0",
    "rrule": "^2.7.1",
    "tsdav": "2.0.2",
    "tslog": "^3.2.1",
    "uuid": "^8.3.2"
  },
  "devDependencies": {
    "@calcom/tsconfig": "*",
    "@calcom/types": "*",
    "@faker-js/faker": "^7.3.0",
    "jest": "^28.1.0",
    "ts-jest": "^28.0.8",
    "typescript": "^4.7.4"
  }
}<|MERGE_RESOLUTION|>--- conflicted
+++ resolved
@@ -14,12 +14,8 @@
   "dependencies": {
     "@calcom/config": "*",
     "@calcom/dayjs": "*",
-<<<<<<< HEAD
-    "@prisma/client": "^4.1.0",
+    "@prisma/client": "^4.2.1",
     "@sendgrid/client": "^7.7.0",
-=======
-    "@prisma/client": "^4.2.1",
->>>>>>> 6ed0e5e2
     "bcryptjs": "^2.4.3",
     "ical.js": "^1.4.0",
     "ics": "^2.37.0",
