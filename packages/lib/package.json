--- conflicted
+++ resolved
@@ -10,12 +10,8 @@
     "lint:report": "eslint . --format json --output-file ../../lint-results/app-store.json"
   },
   "dependencies": {
-<<<<<<< HEAD
+    "@calcom/dayjs": "*",
     "@prisma/client": "^4.0.0",
-=======
-    "@calcom/dayjs": "*",
-    "@prisma/client": "^3.15.2",
->>>>>>> 77bf376c
     "bcryptjs": "^2.4.3",
     "ical.js": "^1.4.0",
     "ics": "^2.31.0",
