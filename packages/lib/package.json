{
  "name": "@calcom/lib",
  "private": true,
  "sideEffects": false,
  "version": "0.0.0",
  "main": "./index.ts",
  "types": "./index.ts",
  "license": "MIT",
  "scripts": {
    "lint": "eslint . --ext .ts,.js,.tsx,.jsx",
    "lint:fix": "eslint . --ext .ts,.js,.tsx,.jsx --fix",
    "lint:report": "eslint . --format json --output-file ../../lint-results/app-store.json"
  },
  "dependencies": {
    "@calcom/config": "*",
    "@calcom/dayjs": "*",
    "@sendgrid/client": "^7.7.0",
    "@vercel/og": "^0.5.0",
    "bcryptjs": "^2.4.3",
    "i18next": "^23.2.3",
    "ical.js": "^1.4.0",
    "ics": "^2.37.0",
    "jimp": "^0.16.1",
<<<<<<< HEAD
    "next-collect": "^0.2.1",
    "next-i18next": "^11.3.0",
=======
    "next-i18next": "^13.2.2",
>>>>>>> b5fd33d6
    "react-hot-toast": "^2.3.0",
    "rrule": "^2.7.1",
    "tailwind-merge": "^1.8.1",
    "tsdav": "2.0.3",
    "tslog": "^3.2.1",
    "uuid": "^8.3.2"
  },
  "devDependencies": {
    "@calcom/tsconfig": "*",
    "@calcom/types": "*",
    "@faker-js/faker": "^7.3.0",
    "typescript": "^4.9.4"
  }
}<|MERGE_RESOLUTION|>--- conflicted
+++ resolved
@@ -21,12 +21,8 @@
     "ical.js": "^1.4.0",
     "ics": "^2.37.0",
     "jimp": "^0.16.1",
-<<<<<<< HEAD
     "next-collect": "^0.2.1",
-    "next-i18next": "^11.3.0",
-=======
     "next-i18next": "^13.2.2",
->>>>>>> b5fd33d6
     "react-hot-toast": "^2.3.0",
     "rrule": "^2.7.1",
     "tailwind-merge": "^1.8.1",
