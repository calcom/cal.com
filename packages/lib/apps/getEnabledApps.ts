--- conflicted
+++ resolved
@@ -10,11 +10,7 @@
  * @param filterOnCredentials - Only include apps where credentials are present
  * @returns A list of enabled app metadata & credentials tied to them
  */
-<<<<<<< HEAD
 const getEnabledApps = async (credentials: CredentialDataWithTeamName[], filterOnCredentials?: boolean) => {
-=======
-const getEnabledApps = async (credentials: CredentialData[], filterOnCredentials?: boolean) => {
->>>>>>> 17855251
   const filterOnIds = {
     credentials: {
       some: {
@@ -37,23 +33,12 @@
 
   const enabledApps = await prisma.app.findMany({
     where: {
-<<<<<<< HEAD
-      OR: [
-        { enabled: true, ...(filterOnIds.credentials.some.OR.length && filterOnIds) },
-        // Even if filtering on credentials, everyone has Daily installed
-        { slug: "daily-video", enabled: true },
-      ],
-    },
-    select: { slug: true, enabled: true },
-  });
-  const apps = getApps(credentials);
-=======
-      OR: [{ enabled: true, ...(filterOnIds.credentials.some.OR.length && filterOnIds) }],
+      enabled: true,
+      ...(filterOnIds.credentials.some.OR.length && filterOnIds),
     },
     select: { slug: true, enabled: true },
   });
   const apps = getApps(credentials, filterOnCredentials);
->>>>>>> 17855251
 
   const filteredApps = enabledApps.reduce((reducedArray, app) => {
     const appMetadata = apps.find((metadata) => metadata.slug === app.slug);
