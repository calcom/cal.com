import type { Prisma } from "@prisma/client";

import type { CredentialDataWithTeamName } from "@calcom/app-store/utils";
import getApps from "@calcom/app-store/utils";
import { prisma } from "@calcom/prisma";

<<<<<<< HEAD
type EnabledApp = ReturnType<typeof getApps>[number] & { enabled: boolean; updatedAt?: Date };
=======
import { isDwdCredential } from "../domainWideDelegation/clientAndServer";

type EnabledApp = ReturnType<typeof getApps>[number] & { enabled: boolean };
>>>>>>> 6244b5a2

/**
 *
 * @param credentials - Can be user or team credentials
 * @param options
 * @param options.where Additional where conditions to filter out apps
 * @param options.filterOnCredentials - Only include apps where credentials are present
 * @returns A list of enabled app metadata & credentials tied to them
 */
const getEnabledAppsFromCredentials = async (
  credentials: CredentialDataWithTeamName[],
  options?: {
    where?: Prisma.AppWhereInput;
    filterOnCredentials?: boolean;
  }
) => {
  const { where: _where = {}, filterOnCredentials = false } = options || {};
  const filterOnIds = {
    credentials: {
      some: {
        OR: [] as Prisma.CredentialWhereInput[],
      },
    },
  } satisfies Prisma.AppWhereInput;

  const dwdCredentialsWithAppId = credentials
    .filter((credential) => isDwdCredential({ credentialId: credential.id }))
    .filter((credential): credential is typeof credential & { appId: string } => credential.appId !== null);

  if (filterOnCredentials) {
    const userIds: number[] = [],
      teamIds: number[] = [];

    for (const credential of credentials) {
      if (credential.userId) userIds.push(credential.userId);
      if (credential.teamId) teamIds.push(credential.teamId);
    }
    if (userIds.length) filterOnIds.credentials.some.OR.push({ userId: { in: userIds } });
    if (teamIds.length) filterOnIds.credentials.some.OR.push({ teamId: { in: teamIds } });
  }

  const where: Prisma.AppWhereInput = {
    enabled: true,
    ..._where,
    ...(filterOnIds.credentials.some.OR.length && filterOnIds),
  };

  let enabledApps = await prisma.app.findMany({
    where,
    select: { slug: true, enabled: true, updatedAt: true },
  });

  const dwdSupportedEnabledApps = await prisma.app.findMany({
    where: {
      enabled: true,
      slug: {
        in: dwdCredentialsWithAppId.map((credential) => credential.appId),
      },
    },
    select: { slug: true, enabled: true },
  });

  enabledApps = [...enabledApps, ...dwdSupportedEnabledApps];

  const apps = getApps(credentials, filterOnCredentials);
  const filteredApps = apps.reduce((reducedArray, app) => {
    const appDbQuery = enabledApps.find((metadata) => metadata.slug === app.slug);
    if (appDbQuery?.enabled || app.isGlobal) {
      reducedArray.push({ ...app, enabled: true, updatedAt: appDbQuery?.updatedAt });
    }
    return reducedArray;
  }, [] as EnabledApp[]);

  return filteredApps;
};

export default getEnabledAppsFromCredentials;<|MERGE_RESOLUTION|>--- conflicted
+++ resolved
@@ -4,13 +4,10 @@
 import getApps from "@calcom/app-store/utils";
 import { prisma } from "@calcom/prisma";
 
-<<<<<<< HEAD
-type EnabledApp = ReturnType<typeof getApps>[number] & { enabled: boolean; updatedAt?: Date };
-=======
+
 import { isDwdCredential } from "../domainWideDelegation/clientAndServer";
 
-type EnabledApp = ReturnType<typeof getApps>[number] & { enabled: boolean };
->>>>>>> 6244b5a2
+type EnabledApp = ReturnType<typeof getApps>[number] & { enabled: boolean; updatedAt?: Date };
 
 /**
  *
