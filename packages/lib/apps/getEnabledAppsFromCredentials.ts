--- conflicted
+++ resolved
@@ -4,11 +4,7 @@
 import getApps from "@calcom/app-store/utils";
 import { prisma } from "@calcom/prisma";
 
-<<<<<<< HEAD
-import { isDwdCredential } from "../domainWideDelegation/clientAndServer";
-=======
 import { isDelegationCredential } from "../delegationCredential/clientAndServer";
->>>>>>> 96fcf7be
 
 type EnabledApp = ReturnType<typeof getApps>[number] & { enabled: boolean };
 
@@ -36,13 +32,8 @@
     },
   } satisfies Prisma.AppWhereInput;
 
-<<<<<<< HEAD
-  const dwdCredentialsWithAppId = credentials
-    .filter((credential) => isDwdCredential({ credentialId: credential.id }))
-=======
   const delegationCredentialsWithAppId = credentials
     .filter((credential) => isDelegationCredential({ credentialId: credential.id }))
->>>>>>> 96fcf7be
     .filter((credential): credential is typeof credential & { appId: string } => credential.appId !== null);
 
   if (filterOnCredentials) {
@@ -68,29 +59,17 @@
     select: { slug: true, enabled: true },
   });
 
-<<<<<<< HEAD
-  const dwdSupportedEnabledApps = await prisma.app.findMany({
-    where: {
-      enabled: true,
-      slug: {
-        in: dwdCredentialsWithAppId.map((credential) => credential.appId),
-=======
   const delegationCredentialSupportedEnabledApps = await prisma.app.findMany({
     where: {
       enabled: true,
       slug: {
         in: delegationCredentialsWithAppId.map((credential) => credential.appId),
->>>>>>> 96fcf7be
       },
     },
     select: { slug: true, enabled: true },
   });
 
-<<<<<<< HEAD
-  enabledApps = [...enabledApps, ...dwdSupportedEnabledApps];
-=======
   enabledApps = [...enabledApps, ...delegationCredentialSupportedEnabledApps];
->>>>>>> 96fcf7be
 
   const apps = getApps(credentials, filterOnCredentials);
   const filteredApps = apps.reduce((reducedArray, app) => {
