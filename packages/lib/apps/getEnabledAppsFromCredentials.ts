--- conflicted
+++ resolved
@@ -4,12 +4,7 @@
 import getApps from "@calcom/app-store/utils";
 import { prisma } from "@calcom/prisma";
 
-<<<<<<< HEAD
-
-import { isDwdCredential } from "../domainWideDelegation/clientAndServer";
-=======
 import { isDelegationCredential } from "../delegationCredential/clientAndServer";
->>>>>>> d24a9396
 
 type EnabledApp = ReturnType<typeof getApps>[number] & { enabled: boolean; updatedAt?: Date };
 
@@ -75,7 +70,7 @@
   });
 
   enabledApps = [...enabledApps, ...delegationCredentialSupportedEnabledApps];
-
+  
   const apps = getApps(credentials, filterOnCredentials);
   const filteredApps = apps.reduce((reducedArray, app) => {
     const appDbQuery = enabledApps.find((metadata) => metadata.slug === app.slug);
