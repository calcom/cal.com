--- conflicted
+++ resolved
@@ -127,9 +127,8 @@
   return hoursTimezoneBIsEarlier && timezoneBIsLaterTimezone;
 };
 
-<<<<<<< HEAD
 const weekDays = ["Sunday", "Monday", "Tuesday", "Wednesday", "Thursday", "Friday", "Saturday"] as const;
-type WeekDays = typeof weekDays[number];
+type WeekDays = (typeof weekDays)[number];
 type WeekDayIndex = 0 | 1 | 2 | 3 | 4 | 5 | 6;
 
 /**
@@ -141,7 +140,8 @@
   if (typeof weekday === "undefined") return 0;
   if (typeof weekday === "number") return weekday >= 0 && weekday >= 6 ? (weekday as WeekDayIndex) : 0;
   return (weekDays.indexOf(weekday as WeekDays) as WeekDayIndex) || 0;
-=======
+};
+
 /**
  * Dayjs does not expose the timeZone value publicly through .get("timeZone")
  * instead, we as devs are required to somewhat hack our way to get the
@@ -206,5 +206,4 @@
   const timeZone = getTimeZone(date);
 
   return timeZoneWithDST(timeZone) && date.utcOffset() === getUTCOffsetInDST(timeZone);
->>>>>>> 89bf8321
 };