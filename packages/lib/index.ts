--- conflicted
+++ resolved
@@ -4,8 +4,5 @@
 export * from "./isBookingLimits";
 export * from "./isDurationLimits";
 export * from "./validateIntervalLimitOrder";
-<<<<<<< HEAD
 export * from "./getConnectedDestinationCalendars";
-=======
-export * from "./schedules";
->>>>>>> 57547a47
+export * from "./schedules";