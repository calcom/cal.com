<<<<<<< HEAD
export { default as isPrismaObj, isPrismaObjOrUndefined } from "./isPrismaObj";
export { default as isPrismaArray } from "./isPrismaArray";
=======
export { getLuckyUsers } from "./getLuckyUsers";
export { default as isPrismaObj, isPrismaObjOrUndefined } from "./isPrismaObj";
export * from "./isRecurringEvent";
>>>>>>> e0a391d4
<|MERGE_RESOLUTION|>--- conflicted
+++ resolved
@@ -1,8 +1,4 @@
-<<<<<<< HEAD
+export { getLuckyUsers } from "./getLuckyUsers";
 export { default as isPrismaObj, isPrismaObjOrUndefined } from "./isPrismaObj";
 export { default as isPrismaArray } from "./isPrismaArray";
-=======
-export { getLuckyUsers } from "./getLuckyUsers";
-export { default as isPrismaObj, isPrismaObjOrUndefined } from "./isPrismaObj";
-export * from "./isRecurringEvent";
->>>>>>> e0a391d4
+export * from "./isRecurringEvent";