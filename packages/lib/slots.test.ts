import { describe, expect, it, beforeAll, vi } from "vitest";

import dayjs from "@calcom/dayjs";

import type { DateRange } from "./date-ranges";
import getSlots from "./slots";

let dateRangesNextDay: DateRange[];

let dateRangesMockDay: DateRange[];

beforeAll(() => {
  vi.setSystemTime(dayjs.utc("2021-06-20T11:59:59Z").toDate());

  dateRangesMockDay = [{ start: dayjs.utc().startOf("day"), end: dayjs.utc().endOf("day") }];

  dateRangesNextDay = [
    {
      start: dayjs.utc().add(1, "day").startOf("day"),
      end: dayjs.utc().add(1, "day").endOf("day"),
    },
  ];
});

describe("Tests the slot logic", () => {
  it("can fit 24 hourly slots for an empty day", async () => {
    expect(
      getSlots({
        inviteeDate: dayjs.utc().add(1, "day"),
        frequency: 60,
        minimumBookingNotice: 0,
        eventLength: 60,
        dateRanges: dateRangesNextDay,
      })
    ).toHaveLength(24);
  });

  it("can fit 24 hourly slots for an empty day with interval != eventLength", async () => {
    expect(
      getSlots({
        inviteeDate: dayjs.utc().add(1, "day"),
        frequency: 60,
        minimumBookingNotice: 0,
        eventLength: 30,
        dateRanges: dateRangesNextDay,
      })
    ).toHaveLength(24);
  });

  it("only shows future booking slots on the same day", async () => {
    // The mock date is 1s to midday, so 12 slots should be open given 0 booking notice.

    expect(
      getSlots({
        inviteeDate: dayjs.utc(),
        frequency: 60,
        minimumBookingNotice: 0,
        dateRanges: dateRangesMockDay,
        eventLength: 60,
        offsetStart: 0,
      })
    ).toHaveLength(12);
  });

  it("adds minimum booking notice correctly", async () => {
    // 24h in a day.
    expect(
      getSlots({
        inviteeDate: dayjs.utc().add(1, "day").startOf("day"),
        frequency: 60,
        minimumBookingNotice: 1500,
        dateRanges: dateRangesNextDay,
        eventLength: 60,
        offsetStart: 0,
      })
    ).toHaveLength(11);
  });

  it("shows correct time slots for 20 minutes long events with working hours that do not end at a full hour ", async () => {
    // 72 20-minutes events in a 24h day
    const result = getSlots({
      inviteeDate: dayjs().add(1, "day"),
      frequency: 20,
      minimumBookingNotice: 0,
      dateRanges: dateRangesNextDay,
      eventLength: 20,
      offsetStart: 0,
    });
    expect(result).toHaveLength(72);
  });

  it("can create multiple time slot groups when multiple date ranges are given", async () => {
    const nextDay = dayjs.utc().add(1, "day").startOf("day");
    const dateRanges = [
      // 11:00-11:20,11:20-11:40,11:40-12:00
      {
        start: nextDay.hour(11),
        end: nextDay.hour(12),
      },
      // 14:00-14:20,14:20-14:40,14:40-15:00
      {
        start: nextDay.hour(14),
        end: nextDay.hour(15),
      },
    ];
    const result = getSlots({
      inviteeDate: nextDay,
      frequency: 20,
      minimumBookingNotice: 0,
      dateRanges: dateRanges,
      eventLength: 20,
      offsetStart: 0,
    });

    expect(result).toHaveLength(6);
  });

  it("can merge multiple time slot groups when multiple date ranges are given that overlap", async () => {
    const nextDay = dayjs.utc().add(1, "day").startOf("day");
    const dateRanges = [
      // 11:00-11:20,11:20-11:40,11:40-12:00
      {
        start: nextDay.hour(11),
        end: nextDay.hour(12),
      },
      // 12:00-12:20,12:20-12:40
      {
        start: nextDay.hour(11).minute(20),
        end: nextDay.hour(12).minute(40),
      },
    ];
    const result = getSlots({
      inviteeDate: nextDay,
      frequency: 20,
      minimumBookingNotice: 0,
      dateRanges: dateRanges,
      eventLength: 20,
      offsetStart: 0,
    });

    expect(result).toHaveLength(5);
  });

  // for now, stay consistent with current behaviour and enable the slot 11:00, 11:45
  // however, optimal slot allocation is 11:15-12:00,12:00-12:45 (as both hosts can be routed to at this time)
  it("finds correct slots when two unequal date ranges are given", async () => {
    const nextDay = dayjs.utc().add(1, "day").startOf("day");
    const dateRanges = [
      // 11:00-13:00
      {
        start: nextDay.hour(11),
        end: nextDay.hour(13),
      },
      // 11:15-13:00
      {
        start: nextDay.hour(11).minute(15),
        end: nextDay.hour(13),
      },
    ];
    const result = getSlots({
      inviteeDate: nextDay,
      frequency: 45,
      minimumBookingNotice: 0,
      dateRanges: dateRanges,
      eventLength: 45,
      offsetStart: 0,
    });

    expect(result).toHaveLength(2);
  });
  it("finds correct slots when two unequal date ranges are given (inverse)", async () => {
    const nextDay = dayjs.utc().add(1, "day").startOf("day");

    const dateRangesInverseOrder = [
      // 11:15-13:00
      {
        start: nextDay.hour(11).minute(15),
        end: nextDay.hour(13),
      },
      // 11:00-13:00
      {
        start: nextDay.hour(11),
        end: nextDay.hour(13),
      },
    ];

    const resultInverseOrder = getSlots({
      inviteeDate: nextDay,
      frequency: 45,
      minimumBookingNotice: 0,
      dateRanges: dateRangesInverseOrder,
      eventLength: 45,
      offsetStart: 0,
    });

    expect(resultInverseOrder).toHaveLength(2);
  });

  it("finds correct slots over the span of multiple days", async () => {
    const inviteeDate = dayjs.utc().add(1, "day").startOf("day");

    const dateRanges = [
      // 11:30-14:00
      {
        start: inviteeDate.hour(11).minute(30),
        end: inviteeDate.hour(14),
      },
      // 9:15-13:00
      {
        start: inviteeDate.hour(9).minute(15),
        end: inviteeDate.hour(11),
      },
      // 11:30-14:00
      {
        start: inviteeDate.add(1, "day").hour(11).minute(30),
        end: inviteeDate.add(1, "day").hour(14),
      },
      // 11:15-13:00
      {
        start: inviteeDate.add(1, "day").hour(9).minute(15),
        end: inviteeDate.add(1, "day").hour(11),
      },
    ];

    // each day availability should go 10:00, 12:00, 13:00

    const result = getSlots({
      // right now from the perspective of invitee local time.
      inviteeDate,
      frequency: 60,
      minimumBookingNotice: 0,
      dateRanges: dateRanges,
      eventLength: 60,
      offsetStart: 0,
    });

    expect(result).toHaveLength(6);
  });

  it("shows correct time slots for 20 minutes long events with working hours that do not end at a full hour", async () => {
    const result = getSlots({
      inviteeDate: dayjs().add(1, "day"),
      frequency: 20,
      minimumBookingNotice: 0,
      dateRanges: [{ start: dayjs("2021-06-21T00:00:00.000Z"), end: dayjs("2021-06-21T23:45:00.000Z") }],
      eventLength: 20,
      offsetStart: 0,
    });

    // 71 20-minutes events in a 24h - 15m day
    expect(result).toHaveLength(71);
  });

  it("tests the final slot of the day is included", async () => {
    const slots = getSlots({
      inviteeDate: dayjs.tz("2023-07-13T00:00:00.000", "Europe/Brussels"),
      eventLength: 15,
      offsetStart: 0,
      dateRanges: [
        { start: dayjs("2023-07-13T07:00:00.000Z"), end: dayjs("2023-07-13T15:00:00.000Z") },
        { start: dayjs("2023-07-13T18:30:00.000Z"), end: dayjs("2023-07-13T20:59:59.000Z") },
      ],
      minimumBookingNotice: 120,
      frequency: 15,
    }).reverse();

    expect(slots[0].time.format()).toBe("2023-07-13T22:45:00+02:00");
  });

  it("tests slots for half hour timezones", async () => {
    const slots = getSlots({
      inviteeDate: dayjs.tz("2023-07-13T00:00:00.000", "Asia/Kolkata"),
      frequency: 60,
      minimumBookingNotice: 0,
      eventLength: 60,
      dateRanges: [
        {
          start: dayjs.tz("2023-07-13T07:30:00.000", "Asia/Kolkata"),
          end: dayjs.tz("2023-07-13T09:30:00.000", "Asia/Kolkata"),
        },
      ],
    });

    expect(slots).toHaveLength(1);
    expect(slots[0].time.format()).toBe("2023-07-13T08:00:00+05:30");
  });

  it("tests slots for 5 minute events", async () => {
    const slots = getSlots({
      inviteeDate: dayjs.tz("2023-07-13T00:00:00.000+05:30", "Europe/London"),
      frequency: 5,
      minimumBookingNotice: 0,
      eventLength: 5,
      dateRanges: [
        // fits 1 slot
        {
          start: dayjs.tz("2023-07-13T07:00:00.000", "Europe/London"),
          end: dayjs.tz("2023-07-13T07:05:00.000", "Europe/London"),
        },
        // fits 4 slots
        {
          start: dayjs.tz("2023-07-13T07:10:00.000", "Europe/London"),
          end: dayjs.tz("2023-07-13T07:30:00.000", "Europe/London"),
        },
      ],
    });

    expect(slots).toHaveLength(5);
  });

  it("tests slots for events with an event length that is not divisible by 5", async () => {
    const slots = getSlots({
      inviteeDate: dayjs.utc().startOf("day"),
      frequency: 8,
      minimumBookingNotice: 0,
      eventLength: 8,
      dateRanges: [
        {
          start: dayjs.utc("2023-07-13T07:22:00.000"),
          end: dayjs.utc("2023-07-13T08:00:00.000"),
        },
      ],
    });
    /*
     * 2023-07-13T07:22:00.000Z
     * 2023-07-13T07:30:00.000Z
     * 2023-07-13T07:38:00.000Z
     * 2023-07-13T07:46:00.000Z
     */
    expect(slots).toHaveLength(4);
  });
});

describe("Tests the slot logic with custom env variable", () => {
  beforeAll(() => {
    vi.stubEnv("NEXT_PUBLIC_AVAILABILITY_SCHEDULE_INTERVAL", "10");
  });

  it("test using a 10 minute interval", async () => {
    expect(Number(process.env.NEXT_PUBLIC_AVAILABILITY_SCHEDULE_INTERVAL)).toBe(10);
    expect(
      getSlots({
        inviteeDate: dayjs.utc().add(1, "day"),
        frequency: 10,
        minimumBookingNotice: 0,
        eventLength: 10,
        offsetStart: 0,
        dateRanges: [{ start: dayjs("2023-07-13T00:10:00.000Z"), end: dayjs("2023-07-13T02:00:00.000Z") }],
      })
    ).toHaveLength(11);
  });
});

<<<<<<< HEAD
describe("Tests the date-range slot logic with showOptimizedSlots", () => {
  it("should respect start of the hour for 60minutes slots for availabilities like 09:30-17:00, when showOptimizedSlots set to true", async () => {
    const slots = getSlots({
      showOptimizedSlots: true,
      inviteeDate: dayjs.tz("2024-09-12T00:00:00.000-07:00", "America/Los_Angeles"),
      eventLength: 60,
      offsetStart: 0,
      // equivalent dateRanges in UTC-7
      // start:09:30, end:17:00
      // with 09:00 - 09:30 busy time
      dateRanges: [{ start: dayjs("2024-09-12T16:30:00.000Z"), end: dayjs("2024-09-13T00:00:00.000Z") }],
      minimumBookingNotice: 0,
      frequency: 60,
    });

    expect(slots.map((slot) => slot.time.format())).toStrictEqual([
      "2024-09-12T10:00:00-07:00",
      "2024-09-12T11:00:00-07:00",
      "2024-09-12T12:00:00-07:00",
      "2024-09-12T13:00:00-07:00",
      "2024-09-12T14:00:00-07:00",
      "2024-09-12T15:00:00-07:00",
      "2024-09-12T16:00:00-07:00",
    ]);
  });

  it("shows 4 60minutes slots for availability like 08:00-12:30 with 10:00-10:10 busytime, when showOptimizedSlots set to true", async () => {
    const slots = getSlots({
      showOptimizedSlots: true,
      inviteeDate: dayjs.tz("2024-09-12T00:00:00.000-07:00", "America/Los_Angeles"),
      eventLength: 60,
      offsetStart: 0,
      // equivalent dateRanges in UTC-7
      // start:08:00, end:10:00
      // start:10:10, end:12:30
      // with 10:00 - 10:10 busy time
      dateRanges: [
        { start: dayjs("2024-09-12T15:00:00.000Z"), end: dayjs("2024-09-12T17:00:00.000Z") },
        { start: dayjs("2024-09-12T17:10:00.000Z"), end: dayjs("2024-09-12T19:30:00.000Z") },
      ],
      minimumBookingNotice: 0,
      frequency: 60,
    });

    expect(slots.map((slot) => slot.time.format())).toStrictEqual([
      "2024-09-12T08:00:00-07:00",
      "2024-09-12T09:00:00-07:00",
      "2024-09-12T10:15:00-07:00",
      "2024-09-12T11:15:00-07:00",
    ]);
  });

  it("shows 3 60minutes slots for availability like 08:00-12:30 with 10:00-10:10 busytime, when showOptimizedSlots set to false", async () => {
    const slots = getSlots({
      showOptimizedSlots: false,
      inviteeDate: dayjs.tz("2024-09-12T00:00:00.000-07:00", "America/Los_Angeles"),
      eventLength: 60,
      offsetStart: 0,
      // equivalent dateRanges in UTC-7
      // start:08:00, end:10:00
      // start:10:10, end:12:30
      // with 10:00 - 10:10 busy time
      dateRanges: [
        { start: dayjs("2024-09-12T15:00:00.000Z"), end: dayjs("2024-09-12T17:00:00.000Z") },
        { start: dayjs("2024-09-12T17:10:00.000Z"), end: dayjs("2024-09-12T19:30:00.000Z") },
      ],
      minimumBookingNotice: 0,
      frequency: 60,
    });

    expect(slots.map((slot) => slot.time.format())).toStrictEqual([
      "2024-09-12T08:00:00-07:00",
      "2024-09-12T09:00:00-07:00",
      "2024-09-12T11:00:00-07:00",
    ]);
  });

  it("shows 3 60minutes slots for availability like 08:00-12:00 with 10:00-10:10 busytime, when showOptimizedSlots set to true", async () => {
    const slots = getSlots({
      showOptimizedSlots: true,
      inviteeDate: dayjs.tz("2024-09-12T00:00:00.000-07:00", "America/Los_Angeles"),
      eventLength: 60,
      offsetStart: 0,
      // equivalent dateRanges in UTC-7
      // start:08:00, end:10:00
      // start:10:10, end:12:00
      // with 10:00 - 10:10 busy time
      dateRanges: [
        { start: dayjs("2024-09-12T15:00:00.000Z"), end: dayjs("2024-09-12T17:00:00.000Z") },
        { start: dayjs("2024-09-12T17:10:00.000Z"), end: dayjs("2024-09-12T19:00:00.000Z") },
      ],
      minimumBookingNotice: 0,
      frequency: 60,
    });

    expect(slots.map((slot) => slot.time.format())).toStrictEqual([
      "2024-09-12T08:00:00-07:00",
      "2024-09-12T09:00:00-07:00",
      "2024-09-12T11:00:00-07:00",
    ]);
  });

  it("shows 3 60minutes slots for availability like 08:00-12:00 with 10:00-10:10 busytime, when showOptimizedSlots set to false", async () => {
    const slots = getSlots({
      showOptimizedSlots: false,
      inviteeDate: dayjs.tz("2024-09-12T00:00:00.000-07:00", "America/Los_Angeles"),
      eventLength: 60,
      offsetStart: 0,
      // equivalent dateRanges in UTC-7
      // start:08:00, end:10:00
      // start:10:10, end:12:00
      // with 10:00 - 10:10 busy time
      dateRanges: [
        { start: dayjs("2024-09-12T15:00:00.000Z"), end: dayjs("2024-09-12T17:00:00.000Z") },
        { start: dayjs("2024-09-12T17:10:00.000Z"), end: dayjs("2024-09-12T19:00:00.000Z") },
      ],
      minimumBookingNotice: 0,
      frequency: 60,
    });

    expect(slots.map((slot) => slot.time.format())).toStrictEqual([
      "2024-09-12T08:00:00-07:00",
      "2024-09-12T09:00:00-07:00",
      "2024-09-12T11:00:00-07:00",
    ]);
  });

  it("shows 9 30minutes slots for availability like 08:00-12:45 with 10:00-10:10 busytime, when showOptimizedSlots set to true", async () => {
    const slots = getSlots({
      showOptimizedSlots: true,
      inviteeDate: dayjs.tz("2024-09-12T00:00:00.000-07:00", "America/Los_Angeles"),
      eventLength: 30,
      offsetStart: 0,
      // equivalent dateRanges in UTC-7
      // start:08:00, end:10:00
      // start:10:10, end:12:45
      // with 10:00 - 10:10 busy time
      dateRanges: [
        { start: dayjs("2024-09-12T15:00:00.000Z"), end: dayjs("2024-09-12T17:00:00.000Z") },
        { start: dayjs("2024-09-12T17:10:00.000Z"), end: dayjs("2024-09-12T19:45:00.000Z") },
      ],
      minimumBookingNotice: 0,
      frequency: 30,
    });

    expect(slots.map((slot) => slot.time.format())).toStrictEqual([
      "2024-09-12T08:00:00-07:00",
      "2024-09-12T08:30:00-07:00",
      "2024-09-12T09:00:00-07:00",
      "2024-09-12T09:30:00-07:00",
      "2024-09-12T10:15:00-07:00",
      "2024-09-12T10:45:00-07:00",
      "2024-09-12T11:15:00-07:00",
      "2024-09-12T11:45:00-07:00",
      "2024-09-12T12:15:00-07:00",
    ]);
  });

  it("shows 8 30minutes slots for availability like 08:00-12:45 with 10:00-10:10 busytime, when showOptimizedSlots set to false", async () => {
    const slots = getSlots({
      showOptimizedSlots: false,
      inviteeDate: dayjs.tz("2024-09-12T00:00:00.000-07:00", "America/Los_Angeles"),
      eventLength: 30,
      offsetStart: 0,
      // equivalent dateRanges in UTC-7
      // start:08:00, end:10:00
      // start:10:10, end:12:45
      // with 10:00 - 10:10 busy time
      dateRanges: [
        { start: dayjs("2024-09-12T15:00:00.000Z"), end: dayjs("2024-09-12T17:00:00.000Z") },
        { start: dayjs("2024-09-12T17:10:00.000Z"), end: dayjs("2024-09-12T19:45:00.000Z") },
      ],
      minimumBookingNotice: 0,
      frequency: 30,
    });

    expect(slots.map((slot) => slot.time.format())).toStrictEqual([
      "2024-09-12T08:00:00-07:00",
      "2024-09-12T08:30:00-07:00",
      "2024-09-12T09:00:00-07:00",
      "2024-09-12T09:30:00-07:00",
      "2024-09-12T10:30:00-07:00",
      "2024-09-12T11:00:00-07:00",
      "2024-09-12T11:30:00-07:00",
      "2024-09-12T12:00:00-07:00",
    ]);
  });

  it("shows 13 20minutes slots for availability like 08:00-12:30 with 10:00-10:10 busytime, when showOptimizedSlots set to true", async () => {
    const slots = getSlots({
      showOptimizedSlots: true,
      inviteeDate: dayjs.tz("2024-09-12T00:00:00.000-07:00", "America/Los_Angeles"),
      eventLength: 20,
      offsetStart: 0,
      // equivalent dateRanges in UTC-7
      // start:08:00, end:10:00
      // start:10:10, end:12:30
      // with 10:00 - 10:10 busy time
      dateRanges: [
        { start: dayjs("2024-09-12T15:00:00.000Z"), end: dayjs("2024-09-12T17:00:00.000Z") },
        { start: dayjs("2024-09-12T17:10:00.000Z"), end: dayjs("2024-09-12T19:30:00.000Z") },
      ],
      minimumBookingNotice: 0,
      frequency: 20,
    });

    expect(slots.length).toStrictEqual(13);
    expect(slots.map((slot) => slot.time.format())).toStrictEqual([
      "2024-09-12T08:00:00-07:00",
      "2024-09-12T08:20:00-07:00",
      "2024-09-12T08:40:00-07:00",
      "2024-09-12T09:00:00-07:00",
      "2024-09-12T09:20:00-07:00",
      "2024-09-12T09:40:00-07:00",
      "2024-09-12T10:10:00-07:00",
      "2024-09-12T10:30:00-07:00",
      "2024-09-12T10:50:00-07:00",
      "2024-09-12T11:10:00-07:00",
      "2024-09-12T11:30:00-07:00",
      "2024-09-12T11:50:00-07:00",
      "2024-09-12T12:10:00-07:00",
    ]);
  });

  it("shows 12 20minutes slots for availability like 08:00-12:30 with 10:00-10:10 busytime, when showOptimizedSlots set to false", async () => {
    const slots = getSlots({
      showOptimizedSlots: false,
      inviteeDate: dayjs.tz("2024-09-12T00:00:00.000-07:00", "America/Los_Angeles"),
      eventLength: 20,
      offsetStart: 0,
      // equivalent dateRanges in UTC-7
      // start:08:00, end:10:00
      // start:10:10, end:12:30
      // with 10:00 - 10:10 busy time
      dateRanges: [
        { start: dayjs("2024-09-12T15:00:00.000Z"), end: dayjs("2024-09-12T17:00:00.000Z") },
        { start: dayjs("2024-09-12T17:10:00.000Z"), end: dayjs("2024-09-12T19:30:00.000Z") },
      ],
      minimumBookingNotice: 0,
      frequency: 20,
    });

    expect(slots.length).toStrictEqual(12);
    expect(slots.map((slot) => slot.time.format())).toStrictEqual([
      "2024-09-12T08:00:00-07:00",
      "2024-09-12T08:20:00-07:00",
      "2024-09-12T08:40:00-07:00",
      "2024-09-12T09:00:00-07:00",
      "2024-09-12T09:20:00-07:00",
      "2024-09-12T09:40:00-07:00",
      "2024-09-12T10:20:00-07:00",
      "2024-09-12T10:40:00-07:00",
      "2024-09-12T11:00:00-07:00",
      "2024-09-12T11:20:00-07:00",
      "2024-09-12T11:40:00-07:00",
      "2024-09-12T12:00:00-07:00",
    ]);
  });

  it("shows 8 60minutes slots for availability like 09:30-17:30, when showOptimizedSlots set to true", async () => {
    const slots = getSlots({
      showOptimizedSlots: true,
      inviteeDate: dayjs.tz("2024-09-12T00:00:00.000-07:00", "America/Los_Angeles"),
      eventLength: 60,
      offsetStart: 0,
      // equivalent dateRanges in UTC-7
      // start:09:30, end:17:30
      dateRanges: [{ start: dayjs("2024-09-12T16:30:00.000Z"), end: dayjs("2024-09-13T00:30:00.000Z") }],
      minimumBookingNotice: 0,
      frequency: 60,
    });

    expect(slots.length).toStrictEqual(8);
    expect(slots.map((slot) => slot.time.format())).toStrictEqual([
      "2024-09-12T09:30:00-07:00",
      "2024-09-12T10:30:00-07:00",
      "2024-09-12T11:30:00-07:00",
      "2024-09-12T12:30:00-07:00",
      "2024-09-12T13:30:00-07:00",
      "2024-09-12T14:30:00-07:00",
      "2024-09-12T15:30:00-07:00",
      "2024-09-12T16:30:00-07:00",
    ]);
  });

  it("shows 7 60minutes slots for availability like 09:30-17:30, when showOptimizedSlots set to false", async () => {
    const slots = getSlots({
      showOptimizedSlots: false,
      inviteeDate: dayjs.tz("2024-09-12T00:00:00.000-07:00", "America/Los_Angeles"),
      eventLength: 60,
      offsetStart: 0,
      // equivalent dateRanges in UTC-7
      // start:09:30, end:17:30
      dateRanges: [{ start: dayjs("2024-09-12T16:30:00.000Z"), end: dayjs("2024-09-13T00:30:00.000Z") }],
      minimumBookingNotice: 0,
      frequency: 60,
    });

    expect(slots.length).toStrictEqual(7);
    expect(slots.map((slot) => slot.time.format())).toStrictEqual([
      "2024-09-12T10:00:00-07:00",
      "2024-09-12T11:00:00-07:00",
      "2024-09-12T12:00:00-07:00",
      "2024-09-12T13:00:00-07:00",
      "2024-09-12T14:00:00-07:00",
      "2024-09-12T15:00:00-07:00",
      "2024-09-12T16:00:00-07:00",
    ]);
  });

  it("should respect start of the hour for 60minutes slots for availabilities like 07:45-15:30, even when showOptimizedSlots set to true", async () => {
    const slots = getSlots({
      showOptimizedSlots: true,
      inviteeDate: dayjs.tz("2024-09-12T00:00:00.000-07:00", "America/Los_Angeles"),
      eventLength: 60,
      offsetStart: 0,
      // equivalent dateRanges in UTC-7
      // start:07:45, end:15:30
      dateRanges: [{ start: dayjs("2024-09-12T14:45:00.000Z"), end: dayjs("2024-09-12T22:30:00.000Z") }],
      minimumBookingNotice: 0,
      frequency: 60,
    });

    expect(slots.length).toStrictEqual(7);
    expect(slots.map((slot) => slot.time.format())).toStrictEqual([
      "2024-09-12T08:00:00-07:00",
      "2024-09-12T09:00:00-07:00",
      "2024-09-12T10:00:00-07:00",
      "2024-09-12T11:00:00-07:00",
      "2024-09-12T12:00:00-07:00",
      "2024-09-12T13:00:00-07:00",
      "2024-09-12T14:00:00-07:00",
    ]);
  });

  it("should respect start of the hour for 60minutes slots for availabilities like 07:45-15:30, when showOptimizedSlots set to false", async () => {
    const slots = getSlots({
      showOptimizedSlots: false,
      inviteeDate: dayjs.tz("2024-09-12T00:00:00.000-07:00", "America/Los_Angeles"),
      eventLength: 60,
      offsetStart: 0,
      // equivalent dateRanges in UTC-7
      // start:07:45, end:15:30
      dateRanges: [{ start: dayjs("2024-09-12T14:45:00.000Z"), end: dayjs("2024-09-12T22:30:00.000Z") }],
      minimumBookingNotice: 0,
      frequency: 60,
    });

    expect(slots.length).toStrictEqual(7);
    expect(slots.map((slot) => slot.time.format())).toStrictEqual([
      "2024-09-12T08:00:00-07:00",
      "2024-09-12T09:00:00-07:00",
      "2024-09-12T10:00:00-07:00",
      "2024-09-12T11:00:00-07:00",
      "2024-09-12T12:00:00-07:00",
      "2024-09-12T13:00:00-07:00",
      "2024-09-12T14:00:00-07:00",
    ]);
  });

  it("should respect start of the hour for 60minutes slots for availabilities like 09:05-12:55, even when showOptimizedSlots set to true", async () => {
    const slots = getSlots({
      showOptimizedSlots: true,
      inviteeDate: dayjs.tz("2024-09-12T00:00:00.000-07:00", "America/Los_Angeles"),
      eventLength: 60,
      offsetStart: 0,
      // equivalent dateRanges in UTC-7
      // start:09:05, end:12:55
      dateRanges: [{ start: dayjs("2024-09-12T16:05:00.000Z"), end: dayjs("2024-09-12T19:55:00.000Z") }],
      minimumBookingNotice: 0,
      frequency: 60,
    });

    expect(slots.length).toStrictEqual(3);
    expect(slots.map((slot) => slot.time.format())).toStrictEqual([
      "2024-09-12T09:15:00-07:00",
      "2024-09-12T10:15:00-07:00",
      "2024-09-12T11:15:00-07:00",
    ]);
=======
describe("Tests the slots function performance", () => {
  it("handles hundreds of date ranges efficiently", async () => {
    const startTime = process.hrtime();

    const startDay = dayjs.utc().add(1, "day").startOf("day");
    const dateRanges: DateRange[] = [];

    for (let day = 0; day < 7; day++) {
      const currentDay = startDay.add(day, "day");

      for (let hour = 0; hour < 24; hour++) {
        for (let minute = 0; minute < 60; minute += 5) {
          if (dateRanges.length >= 2000) break;

          dateRanges.push({
            start: currentDay.hour(hour).minute(minute),
            end: currentDay
              .hour(hour)
              .minute(minute + 4)
              .second(59),
          });
        }
        if (dateRanges.length >= 2000) break;
      }
      if (dateRanges.length >= 2000) break;
    }

    const result = getSlots({
      inviteeDate: startDay,
      frequency: 5,
      minimumBookingNotice: 0,
      dateRanges: dateRanges,
      eventLength: 5,
      offsetStart: 0,
    });

    expect(result.length).toBeGreaterThan(0);

    const endTime = process.hrtime(startTime);
    const executionTimeInMs = endTime[0] * 1000 + endTime[1] / 1000000;

    expect(executionTimeInMs).toBeLessThan(3000); // less than 3 seconds for 2000 date ranges

    console.log(
      `Performance test completed in ${executionTimeInMs}ms with ${result.length} slots generated from ${dateRanges.length} date ranges`
    );
>>>>>>> 3e61a063
  });
});<|MERGE_RESOLUTION|>--- conflicted
+++ resolved
@@ -351,387 +351,6 @@
   });
 });
 
-<<<<<<< HEAD
-describe("Tests the date-range slot logic with showOptimizedSlots", () => {
-  it("should respect start of the hour for 60minutes slots for availabilities like 09:30-17:00, when showOptimizedSlots set to true", async () => {
-    const slots = getSlots({
-      showOptimizedSlots: true,
-      inviteeDate: dayjs.tz("2024-09-12T00:00:00.000-07:00", "America/Los_Angeles"),
-      eventLength: 60,
-      offsetStart: 0,
-      // equivalent dateRanges in UTC-7
-      // start:09:30, end:17:00
-      // with 09:00 - 09:30 busy time
-      dateRanges: [{ start: dayjs("2024-09-12T16:30:00.000Z"), end: dayjs("2024-09-13T00:00:00.000Z") }],
-      minimumBookingNotice: 0,
-      frequency: 60,
-    });
-
-    expect(slots.map((slot) => slot.time.format())).toStrictEqual([
-      "2024-09-12T10:00:00-07:00",
-      "2024-09-12T11:00:00-07:00",
-      "2024-09-12T12:00:00-07:00",
-      "2024-09-12T13:00:00-07:00",
-      "2024-09-12T14:00:00-07:00",
-      "2024-09-12T15:00:00-07:00",
-      "2024-09-12T16:00:00-07:00",
-    ]);
-  });
-
-  it("shows 4 60minutes slots for availability like 08:00-12:30 with 10:00-10:10 busytime, when showOptimizedSlots set to true", async () => {
-    const slots = getSlots({
-      showOptimizedSlots: true,
-      inviteeDate: dayjs.tz("2024-09-12T00:00:00.000-07:00", "America/Los_Angeles"),
-      eventLength: 60,
-      offsetStart: 0,
-      // equivalent dateRanges in UTC-7
-      // start:08:00, end:10:00
-      // start:10:10, end:12:30
-      // with 10:00 - 10:10 busy time
-      dateRanges: [
-        { start: dayjs("2024-09-12T15:00:00.000Z"), end: dayjs("2024-09-12T17:00:00.000Z") },
-        { start: dayjs("2024-09-12T17:10:00.000Z"), end: dayjs("2024-09-12T19:30:00.000Z") },
-      ],
-      minimumBookingNotice: 0,
-      frequency: 60,
-    });
-
-    expect(slots.map((slot) => slot.time.format())).toStrictEqual([
-      "2024-09-12T08:00:00-07:00",
-      "2024-09-12T09:00:00-07:00",
-      "2024-09-12T10:15:00-07:00",
-      "2024-09-12T11:15:00-07:00",
-    ]);
-  });
-
-  it("shows 3 60minutes slots for availability like 08:00-12:30 with 10:00-10:10 busytime, when showOptimizedSlots set to false", async () => {
-    const slots = getSlots({
-      showOptimizedSlots: false,
-      inviteeDate: dayjs.tz("2024-09-12T00:00:00.000-07:00", "America/Los_Angeles"),
-      eventLength: 60,
-      offsetStart: 0,
-      // equivalent dateRanges in UTC-7
-      // start:08:00, end:10:00
-      // start:10:10, end:12:30
-      // with 10:00 - 10:10 busy time
-      dateRanges: [
-        { start: dayjs("2024-09-12T15:00:00.000Z"), end: dayjs("2024-09-12T17:00:00.000Z") },
-        { start: dayjs("2024-09-12T17:10:00.000Z"), end: dayjs("2024-09-12T19:30:00.000Z") },
-      ],
-      minimumBookingNotice: 0,
-      frequency: 60,
-    });
-
-    expect(slots.map((slot) => slot.time.format())).toStrictEqual([
-      "2024-09-12T08:00:00-07:00",
-      "2024-09-12T09:00:00-07:00",
-      "2024-09-12T11:00:00-07:00",
-    ]);
-  });
-
-  it("shows 3 60minutes slots for availability like 08:00-12:00 with 10:00-10:10 busytime, when showOptimizedSlots set to true", async () => {
-    const slots = getSlots({
-      showOptimizedSlots: true,
-      inviteeDate: dayjs.tz("2024-09-12T00:00:00.000-07:00", "America/Los_Angeles"),
-      eventLength: 60,
-      offsetStart: 0,
-      // equivalent dateRanges in UTC-7
-      // start:08:00, end:10:00
-      // start:10:10, end:12:00
-      // with 10:00 - 10:10 busy time
-      dateRanges: [
-        { start: dayjs("2024-09-12T15:00:00.000Z"), end: dayjs("2024-09-12T17:00:00.000Z") },
-        { start: dayjs("2024-09-12T17:10:00.000Z"), end: dayjs("2024-09-12T19:00:00.000Z") },
-      ],
-      minimumBookingNotice: 0,
-      frequency: 60,
-    });
-
-    expect(slots.map((slot) => slot.time.format())).toStrictEqual([
-      "2024-09-12T08:00:00-07:00",
-      "2024-09-12T09:00:00-07:00",
-      "2024-09-12T11:00:00-07:00",
-    ]);
-  });
-
-  it("shows 3 60minutes slots for availability like 08:00-12:00 with 10:00-10:10 busytime, when showOptimizedSlots set to false", async () => {
-    const slots = getSlots({
-      showOptimizedSlots: false,
-      inviteeDate: dayjs.tz("2024-09-12T00:00:00.000-07:00", "America/Los_Angeles"),
-      eventLength: 60,
-      offsetStart: 0,
-      // equivalent dateRanges in UTC-7
-      // start:08:00, end:10:00
-      // start:10:10, end:12:00
-      // with 10:00 - 10:10 busy time
-      dateRanges: [
-        { start: dayjs("2024-09-12T15:00:00.000Z"), end: dayjs("2024-09-12T17:00:00.000Z") },
-        { start: dayjs("2024-09-12T17:10:00.000Z"), end: dayjs("2024-09-12T19:00:00.000Z") },
-      ],
-      minimumBookingNotice: 0,
-      frequency: 60,
-    });
-
-    expect(slots.map((slot) => slot.time.format())).toStrictEqual([
-      "2024-09-12T08:00:00-07:00",
-      "2024-09-12T09:00:00-07:00",
-      "2024-09-12T11:00:00-07:00",
-    ]);
-  });
-
-  it("shows 9 30minutes slots for availability like 08:00-12:45 with 10:00-10:10 busytime, when showOptimizedSlots set to true", async () => {
-    const slots = getSlots({
-      showOptimizedSlots: true,
-      inviteeDate: dayjs.tz("2024-09-12T00:00:00.000-07:00", "America/Los_Angeles"),
-      eventLength: 30,
-      offsetStart: 0,
-      // equivalent dateRanges in UTC-7
-      // start:08:00, end:10:00
-      // start:10:10, end:12:45
-      // with 10:00 - 10:10 busy time
-      dateRanges: [
-        { start: dayjs("2024-09-12T15:00:00.000Z"), end: dayjs("2024-09-12T17:00:00.000Z") },
-        { start: dayjs("2024-09-12T17:10:00.000Z"), end: dayjs("2024-09-12T19:45:00.000Z") },
-      ],
-      minimumBookingNotice: 0,
-      frequency: 30,
-    });
-
-    expect(slots.map((slot) => slot.time.format())).toStrictEqual([
-      "2024-09-12T08:00:00-07:00",
-      "2024-09-12T08:30:00-07:00",
-      "2024-09-12T09:00:00-07:00",
-      "2024-09-12T09:30:00-07:00",
-      "2024-09-12T10:15:00-07:00",
-      "2024-09-12T10:45:00-07:00",
-      "2024-09-12T11:15:00-07:00",
-      "2024-09-12T11:45:00-07:00",
-      "2024-09-12T12:15:00-07:00",
-    ]);
-  });
-
-  it("shows 8 30minutes slots for availability like 08:00-12:45 with 10:00-10:10 busytime, when showOptimizedSlots set to false", async () => {
-    const slots = getSlots({
-      showOptimizedSlots: false,
-      inviteeDate: dayjs.tz("2024-09-12T00:00:00.000-07:00", "America/Los_Angeles"),
-      eventLength: 30,
-      offsetStart: 0,
-      // equivalent dateRanges in UTC-7
-      // start:08:00, end:10:00
-      // start:10:10, end:12:45
-      // with 10:00 - 10:10 busy time
-      dateRanges: [
-        { start: dayjs("2024-09-12T15:00:00.000Z"), end: dayjs("2024-09-12T17:00:00.000Z") },
-        { start: dayjs("2024-09-12T17:10:00.000Z"), end: dayjs("2024-09-12T19:45:00.000Z") },
-      ],
-      minimumBookingNotice: 0,
-      frequency: 30,
-    });
-
-    expect(slots.map((slot) => slot.time.format())).toStrictEqual([
-      "2024-09-12T08:00:00-07:00",
-      "2024-09-12T08:30:00-07:00",
-      "2024-09-12T09:00:00-07:00",
-      "2024-09-12T09:30:00-07:00",
-      "2024-09-12T10:30:00-07:00",
-      "2024-09-12T11:00:00-07:00",
-      "2024-09-12T11:30:00-07:00",
-      "2024-09-12T12:00:00-07:00",
-    ]);
-  });
-
-  it("shows 13 20minutes slots for availability like 08:00-12:30 with 10:00-10:10 busytime, when showOptimizedSlots set to true", async () => {
-    const slots = getSlots({
-      showOptimizedSlots: true,
-      inviteeDate: dayjs.tz("2024-09-12T00:00:00.000-07:00", "America/Los_Angeles"),
-      eventLength: 20,
-      offsetStart: 0,
-      // equivalent dateRanges in UTC-7
-      // start:08:00, end:10:00
-      // start:10:10, end:12:30
-      // with 10:00 - 10:10 busy time
-      dateRanges: [
-        { start: dayjs("2024-09-12T15:00:00.000Z"), end: dayjs("2024-09-12T17:00:00.000Z") },
-        { start: dayjs("2024-09-12T17:10:00.000Z"), end: dayjs("2024-09-12T19:30:00.000Z") },
-      ],
-      minimumBookingNotice: 0,
-      frequency: 20,
-    });
-
-    expect(slots.length).toStrictEqual(13);
-    expect(slots.map((slot) => slot.time.format())).toStrictEqual([
-      "2024-09-12T08:00:00-07:00",
-      "2024-09-12T08:20:00-07:00",
-      "2024-09-12T08:40:00-07:00",
-      "2024-09-12T09:00:00-07:00",
-      "2024-09-12T09:20:00-07:00",
-      "2024-09-12T09:40:00-07:00",
-      "2024-09-12T10:10:00-07:00",
-      "2024-09-12T10:30:00-07:00",
-      "2024-09-12T10:50:00-07:00",
-      "2024-09-12T11:10:00-07:00",
-      "2024-09-12T11:30:00-07:00",
-      "2024-09-12T11:50:00-07:00",
-      "2024-09-12T12:10:00-07:00",
-    ]);
-  });
-
-  it("shows 12 20minutes slots for availability like 08:00-12:30 with 10:00-10:10 busytime, when showOptimizedSlots set to false", async () => {
-    const slots = getSlots({
-      showOptimizedSlots: false,
-      inviteeDate: dayjs.tz("2024-09-12T00:00:00.000-07:00", "America/Los_Angeles"),
-      eventLength: 20,
-      offsetStart: 0,
-      // equivalent dateRanges in UTC-7
-      // start:08:00, end:10:00
-      // start:10:10, end:12:30
-      // with 10:00 - 10:10 busy time
-      dateRanges: [
-        { start: dayjs("2024-09-12T15:00:00.000Z"), end: dayjs("2024-09-12T17:00:00.000Z") },
-        { start: dayjs("2024-09-12T17:10:00.000Z"), end: dayjs("2024-09-12T19:30:00.000Z") },
-      ],
-      minimumBookingNotice: 0,
-      frequency: 20,
-    });
-
-    expect(slots.length).toStrictEqual(12);
-    expect(slots.map((slot) => slot.time.format())).toStrictEqual([
-      "2024-09-12T08:00:00-07:00",
-      "2024-09-12T08:20:00-07:00",
-      "2024-09-12T08:40:00-07:00",
-      "2024-09-12T09:00:00-07:00",
-      "2024-09-12T09:20:00-07:00",
-      "2024-09-12T09:40:00-07:00",
-      "2024-09-12T10:20:00-07:00",
-      "2024-09-12T10:40:00-07:00",
-      "2024-09-12T11:00:00-07:00",
-      "2024-09-12T11:20:00-07:00",
-      "2024-09-12T11:40:00-07:00",
-      "2024-09-12T12:00:00-07:00",
-    ]);
-  });
-
-  it("shows 8 60minutes slots for availability like 09:30-17:30, when showOptimizedSlots set to true", async () => {
-    const slots = getSlots({
-      showOptimizedSlots: true,
-      inviteeDate: dayjs.tz("2024-09-12T00:00:00.000-07:00", "America/Los_Angeles"),
-      eventLength: 60,
-      offsetStart: 0,
-      // equivalent dateRanges in UTC-7
-      // start:09:30, end:17:30
-      dateRanges: [{ start: dayjs("2024-09-12T16:30:00.000Z"), end: dayjs("2024-09-13T00:30:00.000Z") }],
-      minimumBookingNotice: 0,
-      frequency: 60,
-    });
-
-    expect(slots.length).toStrictEqual(8);
-    expect(slots.map((slot) => slot.time.format())).toStrictEqual([
-      "2024-09-12T09:30:00-07:00",
-      "2024-09-12T10:30:00-07:00",
-      "2024-09-12T11:30:00-07:00",
-      "2024-09-12T12:30:00-07:00",
-      "2024-09-12T13:30:00-07:00",
-      "2024-09-12T14:30:00-07:00",
-      "2024-09-12T15:30:00-07:00",
-      "2024-09-12T16:30:00-07:00",
-    ]);
-  });
-
-  it("shows 7 60minutes slots for availability like 09:30-17:30, when showOptimizedSlots set to false", async () => {
-    const slots = getSlots({
-      showOptimizedSlots: false,
-      inviteeDate: dayjs.tz("2024-09-12T00:00:00.000-07:00", "America/Los_Angeles"),
-      eventLength: 60,
-      offsetStart: 0,
-      // equivalent dateRanges in UTC-7
-      // start:09:30, end:17:30
-      dateRanges: [{ start: dayjs("2024-09-12T16:30:00.000Z"), end: dayjs("2024-09-13T00:30:00.000Z") }],
-      minimumBookingNotice: 0,
-      frequency: 60,
-    });
-
-    expect(slots.length).toStrictEqual(7);
-    expect(slots.map((slot) => slot.time.format())).toStrictEqual([
-      "2024-09-12T10:00:00-07:00",
-      "2024-09-12T11:00:00-07:00",
-      "2024-09-12T12:00:00-07:00",
-      "2024-09-12T13:00:00-07:00",
-      "2024-09-12T14:00:00-07:00",
-      "2024-09-12T15:00:00-07:00",
-      "2024-09-12T16:00:00-07:00",
-    ]);
-  });
-
-  it("should respect start of the hour for 60minutes slots for availabilities like 07:45-15:30, even when showOptimizedSlots set to true", async () => {
-    const slots = getSlots({
-      showOptimizedSlots: true,
-      inviteeDate: dayjs.tz("2024-09-12T00:00:00.000-07:00", "America/Los_Angeles"),
-      eventLength: 60,
-      offsetStart: 0,
-      // equivalent dateRanges in UTC-7
-      // start:07:45, end:15:30
-      dateRanges: [{ start: dayjs("2024-09-12T14:45:00.000Z"), end: dayjs("2024-09-12T22:30:00.000Z") }],
-      minimumBookingNotice: 0,
-      frequency: 60,
-    });
-
-    expect(slots.length).toStrictEqual(7);
-    expect(slots.map((slot) => slot.time.format())).toStrictEqual([
-      "2024-09-12T08:00:00-07:00",
-      "2024-09-12T09:00:00-07:00",
-      "2024-09-12T10:00:00-07:00",
-      "2024-09-12T11:00:00-07:00",
-      "2024-09-12T12:00:00-07:00",
-      "2024-09-12T13:00:00-07:00",
-      "2024-09-12T14:00:00-07:00",
-    ]);
-  });
-
-  it("should respect start of the hour for 60minutes slots for availabilities like 07:45-15:30, when showOptimizedSlots set to false", async () => {
-    const slots = getSlots({
-      showOptimizedSlots: false,
-      inviteeDate: dayjs.tz("2024-09-12T00:00:00.000-07:00", "America/Los_Angeles"),
-      eventLength: 60,
-      offsetStart: 0,
-      // equivalent dateRanges in UTC-7
-      // start:07:45, end:15:30
-      dateRanges: [{ start: dayjs("2024-09-12T14:45:00.000Z"), end: dayjs("2024-09-12T22:30:00.000Z") }],
-      minimumBookingNotice: 0,
-      frequency: 60,
-    });
-
-    expect(slots.length).toStrictEqual(7);
-    expect(slots.map((slot) => slot.time.format())).toStrictEqual([
-      "2024-09-12T08:00:00-07:00",
-      "2024-09-12T09:00:00-07:00",
-      "2024-09-12T10:00:00-07:00",
-      "2024-09-12T11:00:00-07:00",
-      "2024-09-12T12:00:00-07:00",
-      "2024-09-12T13:00:00-07:00",
-      "2024-09-12T14:00:00-07:00",
-    ]);
-  });
-
-  it("should respect start of the hour for 60minutes slots for availabilities like 09:05-12:55, even when showOptimizedSlots set to true", async () => {
-    const slots = getSlots({
-      showOptimizedSlots: true,
-      inviteeDate: dayjs.tz("2024-09-12T00:00:00.000-07:00", "America/Los_Angeles"),
-      eventLength: 60,
-      offsetStart: 0,
-      // equivalent dateRanges in UTC-7
-      // start:09:05, end:12:55
-      dateRanges: [{ start: dayjs("2024-09-12T16:05:00.000Z"), end: dayjs("2024-09-12T19:55:00.000Z") }],
-      minimumBookingNotice: 0,
-      frequency: 60,
-    });
-
-    expect(slots.length).toStrictEqual(3);
-    expect(slots.map((slot) => slot.time.format())).toStrictEqual([
-      "2024-09-12T09:15:00-07:00",
-      "2024-09-12T10:15:00-07:00",
-      "2024-09-12T11:15:00-07:00",
-    ]);
-=======
 describe("Tests the slots function performance", () => {
   it("handles hundreds of date ranges efficiently", async () => {
     const startTime = process.hrtime();
@@ -778,6 +397,387 @@
     console.log(
       `Performance test completed in ${executionTimeInMs}ms with ${result.length} slots generated from ${dateRanges.length} date ranges`
     );
->>>>>>> 3e61a063
+  });
+});
+
+describe("Tests the date-range slot logic with showOptimizedSlots", () => {
+  it("should respect start of the hour for 60minutes slots for availabilities like 09:30-17:00, when showOptimizedSlots set to true", async () => {
+    const slots = getSlots({
+      showOptimizedSlots: true,
+      inviteeDate: dayjs.tz("2024-09-12T00:00:00.000-07:00", "America/Los_Angeles"),
+      eventLength: 60,
+      offsetStart: 0,
+      // equivalent dateRanges in UTC-7
+      // start:09:30, end:17:00
+      // with 09:00 - 09:30 busy time
+      dateRanges: [{ start: dayjs("2024-09-12T16:30:00.000Z"), end: dayjs("2024-09-13T00:00:00.000Z") }],
+      minimumBookingNotice: 0,
+      frequency: 60,
+    });
+
+    expect(slots.map((slot) => slot.time.format())).toStrictEqual([
+      "2024-09-12T10:00:00-07:00",
+      "2024-09-12T11:00:00-07:00",
+      "2024-09-12T12:00:00-07:00",
+      "2024-09-12T13:00:00-07:00",
+      "2024-09-12T14:00:00-07:00",
+      "2024-09-12T15:00:00-07:00",
+      "2024-09-12T16:00:00-07:00",
+    ]);
+  });
+
+  it("shows 4 60minutes slots for availability like 08:00-12:30 with 10:00-10:10 busytime, when showOptimizedSlots set to true", async () => {
+    const slots = getSlots({
+      showOptimizedSlots: true,
+      inviteeDate: dayjs.tz("2024-09-12T00:00:00.000-07:00", "America/Los_Angeles"),
+      eventLength: 60,
+      offsetStart: 0,
+      // equivalent dateRanges in UTC-7
+      // start:08:00, end:10:00
+      // start:10:10, end:12:30
+      // with 10:00 - 10:10 busy time
+      dateRanges: [
+        { start: dayjs("2024-09-12T15:00:00.000Z"), end: dayjs("2024-09-12T17:00:00.000Z") },
+        { start: dayjs("2024-09-12T17:10:00.000Z"), end: dayjs("2024-09-12T19:30:00.000Z") },
+      ],
+      minimumBookingNotice: 0,
+      frequency: 60,
+    });
+
+    expect(slots.map((slot) => slot.time.format())).toStrictEqual([
+      "2024-09-12T08:00:00-07:00",
+      "2024-09-12T09:00:00-07:00",
+      "2024-09-12T10:15:00-07:00",
+      "2024-09-12T11:15:00-07:00",
+    ]);
+  });
+
+  it("shows 3 60minutes slots for availability like 08:00-12:30 with 10:00-10:10 busytime, when showOptimizedSlots set to false", async () => {
+    const slots = getSlots({
+      showOptimizedSlots: false,
+      inviteeDate: dayjs.tz("2024-09-12T00:00:00.000-07:00", "America/Los_Angeles"),
+      eventLength: 60,
+      offsetStart: 0,
+      // equivalent dateRanges in UTC-7
+      // start:08:00, end:10:00
+      // start:10:10, end:12:30
+      // with 10:00 - 10:10 busy time
+      dateRanges: [
+        { start: dayjs("2024-09-12T15:00:00.000Z"), end: dayjs("2024-09-12T17:00:00.000Z") },
+        { start: dayjs("2024-09-12T17:10:00.000Z"), end: dayjs("2024-09-12T19:30:00.000Z") },
+      ],
+      minimumBookingNotice: 0,
+      frequency: 60,
+    });
+
+    expect(slots.map((slot) => slot.time.format())).toStrictEqual([
+      "2024-09-12T08:00:00-07:00",
+      "2024-09-12T09:00:00-07:00",
+      "2024-09-12T11:00:00-07:00",
+    ]);
+  });
+
+  it("shows 3 60minutes slots for availability like 08:00-12:00 with 10:00-10:10 busytime, when showOptimizedSlots set to true", async () => {
+    const slots = getSlots({
+      showOptimizedSlots: true,
+      inviteeDate: dayjs.tz("2024-09-12T00:00:00.000-07:00", "America/Los_Angeles"),
+      eventLength: 60,
+      offsetStart: 0,
+      // equivalent dateRanges in UTC-7
+      // start:08:00, end:10:00
+      // start:10:10, end:12:00
+      // with 10:00 - 10:10 busy time
+      dateRanges: [
+        { start: dayjs("2024-09-12T15:00:00.000Z"), end: dayjs("2024-09-12T17:00:00.000Z") },
+        { start: dayjs("2024-09-12T17:10:00.000Z"), end: dayjs("2024-09-12T19:00:00.000Z") },
+      ],
+      minimumBookingNotice: 0,
+      frequency: 60,
+    });
+
+    expect(slots.map((slot) => slot.time.format())).toStrictEqual([
+      "2024-09-12T08:00:00-07:00",
+      "2024-09-12T09:00:00-07:00",
+      "2024-09-12T11:00:00-07:00",
+    ]);
+  });
+
+  it("shows 3 60minutes slots for availability like 08:00-12:00 with 10:00-10:10 busytime, when showOptimizedSlots set to false", async () => {
+    const slots = getSlots({
+      showOptimizedSlots: false,
+      inviteeDate: dayjs.tz("2024-09-12T00:00:00.000-07:00", "America/Los_Angeles"),
+      eventLength: 60,
+      offsetStart: 0,
+      // equivalent dateRanges in UTC-7
+      // start:08:00, end:10:00
+      // start:10:10, end:12:00
+      // with 10:00 - 10:10 busy time
+      dateRanges: [
+        { start: dayjs("2024-09-12T15:00:00.000Z"), end: dayjs("2024-09-12T17:00:00.000Z") },
+        { start: dayjs("2024-09-12T17:10:00.000Z"), end: dayjs("2024-09-12T19:00:00.000Z") },
+      ],
+      minimumBookingNotice: 0,
+      frequency: 60,
+    });
+
+    expect(slots.map((slot) => slot.time.format())).toStrictEqual([
+      "2024-09-12T08:00:00-07:00",
+      "2024-09-12T09:00:00-07:00",
+      "2024-09-12T11:00:00-07:00",
+    ]);
+  });
+
+  it("shows 9 30minutes slots for availability like 08:00-12:45 with 10:00-10:10 busytime, when showOptimizedSlots set to true", async () => {
+    const slots = getSlots({
+      showOptimizedSlots: true,
+      inviteeDate: dayjs.tz("2024-09-12T00:00:00.000-07:00", "America/Los_Angeles"),
+      eventLength: 30,
+      offsetStart: 0,
+      // equivalent dateRanges in UTC-7
+      // start:08:00, end:10:00
+      // start:10:10, end:12:45
+      // with 10:00 - 10:10 busy time
+      dateRanges: [
+        { start: dayjs("2024-09-12T15:00:00.000Z"), end: dayjs("2024-09-12T17:00:00.000Z") },
+        { start: dayjs("2024-09-12T17:10:00.000Z"), end: dayjs("2024-09-12T19:45:00.000Z") },
+      ],
+      minimumBookingNotice: 0,
+      frequency: 30,
+    });
+
+    expect(slots.map((slot) => slot.time.format())).toStrictEqual([
+      "2024-09-12T08:00:00-07:00",
+      "2024-09-12T08:30:00-07:00",
+      "2024-09-12T09:00:00-07:00",
+      "2024-09-12T09:30:00-07:00",
+      "2024-09-12T10:15:00-07:00",
+      "2024-09-12T10:45:00-07:00",
+      "2024-09-12T11:15:00-07:00",
+      "2024-09-12T11:45:00-07:00",
+      "2024-09-12T12:15:00-07:00",
+    ]);
+  });
+
+  it("shows 8 30minutes slots for availability like 08:00-12:45 with 10:00-10:10 busytime, when showOptimizedSlots set to false", async () => {
+    const slots = getSlots({
+      showOptimizedSlots: false,
+      inviteeDate: dayjs.tz("2024-09-12T00:00:00.000-07:00", "America/Los_Angeles"),
+      eventLength: 30,
+      offsetStart: 0,
+      // equivalent dateRanges in UTC-7
+      // start:08:00, end:10:00
+      // start:10:10, end:12:45
+      // with 10:00 - 10:10 busy time
+      dateRanges: [
+        { start: dayjs("2024-09-12T15:00:00.000Z"), end: dayjs("2024-09-12T17:00:00.000Z") },
+        { start: dayjs("2024-09-12T17:10:00.000Z"), end: dayjs("2024-09-12T19:45:00.000Z") },
+      ],
+      minimumBookingNotice: 0,
+      frequency: 30,
+    });
+
+    expect(slots.map((slot) => slot.time.format())).toStrictEqual([
+      "2024-09-12T08:00:00-07:00",
+      "2024-09-12T08:30:00-07:00",
+      "2024-09-12T09:00:00-07:00",
+      "2024-09-12T09:30:00-07:00",
+      "2024-09-12T10:30:00-07:00",
+      "2024-09-12T11:00:00-07:00",
+      "2024-09-12T11:30:00-07:00",
+      "2024-09-12T12:00:00-07:00",
+    ]);
+  });
+
+  it("shows 13 20minutes slots for availability like 08:00-12:30 with 10:00-10:10 busytime, when showOptimizedSlots set to true", async () => {
+    const slots = getSlots({
+      showOptimizedSlots: true,
+      inviteeDate: dayjs.tz("2024-09-12T00:00:00.000-07:00", "America/Los_Angeles"),
+      eventLength: 20,
+      offsetStart: 0,
+      // equivalent dateRanges in UTC-7
+      // start:08:00, end:10:00
+      // start:10:10, end:12:30
+      // with 10:00 - 10:10 busy time
+      dateRanges: [
+        { start: dayjs("2024-09-12T15:00:00.000Z"), end: dayjs("2024-09-12T17:00:00.000Z") },
+        { start: dayjs("2024-09-12T17:10:00.000Z"), end: dayjs("2024-09-12T19:30:00.000Z") },
+      ],
+      minimumBookingNotice: 0,
+      frequency: 20,
+    });
+
+    expect(slots.length).toStrictEqual(13);
+    expect(slots.map((slot) => slot.time.format())).toStrictEqual([
+      "2024-09-12T08:00:00-07:00",
+      "2024-09-12T08:20:00-07:00",
+      "2024-09-12T08:40:00-07:00",
+      "2024-09-12T09:00:00-07:00",
+      "2024-09-12T09:20:00-07:00",
+      "2024-09-12T09:40:00-07:00",
+      "2024-09-12T10:10:00-07:00",
+      "2024-09-12T10:30:00-07:00",
+      "2024-09-12T10:50:00-07:00",
+      "2024-09-12T11:10:00-07:00",
+      "2024-09-12T11:30:00-07:00",
+      "2024-09-12T11:50:00-07:00",
+      "2024-09-12T12:10:00-07:00",
+    ]);
+  });
+
+  it("shows 12 20minutes slots for availability like 08:00-12:30 with 10:00-10:10 busytime, when showOptimizedSlots set to false", async () => {
+    const slots = getSlots({
+      showOptimizedSlots: false,
+      inviteeDate: dayjs.tz("2024-09-12T00:00:00.000-07:00", "America/Los_Angeles"),
+      eventLength: 20,
+      offsetStart: 0,
+      // equivalent dateRanges in UTC-7
+      // start:08:00, end:10:00
+      // start:10:10, end:12:30
+      // with 10:00 - 10:10 busy time
+      dateRanges: [
+        { start: dayjs("2024-09-12T15:00:00.000Z"), end: dayjs("2024-09-12T17:00:00.000Z") },
+        { start: dayjs("2024-09-12T17:10:00.000Z"), end: dayjs("2024-09-12T19:30:00.000Z") },
+      ],
+      minimumBookingNotice: 0,
+      frequency: 20,
+    });
+
+    expect(slots.length).toStrictEqual(12);
+    expect(slots.map((slot) => slot.time.format())).toStrictEqual([
+      "2024-09-12T08:00:00-07:00",
+      "2024-09-12T08:20:00-07:00",
+      "2024-09-12T08:40:00-07:00",
+      "2024-09-12T09:00:00-07:00",
+      "2024-09-12T09:20:00-07:00",
+      "2024-09-12T09:40:00-07:00",
+      "2024-09-12T10:20:00-07:00",
+      "2024-09-12T10:40:00-07:00",
+      "2024-09-12T11:00:00-07:00",
+      "2024-09-12T11:20:00-07:00",
+      "2024-09-12T11:40:00-07:00",
+      "2024-09-12T12:00:00-07:00",
+    ]);
+  });
+
+  it("shows 8 60minutes slots for availability like 09:30-17:30, when showOptimizedSlots set to true", async () => {
+    const slots = getSlots({
+      showOptimizedSlots: true,
+      inviteeDate: dayjs.tz("2024-09-12T00:00:00.000-07:00", "America/Los_Angeles"),
+      eventLength: 60,
+      offsetStart: 0,
+      // equivalent dateRanges in UTC-7
+      // start:09:30, end:17:30
+      dateRanges: [{ start: dayjs("2024-09-12T16:30:00.000Z"), end: dayjs("2024-09-13T00:30:00.000Z") }],
+      minimumBookingNotice: 0,
+      frequency: 60,
+    });
+
+    expect(slots.length).toStrictEqual(8);
+    expect(slots.map((slot) => slot.time.format())).toStrictEqual([
+      "2024-09-12T09:30:00-07:00",
+      "2024-09-12T10:30:00-07:00",
+      "2024-09-12T11:30:00-07:00",
+      "2024-09-12T12:30:00-07:00",
+      "2024-09-12T13:30:00-07:00",
+      "2024-09-12T14:30:00-07:00",
+      "2024-09-12T15:30:00-07:00",
+      "2024-09-12T16:30:00-07:00",
+    ]);
+  });
+
+  it("shows 7 60minutes slots for availability like 09:30-17:30, when showOptimizedSlots set to false", async () => {
+    const slots = getSlots({
+      showOptimizedSlots: false,
+      inviteeDate: dayjs.tz("2024-09-12T00:00:00.000-07:00", "America/Los_Angeles"),
+      eventLength: 60,
+      offsetStart: 0,
+      // equivalent dateRanges in UTC-7
+      // start:09:30, end:17:30
+      dateRanges: [{ start: dayjs("2024-09-12T16:30:00.000Z"), end: dayjs("2024-09-13T00:30:00.000Z") }],
+      minimumBookingNotice: 0,
+      frequency: 60,
+    });
+
+    expect(slots.length).toStrictEqual(7);
+    expect(slots.map((slot) => slot.time.format())).toStrictEqual([
+      "2024-09-12T10:00:00-07:00",
+      "2024-09-12T11:00:00-07:00",
+      "2024-09-12T12:00:00-07:00",
+      "2024-09-12T13:00:00-07:00",
+      "2024-09-12T14:00:00-07:00",
+      "2024-09-12T15:00:00-07:00",
+      "2024-09-12T16:00:00-07:00",
+    ]);
+  });
+
+  it("should respect start of the hour for 60minutes slots for availabilities like 07:45-15:30, even when showOptimizedSlots set to true", async () => {
+    const slots = getSlots({
+      showOptimizedSlots: true,
+      inviteeDate: dayjs.tz("2024-09-12T00:00:00.000-07:00", "America/Los_Angeles"),
+      eventLength: 60,
+      offsetStart: 0,
+      // equivalent dateRanges in UTC-7
+      // start:07:45, end:15:30
+      dateRanges: [{ start: dayjs("2024-09-12T14:45:00.000Z"), end: dayjs("2024-09-12T22:30:00.000Z") }],
+      minimumBookingNotice: 0,
+      frequency: 60,
+    });
+
+    expect(slots.length).toStrictEqual(7);
+    expect(slots.map((slot) => slot.time.format())).toStrictEqual([
+      "2024-09-12T08:00:00-07:00",
+      "2024-09-12T09:00:00-07:00",
+      "2024-09-12T10:00:00-07:00",
+      "2024-09-12T11:00:00-07:00",
+      "2024-09-12T12:00:00-07:00",
+      "2024-09-12T13:00:00-07:00",
+      "2024-09-12T14:00:00-07:00",
+    ]);
+  });
+
+  it("should respect start of the hour for 60minutes slots for availabilities like 07:45-15:30, when showOptimizedSlots set to false", async () => {
+    const slots = getSlots({
+      showOptimizedSlots: false,
+      inviteeDate: dayjs.tz("2024-09-12T00:00:00.000-07:00", "America/Los_Angeles"),
+      eventLength: 60,
+      offsetStart: 0,
+      // equivalent dateRanges in UTC-7
+      // start:07:45, end:15:30
+      dateRanges: [{ start: dayjs("2024-09-12T14:45:00.000Z"), end: dayjs("2024-09-12T22:30:00.000Z") }],
+      minimumBookingNotice: 0,
+      frequency: 60,
+    });
+
+    expect(slots.length).toStrictEqual(7);
+    expect(slots.map((slot) => slot.time.format())).toStrictEqual([
+      "2024-09-12T08:00:00-07:00",
+      "2024-09-12T09:00:00-07:00",
+      "2024-09-12T10:00:00-07:00",
+      "2024-09-12T11:00:00-07:00",
+      "2024-09-12T12:00:00-07:00",
+      "2024-09-12T13:00:00-07:00",
+      "2024-09-12T14:00:00-07:00",
+    ]);
+  });
+
+  it("should respect start of the hour for 60minutes slots for availabilities like 09:05-12:55, even when showOptimizedSlots set to true", async () => {
+    const slots = getSlots({
+      showOptimizedSlots: true,
+      inviteeDate: dayjs.tz("2024-09-12T00:00:00.000-07:00", "America/Los_Angeles"),
+      eventLength: 60,
+      offsetStart: 0,
+      // equivalent dateRanges in UTC-7
+      // start:09:05, end:12:55
+      dateRanges: [{ start: dayjs("2024-09-12T16:05:00.000Z"), end: dayjs("2024-09-12T19:55:00.000Z") }],
+      minimumBookingNotice: 0,
+      frequency: 60,
+    });
+
+    expect(slots.length).toStrictEqual(3);
+    expect(slots.map((slot) => slot.time.format())).toStrictEqual([
+      "2024-09-12T09:15:00-07:00",
+      "2024-09-12T10:15:00-07:00",
+      "2024-09-12T11:15:00-07:00",
+    ]);
   });
 });