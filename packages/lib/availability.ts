import type { Availability } from "@prisma/client";

import dayjs, { ConfigType } from "@calcom/dayjs";
import type { Schedule, TimeRange, WorkingHours } from "@calcom/types/schedule";

import { nameOfDay } from "./weekday";

// sets the desired time in current date, needs to be current date for proper DST translation
export const defaultDayRange: TimeRange = {
  start: new Date(new Date().setUTCHours(9, 0, 0, 0)),
  end: new Date(new Date().setUTCHours(17, 0, 0, 0)),
};

export const DEFAULT_SCHEDULE: Schedule = [
  [],
  [defaultDayRange],
  [defaultDayRange],
  [defaultDayRange],
  [defaultDayRange],
  [defaultDayRange],
  [],
];

export function getAvailabilityFromSchedule(schedule: Schedule): Availability[] {
  return schedule.reduce((availability: Availability[], times: TimeRange[], day: number) => {
    const addNewTime = (time: TimeRange) =>
      ({
        days: [day],
        startTime: time.start,
        endTime: time.end,
      } as Availability);

    const filteredTimes = times.filter((time) => {
      let idx;
      if (
        (idx = availability.findIndex(
          (schedule) =>
            schedule.startTime.toString() === time.start.toString() &&
            schedule.endTime.toString() === time.end.toString()
        )) !== -1
      ) {
        availability[idx].days.push(day);
        return false;
      }
      return true;
    });
    filteredTimes.forEach((time) => {
      availability.push(addNewTime(time));
    });
    return availability;
  }, [] as Availability[]);
}

export const MINUTES_IN_DAY = 60 * 24;
export const MINUTES_DAY_END = MINUTES_IN_DAY - 1;
export const MINUTES_DAY_START = 0;

/**
 * Allows "casting" availability (days, startTime, endTime) given in UTC to a timeZone or utcOffset
 */
export function getWorkingHours(
  relativeTimeUnit: {
    timeZone?: string;
    utcOffset?: number;
  },
  availability: { userId?: number | null; days: number[]; startTime: ConfigType; endTime: ConfigType }[]
) {
  if (!availability.length) {
    return [];
  }

  const utcOffset =
    relativeTimeUnit.utcOffset ??
    (relativeTimeUnit.timeZone ? dayjs().tz(relativeTimeUnit.timeZone).utcOffset() : 0);

  const workingHours = availability.reduce((currentWorkingHours: WorkingHours[], schedule) => {
    // Include only recurring weekly availability, not date overrides
    if (!schedule.days.length) return currentWorkingHours;
    // Get times localised to the given utcOffset/timeZone
    const startTime =
      dayjs.utc(schedule.startTime).get("hour") * 60 +
      dayjs.utc(schedule.startTime).get("minute") -
      utcOffset;
    const endTime =
      dayjs.utc(schedule.endTime).get("hour") * 60 + dayjs.utc(schedule.endTime).get("minute") - utcOffset;
    // add to working hours, keeping startTime and endTimes between bounds (0-1439)
    const sameDayStartTime = Math.max(MINUTES_DAY_START, Math.min(MINUTES_DAY_END, startTime));
    const sameDayEndTime = Math.max(MINUTES_DAY_START, Math.min(MINUTES_DAY_END, endTime));
    if (sameDayEndTime < sameDayStartTime) {
      return currentWorkingHours;
    }
    if (sameDayStartTime !== sameDayEndTime) {
<<<<<<< HEAD
      currentWorkingHours.push({
        userId: schedule.userId,
=======
      const newWorkingHours: WorkingHours = {
>>>>>>> 0ad623fc
        days: schedule.days,
        startTime: sameDayStartTime,
        endTime: sameDayEndTime,
      };
      if (schedule.userId) newWorkingHours.userId = schedule.userId;
      currentWorkingHours.push(newWorkingHours);
    }
    // check for overflow to the previous day
    // overflowing days constraint to 0-6 day range (Sunday-Saturday)
    if (startTime < MINUTES_DAY_START || endTime < MINUTES_DAY_START) {
<<<<<<< HEAD
      currentWorkingHours.push({
        userId: schedule.userId,
=======
      const newWorkingHours: WorkingHours = {
>>>>>>> 0ad623fc
        days: schedule.days.map((day) => (day - 1 >= 0 ? day - 1 : 6)),
        startTime: startTime + MINUTES_IN_DAY,
        endTime: Math.min(endTime + MINUTES_IN_DAY, MINUTES_DAY_END),
      };
      if (schedule.userId) newWorkingHours.userId = schedule.userId;
      currentWorkingHours.push(newWorkingHours);
    }
    // else, check for overflow in the next day
    else if (startTime > MINUTES_DAY_END || endTime > MINUTES_IN_DAY) {
<<<<<<< HEAD
      currentWorkingHours.push({
        userId: schedule.userId,
=======
      const newWorkingHours: WorkingHours = {
>>>>>>> 0ad623fc
        days: schedule.days.map((day) => (day + 1) % 7),
        startTime: Math.max(startTime - MINUTES_IN_DAY, MINUTES_DAY_START),
        endTime: endTime - MINUTES_IN_DAY,
      };
      if (schedule.userId) newWorkingHours.userId = schedule.userId;
      currentWorkingHours.push(newWorkingHours);
    }

    return currentWorkingHours;
  }, []);

  workingHours.sort((a, b) => a.startTime - b.startTime);

  return workingHours;
}

export function availabilityAsString(
  availability: Availability,
  { locale, hour12 }: { locale?: string; hour12?: boolean }
) {
  const weekSpan = (availability: Availability) => {
    const days = availability.days.slice(1).reduce(
      (days, day) => {
        if (days[days.length - 1].length === 1 && days[days.length - 1][0] === day - 1) {
          // append if the range is not complete (but the next day needs adding)
          days[days.length - 1].push(day);
        } else if (days[days.length - 1][days[days.length - 1].length - 1] === day - 1) {
          // range complete, overwrite if the last day directly preceeds the current day
          days[days.length - 1] = [days[days.length - 1][0], day];
        } else {
          // new range
          days.push([day]);
        }
        return days;
      },
      [[availability.days[0]]] as number[][]
    );
    return days
      .map((dayRange) => dayRange.map((day) => nameOfDay(locale, day, "short")).join(" - "))
      .join(", ");
  };

  const timeSpan = (availability: Availability) => {
    return (
      new Intl.DateTimeFormat(locale, { hour: "numeric", minute: "numeric", hour12 }).format(
        new Date(availability.startTime.toISOString().slice(0, -1))
      ) +
      " - " +
      new Intl.DateTimeFormat(locale, { hour: "numeric", minute: "numeric", hour12 }).format(
        new Date(availability.endTime.toISOString().slice(0, -1))
      )
    );
  };

  return weekSpan(availability) + ", " + timeSpan(availability);
}<|MERGE_RESOLUTION|>--- conflicted
+++ resolved
@@ -90,12 +90,7 @@
       return currentWorkingHours;
     }
     if (sameDayStartTime !== sameDayEndTime) {
-<<<<<<< HEAD
-      currentWorkingHours.push({
-        userId: schedule.userId,
-=======
       const newWorkingHours: WorkingHours = {
->>>>>>> 0ad623fc
         days: schedule.days,
         startTime: sameDayStartTime,
         endTime: sameDayEndTime,
@@ -106,12 +101,7 @@
     // check for overflow to the previous day
     // overflowing days constraint to 0-6 day range (Sunday-Saturday)
     if (startTime < MINUTES_DAY_START || endTime < MINUTES_DAY_START) {
-<<<<<<< HEAD
-      currentWorkingHours.push({
-        userId: schedule.userId,
-=======
       const newWorkingHours: WorkingHours = {
->>>>>>> 0ad623fc
         days: schedule.days.map((day) => (day - 1 >= 0 ? day - 1 : 6)),
         startTime: startTime + MINUTES_IN_DAY,
         endTime: Math.min(endTime + MINUTES_IN_DAY, MINUTES_DAY_END),
@@ -121,12 +111,7 @@
     }
     // else, check for overflow in the next day
     else if (startTime > MINUTES_DAY_END || endTime > MINUTES_IN_DAY) {
-<<<<<<< HEAD
-      currentWorkingHours.push({
-        userId: schedule.userId,
-=======
       const newWorkingHours: WorkingHours = {
->>>>>>> 0ad623fc
         days: schedule.days.map((day) => (day + 1) % 7),
         startTime: Math.max(startTime - MINUTES_IN_DAY, MINUTES_DAY_START),
         endTime: endTime - MINUTES_IN_DAY,
