import { compare, hash } from "bcryptjs";
import { Session } from "next-auth";
import { getSession as getSessionInner, GetSessionParams } from "next-auth/react";

export async function hashPassword(password: string) {
  const hashedPassword = await hash(password, 12);
  return hashedPassword;
}

export async function verifyPassword(password: string, hashedPassword: string) {
  const isValid = await compare(password, hashedPassword);
  return isValid;
}

<<<<<<< HEAD
export function isPasswordValid(password: string) {
  let cap = false,
    low = false,
    num = false,
    min = false;
  if (password.length > 6) min = true;
  for (let i = 0; i < password.length; i++) {
    if (!isNaN(parseInt(password[i]))) num = true;
    else {
      if (password[i] === password[i].toUpperCase()) cap = true;
      if (password[i] === password[i].toLowerCase()) low = true;
    }
  }
  return cap && low && num && min;
=======
export async function getSession(options: GetSessionParams): Promise<Session | null> {
  const session = await getSessionInner(options);

  // that these are equal are ensured in `[...nextauth]`'s callback
  return session as Session | null;
>>>>>>> 9447f16b
}<|MERGE_RESOLUTION|>--- conflicted
+++ resolved
@@ -12,7 +12,13 @@
   return isValid;
 }
 
-<<<<<<< HEAD
+export async function getSession(options: GetSessionParams): Promise<Session | null> {
+  const session = await getSessionInner(options);
+
+  // that these are equal are ensured in `[...nextauth]`'s callback
+  return session as Session | null;
+}
+
 export function isPasswordValid(password: string) {
   let cap = false,
     low = false,
@@ -27,11 +33,4 @@
     }
   }
   return cap && low && num && min;
-=======
-export async function getSession(options: GetSessionParams): Promise<Session | null> {
-  const session = await getSessionInner(options);
-
-  // that these are equal are ensured in `[...nextauth]`'s callback
-  return session as Session | null;
->>>>>>> 9447f16b
 }