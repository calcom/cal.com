--- conflicted
+++ resolved
@@ -127,7 +127,6 @@
   availability: (DateOverride | WorkingHours)[];
 }
 
-<<<<<<< HEAD
 export type CurrentSeats = Awaited<ReturnType<typeof _getCurrentSeats>>;
 
 export const getCurrentSeats = withReporting(_getCurrentSeats, "getCurrentSeats");
@@ -158,12 +157,10 @@
       query,
     })}`
   );
-=======
 export interface IFromUser {
   id: number;
   displayName: string | null;
 }
->>>>>>> f1d7d7f0
 
 export interface IToUser {
   id: number;
@@ -256,7 +253,6 @@
     return null;
   }
 
-<<<<<<< HEAD
   const teamForBookingLimits =
     initialData?.teamForBookingLimits ??
     eventType?.team ??
@@ -281,7 +277,6 @@
       initialData?.rescheduleUid ?? undefined,
       eventType ?? undefined
     );
-=======
   async _getEventType(id: number) {
     const eventType = await this.dependencies.eventTypeRepo.findByIdForUserAvailability({ id });
     if (!eventType) {
@@ -291,7 +286,6 @@
       ...eventType,
       metadata: EventTypeMetaDataSchema.parse(eventType.metadata),
     };
->>>>>>> f1d7d7f0
   }
 
   getEventType = withReporting(this._getEventType.bind(this), "getEventType");
