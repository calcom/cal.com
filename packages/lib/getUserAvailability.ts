--- conflicted
+++ resolved
@@ -1,15 +1,3 @@
-<<<<<<< HEAD
-/* eslint-disable no-restricted-imports */
-import type {
-  Booking,
-  Prisma,
-  OutOfOfficeEntry,
-  OutOfOfficeReason,
-  User,
-  EventType as PrismaEventType,
-} from "@prisma/client";
-=======
->>>>>>> 74288b0e
 import * as Sentry from "@sentry/nextjs";
 import { z } from "zod";
 
