--- conflicted
+++ resolved
@@ -7,10 +7,6 @@
     "resolveJsonModule": true,
     "outDir": "./dist"
   },
-<<<<<<< HEAD
-  "include": [".", "../types/*.d.ts"],
-=======
-  "include": [".", "../types/next-auth.d.ts", "../types/window.d.ts"],
->>>>>>> 09718a6a
+  "include": [".", "../types/next-auth.d.ts", "../types/window.d.ts", "../types/*.d.ts"],
   "exclude": ["dist", "build", "node_modules"]
 }