--- conflicted
+++ resolved
@@ -6,9 +6,5 @@
     "resolveJsonModule": true
   },
   "include": [".", "../types/next-auth.d.ts", "../types/window.d.ts", "../trpc/types/router.d.ts"],
-<<<<<<< HEAD
-  "exclude": ["dist", "build", "node_modules"]
-=======
   "exclude": ["dist", "build", "**/node_modules/**"]
->>>>>>> 00ee1ef4
 }