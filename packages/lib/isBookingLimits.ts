import { intervalLimitsType } from "@calcom/prisma/zod-utils";
import type { IntervalLimit } from "@calcom/types/Calendar";

export function isBookingLimit(obj: unknown): obj is IntervalLimit {
  return intervalLimitsType.safeParse(obj).success;
}

<<<<<<< HEAD
export function parseBookingLimit(obj: unknown): BookingLimit | null {
  let bookingLimit: BookingLimit | null = null;

=======
export function parseBookingLimit(obj: unknown): IntervalLimit | null {
  let bookingLimit: IntervalLimit | null = null;
>>>>>>> cbc9cd60
  if (isBookingLimit(obj)) bookingLimit = obj;

  return bookingLimit;
}<|MERGE_RESOLUTION|>--- conflicted
+++ resolved
@@ -5,14 +5,8 @@
   return intervalLimitsType.safeParse(obj).success;
 }
 
-<<<<<<< HEAD
-export function parseBookingLimit(obj: unknown): BookingLimit | null {
-  let bookingLimit: BookingLimit | null = null;
-
-=======
 export function parseBookingLimit(obj: unknown): IntervalLimit | null {
   let bookingLimit: IntervalLimit | null = null;
->>>>>>> cbc9cd60
   if (isBookingLimit(obj)) bookingLimit = obj;
 
   return bookingLimit;
