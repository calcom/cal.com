--- conflicted
+++ resolved
@@ -208,14 +208,8 @@
               name: team.name,
               logoUrl: team.logoUrl,
               credentialId: c.id,
-<<<<<<< HEAD
-              isAdmin:
-                team.members[0].role === MembershipRole.ADMIN ||
-                team.members[0].role === MembershipRole.OWNER,
+              isAdmin: checkAdminOrOwner(team.members[0].role),
               isUpgradable,
-=======
-              isAdmin: checkAdminOrOwner(team.members[0].role),
->>>>>>> d24a9396
             };
           })
       );
