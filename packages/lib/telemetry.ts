--- conflicted
+++ resolved
@@ -2,10 +2,6 @@
 import { CollectOpts, EventHandler } from "next-collect";
 import { useCollector } from "next-collect/client";
 // Importing types so we're not directly importing next/server
-<<<<<<< HEAD
-// eslint-disable-next-line @next/next/no-server-import-in-page
-=======
->>>>>>> dbf7f849
 import type { NextRequest, NextResponse } from "next/server";
 
 import { CONSOLE_URL } from "./constants";
