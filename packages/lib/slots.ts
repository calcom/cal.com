--- conflicted
+++ resolved
@@ -14,44 +14,6 @@
 export type TimeFrame = { userIds?: number[]; startTime: number; endTime: number };
 
 const minimumOfOne = (input: number) => (input < 1 ? 1 : input);
-<<<<<<< HEAD
-
-/**
- * TODO: What does this function do?
- * Why is it needed?
- */
-const splitAvailableTime = (
-  startTimeMinutes: number,
-  endTimeMinutes: number,
-  frequency: number,
-  eventLength: number
-): TimeFrame[] => {
-  let initialTime = startTimeMinutes;
-  const finalizationTime = endTimeMinutes;
-  const result = [] as TimeFrame[];
-
-  // Ensure that both the frequency and event length are at least 1 minute, if they
-  // would be zero, we would have an infinite loop in this while!
-  const frequencyMinimumOne = minimumOfOne(frequency);
-  const eventLengthMinimumOne = minimumOfOne(eventLength);
-
-  while (initialTime < finalizationTime) {
-    const periodTime = initialTime + frequencyMinimumOne;
-    const slotEndTime = initialTime + eventLengthMinimumOne;
-    /*
-    check if the slot end time surpasses availability end time of the user
-    1 minute is added to round up the hour mark so that end of the slot is considered in the check instead of x9
-    eg: if finalization time is 11:59, slotEndTime is 12:00, we ideally want the slot to be available
-    */
-    if (slotEndTime <= finalizationTime + 1) result.push({ startTime: initialTime, endTime: periodTime });
-    // Ensure that both the frequency and event length are at least 1 minute, if they
-    // would be zero, we would have an infinite loop in this while!
-    initialTime += frequencyMinimumOne;
-  }
-  return result;
-};
-=======
->>>>>>> 2d50d09c
 
 function buildSlots({
   startOfInviteeDay,
@@ -66,26 +28,6 @@
   frequency: number;
   eventLength: number;
 }) {
-<<<<<<< HEAD
-  const slotsTimeFrameAvailable: TimeFrame[] = [];
-
-  computedLocalAvailability.forEach((item) => {
-    const userSlotsTimeFrameAvailable = splitAvailableTime(
-      item.startTime,
-      item.endTime,
-      frequency,
-      eventLength
-    ).map((slot) => ({ ...slot, userIds: item.userIds }));
-
-    slotsTimeFrameAvailable.push(...userSlotsTimeFrameAvailable);
-  });
-
-  const slots: { [x: string]: { time: Dayjs; userIds?: number[] } } = {};
-  slotsTimeFrameAvailable.forEach((item) => {
-    // XXX: Hack alert, as dayjs is supposedly not aware of timezone the current slot may have invalid UTC offset.
-    const timeZone =
-      (startOfInviteeDay as unknown as { $x: { $timezone: string } })["$x"]["$timezone"] || "UTC";
-=======
   // no slots today
   if (startOfInviteeDay.isBefore(startDate, "day")) {
     return [];
@@ -155,7 +97,6 @@
 
   const slots: { time: Dayjs; userIds?: number[] }[] = [];
   for (const item of Object.values(slotsTimeFrameAvailable)) {
->>>>>>> 2d50d09c
     /*
      * @calcom/web:dev: 2022-11-06T00:00:00-04:00
      * @calcom/web:dev: 2022-11-06T01:00:00-04:00
@@ -172,28 +113,9 @@
     // As the time has now fallen backwards, or forwards; this difference -
     // needs to be manually added as this is not done for us. Usually 0.
     slot.time = slot.time.add(startOfInviteeDay.utcOffset() - slot.time.utcOffset(), "minutes");
-<<<<<<< HEAD
-
-    if (slots[slot.time.format()]) {
-      slots[slot.time.format()] = {
-        ...slot,
-        userIds: [...(slots[slot.time.format()].userIds || []), ...(item.userIds || [])],
-      };
-      return;
-    }
-    // Validating slot its not on the past
-    if (slot.time.isBefore(startDate)) {
-      return;
-    }
-    slots[slot.time.format()] = slot;
-  });
-
-  return Object.values(slots);
-=======
     slots.push(slot);
   }
   return slots;
->>>>>>> 2d50d09c
 }
 
 function fromIndex<T>(cb: (val: T, i: number, a: T[]) => boolean, index: number) {
@@ -287,16 +209,6 @@
       startTime: override.start.getUTCHours() * 60 + override.start.getUTCMinutes(),
       endTime: override.end.getUTCHours() * 60 + override.end.getUTCMinutes(),
     }));
-<<<<<<< HEAD
-    overrides.forEach((override) => {
-      const index = computedLocalAvailability.findIndex(
-        (a) => !a.userIds?.length || (override.userIds[0] && a.userIds?.includes(override.userIds[0]))
-      );
-      if (index >= 0) {
-        computedLocalAvailability[index] = override;
-      }
-    });
-=======
     // unset all working hours that relate to this user availability override
     overrides.forEach((override) => {
       let i = -1;
@@ -316,7 +228,6 @@
     });
     // and push all overrides as new computed availability
     computedLocalAvailability.push(...overrides);
->>>>>>> 2d50d09c
   }
 
   return buildSlots({
