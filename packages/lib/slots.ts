import type { Dayjs } from "@calcom/dayjs";
import dayjs from "@calcom/dayjs";
import type { IFromUser, IOutOfOfficeData, IToUser } from "@calcom/lib/getUserAvailability";

<<<<<<< HEAD
import { getWorkingHours } from "./availability";
import { getTimeZone } from "./date-fns";
=======
>>>>>>> fe4ae3ae
import type { DateRange } from "./date-ranges";
import { getTimeZone } from "./dayjs";

interface SlotData {
  time: Dayjs;
  userIds?: number[];
  away?: boolean;
  fromUser?: IFromUser;
  toUser?: IToUser;
  reason?: string;
  emoji?: string;
  busy?: boolean;
}

export type GetSlots = {
  inviteeDate: Dayjs;
  frequency: number;
  dateRanges?: DateRange[];
  minimumBookingNotice: number;
  eventLength: number;
  offsetStart?: number;
  datesOutOfOffice?: IOutOfOfficeData;
  workingHours?: { userId: number; days: number[]; startTime: number; endTime: number }[];
  dateOverrides?: { userId?: number; start: Date; end: Date }[];
  organizerTimeZone?: string;
};
export type TimeFrame = {
  userIds?: number[];
  startTime: number;
  endTime: number;
  away?: boolean;
  fromUser?: IFromUser;
  toUser?: IToUser;
  reason?: string;
  emoji?: string;
};

const minimumOfOne = (input: number) => (input < 1 ? 1 : input);
const minimumOfZero = (input: number) => (input < 0 ? 0 : input);

function createOOOData(dateOutOfOfficeExists: IOutOfOfficeData[string] | undefined) {
  if (!dateOutOfOfficeExists) return null;
  const { toUser, fromUser, reason, emoji } = dateOutOfOfficeExists;
  return {
    away: true,
    ...(fromUser && { fromUser }),
    ...(toUser && { toUser }),
    ...(reason && { reason }),
    ...(emoji && { emoji }),
  };
}

function createSlotData({
  time,
  userIds,
  busy,
  oooData,
}: {
  time: Dayjs;
  userIds?: number[];
  busy?: boolean;
  oooData?: ReturnType<typeof createOOOData>;
}): SlotData {
  return {
    time,
    ...(userIds && { userIds }),
    ...(typeof busy === "boolean" && { busy }),
    ...(oooData && oooData),
  };
}

function buildSlots({
  startOfInviteeDay,
  computedLocalAvailability,
  frequency,
  eventLength,
  offsetStart = 0,
  startDate,
  organizerTimeZone,
  inviteeTimeZone,
  datesOutOfOffice,
}: {
  computedLocalAvailability: TimeFrame[];
  startOfInviteeDay: Dayjs;
  startDate: Dayjs;
  frequency: number;
  eventLength: number;
  offsetStart?: number;
  organizerTimeZone: string;
  inviteeTimeZone: string;
  datesOutOfOffice?: IOutOfOfficeData;
}) {
  // no slots today
  if (startOfInviteeDay.isBefore(startDate, "day")) {
    return [];
  }
  // keep the old safeguards in; may be needed.
  frequency = minimumOfOne(frequency);
  eventLength = minimumOfOne(eventLength);
  offsetStart = minimumOfZero(offsetStart);

  // A day starts at 00:00 unless the startDate is the same as the current day
  const dayStart = startOfInviteeDay.isSame(startDate, "day")
    ? Math.ceil((startDate.hour() * 60 + startDate.minute()) / frequency) * frequency
    : 0;

  // Record type so we can use slotStart as key
  const slotsTimeFrameAvailable: Record<
    string,
    {
      userIds: number[];
      startTime: number;
      endTime: number;
      away?: boolean;
      fromUser?: IFromUser;
      toUser?: IToUser;
      reason?: string;
      emoji?: string;
    }
  > = {};
  // get boundaries sorted by start time.
  const boundaries = computedLocalAvailability
    .map((item) => [item.startTime < dayStart ? dayStart : item.startTime, item.endTime])
    .sort((a, b) => a[0] - b[0]);

  // If it's an OOO day, create a single boundary for the whole day
  const dateYYYYMMDD = startOfInviteeDay.format("YYYY-MM-DD");
  const dateOutOfOfficeExists = datesOutOfOffice?.[dateYYYYMMDD];
  const oooData = createOOOData(dateOutOfOfficeExists);

  if (dateOutOfOfficeExists) {
    // Override boundaries to show the whole working day
    boundaries.length = 0;
    boundaries.push([dayStart, 24 * 60]); // Full day boundary
  }

  const ranges: number[][] = [];
  let currentRange: number[] = [];
  for (const [start, end] of boundaries) {
    // bypass invalid value
    if (start >= end) continue;
    // fill first elem
    if (!currentRange.length) {
      currentRange = [start, end];
      continue;
    }
    if (currentRange[1] < start) {
      ranges.push(currentRange);
      currentRange = [start, end];
    } else if (currentRange[1] < end) {
      currentRange[1] = end;
    }
  }
  if (currentRange) {
    ranges.push(currentRange);
  }

  for (const [boundaryStart, boundaryEnd] of ranges) {
    // loop through the day, based on frequency.
    for (
      let slotStart = boundaryStart + offsetStart;
      slotStart < boundaryEnd;
      slotStart += offsetStart + frequency
    ) {
      // If OOO, create slot regardless of availability
      if (dateOutOfOfficeExists) {
        slotsTimeFrameAvailable[slotStart.toString()] = {
          userIds: [],
          startTime: slotStart,
          endTime: slotStart + eventLength,
          ...oooData,
        };
        continue;
      }

      computedLocalAvailability.forEach((item) => {
        // TODO: This logic does not allow for past-midnight bookings.
        if (slotStart < item.startTime || slotStart > item.endTime + 1 - eventLength) {
          return;
        }
        slotsTimeFrameAvailable[slotStart.toString()] = {
          userIds: (slotsTimeFrameAvailable[slotStart]?.userIds || []).concat(item.userIds || []),
          startTime: slotStart,
          endTime: slotStart + eventLength,
        };
      });
    }
  }

  const organizerDSTDiff =
    dayjs().tz(organizerTimeZone).utcOffset() - startOfInviteeDay.tz(organizerTimeZone).utcOffset();
  const inviteeDSTDiff =
    dayjs().tz(inviteeTimeZone).utcOffset() - startOfInviteeDay.tz(inviteeTimeZone).utcOffset();
  const getTime = (time: number) => {
    const minutes = time + organizerDSTDiff - inviteeDSTDiff;
    return startOfInviteeDay.tz(inviteeTimeZone).add(minutes, "minutes");
  };

  // Create slots for all times, marking availability
  const slots: SlotData[] = [];

  // Create slots for all times
  for (const [time, isAvailable] of Object.entries(slotsTimeFrameAvailable)) {
    /*
     * @calcom/web:dev: 2022-11-06T00:00:00-04:00
     * @calcom/web:dev: 2022-11-06T01:00:00-04:00
     * @calcom/web:dev: 2022-11-06T01:00:00-04:00 <-- note there is no offset change, but we did lose an hour.
     * @calcom/web:dev: 2022-11-06T02:00:00-04:00
     * @calcom/web:dev: 2022-11-06T03:00:00-04:00
     * ...
     */
    const timeNum = parseInt(time);
    const slotTime = getTime(timeNum);
    // Skip slots that are before the day's start or after its end
    if (timeNum < dayStart) continue;

    slots.push(
      createSlotData({
        time: slotTime,
        userIds: isAvailable ? isAvailable.userIds : undefined,
        busy: !isAvailable,
        oooData,
      })
    );
  }

  return slots;
}

function buildSlotsWithDateRangesOld({
  dateRanges,
  frequency,
  eventLength,
  timeZone,
  minimumBookingNotice,
  offsetStart,
  datesOutOfOffice,
}: {
  dateRanges: DateRange[];
  frequency: number;
  eventLength: number;
  timeZone: string;
  minimumBookingNotice: number;
  offsetStart?: number;
  datesOutOfOffice?: IOutOfOfficeData;
}) {
  // keep the old safeguards in; may be needed.
  frequency = minimumOfOne(frequency);
  eventLength = minimumOfOne(eventLength);
  offsetStart = offsetStart ? minimumOfOne(offsetStart) : 0;
  // there can only ever be one slot at a given start time, and based on duration also only a single length.
  const slots = new Map<
    string,
    {
      time: Dayjs;
      userIds?: number[];
      away?: boolean;
      fromUser?: IFromUser;
      toUser?: IToUser;
      reason?: string;
      emoji?: string;
    }
  >();

  let interval = Number(process.env.NEXT_PUBLIC_AVAILABILITY_SCHEDULE_INTERVAL) || 1;
  const intervalsWithDefinedStartTimes = [60, 30, 20, 15, 10, 5];

  for (let i = 0; i < intervalsWithDefinedStartTimes.length; i++) {
    if (frequency % intervalsWithDefinedStartTimes[i] === 0) {
      interval = intervalsWithDefinedStartTimes[i];
      break;
    }
  }

  const startTimeWithMinNotice = dayjs.utc().add(minimumBookingNotice, "minute");

  const orderedDateRanges = dateRanges.sort((a, b) => a.start.valueOf() - b.start.valueOf());
  orderedDateRanges.forEach((range) => {
    const dateYYYYMMDD = range.start.format("YYYY-MM-DD");
    const dateOutOfOfficeExists = datesOutOfOffice?.[dateYYYYMMDD];
    const oooData = createOOOData(dateOutOfOfficeExists);

    const startTimeWithMinNotice = dayjs.utc().add(minimumBookingNotice, "minute");

    let slotStartTime = range.start.utc().isAfter(startTimeWithMinNotice)
      ? range.start
      : startTimeWithMinNotice;

    slotStartTime =
      slotStartTime.minute() % interval !== 0
        ? slotStartTime.startOf("hour").add(Math.ceil(slotStartTime.minute() / interval) * interval, "minute")
        : slotStartTime;

    slotStartTime = slotStartTime.add(offsetStart ?? 0, "minutes").tz(timeZone);

    // if the slotStartTime is between an existing slot, we need to adjust to the begin of the existing slot
    // but that adjusted startTime must be legal.
    const iterator = slots.keys();
    let result = iterator.next();

    while (!result.done) {
      const utcResultValue = dayjs.utc(result.value);
      // if the slotStartTime is between an existing slot, we need to adjust to the begin of the existing slot
      if (
        utcResultValue.isBefore(slotStartTime) &&
        utcResultValue.add(frequency + (offsetStart ?? 0), "minutes").isAfter(slotStartTime)
      ) {
        // however, the slot can now be before the start of this date range.
        if (!utcResultValue.isBefore(range.start)) {
          // it is between, if possible floor down to the start of the existing slot
          slotStartTime = utcResultValue;
        } else {
          // if not possible to floor, we need to ceil up to the next slot.
          slotStartTime = utcResultValue.add(frequency + (offsetStart ?? 0), "minutes");
        }
        // and then convert to the correct timezone - UTC mode is just for performance.
        slotStartTime = slotStartTime.tz(timeZone);
      }
      result = iterator.next();
    }
    while (!slotStartTime.add(eventLength, "minutes").subtract(1, "second").utc().isAfter(range.end)) {
      const slotData = createSlotData({
        time: slotStartTime,
        oooData,
      });
      slots.set(slotStartTime.toISOString(), slotData);
      slotStartTime = slotStartTime.add(frequency + (offsetStart ?? 0), "minutes");
    }
  });

  return Array.from(slots.values());
}

function buildSlotsWithDateRanges({
  dateRanges,
  frequency,
  eventLength,
  timeZone,
  minimumBookingNotice,
  offsetStart,
  datesOutOfOffice,
}: {
  dateRanges: DateRange[];
  frequency: number;
  eventLength: number;
  timeZone: string;
  minimumBookingNotice: number;
  offsetStart?: number;
  datesOutOfOffice?: IOutOfOfficeData;
}) {
  // keep the old safeguards in; may be needed.
  frequency = minimumOfOne(frequency);
  eventLength = minimumOfOne(eventLength);
  offsetStart = offsetStart ? minimumOfOne(offsetStart) : 0;
  // there can only ever be one slot at a given start time, and based on duration also only a single length.
  const slots = new Map<
    string,
    {
      time: Dayjs;
      userIds?: number[];
      away?: boolean;
      fromUser?: IFromUser;
      toUser?: IToUser;
      reason?: string;
      emoji?: string;
    }
  >();

  let interval = Number(process.env.NEXT_PUBLIC_AVAILABILITY_SCHEDULE_INTERVAL) || 1;
  const intervalsWithDefinedStartTimes = [60, 30, 20, 15, 10, 5];

  for (let i = 0; i < intervalsWithDefinedStartTimes.length; i++) {
    if (frequency % intervalsWithDefinedStartTimes[i] === 0) {
      interval = intervalsWithDefinedStartTimes[i];
      break;
    }
  }

  const startTimeWithMinNotice = dayjs.utc().add(minimumBookingNotice, "minute");

  const orderedDateRanges = dateRanges.sort((a, b) => a.start.valueOf() - b.start.valueOf());
  orderedDateRanges.forEach((range) => {
    const dateYYYYMMDD = range.start.format("YYYY-MM-DD");

    let slotStartTime = range.start.utc().isAfter(startTimeWithMinNotice)
      ? range.start
      : startTimeWithMinNotice;

    slotStartTime =
      slotStartTime.minute() % interval !== 0
        ? slotStartTime.startOf("hour").add(Math.ceil(slotStartTime.minute() / interval) * interval, "minute")
        : slotStartTime;

    slotStartTime = slotStartTime.add(offsetStart ?? 0, "minutes").tz(timeZone);

    // if the slotStartTime is between an existing slot, we need to adjust to the begin of the existing slot
    // but that adjusted startTime must be legal.
    const iterator = slots.keys();
    let result = iterator.next();

    while (!result.done) {
      const utcResultValue = dayjs.utc(result.value);
      // if the slotStartTime is between an existing slot, we need to adjust to the begin of the existing slot
      if (
        utcResultValue.isBefore(slotStartTime) &&
        utcResultValue.add(frequency + (offsetStart ?? 0), "minutes").isAfter(slotStartTime)
      ) {
        // however, the slot can now be before the start of this date range.
        if (!utcResultValue.isBefore(range.start)) {
          // it is between, if possible floor down to the start of the existing slot
          slotStartTime = utcResultValue;
        } else {
          // if not possible to floor, we need to ceil up to the next slot.
          slotStartTime = utcResultValue.add(frequency + (offsetStart ?? 0), "minutes");
        }
        // and then convert to the correct timezone - UTC mode is just for performance.
        slotStartTime = slotStartTime.tz(timeZone);
      }
      result = iterator.next();
    }
    while (!slotStartTime.add(eventLength, "minutes").subtract(1, "second").utc().isAfter(range.end)) {
      const dateOutOfOfficeExists = datesOutOfOffice?.[dateYYYYMMDD];
      let slotData: SlotData = {
        time: slotStartTime,
      };

      if (dateOutOfOfficeExists) {
        const { toUser, fromUser, reason, emoji } = dateOutOfOfficeExists;

        slotData = {
          time: slotStartTime,
          away: true,
          ...(fromUser && { fromUser }),
          ...(toUser && { toUser }),
          ...(reason && { reason }),
          ...(emoji && { emoji }),
        };
      }

      slots.set(slotData.time.toISOString(), slotData);
      slotStartTime = slotStartTime.add(frequency + (offsetStart ?? 0), "minutes");
    }
  });

  return Array.from(slots.values());
}

const getSlots = ({
  inviteeDate,
  frequency,
  minimumBookingNotice,
  dateRanges,
  eventLength,
  offsetStart = 0,
  datesOutOfOffice,
  workingHours = [],
  dateOverrides = [],
  organizerTimeZone: providedOrganizerTimeZone,
}: GetSlots): {
  time: Dayjs;
  userIds?: number[];
  away?: boolean;
  fromUser?: IFromUser;
  toUser?: IToUser;
  reason?: string;
  emoji?: string;
}[] => {
  const organizerTimeZone = providedOrganizerTimeZone || getTimeZone(inviteeDate);
  if (dateRanges && !organizerTimeZone) {
    return buildSlotsWithDateRanges({
      dateRanges,
      frequency,
      eventLength,
      timeZone: getTimeZone(inviteeDate),
      minimumBookingNotice,
      offsetStart,
      datesOutOfOffice,
    });
  } else if (dateRanges && organizerTimeZone) {
    return buildSlotsWithDateRangesOld({
      dateRanges,
      frequency,
      eventLength,
      timeZone: getTimeZone(inviteeDate),
      minimumBookingNotice,
      offsetStart,
      datesOutOfOffice,
    });
  }

  if (!organizerTimeZone) {
    throw new Error("organizerTimeZone is required during getSlots call without dateRanges");
  }

  // current date in invitee tz
  const startDate = dayjs().utcOffset(inviteeDate.utcOffset()).add(minimumBookingNotice, "minute");

  // This code is ran client side, startOf() does some conversions based on the
  // local tz of the client. Sometimes this shifts the day incorrectly.
  const startOfDayUTC = dayjs.utc().set("hour", 0).set("minute", 0).set("second", 0);
  const startOfInviteeDay = inviteeDate.startOf("day");
  // checks if the start date is in the past

  /**
   * TODO: change "day" for "hour" to stop displaying 1 day before today
   * This is displaying a day as available as sometimes difference between two dates is < 24 hrs.
   * But when doing timezones an available day for an owner can be 2 days available in other users tz.
   *
   * */
  if (inviteeDate.isBefore(startDate, "day")) {
    return [];
  }

  const timeZone: string = getTimeZone(inviteeDate);
  const workingHoursUTC = workingHours.map((schedule) => ({
    userId: schedule.userId,
    days: schedule.days,
    startTime: /* Why? */ startOfDayUTC.add(schedule.startTime, "minute"),
    endTime: /* Why? */ startOfDayUTC.add(schedule.endTime, "minute"),
  }));

  const localWorkingHours = getWorkingHours(
    {
      // initialize current day with timeZone without conversion, just parse.
      utcOffset: -dayjs.tz(dayjs(), timeZone).utcOffset(),
    },
    workingHoursUTC
  ).filter((hours) => hours.days.includes(inviteeDate.day()));

  // Here we split working hour in chunks for every frequency available that can fit in whole working hours
  const computedLocalAvailability: TimeFrame[] = [];
  let tempComputeTimeFrame: TimeFrame | undefined;
  const computeLength = localWorkingHours.length - 1;
  const makeTimeFrame = (item: (typeof localWorkingHours)[0]): TimeFrame => ({
    userIds: item.userId ? [item.userId] : [],
    startTime: item.startTime,
    endTime: item.endTime,
  });

  localWorkingHours.forEach((item, index) => {
    if (!tempComputeTimeFrame) {
      tempComputeTimeFrame = makeTimeFrame(item);
    } else {
      // please check the comment in splitAvailableTime func for the added 1 minute
      if (tempComputeTimeFrame.endTime + 1 === item.startTime) {
        // to deal with time that across the day, e.g. from 11:59 to to 12:01
        tempComputeTimeFrame.endTime = item.endTime;
      } else {
        computedLocalAvailability.push(tempComputeTimeFrame);
        tempComputeTimeFrame = makeTimeFrame(item);
      }
    }
    if (index == computeLength) {
      computedLocalAvailability.push(tempComputeTimeFrame);
    }
  });
  // an override precedes all the local working hour availability logic.
  const activeOverrides = dateOverrides.filter((override) => {
    return dayjs.utc(override.start).isBetween(startOfInviteeDay, startOfInviteeDay.endOf("day"), null, "[)");
  });

  if (activeOverrides.length) {
    const overrides = activeOverrides.flatMap((override) => ({
      userIds: override.userId ? [override.userId] : [],
      startTime: override.start.getUTCHours() * 60 + override.start.getUTCMinutes(),
      endTime: override.end.getUTCHours() * 60 + override.end.getUTCMinutes(),
    }));
    // unset all working hours that relate to this user availability override
    overrides.forEach((override) => {
      let i = -1;
      const indexes: number[] = [];
      while (
        (i = computedLocalAvailability.findIndex(
          (a, index) =>
            index >= i + 1 &&
            (!a.userIds?.length || (!!override.userIds[0] && a.userIds.includes(override.userIds[0])))
        )) !== -1
      ) {
        indexes.push(i);
      }
      // work backwards as splice modifies the original array.
      indexes.reverse().forEach((idx) => computedLocalAvailability.splice(idx, 1));
    });
    // and push all overrides as new computed availability
    computedLocalAvailability.push(...overrides);
  }

  return buildSlots({
    computedLocalAvailability,
    startOfInviteeDay,
    startDate,
    frequency,
    eventLength,
    offsetStart,
    organizerTimeZone,
    inviteeTimeZone: timeZone,
    datesOutOfOffice,
  });
  // just to ensure we don't call this anywhere. APIv1/v2 + webapp use dateRanges.
  throw new Error("Deprecated invocation of getSlots, use dateRanges instead.");
};

export default getSlots;<|MERGE_RESOLUTION|>--- conflicted
+++ resolved
@@ -2,11 +2,8 @@
 import dayjs from "@calcom/dayjs";
 import type { IFromUser, IOutOfOfficeData, IToUser } from "@calcom/lib/getUserAvailability";
 
-<<<<<<< HEAD
 import { getWorkingHours } from "./availability";
 import { getTimeZone } from "./date-fns";
-=======
->>>>>>> fe4ae3ae
 import type { DateRange } from "./date-ranges";
 import { getTimeZone } from "./dayjs";
 
