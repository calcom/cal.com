--- conflicted
+++ resolved
@@ -2,6 +2,7 @@
 import type { Dayjs } from "@calcom/dayjs";
 import dayjs from "@calcom/dayjs";
 
+import { getWorkingHours } from "./availability";
 import { getTimeZone } from "./date-fns";
 import type { DateRange } from "./date-ranges";
 
@@ -14,6 +15,8 @@
   offsetStart?: number;
   organizerTimeZone?: string;
   datesOutOfOffice?: IOutOfOfficeData;
+  workingHours?: { userId: number; days: number[]; startTime: number; endTime: number }[];
+  dateOverrides?: { userId?: number; start: Date; end: Date }[];
 };
 export type TimeFrame = {
   userIds?: number[];
@@ -479,6 +482,8 @@
   offsetStart = 0,
   organizerTimeZone,
   datesOutOfOffice,
+  workingHours = [],
+  dateOverrides = [],
 }: GetSlots): {
   time: Dayjs;
   userIds?: number[];
@@ -498,8 +503,16 @@
       offsetStart,
       datesOutOfOffice,
     });
-<<<<<<< HEAD
-    return slots;
+  } else if (dateRanges && organizerTimeZone) {
+    return buildSlotsWithDateRangesOld({
+      dateRanges,
+      frequency,
+      eventLength,
+      timeZone: getTimeZone(inviteeDate),
+      minimumBookingNotice,
+      offsetStart,
+      datesOutOfOffice,
+    });
   }
 
   if (!organizerTimeZone) {
@@ -595,21 +608,10 @@
       }
       // work backwards as splice modifies the original array.
       indexes.reverse().forEach((idx) => computedLocalAvailability.splice(idx, 1));
-=======
-  } else if (dateRanges && organizerTimeZone) {
-    return buildSlotsWithDateRangesOld({
-      dateRanges,
-      frequency,
-      eventLength,
-      timeZone: getTimeZone(inviteeDate),
-      minimumBookingNotice,
-      organizerTimeZone,
-      offsetStart,
-      datesOutOfOffice,
->>>>>>> ca1f84c8
     });
-  }
-<<<<<<< HEAD
+    // and push all overrides as new computed availability
+    computedLocalAvailability.push(...overrides);
+  }
 
   return buildSlots({
     computedLocalAvailability,
@@ -622,10 +624,8 @@
     inviteeTimeZone: timeZone,
     datesOutOfOffice,
   });
-=======
   // just to ensure we don't call this anywhere. APIv1/v2 + webapp use dateRanges.
   throw new Error("Deprecated invocation of getSlots, use dateRanges instead.");
->>>>>>> ca1f84c8
 };
 
 export default getSlots;