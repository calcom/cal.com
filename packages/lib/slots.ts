import type { IFromUser, IOutOfOfficeData, IToUser } from "@calcom/core/getUserAvailability";
import type { Dayjs } from "@calcom/dayjs";
import dayjs from "@calcom/dayjs";
import type { WorkingHours, TimeRange as DateOverride } from "@calcom/types/schedule";

import { getWorkingHours } from "./availability";
import { getTimeZone } from "./date-fns";
import type { DateRange } from "./date-ranges";

export type GetSlots = {
  inviteeDate: Dayjs;
  frequency: number;
  workingHours?: WorkingHours[];
  dateOverrides?: DateOverride[];
  dateRanges?: DateRange[];
  minimumBookingNotice: number;
  eventLength: number;
  offsetStart?: number;
  organizerTimeZone: string;
  datesOutOfOffice?: IOutOfOfficeData;
};
export type TimeFrame = { userIds?: number[]; startTime: number; endTime: number };

const minimumOfOne = (input: number) => (input < 1 ? 1 : input);
const minimumOfZero = (input: number) => (input < 0 ? 0 : input);

function buildSlots({
  startOfInviteeDay,
  computedLocalAvailability,
  frequency,
  eventLength,
  offsetStart = 0,
  startDate,
  organizerTimeZone,
  inviteeTimeZone,
}: {
  computedLocalAvailability: TimeFrame[];
  startOfInviteeDay: Dayjs;
  startDate: Dayjs;
  frequency: number;
  eventLength: number;
  offsetStart?: number;
  organizerTimeZone: string;
  inviteeTimeZone: string;
}) {
  // no slots today
  if (startOfInviteeDay.isBefore(startDate, "day")) {
    return [];
  }
  // keep the old safeguards in; may be needed.
  frequency = minimumOfOne(frequency);
  eventLength = minimumOfOne(eventLength);
  offsetStart = minimumOfZero(offsetStart);

  // A day starts at 00:00 unless the startDate is the same as the current day
  const dayStart = startOfInviteeDay.isSame(startDate, "day")
    ? Math.ceil((startDate.hour() * 60 + startDate.minute()) / frequency) * frequency
    : 0;

  // Record type so we can use slotStart as key
  const slotsTimeFrameAvailable: Record<
    string,
    {
      userIds: number[];
      startTime: number;
      endTime: number;
    }
  > = {};
  // get boundaries sorted by start time.
  const boundaries = computedLocalAvailability
    .map((item) => [item.startTime < dayStart ? dayStart : item.startTime, item.endTime])
    .sort((a, b) => a[0] - b[0]);

  const ranges: number[][] = [];
  let currentRange: number[] = [];
  for (const [start, end] of boundaries) {
    // bypass invalid value
    if (start >= end) continue;
    // fill first elem
    if (!currentRange.length) {
      currentRange = [start, end];
      continue;
    }
    if (currentRange[1] < start) {
      ranges.push(currentRange);
      currentRange = [start, end];
    } else if (currentRange[1] < end) {
      currentRange[1] = end;
    }
  }
  if (currentRange) {
    ranges.push(currentRange);
  }

  for (const [boundaryStart, boundaryEnd] of ranges) {
    // loop through the day, based on frequency.
    for (
      let slotStart = boundaryStart + offsetStart;
      slotStart < boundaryEnd;
      slotStart += offsetStart + frequency
    ) {
      computedLocalAvailability.forEach((item) => {
        // TODO: This logic does not allow for past-midnight bookings.
        if (slotStart < item.startTime || slotStart > item.endTime + 1 - eventLength) {
          return;
        }
        slotsTimeFrameAvailable[slotStart.toString()] = {
          userIds: (slotsTimeFrameAvailable[slotStart]?.userIds || []).concat(item.userIds || []),
          startTime: slotStart,
          endTime: slotStart + eventLength,
        };
      });
    }
  }

  const organizerDSTDiff =
    dayjs().tz(organizerTimeZone).utcOffset() - startOfInviteeDay.tz(organizerTimeZone).utcOffset();
  const inviteeDSTDiff =
    dayjs().tz(inviteeTimeZone).utcOffset() - startOfInviteeDay.tz(inviteeTimeZone).utcOffset();
  const slots: { time: Dayjs; userIds?: number[] }[] = [];
  const getTime = (time: number) => {
    const minutes = time + organizerDSTDiff - inviteeDSTDiff;

    return startOfInviteeDay.tz(inviteeTimeZone).add(minutes, "minutes");
  };
  for (const item of Object.values(slotsTimeFrameAvailable)) {
    /*
     * @calcom/web:dev: 2022-11-06T00:00:00-04:00
     * @calcom/web:dev: 2022-11-06T01:00:00-04:00
     * @calcom/web:dev: 2022-11-06T01:00:00-04:00 <-- note there is no offset change, but we did lose an hour.
     * @calcom/web:dev: 2022-11-06T02:00:00-04:00
     * @calcom/web:dev: 2022-11-06T03:00:00-04:00
     * ...
     */
    slots.push({
      userIds: item.userIds,
      time: getTime(item.startTime),
    });
  }

  return slots;
}

function buildSlotsWithDateRanges({
  dateRanges,
  frequency,
  eventLength,
  timeZone,
  minimumBookingNotice,
  organizerTimeZone,
  offsetStart,
  datesOutOfOffice,
}: {
  dateRanges: DateRange[];
  frequency: number;
  eventLength: number;
  timeZone: string;
  minimumBookingNotice: number;
  organizerTimeZone: string;
  offsetStart?: number;
  datesOutOfOffice?: IOutOfOfficeData;
}) {
  // keep the old safeguards in; may be needed.
  frequency = minimumOfOne(frequency);
  eventLength = minimumOfOne(eventLength);
  offsetStart = offsetStart ? minimumOfOne(offsetStart) : 0;
<<<<<<< HEAD
  const slots: {
    time: Dayjs;
    userIds?: number[];
    away?: boolean;
    fromUser?: IFromUser;
    toUser?: IToUser;
    reason?: string;
    emoji?: string;
  }[] = [];
=======
  const slots: { time: Dayjs; userIds?: number[] }[] = [];

  let interval = Number(process.env.NEXT_PUBLIC_AVAILABILITY_SCHEDULE_INTERVAL) || 1;
  const intervalsWithDefinedStartTimes = [60, 30, 20, 15, 10, 5];

  for (let i = 0; i < intervalsWithDefinedStartTimes.length; i++) {
    if (frequency % intervalsWithDefinedStartTimes[i] === 0) {
      interval = intervalsWithDefinedStartTimes[i];
      break;
    }
  }

>>>>>>> 2d90def3
  dateRanges.forEach((range) => {
    const dateYYYYMMDD = range.start.format("YYYY-MM-DD");

    const startTimeWithMinNotice = dayjs.utc().add(minimumBookingNotice, "minute");

    let slotStartTime = range.start.utc().isAfter(startTimeWithMinNotice)
      ? range.start
      : startTimeWithMinNotice;

    slotStartTime =
      slotStartTime.minute() % interval !== 0
        ? slotStartTime.startOf("hour").add(Math.ceil(slotStartTime.minute() / interval) * interval, "minute")
        : slotStartTime;

    // Adding 1 minute to date ranges that end at midnight to ensure that the last slot is included
    const rangeEnd = range.end
      .add(dayjs().tz(organizerTimeZone).utcOffset(), "minutes")
      .isSame(range.end.endOf("day").add(dayjs().tz(organizerTimeZone).utcOffset(), "minutes"), "minute")
      ? range.end.add(1, "minute")
      : range.end;

    slotStartTime = slotStartTime.add(offsetStart ?? 0, "minutes").tz(timeZone);
    const dateOutOfOfficeExists = datesOutOfOffice?.[dateYYYYMMDD];
    if (dateOutOfOfficeExists) {
      const { toUser, fromUser, reason, emoji } = dateOutOfOfficeExists;

      slots.push(
        {
          time: slotStartTime,
          away: true,
          ...(fromUser && { fromUser }),
          ...(toUser && { toUser }),
          ...(reason && { reason }),
          ...(emoji && { emoji }),
        },
        {
          // set last slot to end of day
          // time: dayjs(range.end).utc().subtract(eventLength, "minutes"),
          time: range.end,
          away: true,
        }
      );
      return;
    }

    while (!slotStartTime.add(eventLength, "minutes").subtract(1, "second").utc().isAfter(rangeEnd)) {
      slots.push({
        time: slotStartTime,
      });

      slotStartTime = slotStartTime.add(frequency + (offsetStart ?? 0), "minutes");
    }
  });

  return slots;
}

function fromIndex<T>(cb: (val: T, i: number, a: T[]) => boolean, index: number) {
  return function (e: T, i: number, a: T[]) {
    return i >= index && cb(e, i, a);
  };
}

const getSlots = ({
  inviteeDate,
  frequency,
  minimumBookingNotice,
  workingHours = [],
  dateOverrides = [],
  dateRanges,
  eventLength,
  offsetStart = 0,
  organizerTimeZone,
  datesOutOfOffice,
}: GetSlots) => {
  if (dateRanges) {
    const slots = buildSlotsWithDateRanges({
      dateRanges,
      frequency,
      eventLength,
      timeZone: getTimeZone(inviteeDate),
      minimumBookingNotice,
      organizerTimeZone,
      offsetStart,
      datesOutOfOffice,
    });
    return slots;
  }

  // current date in invitee tz
  const startDate = dayjs().utcOffset(inviteeDate.utcOffset()).add(minimumBookingNotice, "minute");

  // This code is ran client side, startOf() does some conversions based on the
  // local tz of the client. Sometimes this shifts the day incorrectly.
  const startOfDayUTC = dayjs.utc().set("hour", 0).set("minute", 0).set("second", 0);
  const startOfInviteeDay = inviteeDate.startOf("day");
  // checks if the start date is in the past

  /**
   * TODO: change "day" for "hour" to stop displaying 1 day before today
   * This is displaying a day as available as sometimes difference between two dates is < 24 hrs.
   * But when doing timezones an available day for an owner can be 2 days available in other users tz.
   *
   * */
  if (inviteeDate.isBefore(startDate, "day")) {
    return [];
  }

  const timeZone: string = getTimeZone(inviteeDate);
  const workingHoursUTC = workingHours.map((schedule) => ({
    userId: schedule.userId,
    days: schedule.days,
    startTime: /* Why? */ startOfDayUTC.add(schedule.startTime, "minute"),
    endTime: /* Why? */ startOfDayUTC.add(schedule.endTime, "minute"),
  }));

  const localWorkingHours = getWorkingHours(
    {
      // initialize current day with timeZone without conversion, just parse.
      utcOffset: -dayjs.tz(dayjs(), timeZone).utcOffset(),
    },
    workingHoursUTC
  ).filter((hours) => hours.days.includes(inviteeDate.day()));

  // Here we split working hour in chunks for every frequency available that can fit in whole working hours
  const computedLocalAvailability: TimeFrame[] = [];
  let tempComputeTimeFrame: TimeFrame | undefined;
  const computeLength = localWorkingHours.length - 1;
  const makeTimeFrame = (item: (typeof localWorkingHours)[0]): TimeFrame => ({
    userIds: item.userId ? [item.userId] : [],
    startTime: item.startTime,
    endTime: item.endTime,
  });

  localWorkingHours.forEach((item, index) => {
    if (!tempComputeTimeFrame) {
      tempComputeTimeFrame = makeTimeFrame(item);
    } else {
      // please check the comment in splitAvailableTime func for the added 1 minute
      if (tempComputeTimeFrame.endTime + 1 === item.startTime) {
        // to deal with time that across the day, e.g. from 11:59 to to 12:01
        tempComputeTimeFrame.endTime = item.endTime;
      } else {
        computedLocalAvailability.push(tempComputeTimeFrame);
        tempComputeTimeFrame = makeTimeFrame(item);
      }
    }
    if (index == computeLength) {
      computedLocalAvailability.push(tempComputeTimeFrame);
    }
  });
  // an override precedes all the local working hour availability logic.
  const activeOverrides = dateOverrides.filter((override) => {
    return dayjs.utc(override.start).isBetween(startOfInviteeDay, startOfInviteeDay.endOf("day"), null, "[)");
  });

  if (activeOverrides.length) {
    const overrides = activeOverrides.flatMap((override) => ({
      userIds: override.userId ? [override.userId] : [],
      startTime: override.start.getUTCHours() * 60 + override.start.getUTCMinutes(),
      endTime: override.end.getUTCHours() * 60 + override.end.getUTCMinutes(),
    }));
    // unset all working hours that relate to this user availability override
    overrides.forEach((override) => {
      let i = -1;
      const indexes: number[] = [];
      while (
        (i = computedLocalAvailability.findIndex(
          fromIndex(
            (a) => !a.userIds?.length || (!!override.userIds[0] && a.userIds?.includes(override.userIds[0])),
            i + 1
          )
        )) != -1
      ) {
        indexes.push(i);
      }
      // work backwards as splice modifies the original array.
      indexes.reverse().forEach((idx) => computedLocalAvailability.splice(idx, 1));
    });
    // and push all overrides as new computed availability
    computedLocalAvailability.push(...overrides);
  }

  return buildSlots({
    computedLocalAvailability,
    startOfInviteeDay,
    startDate,
    frequency,
    eventLength,
    offsetStart,
    organizerTimeZone,
    inviteeTimeZone: timeZone,
  });
};

export default getSlots;<|MERGE_RESOLUTION|>--- conflicted
+++ resolved
@@ -164,7 +164,6 @@
   frequency = minimumOfOne(frequency);
   eventLength = minimumOfOne(eventLength);
   offsetStart = offsetStart ? minimumOfOne(offsetStart) : 0;
-<<<<<<< HEAD
   const slots: {
     time: Dayjs;
     userIds?: number[];
@@ -174,8 +173,6 @@
     reason?: string;
     emoji?: string;
   }[] = [];
-=======
-  const slots: { time: Dayjs; userIds?: number[] }[] = [];
 
   let interval = Number(process.env.NEXT_PUBLIC_AVAILABILITY_SCHEDULE_INTERVAL) || 1;
   const intervalsWithDefinedStartTimes = [60, 30, 20, 15, 10, 5];
@@ -187,10 +184,8 @@
     }
   }
 
->>>>>>> 2d90def3
   dateRanges.forEach((range) => {
     const dateYYYYMMDD = range.start.format("YYYY-MM-DD");
-
     const startTimeWithMinNotice = dayjs.utc().add(minimumBookingNotice, "minute");
 
     let slotStartTime = range.start.utc().isAfter(startTimeWithMinNotice)
