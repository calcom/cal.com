import type { IFromUser, IOutOfOfficeData, IToUser } from "@calcom/core/getUserAvailability";
import type { Dayjs } from "@calcom/dayjs";
import dayjs from "@calcom/dayjs";
import type { WorkingHours, TimeRange as DateOverride } from "@calcom/types/schedule";

import { getWorkingHours } from "./availability";
import { getTimeZone } from "./date-fns";
import type { DateRange } from "./date-ranges";

export type GetSlots = {
  inviteeDate: Dayjs;
  frequency: number;
  workingHours?: WorkingHours[];
  dateOverrides?: DateOverride[];
  dateRanges?: DateRange[];
  minimumBookingNotice: number;
  eventLength: number;
  offsetStart?: number;
  organizerTimeZone?: string;
  datesOutOfOffice?: IOutOfOfficeData;
};
export type TimeFrame = {
  userIds?: number[];
  startTime: number;
  endTime: number;
  away?: boolean;
  fromUser?: IFromUser;
  toUser?: IToUser;
  reason?: string;
  emoji?: string;
};

const minimumOfOne = (input: number) => (input < 1 ? 1 : input);
const minimumOfZero = (input: number) => (input < 0 ? 0 : input);

type SlotData = {
  time: Dayjs;
  userIds?: number[];
  away?: boolean;
  fromUser?: IFromUser;
  toUser?: IToUser;
  reason?: string;
  emoji?: string;
  busy?: boolean;
};

function createOOOData(dateOutOfOfficeExists: IOutOfOfficeData[string] | undefined) {
  if (!dateOutOfOfficeExists) return null;
  const { toUser, fromUser, reason, emoji } = dateOutOfOfficeExists;
  return {
    away: true,
    ...(fromUser && { fromUser }),
    ...(toUser && { toUser }),
    ...(reason && { reason }),
    ...(emoji && { emoji }),
  };
}

function createSlotData({
  time,
  userIds,
  busy,
  oooData,
}: {
  time: Dayjs;
  userIds?: number[];
  busy?: boolean;
  oooData?: ReturnType<typeof createOOOData>;
}): SlotData {
  return {
    time,
    ...(userIds && { userIds }),
    ...(typeof busy === "boolean" && { busy }),
    ...(oooData && oooData),
  };
}

function buildSlots({
  startOfInviteeDay,
  computedLocalAvailability,
  frequency,
  eventLength,
  offsetStart = 0,
  startDate,
  organizerTimeZone,
  inviteeTimeZone,
  datesOutOfOffice,
}: {
  computedLocalAvailability: TimeFrame[];
  startOfInviteeDay: Dayjs;
  startDate: Dayjs;
  frequency: number;
  eventLength: number;
  offsetStart?: number;
  organizerTimeZone: string;
  inviteeTimeZone: string;
  datesOutOfOffice?: IOutOfOfficeData;
}) {
  // no slots today
  if (startOfInviteeDay.isBefore(startDate, "day")) {
    return [];
  }
  // keep the old safeguards in; may be needed.
  frequency = minimumOfOne(frequency);
  eventLength = minimumOfOne(eventLength);
  offsetStart = minimumOfZero(offsetStart);

  // A day starts at 00:00 unless the startDate is the same as the current day
  const dayStart = startOfInviteeDay.isSame(startDate, "day")
    ? Math.ceil((startDate.hour() * 60 + startDate.minute()) / frequency) * frequency
    : 0;

  // Record type so we can use slotStart as key
  const slotsTimeFrameAvailable: Record<
    string,
    {
      userIds: number[];
      startTime: number;
      endTime: number;
      away?: boolean;
      fromUser?: IFromUser;
      toUser?: IToUser;
      reason?: string;
      emoji?: string;
    }
  > = {};
  // get boundaries sorted by start time.
  const boundaries = computedLocalAvailability
    .map((item) => [item.startTime < dayStart ? dayStart : item.startTime, item.endTime])
    .sort((a, b) => a[0] - b[0]);

  // If it's an OOO day, create a single boundary for the whole day
  const dateYYYYMMDD = startOfInviteeDay.format("YYYY-MM-DD");
  const dateOutOfOfficeExists = datesOutOfOffice?.[dateYYYYMMDD];
  const oooData = createOOOData(dateOutOfOfficeExists);

  if (dateOutOfOfficeExists) {
    // Override boundaries to show the whole working day
    boundaries.length = 0;
    boundaries.push([dayStart, 24 * 60]); // Full day boundary
  }

  const ranges: number[][] = [];
  let currentRange: number[] = [];
  for (const [start, end] of boundaries) {
    // bypass invalid value
    if (start >= end) continue;
    // fill first elem
    if (!currentRange.length) {
      currentRange = [start, end];
      continue;
    }
    if (currentRange[1] < start) {
      ranges.push(currentRange);
      currentRange = [start, end];
    } else if (currentRange[1] < end) {
      currentRange[1] = end;
    }
  }
  if (currentRange) {
    ranges.push(currentRange);
  }

  for (const [boundaryStart, boundaryEnd] of ranges) {
    // loop through the day, based on frequency.
    for (
      let slotStart = boundaryStart + offsetStart;
      slotStart < boundaryEnd;
      slotStart += offsetStart + frequency
    ) {
      // If OOO, create slot regardless of availability
      if (dateOutOfOfficeExists) {
        slotsTimeFrameAvailable[slotStart.toString()] = {
          userIds: [],
          startTime: slotStart,
          endTime: slotStart + eventLength,
          ...oooData,
        };
        continue;
      }

      computedLocalAvailability.forEach((item) => {
        // TODO: This logic does not allow for past-midnight bookings.
        if (slotStart < item.startTime || slotStart > item.endTime + 1 - eventLength) {
          return;
        }
        slotsTimeFrameAvailable[slotStart.toString()] = {
          userIds: (slotsTimeFrameAvailable[slotStart]?.userIds || []).concat(item.userIds || []),
          startTime: slotStart,
          endTime: slotStart + eventLength,
        };
      });
    }
  }

  const organizerDSTDiff =
    dayjs().tz(organizerTimeZone).utcOffset() - startOfInviteeDay.tz(organizerTimeZone).utcOffset();
  const inviteeDSTDiff =
    dayjs().tz(inviteeTimeZone).utcOffset() - startOfInviteeDay.tz(inviteeTimeZone).utcOffset();
  const getTime = (time: number) => {
    const minutes = time + organizerDSTDiff - inviteeDSTDiff;
    return startOfInviteeDay.tz(inviteeTimeZone).add(minutes, "minutes");
  };

  // Create slots for all times, marking availability
  const slots: {
    time: Dayjs;
    userIds?: number[];
    away?: boolean;
    fromUser?: IFromUser;
    toUser?: IToUser;
    reason?: string;
    emoji?: string;
    busy?: boolean;
  }[] = [];

  // Create slots for all times
  for (const [time, isAvailable] of Object.entries(slotsTimeFrameAvailable)) {
    /*
     * @calcom/web:dev: 2022-11-06T00:00:00-04:00
     * @calcom/web:dev: 2022-11-06T01:00:00-04:00
     * @calcom/web:dev: 2022-11-06T01:00:00-04:00 <-- note there is no offset change, but we did lose an hour.
     * @calcom/web:dev: 2022-11-06T02:00:00-04:00
     * @calcom/web:dev: 2022-11-06T03:00:00-04:00
     * ...
     */
    const timeNum = parseInt(time);
    const slotTime = getTime(timeNum);
    // Skip slots that are before the day's start or after its end
    if (timeNum < dayStart) continue;

    slots.push(
      createSlotData({
        time: slotTime,
        userIds: isAvailable ? isAvailable.userIds : undefined,
        busy: !isAvailable,
        oooData,
      })
    );
  }

  return slots;
}

function buildSlotsWithDateRanges({
  dateRanges,
  frequency,
  eventLength,
  timeZone,
  minimumBookingNotice,
  offsetStart,
  datesOutOfOffice,
}: {
  dateRanges: DateRange[];
  frequency: number;
  eventLength: number;
  timeZone: string;
  minimumBookingNotice: number;
  offsetStart?: number;
  datesOutOfOffice?: IOutOfOfficeData;
}) {
  // keep the old safeguards in; may be needed.
  frequency = minimumOfOne(frequency);
  eventLength = minimumOfOne(eventLength);
  offsetStart = offsetStart ? minimumOfOne(offsetStart) : 0;
  // there can only ever be one slot at a given start time, and based on duration also only a single length.
  const slots = new Map<
    string,
    {
      time: Dayjs;
      userIds?: number[];
      away?: boolean;
      fromUser?: IFromUser;
      toUser?: IToUser;
      reason?: string;
      emoji?: string;
    }
  >();

  let interval = Number(process.env.NEXT_PUBLIC_AVAILABILITY_SCHEDULE_INTERVAL) || 1;
  const intervalsWithDefinedStartTimes = [60, 30, 20, 15, 10, 5];

  for (let i = 0; i < intervalsWithDefinedStartTimes.length; i++) {
    if (frequency % intervalsWithDefinedStartTimes[i] === 0) {
      interval = intervalsWithDefinedStartTimes[i];
      break;
    }
  }

  const startTimeWithMinNotice = dayjs.utc().add(minimumBookingNotice, "minute");

  const orderedDateRanges = dateRanges.sort((a, b) => a.start.valueOf() - b.start.valueOf());
  orderedDateRanges.forEach((range) => {
    const dateYYYYMMDD = range.start.format("YYYY-MM-DD");
<<<<<<< HEAD
    const dateOutOfOfficeExists = datesOutOfOffice?.[dateYYYYMMDD];
    const oooData = createOOOData(dateOutOfOfficeExists);

    const startTimeWithMinNotice = dayjs.utc().add(minimumBookingNotice, "minute");
=======
>>>>>>> 3a293277

    let slotStartTime = range.start.utc().isAfter(startTimeWithMinNotice)
      ? range.start
      : startTimeWithMinNotice;

    slotStartTime =
      slotStartTime.minute() % interval !== 0
        ? slotStartTime.startOf("hour").add(Math.ceil(slotStartTime.minute() / interval) * interval, "minute")
        : slotStartTime;

    slotStartTime = slotStartTime.add(offsetStart ?? 0, "minutes").tz(timeZone);

<<<<<<< HEAD
    while (!slotStartTime.add(eventLength, "minutes").subtract(1, "second").utc().isAfter(rangeEnd)) {
      slots.push(
        createSlotData({
          time: slotStartTime,
          oooData,
        })
      );
=======
    // if the slotStartTime is between an existing slot, we need to adjust to the begin of the existing slot
    // but that adjusted startTime must be legal.
    const iterator = slots.keys();
    let result = iterator.next();

    while (!result.done) {
      const utcResultValue = dayjs.utc(result.value);
      // if the slotStartTime is between an existing slot, we need to adjust to the begin of the existing slot
      if (
        utcResultValue.isBefore(slotStartTime) &&
        utcResultValue.add(frequency + (offsetStart ?? 0), "minutes").isAfter(slotStartTime)
      ) {
        // however, the slot can now be before the start of this date range.
        if (!utcResultValue.isBefore(range.start)) {
          // it is between, if possible floor down to the start of the existing slot
          slotStartTime = utcResultValue;
        } else {
          // if not possible to floor, we need to ceil up to the next slot.
          slotStartTime = utcResultValue.add(frequency + (offsetStart ?? 0), "minutes");
        }
        // and then convert to the correct timezone - UTC mode is just for performance.
        slotStartTime = slotStartTime.tz(timeZone);
      }
      result = iterator.next();
    }
    while (!slotStartTime.add(eventLength, "minutes").subtract(1, "second").utc().isAfter(range.end)) {
      const dateOutOfOfficeExists = datesOutOfOffice?.[dateYYYYMMDD];
      let slotData: {
        time: Dayjs;
        userIds?: number[];
        away?: boolean;
        fromUser?: IFromUser;
        toUser?: IToUser;
        reason?: string;
        emoji?: string;
      } = {
        time: slotStartTime,
      };

      if (dateOutOfOfficeExists) {
        const { toUser, fromUser, reason, emoji } = dateOutOfOfficeExists;

        slotData = {
          time: slotStartTime,
          away: true,
          ...(fromUser && { fromUser }),
          ...(toUser && { toUser }),
          ...(reason && { reason }),
          ...(emoji && { emoji }),
        };
      }

      slots.set(slotData.time.toISOString(), slotData);
>>>>>>> 3a293277
      slotStartTime = slotStartTime.add(frequency + (offsetStart ?? 0), "minutes");
    }
  });

  return Array.from(slots.values());
}

function fromIndex<T>(cb: (val: T, i: number, a: T[]) => boolean, index: number) {
  return function (e: T, i: number, a: T[]) {
    return i >= index && cb(e, i, a);
  };
}

const getSlots = ({
  inviteeDate,
  frequency,
  minimumBookingNotice,
  workingHours = [],
  dateOverrides = [],
  dateRanges,
  eventLength,
  offsetStart = 0,
  organizerTimeZone,
  datesOutOfOffice,
}: GetSlots) => {
  if (dateRanges) {
    const slots = buildSlotsWithDateRanges({
      dateRanges,
      frequency,
      eventLength,
      timeZone: getTimeZone(inviteeDate),
      minimumBookingNotice,
      offsetStart,
      datesOutOfOffice,
    });
    return slots;
  }

  if (!organizerTimeZone) {
    throw new Error("organizerTimeZone is required during getSlots call without dateRanges");
  }

  // current date in invitee tz
  const startDate = dayjs().utcOffset(inviteeDate.utcOffset()).add(minimumBookingNotice, "minute");

  // This code is ran client side, startOf() does some conversions based on the
  // local tz of the client. Sometimes this shifts the day incorrectly.
  const startOfDayUTC = dayjs.utc().set("hour", 0).set("minute", 0).set("second", 0);
  const startOfInviteeDay = inviteeDate.startOf("day");
  // checks if the start date is in the past

  /**
   * TODO: change "day" for "hour" to stop displaying 1 day before today
   * This is displaying a day as available as sometimes difference between two dates is < 24 hrs.
   * But when doing timezones an available day for an owner can be 2 days available in other users tz.
   *
   * */
  if (inviteeDate.isBefore(startDate, "day")) {
    return [];
  }

  const timeZone: string = getTimeZone(inviteeDate);
  const workingHoursUTC = workingHours.map((schedule) => ({
    userId: schedule.userId,
    days: schedule.days,
    startTime: /* Why? */ startOfDayUTC.add(schedule.startTime, "minute"),
    endTime: /* Why? */ startOfDayUTC.add(schedule.endTime, "minute"),
  }));

  const localWorkingHours = getWorkingHours(
    {
      // initialize current day with timeZone without conversion, just parse.
      utcOffset: -dayjs.tz(dayjs(), timeZone).utcOffset(),
    },
    workingHoursUTC
  ).filter((hours) => hours.days.includes(inviteeDate.day()));

  // Here we split working hour in chunks for every frequency available that can fit in whole working hours
  const computedLocalAvailability: TimeFrame[] = [];
  let tempComputeTimeFrame: TimeFrame | undefined;
  const computeLength = localWorkingHours.length - 1;
  const makeTimeFrame = (item: (typeof localWorkingHours)[0]): TimeFrame => ({
    userIds: item.userId ? [item.userId] : [],
    startTime: item.startTime,
    endTime: item.endTime,
  });

  localWorkingHours.forEach((item, index) => {
    if (!tempComputeTimeFrame) {
      tempComputeTimeFrame = makeTimeFrame(item);
    } else {
      // please check the comment in splitAvailableTime func for the added 1 minute
      if (tempComputeTimeFrame.endTime + 1 === item.startTime) {
        // to deal with time that across the day, e.g. from 11:59 to to 12:01
        tempComputeTimeFrame.endTime = item.endTime;
      } else {
        computedLocalAvailability.push(tempComputeTimeFrame);
        tempComputeTimeFrame = makeTimeFrame(item);
      }
    }
    if (index == computeLength) {
      computedLocalAvailability.push(tempComputeTimeFrame);
    }
  });
  // an override precedes all the local working hour availability logic.
  const activeOverrides = dateOverrides.filter((override) => {
    return dayjs.utc(override.start).isBetween(startOfInviteeDay, startOfInviteeDay.endOf("day"), null, "[)");
  });

  if (activeOverrides.length) {
    const overrides = activeOverrides.flatMap((override) => ({
      userIds: override.userId ? [override.userId] : [],
      startTime: override.start.getUTCHours() * 60 + override.start.getUTCMinutes(),
      endTime: override.end.getUTCHours() * 60 + override.end.getUTCMinutes(),
    }));
    // unset all working hours that relate to this user availability override
    overrides.forEach((override) => {
      let i = -1;
      const indexes: number[] = [];
      while (
        (i = computedLocalAvailability.findIndex(
          fromIndex(
            (a) => !a.userIds?.length || (!!override.userIds[0] && a.userIds?.includes(override.userIds[0])),
            i + 1
          )
        )) != -1
      ) {
        indexes.push(i);
      }
      // work backwards as splice modifies the original array.
      indexes.reverse().forEach((idx) => computedLocalAvailability.splice(idx, 1));
    });
    // and push all overrides as new computed availability
    computedLocalAvailability.push(...overrides);
  }

  return buildSlots({
    computedLocalAvailability,
    startOfInviteeDay,
    startDate,
    frequency,
    eventLength,
    offsetStart,
    organizerTimeZone,
    inviteeTimeZone: timeZone,
    datesOutOfOffice,
  });
};

export default getSlots;<|MERGE_RESOLUTION|>--- conflicted
+++ resolved
@@ -292,13 +292,10 @@
   const orderedDateRanges = dateRanges.sort((a, b) => a.start.valueOf() - b.start.valueOf());
   orderedDateRanges.forEach((range) => {
     const dateYYYYMMDD = range.start.format("YYYY-MM-DD");
-<<<<<<< HEAD
     const dateOutOfOfficeExists = datesOutOfOffice?.[dateYYYYMMDD];
     const oooData = createOOOData(dateOutOfOfficeExists);
 
     const startTimeWithMinNotice = dayjs.utc().add(minimumBookingNotice, "minute");
-=======
->>>>>>> 3a293277
 
     let slotStartTime = range.start.utc().isAfter(startTimeWithMinNotice)
       ? range.start
@@ -311,15 +308,6 @@
 
     slotStartTime = slotStartTime.add(offsetStart ?? 0, "minutes").tz(timeZone);
 
-<<<<<<< HEAD
-    while (!slotStartTime.add(eventLength, "minutes").subtract(1, "second").utc().isAfter(rangeEnd)) {
-      slots.push(
-        createSlotData({
-          time: slotStartTime,
-          oooData,
-        })
-      );
-=======
     // if the slotStartTime is between an existing slot, we need to adjust to the begin of the existing slot
     // but that adjusted startTime must be legal.
     const iterator = slots.keys();
@@ -346,34 +334,11 @@
       result = iterator.next();
     }
     while (!slotStartTime.add(eventLength, "minutes").subtract(1, "second").utc().isAfter(range.end)) {
-      const dateOutOfOfficeExists = datesOutOfOffice?.[dateYYYYMMDD];
-      let slotData: {
-        time: Dayjs;
-        userIds?: number[];
-        away?: boolean;
-        fromUser?: IFromUser;
-        toUser?: IToUser;
-        reason?: string;
-        emoji?: string;
-      } = {
+      const slotData = createSlotData({
         time: slotStartTime,
-      };
-
-      if (dateOutOfOfficeExists) {
-        const { toUser, fromUser, reason, emoji } = dateOutOfOfficeExists;
-
-        slotData = {
-          time: slotStartTime,
-          away: true,
-          ...(fromUser && { fromUser }),
-          ...(toUser && { toUser }),
-          ...(reason && { reason }),
-          ...(emoji && { emoji }),
-        };
-      }
-
-      slots.set(slotData.time.toISOString(), slotData);
->>>>>>> 3a293277
+        oooData,
+      });
+      slots.set(slotStartTime.toISOString(), slotData);
       slotStartTime = slotStartTime.add(frequency + (offsetStart ?? 0), "minutes");
     }
   });
