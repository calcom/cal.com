--- conflicted
+++ resolved
@@ -199,14 +199,6 @@
       ? range.start
       : startTimeWithMinNotice;
 
-<<<<<<< HEAD
-    // Adding 1 minute to date ranges that end at midnight to ensure that the last slot is included
-    const rangeEnd = range.end
-      .add(dayjs().tz(organizerTimeZone).utcOffset(), "minutes")
-      .isSame(range.end.endOf("day").add(dayjs().tz(organizerTimeZone).utcOffset(), "minutes"), "minute")
-      ? range.end.add(1, "minute")
-      : range.end;
-
     if (slotStartTime.minute() % interval !== 0) {
       if (showOptimizedSlots) {
         // if showOptimizedSlots option is selected, the slotStartTime should not be modified,
@@ -215,18 +207,18 @@
         // so that slots are shown respecting the 'Start of the Hour'.
         const minutesRequiredToMoveToNextSlot = interval - (slotStartTime.minute() % interval);
         const minutesRequiredToMoveTo15MinSlot = 15 - (slotStartTime.minute() % 15);
-        const extraMinutesAvailable = rangeEnd.diff(slotStartTime, "minutes") % interval;
+        const extraMinutesAvailable = range.end.diff(slotStartTime, "minutes") % interval;
 
         if (extraMinutesAvailable >= minutesRequiredToMoveToNextSlot) {
           // For cases like, Availability -> 9:05 - 12:00, 60Min EventTypes.
           // Total available minutes are 175, so only 2 60Min slots can be provided max
-          // And stll 175-120 = 55mins are available, hence 'slotStartTime' is pushed to 10:00 to respect 'Start of the Hour'.
+          // And still 175-120 = 55mins are available, hence 'slotStartTime' is pushed to 10:00 to respect 'Start of the Hour'.
           // Slots will be shown as '10:00, 11:00' instead of '09:05, 10:05'
           slotStartTime = slotStartTime.add(minutesRequiredToMoveToNextSlot, "minute");
         } else if (extraMinutesAvailable >= minutesRequiredToMoveTo15MinSlot) {
           // For cases like, Availability -> 9:05 - 11:55, 60Min EventTypes.
           // Total available minutes are 170, so only 2 60Min slots can be provided max
-          // And stll 175-120 = 50mins are available, but it is less 55mins which is required to push to 10:00
+          // And still 175-120 = 50mins are available, but it is less 55mins which is required to push to 10:00
           // so slotStartTime is pushed to next 15Min slot 09:15, instead of showing slots like 9:05,10:05 now slots will be 9:15,10:15
           slotStartTime = slotStartTime.add(minutesRequiredToMoveTo15MinSlot, "minute");
         }
@@ -236,12 +228,6 @@
           .add(Math.ceil(slotStartTime.minute() / interval) * interval, "minute");
       }
     }
-=======
-    slotStartTime =
-      slotStartTime.minute() % interval !== 0
-        ? slotStartTime.startOf("hour").add(Math.ceil(slotStartTime.minute() / interval) * interval, "minute")
-        : slotStartTime;
->>>>>>> e8003414
 
     slotStartTime = slotStartTime.add(offsetStart ?? 0, "minutes").tz(timeZone);
 
