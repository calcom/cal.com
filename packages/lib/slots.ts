import dayjs, { Dayjs } from "@calcom/dayjs";
import { WorkingHours, TimeRange as DateOverride } from "@calcom/types/schedule";

import { getWorkingHours } from "./availability";

export type GetSlots = {
  inviteeDate: Dayjs;
  frequency: number;
  workingHours: WorkingHours[];
  dateOverrides?: DateOverride[];
  minimumBookingNotice: number;
  eventLength: number;
};
<<<<<<< HEAD
export type TimeFrame = { userId?: number | null; startTime: number; endTime: number };
=======
export type TimeFrame = { userIds?: number[]; startTime: number; endTime: number };
>>>>>>> 0ad623fc

const minimumOfOne = (input: number) => (input < 1 ? 1 : input);

/**
 * TODO: What does this function do?
 * Why is it needed?
 */
const splitAvailableTime = (
  startTimeMinutes: number,
  endTimeMinutes: number,
  frequency: number,
  eventLength: number
): TimeFrame[] => {
  let initialTime = startTimeMinutes;
  const finalizationTime = endTimeMinutes;
  const result = [] as TimeFrame[];

  // Ensure that both the frequency and event length are at least 1 minute, if they
  // would be zero, we would have an infinite loop in this while!
  const frequencyMinimumOne = minimumOfOne(frequency);
  const eventLengthMinimumOne = minimumOfOne(eventLength);

  while (initialTime < finalizationTime) {
    const periodTime = initialTime + frequencyMinimumOne;
    const slotEndTime = initialTime + eventLengthMinimumOne;
    /*
    check if the slot end time surpasses availability end time of the user
    1 minute is added to round up the hour mark so that end of the slot is considered in the check instead of x9
    eg: if finalization time is 11:59, slotEndTime is 12:00, we ideally want the slot to be available
    */
    if (slotEndTime <= finalizationTime + 1) result.push({ startTime: initialTime, endTime: periodTime });
    // Ensure that both the frequency and event length are at least 1 minute, if they
    // would be zero, we would have an infinite loop in this while!
    initialTime += frequencyMinimumOne;
  }
  return result;
};

function buildSlots({
  startOfInviteeDay,
  computedLocalAvailability,
  frequency,
  eventLength,
  startDate,
}: {
  computedLocalAvailability: TimeFrame[];
  startOfInviteeDay: Dayjs;
  startDate: Dayjs;
  frequency: number;
  eventLength: number;
}) {
  const slotsTimeFrameAvailable: TimeFrame[] = [];

  computedLocalAvailability.forEach((item) => {
    const userSlotsTimeFrameAvailable = splitAvailableTime(
      item.startTime,
      item.endTime,
      frequency,
      eventLength
<<<<<<< HEAD
    ).map((slot) => ({ ...slot, userId: item.userId }));
=======
    ).map((slot) => ({ ...slot, userIds: item.userIds }));
>>>>>>> 0ad623fc

    slotsTimeFrameAvailable.push(...userSlotsTimeFrameAvailable);
  });

<<<<<<< HEAD
  const slots: { time: Dayjs; userId?: number | null }[] = [];

=======
  const slots: { [x: string]: { time: Dayjs; userIds?: number[] } } = {};
>>>>>>> 0ad623fc
  slotsTimeFrameAvailable.forEach((item) => {
    // XXX: Hack alert, as dayjs is supposedly not aware of timezone the current slot may have invalid UTC offset.
    const timeZone =
      (startOfInviteeDay as unknown as { $x: { $timezone: string } })["$x"]["$timezone"] || "UTC";
    /*
     * @calcom/web:dev: 2022-11-06T00:00:00-04:00
     * @calcom/web:dev: 2022-11-06T01:00:00-04:00
     * @calcom/web:dev: 2022-11-06T01:00:00-04:00 <-- note there is no offset change, but we did lose an hour.
     * @calcom/web:dev: 2022-11-06T02:00:00-04:00
     * @calcom/web:dev: 2022-11-06T03:00:00-04:00
     * ...
     */
    const slot = {
<<<<<<< HEAD
      userId: item.userId,
=======
      userIds: item.userIds,
>>>>>>> 0ad623fc
      time: dayjs.tz(startOfInviteeDay.add(item.startTime, "minute").format("YYYY-MM-DDTHH:mm:ss"), timeZone),
    };
    // If the startOfInviteeDay has a different UTC offset than the slot, a DST change has occurred.
    // As the time has now fallen backwards, or forwards; this difference -
    // needs to be manually added as this is not done for us. Usually 0.
    slot.time = slot.time.add(startOfInviteeDay.utcOffset() - slot.time.utcOffset(), "minutes");
<<<<<<< HEAD
    // Validating slot its not on the past
    if (!slot.time.isBefore(startDate)) {
      slots.push(slot);
=======

    if (slots[slot.time.format()]) {
      slots[slot.time.format()] = {
        ...slot,
        userIds: [...(slots[slot.time.format()].userIds || []), ...(item.userIds || [])],
      };
      return;
    }
    // Validating slot its not on the past
    if (slot.time.isBefore(startDate)) {
      return;
>>>>>>> 0ad623fc
    }
    slots[slot.time.format()] = slot;
  });

  return Object.values(slots);
}

const getSlots = ({
  inviteeDate,
  frequency,
  minimumBookingNotice,
  workingHours,
  dateOverrides = [],
  eventLength,
}: GetSlots) => {
  // current date in invitee tz
  const startDate = dayjs().add(minimumBookingNotice, "minute");
  // This code is ran client side, startOf() does some conversions based on the
  // local tz of the client. Sometimes this shifts the day incorrectly.
  const startOfDayUTC = dayjs.utc().set("hour", 0).set("minute", 0).set("second", 0);
  const startOfInviteeDay = inviteeDate.startOf("day");
  // checks if the start date is in the past

  /**
   *  TODO: change "day" for "hour" to stop displaying 1 day before today
   * This is displaying a day as available as sometimes difference between two dates is < 24 hrs.
   * But when doing timezones an available day for an owner can be 2 days available in other users tz.
   *
   * */
  if (inviteeDate.isBefore(startDate, "day")) {
    return [];
  }

  // Dayjs does not expose the timeZone value publicly through .get("timeZone")
  // instead, we as devs are required to somewhat hack our way to get the ...
  // tz value as string
  // eslint-disable-next-line @typescript-eslint/no-explicit-any
  const timeZone: string = (inviteeDate as any)["$x"]["$timezone"];

<<<<<<< HEAD
  // an override precedes all the local working hour availability logic.
  const activeOverrides = dateOverrides.filter((override) =>
    dayjs.utc(override.start).tz(timeZone).isSame(startOfInviteeDay, "day")
  );

  if (!!activeOverrides.length) {
    const computedLocalAvailability = activeOverrides.flatMap((override) => ({
      userId: override.userId,
      startTime: override.start.getUTCHours() * 60 + override.start.getUTCMinutes(),
      endTime: override.end.getUTCHours() * 60 + override.end.getUTCMinutes(),
    }));
    return buildSlots({ computedLocalAvailability, startDate, startOfInviteeDay, eventLength, frequency });
  }

=======
>>>>>>> 0ad623fc
  const workingHoursUTC = workingHours.map((schedule) => ({
    userId: schedule.userId,
    days: schedule.days,
    startTime: /* Why? */ startOfDayUTC.add(schedule.startTime, "minute"),
    endTime: /* Why? */ startOfDayUTC.add(schedule.endTime, "minute"),
  }));

  const localWorkingHours = getWorkingHours(
    {
      // initialize current day with timeZone without conversion, just parse.
      utcOffset: -dayjs.tz(dayjs(), timeZone).utcOffset(),
    },
    workingHoursUTC
  ).filter((hours) => hours.days.includes(inviteeDate.day()));

  // Here we split working hour in chunks for every frequency available that can fit in whole working hours
  const computedLocalAvailability: TimeFrame[] = [];
  let tempComputeTimeFrame: TimeFrame | undefined;
  const computeLength = localWorkingHours.length - 1;
  const makeTimeFrame = (item: typeof localWorkingHours[0]): TimeFrame => ({
<<<<<<< HEAD
    userId: item.userId,
=======
    userIds: item.userId ? [item.userId] : [],
>>>>>>> 0ad623fc
    startTime: item.startTime,
    endTime: item.endTime,
  });

  localWorkingHours.forEach((item, index) => {
    if (!tempComputeTimeFrame) {
      tempComputeTimeFrame = makeTimeFrame(item);
    } else {
      // please check the comment in splitAvailableTime func for the added 1 minute
      if (tempComputeTimeFrame.endTime + 1 === item.startTime) {
        // to deal with time that across the day, e.g. from 11:59 to to 12:01
        tempComputeTimeFrame.endTime = item.endTime;
      } else {
        computedLocalAvailability.push(tempComputeTimeFrame);
        tempComputeTimeFrame = makeTimeFrame(item);
      }
    }
    if (index == computeLength) {
      computedLocalAvailability.push(tempComputeTimeFrame);
    }
  });
  // an override precedes all the local working hour availability logic.
  const activeOverrides = dateOverrides.filter((override) => {
    return dayjs.utc(override.start).isBetween(startOfInviteeDay, startOfInviteeDay.endOf("day"), null, "[)");
  });

  if (!!activeOverrides.length) {
    const overrides = activeOverrides.flatMap((override) => ({
      userIds: override.userId ? [override.userId] : [],
      startTime: override.start.getUTCHours() * 60 + override.start.getUTCMinutes(),
      endTime: override.end.getUTCHours() * 60 + override.end.getUTCMinutes(),
    }));
    overrides.forEach((override) => {
      const index = computedLocalAvailability.findIndex(
        (a) => !a.userIds?.length || (override.userIds[0] && a.userIds?.includes(override.userIds[0]))
      );
      if (index >= 0) {
        computedLocalAvailability[index] = override;
      }
    });
  }

  return buildSlots({
    computedLocalAvailability,
    startOfInviteeDay,
    startDate,
    frequency,
    eventLength,
  });
};

export default getSlots;<|MERGE_RESOLUTION|>--- conflicted
+++ resolved
@@ -11,11 +11,7 @@
   minimumBookingNotice: number;
   eventLength: number;
 };
-<<<<<<< HEAD
-export type TimeFrame = { userId?: number | null; startTime: number; endTime: number };
-=======
 export type TimeFrame = { userIds?: number[]; startTime: number; endTime: number };
->>>>>>> 0ad623fc
 
 const minimumOfOne = (input: number) => (input < 1 ? 1 : input);
 
@@ -75,21 +71,12 @@
       item.endTime,
       frequency,
       eventLength
-<<<<<<< HEAD
-    ).map((slot) => ({ ...slot, userId: item.userId }));
-=======
     ).map((slot) => ({ ...slot, userIds: item.userIds }));
->>>>>>> 0ad623fc
 
     slotsTimeFrameAvailable.push(...userSlotsTimeFrameAvailable);
   });
 
-<<<<<<< HEAD
-  const slots: { time: Dayjs; userId?: number | null }[] = [];
-
-=======
   const slots: { [x: string]: { time: Dayjs; userIds?: number[] } } = {};
->>>>>>> 0ad623fc
   slotsTimeFrameAvailable.forEach((item) => {
     // XXX: Hack alert, as dayjs is supposedly not aware of timezone the current slot may have invalid UTC offset.
     const timeZone =
@@ -103,22 +90,13 @@
      * ...
      */
     const slot = {
-<<<<<<< HEAD
-      userId: item.userId,
-=======
       userIds: item.userIds,
->>>>>>> 0ad623fc
       time: dayjs.tz(startOfInviteeDay.add(item.startTime, "minute").format("YYYY-MM-DDTHH:mm:ss"), timeZone),
     };
     // If the startOfInviteeDay has a different UTC offset than the slot, a DST change has occurred.
     // As the time has now fallen backwards, or forwards; this difference -
     // needs to be manually added as this is not done for us. Usually 0.
     slot.time = slot.time.add(startOfInviteeDay.utcOffset() - slot.time.utcOffset(), "minutes");
-<<<<<<< HEAD
-    // Validating slot its not on the past
-    if (!slot.time.isBefore(startDate)) {
-      slots.push(slot);
-=======
 
     if (slots[slot.time.format()]) {
       slots[slot.time.format()] = {
@@ -130,7 +108,6 @@
     // Validating slot its not on the past
     if (slot.time.isBefore(startDate)) {
       return;
->>>>>>> 0ad623fc
     }
     slots[slot.time.format()] = slot;
   });
@@ -170,23 +147,6 @@
   // eslint-disable-next-line @typescript-eslint/no-explicit-any
   const timeZone: string = (inviteeDate as any)["$x"]["$timezone"];
 
-<<<<<<< HEAD
-  // an override precedes all the local working hour availability logic.
-  const activeOverrides = dateOverrides.filter((override) =>
-    dayjs.utc(override.start).tz(timeZone).isSame(startOfInviteeDay, "day")
-  );
-
-  if (!!activeOverrides.length) {
-    const computedLocalAvailability = activeOverrides.flatMap((override) => ({
-      userId: override.userId,
-      startTime: override.start.getUTCHours() * 60 + override.start.getUTCMinutes(),
-      endTime: override.end.getUTCHours() * 60 + override.end.getUTCMinutes(),
-    }));
-    return buildSlots({ computedLocalAvailability, startDate, startOfInviteeDay, eventLength, frequency });
-  }
-
-=======
->>>>>>> 0ad623fc
   const workingHoursUTC = workingHours.map((schedule) => ({
     userId: schedule.userId,
     days: schedule.days,
@@ -207,11 +167,7 @@
   let tempComputeTimeFrame: TimeFrame | undefined;
   const computeLength = localWorkingHours.length - 1;
   const makeTimeFrame = (item: typeof localWorkingHours[0]): TimeFrame => ({
-<<<<<<< HEAD
-    userId: item.userId,
-=======
     userIds: item.userId ? [item.userId] : [],
->>>>>>> 0ad623fc
     startTime: item.startTime,
     endTime: item.endTime,
   });
