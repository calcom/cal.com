--- conflicted
+++ resolved
@@ -9,9 +9,5 @@
   Jitsi = "integrations:jitsi",
   Huddle01 = "integrations:huddle01",
   Tandem = "integrations:tandem",
-<<<<<<< HEAD
-  Slack = "integrations:slack",
-=======
->>>>>>> 2d2df2d4
   Teams = "integrations:office365_video",
 }