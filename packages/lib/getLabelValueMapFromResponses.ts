--- conflicted
+++ resolved
@@ -4,15 +4,10 @@
 import type { bookingResponse } from "@calcom/features/bookings/lib/getBookingResponsesSchema";
 import type { CalendarEvent } from "@calcom/types/Calendar";
 
-<<<<<<< HEAD
 export default function getLabelValueMapFromResponses(calEvent: CalendarEvent, isOrganizer = false) {
-  const { customInputs, userFieldsResponses } = calEvent;
-=======
-export default function getLabelValueMapFromResponses(calEvent: CalendarEvent) {
   const { customInputs, userFieldsResponses, responses, eventTypeId } = calEvent;
 
   const isDynamicEvent = !eventTypeId;
->>>>>>> 51090754
 
   let labelValueMap: Record<string, z.infer<typeof bookingResponse>> = {};
   if (userFieldsResponses) {
