--- conflicted
+++ resolved
@@ -36,11 +36,8 @@
   recurringEvent: Prisma.JsonValue | null;
   seatsPerTimeSlot: number | null;
   seatsShowAttendees: boolean | null;
-<<<<<<< HEAD
   hideOrganizerEmail: boolean;
-=======
   customReplyToEmail: string | null;
->>>>>>> c6cb3423
 };
 
 type Booking = {
