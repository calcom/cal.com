import { z } from "zod";

import type {
  OutputBookingField_2024_06_14,
  DefaultFieldOutput_2024_06_14,
  CustomFieldOutput_2024_06_14,
} from "@calcom/platform-types";

export function transformBookingFieldsInternalToApi(
  databaseBookingFields: (SystemField | CustomField)[]
): OutputBookingField_2024_06_14[] {
  return databaseBookingFields.map((field) => {
    if (field.editable === "system" || field.editable === "system-but-optional") {
      switch (field.name) {
<<<<<<< HEAD
        case "name":
=======
        case "name": {
          if (field.variant === "firstAndLastName") {
            const firstNameField = field.variantsConfig?.variants?.firstAndLastName?.fields?.find(
              (f) => f.name === "firstName"
            );
            const lastNameField = field.variantsConfig?.variants?.firstAndLastName?.fields?.find(
              (f) => f.name === "lastName"
            );

            return {
              isDefault: true,
              type: "splitName",
              slug: "splitName",
              firstNameLabel: firstNameField?.label,
              firstNamePlaceholder: firstNameField?.placeholder,
              lastNameLabel: lastNameField?.label,
              lastNamePlaceholder: lastNameField?.placeholder,
              lastNameRequired: !!lastNameField?.required,
              disableOnPrefill: !!field.disableOnPrefill,
            };
          }

          return {
            isDefault: true,
            type: field.type,
            slug: field.name,
            required: !!field.required,
            label: field.variantsConfig?.variants?.fullName?.fields[0]?.label,
            placeholder: field.variantsConfig?.variants?.fullName?.fields[0]?.placeholder,
            disableOnPrefill: !!field.disableOnPrefill,
          };
        }
>>>>>>> c21ba636
        case "email":
          return {
            isDefault: true,
            type: field.type,
            slug: field.name,
            required: !!field.required,
            label: field.label,
            placeholder: field.placeholder,
            disableOnPrefill: !!field.disableOnPrefill,
          } as DefaultFieldOutput_2024_06_14;
        case "location":
        case "rescheduleReason":
        case "title":
        case "notes":
        case "guests":
        case "attendeePhoneNumber":
          return {
            isDefault: true,
            type: field.type,
            slug: field.name,
            required: !!field.required,
            label: field.label,
            placeholder: field.placeholder,
            disableOnPrefill: !!field.disableOnPrefill,
            hidden: !!field.hidden,
          } as DefaultFieldOutput_2024_06_14;
        default:
          return {
            type: "unknown",
            slug: "unknown",
            bookingField: JSON.stringify(field),
          };
      }
    } else {
      switch (field.type) {
        case "phone":
        case "address":
        case "text":
        case "number":
        case "textarea":
        case "multiemail":
          return {
            isDefault: false,
            type: field.type,
            slug: field.name,
            label: field.label,
            required: !!field.required,
            placeholder: field.placeholder,
            disableOnPrefill: !!field.disableOnPrefill,
            hidden: !!field.hidden,
          } as CustomFieldOutput_2024_06_14;
        case "boolean":
          return {
            isDefault: false,
            type: field.type,
            slug: field.name,
            label: field.label,
            required: !!field.required,
            disableOnPrefill: !!field.disableOnPrefill,
            hidden: !!field.hidden,
          } as CustomFieldOutput_2024_06_14;
        case "select":
        case "multiselect":
        case "checkbox":
        case "radio":
          return {
            isDefault: false,
            type: field.type,
            slug: field.name,
            label: field.label,
            required: !!field.required,
            options: field.options ? field.options.map((option) => option.value) : [],
            ...(field.type === "select" ? { placeholder: field.placeholder } : {}),
            disableOnPrefill: !!field.disableOnPrefill,
            hidden: !!field.hidden,
          } as CustomFieldOutput_2024_06_14;
        default:
          return {
            type: "unknown",
            slug: "unknown",
            bookingField: JSON.stringify(field),
          };
      }
    }
  });
}

const CustomFieldTypeEnum = z.enum([
  "number",
  "boolean",
  "address",
  "text",
  "textarea",
  "phone",
  "multiemail",
  "select",
  "multiselect",
  "checkbox",
  "radio",
  "radioInput",
]);

const CustomFieldsSchema = z.object({
  name: z.string(),
  type: CustomFieldTypeEnum,
  label: z.string(),
  labelAsSafeHtml: z.string().optional(),
  hidden: z.boolean().optional(),
  sources: z.array(
    z.object({
      id: z.literal("user"),
      type: z.literal("user"),
      label: z.literal("User"),
      fieldRequired: z.literal(true),
    })
  ),
  editable: z.enum(["user", "user-readonly"]),
  required: z.boolean(),
  placeholder: z.string().optional(),
  options: z
    .array(
      z.object({
        label: z.string(),
        value: z.string(),
      })
    )
    .optional(),
  disableOnPrefill: z.boolean().optional(),
});

const SystemFieldSchema = z.object({
  defaultLabel: z.string(),
  label: z.string().optional(),
  editable: z.enum(["system-but-optional", "system", "user-readonly"]),
  sources: z.array(
    z.object({
      id: z.literal("default"),
      type: z.literal("default"),
      label: z.literal("Default"),
    })
  ),
  views: z
    .array(
      z.object({
        id: z.enum(["reschedule"]),
        label: z.string(),
      })
    )
    .optional(),
  defaultPlaceholder: z.enum(["", "share_additional_notes", "email", "reschedule_placeholder"]).optional(),
  placeholder: z.string().optional(),
  hidden: z.boolean().optional(),
  required: z.boolean(),
  hideWhenJustOneOption: z.boolean().optional(),
  getOptionsAt: z.enum(["locations"]).optional(),
  optionsInputs: z
    .object({
      attendeeInPerson: z.object({
        type: z.literal("address"),
        required: z.boolean(),
        placeholder: z.string(),
      }),
      phone: z.object({
        type: z.literal("phone"),
        required: z.boolean(),
        placeholder: z.string(),
      }),
      somewhereElse: z
        .object({
          type: z.literal("text"),
          required: z.boolean(),
          placeholder: z.string(),
        })
        .optional(),
    })
    .optional(),
  disableOnPrefill: z.boolean().optional(),
});

const NameSystemFieldSchema = SystemFieldSchema.extend({
  name: z.literal("name"),
  type: z.literal("name"),
  required: z.boolean(),
  variant: z.enum(["fullName", "firstAndLastName"]).optional(),
  variantsConfig: z
    .object({
      variants: z.object({
        fullName: z.object({
          fields: z.array(
            z.object({
              name: z.literal("fullName"),
              type: z.literal("text"),
              label: z.string().optional(),
              required: z.boolean(),
              placeholder: z.string().optional(),
            })
          ),
        }),
        firstAndLastName: z.object({
          fields: z.array(
            z.object({
              name: z.enum(["firstName", "lastName"]),
              type: z.literal("text"),
              label: z.string().optional(),
              required: z.boolean(),
              placeholder: z.string().optional(),
            })
          ),
        }),
      }),
    })
    .optional(),
});

const PhoneSystemFieldSchema = SystemFieldSchema.extend({
  name: z.literal("attendeePhoneNumber"),
  type: z.literal("phone"),
  required: z.boolean(),
});

const EmailSystemFieldSchema = SystemFieldSchema.extend({
  name: z.literal("email"),
  type: z.literal("email"),
  required: z.boolean(),
});

const RescheduleReasonSystemFieldSchema = SystemFieldSchema.extend({
  name: z.literal("rescheduleReason"),
  type: z.literal("textarea"),
  required: z.boolean(),
});

const LocationReasonSystemFieldSchema = SystemFieldSchema.extend({
  name: z.literal("location"),
  type: z.literal("radioInput"),
  required: z.boolean(),
});

const TitleSystemFieldSchema = SystemFieldSchema.extend({
  name: z.literal("title"),
  type: z.literal("text"),
  required: z.boolean(),
});

const NotesSystemFieldSchema = SystemFieldSchema.extend({
  name: z.literal("notes"),
  type: z.literal("textarea"),
  required: z.boolean(),
});

const GuestsSystemFieldSchema = SystemFieldSchema.extend({
  name: z.literal("guests"),
  type: z.literal("multiemail"),
  required: z.boolean(),
});

export type NameSystemField = z.infer<typeof NameSystemFieldSchema>;
export type EmailSystemField = z.infer<typeof EmailSystemFieldSchema>;
type RescheduleReasonSystemField = z.infer<typeof RescheduleReasonSystemFieldSchema>;
type LocationReasonSystemField = z.infer<typeof LocationReasonSystemFieldSchema>;
type TitleSystemField = z.infer<typeof TitleSystemFieldSchema>;
type NotesSystemField = z.infer<typeof NotesSystemFieldSchema>;
type GuestsSystemField = z.infer<typeof GuestsSystemFieldSchema>;
type PhoneSystemField = z.infer<typeof PhoneSystemFieldSchema>;

export type SystemField =
  | NameSystemField
  | EmailSystemField
  | PhoneSystemField
  | RescheduleReasonSystemField
  | LocationReasonSystemField
  | TitleSystemField
  | NotesSystemField
  | GuestsSystemField;

export type CustomField = z.infer<typeof CustomFieldsSchema>;

const SystemFieldsSchema = z.union([
  NameSystemFieldSchema,
  EmailSystemFieldSchema,
  PhoneSystemFieldSchema,
  LocationReasonSystemFieldSchema,
  RescheduleReasonSystemFieldSchema,
  TitleSystemFieldSchema,
  NotesSystemFieldSchema,
  GuestsSystemFieldSchema,
]);

export const BookingFieldSchema = z.union([CustomFieldsSchema, SystemFieldsSchema]);
export const BookingFieldsSchema = z.array(BookingFieldSchema);

export const systemBeforeFieldName: NameSystemField = {
  type: "name",
  name: "name",
  editable: "system",
  defaultLabel: "your_name",
  required: true,
  variant: "fullName",
  sources: [
    {
      label: "Default",
      id: "default",
      type: "default",
    },
  ],
  variantsConfig: {
    variants: {
      fullName: {
        fields: [
          {
            name: "fullName",
            type: "text",
            required: true,
          },
        ],
      },
      firstAndLastName: {
        fields: [
          {
            name: "firstName",
            type: "text",
            required: true,
            label: "",
            placeholder: "",
          },
          {
            name: "lastName",
            type: "text",
            required: false,
            label: "",
            placeholder: "",
          },
        ],
      },
    },
  },
};

export const systemBeforeFieldNameSplit: NameSystemField = {
  ...systemBeforeFieldName,
  variant: "firstAndLastName",
};

export const systemBeforeFieldEmail: EmailSystemField = {
  defaultLabel: "email_address",
  type: "email",
  name: "email",
  required: true,
  editable: "system",
  sources: [
    {
      label: "Default",
      id: "default",
      type: "default",
    },
  ],
};

export const systemBeforeFieldPhone: PhoneSystemField = {
  defaultLabel: "phone_number",
  type: "phone",
  name: "attendeePhoneNumber",
  required: false,
  hidden: true,
  editable: "system-but-optional",
  sources: [
    {
      label: "Default",
      id: "default",
      type: "default",
    },
  ],
};

export const systemBeforeFieldLocation: LocationReasonSystemField = {
  defaultLabel: "location",
  type: "radioInput",
  name: "location",
  editable: "system",
  hideWhenJustOneOption: true,
  required: false,
  getOptionsAt: "locations",
  optionsInputs: {
    attendeeInPerson: {
      type: "address",
      required: true,
      placeholder: "",
    },
    phone: {
      type: "phone",
      required: true,
      placeholder: "",
    },
    somewhereElse: {
      type: "text",
      required: true,
      placeholder: "",
    },
  },
  sources: [
    {
      label: "Default",
      id: "default",
      type: "default",
    },
  ],
};

export const systemAfterFieldTitle: TitleSystemField = {
  defaultLabel: "what_is_this_meeting_about",
  type: "text",
  name: "title",
  editable: "system-but-optional",
  required: true,
  hidden: true,
  defaultPlaceholder: "",
  sources: [
    {
      label: "Default",
      id: "default",
      type: "default",
    },
  ],
};

export const systemAfterFieldNotes: NotesSystemField = {
  defaultLabel: "additional_notes",
  type: "textarea",
  name: "notes",
  editable: "system-but-optional",
  required: false,
  defaultPlaceholder: "share_additional_notes",
  sources: [
    {
      label: "Default",
      id: "default",
      type: "default",
    },
  ],
};

export const systemAfterFieldGuests: GuestsSystemField = {
  defaultLabel: "additional_guests",
  type: "multiemail",
  editable: "system-but-optional",
  name: "guests",
  defaultPlaceholder: "email",
  required: false,
  hidden: false,
  sources: [
    {
      label: "Default",
      id: "default",
      type: "default",
    },
  ],
};

export const systemAfterFieldRescheduleReason: RescheduleReasonSystemField = {
  defaultLabel: "reason_for_reschedule",
  type: "textarea",
  editable: "system-but-optional",
  name: "rescheduleReason",
  defaultPlaceholder: "reschedule_placeholder",
  required: false,
  views: [
    {
      id: "reschedule",
      label: "Reschedule View",
    },
  ],
  sources: [
    {
      label: "Default",
      id: "default",
      type: "default",
    },
  ],
};<|MERGE_RESOLUTION|>--- conflicted
+++ resolved
@@ -12,9 +12,6 @@
   return databaseBookingFields.map((field) => {
     if (field.editable === "system" || field.editable === "system-but-optional") {
       switch (field.name) {
-<<<<<<< HEAD
-        case "name":
-=======
         case "name": {
           if (field.variant === "firstAndLastName") {
             const firstNameField = field.variantsConfig?.variants?.firstAndLastName?.fields?.find(
@@ -47,7 +44,6 @@
             disableOnPrefill: !!field.disableOnPrefill,
           };
         }
->>>>>>> c21ba636
         case "email":
           return {
             isDefault: true,
