--- conflicted
+++ resolved
@@ -51,43 +51,8 @@
   return customBookingFields;
 }
 
-<<<<<<< HEAD
-function getBasePropertiesRequest(field: InputBookingField_2024_06_14): SystemField | CustomField {
-  if (field.type === "name") {
-    const systemName = { ...systemBeforeFieldName };
-    if (systemName.variantsConfig?.variants?.fullName?.fields?.[0]) {
-      systemName.variantsConfig.variants.fullName.fields[0].label = field.label;
-    }
-
-    if (systemName.variantsConfig?.variants?.fullName?.fields?.[0]) {
-      systemName.variantsConfig.variants.fullName.fields[0].placeholder = field.placeholder;
-    }
-    // note(Lauris): we attach top level label and placeholder for easier access when converting database event type
-    // to v2 response event type even though form builder uses label and placeholder from variantsConfig.
-    systemName.label = field.label;
-    systemName.placeholder = field.placeholder;
-
-    return {
-      ...systemName,
-      disableOnPrefill: !!field.disableOnPrefill,
-    };
-  }
-
-  if (field.type === "email") {
-    return {
-      ...systemBeforeFieldEmail,
-      label: field.label,
-      placeholder: field.placeholder,
-      disableOnPrefill: !!field.disableOnPrefill,
-      required: field.required,
-    };
-  }
-
-  if (field.type === "boolean") {
-=======
 function getBaseProperties(field: InputBookingField): CustomField | SystemField {
   if (fieldIsSelect(field)) {
->>>>>>> 1ab96224
     return {
       name: field.slug,
       type: field.type,
@@ -148,6 +113,7 @@
       label: field.label,
       placeholder: field.placeholder,
       disableOnPrefill: !!field.disableOnPrefill,
+      required: field.required,
     };
   }
 
