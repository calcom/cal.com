--- conflicted
+++ resolved
@@ -4,10 +4,10 @@
   BookingWindowPeriodInputTypeEnum_2024_06_14,
   BookingWindowPeriodOutputTypeEnum_2024_06_14,
   BookingLimitsEnum_2024_06_14,
-<<<<<<< HEAD
   BookerLayoutsInputEnum_2024_06_14,
   BookerLayoutsOutputEnum_2024_06_14,
   ConfirmationPolicyEnum,
+  Frequency,
 } from "@calcom/platform-enums/monorepo";
 import type {
   NoticeThreshold_2024_06_14,
@@ -19,19 +19,7 @@
   TransformFutureBookingsLimitSchema_2024_06_14,
   BookingLimitsKeyOutputType_2024_06_14,
   TransformBookingLimitsSchema_2024_06_14,
-=======
-  Frequency,
-} from "@calcom/platform-enums/monorepo";
-import {
-  type CreateEventTypeInput_2024_06_14,
-  type Integration_2024_06_14,
-  type BusinessDaysWindow_2024_06_14,
-  type RangeWindow_2024_06_14,
-  type TransformFutureBookingsLimitSchema_2024_06_14,
-  type BookingLimitsKeyOutputType_2024_06_14,
-  type TransformBookingLimitsSchema_2024_06_14,
-  type TransformRecurringEventSchema_2024_06_14,
->>>>>>> ef117554
+  TransformRecurringEventSchema_2024_06_14,
 } from "@calcom/platform-types";
 
 const integrationsMapping: Record<Integration_2024_06_14, string> = {
@@ -179,7 +167,6 @@
   }
 }
 
-<<<<<<< HEAD
 function transformApiEventTypeBookerLayouts(
   inputBookerLayout: CreateEventTypeInput_2024_06_14["bookerLayouts"]
 ) {
@@ -215,7 +202,8 @@
         } as NoticeThreshold_2024_06_14,
       };
   }
-=======
+}
+
 function transformApiEventTypeRecurrence(
   recurrence: CreateEventTypeInput_2024_06_14["recurrence"]
 ): TransformRecurringEventSchema_2024_06_14 | undefined {
@@ -225,7 +213,6 @@
     count: recurrence.occurrences,
     freq: Frequency[recurrence.frequency as keyof typeof Frequency],
   } satisfies TransformRecurringEventSchema_2024_06_14;
->>>>>>> ef117554
 }
 
 export function transformSelectOptions(options: string[]) {
@@ -330,10 +317,7 @@
   transformApiEventTypeBookingFields,
   transformApiEventTypeIntervalLimits,
   transformApiEventTypeFutureBookingLimits,
-<<<<<<< HEAD
   transformApiEventTypeBookerLayouts,
   transformApiEventTypeRequiresConfirmation,
-=======
   transformApiEventTypeRecurrence,
->>>>>>> ef117554
 };