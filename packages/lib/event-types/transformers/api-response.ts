--- conflicted
+++ resolved
@@ -2,14 +2,11 @@
   BookingWindowPeriodInputTypeEnum_2024_06_14,
   BookingWindowPeriodOutputTypeEnum_2024_06_14,
   BookingLimitsEnum_2024_06_14,
-<<<<<<< HEAD
   BookerLayoutsInputEnum_2024_06_14,
   BookerLayoutsOutputEnum_2024_06_14,
   ConfirmationPolicyEnum,
-=======
   Frequency,
   FrequencyInput,
->>>>>>> ef117554
 } from "@calcom/platform-enums/monorepo";
 import type {
   AddressLocation_2024_06_14,
@@ -25,14 +22,11 @@
   CalendarDaysWindow_2024_06_14,
   BusinessDaysWindow_2024_06_14,
   BookingField_2024_06_14,
-<<<<<<< HEAD
   NoticeThreshold_2024_06_14,
   RequiresConfirmation_2024_06_14,
   BookerLayoutsTransformedSchema,
-=======
   Recurrence_2024_06_14,
   TransformRecurringEventSchema_2024_06_14,
->>>>>>> ef117554
 } from "@calcom/platform-types";
 
 import type { transformApiEventTypeBookingFields, transformApiEventTypeLocations } from "./api-request";
@@ -272,7 +266,6 @@
   }
 }
 
-<<<<<<< HEAD
 function getResponseEventTypeBookerLayouts(transformedBookerLayouts: BookerLayoutsTransformedSchema) {
   const outputToInputMap = {
     [BookerLayoutsOutputEnum_2024_06_14.month_view]: BookerLayoutsInputEnum_2024_06_14.month,
@@ -302,7 +295,7 @@
       },
     };
   }
-=======
+}
 function getResponseEventTypeRecurrence(
   transformRecurringEvent: TransformRecurringEventSchema_2024_06_14
 ): Recurrence_2024_06_14 {
@@ -311,7 +304,6 @@
     occurrences: transformRecurringEvent.count,
     frequency: FrequencyInput[Frequency[transformRecurringEvent.freq] as keyof typeof FrequencyInput],
   } satisfies Recurrence_2024_06_14;
->>>>>>> ef117554
 }
 
 export {
@@ -319,10 +311,7 @@
   getResponseEventTypeBookingFields,
   getResponseEventTypeIntervalLimits,
   getResponseEventTypeFutureBookingLimits,
-<<<<<<< HEAD
   getResponseEventTypeBookerLayouts,
   getResponseEventTypeRequiresConfirmation,
-=======
   getResponseEventTypeRecurrence,
->>>>>>> ef117554
 };