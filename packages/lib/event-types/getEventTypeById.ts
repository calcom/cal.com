--- conflicted
+++ resolved
@@ -47,213 +47,7 @@
     defaultScheduleId: true,
   });
 
-<<<<<<< HEAD
-  const rawEventType = await prisma.eventType.findFirst({
-    where: {
-      AND: [
-        {
-          OR: [
-            {
-              users: {
-                some: {
-                  id: userId,
-                },
-              },
-            },
-            {
-              team: {
-                members: {
-                  some: {
-                    userId: userId,
-                  },
-                },
-              },
-            },
-            {
-              userId: userId,
-            },
-          ],
-        },
-        {
-          id: eventTypeId,
-        },
-      ],
-    },
-    select: {
-      id: true,
-      title: true,
-      slug: true,
-      description: true,
-      length: true,
-      isInstantEvent: true,
-      instantMeetingExpiryTimeOffsetInSeconds: true,
-      aiPhoneCallConfig: true,
-      offsetStart: true,
-      hidden: true,
-      locations: true,
-      eventName: true,
-      customInputs: true,
-      timeZone: true,
-      periodType: true,
-      metadata: true,
-      periodDays: true,
-      periodStartDate: true,
-      periodEndDate: true,
-      periodCountCalendarDays: true,
-      lockTimeZoneToggleOnBookingPage: true,
-      requiresConfirmation: true,
-      requiresBookerEmailVerification: true,
-      recurringEvent: true,
-      hideCalendarNotes: true,
-      disableGuests: true,
-      minimumBookingNotice: true,
-      beforeEventBuffer: true,
-      afterEventBuffer: true,
-      slotInterval: true,
-      hashedLink: true,
-      bookingLimits: true,
-      onlyShowFirstAvailableSlot: true,
-      durationLimits: true,
-      assignAllTeamMembers: true,
-      successRedirectUrl: true,
-      forwardParamsSuccessRedirect: true,
-      autofillPrevResponse: true,
-      currency: true,
-      bookingFields: true,
-      useEventTypeDestinationCalendarEmail: true,
-      owner: {
-        select: {
-          id: true,
-        },
-      },
-      parent: {
-        select: {
-          teamId: true,
-        },
-      },
-      teamId: true,
-      team: {
-        select: {
-          id: true,
-          name: true,
-          slug: true,
-          parentId: true,
-          parent: {
-            select: {
-              slug: true,
-              organizationSettings: {
-                select: {
-                  lockEventTypeCreationForUsers: true,
-                },
-              },
-            },
-          },
-          members: {
-            select: {
-              role: true,
-              accepted: true,
-              user: {
-                select: {
-                  ...userSelect,
-                  eventTypes: {
-                    select: {
-                      slug: true,
-                    },
-                  },
-                },
-              },
-            },
-          },
-        },
-      },
-      users: {
-        select: userSelect,
-      },
-      schedulingType: true,
-      schedule: {
-        select: {
-          id: true,
-          name: true,
-        },
-      },
-      hosts: {
-        select: {
-          isFixed: true,
-          userId: true,
-          priority: true,
-        },
-      },
-      userId: true,
-      price: true,
-      children: {
-        select: {
-          owner: {
-            select: {
-              avatarUrl: true,
-              name: true,
-              username: true,
-              email: true,
-              id: true,
-            },
-          },
-          hidden: true,
-          slug: true,
-        },
-      },
-      destinationCalendar: true,
-      seatsPerTimeSlot: true,
-      seatsShowAttendees: true,
-      seatsShowAvailabilityCount: true,
-      webhooks: {
-        select: {
-          id: true,
-          subscriberUrl: true,
-          payloadTemplate: true,
-          active: true,
-          eventTriggers: true,
-          secret: true,
-          eventTypeId: true,
-        },
-      },
-      workflows: {
-        include: {
-          workflow: {
-            include: {
-              team: {
-                select: {
-                  id: true,
-                  slug: true,
-                  name: true,
-                  members: true,
-                },
-              },
-              activeOn: {
-                select: {
-                  eventType: {
-                    select: {
-                      id: true,
-                      title: true,
-                      parentId: true,
-                      _count: {
-                        select: {
-                          children: true,
-                        },
-                      },
-                    },
-                  },
-                },
-              },
-              steps: true,
-            },
-          },
-        },
-      },
-      secondaryEmailId: true,
-    },
-  });
-=======
   const rawEventType = await EventTypeRepository.findById({ id: eventTypeId, userId });
->>>>>>> 28f84d35
 
   if (!rawEventType) {
     if (isTrpcCall) {
