--- conflicted
+++ resolved
@@ -36,14 +36,11 @@
 export const SEO_IMG_DEFAULT = `${WEBSITE_URL}/og-image.png`;
 export const SEO_IMG_OGIMG = `${CAL_URL}/api/social/og/image`;
 export const SEO_IMG_OGIMG_VIDEO = `${WEBSITE_URL}/video-og-image.png`;
-<<<<<<< HEAD
 export const SIGNUP_DISABLED = true;
-=======
 export const IS_STRIPE_ENABLED = !!(
   process.env.STRIPE_CLIENT_ID &&
   process.env.NEXT_PUBLIC_STRIPE_PUBLIC_KEY &&
   process.env.STRIPE_PRIVATE_KEY
 );
 /** Self hosted shouldn't checkout when creating teams */
-export const IS_TEAM_BILLING_ENABLED = IS_STRIPE_ENABLED && !IS_SELF_HOSTED;
->>>>>>> ef3e7fae
+export const IS_TEAM_BILLING_ENABLED = IS_STRIPE_ENABLED && !IS_SELF_HOSTED;