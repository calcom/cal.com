--- conflicted
+++ resolved
@@ -255,14 +255,12 @@
 export const ENV_PAST_BOOKING_RESCHEDULE_CHANGE_TEAM_IDS =
   process.env._CAL_INTERNAL_PAST_BOOKING_RESCHEDULE_CHANGE_TEAM_IDS;
 
-<<<<<<< HEAD
 // Cal Video (Daily) app identifiers
 export const CAL_VIDEO = "daily-video";
 export const CAL_VIDEO_TYPE = "daily_video";
-=======
+
 export const ORG_TRIAL_DAYS = process.env.STRIPE_ORG_TRIAL_DAYS
   ? Math.max(0, parseInt(process.env.STRIPE_ORG_TRIAL_DAYS, 10))
   : null;
 
-export const IS_API_V2_E2E = process.env.IS_E2E === "true";
->>>>>>> cbc8d3d7
+export const IS_API_V2_E2E = process.env.IS_E2E === "true";