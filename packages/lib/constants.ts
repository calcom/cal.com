const VERCEL_URL = process.env.NEXT_PUBLIC_VERCEL_URL ? `https://${process.env.NEXT_PUBLIC_VERCEL_URL}` : "";
const RAILWAY_STATIC_URL = process.env.RAILWAY_STATIC_URL ? `https://${process.env.RAILWAY_STATIC_URL}` : "";
const HEROKU_URL = process.env.HEROKU_APP_NAME ? `https://${process.env.HEROKU_APP_NAME}.herokuapp.com` : "";
const RENDER_URL = process.env.RENDER_EXTERNAL_URL ? `https://${process.env.RENDER_EXTERNAL_URL}` : "";
export const CALCOM_ENV = process.env.CALCOM_ENV || process.env.NODE_ENV;
export const IS_PRODUCTION = CALCOM_ENV === "production";
export const IS_PRODUCTION_BUILD = process.env.NODE_ENV === "production";
const IS_DEV = CALCOM_ENV === "development";

/** https://app.cal.com */
export const WEBAPP_URL =
  process.env.NEXT_PUBLIC_WEBAPP_URL ||
  VERCEL_URL ||
  RAILWAY_STATIC_URL ||
  HEROKU_URL ||
  RENDER_URL ||
  "http://localhost:3000";

// OAuth needs to have HTTPS(which is not generally setup locally) and a valid tld(*.local isn't a valid tld)
// So for development purpose, we would stick to localhost only
export const WEBAPP_URL_FOR_OAUTH = IS_PRODUCTION || IS_DEV ? WEBAPP_URL : "http://localhost:3000";

/** @deprecated use `WEBAPP_URL` */
export const BASE_URL = WEBAPP_URL;
export const WEBSITE_URL = process.env.NEXT_PUBLIC_WEBSITE_URL || "https://cal.com";
export const APP_NAME = process.env.NEXT_PUBLIC_APP_NAME || "Cal.com";
export const SUPPORT_MAIL_ADDRESS = process.env.NEXT_PUBLIC_SUPPORT_MAIL_ADDRESS || "help@cal.com";
export const COMPANY_NAME = process.env.NEXT_PUBLIC_COMPANY_NAME || "Cal.com, Inc.";
export const SENDER_ID = process.env.NEXT_PUBLIC_SENDER_ID || "Cal";
export const SENDER_NAME = process.env.NEXT_PUBLIC_SENDGRID_SENDER_NAME || "Cal.com";

// This is the URL from which all Cal Links and their assets are served.
// Use website URL to make links shorter(cal.com and not app.cal.com)
// As website isn't setup for preview environments, use the webapp url instead
export const CAL_URL = new URL(WEBAPP_URL).hostname.endsWith(".vercel.app") ? WEBAPP_URL : WEBSITE_URL;

export const IS_CALCOM =
  WEBAPP_URL &&
  (new URL(WEBAPP_URL).hostname.endsWith("cal.com") ||
    new URL(WEBAPP_URL).hostname.endsWith("cal.dev") ||
    new URL(WEBAPP_URL).hostname.endsWith("cal.qa") ||
    new URL(WEBAPP_URL).hostname.endsWith("cal-staging.com"));

export const CONSOLE_URL =
  new URL(WEBAPP_URL).hostname.endsWith(".cal.dev") ||
  new URL(WEBAPP_URL).hostname.endsWith(".cal.qa") ||
  new URL(WEBAPP_URL).hostname.endsWith(".cal-staging.com") ||
  process.env.NODE_ENV !== "production"
    ? `https://console.cal.dev`
    : `https://console.cal.com`;
export const IS_SELF_HOSTED = !(
  new URL(WEBAPP_URL).hostname.endsWith(".cal.dev") || new URL(WEBAPP_URL).hostname.endsWith(".cal.com")
);
export const EMBED_LIB_URL = process.env.NEXT_PUBLIC_EMBED_LIB_URL || `${WEBAPP_URL}/embed/embed.js`;
export const TRIAL_LIMIT_DAYS = 14;

export const HOSTED_CAL_FEATURES = process.env.NEXT_PUBLIC_HOSTED_CAL_FEATURES || !IS_SELF_HOSTED;

/** @deprecated use `WEBAPP_URL` */
export const NEXT_PUBLIC_BASE_URL = process.env.NEXT_PUBLIC_WEBAPP_URL || `https://${process.env.VERCEL_URL}`;
export const LOGO = "/calcom-logo-white-word.svg";
export const LOGO_ICON = "/cal-com-icon-white.svg";
export const AVATAR_FALLBACK = "/avatar.svg";
export const FAVICON_16 = "/favicon-16x16.png";
export const FAVICON_32 = "/favicon-32x32.png";
export const APPLE_TOUCH_ICON = "/apple-touch-icon.png";
export const MSTILE_ICON = "/mstile-150x150.png";
export const ANDROID_CHROME_ICON_192 = "/android-chrome-192x192.png";
export const ANDROID_CHROME_ICON_256 = "/android-chrome-256x256.png";
export const ROADMAP = "https://cal.com/roadmap";
export const DESKTOP_APP_LINK = "https://cal.com/download";
export const JOIN_DISCORD = "https://go.cal.com/discord";
export const POWERED_BY_URL = `${WEBSITE_URL}/?utm_source=embed&utm_medium=powered-by-button`;
export const DOCS_URL = "https://cal.com/docs";
export const DEVELOPER_DOCS = "https://developer.cal.com";
export const SEO_IMG_DEFAULT = `${WEBSITE_URL}/og-image.png`;
// The Dynamic OG Image is passed through Next's Image API to further optimize it.
// This results in a 80% smaller image 🤯. It is however important that for the query
// parameters you pass to the /api/social/og/image endpoint, you wrap them in encodeURIComponent
// as well, otherwise the URL won't be valid.
export const SEO_IMG_OGIMG = `${CAL_URL}/_next/image?w=1200&q=100&url=${encodeURIComponent(
  "/api/social/og/image"
)}`;
export const SEO_IMG_OGIMG_VIDEO = `${WEBSITE_URL}/video-og-image.png`;
export const IS_STRIPE_ENABLED = !!(
  process.env.STRIPE_CLIENT_ID &&
  process.env.NEXT_PUBLIC_STRIPE_PUBLIC_KEY &&
  process.env.STRIPE_PRIVATE_KEY
);
/** Self hosted shouldn't checkout when creating teams unless required */
export const IS_TEAM_BILLING_ENABLED = IS_STRIPE_ENABLED && HOSTED_CAL_FEATURES;
export const FULL_NAME_LENGTH_MAX_LIMIT = 50;
export const MINUTES_TO_BOOK = process.env.NEXT_PUBLIC_MINUTES_TO_BOOK || "5";

// Needed for orgs
export const ALLOWED_HOSTNAMES = JSON.parse(`[${process.env.ALLOWED_HOSTNAMES || ""}]`) as string[];
export const RESERVED_SUBDOMAINS = JSON.parse(`[${process.env.RESERVED_SUBDOMAINS || ""}]`) as string[];

export const ORGANIZATION_MIN_SEATS = 30;

// Needed for emails in E2E
export const IS_MAILHOG_ENABLED = process.env.E2E_TEST_MAILHOG_ENABLED === "1";
export const CALCOM_VERSION = process.env.NEXT_PUBLIC_CALCOM_VERSION as string;

export const APP_CREDENTIAL_SHARING_ENABLED =
  process.env.CALCOM_WEBHOOK_SECRET && process.env.CALCOM_APP_CREDENTIAL_ENCRYPTION_KEY;

export const DEFAULT_LIGHT_BRAND_COLOR = "#292929";
export const DEFAULT_DARK_BRAND_COLOR = "#fafafa";
<<<<<<< HEAD
export const AB_TEST_BUCKET_PROBABILITY = Number(process.env.AB_TEST_BUCKET_PROBABILITY ?? "10");
export const TOP_BANNER_HEIGTH = 40;
=======

const defaultOnNaN = (testedValue: number, defaultValue: number) =>
  !Number.isNaN(testedValue) ? testedValue : defaultValue;

export const AB_TEST_BUCKET_PROBABILITY = defaultOnNaN(
  parseInt(process.env.AB_TEST_BUCKET_PROBABILITY ?? "10", 10),
  10
);

export const IS_PREMIUM_USERNAME_ENABLED =
  (IS_CALCOM || (process.env.NEXT_PUBLIC_IS_E2E && IS_STRIPE_ENABLED)) &&
  process.env.NEXT_PUBLIC_STRIPE_PREMIUM_PLAN_PRICE_MONTHLY;

// Max number of invites to join a team/org that can be sent at once
export const MAX_NB_INVITES = 100;
>>>>>>> 9ca2ad2d
<|MERGE_RESOLUTION|>--- conflicted
+++ resolved
@@ -107,10 +107,8 @@
 
 export const DEFAULT_LIGHT_BRAND_COLOR = "#292929";
 export const DEFAULT_DARK_BRAND_COLOR = "#fafafa";
-<<<<<<< HEAD
-export const AB_TEST_BUCKET_PROBABILITY = Number(process.env.AB_TEST_BUCKET_PROBABILITY ?? "10");
+
 export const TOP_BANNER_HEIGTH = 40;
-=======
 
 const defaultOnNaN = (testedValue: number, defaultValue: number) =>
   !Number.isNaN(testedValue) ? testedValue : defaultValue;
@@ -126,4 +124,3 @@
 
 // Max number of invites to join a team/org that can be sent at once
 export const MAX_NB_INVITES = 100;
->>>>>>> 9ca2ad2d
