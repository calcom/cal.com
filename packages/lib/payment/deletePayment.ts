--- conflicted
+++ resolved
@@ -1,12 +1,5 @@
-<<<<<<< HEAD
-import appStore from "@calcom/app-store";
-import type { Payment, Prisma } from "@calcom/prisma/client";
-=======
-import type { Payment, Prisma } from "@prisma/client";
-
 import { PaymentServiceMap } from "@calcom/app-store/payment.services.generated";
->>>>>>> d6b17b76
-import type { AppCategories } from "@calcom/prisma/enums";
+import type { Payment, Prisma, AppCategories } from "@calcom/prisma/client";
 import type { IAbstractPaymentService } from "@calcom/types/PaymentService";
 
 const deletePayment = async (
