--- conflicted
+++ resolved
@@ -35,14 +35,6 @@
       continue;
     }
 
-<<<<<<< HEAD
-    if ("VideoApiAdapter" in app) {
-      const makeVideoApiAdapter = app.VideoApiAdapter as VideoApiAdapterFactory;
-      const videoAdapter = makeVideoApiAdapter(cred);
-      videoAdapters.push(videoAdapter);
-    } else {
-      log.error(`App ${appName} doesn't have 'VideoApiAdapter' defined`);
-=======
     const videoAdapterModule = await videoAdapterImport;
     const makeVideoApiAdapter = videoAdapterModule.default as VideoApiAdapterFactory;
 
@@ -51,7 +43,6 @@
       videoAdapters.push(videoAdapter);
     } else {
       log.error(`App ${appName} doesn't have a default VideoApiAdapter export`);
->>>>>>> 1fd12023
     }
   }
 
