import type { Booking, EventType } from "@prisma/client";
import type { Prisma } from "@prisma/client";

import dayjs from "@calcom/dayjs";
import { getBusyCalendarTimes } from "@calcom/lib/CalendarManager";
import { subtract } from "@calcom/lib/date-ranges";
import { stringToDayjs } from "@calcom/lib/dayjs";
import { intervalLimitKeyToUnit } from "@calcom/lib/intervalLimits/intervalLimit";
import type { IntervalLimit } from "@calcom/lib/intervalLimits/intervalLimitSchema";
import logger from "@calcom/lib/logger";
import { getPiiFreeBooking } from "@calcom/lib/piiFreeData";
import { withReporting } from "@calcom/lib/sentryWrapper";
import { performance } from "@calcom/lib/server/perfObserver";
import prisma from "@calcom/prisma";
import type { SelectedCalendar } from "@calcom/prisma/client";
import { BookingStatus } from "@calcom/prisma/enums";
import type { EventBusyDetails } from "@calcom/types/Calendar";
import type { CredentialForCalendarService } from "@calcom/types/Credential";

import { getDefinedBufferTimes } from "../features/eventtypes/lib/getDefinedBufferTimes";
import { BookingRepository as BookingRepo } from "./server/repository/booking";

const _getBusyTimes = async (params: {
  credentials: CredentialForCalendarService[];
  userId: number;
  userEmail: string;
  username: string;
  eventTypeId?: number;
  startTime: string;
  beforeEventBuffer?: number;
  afterEventBuffer?: number;
  endTime: string;
  selectedCalendars: SelectedCalendar[];
  seatedEvent?: boolean;
  rescheduleUid?: string | null;
  duration?: number | null;
  currentBookings?:
    | (Pick<Booking, "id" | "uid" | "userId" | "startTime" | "endTime" | "title"> & {
        eventType: Pick<
          EventType,
          "id" | "beforeEventBuffer" | "afterEventBuffer" | "seatsPerTimeSlot"
        > | null;
        _count?: {
          seatsReferences: number;
        };
      })[]
    | null;
  bypassBusyCalendarTimes: boolean;
  shouldServeCache?: boolean;
<<<<<<< HEAD
  isOverlayUser?: boolean;
}) {
=======
}) => {
>>>>>>> d1f7b043
  const {
    credentials,
    userId,
    userEmail,
    username,
    eventTypeId,
    startTime,
    endTime,
    beforeEventBuffer,
    afterEventBuffer,
    selectedCalendars,
    seatedEvent,
    rescheduleUid,
    duration,
    bypassBusyCalendarTimes = false,
    shouldServeCache,
    isOverlayUser,
  } = params;

  logger.silly(
    `Checking Busy time from Cal Bookings in range ${startTime} to ${endTime} for input ${JSON.stringify({
      userId,
      eventTypeId,
      status: BookingStatus.ACCEPTED,
    })}`
  );

  /**
   * A user is considered busy within a given time period if there
   * is a booking they own OR attend.
   *
   * Performs a query for all bookings where:
   *   - The given booking is owned by this user, or..
   *   - The current user has a different booking at this time he/she attends
   *
   * See further discussion within this GH issue:
   * https://github.com/calcom/cal.com/issues/6374
   *
   * NOTE: Changes here will likely require changes to some mocking
   *  logic within getSchedule.test.ts:addBookings
   */
  performance.mark("prismaBookingGetStart");

  const startTimeDate =
    rescheduleUid && duration ? dayjs(startTime).subtract(duration, "minute").toDate() : new Date(startTime);
  const endTimeDate =
    rescheduleUid && duration ? dayjs(endTime).add(duration, "minute").toDate() : new Date(endTime);

  // to also get bookings that are outside of start and end time, but the buffer falls within the start and end time
  const definedBufferTimes = getDefinedBufferTimes();
  const maxBuffer = definedBufferTimes[definedBufferTimes.length - 1];
  const startTimeAdjustedWithMaxBuffer = dayjs(startTimeDate).subtract(maxBuffer, "minute").toDate();
  const endTimeAdjustedWithMaxBuffer = dayjs(endTimeDate).add(maxBuffer, "minute").toDate();

  // INFO: Refactored to allow this method to take in a list of current bookings for the user.
  // Will keep support for retrieving a user's bookings if the caller does not already supply them.
  // This function is called from multiple places but we aren't refactoring all of them at this moment
  // to avoid potential side effects.
  let bookings = params.currentBookings;

  if (!bookings) {
    bookings = await BookingRepo.findAllExistingBookingsForEventTypeBetween({
      userIdAndEmailMap: new Map([[userId, userEmail]]),
      eventTypeId,
      startDate: startTimeAdjustedWithMaxBuffer,
      endDate: endTimeAdjustedWithMaxBuffer,
      seatedEvent,
    });
  }

  const bookingSeatCountMap: { [x: string]: number } = {};
  const busyTimes = bookings.reduce((aggregate: EventBusyDetails[], booking) => {
    const { id, startTime, endTime, eventType, title, ...rest } = booking;

    const minutesToBlockBeforeEvent = (eventType?.beforeEventBuffer || 0) + (afterEventBuffer || 0);
    const minutesToBlockAfterEvent = (eventType?.afterEventBuffer || 0) + (beforeEventBuffer || 0);

    if (rest._count?.seatsReferences) {
      const bookedAt = `${dayjs(startTime).utc().format()}<>${dayjs(endTime).utc().format()}`;
      bookingSeatCountMap[bookedAt] = bookingSeatCountMap[bookedAt] || 0;
      bookingSeatCountMap[bookedAt]++;
      // Seat references on the current event are non-blocking until the event is fully booked.
      if (
        // there are still seats available.
        bookingSeatCountMap[bookedAt] < (eventType?.seatsPerTimeSlot || 1) &&
        // and this is the seated event, other event types should be blocked.
        eventTypeId === eventType?.id
      ) {
        // then we ONLY add the before/after buffer times as busy times.
        if (minutesToBlockBeforeEvent) {
          aggregate.push({
            start: dayjs(startTime).subtract(minutesToBlockBeforeEvent, "minute").toDate(),
            end: dayjs(startTime).toDate(), // The event starts after the buffer
          });
        }
        if (minutesToBlockAfterEvent) {
          aggregate.push({
            start: dayjs(endTime).toDate(), // The event ends before the buffer
            end: dayjs(endTime).add(minutesToBlockAfterEvent, "minute").toDate(),
          });
        }
        return aggregate;
      }
      // if it does get blocked at this point; we remove the bookingSeatCountMap entry
      // doing this allows using the map later to remove the ranges from calendar busy times.
      delete bookingSeatCountMap[bookedAt];
    }
    // rescheduling the same booking to the same time should be possible. Why?
    if (rest.uid === rescheduleUid) {
      return aggregate;
    }
    aggregate.push({
      start: dayjs(startTime).subtract(minutesToBlockBeforeEvent, "minute").toDate(),
      end: dayjs(endTime).add(minutesToBlockAfterEvent, "minute").toDate(),
      title,
      source: `eventType-${eventType?.id}-booking-${id}`,
    });
    return aggregate;
  }, []);

  logger.debug(
    `Busy Time from Cal Bookings ${JSON.stringify({
      busyTimes,
      bookings: bookings?.map((booking) => getPiiFreeBooking(booking)),
      numCredentials: credentials?.length,
    })}`
  );
  performance.mark("prismaBookingGetEnd");
  performance.measure(`prisma booking get took $1'`, "prismaBookingGetStart", "prismaBookingGetEnd");
  if (credentials?.length > 0 && !bypassBusyCalendarTimes) {
    const startConnectedCalendarsGet = performance.now();
    const calendarBusyTimes = await getBusyCalendarTimes(
      credentials,
      startTime,
      endTime,
      selectedCalendars,
      shouldServeCache,
      undefined,
      isOverlayUser
    );
    const endConnectedCalendarsGet = performance.now();
    logger.debug(
      `Connected Calendars get took ${
        endConnectedCalendarsGet - startConnectedCalendarsGet
      } ms for user ${username}`,
      JSON.stringify({
        calendarBusyTimes,
      })
    );

    const openSeatsDateRanges = Object.keys(bookingSeatCountMap).map((key) => {
      const [start, end] = key.split("<>");
      return {
        start: dayjs(start),
        end: dayjs(end),
      };
    });

    if (rescheduleUid) {
      const originalRescheduleBooking = bookings.find((booking) => booking.uid === rescheduleUid);
      // calendar busy time from original rescheduled booking should not be blocked
      if (originalRescheduleBooking) {
        openSeatsDateRanges.push({
          start: dayjs(originalRescheduleBooking.startTime),
          end: dayjs(originalRescheduleBooking.endTime),
        });
      }
    }

    const result = subtract(
      calendarBusyTimes.map((value) => ({
        ...value,
        end: dayjs(value.end),
        start: dayjs(value.start),
      })),
      openSeatsDateRanges
    );

    busyTimes.push(
      ...result.map((busyTime) => ({
        ...busyTime,
        start: busyTime.start.subtract(afterEventBuffer || 0, "minute").toDate(),
        end: busyTime.end.add(beforeEventBuffer || 0, "minute").toDate(),
      }))
    );

    /*
    // TODO: Disabled until we can filter Zoom events by date. Also this is adding too much latency.
    const videoBusyTimes = (await getBusyVideoTimes(credentials)).filter(notEmpty);
    console.log("videoBusyTimes", videoBusyTimes);
    busyTimes.push(...videoBusyTimes);
    */
  }
  logger.debug(
    "getBusyTimes:",
    JSON.stringify({
      allBusyTimes: busyTimes,
    })
  );
  return busyTimes;
};

export const getBusyTimes = withReporting(_getBusyTimes, "getBusyTimes");

export function getStartEndDateforLimitCheck(
  startDate: string,
  endDate: string,
  bookingLimits?: IntervalLimit | null,
  durationLimits?: IntervalLimit | null
) {
  const startTimeAsDayJs = stringToDayjs(startDate);
  const endTimeAsDayJs = stringToDayjs(endDate);

  let limitDateFrom = stringToDayjs(startDate);
  let limitDateTo = stringToDayjs(endDate);

  // expand date ranges by absolute minimum required to apply limits
  // (yearly limits are handled separately for performance)
  for (const key of ["PER_MONTH", "PER_WEEK", "PER_DAY"] as Exclude<keyof IntervalLimit, "PER_YEAR">[]) {
    if (bookingLimits?.[key] || durationLimits?.[key]) {
      const unit = intervalLimitKeyToUnit(key);
      limitDateFrom = dayjs.min(limitDateFrom, startTimeAsDayJs.startOf(unit));
      limitDateTo = dayjs.max(limitDateTo, endTimeAsDayJs.endOf(unit));
    }
  }

  return { limitDateFrom, limitDateTo };
}

export async function getBusyTimesForLimitChecks(params: {
  userIds: number[];
  eventTypeId: number;
  startDate: string;
  endDate: string;
  rescheduleUid?: string | null;
  bookingLimits?: IntervalLimit | null;
  durationLimits?: IntervalLimit | null;
}) {
  const { userIds, eventTypeId, startDate, endDate, rescheduleUid, bookingLimits, durationLimits } = params;

  performance.mark("getBusyTimesForLimitChecksStart");

  let busyTimes: EventBusyDetails[] = [];

  if (!bookingLimits && !durationLimits) {
    return busyTimes;
  }

  const { limitDateFrom, limitDateTo } = getStartEndDateforLimitCheck(
    startDate,
    endDate,
    bookingLimits,
    durationLimits
  );

  logger.silly(
    `Fetch limit checks bookings in range ${limitDateFrom} to ${limitDateTo} for input ${JSON.stringify({
      eventTypeId,
      status: BookingStatus.ACCEPTED,
    })}`
  );

  const where: Prisma.BookingWhereInput = {
    userId: {
      in: userIds,
    },
    eventTypeId,
    status: BookingStatus.ACCEPTED,
    // FIXME: bookings that overlap on one side will never be counted
    startTime: {
      gte: limitDateFrom.toDate(),
    },
    endTime: {
      lte: limitDateTo.toDate(),
    },
  };

  if (rescheduleUid) {
    where.NOT = {
      uid: rescheduleUid,
    };
  }

  const bookings = await prisma.booking.findMany({
    where,
    select: {
      id: true,
      startTime: true,
      endTime: true,
      eventType: {
        select: {
          id: true,
        },
      },
      title: true,
      userId: true,
    },
  });

  busyTimes = bookings.map(({ id, startTime, endTime, eventType, title, userId }) => ({
    start: dayjs(startTime).toDate(),
    end: dayjs(endTime).toDate(),
    title,
    source: `eventType-${eventType?.id}-booking-${id}`,
    userId,
  }));

  logger.silly(`Fetch limit checks bookings for eventId: ${eventTypeId} ${JSON.stringify(busyTimes)}`);
  performance.mark("getBusyTimesForLimitChecksEnd");
  performance.measure(
    `prisma booking get for limits took $1'`,
    "getBusyTimesForLimitChecksStart",
    "getBusyTimesForLimitChecksEnd"
  );
  return busyTimes;
}

export default withReporting(_getBusyTimes, "getBusyTimes");<|MERGE_RESOLUTION|>--- conflicted
+++ resolved
@@ -47,12 +47,8 @@
     | null;
   bypassBusyCalendarTimes: boolean;
   shouldServeCache?: boolean;
-<<<<<<< HEAD
   isOverlayUser?: boolean;
-}) {
-=======
 }) => {
->>>>>>> d1f7b043
   const {
     credentials,
     userId,
