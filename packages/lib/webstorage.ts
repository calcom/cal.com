/**
<<<<<<< HEAD
 * Provides a wrapper around localStorage and sessionStorage to avoid errors in case of restricted storage access.
=======
 * Provides a wrapper around localStorage to avoid errors in case of restricted storage access.
>>>>>>> 83488f0a
 *
 * TODO: In case of an embed if localStorage is not available(third party), use localStorage of parent(first party) that contains the iframe.
 */
export const localStorage = {
  getItem(key: string) {
    try {
      return window.localStorage.getItem(key);
    } catch {
      // In case storage is restricted. Possible reasons
      // 1. Third Party Context in Chrome Incognito mode.
      return null;
    }
  },
  setItem(key: string, value: string) {
    try {
      window.localStorage.setItem(key, value);
    } catch {
      // In case storage is restricted. Possible reasons
      // 1. Third Party Context in Chrome Incognito mode.
      // 2. Storage limit reached
      return;
    }
  },
  removeItem: (key: string) => {
    try {
      window.localStorage.removeItem(key);
    } catch {
      return;
    }
  },
};

<<<<<<< HEAD
export const sessionStorage = {
  getItem(key: string) {
    try {
=======
/**
 * Provides a wrapper around localStorage to avoid errors in case of restricted storage access.
 *
 * TODO: In case of an embed if localStorage is not available(third party), use localStorage of parent(first party) that contains the iframe.
 */
export const sessionStorage = {
  getItem(key: string) {
    try {
      // eslint-disable-next-line @calcom/eslint/avoid-web-storage
>>>>>>> 83488f0a
      return window.sessionStorage.getItem(key);
    } catch {
      // In case storage is restricted. Possible reasons
      // 1. Third Party Context in Chrome Incognito mode.
      return null;
    }
  },
  setItem(key: string, value: string) {
    try {
<<<<<<< HEAD
=======
      // eslint-disable-next-line @calcom/eslint/avoid-web-storage
>>>>>>> 83488f0a
      window.sessionStorage.setItem(key, value);
    } catch {
      // In case storage is restricted. Possible reasons
      // 1. Third Party Context in Chrome Incognito mode.
      // 2. Storage limit reached
      return;
    }
  },
  removeItem: (key: string) => {
    try {
<<<<<<< HEAD
=======
      // eslint-disable-next-line @calcom/eslint/avoid-web-storage
>>>>>>> 83488f0a
      window.sessionStorage.removeItem(key);
    } catch {
      return;
    }
  },
};<|MERGE_RESOLUTION|>--- conflicted
+++ resolved
@@ -1,9 +1,5 @@
 /**
-<<<<<<< HEAD
  * Provides a wrapper around localStorage and sessionStorage to avoid errors in case of restricted storage access.
-=======
- * Provides a wrapper around localStorage to avoid errors in case of restricted storage access.
->>>>>>> 83488f0a
  *
  * TODO: In case of an embed if localStorage is not available(third party), use localStorage of parent(first party) that contains the iframe.
  */
@@ -36,21 +32,10 @@
   },
 };
 
-<<<<<<< HEAD
-export const sessionStorage = {
-  getItem(key: string) {
-    try {
-=======
-/**
- * Provides a wrapper around localStorage to avoid errors in case of restricted storage access.
- *
- * TODO: In case of an embed if localStorage is not available(third party), use localStorage of parent(first party) that contains the iframe.
- */
 export const sessionStorage = {
   getItem(key: string) {
     try {
       // eslint-disable-next-line @calcom/eslint/avoid-web-storage
->>>>>>> 83488f0a
       return window.sessionStorage.getItem(key);
     } catch {
       // In case storage is restricted. Possible reasons
@@ -60,10 +45,7 @@
   },
   setItem(key: string, value: string) {
     try {
-<<<<<<< HEAD
-=======
       // eslint-disable-next-line @calcom/eslint/avoid-web-storage
->>>>>>> 83488f0a
       window.sessionStorage.setItem(key, value);
     } catch {
       // In case storage is restricted. Possible reasons
@@ -74,10 +56,7 @@
   },
   removeItem: (key: string) => {
     try {
-<<<<<<< HEAD
-=======
       // eslint-disable-next-line @calcom/eslint/avoid-web-storage
->>>>>>> 83488f0a
       window.sessionStorage.removeItem(key);
     } catch {
       return;
