import type { PrismaClient } from "@prisma/client";
import { Prisma } from "@prisma/client";

import { getLocationGroupedOptions } from "@calcom/app-store/server";
import type { StripeData } from "@calcom/app-store/stripepayment/lib/server";
import { getEventTypeAppData } from "@calcom/app-store/utils";
import type { LocationObject } from "@calcom/core/location";
import { getBookingFieldsWithSystemFields } from "@calcom/features/bookings/lib/getBookingFields";
import { parseBookingLimit, parseDurationLimit, parseRecurringEvent } from "@calcom/lib";
import { CAL_URL } from "@calcom/lib/constants";
import getPaymentAppData from "@calcom/lib/getPaymentAppData";
import { getTranslation } from "@calcom/lib/server/i18n";
import { SchedulingType, MembershipRole, AppCategories } from "@calcom/prisma/enums";
import { customInputSchema, EventTypeMetaDataSchema } from "@calcom/prisma/zod-utils";

import { TRPCError } from "@trpc/server";

interface getEventTypeByIdProps {
  eventTypeId: number;
  userId: number;
  prisma: PrismaClient<
    Prisma.PrismaClientOptions,
    never,
    Prisma.RejectOnNotFound | Prisma.RejectPerOperation | undefined
  >;
  isTrpcCall?: boolean;
}

export default async function getEventTypeById({
  eventTypeId,
  userId,
  prisma,
  isTrpcCall = false,
}: getEventTypeByIdProps) {
  const userSelect = Prisma.validator<Prisma.UserSelect>()({
    name: true,
    username: true,
    id: true,
    email: true,
    locale: true,
    defaultScheduleId: true,
  });

  const rawEventType = await prisma.eventType.findFirst({
    where: {
      AND: [
        {
          OR: [
            {
              users: {
                some: {
                  id: userId,
                },
              },
            },
            {
              team: {
                members: {
                  some: {
                    userId: userId,
                  },
                },
              },
            },
            {
              userId: userId,
            },
          ],
        },
        {
          id: eventTypeId,
        },
      ],
    },
    select: {
      id: true,
      title: true,
      slug: true,
      description: true,
      length: true,
      offsetStart: true,
      hidden: true,
      locations: true,
      eventName: true,
      customInputs: true,
      timeZone: true,
      periodType: true,
      metadata: true,
      periodDays: true,
      periodStartDate: true,
      periodEndDate: true,
      periodCountCalendarDays: true,
      requiresConfirmation: true,
      requiresBookerEmailVerification: true,
      recurringEvent: true,
      hideCalendarNotes: true,
      disableGuests: true,
      minimumBookingNotice: true,
      beforeEventBuffer: true,
      afterEventBuffer: true,
      slotInterval: true,
      hashedLink: true,
      bookingLimits: true,
      durationLimits: true,
      successRedirectUrl: true,
      currency: true,
      bookingFields: true,
      parent: {
        select: {
          teamId: true,
        },
      },
      teamId: true,
      team: {
        select: {
          id: true,
          name: true,
          slug: true,
          parentId: true,
          members: {
            select: {
              role: true,
              user: {
                select: {
                  ...userSelect,
                  eventTypes: {
                    select: {
                      slug: true,
                    },
                  },
                },
              },
            },
          },
        },
      },
      users: {
        select: userSelect,
      },
      schedulingType: true,
      schedule: {
        select: {
          id: true,
          name: true,
        },
      },
      hosts: {
        select: {
          isFixed: true,
          userId: true,
        },
      },
      userId: true,
      price: true,
      children: {
        select: {
          owner: {
            select: {
              name: true,
              username: true,
              email: true,
              id: true,
            },
          },
          hidden: true,
          slug: true,
        },
      },
      destinationCalendar: true,
      seatsPerTimeSlot: true,
      seatsShowAttendees: true,
      webhooks: {
        select: {
          id: true,
          subscriberUrl: true,
          payloadTemplate: true,
          active: true,
          eventTriggers: true,
          secret: true,
          eventTypeId: true,
        },
      },
      workflows: {
        include: {
          workflow: {
            include: {
              team: {
                select: {
                  id: true,
                  slug: true,
                  name: true,
                  members: true,
                },
              },
              activeOn: {
                select: {
                  eventType: {
                    select: {
                      id: true,
                      title: true,
                      parentId: true,
                      _count: {
                        select: {
                          children: true,
                        },
                      },
                    },
                  },
                },
              },
              steps: true,
            },
          },
        },
      },
    },
  });

  if (!rawEventType) {
    if (isTrpcCall) {
      throw new TRPCError({ code: "NOT_FOUND" });
    } else {
      throw new Error("Event type not found");
    }
  }

  const credentials = await prisma.credential.findMany({
    where: {
      userId,
      app: {
        enabled: true,
        categories: {
          hasSome: [AppCategories.conferencing, AppCategories.video],
        },
      },
    },
    select: {
      id: true,
      type: true,
      key: true,
      userId: true,
      teamId: true,
      appId: true,
      invalid: true,
    },
  });

  const { locations, metadata, ...restEventType } = rawEventType;
  const newMetadata = EventTypeMetaDataSchema.parse(metadata || {}) || {};
  const apps = newMetadata?.apps || {};
  const eventTypeWithParsedMetadata = { ...rawEventType, metadata: newMetadata };
  const stripeMetaData = getPaymentAppData(eventTypeWithParsedMetadata, true);
  newMetadata.apps = {
    ...apps,
    stripe: {
      ...stripeMetaData,
      paymentOption: stripeMetaData.paymentOption as string,
      currency:
        (
          credentials.find((integration) => integration.type === "stripe_payment")
            ?.key as unknown as StripeData
        )?.default_currency || "usd",
    },
    giphy: getEventTypeAppData(eventTypeWithParsedMetadata, "giphy", true),
  };

  // TODO: How to extract metadata schema from _EventTypeModel to be able to parse it?
  // const parsedMetaData = _EventTypeModel.parse(newMetadata);
  const parsedMetaData = newMetadata;

  const parsedCustomInputs = (rawEventType.customInputs || []).map((input) => customInputSchema.parse(input));

  const eventType = {
    ...restEventType,
    schedule: rawEventType.schedule?.id || rawEventType.users[0]?.defaultScheduleId || null,
    scheduleName: rawEventType.schedule?.name || null,
    recurringEvent: parseRecurringEvent(restEventType.recurringEvent),
    bookingLimits: parseBookingLimit(restEventType.bookingLimits),
    durationLimits: parseDurationLimit(restEventType.durationLimits),
    locations: locations as unknown as LocationObject[],
    metadata: parsedMetaData,
    customInputs: parsedCustomInputs,
    users: rawEventType.users,
    children: restEventType.children.flatMap((ch) =>
      ch.owner !== null
        ? {
            ...ch,
            owner: {
              ...ch.owner,
              email: ch.owner.email,
              name: ch.owner.name ?? "",
              username: ch.owner.username ?? "",
              membership:
                restEventType.team?.members.find((tm) => tm.user.id === ch.owner?.id)?.role ||
                MembershipRole.MEMBER,
            },
            created: true,
          }
        : []
    ),
  };

  // backwards compat
  if (eventType.users.length === 0 && !eventType.team) {
    const fallbackUser = await prisma.user.findUnique({
      where: {
        id: userId,
      },
      select: userSelect,
    });
    if (!fallbackUser) {
      if (isTrpcCall) {
        throw new TRPCError({
          code: "NOT_FOUND",
          message: "The event type doesn't have user and no fallback user was found",
        });
      } else {
        throw Error("The event type doesn't have user and no fallback user was found");
      }
    }
    eventType.users.push(fallbackUser);
  }

  const eventTypeUsers: ((typeof eventType.users)[number] & { avatar: string })[] = eventType.users.map(
    (user) => ({
      ...user,
      avatar: `${CAL_URL}/${user.username}/avatar.png`,
    })
  );

  const currentUser = eventType.users.find((u) => u.id === userId);

  if (!currentUser && !eventType.teamId) {
    throw new TRPCError({
      code: "NOT_FOUND",
      message: "Could not find user or team",
    });
  }

  const t = await getTranslation(currentUser?.locale ?? "en", "common");
<<<<<<< HEAD
  const locationOptions = await getLocationGroupedOptions(
    eventType.teamId ? { teamId: eventType.teamId } : { userId: currentUser.id },
    t
  );
=======
  const integrations = await getEnabledApps(credentials, true);
  const locationOptions = getLocationGroupedOptions(integrations, t);
>>>>>>> 17855251
  if (eventType.schedulingType === SchedulingType.MANAGED) {
    locationOptions.splice(0, 0, {
      label: t("default"),
      options: [
        {
          label: t("members_default_location"),
          value: "",
          icon: "/user-check.svg",
        },
      ],
    });
  }

  const eventTypeObject = Object.assign({}, eventType, {
    users: eventTypeUsers,
    periodStartDate: eventType.periodStartDate?.toString() ?? null,
    periodEndDate: eventType.periodEndDate?.toString() ?? null,
    bookingFields: getBookingFieldsWithSystemFields(eventType),
  });

  const teamMembers = eventTypeObject.team
    ? eventTypeObject.team.members.map((member) => {
        const user: typeof member.user & { avatar: string } = {
          ...member.user,
          avatar: `${CAL_URL}/${member.user.username}/avatar.png`,
        };
        return {
          ...user,
          eventTypes: user.eventTypes.map((evTy) => evTy.slug),
          membership: member.role,
        };
      })
    : [];

  // Find the current users membership so we can check role to enable/disable deletion.
  // Sets to null if no membership is found - this must mean we are in a none team event type
  const currentUserMembership = eventTypeObject.team?.members.find((el) => el.user.id === userId) ?? null;

  let destinationCalendar = eventTypeObject.destinationCalendar;
  if (!destinationCalendar) {
    destinationCalendar = await prisma.destinationCalendar.findFirst({
      where: {
        userId: userId,
        eventTypeId: null,
      },
    });
  }

  const finalObj = {
    eventType: eventTypeObject,
    locationOptions,
    destinationCalendar,
    team: eventTypeObject.team || null,
    teamMembers,
    currentUserMembership,
  };
  return finalObj;
}<|MERGE_RESOLUTION|>--- conflicted
+++ resolved
@@ -14,6 +14,8 @@
 import { customInputSchema, EventTypeMetaDataSchema } from "@calcom/prisma/zod-utils";
 
 import { TRPCError } from "@trpc/server";
+
+import getEnabledApps from "./apps/getEnabledApps";
 
 interface getEventTypeByIdProps {
   eventTypeId: number;
@@ -338,15 +340,11 @@
   }
 
   const t = await getTranslation(currentUser?.locale ?? "en", "common");
-<<<<<<< HEAD
+  const integrations = await getEnabledApps(credentials, true);
   const locationOptions = await getLocationGroupedOptions(
     eventType.teamId ? { teamId: eventType.teamId } : { userId: currentUser.id },
     t
   );
-=======
-  const integrations = await getEnabledApps(credentials, true);
-  const locationOptions = getLocationGroupedOptions(integrations, t);
->>>>>>> 17855251
   if (eventType.schedulingType === SchedulingType.MANAGED) {
     locationOptions.splice(0, 0, {
       label: t("default"),
