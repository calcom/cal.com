import { Prisma } from "@prisma/client";

import { getLocationGroupedOptions } from "@calcom/app-store/server";
import { getEventTypeAppData } from "@calcom/app-store/utils";
import type { LocationObject } from "@calcom/core/location";
import { getBookingFieldsWithSystemFields } from "@calcom/features/bookings/lib/getBookingFields";
import { parseBookingLimit, parseDurationLimit, parseRecurringEvent } from "@calcom/lib";
import { getUserAvatarUrl } from "@calcom/lib/getAvatarUrl";
import { getTranslation } from "@calcom/lib/server/i18n";
import { UserRepository } from "@calcom/lib/server/repository/user";
import type { PrismaClient } from "@calcom/prisma";
import { SchedulingType, MembershipRole } from "@calcom/prisma/enums";
import { customInputSchema, EventTypeMetaDataSchema } from "@calcom/prisma/zod-utils";

import { TRPCError } from "@trpc/server";

import { CAL_URL } from "./constants";
import { getBookerBaseUrl } from "./getBookerUrl/server";

interface getEventTypeByIdProps {
  eventTypeId: number;
  userId: number;
  prisma: PrismaClient;
  isTrpcCall?: boolean;
  isUserOrganizationAdmin: boolean;
  currentOrganizationId: number | null;
}

<<<<<<< HEAD
export type EventType = Awaited<ReturnType<typeof getEventTypeById>>;

export const getEventTypeById = async ({
=======
export default async function getEventTypeById({
  currentOrganizationId,
>>>>>>> bed593c8
  eventTypeId,
  userId,
  prisma,
  isTrpcCall = false,
  isUserOrganizationAdmin,
}: getEventTypeByIdProps) => {
  const userSelect = Prisma.validator<Prisma.UserSelect>()({
    name: true,
    avatarUrl: true,
    username: true,
    id: true,
    email: true,
    locale: true,
    defaultScheduleId: true,
  });

  const rawEventType = await prisma.eventType.findFirst({
    where: {
      AND: [
        {
          OR: [
            {
              users: {
                some: {
                  id: userId,
                },
              },
            },
            {
              team: {
                members: {
                  some: {
                    userId: userId,
                  },
                },
              },
            },
            {
              userId: userId,
            },
          ],
        },
        {
          id: eventTypeId,
        },
      ],
    },
    select: {
      id: true,
      title: true,
      slug: true,
      description: true,
      length: true,
      isInstantEvent: true,
      offsetStart: true,
      hidden: true,
      locations: true,
      eventName: true,
      customInputs: true,
      timeZone: true,
      periodType: true,
      metadata: true,
      periodDays: true,
      periodStartDate: true,
      periodEndDate: true,
      periodCountCalendarDays: true,
      lockTimeZoneToggleOnBookingPage: true,
      requiresConfirmation: true,
      requiresBookerEmailVerification: true,
      recurringEvent: true,
      hideCalendarNotes: true,
      disableGuests: true,
      minimumBookingNotice: true,
      beforeEventBuffer: true,
      afterEventBuffer: true,
      slotInterval: true,
      hashedLink: true,
      bookingLimits: true,
      onlyShowFirstAvailableSlot: true,
      durationLimits: true,
      assignAllTeamMembers: true,
      successRedirectUrl: true,
      currency: true,
      bookingFields: true,
      owner: {
        select: {
          id: true,
        },
      },
      parent: {
        select: {
          teamId: true,
        },
      },
      teamId: true,
      team: {
        select: {
          id: true,
          name: true,
          slug: true,
          parentId: true,
          parent: {
            select: {
              slug: true,
            },
          },
          members: {
            select: {
              role: true,
              accepted: true,
              user: {
                select: {
                  ...userSelect,
                  eventTypes: {
                    select: {
                      slug: true,
                    },
                  },
                },
              },
            },
          },
        },
      },
      users: {
        select: userSelect,
      },
      schedulingType: true,
      schedule: {
        select: {
          id: true,
          name: true,
        },
      },
      hosts: {
        select: {
          isFixed: true,
          userId: true,
        },
      },
      userId: true,
      price: true,
      children: {
        select: {
          owner: {
            select: {
              avatarUrl: true,
              name: true,
              username: true,
              email: true,
              id: true,
            },
          },
          hidden: true,
          slug: true,
        },
      },
      destinationCalendar: true,
      seatsPerTimeSlot: true,
      seatsShowAttendees: true,
      seatsShowAvailabilityCount: true,
      webhooks: {
        select: {
          id: true,
          subscriberUrl: true,
          payloadTemplate: true,
          active: true,
          eventTriggers: true,
          secret: true,
          eventTypeId: true,
        },
      },
      workflows: {
        include: {
          workflow: {
            include: {
              team: {
                select: {
                  id: true,
                  slug: true,
                  name: true,
                  members: true,
                },
              },
              activeOn: {
                select: {
                  eventType: {
                    select: {
                      id: true,
                      title: true,
                      parentId: true,
                      _count: {
                        select: {
                          children: true,
                        },
                      },
                    },
                  },
                },
              },
              steps: true,
            },
          },
        },
      },
    },
  });

  if (!rawEventType) {
    if (isTrpcCall) {
      throw new TRPCError({ code: "NOT_FOUND" });
    } else {
      throw new Error("Event type not found");
    }
  }

  const { locations, metadata, ...restEventType } = rawEventType;
  const newMetadata = EventTypeMetaDataSchema.parse(metadata || {}) || {};
  const apps = newMetadata?.apps || {};
  const eventTypeWithParsedMetadata = { ...rawEventType, metadata: newMetadata };
  const eventTeamMembershipsWithUserProfile = [];
  for (const eventTeamMembership of rawEventType.team?.members || []) {
    eventTeamMembershipsWithUserProfile.push({
      ...eventTeamMembership,
      user: await UserRepository.enrichUserWithItsProfile({
        user: eventTeamMembership.user,
      }),
    });
  }

  const childrenWithUserProfile = [];
  for (const child of rawEventType.children || []) {
    childrenWithUserProfile.push({
      ...child,
      owner: child.owner
        ? await UserRepository.enrichUserWithItsProfile({
            user: child.owner,
          })
        : null,
    });
  }

  const eventTypeUsersWithUserProfile = [];
  for (const eventTypeUser of rawEventType.users) {
    eventTypeUsersWithUserProfile.push(
      await UserRepository.enrichUserWithItsProfile({
        user: eventTypeUser,
      })
    );
  }

  newMetadata.apps = {
    ...apps,
    giphy: getEventTypeAppData(eventTypeWithParsedMetadata, "giphy", true),
  };

  const parsedMetaData = newMetadata;

  const parsedCustomInputs = (rawEventType.customInputs || []).map((input) => customInputSchema.parse(input));

  const eventType = {
    ...restEventType,
    schedule: rawEventType.schedule?.id || rawEventType.users[0]?.defaultScheduleId || null,
    scheduleName: rawEventType.schedule?.name || null,
    recurringEvent: parseRecurringEvent(restEventType.recurringEvent),
    bookingLimits: parseBookingLimit(restEventType.bookingLimits),
    durationLimits: parseDurationLimit(restEventType.durationLimits),
    locations: locations as unknown as LocationObject[],
    metadata: parsedMetaData,
    customInputs: parsedCustomInputs,
    users: rawEventType.users,
    bookerUrl: restEventType.team
      ? await getBookerBaseUrl(restEventType.team.parentId)
      : restEventType.owner
      ? await getBookerBaseUrl(currentOrganizationId)
      : CAL_URL,
    children: childrenWithUserProfile.flatMap((ch) =>
      ch.owner !== null
        ? {
            ...ch,
            owner: {
              ...ch.owner,
              avatar: getUserAvatarUrl(ch.owner),
              email: ch.owner.email,
              name: ch.owner.name ?? "",
              username: ch.owner.username ?? "",
              membership:
                restEventType.team?.members.find((tm) => tm.user.id === ch.owner?.id)?.role ||
                MembershipRole.MEMBER,
            },
            created: true,
          }
        : []
    ),
  };

  // backwards compat
  if (eventType.users.length === 0 && !eventType.team) {
    const fallbackUser = await prisma.user.findUnique({
      where: {
        id: userId,
      },
      select: userSelect,
    });
    if (!fallbackUser) {
      if (isTrpcCall) {
        throw new TRPCError({
          code: "NOT_FOUND",
          message: "The event type doesn't have user and no fallback user was found",
        });
      } else {
        throw Error("The event type doesn't have user and no fallback user was found");
      }
    }
    eventType.users.push(fallbackUser);
  }

  const eventTypeUsers: ((typeof eventType.users)[number] & { avatar: string })[] =
    eventTypeUsersWithUserProfile.map((user) => ({
      ...user,
      avatar: getUserAvatarUrl(user),
    }));

  const currentUser = eventType.users.find((u) => u.id === userId);

  const t = await getTranslation(currentUser?.locale ?? "en", "common");

  if (!currentUser?.id && !eventType.teamId) {
    throw new TRPCError({
      code: "NOT_FOUND",
      message: "Could not find user or team",
    });
  }

  const locationOptions = await getLocationGroupedOptions(
    eventType.teamId ? { teamId: eventType.teamId } : { userId },
    t
  );
  if (eventType.schedulingType === SchedulingType.MANAGED) {
    locationOptions.splice(0, 0, {
      label: t("default"),
      options: [
        {
          label: t("members_default_location"),
          value: "",
          icon: "/user-check.svg",
        },
      ],
    });
  }

  const eventTypeObject = Object.assign({}, eventType, {
    users: eventTypeUsers,
    periodStartDate: eventType.periodStartDate?.toString() ?? null,
    periodEndDate: eventType.periodEndDate?.toString() ?? null,
    bookingFields: getBookingFieldsWithSystemFields(eventType),
  });

  const isOrgEventType = !!eventTypeObject.team?.parentId;
  const teamMembers = eventTypeObject.team
    ? eventTeamMembershipsWithUserProfile
        .filter((member) => member.accepted || isOrgEventType)
        .map((member) => {
          const user: typeof member.user & { avatar: string } = {
            ...member.user,
            avatar: getUserAvatarUrl(member.user),
          };
          return {
            ...user,
            profileId: user.profile.id,
            eventTypes: user.eventTypes.map((evTy) => evTy.slug),
            membership: member.role,
          };
        })
    : [];

  // Find the current users membership so we can check role to enable/disable deletion.
  // Sets to null if no membership is found - this must mean we are in a none team event type
  const currentUserMembership = eventTypeObject.team?.members.find((el) => el.user.id === userId) ?? null;

  let destinationCalendar = eventTypeObject.destinationCalendar;
  if (!destinationCalendar) {
    destinationCalendar = await prisma.destinationCalendar.findFirst({
      where: {
        userId: userId,
        eventTypeId: null,
      },
    });
  }

  const finalObj = {
    eventType: eventTypeObject,
    locationOptions,
    destinationCalendar,
    team: eventTypeObject.team || null,
    teamMembers,
    currentUserMembership,
    isUserOrganizationAdmin,
  };
  return finalObj;
};

export default getEventTypeById;<|MERGE_RESOLUTION|>--- conflicted
+++ resolved
@@ -26,14 +26,9 @@
   currentOrganizationId: number | null;
 }
 
-<<<<<<< HEAD
 export type EventType = Awaited<ReturnType<typeof getEventTypeById>>;
 
 export const getEventTypeById = async ({
-=======
-export default async function getEventTypeById({
-  currentOrganizationId,
->>>>>>> bed593c8
   eventTypeId,
   userId,
   prisma,
