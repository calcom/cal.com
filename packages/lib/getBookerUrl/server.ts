--- conflicted
+++ resolved
@@ -1,15 +1,9 @@
 import { WEBSITE_URL } from "../constants";
 import { getBrand } from "../server/getBrand";
 
-<<<<<<< HEAD
-export const getBookerBaseUrl = async (user: { organizationId: number | null }) => {
-  const orgBrand = await getBrand(user.organizationId);
-  return orgBrand?.fullDomain ?? WEBSITE_URL;
-=======
 export const getBookerBaseUrl = async (organizationId: number | null) => {
   const orgBrand = await getBrand(organizationId);
-  return orgBrand?.fullDomain ?? CAL_URL;
->>>>>>> 9df9f9bb
+  return orgBrand?.fullDomain ?? WEBSITE_URL;
 };
 
 export const getTeamBookerUrl = async (team: { organizationId: number | null }) => {
