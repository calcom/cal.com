--- conflicted
+++ resolved
@@ -17,30 +17,17 @@
 export const getWhen = (
   calEvent: Pick<CalendarEvent, "organizer" | "attendees" | "seatsPerTimeSlot">,
   t: TFunction
-<<<<<<< HEAD
 ) => {
   const defaultTimezone = calEvent.organizer?.timeZone ?? "UTC";
 
   if (calEvent.seatsPerTimeSlot) {
-    return `
-${t("organizer_timezone")}:
-${defaultTimezone}
-  `;
+    return `${t("organizer_timezone")}:${defaultTimezone}`;
   }
 
   const attendeeTimezone = calEvent.attendees?.[0]?.timeZone ?? defaultTimezone;
 
-  return `
-${t("invitee_timezone")}:
-${attendeeTimezone}
-  `;
-=======
-): string => {
-  return calEvent.seatsPerTimeSlot
-    ? `${t("organizer_timezone")}:\n${calEvent.organizer.timeZone.trim()}`
-    : `${t("invitee_timezone")}:\n${calEvent.attendees[0].timeZone.trim()}`;
-};
-
+  return `${t("invitee_timezone")}:${attendeeTimezone}`;
+};
 const getAttendeesText = (t: TFunction, hideAttendees: boolean, attendees?: Person[]): string => {
   if (hideAttendees || !attendees || attendees.length === 0) return "";
 
@@ -81,7 +68,6 @@
   return teamMembers
     .map((member) => `${member.name.trim()} - ${t("team_member")}\n${member.email.trim()}`)
     .join("\n\n");
->>>>>>> 13a90aba
 };
 
 export const getWho = (
