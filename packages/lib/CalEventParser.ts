--- conflicted
+++ resolved
@@ -49,7 +49,7 @@
   const teamMembers = calEvent.team?.members
     ? calEvent.team.members.map((member) => {
         return `
-${member.name} - ${calEvent.organizer.language.translate("team_member")} 
+${member.name} - ${calEvent.organizer.language.translate("team_member")}
 ${member.email}
     `;
       })
@@ -190,8 +190,6 @@
 <a href="${appUrl}/coaching" target="_blank">See and manage my Coaching Sessions</a> - <a href="${appUrl}" target="_blank">Go to my Mento dashboard</a>
 
 ${getAdditionalNotes(calEvent)}
-<<<<<<< HEAD
-=======
 ${getUserFieldsResponses(calEvent)}
 ${getAppsStatus(calEvent)}
 ${
@@ -207,7 +205,6 @@
 `
     : ""
 }
->>>>>>> e627cc51
   `.trim();
 };
 
