import short from "short-uuid";
import { v5 as uuidv5 } from "uuid";

import type { CalendarEvent } from "@calcom/types/Calendar";

import { WEBAPP_URL } from "./constants";

const translator = short();

// The odd indentation in this file is necessary because otherwise the leading tabs will be applied into the event description.

export const getWhat = (calEvent: CalendarEvent) => {
  return `
${calEvent.organizer.language.translate("what")}:
${calEvent.type}
  `;
};

export const getWhen = (calEvent: CalendarEvent) => {
  return calEvent.seatsPerTimeSlot
    ? `
${calEvent.organizer.language.translate("organizer_timezone")}:
${calEvent.organizer.timeZone}
  `
    : `
${calEvent.organizer.language.translate("invitee_timezone")}:
${calEvent.attendees[0].timeZone}
  `;
};

export const getWho = (calEvent: CalendarEvent) => {
  let attendeesFromCalEvent = [...calEvent.attendees];
  if (calEvent.seatsPerTimeSlot && !calEvent.seatsShowAttendees) {
    attendeesFromCalEvent = [];
  }
  const attendees = attendeesFromCalEvent
    .map((attendee) => {
      return `
${attendee?.name || calEvent.organizer.language.translate("guest")}
${attendee.email}
      `;
    })
    .join("");

  const organizer = `
${calEvent.organizer.name} - ${calEvent.organizer.language.translate("organizer")}
${calEvent.organizer.email}
  `;

  return `
${calEvent.organizer.language.translate("who")}:
${organizer + attendees}
  `;
};

export const getAdditionalNotes = (calEvent: CalendarEvent) => {
  if (!calEvent.additionalNotes) {
    return "";
  }
  return `
${calEvent.organizer.language.translate("additional_notes")}:
${calEvent.additionalNotes}
  `;
};

export const getCustomInputs = (calEvent: CalendarEvent) => {
  if (!calEvent.customInputs) {
    return "";
  }
  const customInputsString = Object.keys(calEvent.customInputs)
    .map((key) => {
      if (!calEvent.customInputs) return "";
      if (calEvent.customInputs[key] !== "") {
        return `
${key}:
${calEvent.customInputs[key]}
  `;
      }
    })
    .join("");

  return customInputsString;
};

export const getAppsStatus = (calEvent: CalendarEvent) => {
  if (!calEvent.appsStatus) {
    return "";
  }
  return `\n${calEvent.organizer.language.translate("apps_status")}
      ${calEvent.appsStatus.map((app) => {
        return `\n- ${app.appName} ${
          app.success >= 1 ? `✅ ${app.success > 1 ? `(x${app.success})` : ""}` : ""
        }${
          app.warnings && app.warnings.length >= 1 ? app.warnings.map((warning) => `\n   - ${warning}`) : ""
        } ${app.failures && app.failures >= 1 ? `❌ ${app.failures > 1 ? `(x${app.failures})` : ""}` : ""} ${
          app.errors && app.errors.length >= 1 ? app.errors.map((error) => `\n   - ${error}`) : ""
        }`;
      })}
    `;
};

export const getDescription = (calEvent: CalendarEvent) => {
  if (!calEvent.description) {
    return "";
  }
  return `\n${calEvent.organizer.language.translate("description")}
    ${calEvent.description}
    `;
};
export const getLocation = (calEvent: CalendarEvent) => {
  const meetingUrl = getVideoCallUrl(calEvent);
  if (meetingUrl) {
    return meetingUrl;
  }
  const providerName = getProviderName(calEvent);
  return providerName || calEvent.location || "";
};

export const getProviderName = (calEvent: CalendarEvent): string => {
  // TODO: use getAppName from @calcom/app-store
  if (calEvent.location && calEvent.location.includes("integrations:")) {
    let location = calEvent.location.split(":")[1];
    if (location === "daily") {
      location = "Cal Video";
    }
    return location[0].toUpperCase() + location.slice(1);
  }
  // If location its a url, probably we should be validating it with a custom library
  if (calEvent.location && /^https?:\/\//.test(calEvent.location)) {
    return calEvent.location;
  }
  return "";
};

export const getUid = (calEvent: CalendarEvent): string => {
  const uid = calEvent.attendeeUniqueId || calEvent.uid;
  return uid ?? translator.fromUUID(uuidv5(JSON.stringify(calEvent), uuidv5.URL));
<<<<<<< HEAD
};

const getSeatReferenceId = (calEvent: CalendarEvent): string => {
  return calEvent.attendeeSeatId ? `seatReferenceUId=${calEvent.attendeeSeatId}` : "";
=======
>>>>>>> c3937341
};

export const getManageLink = (calEvent: CalendarEvent) => {
  return `
${calEvent.organizer.language.translate("need_to_reschedule_or_cancel")}
${WEBAPP_URL + "/booking/" + getUid(calEvent) + "?changes=true"}
  `;
};

export const getCancelLink = (calEvent: CalendarEvent): string => {
  return (
    WEBAPP_URL +
    `/booking/${getUid(
      calEvent
    )}?cancel=true&allRemainingBookings=${!!calEvent.recurringEvent}&${getSeatReferenceId}`
  );
};

export const getRescheduleLink = (calEvent: CalendarEvent): string => {
  return WEBAPP_URL + "/reschedule/" + getUid(calEvent) + "?" + getSeatReferenceId(calEvent);
};

export const getRichDescription = (calEvent: CalendarEvent /*, attendee?: Person*/) => {
  return `
${getCancellationReason(calEvent)}
${getWhat(calEvent)}
${getWhen(calEvent)}
${getWho(calEvent)}
${calEvent.organizer.language.translate("where")}:
${getLocation(calEvent)}
${getDescription(calEvent)}
${getAdditionalNotes(calEvent)}
${getCustomInputs(calEvent)}
${getAppsStatus(calEvent)}
${
  // TODO: Only the original attendee can make changes to the event
  // Guests cannot
  !calEvent.seatsPerTimeSlot && getManageLink(calEvent)
}
${
  calEvent.paymentInfo
    ? `
${calEvent.organizer.language.translate("pay_now")}:
${calEvent.paymentInfo.link}
`
    : ""
}
  `.trim();
};

export const getCancellationReason = (calEvent: CalendarEvent) => {
  if (!calEvent.cancellationReason) return "";
  return `
${calEvent.organizer.language.translate("cancellation_reason")}:
${calEvent.cancellationReason}
 `;
};

export const isDailyVideoCall = (calEvent: CalendarEvent): boolean => {
  return calEvent?.videoCallData?.type === "daily_video";
};

export const getPublicVideoCallUrl = (calEvent: CalendarEvent): string => {
  return WEBAPP_URL + "/video/" + getUid(calEvent);
};

export const getVideoCallUrl = (calEvent: CalendarEvent): string => {
  if (calEvent.videoCallData) {
    if (isDailyVideoCall(calEvent)) {
      return getPublicVideoCallUrl(calEvent);
    }
    return calEvent.videoCallData.url;
  }
  if (calEvent.additionalInformation?.hangoutLink) {
    return calEvent.additionalInformation.hangoutLink;
  }
  return "";
};

export const getVideoCallPassword = (calEvent: CalendarEvent): string => {
  return isDailyVideoCall(calEvent) ? "" : calEvent?.videoCallData?.password ?? "";
};<|MERGE_RESOLUTION|>--- conflicted
+++ resolved
@@ -135,13 +135,10 @@
 export const getUid = (calEvent: CalendarEvent): string => {
   const uid = calEvent.attendeeUniqueId || calEvent.uid;
   return uid ?? translator.fromUUID(uuidv5(JSON.stringify(calEvent), uuidv5.URL));
-<<<<<<< HEAD
 };
 
 const getSeatReferenceId = (calEvent: CalendarEvent): string => {
   return calEvent.attendeeSeatId ? `seatReferenceUId=${calEvent.attendeeSeatId}` : "";
-=======
->>>>>>> c3937341
 };
 
 export const getManageLink = (calEvent: CalendarEvent) => {
