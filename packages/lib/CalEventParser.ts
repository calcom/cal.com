--- conflicted
+++ resolved
@@ -119,7 +119,6 @@
     `;
 };
 
-<<<<<<< HEAD
 export const getDescription = (
   calEvent: Pick<CalendarEvent, "description">,
   t: TFunction,
@@ -130,7 +129,6 @@
     ? stripMarkdown(calEvent.description, { preserveNewlines: true })
     : calEvent.description;
   return `${t("description")}:\n${text}`;
-=======
 /**
  * Converts HTML to plain text while preserving line breaks and links.
  * Used for calendar event descriptions that are stored as HTML from the rich text editor.
@@ -166,7 +164,6 @@
   }
   const plainText = htmlToPlainText(calEvent.description);
   return `${t("description")}\n${plainText}`;
->>>>>>> 42f2c170
 };
 
 export const getLocation = (
