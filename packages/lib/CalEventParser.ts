--- conflicted
+++ resolved
@@ -2,11 +2,8 @@
 import short from "short-uuid";
 import { v5 as uuidv5 } from "uuid";
 
-<<<<<<< HEAD
 import { markdownToSafeHTML } from "@calcom/lib/markdownToSafeHTML";
-=======
 import getLabelValueMapFromResponses from "@calcom/lib/bookings/getLabelValueMapFromResponses";
->>>>>>> 301376e3
 import type { CalendarEvent, Person } from "@calcom/types/Calendar";
 
 import { WEBAPP_URL } from "./constants";
