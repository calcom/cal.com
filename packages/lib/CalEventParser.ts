--- conflicted
+++ resolved
@@ -137,13 +137,6 @@
     `;
 };
 
-<<<<<<< HEAD
-export const getDescription = (t: TFunction, description?: string | null) => {
-  if (!description) {
-    return "";
-  }
-  const plainText = description.replace(/<\/?[^>]+(>|$)/g, "").replace(/_/g, " ");
-=======
 /**
  * Converts HTML to plain text while preserving line breaks and links.
  * Used for calendar event descriptions that are stored as HTML from the rich text editor.
@@ -178,7 +171,6 @@
     return "";
   }
   const plainText = htmlToPlainText(calEvent.description);
->>>>>>> b33d8c64
   return `${t("description")}\n${plainText}`;
 };
 
