import { Prisma } from "@calcom/prisma/client";

export const eventTypeSelect = Prisma.validator<Prisma.EventTypeSelect>()({
  id: true,
  teamId: true,
  schedulingType: true,
  userId: true,
  metadata: true,
  description: true,
  hidden: true,
  slug: true,
  length: true,
  title: true,
  requiresConfirmation: true,
  position: true,
  offsetStart: true,
  profileId: true,
  eventName: true,
  parentId: true,
  timeZone: true,
  periodType: true,
  periodStartDate: true,
  periodEndDate: true,
  periodDays: true,
  periodCountCalendarDays: true,
  lockTimeZoneToggleOnBookingPage: true,
  requiresBookerEmailVerification: true,
  disableGuests: true,
  hideCalendarNotes: true,
  minimumBookingNotice: true,
  beforeEventBuffer: true,
  afterEventBuffer: true,
  seatsPerTimeSlot: true,
  onlyShowFirstAvailableSlot: true,
  seatsShowAttendees: true,
  seatsShowAvailabilityCount: true,
  scheduleId: true,
  price: true,
  currency: true,
  slotInterval: true,
  successRedirectUrl: true,
  isInstantEvent: true,
  instantMeetingExpiryTimeOffsetInSeconds: true,
  aiPhoneCallConfig: true,
  assignAllTeamMembers: true,
  recurringEvent: true,
  locations: true,
  bookingFields: true,
  useEventTypeDestinationCalendarEmail: true,
  secondaryEmailId: true,
  bookingLimits: true,
  durationLimits: true,
<<<<<<< HEAD
  eventTypeColour: true,
=======
  parent: {
    select: {
      team: {
        select: {
          id: true,
          members: {
            select: {
              user: {
                select: {
                  name: true,
                  username: true,
                  email: true,
                },
              },
              role: true,
              accepted: true,
            },
          },
        },
      },
    },
  },
>>>>>>> cf454437
});<|MERGE_RESOLUTION|>--- conflicted
+++ resolved
@@ -50,9 +50,7 @@
   secondaryEmailId: true,
   bookingLimits: true,
   durationLimits: true,
-<<<<<<< HEAD
   eventTypeColour: true,
-=======
   parent: {
     select: {
       team: {
@@ -75,5 +73,4 @@
       },
     },
   },
->>>>>>> cf454437
 });