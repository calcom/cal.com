--- conflicted
+++ resolved
@@ -108,11 +108,7 @@
     });
   }
   if (cause instanceof Error) {
-<<<<<<< HEAD
-    const statusCode = getStatusCode(cause);
-=======
     const statusCode = getHttpStatusCode(cause);
->>>>>>> e10c4c1c
     return getHttpError({ statusCode, cause, traceId, tracedData });
   }
   if (typeof cause === "string") {
