import { Prisma } from "@prisma/client";
import type { ZodIssue } from "zod";
import { ZodError } from "zod";

import { stripeInvalidRequestErrorSchema } from "@calcom/app-store/_utils/stripe.types";
import { ErrorCode } from "@calcom/lib/errorCodes";
import { ErrorWithCode } from "@calcom/lib/errors";

import { TRPCError } from "@trpc/server";
import { getHTTPStatusCodeFromError } from "@trpc/server/http";

import { HttpError } from "../http-error";
import { redactError } from "../redactError";

function hasName(cause: unknown): cause is { name: string } {
  return !!cause && typeof cause === "object" && "name" in cause;
}

function isZodError(cause: unknown): cause is ZodError {
  return cause instanceof ZodError || (hasName(cause) && cause.name === "ZodError");
}

function isPrismaError(cause: unknown): cause is Prisma.PrismaClientKnownRequestError {
  return cause instanceof Prisma.PrismaClientKnownRequestError;
}

function parseZodErrorIssues(issues: ZodIssue[]): string {
  return issues
    .map((i) =>
      i.code === "invalid_union"
        ? i.unionErrors.map((ue) => parseZodErrorIssues(ue.issues)).join("; ")
        : i.code === "unrecognized_keys"
        ? i.message
        : `${i.path.length ? `${i.code} in '${i.path}': ` : ""}${i.message}`
    )
    .join("; ");
}

export function getServerErrorFromUnknown(cause: unknown): HttpError {
  if (cause instanceof TRPCError) {
    const statusCode = getHTTPStatusCodeFromError(cause);
    return new HttpError({ statusCode, message: cause.message });
  }
  if (isZodError(cause)) {
    return new HttpError({
      statusCode: 400,
      message: parseZodErrorIssues(cause.issues),
      cause,
    });
  }
  if (cause instanceof SyntaxError) {
    return new HttpError({
      statusCode: 500,
      message: "Unexpected error, please reach out for our customer support.",
    });
  }
  if (isPrismaError(cause)) {
    return getServerErrorFromPrismaError(cause);
  }
  const parsedStripeError = stripeInvalidRequestErrorSchema.safeParse(cause);
  if (parsedStripeError.success) {
    return getHttpError({ statusCode: 400, cause: parsedStripeError.data });
  }
  if (cause instanceof ErrorWithCode) {
    const statusCode = getStatusCode(cause);
    return new HttpError({
      statusCode,
      message: cause.message ?? "",
      data: cause.data,
      cause,
    });
  }
  if (cause instanceof HttpError) {
    const redactedCause = redactError(cause);
    return {
      ...redactedCause,
      name: cause.name,
      message: cause.message ?? "",
      cause: cause.cause,
      url: cause.url,
      statusCode: cause.statusCode,
      method: cause.method,
    };
  }
  if (cause instanceof Error) {
    const statusCode = getStatusCode(cause);
    return getHttpError({ statusCode, cause });
  }
  if (typeof cause === "string") {
    // @ts-expect-error https://github.com/tc39/proposal-error-cause
    return new Error(cause, { cause });
  }

  return new HttpError({
    statusCode: 500,
    message: `Unhandled error of type '${typeof cause}'. Please reach out for our customer support.`,
  });
}

function getStatusCode(cause: Error | ErrorWithCode): number {
  const errorCode = cause instanceof ErrorWithCode ? cause.code : cause.message;

  switch (errorCode) {
    // 400 Bad Request
    case ErrorCode.RequestBodyWithouEnd:
    case ErrorCode.MissingPaymentCredential:
    case ErrorCode.MissingPaymentAppId:
    case ErrorCode.AvailabilityNotFoundInSchedule:
    case ErrorCode.CancelledBookingsCannotBeRescheduled:
    case ErrorCode.BookingTimeOutOfBounds:
    case ErrorCode.BookingNotAllowedByRestrictionSchedule:
    case ErrorCode.BookerLimitExceeded:
    case ErrorCode.BookerLimitExceededReschedule:
      return 400;
    // 409 Conflict
    case ErrorCode.NoAvailableUsersFound:
<<<<<<< HEAD
    case ErrorCode.FixedHostsUnavailableForBooking:
    case ErrorCode.RoundRobinHostsUnavailableForBooking:
    case ErrorCode.PaymentCreationFailure:
    case ErrorCode.ChargeCardFailure:
=======
    case ErrorCode.HostsUnavailableForBooking:
>>>>>>> 19563aa6
    case ErrorCode.AlreadySignedUpForBooking:
    case ErrorCode.BookingSeatsFull:
    case ErrorCode.NotEnoughAvailableSeats:
    case ErrorCode.BookingConflict:
    case ErrorCode.PaymentCreationFailure:
    case ErrorCode.ChargeCardFailure:
      return 409;
    // 404 Not Found
    case ErrorCode.EventTypeNotFound:
    case ErrorCode.BookingNotFound:
    case ErrorCode.RestrictionScheduleNotFound:
      return 404;
    case ErrorCode.UnableToSubscribeToThePlatform:
    case ErrorCode.UpdatingOauthClientError:
    case ErrorCode.CreatingOauthClientError:
    default:
      return 500;
  }
}

function getHttpError<T extends Error>({ statusCode, cause }: { statusCode: number; cause: T }) {
  const redacted = redactError(cause);
  return new HttpError({ statusCode, message: redacted.message, cause: redacted });
}

function getServerErrorFromPrismaError(cause: Prisma.PrismaClientKnownRequestError) {
  if (cause.code === "P2025") {
    return getHttpError({ statusCode: 404, cause });
  }
  return getHttpError({ statusCode: 400, cause });
}<|MERGE_RESOLUTION|>--- conflicted
+++ resolved
@@ -114,14 +114,10 @@
       return 400;
     // 409 Conflict
     case ErrorCode.NoAvailableUsersFound:
-<<<<<<< HEAD
     case ErrorCode.FixedHostsUnavailableForBooking:
     case ErrorCode.RoundRobinHostsUnavailableForBooking:
     case ErrorCode.PaymentCreationFailure:
     case ErrorCode.ChargeCardFailure:
-=======
-    case ErrorCode.HostsUnavailableForBooking:
->>>>>>> 19563aa6
     case ErrorCode.AlreadySignedUpForBooking:
     case ErrorCode.BookingSeatsFull:
     case ErrorCode.NotEnoughAvailableSeats:
