--- conflicted
+++ resolved
@@ -1412,7 +1412,6 @@
       })
     );
   });
-<<<<<<< HEAD
 
   it("should exclude Salesforce bookings from round robin when excludeSalesforceBookingsFromRR is true", async () => {
     const users: GetLuckyUserAvailableUsersType = [
@@ -1512,7 +1511,7 @@
 
     // Verify that the query does NOT exclude Salesforce assignments
     expect(queryArgs.where?.NOT?.assignmentReason?.some?.reasonEnum).toBeUndefined();
-=======
+  });
 });
 
 describe("get interval times", () => {
@@ -1578,6 +1577,5 @@
       rrTimestampBasis: RRTimestampBasis.CREATED_AT,
     });
     expect(result).toEqual(new Date("2021-06-20T11:59:59Z")); // Based on the mocked system time
->>>>>>> 4920abda
   });
 });