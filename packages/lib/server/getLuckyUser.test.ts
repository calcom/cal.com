import prismaMock from "../../../tests/libs/__mocks__/prismaMock";

import { v4 as uuid } from "uuid";
import { expect, it, describe, vi } from "vitest";

import dayjs from "@calcom/dayjs";
import { buildUser, buildBooking } from "@calcom/lib/test/builder";
import { AttributeType } from "@calcom/prisma/enums";

<<<<<<< HEAD
import { DistributionMethod, getLuckyUser, prepareQueuesAndAttributesData } from "./getLuckyUser";
=======
import { getLuckyUser } from "./getLuckyUser";
>>>>>>> f7669603

type NonEmptyArray<T> = [T, ...T[]];
type GetLuckyUserAvailableUsersType = NonEmptyArray<ReturnType<typeof buildUser>>;

vi.mock("@calcom/app-store/routing-forms/components/react-awesome-query-builder/widgets", () => ({
  default: {},
}));
vi.mock("@calcom/ui", () => ({}));

it("can find lucky user with maximize availability", async () => {
  const users: GetLuckyUserAvailableUsersType = [
    buildUser({
      id: 1,
      username: "test1",
      name: "Test User 1",
      email: "test1@example.com",
      bookings: [
        {
          createdAt: new Date("2022-01-25T05:30:00.000Z"),
        },
        {
          createdAt: new Date("2022-01-25T06:30:00.000Z"),
        },
      ],
    }),
    buildUser({
      id: 2,
      username: "test2",
      name: "Test User 2",
      email: "test2@example.com",
      bookings: [
        {
          createdAt: new Date("2022-01-25T04:30:00.000Z"),
        },
      ],
    }),
  ];
  // TODO: we may be able to use native prisma generics somehow?
  prismaMock.user.findMany.mockResolvedValue(users);
  prismaMock.host.findMany.mockResolvedValue([]);
  prismaMock.booking.findMany.mockResolvedValue([]);

  await expect(
    getLuckyUser({
      availableUsers: users,
      eventType: {
        id: 1,
        isRRWeightsEnabled: false,
        team: {},
      },
      allRRHosts: [],
    })
  ).resolves.toStrictEqual(users[1]);
});

it("can find lucky user with maximize availability and priority ranking", async () => {
  const users: GetLuckyUserAvailableUsersType = [
    buildUser({
      id: 1,
      username: "test1",
      name: "Test User 1",
      email: "test1@example.com",
      priority: 2,
      bookings: [
        {
          createdAt: new Date("2022-01-25T05:30:00.000Z"),
        },
        {
          createdAt: new Date("2022-01-25T06:30:00.000Z"),
        },
      ],
    }),
    buildUser({
      id: 2,
      username: "test2",
      name: "Test User 2",
      email: "test2@example.com",
      bookings: [
        {
          createdAt: new Date("2022-01-25T04:30:00.000Z"),
        },
      ],
    }),
  ];
  // TODO: we may be able to use native prisma generics somehow?
  prismaMock.user.findMany.mockResolvedValue(users);
  prismaMock.host.findMany.mockResolvedValue([]);
  prismaMock.booking.findMany.mockResolvedValue([]);

  // both users have medium priority (one user has no priority set, default to medium) so pick least recently booked
  await expect(
    getLuckyUser({
      availableUsers: users,
      eventType: {
        id: 1,
        isRRWeightsEnabled: false,
        team: {},
      },
      allRRHosts: [],
    })
  ).resolves.toStrictEqual(users[1]);

  const userLowest = buildUser({
    id: 1,
    username: "test1",
    name: "Test User 1",
    email: "test1@example.com",
    priority: 0,
    bookings: [
      {
        createdAt: new Date("2022-01-25T03:30:00.000Z"),
      },
    ],
  });
  const userMedium = buildUser({
    id: 2,
    username: "test2",
    name: "Test User 2",
    email: "test2@example.com",
    priority: 2,
    bookings: [
      {
        createdAt: new Date("2022-01-25T04:30:00.000Z"),
      },
    ],
  });

  const userHighest = buildUser({
    id: 2,
    username: "test2",
    name: "Test User 2",
    email: "test2@example.com",
    priority: 4,
    bookings: [
      {
        createdAt: new Date("2022-01-25T05:30:00.000Z"),
      },
    ],
  });

  const usersWithPriorities: GetLuckyUserAvailableUsersType = [userLowest, userMedium, userHighest];
  // TODO: we may be able to use native prisma generics somehow?
  prismaMock.user.findMany.mockResolvedValue(usersWithPriorities);
  prismaMock.booking.findMany.mockResolvedValue([]);
  prismaMock.host.findMany.mockResolvedValue([]);
  // pick the user with the highest priority
  await expect(
    getLuckyUser({
      availableUsers: usersWithPriorities,
      eventType: {
        id: 1,
        isRRWeightsEnabled: false,
        team: {},
      },
      allRRHosts: [],
    })
  ).resolves.toStrictEqual(usersWithPriorities[2]);

  const userLow = buildUser({
    id: 1,
    username: "test1",
    name: "Test User 1",
    email: "test1@example.com",
    priority: 0,
    bookings: [
      {
        createdAt: new Date("2022-01-25T02:30:00.000Z"),
      },
    ],
  });
  const userHighLeastRecentBooking = buildUser({
    id: 2,
    username: "test2",
    name: "Test User 2",
    email: "tes2t@example.com",
    priority: 3,
    bookings: [
      {
        createdAt: new Date("2022-01-25T03:30:00.000Z"),
      },
    ],
  });

  const userHighRecentBooking = buildUser({
    id: 3,
    username: "test3",
    name: "Test User 3",
    email: "test3@example.com",
    priority: 3,
    bookings: [
      {
        createdAt: new Date("2022-01-25T04:30:00.000Z"),
      },
    ],
  });

  const usersWithSamePriorities: GetLuckyUserAvailableUsersType = [
    userLow,
    userHighLeastRecentBooking,
    userHighRecentBooking,
  ];
  // TODO: we may be able to use native prisma generics somehow?
  prismaMock.user.findMany.mockResolvedValue(usersWithSamePriorities);
  prismaMock.booking.findMany.mockResolvedValue([]);
  prismaMock.host.findMany.mockResolvedValue([]);

  // pick the least recently booked user of the two with the highest priority
  await expect(
    getLuckyUser({
      availableUsers: usersWithSamePriorities,
      eventType: {
        id: 1,
        isRRWeightsEnabled: false,
        team: {},
      },
      allRRHosts: [],
    })
  ).resolves.toStrictEqual(usersWithSamePriorities[1]);
});

describe("maximize availability and weights", () => {
  it("can find lucky user if hosts have same weights", async () => {
    const users: GetLuckyUserAvailableUsersType = [
      buildUser({
        id: 1,
        username: "test1",
        name: "Test User 1",
        email: "test1@example.com",
        priority: 3,
        weight: 100,
        bookings: [
          {
            createdAt: new Date("2022-01-25T06:30:00.000Z"),
          },
          {
            createdAt: new Date("2022-01-25T03:30:00.000Z"),
          },
        ],
      }),
      buildUser({
        id: 2,
        username: "test2",
        name: "Test User 2",
        email: "test2@example.com",
        priority: 3,
        weight: 100,
        bookings: [
          {
            createdAt: new Date("2022-01-25T05:30:00.000Z"),
          },
          {
            createdAt: new Date("2022-01-25T04:30:00.000Z"),
          },
        ],
      }),
    ];
    prismaMock.user.findMany.mockResolvedValue(users);
    prismaMock.host.findMany.mockResolvedValue([]);
    prismaMock.booking.findMany.mockResolvedValue([
      buildBooking({
        id: 1,
        userId: 1,
        createdAt: new Date("2022-01-25T06:30:00.000Z"),
      }),
      buildBooking({
        id: 2,
        userId: 1,
        createdAt: new Date("2022-01-25T03:30:00.000Z"),
      }),
      buildBooking({
        id: 3,
        userId: 2,
        createdAt: new Date("2022-01-25T05:30:00.000Z"),
      }),
      buildBooking({
        id: 4,
        userId: 2,
        createdAt: new Date("2022-01-25T04:30:00.000Z"),
      }),
    ]);

    const allRRHosts = [
      {
        user: { id: users[0].id, email: users[0].email },
        weight: users[0].weight,
        createdAt: new Date(0),
      },
      {
        user: { id: users[1].id, email: users[1].email },
        weight: users[1].weight,
        createdAt: new Date(0),
      },
    ];

    await expect(
      getLuckyUser({
        availableUsers: users,
        eventType: {
          id: 1,
          isRRWeightsEnabled: true,
          team: {},
        },
        allRRHosts,
      })
    ).resolves.toStrictEqual(users[1]);
  });

  it("can find lucky user if hosts have different weights", async () => {
    const users: GetLuckyUserAvailableUsersType = [
      buildUser({
        id: 1,
        username: "test1",
        name: "Test User 1",
        email: "test1@example.com",
        priority: 3,
        weight: 200,
        bookings: [
          {
            createdAt: new Date("2022-01-25T08:30:00.000Z"),
          },
          {
            createdAt: new Date("2022-01-25T07:30:00.000Z"),
          },
          {
            createdAt: new Date("2022-01-25T05:30:00.000Z"),
          },
        ],
      }),
      buildUser({
        id: 2,
        username: "test2",
        name: "Test User 2",
        email: "test2@example.com",
        priority: 3,
        weight: 100,
        bookings: [
          {
            createdAt: new Date("2022-01-25T06:30:00.000Z"),
          },
          {
            createdAt: new Date("2022-01-25T03:30:00.000Z"),
          },
        ],
      }),
    ];

    prismaMock.user.findMany.mockResolvedValue(users);
    prismaMock.host.findMany.mockResolvedValue([]);
    prismaMock.booking.findMany.mockResolvedValue([
      buildBooking({
        id: 1,
        userId: 1,
        createdAt: new Date("2022-01-25T08:30:00.000Z"),
      }),
      buildBooking({
        id: 2,
        userId: 1,
        createdAt: new Date("2022-01-25T07:30:00.000Z"),
      }),
      buildBooking({
        id: 3,
        userId: 1,
        createdAt: new Date("2022-01-25T05:30:00.000Z"),
      }),
      buildBooking({
        id: 4,
        userId: 2,
        createdAt: new Date("2022-01-25T06:30:00.000Z"),
      }),
      buildBooking({
        id: 4,
        userId: 2,
        createdAt: new Date("2022-01-25T03:30:00.000Z"),
      }),
    ]);

    const allRRHosts = [
      {
        user: { id: users[0].id, email: users[0].email },
        weight: users[0].weight,
        createdAt: new Date(0),
      },
      {
        user: { id: users[1].id, email: users[1].email },
        weight: users[1].weight,
        createdAt: new Date(0),
      },
    ];

    await expect(
      getLuckyUser({
        availableUsers: users,
        eventType: {
          id: 1,
          isRRWeightsEnabled: true,
          team: {},
        },
        allRRHosts,
      })
    ).resolves.toStrictEqual(users[0]);
  });

  it("can find lucky user with weights and adjusted weights", async () => {
    const users: GetLuckyUserAvailableUsersType = [
      buildUser({
        id: 1,
        username: "test1",
        name: "Test User 1",
        email: "test1@example.com",
        priority: 3,
        weight: 150,
        bookings: [
          {
            createdAt: new Date("2022-01-25T07:30:00.000Z"),
          },
          {
            createdAt: new Date("2022-01-25T05:30:00.000Z"),
          },
          {
            createdAt: new Date("2022-01-25T03:30:00.000Z"),
          },
        ],
      }),
      buildUser({
        id: 2,
        username: "test2",
        name: "Test User 2",
        email: "test2@example.com",
        priority: 3,
        weight: 100,
        bookings: [
          {
            createdAt: new Date("2022-01-25T06:30:00.000Z"),
          },
          {
            createdAt: new Date("2022-01-25T03:30:00.000Z"),
          },
        ],
      }),
    ];

    prismaMock.user.findMany.mockResolvedValue(users);
    prismaMock.host.findMany.mockResolvedValue([]);
    prismaMock.booking.findMany.mockResolvedValue([
      buildBooking({
        id: 1,
        userId: 1,
        createdAt: new Date("2022-01-25T05:30:00.000Z"),
      }),
      buildBooking({
        id: 2,
        userId: 1,
        createdAt: new Date("2022-01-25T03:30:00.000Z"),
      }),
      buildBooking({
        id: 3,
        userId: 1,
        createdAt: new Date("2022-01-25T07:30:00.000Z"),
      }),
      buildBooking({
        id: 4,
        userId: 2,
        createdAt: new Date("2022-01-25T06:30:00.000Z"),
      }),
      buildBooking({
        id: 4,
        userId: 2,
        createdAt: new Date("2022-01-25T03:30:00.000Z"),
      }),
    ]);

    const allRRHosts = [
      {
        user: { id: users[0].id, email: users[0].email },
        weight: users[0].weight,
        createdAt: new Date(0),
      },
      {
        user: { id: users[1].id, email: users[1].email },
        weight: users[1].weight,
        createdAt: new Date(0),
      },
    ];

    await expect(
      getLuckyUser({
        availableUsers: users,
        eventType: {
          id: 1,
          isRRWeightsEnabled: true,
          team: {},
        },
        allRRHosts,
      })
    ).resolves.toStrictEqual(users[0]);
  });

  it("applies calibration to newly added hosts so they are not penalized unfairly compared to their peers", async () => {
    const users: GetLuckyUserAvailableUsersType = [
      buildUser({
        id: 1,
        username: "test1",
        name: "Test User 1",
        email: "test1@example.com",
        bookings: [
          {
            createdAt: new Date("2022-01-25T05:30:00.000Z"),
          },
          {
            createdAt: new Date("2022-01-25T06:30:00.000Z"),
          },
        ],
      }),
      buildUser({
        id: 2,
        username: "test2",
        name: "Test User 2",
        email: "test2@example.com",
        bookings: [
          {
            createdAt: new Date("2022-01-25T04:30:00.000Z"),
          },
        ],
      }),
    ];

    const middleOfMonth = new Date(
      Date.UTC(new Date().getUTCFullYear(), new Date().getUTCMonth(), 14, 12, 0, 0)
    );

    const allRRHosts = [
      {
        user: { id: users[0].id, email: users[0].email },
        weight: users[0].weight,
        createdAt: middleOfMonth,
      },
      {
        user: { id: users[1].id, email: users[1].email },
        weight: users[1].weight,
        createdAt: new Date(0),
      },
    ];

    // TODO: we may be able to use native prisma generics somehow?
    prismaMock.user.findMany.mockResolvedValue(users);
    prismaMock.host.findMany.mockResolvedValue([
      {
        userId: allRRHosts[0].user.id,
        weight: allRRHosts[0].weight,
        createdAt: allRRHosts[0].createdAt,
      },
    ]);
    // findMany bookings are BEFORE the new host (user 1) was added, calibration=2.
    prismaMock.booking.findMany.mockResolvedValue([
      buildBooking({
        id: 4,
        userId: 2,
        createdAt: dayjs(middleOfMonth).subtract(2, "days").toDate(),
      }),
      buildBooking({
        id: 5,
        userId: 2,
        createdAt: dayjs(middleOfMonth).subtract(5, "days").toDate(),
      }),
    ]);
    await expect(
      getLuckyUser({
        availableUsers: users,
        eventType: {
          id: 1,
          isRRWeightsEnabled: true,
          team: {},
        },
        allRRHosts,
      })
    ).resolves.toStrictEqual(users[1]);
    // findMany bookings are AFTER the new host (user 1) was added, calibration=0.
    prismaMock.booking.findMany.mockResolvedValue([
      buildBooking({
        id: 4,
        userId: 2,
        createdAt: dayjs(middleOfMonth).add(2, "days").toDate(),
      }),
      buildBooking({
        id: 5,
        userId: 2,
        createdAt: dayjs(middleOfMonth).add(5, "days").toDate(),
      }),
    ]);
    await expect(
      getLuckyUser({
        availableUsers: users,
        eventType: {
          id: 1,
          isRRWeightsEnabled: true,
          team: {},
        },
        allRRHosts,
      })
    ).resolves.toStrictEqual(users[0]);
  });
});

describe("attribute weights and virtual queues", () => {
  it("prepareQueuesAndAttributesData returns correct attributeWeights and virtualQueuesData", async () => {
    const attributeOneOptionIdFirst = uuid();
    const attributeOneOptionIdSecond = uuid();
    const attributeTwoOptionIdFirst = uuid();
    const attributeTwoOptionIdSecond = uuid();
    const attributeId = uuid();
    const routeId = uuid();
    const fieldIdOne = uuid();
    const fieldIdTwo = uuid();

    const routingFormResponse = {
      response: {
        [fieldIdOne]: {
          label: "company_size",
          value: attributeOneOptionIdFirst,
        },
        [fieldIdTwo]: { label: "headquarters", value: attributeTwoOptionIdSecond },
      },
      form: {
        routes: [
          {
            id: uuid(),
            action: { type: "eventTypeRedirectUrl", value: "team/team1/team1-event-1", eventTypeId: 29 },
            queryValue: { id: "a98ab8a9-4567-489a-bcde-f1932649bb8b", type: "group" },
            attributesQueryValue: {
              id: "b8ab8ba9-0123-4456-b89a-b1932649bb8b",
              type: "group",
              children1: {
                "a8999bb9-89ab-4cde-b012-31932649cc93": {
                  type: "rule",
                  properties: {
                    field: uuid(), //another attribute
                    value: [[`{field:${fieldIdOne}}`]],
                    operator: "multiselect_some_in",
                    valueSrc: ["value"],
                    valueType: ["multiselect"],
                    valueError: [null],
                  },
                },
              },
            },
            attributeRoutingConfig: {},
          },
          {
            //chosen route
            id: routeId,
            action: { type: "eventTypeRedirectUrl", value: "team/team1/team1-event-1", eventTypeId: 29 },
            queryValue: { id: "a98ab8a9-4567-489a-bcde-f1932649bb8b", type: "group" },
            attributesQueryValue: {
              id: "b8ab8ba9-0123-4456-b89a-b1932649bb8b",
              type: "group",
              children1: {
                "a8999bb9-89ab-4cde-b012-31932649cc93": {
                  type: "rule",
                  properties: {
                    field: attributeId,
                    value: [[`{field:${fieldIdTwo}}`]],
                    operator: "multiselect_some_in",
                    valueSrc: ["value"],
                    valueType: ["multiselect"],
                    valueError: [null],
                  },
                },
              },
            },
            attributeRoutingConfig: {},
          },
        ],
        fields: [
          {
            id: fieldIdOne,
            type: "select",
            label: "company_size",
            options: [
              { id: attributeOneOptionIdFirst, label: "1-10" },
              { id: attributeOneOptionIdSecond, label: "11-20" },
            ],
            required: true,
          },
          {
            id: fieldIdTwo,
            type: "select",
            label: "headquarters",
            options: [
              { id: attributeTwoOptionIdFirst, label: "USA" },
              { id: attributeTwoOptionIdSecond, label: "Germany" },
            ],
            required: true,
          },
        ],
      },
      chosenRouteId: routeId,
    };

    prismaMock.attribute.findFirst.mockResolvedValue({
      name: "Headquaters",
      id: attributeId,
      type: AttributeType.SINGLE_SELECT,
      slug: "headquarters",
      options: [
        {
          id: "12345",
          value: "Germany",
          slug: "Germany",
          assignedUsers: [
            {
              weight: 120,
              member: {
                userId: 1,
              },
            },
            {
              weight: 150,
              member: {
                userId: 2,
              },
            },
          ],
        },
      ],
    });

    const queuesAndAttributesData = await prepareQueuesAndAttributesData({
      eventType: { id: 1, isRRWeightsEnabled: true, team: { parentId: 1 } },
      routingFormResponse,
      allRRHosts: [
        {
          user: {
            id: 1,
            email: "test1@example.com",
          },
          createdAt: new Date(),
          weight: 10,
        },
        {
          user: {
            id: 2,
            email: "test2@example.com",
          },
          createdAt: new Date(),
          weight: 150,
        },
      ],
    });

    expect(queuesAndAttributesData).toEqual({
      attributeWeights: [
        { userId: 1, weight: 120 },
        { userId: 2, weight: 150 },
      ],
      virtualQueuesData: {
        chosenRouteId: routeId,
        fieldOptionData: {
          fieldId: fieldIdTwo,
          selectedOptionIds: attributeTwoOptionIdSecond,
        },
      },
    });
  });

  it("uses attribute weights and counts only bookings within virtual queue", async () => {
    const users: GetLuckyUserAvailableUsersType = [
      buildUser({
        id: 1,
        username: "test1",
        name: "Test User 1",
        email: "test1@example.com",
        priority: 1,
        weight: 150,
        bookings: [
          {
            createdAt: new Date("2022-01-25T06:30:00.000Z"),
          },
        ],
      }),
      buildUser({
        id: 2,
        username: "test2",
        name: "Test User 2",
        email: "test2@example.com",
        priority: 3,
        weight: 50,
        bookings: [
          {
            createdAt: new Date("2022-01-25T05:30:00.000Z"),
          },
        ],
      }),
    ];

    const attributeOptionIdFirst = uuid();
    const attributeOptionIdSecond = uuid();
    const attributeId = uuid();
    const routeId = uuid();
    const fieldId = uuid();
    const formId = uuid();

    const routingFormResponse = {
      response: {
        [fieldId]: {
          label: "company_size",
          value: attributeOptionIdFirst,
        },
      },
      form: {
        routes: [
          {
            id: routeId,
            action: { type: "eventTypeRedirectUrl", value: "team/team1/team1-event-1", eventTypeId: 29 },
            queryValue: { id: "a98ab8a9-4567-489a-bcde-f1932649bb8b", type: "group" },
            attributesQueryValue: {
              id: "b8ab8ba9-0123-4456-b89a-b1932649bb8b",
              type: "group",
              children1: {
                "a8999bb9-89ab-4cde-b012-31932649cc93": {
                  type: "rule",
                  properties: {
                    field: attributeId,
                    value: [[`{field:${fieldId}}`]],
                    operator: "multiselect_some_in",
                    valueSrc: ["value"],
                    valueType: ["multiselect"],
                    valueError: [null],
                  },
                },
              },
            },
            attributeRoutingConfig: {},
          },
        ],
        fields: [
          {
            id: fieldId,
            type: "select",
            label: "company_size",
            options: [
              { id: attributeOptionIdFirst, label: "1-10" },
              { id: attributeOptionIdSecond, label: "11-20" },
            ],
            required: true,
          },
        ],
      },
      chosenRouteId: routeId,
    };

    prismaMock.user.findMany.mockResolvedValue(users);
    prismaMock.host.findMany.mockResolvedValue([]);
    prismaMock.booking.findMany.mockResolvedValue([
      {
        ...buildBooking({
          id: 1,
          userId: 1,
          createdAt: new Date("2022-01-25T06:30:00.000Z"),
        }),
        routedFromRoutingFormReponse: {
          id: 1,
          formId,
          response: {
            [fieldId]: {
              label: "company_size",
              value: attributeOptionIdFirst, // booking part of virtual queue
            },
          },
          createdAt: new Date("2022-01-25T06:30:00.000Z"),
          chosenRouteId: routeId,
        },
      },
      {
        ...buildBooking({
          id: 3,
          userId: 2,
          createdAt: new Date("2022-01-25T05:30:00.000Z"),
        }),
        routedFromRoutingFormReponse: {
          id: 1,
          formId,
          response: {
            [fieldId]: {
              label: "company_size",
              value: attributeOptionIdFirst, // booking part of virtual queue
            },
          },
          createdAt: new Date("2022-01-25T05:30:00.000Z"),
          chosenRouteId: routeId,
        },
      },
      {
        ...buildBooking({
          id: 3,
          userId: 2,
          createdAt: new Date("2022-01-25T05:30:00.000Z"),
        }),
        routedFromRoutingFormReponse: {
          id: 1,
          formId,
          response: {
            [fieldId]: {
              label: "company_size",
              value: attributeOptionIdSecond, // different queue, booking doesn't count
            },
          },
          createdAt: new Date("2022-01-25T05:30:00.000Z"),
          chosenRouteId: routeId,
        },
      },
    ]);

    prismaMock.attribute.findFirst.mockResolvedValue({
      name: "Company Size",
      id: attributeId,
      type: AttributeType.SINGLE_SELECT,
      slug: "company_size",
      options: [
        {
          id: "4321",
          value: "1-10",
          slug: "1-10",
          assignedUsers: [
            {
              weight: 80,
              member: {
                userId: 1,
              },
            },
            {
              weight: 100,
              member: {
                userId: 2,
              },
            },
          ],
        },
      ],
    });

    const allRRHosts = [
      {
        user: { id: users[0].id, email: users[0].email },
        weight: users[0].weight,
        createdAt: new Date(0),
      },
      {
        user: { id: users[1].id, email: users[1].email },
        weight: users[1].weight,
        createdAt: new Date(0),
      },
    ];

    await expect(
      getLuckyUser(DistributionMethod.PRIORITIZE_AVAILABILITY, {
        availableUsers: users,
        eventType: {
          id: 1,
          isRRWeightsEnabled: true,
          team: { parentId: 1 },
        },
        allRRHosts,
        routingFormResponse,
      })
    ).resolves.toStrictEqual(users[1]);
  });
});<|MERGE_RESOLUTION|>--- conflicted
+++ resolved
@@ -7,11 +7,7 @@
 import { buildUser, buildBooking } from "@calcom/lib/test/builder";
 import { AttributeType } from "@calcom/prisma/enums";
 
-<<<<<<< HEAD
-import { DistributionMethod, getLuckyUser, prepareQueuesAndAttributesData } from "./getLuckyUser";
-=======
-import { getLuckyUser } from "./getLuckyUser";
->>>>>>> f7669603
+import { getLuckyUser, prepareQueuesAndAttributesData } from "./getLuckyUser";
 
 type NonEmptyArray<T> = [T, ...T[]];
 type GetLuckyUserAvailableUsersType = NonEmptyArray<ReturnType<typeof buildUser>>;
@@ -966,7 +962,7 @@
     ];
 
     await expect(
-      getLuckyUser(DistributionMethod.PRIORITIZE_AVAILABILITY, {
+      getLuckyUser({
         availableUsers: users,
         eventType: {
           id: 1,
