--- conflicted
+++ resolved
@@ -2,11 +2,7 @@
 
 import prisma from "@calcom/prisma";
 
-<<<<<<< HEAD
-import { DistributionMethod, getLuckyUser, getOrderedListOfLuckyUsers } from "./getLuckyUser";
-=======
-import { getLuckyUser } from "./getLuckyUser";
->>>>>>> d294a74a
+import { getLuckyUser, getOrderedListOfLuckyUsers } from "./getLuckyUser";
 
 let commonEventTypeId: number;
 const userIds: number[] = [];
@@ -201,31 +197,18 @@
           bookings: JSON.stringify(organizerThatDidntShowUp.bookings),
         },
       });
-      const luckyUser = await getLuckyUser(DistributionMethod.PRIORITIZE_AVAILABILITY, {
+      const luckyUser = await getLuckyUser({
         availableUsers: [organizerThatShowedUp, organizerThatDidntShowUp],
         eventType: {
           id: commonEventTypeId,
           isRRWeightsEnabled: false,
+          team: {},
         },
         allRRHosts: [],
-      });
-
-<<<<<<< HEAD
+        routingFormResponse: null,
+      });
+
       expect(luckyUser.email).toBe(organizerThatDidntShowUp.email);
-=======
-      userIds.push(organizerThatShowedUp.id, organizerThatDidntShowUp.id);
-
-      expect(
-        getLuckyUser({
-          availableUsers: [organizerThatShowedUp, organizerThatDidntShowUp],
-          eventType: {
-            id: eventTypeId,
-            isRRWeightsEnabled: false,
-          },
-          allRRHosts: [],
-        })
-      ).resolves.toStrictEqual(organizerThatDidntShowUp);
->>>>>>> d294a74a
     });
 
     it("When a attendee is a noShow for organizers booking, that organizer is competing with another host whose attendee showed up for the booking", async () => {
@@ -279,8 +262,10 @@
           eventType: {
             id: commonEventTypeId,
             isRRWeightsEnabled: false,
+            team: {},
           },
           allRRHosts: [],
+          routingFormResponse: null,
         })
       ).resolves.toStrictEqual(organizerWhoseAttendeeDidntShowUp);
     });
@@ -378,8 +363,10 @@
           eventType: {
             id: commonEventTypeId,
             isRRWeightsEnabled: false,
+            team: {},
           },
           allRRHosts: [],
+          routingFormResponse: null,
         })
       ).resolves.toStrictEqual(organizerWhoWasAttendeeAndDidntShowUp);
     });
@@ -434,18 +421,15 @@
       const userWithBookingThatHappenedEarlier = hostWithBookingThatHappenedEarlier.user;
 
       expect(
-<<<<<<< HEAD
-        getLuckyUser(DistributionMethod.PRIORITIZE_AVAILABILITY, {
+        getLuckyUser({
           availableUsers: [userWithBookingThatHappenedLater, userWithBookingThatHappenedEarlier],
-=======
-        getLuckyUser({
-          availableUsers: [user1, user2],
->>>>>>> d294a74a
           eventType: {
             id: commonEventTypeId,
             isRRWeightsEnabled: false,
+            team: {},
           },
           allRRHosts: [],
+          routingFormResponse: null,
         })
       ).resolves.toStrictEqual(userWithBookingThatHappenedEarlier);
     });
@@ -480,31 +464,29 @@
     const user2 = host2.user;
     const user3 = host3.user;
 
-    const { users: luckyUsers } = await getOrderedListOfLuckyUsers(
-      DistributionMethod.PRIORITIZE_AVAILABILITY,
-      {
-        availableUsers: [user2, user1, user3],
-        eventType: {
-          id: commonEventTypeId,
-          isRRWeightsEnabled: false,
-        },
-        allRRHosts: [],
-      }
-    );
+    const { users: luckyUsers } = await getOrderedListOfLuckyUsers({
+      availableUsers: [user2, user1, user3],
+      eventType: {
+        id: commonEventTypeId,
+        isRRWeightsEnabled: false,
+        team: {},
+      },
+      allRRHosts: [],
+      routingFormResponse: null,
+    });
 
     expectLuckyUsers(luckyUsers, [user2, user1, user3]);
 
-    const { users: luckyUsers2 } = await getOrderedListOfLuckyUsers(
-      DistributionMethod.PRIORITIZE_AVAILABILITY,
-      {
-        availableUsers: [user3, user1, user2],
-        eventType: {
-          id: commonEventTypeId,
-          isRRWeightsEnabled: false,
-        },
-        allRRHosts: [],
-      }
-    );
+    const { users: luckyUsers2 } = await getOrderedListOfLuckyUsers({
+      availableUsers: [user3, user1, user2],
+      eventType: {
+        id: commonEventTypeId,
+        isRRWeightsEnabled: false,
+        team: {},
+      },
+      allRRHosts: [],
+      routingFormResponse: null,
+    });
     expectLuckyUsers(luckyUsers2, [user3, user1, user2]);
   });
 
@@ -537,17 +519,16 @@
       const user2WithWeight100 = host3WithWeight100.user;
 
       const allRRHosts = [host1WithWeight100, host2WithWeight200, host3WithWeight100];
-      const { users: luckyUsers } = await getOrderedListOfLuckyUsers(
-        DistributionMethod.PRIORITIZE_AVAILABILITY,
-        {
-          availableUsers: [userWithHighestWeight, user1WithWeight100, user2WithWeight100],
-          eventType: {
-            id: commonEventTypeId,
-            isRRWeightsEnabled,
-          },
-          allRRHosts,
-        }
-      );
+      const { users: luckyUsers } = await getOrderedListOfLuckyUsers({
+        availableUsers: [userWithHighestWeight, user1WithWeight100, user2WithWeight100],
+        eventType: {
+          id: commonEventTypeId,
+          isRRWeightsEnabled,
+          team: {},
+        },
+        allRRHosts,
+        routingFormResponse: null,
+      });
 
       expectLuckyUsers(luckyUsers, [
         // It has the highest weight
@@ -558,17 +539,16 @@
         user2WithWeight100,
       ]);
 
-      const { users: luckyUsers2 } = await getOrderedListOfLuckyUsers(
-        DistributionMethod.PRIORITIZE_AVAILABILITY,
-        {
-          availableUsers: [user2WithWeight100, userWithHighestWeight, user1WithWeight100],
-          eventType: {
-            id: commonEventTypeId,
-            isRRWeightsEnabled,
-          },
-          allRRHosts,
-        }
-      );
+      const { users: luckyUsers2 } = await getOrderedListOfLuckyUsers({
+        availableUsers: [user2WithWeight100, userWithHighestWeight, user1WithWeight100],
+        eventType: {
+          id: commonEventTypeId,
+          isRRWeightsEnabled,
+          team: {},
+        },
+        allRRHosts,
+        routingFormResponse: null,
+      });
       expectLuckyUsers(luckyUsers2, [
         // It has the highest weight and zero bookings.
         userWithHighestWeight,
@@ -635,13 +615,10 @@
         ],
       };
 
-      const { users: luckyUsers, perUserData } = await getOrderedListOfLuckyUsers(
-        DistributionMethod.PRIORITIZE_AVAILABILITY,
-        {
-          ...getLuckUserParams,
-          availableUsers: [getLuckUserParams.availableUsers[0], ...getLuckUserParams.availableUsers.slice(1)],
-        }
-      );
+      const { users: luckyUsers, perUserData } = await getOrderedListOfLuckyUsers({
+        ...getLuckUserParams,
+        availableUsers: [getLuckUserParams.availableUsers[0], ...getLuckUserParams.availableUsers.slice(1)],
+      });
 
       expectLuckyUsers(luckyUsers, [
         // User with 1 booking is chosen first because it has higher weight and lesser bookings
@@ -719,13 +696,10 @@
         ],
       };
 
-      const { users: luckyUsers, perUserData } = await getOrderedListOfLuckyUsers(
-        DistributionMethod.PRIORITIZE_AVAILABILITY,
-        {
-          ...getLuckUserParams,
-          availableUsers: [getLuckUserParams.availableUsers[0], ...getLuckUserParams.availableUsers.slice(1)],
-        }
-      );
+      const { users: luckyUsers, perUserData } = await getOrderedListOfLuckyUsers({
+        ...getLuckUserParams,
+        availableUsers: [getLuckUserParams.availableUsers[0], ...getLuckUserParams.availableUsers.slice(1)],
+      });
 
       expectLuckyUsers(luckyUsers, [
         // User with 1 booking is chosen first because it has higher weight and lesser bookings
@@ -794,16 +768,10 @@
           allRRHosts: [host1, host2, host3],
         };
 
-        const { users: luckyUsers, perUserData } = await getOrderedListOfLuckyUsers(
-          DistributionMethod.PRIORITIZE_AVAILABILITY,
-          {
-            ...getLuckUserParams,
-            availableUsers: [
-              getLuckUserParams.availableUsers[0],
-              ...getLuckUserParams.availableUsers.slice(1),
-            ],
-          }
-        );
+        const { users: luckyUsers, perUserData } = await getOrderedListOfLuckyUsers({
+          ...getLuckUserParams,
+          availableUsers: [getLuckUserParams.availableUsers[0], ...getLuckUserParams.availableUsers.slice(1)],
+        });
 
         if (!perUserData?.bookingShortfalls || !perUserData?.calibrations) {
           throw new Error("bookingShortfalls or calibrations is not defined");
