--- conflicted
+++ resolved
@@ -334,7 +334,23 @@
     });
   }
 
-<<<<<<< HEAD
+  async findParentOrganizationByTeamId(teamId: number) {
+    const team = await this.prismaClient.team.findUnique({
+      where: {
+        id: teamId,
+      },
+      select: {
+        parent: {
+          select: {
+            id: true,
+          },
+        },
+      },
+    });
+
+    return team?.parent;
+  }
+
   async findOrganizationSettingsBySlug({ slug }: { slug: string }) {
     return await this.prismaClient.team.findFirst({
       where: {
@@ -360,22 +376,5 @@
         slug: true,
       },
     });
-=======
-  async findParentOrganizationByTeamId(teamId: number) {
-    const team = await this.prismaClient.team.findUnique({
-      where: {
-        id: teamId,
-      },
-      select: {
-        parent: {
-          select: {
-            id: true,
-          },
-        },
-      },
-    });
-
-    return team?.parent;
->>>>>>> 0af62da1
   }
 }