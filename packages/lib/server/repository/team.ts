--- conflicted
+++ resolved
@@ -3,12 +3,9 @@
 import { whereClauseForOrgWithSlugOrRequestedSlug } from "@calcom/ee/organizations/lib/orgDomains";
 import logger from "@calcom/lib/logger";
 import type { PrismaClient } from "@calcom/prisma";
-import prisma from "@calcom/prisma";
-<<<<<<< HEAD
+import { prisma } from "@calcom/prisma";
 import type { Prisma } from "@calcom/prisma/client";
-=======
 import { MembershipRole } from "@calcom/prisma/enums";
->>>>>>> d6b17b76
 import { teamMetadataSchema } from "@calcom/prisma/zod-utils";
 
 import { getParsedTeam } from "./teamUtils";
