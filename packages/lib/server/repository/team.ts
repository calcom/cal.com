import type { z } from "zod";

import { whereClauseForOrgWithSlugOrRequestedSlug } from "@calcom/ee/organizations/lib/orgDomains";
import logger from "@calcom/lib/logger";
import type { PrismaClient } from "@calcom/prisma";
import { prisma } from "@calcom/prisma";
import type { Prisma } from "@calcom/prisma/client";
import { MembershipRole } from "@calcom/prisma/enums";
import { teamMetadataSchema } from "@calcom/prisma/zod-utils";

import { getParsedTeam } from "./teamUtils";

type TeamGetPayloadWithParsedMetadata<TeamSelect extends Prisma.TeamSelect> =
  | (Omit<Prisma.TeamGetPayload<{ select: TeamSelect }>, "metadata" | "isOrganization"> & {
      metadata: z.infer<typeof teamMetadataSchema>;
      isOrganization: boolean;
    })
  | null;

type GetTeamOrOrgArg<TeamSelect extends Prisma.TeamSelect> = {
  lookupBy: (
    | {
        id: number;
      }
    | {
        slug: string;
      }
  ) & {
    havingMemberWithId?: number;
  };
  /**
   * If we are fetching a team, this is the slug of the organization that the team belongs to.
   */
  forOrgWithSlug: string | null;
  /**
   * If true, means that we need to fetch an organization with the given slug. Otherwise, we need to fetch a team with the given slug.
   */
  isOrg: boolean;
  teamSelect: TeamSelect;
};

const log = logger.getSubLogger({ prefix: ["repository", "team"] });

/**
 * Gets the team or organization with the given slug or id reliably along with parsed metadata.
 */
async function getTeamOrOrg<TeamSelect extends Prisma.TeamSelect>({
  lookupBy,
  forOrgWithSlug: forOrgWithSlug,
  isOrg,
  teamSelect,
}: GetTeamOrOrgArg<TeamSelect>): Promise<TeamGetPayloadWithParsedMetadata<TeamSelect>> {
  const where: Prisma.TeamFindFirstArgs["where"] = {};
  teamSelect = {
    ...teamSelect,
    metadata: true,
    isOrganization: true,
  } satisfies TeamSelect;
  if (lookupBy.havingMemberWithId) where.members = { some: { userId: lookupBy.havingMemberWithId } };

  if ("id" in lookupBy) {
    where.id = lookupBy.id;
  } else {
    where.slug = lookupBy.slug;
  }

  if (isOrg) {
    // We must fetch only the organization here.
    // Note that an organization and a team that doesn't belong to an organization, both have parentId null
    // If the organization has null slug(but requestedSlug is 'test') and the team also has slug 'test', we can't distinguish them without explicitly checking the metadata.isOrganization
    // Note that, this isn't possible now to have same requestedSlug as the slug of a team not part of an organization. This is legacy teams handling mostly. But it is still safer to be sure that you are fetching an Organization only in case of isOrgView
    where.isOrganization = true;
    // We must fetch only the team here.
  } else {
    if (forOrgWithSlug) {
      where.parent = whereClauseForOrgWithSlugOrRequestedSlug(forOrgWithSlug);
    }
  }

  log.debug({
    orgSlug: forOrgWithSlug,
    teamLookupBy: lookupBy,
    isOrgView: isOrg,
    where,
  });

  const teams = await prisma.team.findMany({
    where,
    select: teamSelect,
  });

  const teamsWithParsedMetadata = teams
    .map((team) => {
      // eslint-disable-next-line @typescript-eslint/ban-ts-comment
      // @ts-ignore ts types are way too complciated for this now
      const parsedMetadata = teamMetadataSchema.parse(team.metadata ?? {});
      return {
        ...team,
        // eslint-disable-next-line @typescript-eslint/ban-ts-comment
        // @ts-ignore It does exist
        isOrganization: team.isOrganization as boolean,
        metadata: parsedMetadata,
      };
    })
    // In cases where there are many teams with the same slug, we need to find out the one and only one that matches our criteria
    .filter((team) => {
      // We need an org if isOrgView otherwise we need a team
      return isOrg ? team.isOrganization : !team.isOrganization;
    });

  if (teamsWithParsedMetadata.length > 1) {
    log.error("Found more than one team/Org. We should be doing something wrong.", {
      isOrgView: isOrg,
      where,
      teams: teamsWithParsedMetadata.map((team) => {
        const t = team as unknown as { id: number; slug: string };
        return {
          id: t.id,
          slug: t.slug,
        };
      }),
    });
  }

  const team = teamsWithParsedMetadata[0];
  if (!team) return null;
  // HACK: I am not sure how to make Prisma in peace with TypeScript with this repository pattern
  // eslint-disable-next-line @typescript-eslint/no-explicit-any
  return team as any;
}

export async function getTeam<TeamSelect extends Prisma.TeamSelect>({
  lookupBy,
  forOrgWithSlug: forOrgWithSlug,
  teamSelect,
}: Omit<GetTeamOrOrgArg<TeamSelect>, "isOrg">): Promise<TeamGetPayloadWithParsedMetadata<TeamSelect>> {
  return getTeamOrOrg({
    lookupBy,
    forOrgWithSlug: forOrgWithSlug,
    isOrg: false,
    teamSelect,
  });
}

export async function getOrg<TeamSelect extends Prisma.TeamSelect>({
  lookupBy,
  forOrgWithSlug: forOrgWithSlug,
  teamSelect,
}: Omit<GetTeamOrOrgArg<TeamSelect>, "isOrg">): Promise<TeamGetPayloadWithParsedMetadata<TeamSelect>> {
  return getTeamOrOrg({
    lookupBy,
    forOrgWithSlug: forOrgWithSlug,
    isOrg: true,
    teamSelect,
  });
}

const teamSelect = {
  id: true,
  name: true,
  slug: true,
  logoUrl: true,
  parentId: true,
  metadata: true,
  isOrganization: true,
  organizationSettings: true,
  isPlatform: true,
} satisfies Prisma.TeamSelect;

export class TeamRepository {
  constructor(private prismaClient: PrismaClient) {}

  async findById({ id }: { id: number }) {
    const team = await this.prismaClient.team.findUnique({
      where: {
        id,
      },
      select: teamSelect,
    });
    if (!team) {
      return null;
    }
    return getParsedTeam(team);
  }

  async findByIdIncludePlatformBilling({ id }: { id: number }) {
    const team = await this.prismaClient.team.findUnique({
      where: {
        id,
      },
      select: { ...teamSelect, platformBilling: true },
    });
    if (!team) {
      return null;
    }
    return getParsedTeam(team);
  }

  async findAllByParentId({
    parentId,
    select = teamSelect,
  }: {
    parentId: number;
    select?: Prisma.TeamSelect;
  }) {
    return await this.prismaClient.team.findMany({
      where: {
        parentId,
      },
      select,
    });
  }

  async findByIdAndParentId({
    id,
    parentId,
    select = teamSelect,
  }: {
    id: number;
    parentId: number;
    select?: Prisma.TeamSelect;
  }) {
    return await this.prismaClient.team.findFirst({
      where: {
        id,
        parentId,
      },
      select,
    });
  }

  async findFirstBySlugAndParentSlug({
    slug,
    parentSlug,
    select = teamSelect,
  }: {
    slug: string;
    parentSlug: string | null;
    select?: Prisma.TeamSelect;
  }) {
    return await this.prismaClient.team.findFirst({
      where: {
        slug,
        parent: parentSlug ? whereClauseForOrgWithSlugOrRequestedSlug(parentSlug) : null,
      },
      select,
    });
  }

  async deleteById({ id }: { id: number }) {
    const deletedTeam = await this.prismaClient.$transaction(async (tx) => {
      await tx.eventType.deleteMany({
        where: {
          teamId: id,
          schedulingType: "MANAGED",
        },
      });

      // delete all memberships
      await tx.membership.deleteMany({
        where: {
          teamId: id,
        },
      });

      const deletedTeam = await tx.team.delete({
        where: {
          id: id,
        },
      });

      return deletedTeam;
    });

    return deletedTeam;
  }

  async findTeamWithMembers(teamId: number) {
    return await this.prismaClient.team.findUnique({
      where: { id: teamId },
      select: {
        members: {
          select: {
            accepted: true,
          },
        },
        id: true,
        metadata: true,
        parentId: true,
        isOrganization: true,
      },
    });
  }

  async findTeamsByUserId({ userId, includeOrgs }: { userId: number; includeOrgs?: boolean }) {
    const memberships = await this.prismaClient.membership.findMany({
      where: {
        // Show all the teams this user belongs to regardless of the team being part of the user's org or not
        // We don't want to restrict in the listing here. If we need to restrict a situation where a user is part of the org along with being part of a non-org team, we should do that instead of filtering out from here
        // This became necessary when we started migrating user to Org, without migrating some teams of the user to the org
        // Also, we would allow a user to be part of multiple orgs, then also it would be necessary.
        userId: userId,
      },
      include: {
        team: {
          select: {
            id: true,
            name: true,
            slug: true,
            logoUrl: true,
            isOrganization: true,
            metadata: true,
            inviteTokens: true,
            parent: true,
            parentId: true,
          },
        },
      },
      orderBy: { role: "desc" },
    });

    return memberships
      .filter((mmship) => {
        if (includeOrgs) return true;
        return !mmship.team.isOrganization;
      })
      .map(({ team: { inviteTokens, ...team }, ...membership }) => ({
        role: membership.role,
        accepted: membership.accepted,
        ...team,
        metadata: teamMetadataSchema.parse(team.metadata),
        /** To prevent breaking we only return non-email attached token here, if we have one */
        inviteToken: inviteTokens.find((token) => token.identifier === `invite-link-for-teamId-${team.id}`),
      }));
  }

  async findTeamWithOrganizationSettings(teamId: number) {
    return await this.prismaClient.team.findUnique({
      where: { id: teamId },
      select: {
        parent: {
          select: {
            isOrganization: true,
            organizationSettings: true,
          },
        },
      },
    });
  }

  async findParentOrganizationByTeamId(teamId: number) {
    const team = await this.prismaClient.team.findUnique({
      where: {
        id: teamId,
      },
      select: {
        parent: {
          select: {
            id: true,
          },
        },
      },
    });

    return team?.parent;
  }

  async findOrganizationSettingsBySlug({ slug }: { slug: string }) {
    return await this.prismaClient.team.findFirst({
      where: {
        slug,
        isOrganization: true,
      },
      select: {
        organizationSettings: {
          select: {
            adminGetsNoSlotsNotification: true,
          },
        },
      },
    });
  }

  async findTeamSlugById({ id }: { id: number }) {
    return await this.prismaClient.team.findUnique({
      where: {
        id,
      },
      select: {
        slug: true,
      },
    });
  }

  async getTeamByIdIfUserIsAdmin({ userId, teamId }: { userId: number; teamId: number }) {
    return await this.prismaClient.team.findUnique({
      where: {
        id: teamId,
      },
      select: {
        id: true,
        metadata: true,
        members: {
          where: {
            userId,
            role: {
              in: [MembershipRole.ADMIN, MembershipRole.OWNER],
            },
          },
        },
      },
    });
  }

<<<<<<< HEAD
  async findTeamWithParentHideBranding({ teamId }: { teamId: number }) {
    return await this.prismaClient.team.findUnique({
      where: { id: teamId },
      select: {
        hideBranding: true,
        parent: {
          select: {
            hideBranding: true,
          },
        },
      },
    });
  }

  async findOrganization({ teamId, userId }: { teamId?: number; userId: number }) {
    return await this.prismaClient.team.findFirst({
      where: {
        isOrganization: true,
        children: {
          some: {
            id: teamId,
          },
        },
        members: {
          some: {
            userId,
            accepted: true,
          },
        },
      },
      select: {
        id: true,
      },
    });
=======
  async isSlugAvailableForUpdate({
    slug,
    teamId,
    parentId,
  }: {
    slug: string;
    teamId: number;
    parentId?: number | null;
  }) {
    const whereClause: Prisma.TeamWhereInput = {
      slug: {
        equals: slug,
        mode: "insensitive",
      },
      parentId: parentId ?? null,
      NOT: { id: teamId },
    };

    const conflictingTeam = await this.prismaClient.team.findFirst({
      where: whereClause,
      select: { id: true },
    });

    return !conflictingTeam;
>>>>>>> 2ac31045
  }
}<|MERGE_RESOLUTION|>--- conflicted
+++ resolved
@@ -412,7 +412,6 @@
     });
   }
 
-<<<<<<< HEAD
   async findTeamWithParentHideBranding({ teamId }: { teamId: number }) {
     return await this.prismaClient.team.findUnique({
       where: { id: teamId },
@@ -447,7 +446,8 @@
         id: true,
       },
     });
-=======
+  }
+
   async isSlugAvailableForUpdate({
     slug,
     teamId,
@@ -472,6 +472,5 @@
     });
 
     return !conflictingTeam;
->>>>>>> 2ac31045
   }
 }