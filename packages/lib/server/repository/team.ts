--- conflicted
+++ resolved
@@ -412,7 +412,6 @@
     });
   }
 
-<<<<<<< HEAD
   async findTeamWithParentHideBranding({ teamId }: { teamId: number }) {
     return await this.prismaClient.team.findUnique({
       where: { id: teamId },
@@ -425,7 +424,8 @@
         },
       },
     });
-=======
+  }
+
   async isSlugAvailableForUpdate({
     slug,
     teamId,
@@ -450,6 +450,5 @@
     });
 
     return !conflictingTeam;
->>>>>>> ba5525b1
   }
 }