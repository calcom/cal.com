import prismaMock from "../../../../tests/libs/__mocks__/prismaMock";

import { describe, it, expect, beforeEach, vi, afterEach } from "vitest";

import { CreditType } from "@calcom/prisma/enums";

import { CreditsRepository } from "./credits";

describe("CreditsRepository", () => {
  beforeEach(() => {
    vi.clearAllMocks();
  });

  afterEach(() => {
    vi.useRealTimers();
  });

  describe("findCreditBalance", () => {
    it("should use teamId if both userId and teamId are provided", async () => {
      await CreditsRepository.findCreditBalance({ teamId: 1, userId: 5 });

      expect(prismaMock.creditBalance.findUnique).toHaveBeenCalledWith({
        where: { teamId: 1 },
        select: {
          id: true,
          additionalCredits: true,
          limitReachedAt: true,
          warningSentAt: true,
        },
      });
    });

    it("should use userId if teamId is undefined", async () => {
      await CreditsRepository.findCreditBalance({ userId: 1 });

      expect(prismaMock.creditBalance.findUnique).toHaveBeenCalledWith({
        where: { userId: 1 },
        select: {
          id: true,
          additionalCredits: true,
          limitReachedAt: true,
          warningSentAt: true,
        },
      });
    });
  });

  describe("findCreditBalanceWithTeamOrUser", () => {
    it("should use teamId if both userId and teamId are provided", async () => {
      await CreditsRepository.findCreditBalanceWithTeamOrUser({ teamId: 1, userId: 5 });

      expect(prismaMock.creditBalance.findUnique).toHaveBeenCalledWith({
        where: { teamId: 1 },
        select: expect.objectContaining({
          id: true,
          additionalCredits: true,
          team: expect.any(Object),
        }),
      });
    });

    it("should use userId if teamId is undefined", async () => {
      await CreditsRepository.findCreditBalanceWithTeamOrUser({ userId: 1 });

      expect(prismaMock.creditBalance.findUnique).toHaveBeenCalledWith({
        where: { userId: 1 },
        select: expect.objectContaining({
          id: true,
          additionalCredits: true,
          user: expect.any(Object),
        }),
      });
    });
  });

  describe("findCreditBalanceWithExpenseLogs", () => {
    it("should use teamId if both userId and teamId are provided", async () => {
      await CreditsRepository.findCreditBalanceWithExpenseLogs({ teamId: 1, userId: 5 });

      expect(prismaMock.creditBalance.findUnique).toHaveBeenCalledWith({
        where: { teamId: 1 },
        select: expect.objectContaining({
          additionalCredits: true,
          expenseLogs: expect.any(Object),
        }),
      });
    });

    it("should use userId if teamId is undefined", async () => {
      await CreditsRepository.findCreditBalanceWithExpenseLogs({ userId: 1 });

      expect(prismaMock.creditBalance.findUnique).toHaveBeenCalledWith({
        where: { teamId: undefined, userId: 1 },
        select: expect.objectContaining({
          additionalCredits: true,
          expenseLogs: expect.any(Object),
        }),
      });
    });

    it("should apply startDate, endDate and creditType to expenseLogs filter", async () => {
      const startDate = new Date("2025-05-01");
      const endDate = new Date("2025-05-31");
      const creditType = CreditType.MONTHLY;

      await CreditsRepository.findCreditBalanceWithExpenseLogs({
        userId: 1,
        startDate,
        endDate,
        creditType,
      });

      expect(prismaMock.creditBalance.findUnique).toHaveBeenCalledWith({
        where: { userId: 1 },
        select: {
          additionalCredits: true,
          expenseLogs: {
            where: {
              date: {
                gte: startDate,
                lte: endDate,
              },
              creditType,
            },
            orderBy: {
              date: "desc",
            },
            select: {
              date: true,
              credits: true,
              creditType: true,
              bookingUid: true,
              smsSid: true,
              smsSegments: true,
<<<<<<< HEAD
              email: true,
              phoneNumber: true,
=======
              callDuration: true,
              externalRef: true,
>>>>>>> 17ef0dc1
            },
          },
        },
      });
    });

    it("should use correct fallbacks for startDate, endDate and creditType if undefined", async () => {
      const systemTime = new Date("2025-04-20T10:00:00Z");
      vi.setSystemTime(systemTime);

      await CreditsRepository.findCreditBalanceWithExpenseLogs({
        teamId: 1,
      });

      expect(prismaMock.creditBalance.findUnique).toHaveBeenCalledWith({
        where: { teamId: 1 },
        select: {
          additionalCredits: true,
          expenseLogs: {
            where: {
              date: {
                gte: new Date("2025-04-01T00:00:00Z"),
                lte: systemTime,
              },
            },
            orderBy: {
              date: "desc",
            },
            select: {
              date: true,
              credits: true,
              creditType: true,
              bookingUid: true,
              smsSid: true,
              smsSegments: true,
<<<<<<< HEAD
              email: true,
              phoneNumber: true,
=======
              callDuration: true,
              externalRef: true,
>>>>>>> 17ef0dc1
            },
          },
        },
      });
    });
  });
});<|MERGE_RESOLUTION|>--- conflicted
+++ resolved
@@ -132,13 +132,10 @@
               bookingUid: true,
               smsSid: true,
               smsSegments: true,
-<<<<<<< HEAD
               email: true,
               phoneNumber: true,
-=======
               callDuration: true,
               externalRef: true,
->>>>>>> 17ef0dc1
             },
           },
         },
@@ -174,13 +171,10 @@
               bookingUid: true,
               smsSid: true,
               smsSegments: true,
-<<<<<<< HEAD
               email: true,
               phoneNumber: true,
-=======
               callDuration: true,
               externalRef: true,
->>>>>>> 17ef0dc1
             },
           },
         },
