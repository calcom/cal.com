import { getOrgUsernameFromEmail } from "@calcom/features/auth/signup/utils/getOrgUsernameFromEmail";
import { IS_TEAM_BILLING_ENABLED } from "@calcom/lib/constants";
import logger from "@calcom/lib/logger";
import { safeStringify } from "@calcom/lib/safeStringify";
import { prisma } from "@calcom/prisma";
import { MembershipRole } from "@calcom/prisma/enums";
import { teamMetadataSchema } from "@calcom/prisma/zod-utils";

import { createAProfileForAnExistingUser } from "../../createAProfileForAnExistingUser";
import { getParsedTeam } from "./teamUtils";
import { UserRepository } from "./user";

const orgSelect = {
  id: true,
  name: true,
  slug: true,
  logoUrl: true,
};

export class OrganizationRepository {
  static async createWithExistingUserAsOwner({
    orgData,
    owner,
  }: {
    orgData: {
      name: string;
      slug: string;
      isOrganizationConfigured: boolean;
      isOrganizationAdminReviewed: boolean;
      autoAcceptEmail: string;
      seats: number | null;
      pricePerSeat: number | null;
      isPlatform: boolean;
      billingPeriod?: "MONTHLY" | "ANNUALLY";
    };
    owner: {
      id: number;
      email: string;
      nonOrgUsername: string;
    };
  }) {
    logger.debug("createWithExistingUserAsOwner", safeStringify({ orgData, owner }));
    const organization = await this.create(orgData);
    const ownerProfile = await createAProfileForAnExistingUser({
      user: {
        id: owner.id,
        email: owner.email,
        currentUsername: owner.nonOrgUsername,
      },
      organizationId: organization.id,
    });

    await prisma.membership.create({
      data: {
        userId: owner.id,
        role: MembershipRole.OWNER,
        accepted: true,
        teamId: organization.id,
      },
    });
    return { organization, ownerProfile };
  }

  static async createWithNonExistentOwner({
    orgData,
    owner,
  }: {
    orgData: {
      name: string;
      slug: string;
      isOrganizationConfigured: boolean;
      isOrganizationAdminReviewed: boolean;
      autoAcceptEmail: string;
      seats: number | null;
      billingPeriod?: "MONTHLY" | "ANNUALLY";
      pricePerSeat: number | null;
      isPlatform: boolean;
    };
    owner: {
      email: string;
    };
  }) {
    logger.debug("createWithNonExistentOwner", safeStringify({ orgData, owner }));
    const organization = await this.create(orgData);
    const ownerUsernameInOrg = getOrgUsernameFromEmail(owner.email, orgData.autoAcceptEmail);
    const ownerInDb = await UserRepository.create({
      email: owner.email,
      username: ownerUsernameInOrg,
      organizationId: organization.id,
    });

    await prisma.membership.create({
      data: {
        userId: ownerInDb.id,
        role: MembershipRole.OWNER,
        accepted: true,
        teamId: organization.id,
      },
    });

    return {
      orgOwner: ownerInDb,
      organization,
      ownerProfile: {
        username: ownerUsernameInOrg,
      },
    };
  }

  static async create(orgData: {
    name: string;
    slug: string;
    isOrganizationConfigured: boolean;
    isOrganizationAdminReviewed: boolean;
    autoAcceptEmail: string;
    seats: number | null;
    billingPeriod?: "MONTHLY" | "ANNUALLY";
    pricePerSeat: number | null;
    isPlatform: boolean;
  }) {
    return await prisma.team.create({
      data: {
        name: orgData.name,
        isOrganization: true,
        ...(!IS_TEAM_BILLING_ENABLED ? { slug: orgData.slug } : {}),
        organizationSettings: {
          create: {
            isAdminReviewed: orgData.isOrganizationAdminReviewed,
            isOrganizationVerified: true,
            isOrganizationConfigured: orgData.isOrganizationConfigured,
            orgAutoAcceptEmail: orgData.autoAcceptEmail,
          },
        },
        metadata: {
          ...(IS_TEAM_BILLING_ENABLED ? { requestedSlug: orgData.slug } : {}),
          orgSeats: orgData.seats,
          orgPricePerSeat: orgData.pricePerSeat,
          isPlatform: orgData.isPlatform,
          billingPeriod: orgData.billingPeriod,
        },
        isPlatform: orgData.isPlatform,
      },
    });
  }

  static async findById({ id }: { id: number }) {
    return prisma.team.findUnique({
      where: {
        id,
        isOrganization: true,
      },
      select: orgSelect,
    });
  }

  static async findByIdIncludeOrganizationSettings({ id }: { id: number }) {
    return prisma.team.findUnique({
      where: {
        id,
        isOrganization: true,
      },
      select: {
        ...orgSelect,
        organizationSettings: true,
      },
    });
  }

  static async findUniqueNonPlatformOrgsByMatchingAutoAcceptEmail({ email }: { email: string }) {
    const emailDomain = email.split("@").at(-1);
    const orgs = await prisma.team.findMany({
      where: {
        isOrganization: true,
        isPlatform: false,
        organizationSettings: {
          orgAutoAcceptEmail: emailDomain,
          isOrganizationVerified: true,
          isAdminReviewed: true,
        },
      },
    });
    if (orgs.length > 1) {
      logger.error(
        "Multiple organizations found with the same auto accept email domain",
        safeStringify({ orgs, emailDomain })
      );
      // Detect and fail just in case this situation arises. We should really identify the problem in this case and fix the data.
      throw new Error("Multiple organizations found with the same auto accept email domain");
    }
    const org = orgs[0];
    if (!org) {
      return null;
    }
    return getParsedTeam(org);
  }

  static async findCurrentOrg({ userId, orgId }: { userId: number; orgId: number }) {
    const membership = await prisma.membership.findFirst({
      where: {
        userId,
        team: {
          id: orgId,
        },
      },
      include: {
        team: true,
      },
    });

    const organizationSettings = await prisma.organizationSettings.findUnique({
      where: {
        organizationId: orgId,
      },
      select: {
        lockEventTypeCreationForUsers: true,
        adminGetsNoSlotsNotification: true,
        isAdminReviewed: true,
        allowSEOIndexing: true,
        orgProfileRedirectsToVerifiedDomain: true,
        orgAutoAcceptEmail: true,
      },
    });

    if (!membership) {
      throw new Error("You do not have a membership to your organization");
    }

    const metadata = teamMetadataSchema.parse(membership?.team.metadata);

    return {
      canAdminImpersonate: !!organizationSettings?.isAdminReviewed,
      organizationSettings: {
        lockEventTypeCreationForUsers: organizationSettings?.lockEventTypeCreationForUsers,
        adminGetsNoSlotsNotification: organizationSettings?.adminGetsNoSlotsNotification,
        allowSEOIndexing: organizationSettings?.allowSEOIndexing,
        orgProfileRedirectsToVerifiedDomain: organizationSettings?.orgProfileRedirectsToVerifiedDomain,
        orgAutoAcceptEmail: organizationSettings?.orgAutoAcceptEmail,
      },
      user: {
        role: membership?.role,
        accepted: membership?.accepted,
      },
      ...membership?.team,
      metadata,
    };
  }

  static async findTeamsInOrgIamNotPartOf({ userId, parentId }: { userId: number; parentId: number | null }) {
    const teamsInOrgIamNotPartOf = await prisma.team.findMany({
      where: {
        parentId,
        members: {
          none: {
            userId,
          },
        },
      },
    });

    return teamsInOrgIamNotPartOf;
  }

  static async adminFindById({ id }: { id: number }) {
    const org = await prisma.team.findUnique({
      where: {
        id,
      },
      select: {
        id: true,
        name: true,
        slug: true,
        metadata: true,
        isOrganization: true,
        members: {
          where: {
            role: "OWNER",
          },
          select: {
            user: {
              select: {
                id: true,
                name: true,
                email: true,
              },
            },
          },
        },
        organizationSettings: {
          select: {
            isOrganizationConfigured: true,
            isOrganizationVerified: true,
            orgAutoAcceptEmail: true,
          },
        },
      },
    });
    if (!org) {
      throw new Error("Organization not found");
    }

    const parsedMetadata = teamMetadataSchema.parse(org.metadata);
    if (!org?.isOrganization) {
      throw new Error("Organization not found");
    }
    return { ...org, metadata: parsedMetadata };
  }

  static async findByMemberEmail({ email }: { email: string }) {
    const organization = await prisma.team.findFirst({
      where: {
        isOrganization: true,
        members: {
          some: {
            user: { email },
          },
        },
      },
    });
    return organization ?? null;
  }

  static async findByMemberEmailId({ email }: { email: string }) {
    const log = logger.getSubLogger({ prefix: ["findByMemberEmailId"] });
    log.debug("called with", { email });
    const organization = await prisma.team.findFirst({
      where: {
        isOrganization: true,
        members: {
          some: {
            user: {
              email,
            },
          },
        },
      },
    });

    return organization;
  }

  static async findCalVideoLogoByOrgId({ id }: { id: number }) {
    const org = await prisma.team.findUnique({
      where: {
        id,
      },
      select: {
        calVideoLogo: true,
      },
    });

    return org?.calVideoLogo;
  }

  static async getVerifiedOrganizationByAutoAcceptEmailDomain(domain: string) {
    return await prisma.team.findFirst({
      where: {
        organizationSettings: {
          isOrganizationVerified: true,
          orgAutoAcceptEmail: domain,
        },
      },
      select: {
        id: true,
        organizationSettings: {
          select: {
            orgAutoAcceptEmail: true,
          },
        },
      },
    });
  }

<<<<<<< HEAD
=======
  static utils = {
    /**
     * Gets the organization setting if the team is an organization.
     * If not, it gets the organization setting of the parent organization.
     */
    getOrganizationSettings: (team: {
      isOrganization: boolean;
      organizationSettings: MinimumOrganizationSettings | null;
      parent: {
        organizationSettings: MinimumOrganizationSettings | null;
      } | null;
    }) => {
      if (!team) return null;
      if (team.isOrganization) return team.organizationSettings ?? null;
      if (!team.parent) return null;
      return team.parent.organizationSettings ?? null;
    },
    getOrganizationSEOSettings: (team: {
      isOrganization: boolean;
      organizationSettings: SEOOrganizationSettings | null;
      parent: {
        organizationSettings: SEOOrganizationSettings | null;
      } | null;
    }) => {
      if (!team) return null;
      if (team.isOrganization) return team.organizationSettings ?? null;
      if (!team.parent) return null;
      return team.parent.organizationSettings ?? null;
    },
    getVerifiedDomain(settings: Pick<OrganizationSettings, "orgAutoAcceptEmail">) {
      return settings.orgAutoAcceptEmail;
    },
  };
>>>>>>> 410d1de2
}<|MERGE_RESOLUTION|>--- conflicted
+++ resolved
@@ -369,41 +369,4 @@
       },
     });
   }
-
-<<<<<<< HEAD
-=======
-  static utils = {
-    /**
-     * Gets the organization setting if the team is an organization.
-     * If not, it gets the organization setting of the parent organization.
-     */
-    getOrganizationSettings: (team: {
-      isOrganization: boolean;
-      organizationSettings: MinimumOrganizationSettings | null;
-      parent: {
-        organizationSettings: MinimumOrganizationSettings | null;
-      } | null;
-    }) => {
-      if (!team) return null;
-      if (team.isOrganization) return team.organizationSettings ?? null;
-      if (!team.parent) return null;
-      return team.parent.organizationSettings ?? null;
-    },
-    getOrganizationSEOSettings: (team: {
-      isOrganization: boolean;
-      organizationSettings: SEOOrganizationSettings | null;
-      parent: {
-        organizationSettings: SEOOrganizationSettings | null;
-      } | null;
-    }) => {
-      if (!team) return null;
-      if (team.isOrganization) return team.organizationSettings ?? null;
-      if (!team.parent) return null;
-      return team.parent.organizationSettings ?? null;
-    },
-    getVerifiedDomain(settings: Pick<OrganizationSettings, "orgAutoAcceptEmail">) {
-      return settings.orgAutoAcceptEmail;
-    },
-  };
->>>>>>> 410d1de2
 }