--- conflicted
+++ resolved
@@ -355,7 +355,6 @@
     return org?.calVideoLogo;
   }
 
-<<<<<<< HEAD
   static async checkSlugIsAvailable({ slug }: { slug: string }) {
     const org = await prisma.team.findFirst({
       where: {
@@ -411,7 +410,6 @@
       return settings.orgAutoAcceptEmail;
     },
   };
-=======
   static async getVerifiedOrganizationByAutoAcceptEmailDomain(domain: string) {
     return await prisma.team.findFirst({
       where: {
@@ -430,5 +428,4 @@
       },
     });
   }
->>>>>>> 6ca76707
 }