import { getOrgUsernameFromEmail } from "@calcom/features/auth/signup/utils/getOrgUsernameFromEmail";
import { IS_TEAM_BILLING_ENABLED } from "@calcom/lib/constants";
import logger from "@calcom/lib/logger";
import { safeStringify } from "@calcom/lib/safeStringify";
import { prisma } from "@calcom/prisma";
import type { OrganizationSettings } from "@calcom/prisma/client";
import { MembershipRole } from "@calcom/prisma/enums";
import { teamMetadataSchema } from "@calcom/prisma/zod-utils";

import { createAProfileForAnExistingUser } from "../../createAProfileForAnExistingUser";
import { getParsedTeam } from "./teamUtils";
import { UserRepository } from "./user";

type MinimumOrganizationSettings = Pick<
  OrganizationSettings,
  "orgAutoAcceptEmail" | "orgProfileRedirectsToVerifiedDomain" | "allowSEOIndexing"
>;
type SEOOrganizationSettings = Pick<OrganizationSettings, "allowSEOIndexing">;
const orgSelect = {
  id: true,
  name: true,
  slug: true,
  logoUrl: true,
};

export class OrganizationRepository {
  static async createWithExistingUserAsOwner({
    orgData,
    owner,
  }: {
    orgData: {
      name: string;
      slug: string;
      isOrganizationConfigured: boolean;
      isOrganizationAdminReviewed: boolean;
      autoAcceptEmail: string;
      seats: number | null;
      pricePerSeat: number | null;
      isPlatform: boolean;
      billingPeriod?: "MONTHLY" | "ANNUALLY";
    };
    owner: {
      id: number;
      email: string;
      nonOrgUsername: string;
    };
  }) {
    logger.debug("createWithExistingUserAsOwner", safeStringify({ orgData, owner }));
    const organization = await this.create(orgData);
    const ownerProfile = await createAProfileForAnExistingUser({
      user: {
        id: owner.id,
        email: owner.email,
        currentUsername: owner.nonOrgUsername,
      },
      organizationId: organization.id,
    });

    await prisma.membership.create({
      data: {
        userId: owner.id,
        role: MembershipRole.OWNER,
        accepted: true,
        teamId: organization.id,
      },
    });
    return { organization, ownerProfile };
  }

  static async createWithNonExistentOwner({
    orgData,
    owner,
  }: {
    orgData: {
      name: string;
      slug: string;
      isOrganizationConfigured: boolean;
      isOrganizationAdminReviewed: boolean;
      autoAcceptEmail: string;
      seats: number | null;
      billingPeriod?: "MONTHLY" | "ANNUALLY";
      pricePerSeat: number | null;
      isPlatform: boolean;
    };
    owner: {
      email: string;
    };
  }) {
    logger.debug("createWithNonExistentOwner", safeStringify({ orgData, owner }));
    const organization = await this.create(orgData);
    const ownerUsernameInOrg = getOrgUsernameFromEmail(owner.email, orgData.autoAcceptEmail);
    const ownerInDb = await UserRepository.create({
      email: owner.email,
      username: ownerUsernameInOrg,
      organizationId: organization.id,
    });

    await prisma.membership.create({
      data: {
        userId: ownerInDb.id,
        role: MembershipRole.OWNER,
        accepted: true,
        teamId: organization.id,
      },
    });

    return {
      orgOwner: ownerInDb,
      organization,
      ownerProfile: {
        username: ownerUsernameInOrg,
      },
    };
  }

  static async create(orgData: {
    name: string;
    slug: string;
    isOrganizationConfigured: boolean;
    isOrganizationAdminReviewed: boolean;
    autoAcceptEmail: string;
    seats: number | null;
    billingPeriod?: "MONTHLY" | "ANNUALLY";
    pricePerSeat: number | null;
    isPlatform: boolean;
  }) {
    return await prisma.team.create({
      data: {
        name: orgData.name,
        isOrganization: true,
        ...(!IS_TEAM_BILLING_ENABLED ? { slug: orgData.slug } : {}),
        organizationSettings: {
          create: {
            isAdminReviewed: orgData.isOrganizationAdminReviewed,
            isOrganizationVerified: true,
            isOrganizationConfigured: orgData.isOrganizationConfigured,
            orgAutoAcceptEmail: orgData.autoAcceptEmail,
          },
        },
        metadata: {
          ...(IS_TEAM_BILLING_ENABLED ? { requestedSlug: orgData.slug } : {}),
          orgSeats: orgData.seats,
          orgPricePerSeat: orgData.pricePerSeat,
          isPlatform: orgData.isPlatform,
          billingPeriod: orgData.billingPeriod,
        },
        isPlatform: orgData.isPlatform,
      },
    });
  }

  static async findById({ id }: { id: number }) {
    return prisma.team.findUnique({
      where: {
        id,
        isOrganization: true,
      },
      select: orgSelect,
    });
  }

  static async findByIdIncludeOrganizationSettings({ id }: { id: number }) {
    return prisma.team.findUnique({
      where: {
        id,
        isOrganization: true,
      },
      select: {
        ...orgSelect,
        organizationSettings: true,
      },
    });
  }

  static async findUniqueNonPlatformOrgsByMatchingAutoAcceptEmail({ email }: { email: string }) {
    const emailDomain = email.split("@").at(-1);
    const orgs = await prisma.team.findMany({
      where: {
        isOrganization: true,
        isPlatform: false,
        organizationSettings: {
          orgAutoAcceptEmail: emailDomain,
          isOrganizationVerified: true,
          isAdminReviewed: true,
        },
      },
    });
    if (orgs.length > 1) {
      logger.error(
        "Multiple organizations found with the same auto accept email domain",
        safeStringify({ orgs, emailDomain })
      );
      // Detect and fail just in case this situation arises. We should really identify the problem in this case and fix the data.
      throw new Error("Multiple organizations found with the same auto accept email domain");
    }
    const org = orgs[0];
    if (!org) {
      return null;
    }
    return getParsedTeam(org);
  }

<<<<<<< HEAD
  static utils = {
    /**
     * Gets the organization setting if the team is an organization.
     * If not, it gets the organization setting of the parent organization.
     */
    getOrganizationSettings: (team: {
      isOrganization: boolean;
      organizationSettings: MinimumOrganizationSettings | null;
      parent: {
        organizationSettings: MinimumOrganizationSettings | null;
      } | null;
    }) => {
      if (!team) return null;
      if (team.isOrganization) return team.organizationSettings ?? null;
      if (!team.parent) return null;
      return team.parent.organizationSettings ?? null;
    },
    getOrganizationSEOSettings: (team: {
      isOrganization: boolean;
      organizationSettings: SEOOrganizationSettings | null;
      parent: {
        organizationSettings: SEOOrganizationSettings | null;
      } | null;
    }) => {
      if (!team) return null;
      if (team.isOrganization) return team.organizationSettings ?? null;
      if (!team.parent) return null;
      return team.parent.organizationSettings ?? null;
    },
    getVerifiedDomain(settings: Pick<OrganizationSettings, "orgAutoAcceptEmail">) {
      return settings.orgAutoAcceptEmail;
    },
  };
=======
  static async findCurrentOrg({ userId, orgId }: { userId: number; orgId: number }) {
    const membership = await prisma.membership.findFirst({
      where: {
        userId,
        team: {
          id: orgId,
        },
      },
      include: {
        team: true,
      },
    });

    const organizationSettings = await prisma.organizationSettings.findUnique({
      where: {
        organizationId: orgId,
      },
      select: {
        lockEventTypeCreationForUsers: true,
        adminGetsNoSlotsNotification: true,
        isAdminReviewed: true,
      },
    });

    if (!membership) {
      throw new Error("You do not have a membership to your organization");
    }

    const metadata = teamMetadataSchema.parse(membership?.team.metadata);

    return {
      canAdminImpersonate: !!organizationSettings?.isAdminReviewed,
      organizationSettings: {
        lockEventTypeCreationForUsers: organizationSettings?.lockEventTypeCreationForUsers,
        adminGetsNoSlotsNotification: organizationSettings?.adminGetsNoSlotsNotification,
      },
      user: {
        role: membership?.role,
        accepted: membership?.accepted,
      },
      ...membership?.team,
      metadata,
    };
  }

  static async findTeamsInOrgIamNotPartOf({ userId, parentId }: { userId: number; parentId: number | null }) {
    const teamsInOrgIamNotPartOf = await prisma.team.findMany({
      where: {
        parentId,
        members: {
          none: {
            userId,
          },
        },
      },
    });

    return teamsInOrgIamNotPartOf;
  }

  static async adminFindById({ id }: { id: number }) {
    const org = await prisma.team.findUnique({
      where: {
        id,
      },
      select: {
        id: true,
        name: true,
        slug: true,
        metadata: true,
        isOrganization: true,
        members: {
          where: {
            role: "OWNER",
          },
          select: {
            user: {
              select: {
                id: true,
                name: true,
                email: true,
              },
            },
          },
        },
        organizationSettings: {
          select: {
            isOrganizationConfigured: true,
            isOrganizationVerified: true,
            orgAutoAcceptEmail: true,
          },
        },
      },
    });
    if (!org) {
      throw new Error("Organization not found");
    }

    const parsedMetadata = teamMetadataSchema.parse(org.metadata);
    if (!org?.isOrganization) {
      throw new Error("Organization not found");
    }
    return { ...org, metadata: parsedMetadata };
  }
>>>>>>> 61f436be
}<|MERGE_RESOLUTION|>--- conflicted
+++ resolved
@@ -200,7 +200,117 @@
     return getParsedTeam(org);
   }
 
-<<<<<<< HEAD
+  static async findCurrentOrg({ userId, orgId }: { userId: number; orgId: number }) {
+    const membership = await prisma.membership.findFirst({
+      where: {
+        userId,
+        team: {
+          id: orgId,
+        },
+      },
+      include: {
+        team: true,
+      },
+    });
+
+    const organizationSettings = await prisma.organizationSettings.findUnique({
+      where: {
+        organizationId: orgId,
+      },
+      select: {
+        lockEventTypeCreationForUsers: true,
+        adminGetsNoSlotsNotification: true,
+        isAdminReviewed: true,
+        allowSEOIndexing: true,
+        orgProfileRedirectsToVerifiedDomain: true,
+        orgAutoAcceptEmail: true,
+      },
+    });
+
+    if (!membership) {
+      throw new Error("You do not have a membership to your organization");
+    }
+
+    const metadata = teamMetadataSchema.parse(membership?.team.metadata);
+
+    return {
+      canAdminImpersonate: !!organizationSettings?.isAdminReviewed,
+      organizationSettings: {
+        lockEventTypeCreationForUsers: organizationSettings?.lockEventTypeCreationForUsers,
+        adminGetsNoSlotsNotification: organizationSettings?.adminGetsNoSlotsNotification,
+        allowSEOIndexing: organizationSettings?.allowSEOIndexing,
+        orgProfileRedirectsToVerifiedDomain: organizationSettings?.orgProfileRedirectsToVerifiedDomain,
+        orgAutoAcceptEmail: organizationSettings?.orgAutoAcceptEmail,
+      },
+      user: {
+        role: membership?.role,
+        accepted: membership?.accepted,
+      },
+      ...membership?.team,
+      metadata,
+    };
+  }
+
+  static async findTeamsInOrgIamNotPartOf({ userId, parentId }: { userId: number; parentId: number | null }) {
+    const teamsInOrgIamNotPartOf = await prisma.team.findMany({
+      where: {
+        parentId,
+        members: {
+          none: {
+            userId,
+          },
+        },
+      },
+    });
+
+    return teamsInOrgIamNotPartOf;
+  }
+
+  static async adminFindById({ id }: { id: number }) {
+    const org = await prisma.team.findUnique({
+      where: {
+        id,
+      },
+      select: {
+        id: true,
+        name: true,
+        slug: true,
+        metadata: true,
+        isOrganization: true,
+        members: {
+          where: {
+            role: "OWNER",
+          },
+          select: {
+            user: {
+              select: {
+                id: true,
+                name: true,
+                email: true,
+              },
+            },
+          },
+        },
+        organizationSettings: {
+          select: {
+            isOrganizationConfigured: true,
+            isOrganizationVerified: true,
+            orgAutoAcceptEmail: true,
+          },
+        },
+      },
+    });
+    if (!org) {
+      throw new Error("Organization not found");
+    }
+
+    const parsedMetadata = teamMetadataSchema.parse(org.metadata);
+    if (!org?.isOrganization) {
+      throw new Error("Organization not found");
+    }
+    return { ...org, metadata: parsedMetadata };
+  }
+
   static utils = {
     /**
      * Gets the organization setting if the team is an organization.
@@ -234,110 +344,4 @@
       return settings.orgAutoAcceptEmail;
     },
   };
-=======
-  static async findCurrentOrg({ userId, orgId }: { userId: number; orgId: number }) {
-    const membership = await prisma.membership.findFirst({
-      where: {
-        userId,
-        team: {
-          id: orgId,
-        },
-      },
-      include: {
-        team: true,
-      },
-    });
-
-    const organizationSettings = await prisma.organizationSettings.findUnique({
-      where: {
-        organizationId: orgId,
-      },
-      select: {
-        lockEventTypeCreationForUsers: true,
-        adminGetsNoSlotsNotification: true,
-        isAdminReviewed: true,
-      },
-    });
-
-    if (!membership) {
-      throw new Error("You do not have a membership to your organization");
-    }
-
-    const metadata = teamMetadataSchema.parse(membership?.team.metadata);
-
-    return {
-      canAdminImpersonate: !!organizationSettings?.isAdminReviewed,
-      organizationSettings: {
-        lockEventTypeCreationForUsers: organizationSettings?.lockEventTypeCreationForUsers,
-        adminGetsNoSlotsNotification: organizationSettings?.adminGetsNoSlotsNotification,
-      },
-      user: {
-        role: membership?.role,
-        accepted: membership?.accepted,
-      },
-      ...membership?.team,
-      metadata,
-    };
-  }
-
-  static async findTeamsInOrgIamNotPartOf({ userId, parentId }: { userId: number; parentId: number | null }) {
-    const teamsInOrgIamNotPartOf = await prisma.team.findMany({
-      where: {
-        parentId,
-        members: {
-          none: {
-            userId,
-          },
-        },
-      },
-    });
-
-    return teamsInOrgIamNotPartOf;
-  }
-
-  static async adminFindById({ id }: { id: number }) {
-    const org = await prisma.team.findUnique({
-      where: {
-        id,
-      },
-      select: {
-        id: true,
-        name: true,
-        slug: true,
-        metadata: true,
-        isOrganization: true,
-        members: {
-          where: {
-            role: "OWNER",
-          },
-          select: {
-            user: {
-              select: {
-                id: true,
-                name: true,
-                email: true,
-              },
-            },
-          },
-        },
-        organizationSettings: {
-          select: {
-            isOrganizationConfigured: true,
-            isOrganizationVerified: true,
-            orgAutoAcceptEmail: true,
-          },
-        },
-      },
-    });
-    if (!org) {
-      throw new Error("Organization not found");
-    }
-
-    const parsedMetadata = teamMetadataSchema.parse(org.metadata);
-    if (!org?.isOrganization) {
-      throw new Error("Organization not found");
-    }
-    return { ...org, metadata: parsedMetadata };
-  }
->>>>>>> 61f436be
 }