--- conflicted
+++ resolved
@@ -198,8 +198,6 @@
     }
     return getParsedTeam(org);
   }
-<<<<<<< HEAD
-=======
 
   static async findCurrentOrg({ userId, orgId }: { userId: number; orgId: number }) {
     const membership = await prisma.membership.findFirst({
@@ -376,5 +374,4 @@
       },
     });
   }
->>>>>>> 00ee1ef4
 }