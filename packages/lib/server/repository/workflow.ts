--- conflicted
+++ resolved
@@ -7,10 +7,6 @@
 import { hasFilter } from "@calcom/features/filters/lib/hasFilter";
 import prisma from "@calcom/prisma";
 import type { Prisma } from "@calcom/prisma/client";
-<<<<<<< HEAD
-import { MembershipRole } from "@calcom/prisma/enums";
-=======
->>>>>>> 01a0d439
 import { WorkflowMethods } from "@calcom/prisma/enums";
 import type { TFilteredListInputSchema } from "@calcom/trpc/server/routers/viewer/workflows/filteredList.schema";
 import type { TGetVerifiedEmailsInputSchema } from "@calcom/trpc/server/routers/viewer/workflows/getVerifiedEmails.schema";
@@ -26,7 +22,6 @@
 
 const deleteScheduledWhatsappReminder = deleteScheduledSMSReminder;
 
-<<<<<<< HEAD
 const includedFields = {
   activeOn: {
     select: {
@@ -38,21 +33,6 @@
           _count: {
             select: {
               children: true,
-=======
-const { include: includedFields } = {
-  include: {
-    activeOn: {
-      select: {
-        eventType: {
-          select: {
-            id: true,
-            title: true,
-            parentId: true,
-            _count: {
-              select: {
-                children: true,
-              },
->>>>>>> 01a0d439
             },
           },
         },
@@ -80,11 +60,7 @@
       isOrganization: true,
     },
   },
-<<<<<<< HEAD
 } satisfies Prisma.WorkflowInclude;
-=======
-} satisfies Prisma.WorkflowDefaultArgs;
->>>>>>> 01a0d439
 
 export class WorkflowRepository {
   private static log = logger.getSubLogger({ prefix: ["workflow"] });
