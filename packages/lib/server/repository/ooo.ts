import type { PrismaClient } from "@calcom/prisma";

export class PrismaOOORepository {
  constructor(private prismaClient: PrismaClient) {}

  async findManyOOO({
    startTimeDate,
    endTimeDate,
    allUserIds,
  }: {
    startTimeDate: Date;
    endTimeDate: Date;
    allUserIds: number[];
  }) {
    return this.prismaClient.outOfOfficeEntry.findMany({
      where: {
        userId: {
          in: allUserIds,
        },
        start: { lte: endTimeDate },
        end: { gte: startTimeDate },
      },
      select: {
        id: true,
        start: true,
        end: true,
        user: { select: { id: true, name: true } },
        toUser: { select: { id: true, username: true, name: true } },
        reason: { select: { id: true, emoji: true, reason: true } },
      },
    });
  }

  async findUserOOODays({ userId, dateTo, dateFrom }: { userId: number; dateTo: string; dateFrom: string }) {
    return this.prismaClient.outOfOfficeEntry.findMany({
      where: {
        userId,
        start: { lte: new Date(dateTo) },
        end: { gte: new Date(dateFrom) },
      },
      select: {
        id: true,
        start: true,
        end: true,
        user: { select: { id: true, name: true } },
        toUser: { select: { id: true, username: true, name: true } },
        reason: { select: { id: true, emoji: true, reason: true } },
      },
    });
  }

<<<<<<< HEAD
  async findOOOEntriesInInterval({
    userIds,
    startDate,
    endDate,
  }: {
    userIds: number[];
    startDate: Date;
    endDate: Date;
  }) {
    return this.prismaClient.outOfOfficeEntry.findMany({
      where: {
        userId: { in: userIds },
        start: { lte: endDate },
        end: { gte: startDate },
=======
  async findUserOOODays({ userId, dateTo, dateFrom }: { userId: number; dateTo: string; dateFrom: string }) {
    return this.prismaClient.outOfOfficeEntry.findMany({
      where: {
        userId,
        OR: [
          // outside of range
          // (start <= 'dateTo' AND end >= 'dateFrom')
          {
            start: {
              lte: dateTo,
            },
            end: {
              gte: dateFrom,
            },
          },
          // start is between dateFrom and dateTo but end is outside of range
          // (start <= 'dateTo' AND end >= 'dateTo')
          {
            start: {
              lte: dateTo,
            },

            end: {
              gte: dateTo,
            },
          },
          // end is between dateFrom and dateTo but start is outside of range
          // (start <= 'dateFrom' OR end <= 'dateTo')
          {
            start: {
              lte: dateFrom,
            },

            end: {
              lte: dateTo,
            },
          },
        ],
      },
      select: {
        id: true,
        start: true,
        end: true,
        user: {
          select: {
            id: true,
            name: true,
          },
        },
        toUser: {
          select: {
            id: true,
            username: true,
            name: true,
          },
        },
        reason: {
          select: {
            id: true,
            emoji: true,
            reason: true,
          },
        },
      },
    });
  }

  async findOOOEntriesInInterval({
    userIds,
    startDate,
    endDate,
  }: {
    userIds: number[];
    startDate: Date;
    endDate: Date;
  }) {
    return this.prismaClient.outOfOfficeEntry.findMany({
      where: {
        userId: {
          in: userIds,
        },
        start: {
          lte: endDate,
        },
        end: {
          gte: startDate,
        },
>>>>>>> 70cfe8d6
      },
      select: {
        start: true,
        end: true,
        userId: true,
      },
    });
  }
}<|MERGE_RESOLUTION|>--- conflicted
+++ resolved
@@ -14,9 +14,7 @@
   }) {
     return this.prismaClient.outOfOfficeEntry.findMany({
       where: {
-        userId: {
-          in: allUserIds,
-        },
+        userId: { in: allUserIds },
         start: { lte: endTimeDate },
         end: { gte: startTimeDate },
       },
@@ -31,12 +29,11 @@
     });
   }
 
-  async findUserOOODays({ userId, dateTo, dateFrom }: { userId: number; dateTo: string; dateFrom: string }) {
+  async findUserOOODays({ userId, dateFrom, dateTo }: { userId: number; dateFrom: string; dateTo: string }) {
     return this.prismaClient.outOfOfficeEntry.findMany({
       where: {
         userId,
-        start: { lte: new Date(dateTo) },
-        end: { gte: new Date(dateFrom) },
+        AND: [{ start: { lte: dateTo } }, { end: { gte: dateFrom } }],
       },
       select: {
         id: true,
@@ -45,89 +42,6 @@
         user: { select: { id: true, name: true } },
         toUser: { select: { id: true, username: true, name: true } },
         reason: { select: { id: true, emoji: true, reason: true } },
-      },
-    });
-  }
-
-<<<<<<< HEAD
-  async findOOOEntriesInInterval({
-    userIds,
-    startDate,
-    endDate,
-  }: {
-    userIds: number[];
-    startDate: Date;
-    endDate: Date;
-  }) {
-    return this.prismaClient.outOfOfficeEntry.findMany({
-      where: {
-        userId: { in: userIds },
-        start: { lte: endDate },
-        end: { gte: startDate },
-=======
-  async findUserOOODays({ userId, dateTo, dateFrom }: { userId: number; dateTo: string; dateFrom: string }) {
-    return this.prismaClient.outOfOfficeEntry.findMany({
-      where: {
-        userId,
-        OR: [
-          // outside of range
-          // (start <= 'dateTo' AND end >= 'dateFrom')
-          {
-            start: {
-              lte: dateTo,
-            },
-            end: {
-              gte: dateFrom,
-            },
-          },
-          // start is between dateFrom and dateTo but end is outside of range
-          // (start <= 'dateTo' AND end >= 'dateTo')
-          {
-            start: {
-              lte: dateTo,
-            },
-
-            end: {
-              gte: dateTo,
-            },
-          },
-          // end is between dateFrom and dateTo but start is outside of range
-          // (start <= 'dateFrom' OR end <= 'dateTo')
-          {
-            start: {
-              lte: dateFrom,
-            },
-
-            end: {
-              lte: dateTo,
-            },
-          },
-        ],
-      },
-      select: {
-        id: true,
-        start: true,
-        end: true,
-        user: {
-          select: {
-            id: true,
-            name: true,
-          },
-        },
-        toUser: {
-          select: {
-            id: true,
-            username: true,
-            name: true,
-          },
-        },
-        reason: {
-          select: {
-            id: true,
-            emoji: true,
-            reason: true,
-          },
-        },
       },
     });
   }
@@ -143,16 +57,9 @@
   }) {
     return this.prismaClient.outOfOfficeEntry.findMany({
       where: {
-        userId: {
-          in: userIds,
-        },
-        start: {
-          lte: endDate,
-        },
-        end: {
-          gte: startDate,
-        },
->>>>>>> 70cfe8d6
+        userId: { in: userIds },
+        start: { lte: endDate },
+        end: { gte: startDate },
       },
       select: {
         start: true,
