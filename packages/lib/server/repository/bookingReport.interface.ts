import type { BookingReportReason, BookingReportStatus } from "@calcom/prisma/enums";

export interface CreateBookingReportInput {
  bookingUid: string;
  bookerEmail: string;
  reportedById: number;
  reason: BookingReportReason;
  description?: string;
  cancelled: boolean;
  organizationId?: number | null;
}

export interface BookingReportSummary {
  id: string;
  reportedById: number | null;
  reason: BookingReportReason;
  description: string | null;
  createdAt: Date;
}

export interface ListBookingReportsFilters {
  reason?: BookingReportReason[];
  cancelled?: boolean;
  hasWatchlist?: boolean;
  status?: BookingReportStatus[];
}

export interface BookingReportWithDetails {
  id: string;
  bookingUid: string;
  bookerEmail: string;
  reportedById: number | null;
  reason: BookingReportReason;
  description: string | null;
  cancelled: boolean;
  createdAt: Date;
  status: BookingReportStatus;
  watchlistId: string | null;
  reporter: {
    id: number;
    email: string;
    name: string | null;
  } | null;
  booking: {
    id: number;
    uid: string;
    title: string | null;
    startTime: Date;
    endTime: Date;
  };
  watchlist: {
    id: string;
    type: string;
    value: string;
    action: string;
    description: string | null;
  } | null;
  organization: {
    id: number;
    name: string;
    slug: string | null;
  } | null;
}

export interface IBookingReportRepository {
  createReport(input: CreateBookingReportInput): Promise<{ id: string }>;

  findAllReportedBookings(params: {
    organizationId?: number;
    skip?: number;
    take?: number;
    searchTerm?: string;
    filters?: ListBookingReportsFilters;
  }): Promise<{
    rows: BookingReportWithDetails[];
    meta: { totalRowCount: number };
  }>;

  findReportsByIds(params: {
    reportIds: string[];
    organizationId?: number;
  }): Promise<BookingReportWithDetails[]>;

  linkWatchlistToReport(params: { reportId: string; watchlistId: string }): Promise<void>;

  updateReportStatus(params: {
    reportId: string;
    status: BookingReportStatus;
    organizationId?: number;
  }): Promise<void>;

  bulkUpdateReportStatus(params: {
    reportIds: string[];
    status: BookingReportStatus;
    organizationId?: number;
  }): Promise<{ updated: number }>;

<<<<<<< HEAD
=======
  bulkLinkWatchlistWithStatus(params: {
    links: Array<{ reportId: string; watchlistId: string }>;
    status: BookingReportStatus;
  }): Promise<void>;

>>>>>>> cb250968
  countPendingReports(params: { organizationId: number }): Promise<number>;
}<|MERGE_RESOLUTION|>--- conflicted
+++ resolved
@@ -95,13 +95,10 @@
     organizationId?: number;
   }): Promise<{ updated: number }>;
 
-<<<<<<< HEAD
-=======
   bulkLinkWatchlistWithStatus(params: {
     links: Array<{ reportId: string; watchlistId: string }>;
     status: BookingReportStatus;
   }): Promise<void>;
 
->>>>>>> cb250968
   countPendingReports(params: { organizationId: number }): Promise<number>;
 }