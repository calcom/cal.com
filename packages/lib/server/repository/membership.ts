--- conflicted
+++ resolved
@@ -1,12 +1,7 @@
-<<<<<<< HEAD
-import { availabilityUserSelect, prisma, type PrismaTransaction, type PrismaClient } from "@calcom/prisma";
-import type { Prisma, Membership } from "@calcom/prisma/client";
-import { MembershipRole } from "@calcom/prisma/enums";
-=======
+
 import { availabilityUserSelect, prisma, type PrismaTransaction } from "@calcom/prisma";
 import { MembershipRole } from "@calcom/prisma/enums";
 import type { Prisma, Membership, PrismaClient } from "@calcom/prisma/client";
->>>>>>> e7d2e0dc
 import { credentialForCalendarServiceSelect } from "@calcom/prisma/selects/credential";
 
 import logger from "../../logger";
