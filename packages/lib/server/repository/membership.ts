--- conflicted
+++ resolved
@@ -461,7 +461,6 @@
     })) as unknown as Promise<MembershipDTOFromSelect<TSelect>[]>;
   }
 
-<<<<<<< HEAD
   static async findAllAcceptedTeamMemberships(userId: number, where?: Prisma.MembershipWhereInput) {
     const teams = await prisma.team.findMany({
       where: {
@@ -475,7 +474,7 @@
       },
     });
     return teams;
-=======
+
   async findTeamAdminsByTeamId({ teamId }: { teamId: number }) {
     return await this.prismaClient.membership.findMany({
       where: {
@@ -498,6 +497,5 @@
         },
       },
     });
->>>>>>> 6ba49a73
   }
 }