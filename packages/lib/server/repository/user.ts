--- conflicted
+++ resolved
@@ -595,11 +595,7 @@
   }) {
     const { email, username, creationSource, locked, ...rest } = data;
 
-<<<<<<< HEAD
-    console.log("create user", { email, username, orgId: orgData?.id, locked });
-=======
-    logger.info("create user", { email, username, organizationIdValue, locked });
->>>>>>> f0043370
+    logger.info("create user", { email, username, orgId: orgData?.id, locked });
     const t = await getTranslation("en", "common");
     const availability = getAvailabilityFromSchedule(DEFAULT_SCHEDULE);
 
