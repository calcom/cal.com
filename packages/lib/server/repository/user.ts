import { whereClauseForOrgWithSlugOrRequestedSlug } from "@calcom/ee/organizations/lib/orgDomains";
import logger from "@calcom/lib/logger";
import { safeStringify } from "@calcom/lib/safeStringify";
import { getTranslation } from "@calcom/lib/server/i18n";
import prisma from "@calcom/prisma";
import { Prisma } from "@calcom/prisma/client";
import type { User as UserType } from "@calcom/prisma/client";
import type { CreationSource } from "@calcom/prisma/enums";
import { MembershipRole } from "@calcom/prisma/enums";
import { credentialForCalendarServiceSelect } from "@calcom/prisma/selects/credential";
import { userMetadata } from "@calcom/prisma/zod-utils";
import type { UpId, UserProfile } from "@calcom/types/UserProfile";

import { DEFAULT_SCHEDULE, getAvailabilityFromSchedule } from "../../availability";
<<<<<<< HEAD
import { buildNonDwdCredentials } from "../../domainWideDelegation/clientAndServer";
import slugify from "../../slugify";
import { withSelectedCalendars } from "../withSelectedCalendars";
=======
>>>>>>> c1f33e07
import { ProfileRepository } from "./profile";
import { getParsedTeam } from "./teamUtils";

export type { UserWithLegacySelectedCalendars } from "../withSelectedCalendars";
export { withSelectedCalendars };
export type UserAdminTeams = number[];

const log = logger.getSubLogger({ prefix: ["[repository/user]"] });

export const ORGANIZATION_ID_UNKNOWN = "ORGANIZATION_ID_UNKNOWN";

const teamSelect = Prisma.validator<Prisma.TeamSelect>()({
  id: true,
  name: true,
  slug: true,
  metadata: true,
  logoUrl: true,
  organizationSettings: true,
  isOrganization: true,
  isPlatform: true,
});

const userSelect = Prisma.validator<Prisma.UserSelect>()({
  id: true,
  username: true,
  name: true,
  email: true,
  emailVerified: true,
  bio: true,
  avatarUrl: true,
  timeZone: true,
  startTime: true,
  endTime: true,
  weekStart: true,
  bufferTime: true,
  hideBranding: true,
  theme: true,
  createdDate: true,
  trialEndsAt: true,
  completedOnboarding: true,
  locale: true,
  timeFormat: true,
  twoFactorSecret: true,
  twoFactorEnabled: true,
  backupCodes: true,
  identityProviderId: true,
  invitedTo: true,
  brandColor: true,
  darkBrandColor: true,
  allowDynamicBooking: true,
  allowSEOIndexing: true,
  receiveMonthlyDigestEmail: true,
  verified: true,
  disableImpersonation: true,
  locked: true,
  movedToProfileId: true,
  metadata: true,
  isPlatformManaged: true,
  lastActiveAt: true,
  identityProvider: true,
  teams: true,
});

export class UserRepository {
  static async findTeamsByUserId({ userId }: { userId: UserType["id"] }) {
    const teamMemberships = await prisma.membership.findMany({
      where: {
        userId: userId,
      },
      include: {
        team: {
          select: teamSelect,
        },
      },
    });

    const acceptedTeamMemberships = teamMemberships.filter((membership) => membership.accepted);
    const pendingTeamMemberships = teamMemberships.filter((membership) => !membership.accepted);

    return {
      teams: acceptedTeamMemberships.map((membership) => membership.team),
      memberships: teamMemberships,
      acceptedTeamMemberships,
      pendingTeamMemberships,
    };
  }

  static async findOrganizations({ userId }: { userId: UserType["id"] }) {
    const { acceptedTeamMemberships } = await UserRepository.findTeamsByUserId({
      userId,
    });

    const acceptedOrgMemberships = acceptedTeamMemberships.filter(
      (membership) => membership.team.isOrganization
    );

    const organizations = acceptedOrgMemberships.map((membership) => membership.team);

    return {
      organizations,
    };
  }

  /**
   * It is aware of the fact that a user can be part of multiple organizations.
   */
  static async findUsersByUsername({
    orgSlug,
    usernameList,
  }: {
    orgSlug: string | null;
    usernameList: string[];
  }) {
    const { where, profiles } = await UserRepository._getWhereClauseForFindingUsersByUsername({
      orgSlug,
      usernameList,
    });
    log.info("findUsersByUsername", safeStringify({ where, profiles }));

    return (
      await prisma.user.findMany({
        select: userSelect,
        where,
      })
    ).map((user) => {
      log.info("findUsersByUsername", safeStringify({ user }));
      // User isn't part of any organization
      if (!profiles) {
        return {
          ...user,
          profile: ProfileRepository.buildPersonalProfileFromUser({ user }),
        };
      }
      const profile = profiles.find((profile) => profile.user.id === user.id) ?? null;
      if (!profile) {
        log.error("Profile not found for user", safeStringify({ user, profiles }));
        // Profile must be there because profile itself was used to retrieve the user
        throw new Error("Profile couldn't be found");
      }
      const { user: _1, ...profileWithoutUser } = profile;
      return {
        ...user,
        profile: profileWithoutUser,
      };
    });
  }

  static async _getWhereClauseForFindingUsersByUsername({
    orgSlug,
    usernameList,
  }: {
    orgSlug: string | null;
    usernameList: string[];
  }) {
    // Lookup in profiles because that's where the organization usernames exist
    const profiles = orgSlug
      ? (
          await ProfileRepository.findManyByOrgSlugOrRequestedSlug({
            orgSlug: orgSlug,
            usernames: usernameList,
          })
        ).map((profile) => ({
          ...profile,
          organization: getParsedTeam(profile.organization),
        }))
      : null;
    const where =
      profiles && profiles.length > 0
        ? {
            // Get UserIds from profiles
            id: {
              in: profiles.map((profile) => profile.user.id),
            },
          }
        : {
            username: {
              in: usernameList,
            },
            ...(orgSlug
              ? {
                  organization: whereClauseForOrgWithSlugOrRequestedSlug(orgSlug),
                }
              : {
                  organization: null,
                }),
          };
    return { where, profiles };
  }

  static async findByEmail({ email }: { email: string }) {
    const user = await prisma.user.findUnique({
      where: {
        email: email.toLowerCase(),
      },
      select: userSelect,
    });
    return user;
  }

  static async findByEmailAndIncludeProfilesAndPassword({ email }: { email: string }) {
    const user = await prisma.user.findUnique({
      where: {
        email: email.toLowerCase(),
      },
      select: {
        locked: true,
        role: true,
        id: true,
        username: true,
        name: true,
        email: true,
        metadata: true,
        identityProvider: true,
        password: true,
        twoFactorEnabled: true,
        twoFactorSecret: true,
        backupCodes: true,
        locale: true,
        teams: {
          include: {
            team: {
              select: teamSelect,
            },
          },
        },
        createdDate: true,
      },
    });

    if (!user) {
      return null;
    }

    const allProfiles = await ProfileRepository.findAllProfilesForUserIncludingMovedUser(user);
    return {
      ...user,
      allProfiles,
    };
  }

  static async findById({ id }: { id: number }) {
    const user = await prisma.user.findUnique({
      where: {
        id,
      },
      select: userSelect,
    });

    if (!user) {
      return null;
    }
    return {
      ...user,
      metadata: userMetadata.parse(user.metadata),
    };
  }

  static async findByIds({ ids }: { ids: number[] }) {
    return prisma.user.findMany({
      where: {
        id: {
          in: ids,
        },
      },
      select: userSelect,
    });
  }

  static async findByIdOrThrow({ id }: { id: number }) {
    const user = await UserRepository.findById({ id });
    if (!user) {
      throw new Error(`User with id ${id} not found`);
    }
    return user;
  }

  static async findManyByOrganization({ organizationId }: { organizationId: number }) {
    const profiles = await ProfileRepository.findManyForOrg({ organizationId });
    return profiles.map((profile) => profile.user);
  }

  static isAMemberOfOrganization({
    user,
    organizationId,
  }: {
    user: { profiles: { organizationId: number }[] };
    organizationId: number;
  }) {
    return user.profiles.some((profile) => profile.organizationId === organizationId);
  }

  static async findIfAMemberOfSomeOrganization({ user }: { user: { id: number } }) {
    return !!(
      await ProfileRepository.findManyForUser({
        id: user.id,
      })
    ).length;
  }

  static isMigratedToOrganization({
    user,
  }: {
    user: {
      metadata?: {
        migratedToOrgFrom?: unknown;
      } | null;
    };
  }) {
    return !!user.metadata?.migratedToOrgFrom;
  }

  static async isMovedToAProfile({ user }: { user: Pick<UserType, "movedToProfileId"> }) {
    return !!user.movedToProfileId;
  }

  static async enrichUserWithTheProfile<T extends { username: string | null; id: number }>({
    user,
    upId,
  }: {
    user: T;
    upId: UpId;
  }) {
    log.debug("enrichUserWithTheProfile", safeStringify({ user, upId }));
    const profile = await ProfileRepository.findByUpId(upId);
    if (!profile) {
      return {
        ...user,
        profile: ProfileRepository.buildPersonalProfileFromUser({ user }),
      };
    }
    return {
      ...user,
      profile,
    };
  }

  /**
   * Use this method instead of `enrichUserWithTheProfile` if you don't directly have the profileId.
   * It can happen in following cases:
   * 1. While dealing with a User that hasn't been added to any organization yet and thus have no Profile entries.
   * 2. While dealing with a User that has been moved to a Profile i.e. he was invited to an organization when he was an existing user.
   * 3. We haven't added profileId to all the entities, so they aren't aware of which profile they belong to. So, we still mostly use this function to enrich the user with its profile.
   */
  static async enrichUserWithItsProfile<T extends { id: number; username: string | null }>({
    user,
  }: {
    user: T;
  }): Promise<
    T & {
      nonProfileUsername: string | null;
      profile: UserProfile;
    }
  > {
    const profiles = await ProfileRepository.findManyForUser({ id: user.id });
    if (profiles.length) {
      const profile = profiles[0];
      // platform org user doesn't need org profile
      if (profile?.organization?.isPlatform) {
        return {
          ...user,
          nonProfileUsername: user.username,
          profile: ProfileRepository.buildPersonalProfileFromUser({ user }),
        };
      }

      return {
        ...user,
        username: profile.username,
        nonProfileUsername: user.username,
        profile,
      };
    }

    // If no organization profile exists, use the personal profile so that the returned user is normalized to have a profile always
    return {
      ...user,
      nonProfileUsername: user.username,
      profile: ProfileRepository.buildPersonalProfileFromUser({ user }),
    };
  }

  static async enrichUsersWithTheirProfiles<T extends { id: number; username: string | null }>(
    users: T[]
  ): Promise<
    Array<
      T & {
        nonProfileUsername: string | null;
        profile: UserProfile;
      }
    >
  > {
    if (users.length === 0) return [];

    const userIds = users.map((user) => user.id);
    const profiles = await ProfileRepository.findManyForUsers(userIds);

    // Create a Map for faster lookups, preserving arrays of profiles per user
    const profileMap = new Map<number, UserProfile[]>();
    profiles.forEach((profile) => {
      if (!profileMap.has(profile.userId)) {
        profileMap.set(profile.userId, []);
      }
      profileMap.get(profile.userId)!.push(profile);
    });

    // Precompute personal profiles for all users
    const personalProfileMap = new Map<number, UserProfile>();
    users.forEach((user) => {
      personalProfileMap.set(user.id, ProfileRepository.buildPersonalProfileFromUser({ user }));
    });

    return users.map((user) => {
      const userProfiles = profileMap.get(user.id) || [];
      if (userProfiles.length > 0) {
        const profile = userProfiles[0];
        if (profile?.organization?.isPlatform) {
          return {
            ...user,
            nonProfileUsername: user.username,
            profile: personalProfileMap.get(user.id)!,
          };
        }

        return {
          ...user,
          username: profile.username,
          nonProfileUsername: user.username,
          profile,
        };
      }

      // If no organization profile exists, use the precomputed personal profile
      return {
        ...user,
        nonProfileUsername: user.username,
        profile: personalProfileMap.get(user.id)!,
      };
    });
  }

  static enrichUserWithItsProfileBuiltFromUser<T extends { id: number; username: string | null }>({
    user,
  }: {
    user: T;
  }): T & {
    nonProfileUsername: string | null;
    profile: UserProfile;
  } {
    // If no organization profile exists, use the personal profile so that the returned user is normalized to have a profile always
    return {
      ...user,
      nonProfileUsername: user.username,
      profile: ProfileRepository.buildPersonalProfileFromUser({ user }),
    };
  }

  static async enrichEntityWithProfile<
    T extends
      | {
          profile: {
            id: number;
            username: string | null;
            organizationId: number | null;
            organization?: {
              id: number;
              name: string;
              calVideoLogo?: string | null;
              bannerUrl: string | null;
              slug: string | null;
              metadata: Prisma.JsonValue;
            };
          };
        }
      | {
          user: {
            username: string | null;
            id: number;
          };
        }
  >(entity: T) {
    if ("profile" in entity) {
      const { profile, ...entityWithoutProfile } = entity;
      const { organization, ...profileWithoutOrganization } = profile || {};
      const parsedOrg = organization ? getParsedTeam(organization) : null;

      const ret = {
        ...entityWithoutProfile,
        profile: {
          ...profileWithoutOrganization,
          ...(parsedOrg
            ? {
                organization: parsedOrg,
              }
            : {
                organization: null,
              }),
        },
      };
      return ret;
    } else {
      const profiles = await ProfileRepository.findManyForUser(entity.user);
      if (!profiles.length) {
        return {
          ...entity,
          profile: ProfileRepository.buildPersonalProfileFromUser({ user: entity.user }),
        };
      } else {
        return {
          ...entity,
          profile: profiles[0],
        };
      }
    }
  }

  static async updateWhereId({
    whereId,
    data,
  }: {
    whereId: number;
    data: {
      movedToProfileId?: number | null;
    };
  }) {
    return prisma.user.update({
      where: {
        id: whereId,
      },
      data: {
        movedToProfile: data.movedToProfileId
          ? {
              connect: {
                id: data.movedToProfileId,
              },
            }
          : undefined,
      },
    });
  }

  static async create(
    data: Omit<Prisma.UserCreateInput, "password" | "organization" | "movedToProfile"> & {
      username: string;
      hashedPassword?: string;
      organizationId: number | null;
      creationSource: CreationSource;
      locked: boolean;
    }
  ) {
    const organizationIdValue = data.organizationId;
    const { email, username, creationSource, locked, hashedPassword, ...rest } = data;

    logger.info("create user", { email, username, organizationIdValue, locked });
    const t = await getTranslation("en", "common");
    const availability = getAvailabilityFromSchedule(DEFAULT_SCHEDULE);

    const user = await prisma.user.create({
      data: {
        username,
        email: email,
        ...(hashedPassword && { password: { create: { hash: hashedPassword } } }),
        // Default schedule
        schedules: {
          create: {
            name: t("default_schedule_name"),
            availability: {
              createMany: {
                data: availability.map((schedule) => ({
                  days: schedule.days,
                  startTime: schedule.startTime,
                  endTime: schedule.endTime,
                })),
              },
            },
          },
        },
        creationSource,
        locked,
        ...(organizationIdValue
          ? {
              organizationId: organizationIdValue,
              profiles: {
                create: {
                  username,
                  organizationId: organizationIdValue,
                  uid: ProfileRepository.generateProfileUid(),
                },
              },
            }
          : {}),
        ...rest,
      },
    });

    return user;
  }
  static async getUserAdminTeams(userId: number) {
    return prisma.user.findFirst({
      where: {
        id: userId,
      },
      select: {
        id: true,
        avatarUrl: true,
        name: true,
        username: true,
        teams: {
          where: {
            accepted: true,
            OR: [
              {
                role: { in: [MembershipRole.ADMIN, MembershipRole.OWNER] },
              },
              {
                team: {
                  parent: {
                    members: {
                      some: {
                        id: userId,
                        role: { in: [MembershipRole.ADMIN, MembershipRole.OWNER] },
                      },
                    },
                  },
                },
              },
            ],
          },
          select: {
            team: {
              select: {
                id: true,
                name: true,
                logoUrl: true,
                isOrganization: true,
                parent: {
                  select: {
                    logoUrl: true,
                    name: true,
                    id: true,
                  },
                },
              },
            },
          },
        },
      },
    });
  }
  static async isAdminOfTeamOrParentOrg({ userId, teamId }: { userId: number; teamId: number }) {
    const membershipQuery = {
      members: {
        some: {
          userId,
          role: { in: [MembershipRole.ADMIN, MembershipRole.OWNER] },
        },
      },
    };
    const teams = await prisma.team.findMany({
      where: {
        id: teamId,
        OR: [
          membershipQuery,
          {
            parent: { ...membershipQuery },
          },
        ],
      },
      select: {
        id: true,
      },
    });
    return !!teams.length;
  }
  static async isAdminOrOwnerOfTeam({ userId, teamId }: { userId: number; teamId: number }) {
    const isAdminOrOwnerOfTeam = await prisma.membership.findFirst({
      where: {
        userId,
        teamId,
        role: { in: [MembershipRole.ADMIN, MembershipRole.OWNER] },
        accepted: true,
      },
      select: {
        id: true,
      },
    });
    return !!isAdminOrOwnerOfTeam;
  }
  static async getTimeZoneAndDefaultScheduleId({ userId }: { userId: number }) {
    return await prisma.user.findUnique({
      where: {
        id: userId,
      },
      select: {
        timeZone: true,
        defaultScheduleId: true,
      },
    });
  }

  static async adminFindById(userId: number) {
    return await prisma.user.findUniqueOrThrow({
      where: {
        id: userId,
      },
    });
  }

  static async findUserTeams({ id }: { id: number }) {
    const user = await prisma.user.findUnique({
      where: {
        id,
      },
      select: {
        completedOnboarding: true,
        teams: {
          select: {
            accepted: true,
            team: {
              select: {
                id: true,
                name: true,
                logoUrl: true,
              },
            },
          },
        },
      },
    });

    if (!user) {
      return null;
    }
    return user;
  }

  static async updateAvatar({ id, avatarUrl }: { id: number; avatarUrl: string }) {
    // Using updateMany here since if the user already has a profile it would throw an error
    // because no records were found to update the profile picture
    await prisma.user.updateMany({
      where: {
        id,
        avatarUrl: {
          equals: null,
        },
      },
      data: {
        avatarUrl,
      },
    });
  }
  static async findUserWithCredentials({ id }: { id: number }) {
    const user = await prisma.user.findUnique({
      where: {
        id,
      },
      select: {
        credentials: {
          select: credentialForCalendarServiceSelect,
        },
        timeZone: true,
        id: true,
        selectedCalendars: true,
      },
    });

    if (!user) {
      return null;
    }

    const { credentials, ...userWithSelectedCalendars } = withSelectedCalendars(user);
    return {
      ...userWithSelectedCalendars,
      credentials: buildNonDwdCredentials(credentials),
    };
  }

  static async findUnlockedUserForSession({ userId }: { userId: number }) {
    const user = await prisma.user.findUnique({
      where: {
        id: userId,
        // Locked users can't login
        locked: false,
      },
      select: {
        id: true,
        username: true,
        name: true,
        email: true,
        emailVerified: true,
        bio: true,
        avatarUrl: true,
        timeZone: true,
        weekStart: true,
        startTime: true,
        endTime: true,
        defaultScheduleId: true,
        bufferTime: true,
        theme: true,
        appTheme: true,
        createdDate: true,
        hideBranding: true,
        twoFactorEnabled: true,
        disableImpersonation: true,
        identityProvider: true,
        identityProviderId: true,
        brandColor: true,
        darkBrandColor: true,
        movedToProfileId: true,
        selectedCalendars: {
          select: {
            eventTypeId: true,
            externalId: true,
            integration: true,
          },
        },
        completedOnboarding: true,
        destinationCalendar: true,
        locale: true,
        timeFormat: true,
        trialEndsAt: true,
        metadata: true,
        role: true,
        allowDynamicBooking: true,
        allowSEOIndexing: true,
        receiveMonthlyDigestEmail: true,
        profiles: true,
      },
    });

    if (!user) {
      return null;
    }

    return withSelectedCalendars(user);
  }

  static async getUserStats({ userId }: { userId: number }) {
    const user = await prisma.user.findFirst({
      where: {
        id: userId,
      },
      select: {
        _count: {
          select: {
            bookings: true,
            // We only need user level selected calendars
            selectedCalendars: {
              where: {
                eventTypeId: null,
              },
            },
            teams: true,
            eventTypes: true,
          },
        },
        teams: {
          select: {
            team: {
              select: {
                eventTypes: {
                  select: {
                    id: true,
                  },
                },
              },
            },
          },
        },
      },
    });

    if (!user) {
      return null;
    }

    const { _count, ...restUser } = user;
    const { selectedCalendars, ...restCount } = _count;
    return {
      ...restUser,
      _count: {
        ...restCount,
        userLevelSelectedCalendars: selectedCalendars,
      },
    };
  }

  static async findManyByIdsIncludeDestinationAndSelectedCalendars({ ids }: { ids: number[] }) {
    const users = await prisma.user.findMany({
      where: { id: { in: ids } },
      include: {
        selectedCalendars: true,
        destinationCalendar: true,
      },
    });
    return users.map(withSelectedCalendars);
  }
}<|MERGE_RESOLUTION|>--- conflicted
+++ resolved
@@ -12,12 +12,8 @@
 import type { UpId, UserProfile } from "@calcom/types/UserProfile";
 
 import { DEFAULT_SCHEDULE, getAvailabilityFromSchedule } from "../../availability";
-<<<<<<< HEAD
 import { buildNonDwdCredentials } from "../../domainWideDelegation/clientAndServer";
-import slugify from "../../slugify";
 import { withSelectedCalendars } from "../withSelectedCalendars";
-=======
->>>>>>> c1f33e07
 import { ProfileRepository } from "./profile";
 import { getParsedTeam } from "./teamUtils";
 
