--- conflicted
+++ resolved
@@ -579,10 +579,7 @@
 
   static async create({
     data,
-<<<<<<< HEAD
-=======
     orgData,
->>>>>>> 746664c6
   }: {
     data: Omit<Prisma.UserCreateInput, "password" | "organization" | "movedToProfile"> & {
       username: string;
@@ -596,12 +593,7 @@
       accepted: boolean;
     };
   }) {
-<<<<<<< HEAD
-    // const organizationId = data.organizationId;
-    const { email, username, creationSource, ...rest } = data;
-=======
     const { email, username, creationSource, locked, ...rest } = data;
->>>>>>> 746664c6
 
     console.log("create user", { email, username, orgId: orgData?.id, locked });
     const t = await getTranslation("en", "common");
@@ -628,10 +620,7 @@
           },
         },
         creationSource,
-<<<<<<< HEAD
-=======
         locked,
->>>>>>> 746664c6
         ...(orgData
           ? {
               organizationId: orgData.id,
@@ -642,11 +631,7 @@
                   uid: ProfileRepository.generateProfileUid(),
                 },
               },
-<<<<<<< HEAD
-              memberships: {
-=======
               teams: {
->>>>>>> 746664c6
                 create: {
                   role: orgData.role,
                   accepted: orgData.accepted,
