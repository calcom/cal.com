--- conflicted
+++ resolved
@@ -80,16 +80,12 @@
     eventTypeId,
     startDate,
     endDate,
-<<<<<<< HEAD
     virtualQueuesData,
-=======
->>>>>>> a1477dc7
   }: {
     users: { id: number; email: string }[];
     eventTypeId: number;
     startDate?: Date;
     endDate?: Date;
-<<<<<<< HEAD
     virtualQueuesData?: {
       chosenRouteId: string;
       fieldOptionData: {
@@ -97,8 +93,6 @@
         selectedOptionIds: string | number | string[];
       };
     };
-=======
->>>>>>> a1477dc7
   }) {
     console.log(`users ${JSON.stringify(users)}`);
     const whereClause: Prisma.BookingWhereInput = {
@@ -139,7 +133,6 @@
             },
           }
         : {}),
-<<<<<<< HEAD
       ...(virtualQueuesData
         ? {
             routedFromRoutingFormReponse: {
@@ -147,8 +140,6 @@
             },
           }
         : {}),
-=======
->>>>>>> a1477dc7
     };
 
     const allBookings = await prisma.booking.findMany({
@@ -160,10 +151,7 @@
         createdAt: true,
         status: true,
         startTime: true,
-<<<<<<< HEAD
         routedFromRoutingFormReponse: true,
-=======
->>>>>>> a1477dc7
       },
       orderBy: {
         createdAt: "desc",
@@ -171,7 +159,6 @@
     });
 
     let queueBookings = allBookings;
-    console.log(`allBookings ${JSON.stringify(allBookings.map((booking) => booking.id))}`);
 
     if (virtualQueuesData) {
       queueBookings = allBookings.filter((booking) => {
@@ -182,8 +169,6 @@
         const response = responses?.response as FormResponse;
 
         const responseValue = response[fieldId].value;
-        console.log(`response${JSON.stringify(responseValue)}`);
-        console.log(`selectedOptionIds${JSON.stringify(selectedOptionIds)}`);
 
         if (Array.isArray(responseValue) && Array.isArray(selectedOptionIds)) {
           //check if all values are the same (this only support 'all in' not 'any in')
