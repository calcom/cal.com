import type { Prisma } from "@prisma/client";

import type { FormResponse } from "@calcom/app-store/routing-forms/types/types";
import { withReporting } from "@calcom/lib/sentryWrapper";
import type { PrismaClient } from "@calcom/prisma";
import { bookingMinimalSelect } from "@calcom/prisma";
import type { Booking } from "@calcom/prisma/client";
import { RRTimestampBasis } from "@calcom/prisma/enums";
import { BookingStatus } from "@calcom/prisma/enums";
import { credentialForCalendarServiceSelect } from "@calcom/prisma/selects/credential";

import { UserRepository } from "./user";

type TeamBookingsParamsBase = {
  user: { id: number; email: string };
  teamId: number;
  startDate: Date;
  endDate: Date;
  excludedUid?: string | null;
  includeManagedEvents: boolean;
  shouldReturnCount?: boolean;
};

type TeamBookingsMultipleUsersParamsBase = {
  users: { id: number; email: string }[];
  teamId: number;
  startDate: Date;
  endDate: Date;
  excludedUid?: string | null;
  includeManagedEvents: boolean;
  shouldReturnCount?: boolean;
};

type TeamBookingsMultipleUsersParamsWithCount = TeamBookingsMultipleUsersParamsBase & {
  shouldReturnCount: true;
};

type TeamBookingsMultipleUsersParamsWithoutCount = TeamBookingsMultipleUsersParamsBase;

type TeamBookingsParamsWithCount = TeamBookingsParamsBase & {
  shouldReturnCount: true;
};

type TeamBookingsParamsWithoutCount = TeamBookingsParamsBase;

const buildWhereClauseForActiveBookings = ({
  eventTypeId,
  startDate,
  endDate,
  users,
  virtualQueuesData,
  includeNoShowInRRCalculation = false,
  rrTimestampBasis,
}: {
  eventTypeId: number;
  startDate?: Date;
  endDate?: Date;
  users: { id: number; email: string }[];
  virtualQueuesData: {
    chosenRouteId: string;
    fieldOptionData: {
      fieldId: string;
      selectedOptionIds: string | number | string[];
    };
  } | null;
  includeNoShowInRRCalculation: boolean;
  rrTimestampBasis: RRTimestampBasis;
}): Prisma.BookingWhereInput => ({
  OR: [
    {
      userId: {
        in: users.map((user) => user.id),
      },
      ...(!includeNoShowInRRCalculation
        ? {
            OR: [{ noShowHost: false }, { noShowHost: null }],
          }
        : {}),
    },
    {
      attendees: {
        some: {
          email: {
            in: users.map((user) => user.email),
          },
        },
      },
    },
  ],
  ...(!includeNoShowInRRCalculation ? { attendees: { some: { noShow: false } } } : {}),
  status: BookingStatus.ACCEPTED,
  eventTypeId,
  ...(startDate || endDate
    ? rrTimestampBasis === RRTimestampBasis.CREATED_AT
      ? {
          createdAt: {
            ...(startDate ? { gte: startDate } : {}),
            ...(endDate ? { lte: endDate } : {}),
          },
        }
      : {
          startTime: {
            ...(startDate ? { gte: startDate } : {}),
            ...(endDate ? { lte: endDate } : {}),
          },
        }
    : {}),
  ...(virtualQueuesData
    ? {
        routedFromRoutingFormReponse: {
          chosenRouteId: virtualQueuesData.chosenRouteId,
        },
      }
    : {}),
});

export class BookingRepository {
  constructor(private prismaClient: PrismaClient) {}

  async getBookingAttendees(bookingId: number) {
    return await this.prismaClient.attendee.findMany({
      where: {
        bookingId,
      },
    });
  }

  /** Determines if the user is the organizer, team admin, or org admin that the booking was created under */
  async doesUserIdHaveAccessToBooking({ userId, bookingId }: { userId: number; bookingId: number }) {
    const booking = await this.prismaClient.booking.findUnique({
      where: {
        id: bookingId,
      },
      select: {
        userId: true,
        eventType: {
          select: {
            teamId: true,
          },
        },
      },
    });

    if (!booking) return false;

    if (userId === booking.userId) return true;

    // If the booking doesn't belong to the user and there's no team then return early
    if (!booking.eventType || !booking.eventType.teamId) return false;

    // TODO add checks for team and org
    const userRepo = new UserRepository(this.prismaClient);
    const isAdminOrUser = await userRepo.isAdminOfTeamOrParentOrg({
      userId,
      teamId: booking.eventType.teamId,
    });

    return isAdminOrUser;
  }

  async findFirstBookingByReschedule({ originalBookingUid }: { originalBookingUid: string }) {
    return await this.prismaClient.booking.findFirst({
      where: {
        fromReschedule: originalBookingUid,
      },
      select: {
        uid: true,
      },
    });
  }

  async findReschedulerByUid({ uid }: { uid: string }) {
    return await this.prismaClient.booking.findUnique({
      where: {
        uid,
      },
      select: {
        rescheduledBy: true,
        uid: true,
      },
    });
  }

  private async _findAllExistingBookingsForEventTypeBetween({
    eventTypeId,
    seatedEvent = false,
    startDate,
    endDate,
    userIdAndEmailMap,
  }: {
    startDate: Date;
    endDate: Date;
    eventTypeId?: number | null;
    seatedEvent?: boolean;
    userIdAndEmailMap: Map<number, string>;
  }) {
    const sharedQuery = {
      startTime: { lte: endDate },
      endTime: { gte: startDate },
      status: {
        in: [BookingStatus.ACCEPTED],
      },
    };

    const bookingsSelect = {
      id: true,
      uid: true,
      userId: true,
      startTime: true,
      endTime: true,
      title: true,
      attendees: true,
      eventType: {
        select: {
          id: true,
          onlyShowFirstAvailableSlot: true,
          afterEventBuffer: true,
          beforeEventBuffer: true,
          seatsPerTimeSlot: true,
          requiresConfirmationWillBlockSlot: true,
          requiresConfirmation: true,
          allowReschedulingPastBookings: true,
          hideOrganizerEmail: true,
        },
      },
      ...(seatedEvent && {
        _count: {
          select: {
            seatsReferences: true,
          },
        },
      }),
    } satisfies Prisma.BookingSelect;

    const currentBookingsAllUsersQueryOne = this.prismaClient.booking.findMany({
      where: {
        ...sharedQuery,
        userId: {
          in: Array.from(userIdAndEmailMap.keys()),
        },
      },
      select: bookingsSelect,
    });

    const currentBookingsAllUsersQueryTwo = this.prismaClient.booking.findMany({
      where: {
        ...sharedQuery,
        attendees: {
          some: {
            email: {
              in: Array.from(userIdAndEmailMap.values()),
            },
          },
        },
      },
      select: bookingsSelect,
    });

    const currentBookingsAllUsersQueryThree = eventTypeId
      ? this.prismaClient.booking.findMany({
          where: {
            startTime: { lte: endDate },
            endTime: { gte: startDate },
            eventType: {
              id: eventTypeId,
              requiresConfirmation: true,
              requiresConfirmationWillBlockSlot: true,
            },
            status: {
              in: [BookingStatus.PENDING],
            },
          },
          select: bookingsSelect,
        })
      : [];

    const [resultOne, resultTwo, resultThree] = await Promise.all([
      currentBookingsAllUsersQueryOne,
      currentBookingsAllUsersQueryTwo,
      currentBookingsAllUsersQueryThree,
    ]);
    // Prevent duplicate booking records when the organizer books his own event type.
    //
    // *Three is about PENDING, so will never overlap
    // with the other two, which are about ACCEPTED. But ACCEPTED affects *One & *Two
    // and WILL result in a duplicate booking if the organizer books himself.
    const resultTwoWithOrganizersRemoved = resultTwo.filter((booking) => {
      if (!booking.userId) return true;
      const organizerEmail = userIdAndEmailMap.get(booking.userId);
      return !booking.attendees.some((attendee) => attendee.email === organizerEmail);
    });

    return [...resultOne, ...resultTwoWithOrganizersRemoved, ...resultThree];
  }

  findAllExistingBookingsForEventTypeBetween = withReporting(
    this._findAllExistingBookingsForEventTypeBetween.bind(this),
    "findAllExistingBookingsForEventTypeBetween"
  );

  async getAllBookingsForRoundRobin({
    users,
    eventTypeId,
    startDate,
    endDate,
    virtualQueuesData,
    includeNoShowInRRCalculation,
    rrTimestampBasis,
  }: {
    users: { id: number; email: string }[];
    eventTypeId: number;
    startDate?: Date;
    endDate?: Date;
    virtualQueuesData: {
      chosenRouteId: string;
      fieldOptionData: {
        fieldId: string;
        selectedOptionIds: string | number | string[];
      };
    } | null;
    includeNoShowInRRCalculation: boolean;
    rrTimestampBasis: RRTimestampBasis;
  }) {
    const allBookings = await this.prismaClient.booking.findMany({
      where: buildWhereClauseForActiveBookings({
        eventTypeId,
        startDate,
        endDate,
        users,
        virtualQueuesData,
        includeNoShowInRRCalculation,
        rrTimestampBasis,
      }),
      select: {
        id: true,
        attendees: true,
        userId: true,
        createdAt: true,
        status: true,
        startTime: true,
        routedFromRoutingFormReponse: true,
      },
      orderBy: {
        createdAt: "desc",
      },
    });

    let queueBookings = allBookings;

    if (virtualQueuesData) {
      queueBookings = allBookings.filter((booking) => {
        const responses = booking.routedFromRoutingFormReponse;
        const fieldId = virtualQueuesData.fieldOptionData.fieldId;
        const selectedOptionIds = virtualQueuesData.fieldOptionData.selectedOptionIds;

        const response = responses?.response as FormResponse;

        const responseValue = response[fieldId].value;

        if (Array.isArray(responseValue) && Array.isArray(selectedOptionIds)) {
          //check if all values are the same (this only support 'all in' not 'any in')
          return (
            responseValue.length === selectedOptionIds.length &&
            responseValue.every((value, index) => value === selectedOptionIds[index])
          );
        } else {
          return responseValue === selectedOptionIds;
        }
      });
    }
    return queueBookings;
  }

  async findBookingByUid({ bookingUid }: { bookingUid: string }) {
    return await this.prismaClient.booking.findUnique({
      where: {
        uid: bookingUid,
      },
      select: bookingMinimalSelect,
    });
  }

  async findBookingForMeetingPage({ bookingUid }: { bookingUid: string }) {
    return await this.prismaClient.booking.findUnique({
      where: {
        uid: bookingUid,
      },
      select: {
        ...bookingMinimalSelect,
        uid: true,
        description: true,
        isRecorded: true,
        eventType: {
          select: {
            id: true,
            hideOrganizerEmail: true,
            calVideoSettings: {
              select: {
                disableRecordingForGuests: true,
                disableRecordingForOrganizer: true,
                enableAutomaticTranscription: true,
                enableAutomaticRecordingForOrganizer: true,
                disableTranscriptionForGuests: true,
                disableTranscriptionForOrganizer: true,
                redirectUrlOnExit: true,
              },
            },
          },
        },
        user: {
          select: {
            id: true,
            timeZone: true,
            name: true,
            email: true,
            username: true,
          },
        },
        references: {
          select: {
            id: true,
            uid: true,
            type: true,
            meetingUrl: true,
            meetingPassword: true,
          },
          where: {
            type: "daily_video",
            deleted: null,
          },
          orderBy: {
            id: "asc",
          },
        },
      },
    });
  }

  async findBookingForMeetingEndedPage({ bookingUid }: { bookingUid: string }) {
    return await this.prismaClient.booking.findUnique({
      where: {
        uid: bookingUid,
      },
      select: {
        ...bookingMinimalSelect,
        uid: true,
        user: {
          select: {
            credentials: true,
          },
        },
        references: {
          select: {
            uid: true,
            type: true,
            meetingUrl: true,
          },
        },
      },
    });
  }

  async findBookingByUidAndUserId({ bookingUid, userId }: { bookingUid: string; userId: number }) {
    return await this.prismaClient.booking.findFirst({
      where: {
        uid: bookingUid,
        OR: [
          { userId: userId },
          {
            eventType: {
              hosts: {
                some: {
                  userId,
                },
              },
            },
          },
          {
            eventType: {
              users: {
                some: {
                  id: userId,
                },
              },
            },
          },
          {
            eventType: {
              team: {
                members: {
                  some: {
                    userId,
                    accepted: true,
                    role: {
                      in: ["ADMIN", "OWNER"],
                    },
                  },
                },
              },
            },
          },
          {
            eventType: {
              parent: {
                team: {
                  members: {
                    some: {
                      userId,
                      accepted: true,
                      role: {
                        in: ["ADMIN", "OWNER"],
                      },
                    },
                  },
                },
              },
            },
          },
        ],
      },
    });
  }

  async updateLocationById({
    where: { id },
    data: { location, metadata, referencesToCreate, responses, iCalSequence },
  }: {
    where: { id: number };
    data: {
      location: string;
      metadata: Record<string, unknown>;
      referencesToCreate: Prisma.BookingReferenceCreateInput[];
      responses?: Record<string, unknown>;
      iCalSequence?: number;
    };
  }) {
    await this.prismaClient.booking.update({
      where: {
        id,
      },
      data: {
        location,
        metadata,
        ...(responses && { responses }),
        ...(iCalSequence !== undefined && { iCalSequence }),
        references: {
          create: referencesToCreate,
        },
      },
    });
  }

  async getAllAcceptedTeamBookingsOfUser(params: TeamBookingsParamsWithCount): Promise<number>;

  async getAllAcceptedTeamBookingsOfUser(params: TeamBookingsParamsWithoutCount): Promise<Array<Booking>>;

  async getAllAcceptedTeamBookingsOfUser(params: TeamBookingsParamsBase) {
    const { user, teamId, startDate, endDate, excludedUid, shouldReturnCount, includeManagedEvents } = params;

    const baseWhere: Prisma.BookingWhereInput = {
      status: BookingStatus.ACCEPTED,
      startTime: {
        gte: startDate,
      },
      endTime: {
        lte: endDate,
      },
      ...(excludedUid && {
        uid: {
          not: excludedUid,
        },
      }),
    };

    const whereCollectiveRoundRobinOwner: Prisma.BookingWhereInput = {
      ...baseWhere,
      userId: user.id,
      eventType: {
        teamId,
      },
    };

    const whereCollectiveRoundRobinBookingsAttendee: Prisma.BookingWhereInput = {
      ...baseWhere,
      attendees: {
        some: {
          email: user.email,
        },
      },
      eventType: {
        teamId,
      },
    };

    const whereManagedBookings: Prisma.BookingWhereInput = {
      ...baseWhere,
      userId: user.id,
      eventType: {
        parent: {
          teamId,
        },
      },
    };

    if (shouldReturnCount) {
      const collectiveRoundRobinBookingsOwner = await this.prismaClient.booking.count({
        where: whereCollectiveRoundRobinOwner,
      });

      const collectiveRoundRobinBookingsAttendee = await this.prismaClient.booking.count({
        where: whereCollectiveRoundRobinBookingsAttendee,
      });

      let managedBookings = 0;

      if (includeManagedEvents) {
        managedBookings = await this.prismaClient.booking.count({
          where: whereManagedBookings,
        });
      }

      const totalNrOfBooking =
        collectiveRoundRobinBookingsOwner + collectiveRoundRobinBookingsAttendee + managedBookings;

      return totalNrOfBooking;
    }
    const collectiveRoundRobinBookingsOwner = await this.prismaClient.booking.findMany({
      where: whereCollectiveRoundRobinOwner,
    });

    const collectiveRoundRobinBookingsAttendee = await this.prismaClient.booking.findMany({
      where: whereCollectiveRoundRobinBookingsAttendee,
    });

    let managedBookings: typeof collectiveRoundRobinBookingsAttendee = [];

    if (includeManagedEvents) {
      managedBookings = await this.prismaClient.booking.findMany({
        where: whereManagedBookings,
      });
    }

    return [
      ...collectiveRoundRobinBookingsOwner,
      ...collectiveRoundRobinBookingsAttendee,
      ...managedBookings,
    ];
  }

  async findOriginalRescheduledBooking(uid: string, seatsEventType?: boolean) {
    return await this.prismaClient.booking.findFirst({
      where: {
        uid: uid,
        status: {
          in: [BookingStatus.ACCEPTED, BookingStatus.CANCELLED, BookingStatus.PENDING],
        },
      },
      include: {
        attendees: {
          select: {
            name: true,
            email: true,
            locale: true,
            timeZone: true,
            phoneNumber: true,
            ...(seatsEventType && { bookingSeat: true, id: true }),
          },
        },
        user: {
          select: {
            id: true,
            name: true,
            username: true,
            email: true,
            locale: true,
            timeZone: true,
            timeFormat: true,
            destinationCalendar: true,
            credentials: {
              select: credentialForCalendarServiceSelect,
            },
          },
        },
        destinationCalendar: true,
        payment: true,
        references: true,
        workflowReminders: true,
      },
    });
  }

  async getAllAcceptedTeamBookingsOfUsers(params: TeamBookingsMultipleUsersParamsWithCount): Promise<number>;

  async getAllAcceptedTeamBookingsOfUsers(
    params: TeamBookingsMultipleUsersParamsWithoutCount
  ): Promise<Array<Booking>>;

  async getAllAcceptedTeamBookingsOfUsers(params: TeamBookingsMultipleUsersParamsBase) {
    const { users, teamId, startDate, endDate, excludedUid, shouldReturnCount, includeManagedEvents } =
      params;

    const baseWhere: Prisma.BookingWhereInput = {
      status: BookingStatus.ACCEPTED,
      startTime: {
        gte: startDate,
      },
      endTime: {
        lte: endDate,
      },
      ...(excludedUid && {
        uid: {
          not: excludedUid,
        },
      }),
    };

    const userIds = users.map((user) => user.id);
    const userEmails = users.map((user) => user.email);

    const whereCollectiveRoundRobinOwner: Prisma.BookingWhereInput = {
      ...baseWhere,
      userId: {
        in: userIds,
      },
      eventType: {
        teamId,
      },
    };

    const whereCollectiveRoundRobinBookingsAttendee: Prisma.BookingWhereInput = {
      ...baseWhere,
      attendees: {
        some: {
          email: {
            in: userEmails,
          },
        },
      },
      eventType: {
        teamId,
      },
    };

    const whereManagedBookings: Prisma.BookingWhereInput = {
      ...baseWhere,
      userId: {
        in: userIds,
      },
      eventType: {
        parent: {
          teamId,
        },
      },
    };

    if (shouldReturnCount) {
      const collectiveRoundRobinBookingsOwner = await this.prismaClient.booking.count({
        where: whereCollectiveRoundRobinOwner,
      });

      const collectiveRoundRobinBookingsAttendee = await this.prismaClient.booking.count({
        where: whereCollectiveRoundRobinBookingsAttendee,
      });

      let managedBookings = 0;

      if (includeManagedEvents) {
        managedBookings = await this.prismaClient.booking.count({
          where: whereManagedBookings,
        });
      }

      const totalNrOfBooking =
        collectiveRoundRobinBookingsOwner + collectiveRoundRobinBookingsAttendee + managedBookings;

      return totalNrOfBooking;
    }

    const collectiveRoundRobinBookingsOwner = await this.prismaClient.booking.findMany({
      where: whereCollectiveRoundRobinOwner,
    });

    const collectiveRoundRobinBookingsAttendee = await this.prismaClient.booking.findMany({
      where: whereCollectiveRoundRobinBookingsAttendee,
    });

    let managedBookings: typeof collectiveRoundRobinBookingsAttendee = [];

    if (includeManagedEvents) {
      managedBookings = await this.prismaClient.booking.findMany({
        where: whereManagedBookings,
      });
    }

    return [
      ...collectiveRoundRobinBookingsOwner,
      ...collectiveRoundRobinBookingsAttendee,
      ...managedBookings,
    ];
  }

  async getValidBookingFromEventTypeForAttendee({
    eventTypeId,
    bookerEmail,
    bookerPhoneNumber,
    startTime,
    filterForUnconfirmed,
  }: {
    eventTypeId: number;
    bookerEmail?: string;
    bookerPhoneNumber?: string;
    startTime: Date;
    filterForUnconfirmed?: boolean;
  }) {
    return await this.prismaClient.booking.findFirst({
      where: {
        eventTypeId,
        attendees: {
          some: {
            email: bookerEmail,
            phoneNumber: bookerPhoneNumber,
          },
        },
        startTime,
        status: filterForUnconfirmed ? BookingStatus.PENDING : BookingStatus.ACCEPTED,
      },
      include: {
        attendees: true,
        references: true,
        user: true,
        payment: true,
      },
    });
  }

  async countBookingsByEventTypeAndDateRange({
    eventTypeId,
    startDate,
    endDate,
    excludedUid,
  }: {
    eventTypeId: number;
    startDate: Date;
    endDate: Date;
    excludedUid?: string;
  }) {
    return await this.prismaClient.booking.count({
      where: {
        status: BookingStatus.ACCEPTED,
        eventTypeId,
        startTime: {
          gte: startDate,
        },
        endTime: {
          lte: endDate,
        },
        uid: {
          not: excludedUid,
        },
      },
    });
  }

  async findAcceptedBookingByEventTypeId({
    eventTypeId,
    dateFrom,
    dateTo,
  }: {
    eventTypeId?: number;
    dateFrom: string;
    dateTo: string;
  }) {
    return this.prismaClient.booking.findMany({
      where: {
        eventTypeId,
        startTime: {
          gte: dateFrom,
          lte: dateTo,
        },
        status: BookingStatus.ACCEPTED,
      },
      select: {
        uid: true,
        startTime: true,
        attendees: {
          select: {
            email: true,
          },
        },
      },
    });
  }

  async getTotalBookingDuration({
    eventId,
    startDate,
    endDate,
    rescheduleUid,
  }: {
    eventId: number;
    startDate: Date;
    endDate: Date;
    rescheduleUid?: string;
  }) {
    let totalBookingTime;

    if (rescheduleUid) {
      [totalBookingTime] = await this.prismaClient.$queryRaw<[{ totalMinutes: number | null }]>`
      SELECT SUM(EXTRACT(EPOCH FROM ("endTime" - "startTime")) / 60) as "totalMinutes"
      FROM "Booking"
      WHERE "status" = 'accepted'
        AND "eventTypeId" = ${eventId}
        AND "startTime" >= ${startDate}
        AND "endTime" <= ${endDate}
        AND "uid" != ${rescheduleUid};
    `;
    } else {
      [totalBookingTime] = await this.prismaClient.$queryRaw<[{ totalMinutes: number | null }]>`
      SELECT SUM(EXTRACT(EPOCH FROM ("endTime" - "startTime")) / 60) as "totalMinutes"
      FROM "Booking"
      WHERE "status" = 'accepted'
        AND "eventTypeId" = ${eventId}
        AND "startTime" >= ${startDate}
        AND "endTime" <= ${endDate};
    `;
    }
    return totalBookingTime.totalMinutes ?? 0;
  }

  async findOriginalRescheduledBookingUserId({ rescheduleUid }: { rescheduleUid: string }) {
    return await this.prismaClient.booking.findFirst({
      where: {
        uid: rescheduleUid,
        status: {
          in: [BookingStatus.ACCEPTED, BookingStatus.CANCELLED, BookingStatus.PENDING],
        },
      },
      select: {
        userId: true,
        attendees: {
          select: {
            email: true,
          },
        },
      },
    });
  }

<<<<<<< HEAD
  async getAllBookingsForMemberInPeriod({
    userId,
    teamId,
    startDate,
    endDate,
    excludedUid,
  }: {
    userId: number;
    teamId: number;
    startDate: Date;
    endDate: Date;
    excludedUid?: string;
  }): Promise<number> {
    const where: Prisma.BookingWhereInput = {
      OR: [
        // Personal event type bookings
        {
          eventType: {
            userId,
            teamId: null,
          },
        },
        // Team event type bookings - count ALL team events for the member
        {
          eventType: {
            teamId,
          },
        },
      ],
      startTime: {
        gte: startDate,
        lte: endDate,
      },
      status: BookingStatus.ACCEPTED,
      ...(excludedUid && {
        NOT: { uid: excludedUid },
      }),
    };

    return await this.prismaClient.booking.count({ where });
=======
  async getBookingForPaymentProcessing(bookingId: number) {
    return await this.prismaClient.booking.findUnique({
      where: {
        id: bookingId,
      },
      select: {
        id: true,
        uid: true,
        title: true,
        startTime: true,
        endTime: true,
        userPrimaryEmail: true,
        status: true,
        eventTypeId: true,
        userId: true,
        attendees: {
          select: {
            name: true,
            email: true,
            timeZone: true,
            locale: true,
          },
        },
        eventType: {
          select: {
            title: true,
            hideOrganizerEmail: true,
            teamId: true,
            metadata: true,
          },
        },
        payment: {
          select: {
            id: true,
            amount: true,
            currency: true,
            paymentOption: true,
            appId: true,
            success: true,
            data: true,
          },
        },
      },
    });
>>>>>>> 550f34c1
  }
}<|MERGE_RESOLUTION|>--- conflicted
+++ resolved
@@ -946,8 +946,7 @@
     });
   }
 
-<<<<<<< HEAD
-  async getAllBookingsForMemberInPeriod({
+async getAllBookingsForMemberInPeriod({
     userId,
     teamId,
     startDate,
@@ -987,7 +986,8 @@
     };
 
     return await this.prismaClient.booking.count({ where });
-=======
+}
+
   async getBookingForPaymentProcessing(bookingId: number) {
     return await this.prismaClient.booking.findUnique({
       where: {
@@ -1032,6 +1032,5 @@
         },
       },
     });
->>>>>>> 550f34c1
   }
 }