--- conflicted
+++ resolved
@@ -842,7 +842,6 @@
     });
   }
 
-<<<<<<< HEAD
   /**
    * Checks if a user is a host of a booking
    * @param userId - The ID of the user to check
@@ -921,7 +920,8 @@
     }
 
     return false;
-=======
+  }
+
   async countBookingsByEventTypeAndDateRange({
     eventTypeId,
     startDate,
@@ -970,6 +970,5 @@
             },
           },
         });
->>>>>>> 63f7b5fb
   }
 }