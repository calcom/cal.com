--- conflicted
+++ resolved
@@ -34,13 +34,13 @@
   startDate?: Date;
   endDate?: Date;
   users: { id: number; email: string }[];
-  virtualQueuesData?: {
+  virtualQueuesData: {
     chosenRouteId: string;
     fieldOptionData: {
       fieldId: string;
       selectedOptionIds: string | number | string[];
     };
-  };
+  } | null;
 }): Prisma.BookingWhereInput => ({
   OR: [
     {
@@ -155,6 +155,7 @@
         users,
         eventTypeId,
         startDate,
+        virtualQueuesData: null,
       }),
       _count: {
         _all: true,
@@ -173,67 +174,13 @@
     eventTypeId: number;
     startDate?: Date;
     endDate?: Date;
-<<<<<<< HEAD
     virtualQueuesData: {
-=======
-    virtualQueuesData?: {
->>>>>>> d294a74a
       chosenRouteId: string;
       fieldOptionData: {
         fieldId: string;
         selectedOptionIds: string | number | string[];
       };
-<<<<<<< HEAD
     } | null;
-  }) {
-    const whereClause: Prisma.BookingWhereInput = {
-      OR: [
-        {
-          user: {
-            id: {
-              in: users.map((user) => user.id),
-            },
-          },
-          OR: [
-            {
-              noShowHost: false,
-            },
-            {
-              noShowHost: null,
-            },
-          ],
-        },
-        {
-          attendees: {
-            some: {
-              email: {
-                in: users.map((user) => user.email),
-              },
-            },
-          },
-        },
-      ],
-      attendees: { some: { noShow: false } },
-      status: BookingStatus.ACCEPTED,
-      eventTypeId,
-      ...(startDate && endDate
-        ? {
-            createdAt: {
-              gte: startDate,
-              lte: endDate,
-            },
-          }
-        : {}),
-      ...(virtualQueuesData
-        ? {
-            routedFromRoutingFormReponse: {
-              chosenRouteId: virtualQueuesData.chosenRouteId,
-            },
-          }
-        : {}),
-=======
->>>>>>> d294a74a
-    };
   }) {
     const allBookings = await prisma.booking.findMany({
       where: buildWhereClauseForActiveBookings({
@@ -280,10 +227,7 @@
         }
       });
     }
-<<<<<<< HEAD
     console.log(`queueBookings ${JSON.stringify(queueBookings.map((booking) => booking.id))}`);
-=======
->>>>>>> d294a74a
     return queueBookings;
   }
 
