import { Prisma } from "@prisma/client";

import type { FormResponse } from "@calcom/app-store/routing-forms/types/types";
import { withReporting } from "@calcom/lib/sentryWrapper";
import prisma, { bookingMinimalSelect } from "@calcom/prisma";
import type { Booking } from "@calcom/prisma/client";
<<<<<<< HEAD
import { BookingStatus, AssignmentReasonEnum } from "@calcom/prisma/enums";
=======
import { RRTimestampBasis } from "@calcom/prisma/enums";
import { BookingStatus } from "@calcom/prisma/enums";
>>>>>>> 4920abda

import { UserRepository } from "./user";

type TeamBookingsParamsBase = {
  user: { id: number; email: string };
  teamId: number;
  startDate: Date;
  endDate: Date;
  excludedUid?: string | null;
  includeManagedEvents: boolean;
  shouldReturnCount?: boolean;
};

type TeamBookingsMultipleUsersParamsBase = {
  users: { id: number; email: string }[];
  teamId: number;
  startDate: Date;
  endDate: Date;
  excludedUid?: string | null;
  includeManagedEvents: boolean;
  shouldReturnCount?: boolean;
};

type TeamBookingsMultipleUsersParamsWithCount = TeamBookingsMultipleUsersParamsBase & {
  shouldReturnCount: true;
};

type TeamBookingsMultipleUsersParamsWithoutCount = TeamBookingsMultipleUsersParamsBase;

type TeamBookingsParamsWithCount = TeamBookingsParamsBase & {
  shouldReturnCount: true;
};

type TeamBookingsParamsWithoutCount = TeamBookingsParamsBase;

const buildWhereClauseForActiveBookings = ({
  eventTypeId,
  startDate,
  endDate,
  users,
  virtualQueuesData,
  includeNoShowInRRCalculation = false,
<<<<<<< HEAD
  excludeSalesforceBookingsFromRR = false,
=======
  rrTimestampBasis,
>>>>>>> 4920abda
}: {
  eventTypeId: number;
  startDate?: Date;
  endDate?: Date;
  users: { id: number; email: string }[];
  virtualQueuesData: {
    chosenRouteId: string;
    fieldOptionData: {
      fieldId: string;
      selectedOptionIds: string | number | string[];
    };
  } | null;
  includeNoShowInRRCalculation: boolean;
<<<<<<< HEAD
  excludeSalesforceBookingsFromRR?: boolean;
=======
  rrTimestampBasis: RRTimestampBasis;
>>>>>>> 4920abda
}): Prisma.BookingWhereInput => ({
  OR: [
    {
      userId: {
        in: users.map((user) => user.id),
      },
      ...(!includeNoShowInRRCalculation
        ? {
            OR: [{ noShowHost: false }, { noShowHost: null }],
          }
        : {}),
    },
    {
      attendees: {
        some: {
          email: {
            in: users.map((user) => user.email),
          },
        },
      },
    },
  ],
  ...(!includeNoShowInRRCalculation ? { attendees: { some: { noShow: false } } } : {}),
  status: BookingStatus.ACCEPTED,
  eventTypeId,
  ...(startDate || endDate
    ? rrTimestampBasis === RRTimestampBasis.CREATED_AT
      ? {
          createdAt: {
            ...(startDate ? { gte: startDate } : {}),
            ...(endDate ? { lte: endDate } : {}),
          },
        }
      : {
          startTime: {
            ...(startDate ? { gte: startDate } : {}),
            ...(endDate ? { lte: endDate } : {}),
          },
        }
    : {}),
  ...(virtualQueuesData
    ? {
        routedFromRoutingFormReponse: {
          chosenRouteId: virtualQueuesData.chosenRouteId,
        },
      }
    : {}),
  ...(excludeSalesforceBookingsFromRR
    ? {
        NOT: {
          assignmentReason: {
            some: {
              reasonEnum: AssignmentReasonEnum.SALESFORCE_ASSIGNMENT,
            },
          },
        },
      }
    : {}),
});

export class BookingRepository {
  static async getBookingAttendees(bookingId: number) {
    return await prisma.attendee.findMany({
      where: {
        bookingId,
      },
    });
  }

  /** Determines if the user is the organizer, team admin, or org admin that the booking was created under */
  static async doesUserIdHaveAccessToBooking({ userId, bookingId }: { userId: number; bookingId: number }) {
    const booking = await prisma.booking.findUnique({
      where: {
        id: bookingId,
      },
      select: {
        userId: true,
        eventType: {
          select: {
            teamId: true,
          },
        },
      },
    });

    if (!booking) return false;

    if (userId === booking.userId) return true;

    // If the booking doesn't belong to the user and there's no team then return early
    if (!booking.eventType || !booking.eventType.teamId) return false;

    // TODO add checks for team and org
    const isAdminOrUser = await UserRepository.isAdminOfTeamOrParentOrg({
      userId,
      teamId: booking.eventType.teamId,
    });

    return isAdminOrUser;
  }

  static async findFirstBookingByReschedule({ originalBookingUid }: { originalBookingUid: string }) {
    return await prisma.booking.findFirst({
      where: {
        fromReschedule: originalBookingUid,
      },
      select: {
        uid: true,
      },
    });
  }

  static async findReschedulerByUid({ uid }: { uid: string }) {
    return await prisma.booking.findUnique({
      where: {
        uid,
      },
      select: {
        rescheduledBy: true,
        uid: true,
      },
    });
  }

  private static async _findAllExistingBookingsForEventTypeBetween({
    eventTypeId,
    seatedEvent = false,
    startDate,
    endDate,
    userIdAndEmailMap,
  }: {
    startDate: Date;
    endDate: Date;
    eventTypeId?: number | null;
    seatedEvent?: boolean;
    userIdAndEmailMap: Map<number, string>;
  }) {
    const sharedQuery = {
      startTime: { lte: endDate },
      endTime: { gte: startDate },
      status: {
        in: [BookingStatus.ACCEPTED],
      },
    };

    const bookingsSelect = Prisma.validator<Prisma.BookingSelect>()({
      id: true,
      uid: true,
      userId: true,
      startTime: true,
      endTime: true,
      title: true,
      attendees: true,
      eventType: {
        select: {
          id: true,
          onlyShowFirstAvailableSlot: true,
          afterEventBuffer: true,
          beforeEventBuffer: true,
          seatsPerTimeSlot: true,
          requiresConfirmationWillBlockSlot: true,
          requiresConfirmation: true,
          allowReschedulingPastBookings: true,
          hideOrganizerEmail: true,
        },
      },
      ...(seatedEvent && {
        _count: {
          select: {
            seatsReferences: true,
          },
        },
      }),
    });

    const currentBookingsAllUsersQueryOne = prisma.booking.findMany({
      where: {
        ...sharedQuery,
        userId: {
          in: Array.from(userIdAndEmailMap.keys()),
        },
      },
      select: bookingsSelect,
    });

    const currentBookingsAllUsersQueryTwo = prisma.booking.findMany({
      where: {
        ...sharedQuery,
        attendees: {
          some: {
            email: {
              in: Array.from(userIdAndEmailMap.values()),
            },
          },
        },
      },
      select: bookingsSelect,
    });

    const currentBookingsAllUsersQueryThree = eventTypeId
      ? prisma.booking.findMany({
          where: {
            startTime: { lte: endDate },
            endTime: { gte: startDate },
            eventType: {
              id: eventTypeId,
              requiresConfirmation: true,
              requiresConfirmationWillBlockSlot: true,
            },
            status: {
              in: [BookingStatus.PENDING],
            },
          },
          select: bookingsSelect,
        })
      : [];

    const [resultOne, resultTwo, resultThree] = await Promise.all([
      currentBookingsAllUsersQueryOne,
      currentBookingsAllUsersQueryTwo,
      currentBookingsAllUsersQueryThree,
    ]);
    // Prevent duplicate booking records when the organizer books his own event type.
    //
    // *Three is about PENDING, so will never overlap
    // with the other two, which are about ACCEPTED. But ACCEPTED affects *One & *Two
    // and WILL result in a duplicate booking if the organizer books himself.
    const resultTwoWithOrganizersRemoved = resultTwo.filter((booking) => {
      if (!booking.userId) return true;
      const organizerEmail = userIdAndEmailMap.get(booking.userId);
      return !booking.attendees.some((attendee) => attendee.email === organizerEmail);
    });

    return [...resultOne, ...resultTwoWithOrganizersRemoved, ...resultThree];
  }

  static findAllExistingBookingsForEventTypeBetween = withReporting(
    BookingRepository._findAllExistingBookingsForEventTypeBetween,
    "findAllExistingBookingsForEventTypeBetween"
  );

  static async getAllBookingsForRoundRobin({
    users,
    eventTypeId,
    startDate,
    endDate,
    virtualQueuesData,
    includeNoShowInRRCalculation,
<<<<<<< HEAD
    excludeSalesforceBookingsFromRR = false,
=======
    rrTimestampBasis,
>>>>>>> 4920abda
  }: {
    users: { id: number; email: string }[];
    eventTypeId: number;
    startDate?: Date;
    endDate?: Date;
    virtualQueuesData: {
      chosenRouteId: string;
      fieldOptionData: {
        fieldId: string;
        selectedOptionIds: string | number | string[];
      };
    } | null;
    includeNoShowInRRCalculation: boolean;
<<<<<<< HEAD
    excludeSalesforceBookingsFromRR: boolean;
=======
    rrTimestampBasis: RRTimestampBasis;
>>>>>>> 4920abda
  }) {
    const allBookings = await prisma.booking.findMany({
      where: buildWhereClauseForActiveBookings({
        eventTypeId,
        startDate,
        endDate,
        users,
        virtualQueuesData,
        includeNoShowInRRCalculation,
<<<<<<< HEAD
        excludeSalesforceBookingsFromRR,
=======
        rrTimestampBasis,
>>>>>>> 4920abda
      }),
      select: {
        id: true,
        attendees: true,
        userId: true,
        createdAt: true,
        status: true,
        startTime: true,
        routedFromRoutingFormReponse: true,
      },
      orderBy: {
        createdAt: "desc",
      },
    });

    let queueBookings = allBookings;

    if (virtualQueuesData) {
      queueBookings = allBookings.filter((booking) => {
        const responses = booking.routedFromRoutingFormReponse;
        const fieldId = virtualQueuesData.fieldOptionData.fieldId;
        const selectedOptionIds = virtualQueuesData.fieldOptionData.selectedOptionIds;

        const response = responses?.response as FormResponse;

        const responseValue = response[fieldId].value;

        if (Array.isArray(responseValue) && Array.isArray(selectedOptionIds)) {
          //check if all values are the same (this only support 'all in' not 'any in')
          return (
            responseValue.length === selectedOptionIds.length &&
            responseValue.every((value, index) => value === selectedOptionIds[index])
          );
        } else {
          return responseValue === selectedOptionIds;
        }
      });
    }
    return queueBookings;
  }

  static async findBookingByUid({ bookingUid }: { bookingUid: string }) {
    return await prisma.booking.findUnique({
      where: {
        uid: bookingUid,
      },
      select: bookingMinimalSelect,
    });
  }

  static async findBookingForMeetingPage({ bookingUid }: { bookingUid: string }) {
    return await prisma.booking.findUnique({
      where: {
        uid: bookingUid,
      },
      select: {
        ...bookingMinimalSelect,
        uid: true,
        description: true,
        isRecorded: true,
        eventType: {
          select: {
            id: true,
            hideOrganizerEmail: true,
            calVideoSettings: {
              select: {
                disableRecordingForGuests: true,
                disableRecordingForOrganizer: true,
                enableAutomaticTranscription: true,
                redirectUrlOnExit: true,
              },
            },
          },
        },
        user: {
          select: {
            id: true,
            timeZone: true,
            name: true,
            email: true,
            username: true,
          },
        },
        references: {
          select: {
            id: true,
            uid: true,
            type: true,
            meetingUrl: true,
            meetingPassword: true,
          },
          where: {
            type: "daily_video",
            deleted: null,
          },
          orderBy: {
            id: "asc",
          },
        },
      },
    });
  }

  static async findBookingForMeetingEndedPage({ bookingUid }: { bookingUid: string }) {
    return await prisma.booking.findUnique({
      where: {
        uid: bookingUid,
      },
      select: {
        ...bookingMinimalSelect,
        uid: true,
        user: {
          select: {
            credentials: true,
          },
        },
        references: {
          select: {
            uid: true,
            type: true,
            meetingUrl: true,
          },
        },
      },
    });
  }

  static async findBookingByUidAndUserId({ bookingUid, userId }: { bookingUid: string; userId: number }) {
    return await prisma.booking.findFirst({
      where: {
        uid: bookingUid,
        OR: [
          { userId: userId },
          {
            eventType: {
              hosts: {
                some: {
                  userId,
                },
              },
            },
          },
          {
            eventType: {
              users: {
                some: {
                  id: userId,
                },
              },
            },
          },
          {
            eventType: {
              team: {
                members: {
                  some: {
                    userId,
                    accepted: true,
                    role: {
                      in: ["ADMIN", "OWNER"],
                    },
                  },
                },
              },
            },
          },
          {
            eventType: {
              parent: {
                team: {
                  members: {
                    some: {
                      userId,
                      accepted: true,
                      role: {
                        in: ["ADMIN", "OWNER"],
                      },
                    },
                  },
                },
              },
            },
          },
        ],
      },
    });
  }

  static async updateLocationById({
    where: { id },
    data: { location, metadata, referencesToCreate },
  }: {
    where: { id: number };
    data: {
      location: string;
      metadata: Record<string, unknown>;
      referencesToCreate: Prisma.BookingReferenceCreateInput[];
    };
  }) {
    await prisma.booking.update({
      where: {
        id,
      },
      data: {
        location,
        metadata,
        references: {
          create: referencesToCreate,
        },
      },
    });
  }

  static async getAllAcceptedTeamBookingsOfUser(params: TeamBookingsParamsWithCount): Promise<number>;

  static async getAllAcceptedTeamBookingsOfUser(
    params: TeamBookingsParamsWithoutCount
  ): Promise<Array<Booking>>;

  static async getAllAcceptedTeamBookingsOfUser(params: TeamBookingsParamsBase) {
    const { user, teamId, startDate, endDate, excludedUid, shouldReturnCount, includeManagedEvents } = params;

    const baseWhere: Prisma.BookingWhereInput = {
      status: BookingStatus.ACCEPTED,
      startTime: {
        gte: startDate,
      },
      endTime: {
        lte: endDate,
      },
      ...(excludedUid && {
        uid: {
          not: excludedUid,
        },
      }),
    };

    const whereCollectiveRoundRobinOwner: Prisma.BookingWhereInput = {
      ...baseWhere,
      userId: user.id,
      eventType: {
        teamId,
      },
    };

    const whereCollectiveRoundRobinBookingsAttendee: Prisma.BookingWhereInput = {
      ...baseWhere,
      attendees: {
        some: {
          email: user.email,
        },
      },
      eventType: {
        teamId,
      },
    };

    const whereManagedBookings: Prisma.BookingWhereInput = {
      ...baseWhere,
      userId: user.id,
      eventType: {
        parent: {
          teamId,
        },
      },
    };

    if (shouldReturnCount) {
      const collectiveRoundRobinBookingsOwner = await prisma.booking.count({
        where: whereCollectiveRoundRobinOwner,
      });

      const collectiveRoundRobinBookingsAttendee = await prisma.booking.count({
        where: whereCollectiveRoundRobinBookingsAttendee,
      });

      let managedBookings = 0;

      if (includeManagedEvents) {
        managedBookings = await prisma.booking.count({
          where: whereManagedBookings,
        });
      }

      const totalNrOfBooking =
        collectiveRoundRobinBookingsOwner + collectiveRoundRobinBookingsAttendee + managedBookings;

      return totalNrOfBooking;
    }
    const collectiveRoundRobinBookingsOwner = await prisma.booking.findMany({
      where: whereCollectiveRoundRobinOwner,
    });

    const collectiveRoundRobinBookingsAttendee = await prisma.booking.findMany({
      where: whereCollectiveRoundRobinBookingsAttendee,
    });

    let managedBookings: typeof collectiveRoundRobinBookingsAttendee = [];

    if (includeManagedEvents) {
      managedBookings = await prisma.booking.findMany({
        where: whereManagedBookings,
      });
    }

    return [
      ...collectiveRoundRobinBookingsOwner,
      ...collectiveRoundRobinBookingsAttendee,
      ...managedBookings,
    ];
  }

  static async findOriginalRescheduledBooking(uid: string, seatsEventType?: boolean) {
    return await prisma.booking.findFirst({
      where: {
        uid: uid,
        status: {
          in: [BookingStatus.ACCEPTED, BookingStatus.CANCELLED, BookingStatus.PENDING],
        },
      },
      include: {
        attendees: {
          select: {
            name: true,
            email: true,
            locale: true,
            timeZone: true,
            phoneNumber: true,
            ...(seatsEventType && { bookingSeat: true, id: true }),
          },
        },
        user: {
          select: {
            id: true,
            name: true,
            email: true,
            locale: true,
            timeZone: true,
            destinationCalendar: true,
            credentials: {
              select: {
                id: true,
                userId: true,
                key: true,
                type: true,
                teamId: true,
                appId: true,
                invalid: true,
                user: {
                  select: {
                    email: true,
                  },
                },
              },
            },
          },
        },
        destinationCalendar: true,
        payment: true,
        references: true,
        workflowReminders: true,
      },
    });
  }

  static async getAllAcceptedTeamBookingsOfUsers(
    params: TeamBookingsMultipleUsersParamsWithCount
  ): Promise<number>;

  static async getAllAcceptedTeamBookingsOfUsers(
    params: TeamBookingsMultipleUsersParamsWithoutCount
  ): Promise<Array<Booking>>;

  static async getAllAcceptedTeamBookingsOfUsers(params: TeamBookingsMultipleUsersParamsBase) {
    const { users, teamId, startDate, endDate, excludedUid, shouldReturnCount, includeManagedEvents } =
      params;

    const baseWhere: Prisma.BookingWhereInput = {
      status: BookingStatus.ACCEPTED,
      startTime: {
        gte: startDate,
      },
      endTime: {
        lte: endDate,
      },
      ...(excludedUid && {
        uid: {
          not: excludedUid,
        },
      }),
    };

    const userIds = users.map((user) => user.id);
    const userEmails = users.map((user) => user.email);

    const whereCollectiveRoundRobinOwner: Prisma.BookingWhereInput = {
      ...baseWhere,
      userId: {
        in: userIds,
      },
      eventType: {
        teamId,
      },
    };

    const whereCollectiveRoundRobinBookingsAttendee: Prisma.BookingWhereInput = {
      ...baseWhere,
      attendees: {
        some: {
          email: {
            in: userEmails,
          },
        },
      },
      eventType: {
        teamId,
      },
    };

    const whereManagedBookings: Prisma.BookingWhereInput = {
      ...baseWhere,
      userId: {
        in: userIds,
      },
      eventType: {
        parent: {
          teamId,
        },
      },
    };

    if (shouldReturnCount) {
      const collectiveRoundRobinBookingsOwner = await prisma.booking.count({
        where: whereCollectiveRoundRobinOwner,
      });

      const collectiveRoundRobinBookingsAttendee = await prisma.booking.count({
        where: whereCollectiveRoundRobinBookingsAttendee,
      });

      let managedBookings = 0;

      if (includeManagedEvents) {
        managedBookings = await prisma.booking.count({
          where: whereManagedBookings,
        });
      }

      const totalNrOfBooking =
        collectiveRoundRobinBookingsOwner + collectiveRoundRobinBookingsAttendee + managedBookings;

      return totalNrOfBooking;
    }

    const collectiveRoundRobinBookingsOwner = await prisma.booking.findMany({
      where: whereCollectiveRoundRobinOwner,
    });

    const collectiveRoundRobinBookingsAttendee = await prisma.booking.findMany({
      where: whereCollectiveRoundRobinBookingsAttendee,
    });

    let managedBookings: typeof collectiveRoundRobinBookingsAttendee = [];

    if (includeManagedEvents) {
      managedBookings = await prisma.booking.findMany({
        where: whereManagedBookings,
      });
    }

    return [
      ...collectiveRoundRobinBookingsOwner,
      ...collectiveRoundRobinBookingsAttendee,
      ...managedBookings,
    ];
  }

  static async getValidBookingFromEventTypeForAttendee({
    eventTypeId,
    bookerEmail,
    bookerPhoneNumber,
    startTime,
    filterForUnconfirmed,
  }: {
    eventTypeId: number;
    bookerEmail?: string;
    bookerPhoneNumber?: string;
    startTime: Date;
    filterForUnconfirmed?: boolean;
  }) {
    return await prisma.booking.findFirst({
      where: {
        eventTypeId,
        attendees: {
          some: {
            email: bookerEmail,
            phoneNumber: bookerPhoneNumber,
          },
        },
        startTime,
        status: filterForUnconfirmed ? BookingStatus.PENDING : BookingStatus.ACCEPTED,
      },
      include: {
        attendees: true,
        references: true,
        user: true,
      },
    });
  }
}<|MERGE_RESOLUTION|>--- conflicted
+++ resolved
@@ -4,12 +4,9 @@
 import { withReporting } from "@calcom/lib/sentryWrapper";
 import prisma, { bookingMinimalSelect } from "@calcom/prisma";
 import type { Booking } from "@calcom/prisma/client";
-<<<<<<< HEAD
 import { BookingStatus, AssignmentReasonEnum } from "@calcom/prisma/enums";
-=======
 import { RRTimestampBasis } from "@calcom/prisma/enums";
 import { BookingStatus } from "@calcom/prisma/enums";
->>>>>>> 4920abda
 
 import { UserRepository } from "./user";
 
@@ -52,11 +49,8 @@
   users,
   virtualQueuesData,
   includeNoShowInRRCalculation = false,
-<<<<<<< HEAD
   excludeSalesforceBookingsFromRR = false,
-=======
   rrTimestampBasis,
->>>>>>> 4920abda
 }: {
   eventTypeId: number;
   startDate?: Date;
@@ -70,11 +64,8 @@
     };
   } | null;
   includeNoShowInRRCalculation: boolean;
-<<<<<<< HEAD
   excludeSalesforceBookingsFromRR?: boolean;
-=======
   rrTimestampBasis: RRTimestampBasis;
->>>>>>> 4920abda
 }): Prisma.BookingWhereInput => ({
   OR: [
     {
@@ -323,11 +314,8 @@
     endDate,
     virtualQueuesData,
     includeNoShowInRRCalculation,
-<<<<<<< HEAD
     excludeSalesforceBookingsFromRR = false,
-=======
     rrTimestampBasis,
->>>>>>> 4920abda
   }: {
     users: { id: number; email: string }[];
     eventTypeId: number;
@@ -341,11 +329,8 @@
       };
     } | null;
     includeNoShowInRRCalculation: boolean;
-<<<<<<< HEAD
     excludeSalesforceBookingsFromRR: boolean;
-=======
     rrTimestampBasis: RRTimestampBasis;
->>>>>>> 4920abda
   }) {
     const allBookings = await prisma.booking.findMany({
       where: buildWhereClauseForActiveBookings({
@@ -355,11 +340,8 @@
         users,
         virtualQueuesData,
         includeNoShowInRRCalculation,
-<<<<<<< HEAD
         excludeSalesforceBookingsFromRR,
-=======
         rrTimestampBasis,
->>>>>>> 4920abda
       }),
       select: {
         id: true,
