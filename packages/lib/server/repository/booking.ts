--- conflicted
+++ resolved
@@ -1,13 +1,9 @@
-<<<<<<< HEAD
 import type { Prisma } from "@prisma/client";
 
 import prisma from "@calcom/prisma";
 import { BookingStatus } from "@calcom/prisma/enums";
-=======
-import { prisma } from "@calcom/prisma";
 
 import { UserRepository } from "./user";
->>>>>>> da5df716
 
 export class BookingRepository {
   static async getBookingAttendees(bookingId: number) {
@@ -61,7 +57,6 @@
     });
   }
 
-<<<<<<< HEAD
   static async getAllBookingsForRoundRobin({
     users,
     eventTypeId,
@@ -116,7 +111,8 @@
     });
 
     return allBookings;
-=======
+  }
+
   static async findBookingByUidAndUserId({ bookingUid, userId }: { bookingUid: string; userId: number }) {
     return await prisma.booking.findFirst({
       where: {
@@ -159,6 +155,5 @@
         ],
       },
     });
->>>>>>> da5df716
   }
 }