import type { WatchlistType, WatchlistAction, WatchlistSource } from "@calcom/prisma/enums";

export interface WatchlistEntry {
  id: string;
  type: WatchlistType;
  value: string;
  action: WatchlistAction;
  description: string | null;
  organizationId: number | null;
  isGlobal: boolean;
  source: WatchlistSource;
  createdAt?: Date;
  lastUpdatedAt?: Date;
  bookingReports?: Array<{
    id: string;
    bookerEmail: string;
    reason: string;
    createdAt: Date;
  }>;
}

export interface WatchlistAuditEntry {
  id: string;
  watchlistId: string;
  type: WatchlistType;
  value: string;
  description: string | null;
  action: WatchlistAction;
  eventType?: string;
  changedByUserId: number | null;
  changedAt: Date;
}

export interface CreateWatchlistInput {
  type: WatchlistType;
  value: string;
  organizationId: number | null;
  action: WatchlistAction;
  description?: string;
  userId: number;
  isGlobal?: boolean;
}

export interface CheckWatchlistInput {
  type: WatchlistType;
  value: string;
  organizationId?: number | null;
  isGlobal?: boolean;
}

export interface FindAllEntriesInput {
  organizationId: number;
  limit: number;
  offset: number;
  searchTerm?: string;
  filters?: {
    type?: WatchlistType;
  };
}

export interface IWatchlistRepository {
  createEntry(params: CreateWatchlistInput): Promise<WatchlistEntry>;
  checkExists(params: CheckWatchlistInput): Promise<WatchlistEntry | null>;
  findAllEntries(params: FindAllEntriesInput): Promise<{
    rows: (WatchlistEntry & {
      audits?: { changedByUserId: number | null }[];
    })[];
    meta: { totalRowCount: number };
  }>;
  findEntryWithAuditAndReports(id: string): Promise<{
<<<<<<< HEAD
    entry: (WatchlistEntry & {
      bookingReports?: Array<{
        booking: {
          uid: string;
          title: string | null;
        };
      }>;
    }) | null;
=======
    entry:
      | (WatchlistEntry & {
          bookingReports?: Array<{
            booking: {
              uid: string;
              title: string | null;
            };
          }>;
        })
      | null;
>>>>>>> cd5b75fe
    auditHistory: WatchlistAuditEntry[];
  }>;
  deleteEntry(id: string, userId: number): Promise<void>;
}<|MERGE_RESOLUTION|>--- conflicted
+++ resolved
@@ -68,16 +68,6 @@
     meta: { totalRowCount: number };
   }>;
   findEntryWithAuditAndReports(id: string): Promise<{
-<<<<<<< HEAD
-    entry: (WatchlistEntry & {
-      bookingReports?: Array<{
-        booking: {
-          uid: string;
-          title: string | null;
-        };
-      }>;
-    }) | null;
-=======
     entry:
       | (WatchlistEntry & {
           bookingReports?: Array<{
@@ -88,7 +78,6 @@
           }>;
         })
       | null;
->>>>>>> cd5b75fe
     auditHistory: WatchlistAuditEntry[];
   }>;
   deleteEntry(id: string, userId: number): Promise<void>;
