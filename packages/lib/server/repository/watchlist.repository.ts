--- conflicted
+++ resolved
@@ -97,17 +97,8 @@
     meta: { totalRowCount: number };
   }> {
     const where = {
-<<<<<<< HEAD
-      ...(params.organizationId !== undefined && {
-        organizationId: params.organizationId,
-      }),
-      ...(params.isGlobal !== undefined && {
-        isGlobal: params.isGlobal,
-      }),
-=======
       organizationId: params.organizationId,
       isGlobal: params.isGlobal,
->>>>>>> cb250968
       ...(params.searchTerm && {
         value: {
           contains: params.searchTerm,
@@ -333,100 +324,11 @@
     userId: number;
     description?: string;
   }): Promise<{ watchlistEntry: WatchlistEntry; value: string }> {
-<<<<<<< HEAD
-    const existing = await this.checkExists({
-=======
     const watchlistEntry = await this.createEntryIfNotExists({
->>>>>>> cb250968
       type: params.type,
       value: params.value,
       organizationId: params.organizationId,
       isGlobal: params.isGlobal,
-<<<<<<< HEAD
-    });
-
-    const watchlistEntry =
-      existing ??
-      (await this.createEntry({
-        type: params.type,
-        value: params.value,
-        organizationId: params.organizationId,
-        isGlobal: params.isGlobal,
-        action: WatchlistAction.BLOCK,
-        description: params.description,
-        userId: params.userId,
-      }));
-
-    return { watchlistEntry, value: params.value };
-  }
-
-  async addReportsToWatchlist(params: {
-    reportIds: string[];
-    type: CreateWatchlistInput["type"];
-    normalizedValues: Map<string, string>;
-    organizationId: number | null;
-    isGlobal: boolean;
-    userId: number;
-    description?: string;
-    bookingReportRepo: IBookingReportRepository;
-  }): Promise<{
-    success: number;
-    skipped: number;
-    results: Array<{ reportId: string; watchlistId: string; value: string }>;
-  }> {
-    const reports = await params.bookingReportRepo.findReportsByIds({
-      reportIds: params.reportIds,
-      organizationId: params.isGlobal ? undefined : params.organizationId ?? undefined,
-    });
-
-    const reportsToAdd = reports.filter((r) => !r.watchlistId);
-
-    if (reportsToAdd.length === 0) {
-      return { success: 0, skipped: reports.length, results: [] };
-    }
-
-    const results = await Promise.all(
-      reportsToAdd.map(async (report) => {
-        const normalizedValue = params.normalizedValues.get(report.id);
-        if (!normalizedValue) {
-          throw new Error(`Normalized value not found for report ${report.id}`);
-        }
-
-        const { watchlistEntry, value } = await this.createEntryFromReport({
-          type: params.type,
-          value: normalizedValue,
-          organizationId: params.organizationId,
-          isGlobal: params.isGlobal,
-          userId: params.userId,
-          description: params.description,
-        });
-
-        await params.bookingReportRepo.linkWatchlistToReport({
-          reportId: report.id,
-          watchlistId: watchlistEntry.id,
-        });
-
-        await params.bookingReportRepo.updateReportStatus({
-          reportId: report.id,
-          status: "BLOCKED",
-          organizationId: params.isGlobal ? undefined : params.organizationId ?? undefined,
-        });
-
-        return {
-          reportId: report.id,
-          watchlistId: watchlistEntry.id,
-          value,
-        };
-      })
-    );
-
-    return {
-      success: reportsToAdd.length,
-      skipped: reports.length - reportsToAdd.length,
-      results,
-    };
-  }
-=======
       action: WatchlistAction.BLOCK,
       description: params.description,
       userId: params.userId,
@@ -434,5 +336,4 @@
 
     return { watchlistEntry, value: params.value };
   }
->>>>>>> cb250968
 }