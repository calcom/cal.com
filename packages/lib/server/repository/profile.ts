import type { User as PrismaUser } from "@prisma/client";
import { v4 as uuidv4 } from "uuid";

import { whereClauseForOrgWithSlugOrRequestedSlug } from "@calcom/ee/organizations/lib/orgDomains";
import { safeStringify } from "@calcom/lib/safeStringify";
import prisma from "@calcom/prisma";
import { Prisma } from "@calcom/prisma/client";
import type { Team } from "@calcom/prisma/client";
import type { UpId, UserAsPersonalProfile, UserProfile } from "@calcom/types/UserProfile";

import logger from "../../logger";
import { getParsedTeam } from "./teamUtils";
import { UserRepository } from "./user";

const userSelect = Prisma.validator<Prisma.UserSelect>()({
  name: true,
  avatarUrl: true,
  username: true,
  id: true,
  email: true,
  locale: true,
  defaultScheduleId: true,
  startTime: true,
  endTime: true,
  bufferTime: true,
  isPlatformManaged: true,
});

const membershipSelect = Prisma.validator<Prisma.MembershipSelect>()({
  id: true,
  teamId: true,
  userId: true,
  accepted: true,
  role: true,
  disableImpersonation: true,
});

const log = logger.getSubLogger({ prefix: ["repository/profile"] });
const organizationSettingsSelect = Prisma.validator<Prisma.OrganizationSettingsSelect>()({
  allowSEOIndexing: true,
  orgProfileRedirectsToVerifiedDomain: true,
});
const organizationSelect = {
  id: true,
  slug: true,
  name: true,
  metadata: true,
  logoUrl: true,
  bannerUrl: true,
  isPlatform: true,
<<<<<<< HEAD
=======
};
const organizationWithSettingsSelect = {
  ...organizationSelect,
  organizationSettings: {
    select: organizationSettingsSelect,
  },
>>>>>>> 00ee1ef4
};

export enum LookupTarget {
  User,
  Profile,
}

export class ProfileRepository {
  static generateProfileUid() {
    return uuidv4();
  }

  private static getInheritedDataFromUser({
    user,
  }: {
    user: Pick<PrismaUser, "name" | "avatarUrl" | "startTime" | "endTime" | "bufferTime">;
  }) {
    return {
      name: user.name,
      avatarUrl: user.avatarUrl,
      startTime: user.startTime,
      endTime: user.endTime,
      bufferTime: user.bufferTime,
    };
  }

  static getLookupTarget(upId: UpId) {
    if (upId.startsWith("usr-")) {
      return {
        type: LookupTarget.User,
        id: parseInt(upId.replace("usr-", "")),
      } as const;
    }
    return {
      type: LookupTarget.Profile,
      id: parseInt(upId),
    } as const;
  }

  private static async _create({
    userId,
    organizationId,
    username,
    email,
    movedFromUserId,
  }: {
    userId: number;
    organizationId: number;
    username: string | null;
    email: string;
    movedFromUserId?: number;
  }) {
    log.debug("_create", safeStringify({ userId, organizationId, username, email }));
    return prisma.profile.create({
      data: {
        uid: ProfileRepository.generateProfileUid(),
        user: {
          connect: {
            id: userId,
          },
        },
        organization: {
          connect: {
            id: organizationId,
          },
        },
        ...(movedFromUserId
          ? {
              movedFromUser: {
                connect: {
                  id: movedFromUserId,
                },
              },
            }
          : null),

        username: username || email.split("@")[0],
      },
    });
  }

  /**
   * Accepts `email` as a source to derive username from when username is null
   * @returns
   */
  static create({
    userId,
    organizationId,
    username,
    email,
  }: {
    userId: number;
    organizationId: number;
    username: string | null;
    email: string;
  }) {
    return ProfileRepository._create({ userId, organizationId, username, email });
  }

  static async upsert({
    create,
    update,
    updateWhere,
  }: {
    create: {
      userId: number;
      organizationId: number;
      username: string | null;
      email: string;
    };
    update: {
      username: string | null;
      email: string;
    };
    updateWhere: {
      userId: number;
      organizationId: number;
    };
  }) {
    return prisma.profile.upsert({
      create: {
        uid: ProfileRepository.generateProfileUid(),
        user: {
          connect: {
            id: create.userId,
          },
        },
        organization: {
          connect: {
            id: create.organizationId,
          },
        },
        username: create.username || create.email.split("@")[0],
      },
      update: {
        username: update.username || update.email.split("@")[0],
      },
      where: {
        userId_organizationId: {
          userId: updateWhere.userId,
          organizationId: updateWhere.organizationId,
        },
      },
    });
  }

  static async createForExistingUser({
    userId,
    organizationId,
    username,
    email,
    movedFromUserId,
  }: {
    userId: number;
    organizationId: number;
    username: string | null;
    email: string;
    movedFromUserId: number;
  }) {
    return await ProfileRepository._create({
      userId,
      organizationId,
      username,
      email: email,
      movedFromUserId,
    });
  }

  static createMany({
    users,
    organizationId,
  }: {
    users: { id: number; username: string; email: string }[];
    organizationId: number;
  }) {
    return prisma.profile.createMany({
      data: users.map((user) => ({
        uid: ProfileRepository.generateProfileUid(),
        userId: user.id,
        organizationId,
        username: user.username || user.email.split("@")[0],
      })),
    });
  }

  static delete({ userId, organizationId }: { userId: number; organizationId: number }) {
    // Even though there can be just one profile matching a userId and organizationId, we are using deleteMany as it won't error if the profile doesn't exist
    return prisma.profile.deleteMany({
      where: { userId, organizationId },
    });
  }

  static deleteMany({ userIds }: { userIds: number[] }) {
    // Even though there can be just one profile matching a userId and organizationId, we are using deleteMany as it won't error if the profile doesn't exist
    return prisma.profile.deleteMany({
      where: { userId: { in: userIds } },
    });
  }

  static async findByUserIdAndOrgId({
    userId,
    organizationId,
  }: {
    userId: number;
    organizationId: number | null;
  }) {
    if (!organizationId) {
      return null;
    }
    const profile = await prisma.profile.findFirst({
      where: {
        userId,
        organizationId,
      },
      include: {
        organization: {
          select: organizationSelect,
        },
        user: {
          select: userSelect,
        },
      },
    });

    if (!profile) {
      return null;
    }

    const organization = getParsedTeam(profile.organization);
    return normalizeProfile({
      ...profile,
      organization: {
        ...organization,
        requestedSlug: organization.metadata?.requestedSlug ?? null,
        metadata: organization.metadata,
      },
    });
  }

  static async findByOrgIdAndUsername({
    organizationId,
    username,
  }: {
    organizationId: number;
    username: string;
  }) {
    const profile = await prisma.profile.findFirst({
      where: {
        username,
        organizationId,
      },
      include: {
        organization: {
          select: organizationSelect,
        },
        user: {
          select: userSelect,
        },
      },
    });
    return profile;
  }

  static async findByUpId(upId: string) {
    const lookupTarget = ProfileRepository.getLookupTarget(upId);
    log.debug("findByUpId", safeStringify({ upId, lookupTarget }));
    if (lookupTarget.type === LookupTarget.User) {
      const user = await UserRepository.findById({ id: lookupTarget.id });
      if (!user) {
        return null;
      }
      return {
        username: user.username,
        upId: `usr-${user.id}`,
        id: null,
        organizationId: null,
        organization: null,
        ...ProfileRepository.getInheritedDataFromUser({ user }),
      };
    }

    const profile = await ProfileRepository.findById(lookupTarget.id);
    if (!profile) {
      return null;
    }
    const user = profile.user;
    if (profile.organization?.isPlatform && !user.isPlatformManaged) {
      return {
        ...this.buildPersonalProfileFromUser({ user }),
        ...ProfileRepository.getInheritedDataFromUser({ user }),
      };
    }
    return {
      ...profile,
      ...ProfileRepository.getInheritedDataFromUser({ user }),
    };
  }

  static async findById(id: number | null) {
    if (!id) {
      return null;
    }

    const profile = await prisma.profile.findUnique({
      where: {
        id,
      },
      include: {
        user: {
          select: userSelect,
        },
        movedFromUser: {
          select: {
            id: true,
          },
        },
        organization: {
          select: {
            id: true,
            logoUrl: true,
            name: true,
            slug: true,
            metadata: true,
            bannerUrl: true,
            isPrivate: true,
            isPlatform: true,
            organizationSettings: {
              select: {
                lockEventTypeCreationForUsers: true,
                allowSEOIndexing: true,
              },
            },
            members: {
              distinct: ["role"],
              select: membershipSelect,
              where: {
                accepted: true,
                // Filter out memberships that are not owned by the user
                user: { profiles: { some: { id } } },
              },
            },
          },
        },
      },
    });

    if (!profile) {
      return null;
    }

    return normalizeProfile(profile);
  }

  static async findManyByOrgSlugOrRequestedSlug({
    usernames,
    orgSlug,
  }: {
    usernames: string[];
    orgSlug: string;
  }) {
    logger.debug("findManyByOrgSlugOrRequestedSlug", safeStringify({ usernames, orgSlug }));
    const profiles = await prisma.profile.findMany({
      where: {
        username: {
          in: usernames,
        },
        organization: whereClauseForOrgWithSlugOrRequestedSlug(orgSlug),
      },
      include: {
        user: {
          select: userSelect,
        },
        organization: {
          select: organizationWithSettingsSelect,
        },
      },
    });

    return profiles.map(normalizeProfile);
  }

  static async findAllProfilesForUserIncludingMovedUser(user: {
    id: number;
    username: string | null;
  }): Promise<UserProfile[]> {
    const profiles = await ProfileRepository.findManyForUser(user);
    // User isn't member of any organization. Also, he has no user profile. We build the profile from user table
    if (!profiles.length) {
      return [
        ProfileRepository.buildPersonalProfileFromUser({
          user,
        }),
      ];
    }

    return profiles;
  }

  static async findManyForUsers(userIds: number[]) {
    const profiles = await prisma.profile.findMany({
      where: {
        userId: {
          in: userIds,
        },
      },
      include: {
        organization: {
          select: organizationSelect,
        },
      },
    });

    return profiles.map((profile) => {
      const parsedOrganization = getParsedTeam(profile.organization);

      return normalizeProfile({
        username: profile.username,
        id: profile.id,
        userId: profile.userId,
        uid: profile.uid,
        name: parsedOrganization.name,
        organizationId: profile.organizationId,
        organization: {
          ...parsedOrganization,
          requestedSlug: parsedOrganization.metadata?.requestedSlug ?? null,
          metadata: parsedOrganization.metadata,
        },
      });
    });
  }

  static async findManyForUser(user: { id: number }) {
    const profiles = (
      await prisma.profile.findMany({
        where: {
          userId: user.id,
        },
        include: {
          organization: {
            select: organizationSelect,
          },
        },
      })
    )
      .map((profile) => {
        return {
          ...profile,
          organization: getParsedTeam(profile.organization),
        };
      })
      .map((profile) => {
        return normalizeProfile({
          username: profile.username,
          id: profile.id,
          userId: profile.userId,
          uid: profile.uid,
          name: profile.organization.name,
          organizationId: profile.organizationId,
          organization: {
            ...profile.organization,
            requestedSlug: profile.organization.metadata?.requestedSlug ?? null,
            metadata: profile.organization.metadata,
          },
        });
      });
    return profiles;
  }

  static async findManyForOrg({ organizationId }: { organizationId: number }) {
    return await prisma.profile.findMany({
      where: {
        organizationId,
      },
      include: {
        user: {
          select: userSelect,
        },
        organization: {
          select: organizationSelect,
        },
      },
    });
  }

  static async findByUserIdAndProfileId({ userId, profileId }: { userId: number; profileId: number }) {
    const profile = await prisma.profile.findUnique({
      where: {
        userId,
        id: profileId,
      },
      include: {
        organization: {
          select: organizationSelect,
        },
        user: {
          select: userSelect,
        },
      },
    });
    if (!profile) {
      return profile;
    }
    return normalizeProfile(profile);
  }

  /**
   * Personal profile should come from Profile table only
   */
  static buildPersonalProfileFromUser({
    user,
  }: {
    user: { username: string | null; id: number };
  }): UserAsPersonalProfile {
    return {
      id: null,
      upId: `usr-${user.id}`,
      username: user.username,
      organizationId: null,
      organization: null,
    };
  }

  static _getPrismaWhereForProfilesOfOrg({ orgSlug }: { orgSlug: string | null }) {
    return {
      profiles: {
        ...(orgSlug
          ? {
              some: {
                organization: {
                  slug: orgSlug,
                },
              },
            }
          : // If it's not orgSlug we want to ensure that no profile is there. Having a profile means that the user is a member of some organization.
            {
              none: {},
            }),
      },
    };
  }
}

export const normalizeProfile = <
  T extends {
    id: number;
    organization: Pick<Team, keyof typeof organizationSelect>;
    createdAt?: Date;
    updatedAt?: Date;
  }
>(
  profile: T
) => {
  return {
    ...profile,
    upId: profile.id.toString(),
    organization: getParsedTeam(profile.organization),
    // Make these ↓ props ISO strings so that they can be returned from getServerSideProps as is without any issues
    ...(profile.createdAt ? { createdAt: profile.createdAt.toISOString() } : null),
    ...(profile.updatedAt ? { updatedAt: profile.updatedAt.toISOString() } : null),
  };
};<|MERGE_RESOLUTION|>--- conflicted
+++ resolved
@@ -48,15 +48,12 @@
   logoUrl: true,
   bannerUrl: true,
   isPlatform: true,
-<<<<<<< HEAD
-=======
 };
 const organizationWithSettingsSelect = {
   ...organizationSelect,
   organizationSettings: {
     select: organizationSettingsSelect,
   },
->>>>>>> 00ee1ef4
 };
 
 export enum LookupTarget {
