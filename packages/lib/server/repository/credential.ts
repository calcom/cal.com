import type { Prisma } from "@prisma/client";

import logger from "@calcom/lib/logger";
import { prisma } from "@calcom/prisma";
import { safeCredentialSelect } from "@calcom/prisma/selects/credential";
import { credentialForCalendarServiceSelect } from "@calcom/prisma/selects/credential";

import { buildNonDelegationCredential } from "../../delegationCredential/server";
import { BookingReferenceRepository } from "./bookingReference";

const log = logger.getSubLogger({ prefix: ["CredentialRepository"] });

type BaseCredentialCreateInput = {
  type: string;
  key: any;
  appId: string;
  delegationCredentialId?: string | null;
  subscriptionId?: string | null;
  paymentStatus?: string | null;
  billingCycleStart?: number | null;
};

type CredentialCreateInput =
  | (BaseCredentialCreateInput & { userId: number })
  | (BaseCredentialCreateInput & { teamId: number });

type CredentialUpdateInput = {
  type?: string;
  key?: any;
  userId?: number;
  appId?: string;
  delegationCredentialId?: string | null;
  invalid?: boolean;
};

export class CredentialRepository {
  static async create(data: CredentialCreateInput) {
    const credential = await prisma.credential.create({ data: { ...data } });
    await BookingReferenceRepository.reconnectWithNewCredential(credential.id);
    return buildNonDelegationCredential(credential);
  }
  static async findByAppIdAndUserId({ appId, userId }: { appId: string; userId: number }) {
    const credential = await prisma.credential.findFirst({
      where: {
        appId,
        userId,
      },
    });
    return buildNonDelegationCredential(credential);
  }

  /**
   * Doesn't retrieve key field as that has credentials
   */
  static async findFirstByIdWithUser({ id }: { id: number }) {
    const credential = await prisma.credential.findUnique({ where: { id }, select: safeCredentialSelect });
    return buildNonDelegationCredential(credential);
  }

  /**
   * Includes 'key' field which is sensitive data.
   */
  static async findFirstByIdWithKeyAndUser({ id }: { id: number }) {
    const credential = await prisma.credential.findUnique({
      where: { id },
      select: { ...safeCredentialSelect, key: true },
    });
    return buildNonDelegationCredential(credential);
  }

  static async findFirstByAppIdAndUserId({ appId, userId }: { appId: string; userId: number }) {
    return await prisma.credential.findFirst({
      where: {
        appId,
        userId,
      },
    });
  }

  static async findFirstByUserIdAndType({ userId, type }: { userId: number; type: string }) {
    const credential = await prisma.credential.findFirst({ where: { userId, type } });
    return buildNonDelegationCredential(credential);
  }

  static async deleteById({ id }: { id: number }) {
    await prisma.credential.delete({ where: { id } });
  }

  static async updateCredentialById({ id, data }: { id: number; data: CredentialUpdateInput }) {
    await prisma.credential.update({
      where: { id },
      data,
    });
  }

  static async deleteAllByDelegationCredentialId({
    delegationCredentialId,
  }: {
    delegationCredentialId: string;
  }) {
    return prisma.credential.deleteMany({ where: { delegationCredentialId } });
  }

  static async findCredentialForCalendarServiceById({ id }: { id: number }) {
    const dbCredential = await prisma.credential.findUnique({
      where: { id },
      select: credentialForCalendarServiceSelect,
    });

    if (!dbCredential) {
      return dbCredential;
    }

    return buildNonDelegationCredential(dbCredential);
  }

  static async findByIdIncludeDelegationCredential({ id }: { id: number }) {
    const dbCredential = await prisma.credential.findUnique({
      where: { id },
      select: { ...credentialForCalendarServiceSelect, delegationCredential: true },
    });

    return dbCredential;
  }

  static async findAllDelegationByUserIdsListAndDelegationCredentialIdAndType({
    userIds,
    delegationCredentialId,
    type,
  }: {
    userIds: number[];
    delegationCredentialId: string;
    type: string;
  }) {
    return prisma.credential.findMany({
      where: {
        userId: {
          in: userIds,
        },
        delegationCredentialId,
        type,
      },
      select: {
        userId: true,
      },
    });
  }

  static async findAllDelegationByTypeIncludeUserAndTake({ type, take }: { type: string; take: number }) {
    const delegationUserCredentials = await prisma.credential.findMany({
      where: {
        delegationCredentialId: { not: null },
        type,
      },
      include: {
        user: {
          select: {
            email: true,
            id: true,
          },
        },
      },
      take,
    });
    return delegationUserCredentials.map(({ delegationCredentialId, ...rest }) => {
      return {
        ...rest,
        // We queried only those where delegationCredentialId is not null
        // eslint-disable-next-line @typescript-eslint/no-non-null-assertion
        delegationCredentialId: delegationCredentialId!,
      };
    });
  }

  static async findUniqueByUserIdAndDelegationCredentialId({
    userId,
    delegationCredentialId,
  }: {
    userId: number;
    delegationCredentialId: string;
  }) {
    const delegationUserCredentials = await prisma.credential.findMany({
      where: {
        userId,
        delegationCredentialId,
      },
    });

    if (delegationUserCredentials.length > 1) {
      // Instead of crashing use the first one and log for observability
      // TODO: Plan to add a unique constraint on userId and delegationCredentialId
      log.error(`DelegationCredential: Multiple delegation user credentials found - this should not happen`, {
        userId,
        delegationCredentialId,
      });
    }

    return delegationUserCredentials[0];
  }

  static async updateWhereUserIdAndDelegationCredentialId({
    userId,
    delegationCredentialId,
    data,
  }: {
    userId: number;
    delegationCredentialId: string;
    data: {
      key: Prisma.InputJsonValue;
    };
  }) {
    return prisma.credential.updateMany({
      where: {
        userId,
        delegationCredentialId,
      },
      data,
    });
  }

  static async createDelegationCredential({
    userId,
    delegationCredentialId,
    type,
    key,
    appId,
  }: {
    userId: number;
    delegationCredentialId: string;
    type: string;
    key: Prisma.InputJsonValue;
    appId: string;
  }) {
    return prisma.credential.create({ data: { userId, delegationCredentialId, type, key, appId } });
  }

  static async updateWhereId({ id, data }: { id: number; data: { key: Prisma.InputJsonValue } }) {
    return prisma.credential.update({ where: { id }, data });
  }

<<<<<<< HEAD
  static async findByIdWithSelectedCalendar({ id }: { id: number }) {
    return await prisma.credential.findFirst({
      where: { id },
      select: {
        ...safeCredentialSelect,
        selectedCalendars: {
          select: {
            externalId: true,
          },
        },
=======
  static async findPaymentCredentialByAppIdAndTeamId({
    appId,
    teamId,
  }: {
    appId: string | null;
    teamId: number;
  }) {
    return await prisma.credential.findFirst({
      where: {
        teamId,
        appId,
      },
      include: {
        app: true,
      },
    });
  }

  static async findPaymentCredentialByAppIdAndUserId({
    appId,
    userId,
  }: {
    appId: string | null;
    userId: number;
  }) {
    return await prisma.credential.findFirst({
      where: {
        userId,
        appId,
      },
      include: {
        app: true,
      },
    });
  }

  static async findPaymentCredentialByAppIdAndUserIdOrTeamId({
    appId,
    userId,
    teamId,
  }: {
    appId: string | null;
    userId: number;
    teamId?: number | null;
  }) {
    const idToSearchObject = teamId ? { teamId } : { userId };
    return await prisma.credential.findFirst({
      where: {
        ...idToSearchObject,
        appId,
      },
      include: {
        app: true,
>>>>>>> 411a14dd
      },
    });
  }
}<|MERGE_RESOLUTION|>--- conflicted
+++ resolved
@@ -238,7 +238,63 @@
     return prisma.credential.update({ where: { id }, data });
   }
 
-<<<<<<< HEAD
+  static async findPaymentCredentialByAppIdAndTeamId({
+    appId,
+    teamId,
+  }: {
+    appId: string | null;
+    teamId: number;
+  }) {
+    return await prisma.credential.findFirst({
+      where: {
+        teamId,
+        appId,
+      },
+      include: {
+        app: true,
+      },
+    });
+  }
+
+  static async findPaymentCredentialByAppIdAndUserId({
+    appId,
+    userId,
+  }: {
+    appId: string | null;
+    userId: number;
+  }) {
+    return await prisma.credential.findFirst({
+      where: {
+        userId,
+        appId,
+      },
+      include: {
+        app: true,
+      },
+    });
+  }
+
+  static async findPaymentCredentialByAppIdAndUserIdOrTeamId({
+    appId,
+    userId,
+    teamId,
+  }: {
+    appId: string | null;
+    userId: number;
+    teamId?: number | null;
+  }) {
+    const idToSearchObject = teamId ? { teamId } : { userId };
+    return await prisma.credential.findFirst({
+      where: {
+        ...idToSearchObject,
+        appId,
+      },
+      include: {
+        app: true,
+      },
+    });
+  }
+
   static async findByIdWithSelectedCalendar({ id }: { id: number }) {
     return await prisma.credential.findFirst({
       where: { id },
@@ -249,61 +305,6 @@
             externalId: true,
           },
         },
-=======
-  static async findPaymentCredentialByAppIdAndTeamId({
-    appId,
-    teamId,
-  }: {
-    appId: string | null;
-    teamId: number;
-  }) {
-    return await prisma.credential.findFirst({
-      where: {
-        teamId,
-        appId,
-      },
-      include: {
-        app: true,
-      },
-    });
-  }
-
-  static async findPaymentCredentialByAppIdAndUserId({
-    appId,
-    userId,
-  }: {
-    appId: string | null;
-    userId: number;
-  }) {
-    return await prisma.credential.findFirst({
-      where: {
-        userId,
-        appId,
-      },
-      include: {
-        app: true,
-      },
-    });
-  }
-
-  static async findPaymentCredentialByAppIdAndUserIdOrTeamId({
-    appId,
-    userId,
-    teamId,
-  }: {
-    appId: string | null;
-    userId: number;
-    teamId?: number | null;
-  }) {
-    const idToSearchObject = teamId ? { teamId } : { userId };
-    return await prisma.credential.findFirst({
-      where: {
-        ...idToSearchObject,
-        appId,
-      },
-      include: {
-        app: true,
->>>>>>> 411a14dd
       },
     });
   }
