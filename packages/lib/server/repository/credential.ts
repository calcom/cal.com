import { prisma } from "@calcom/prisma";
import { safeCredentialSelect } from "@calcom/prisma/selects/credential";
import { credentialForCalendarServiceSelect } from "@calcom/prisma/selects/credential";

<<<<<<< HEAD
import { buildNonDwdCredential } from "../../domainWideDelegation/server";
=======
import { buildNonDelegationCredential } from "../../delegationCredential/server";
>>>>>>> 96fcf7be

type CredentialCreateInput = {
  type: string;
  key: any;
  userId: number;
  appId: string;
};

export class CredentialRepository {
  static async create(data: CredentialCreateInput) {
    const credential = await prisma.credential.create({ data: { ...data } });
<<<<<<< HEAD
    return buildNonDwdCredential(credential);
=======
    return buildNonDelegationCredential(credential);
>>>>>>> 96fcf7be
  }
  static async findByAppIdAndUserId({ appId, userId }: { appId: string; userId: number }) {
    const credential = await prisma.credential.findFirst({
      where: {
        appId,
        userId,
      },
    });
<<<<<<< HEAD
    return buildNonDwdCredential(credential);
=======
    return buildNonDelegationCredential(credential);
>>>>>>> 96fcf7be
  }

  /**
   * Doesn't retrieve key field as that has credentials
   */
  static async findFirstByIdWithUser({ id }: { id: number }) {
    const credential = await prisma.credential.findFirst({ where: { id }, select: safeCredentialSelect });
<<<<<<< HEAD
    return buildNonDwdCredential(credential);
=======
    return buildNonDelegationCredential(credential);
>>>>>>> 96fcf7be
  }

  /**
   * Includes 'key' field which is sensitive data.
   */
  static async findFirstByIdWithKeyAndUser({ id }: { id: number }) {
    const credential = await prisma.credential.findFirst({
      where: { id },
      select: { ...safeCredentialSelect, key: true },
    });
<<<<<<< HEAD
    return buildNonDwdCredential(credential);
=======
    return buildNonDelegationCredential(credential);
>>>>>>> 96fcf7be
  }

  static async findFirstByAppIdAndUserId({ appId, userId }: { appId: string; userId: number }) {
    return await prisma.credential.findFirst({
      where: {
        appId,
        userId,
      },
    });
  }

  static async findFirstByUserIdAndType({ userId, type }: { userId: number; type: string }) {
    const credential = await prisma.credential.findFirst({ where: { userId, type } });
<<<<<<< HEAD
    return buildNonDwdCredential(credential);
=======
    return buildNonDelegationCredential(credential);
>>>>>>> 96fcf7be
  }

  static async deleteById({ id }: { id: number }) {
    await prisma.credential.delete({ where: { id } });
  }

  static async findCredentialForCalendarServiceById({ id }: { id: number }) {
    const dbCredential = await prisma.credential.findUnique({
      where: { id },
      select: credentialForCalendarServiceSelect,
    });

    if (!dbCredential) {
      return dbCredential;
    }

<<<<<<< HEAD
    return buildNonDwdCredential(dbCredential);
=======
    return buildNonDelegationCredential(dbCredential);
>>>>>>> 96fcf7be
  }
}<|MERGE_RESOLUTION|>--- conflicted
+++ resolved
@@ -2,11 +2,7 @@
 import { safeCredentialSelect } from "@calcom/prisma/selects/credential";
 import { credentialForCalendarServiceSelect } from "@calcom/prisma/selects/credential";
 
-<<<<<<< HEAD
-import { buildNonDwdCredential } from "../../domainWideDelegation/server";
-=======
 import { buildNonDelegationCredential } from "../../delegationCredential/server";
->>>>>>> 96fcf7be
 
 type CredentialCreateInput = {
   type: string;
@@ -18,11 +14,7 @@
 export class CredentialRepository {
   static async create(data: CredentialCreateInput) {
     const credential = await prisma.credential.create({ data: { ...data } });
-<<<<<<< HEAD
-    return buildNonDwdCredential(credential);
-=======
     return buildNonDelegationCredential(credential);
->>>>>>> 96fcf7be
   }
   static async findByAppIdAndUserId({ appId, userId }: { appId: string; userId: number }) {
     const credential = await prisma.credential.findFirst({
@@ -31,11 +23,7 @@
         userId,
       },
     });
-<<<<<<< HEAD
-    return buildNonDwdCredential(credential);
-=======
     return buildNonDelegationCredential(credential);
->>>>>>> 96fcf7be
   }
 
   /**
@@ -43,11 +31,7 @@
    */
   static async findFirstByIdWithUser({ id }: { id: number }) {
     const credential = await prisma.credential.findFirst({ where: { id }, select: safeCredentialSelect });
-<<<<<<< HEAD
-    return buildNonDwdCredential(credential);
-=======
     return buildNonDelegationCredential(credential);
->>>>>>> 96fcf7be
   }
 
   /**
@@ -58,11 +42,7 @@
       where: { id },
       select: { ...safeCredentialSelect, key: true },
     });
-<<<<<<< HEAD
-    return buildNonDwdCredential(credential);
-=======
     return buildNonDelegationCredential(credential);
->>>>>>> 96fcf7be
   }
 
   static async findFirstByAppIdAndUserId({ appId, userId }: { appId: string; userId: number }) {
@@ -76,11 +56,7 @@
 
   static async findFirstByUserIdAndType({ userId, type }: { userId: number; type: string }) {
     const credential = await prisma.credential.findFirst({ where: { userId, type } });
-<<<<<<< HEAD
-    return buildNonDwdCredential(credential);
-=======
     return buildNonDelegationCredential(credential);
->>>>>>> 96fcf7be
   }
 
   static async deleteById({ id }: { id: number }) {
@@ -97,10 +73,6 @@
       return dbCredential;
     }
 
-<<<<<<< HEAD
-    return buildNonDwdCredential(dbCredential);
-=======
     return buildNonDelegationCredential(dbCredential);
->>>>>>> 96fcf7be
   }
 }