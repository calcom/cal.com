--- conflicted
+++ resolved
@@ -78,7 +78,158 @@
     await prisma.credential.delete({ where: { id } });
   }
 
-<<<<<<< HEAD
+  static async updateCredentialById({ id, data }: { id: number; data: CredentialUpdateInput }) {
+    await prisma.credential.update({
+      where: { id },
+      data,
+    });
+  }
+
+  static async deleteAllByDelegationCredentialId({
+    delegationCredentialId,
+  }: {
+    delegationCredentialId: string;
+  }) {
+    return prisma.credential.deleteMany({ where: { delegationCredentialId } });
+  }
+
+  static async findCredentialForCalendarServiceById({ id }: { id: number }) {
+    const dbCredential = await prisma.credential.findUnique({
+      where: { id },
+      select: credentialForCalendarServiceSelect,
+    });
+
+    if (!dbCredential) {
+      return dbCredential;
+    }
+
+    return buildNonDelegationCredential(dbCredential);
+  }
+
+  static async findByIdIncludeDelegationCredential({ id }: { id: number }) {
+    const dbCredential = await prisma.credential.findUnique({
+      where: { id },
+      select: { ...credentialForCalendarServiceSelect, delegationCredential: true },
+    });
+
+    return dbCredential;
+  }
+
+  static async findAllDelegationByUserIdsListAndDelegationCredentialIdAndType({
+    userIds,
+    delegationCredentialId,
+    type,
+  }: {
+    userIds: number[];
+    delegationCredentialId: string;
+    type: string;
+  }) {
+    return prisma.credential.findMany({
+      where: {
+        userId: {
+          in: userIds,
+        },
+        delegationCredentialId,
+        type,
+      },
+      select: {
+        userId: true,
+      },
+    });
+  }
+
+  static async findAllDelegationByTypeIncludeUserAndTake({ type, take }: { type: string; take: number }) {
+    const delegationUserCredentials = await prisma.credential.findMany({
+      where: {
+        delegationCredentialId: { not: null },
+        type,
+      },
+      include: {
+        user: {
+          select: {
+            email: true,
+            id: true,
+          },
+        },
+      },
+      take,
+    });
+    return delegationUserCredentials.map(({ delegationCredentialId, ...rest }) => {
+      return {
+        ...rest,
+        // We queried only those where delegationCredentialId is not null
+        // eslint-disable-next-line @typescript-eslint/no-non-null-assertion
+        delegationCredentialId: delegationCredentialId!,
+      };
+    });
+  }
+
+  static async findUniqueByUserIdAndDelegationCredentialId({
+    userId,
+    delegationCredentialId,
+  }: {
+    userId: number;
+    delegationCredentialId: string;
+  }) {
+    const delegationUserCredentials = await prisma.credential.findMany({
+      where: {
+        userId,
+        delegationCredentialId,
+      },
+    });
+
+    if (delegationUserCredentials.length > 1) {
+      // Instead of crashing use the first one and log for observability
+      // TODO: Plan to add a unique constraint on userId and delegationCredentialId
+      log.error(`DelegationCredential: Multiple delegation user credentials found - this should not happen`, {
+        userId,
+        delegationCredentialId,
+      });
+    }
+
+    return delegationUserCredentials[0];
+  }
+
+  static async updateWhereUserIdAndDelegationCredentialId({
+    userId,
+    delegationCredentialId,
+    data,
+  }: {
+    userId: number;
+    delegationCredentialId: string;
+    data: {
+      key: Prisma.InputJsonValue;
+    };
+  }) {
+    return prisma.credential.updateMany({
+      where: {
+        userId,
+        delegationCredentialId,
+      },
+      data,
+    });
+  }
+
+  static async createDelegationCredential({
+    userId,
+    delegationCredentialId,
+    type,
+    key,
+    appId,
+  }: {
+    userId: number;
+    delegationCredentialId: string;
+    type: string;
+    key: Prisma.InputJsonValue;
+    appId: string;
+  }) {
+    return prisma.credential.create({ data: { userId, delegationCredentialId, type, key, appId } });
+  }
+
+  static async updateWhereId({ id, data }: { id: number; data: { key: Prisma.InputJsonValue } }) {
+    return prisma.credential.update({ where: { id }, data });
+  }
+
   static async findByIdWithSelectedCalendar({ id }: { id: number }) {
     return await prisma.credential.findFirst({
       where: { id },
@@ -91,157 +242,5 @@
         },
       },
     });
-=======
-  static async updateCredentialById({ id, data }: { id: number; data: CredentialUpdateInput }) {
-    await prisma.credential.update({
-      where: { id },
-      data,
-    });
-  }
-
-  static async deleteAllByDelegationCredentialId({
-    delegationCredentialId,
-  }: {
-    delegationCredentialId: string;
-  }) {
-    return prisma.credential.deleteMany({ where: { delegationCredentialId } });
-  }
-
-  static async findCredentialForCalendarServiceById({ id }: { id: number }) {
-    const dbCredential = await prisma.credential.findUnique({
-      where: { id },
-      select: credentialForCalendarServiceSelect,
-    });
-
-    if (!dbCredential) {
-      return dbCredential;
-    }
-
-    return buildNonDelegationCredential(dbCredential);
-  }
-
-  static async findByIdIncludeDelegationCredential({ id }: { id: number }) {
-    const dbCredential = await prisma.credential.findUnique({
-      where: { id },
-      select: { ...credentialForCalendarServiceSelect, delegationCredential: true },
-    });
-
-    return dbCredential;
-  }
-
-  static async findAllDelegationByUserIdsListAndDelegationCredentialIdAndType({
-    userIds,
-    delegationCredentialId,
-    type,
-  }: {
-    userIds: number[];
-    delegationCredentialId: string;
-    type: string;
-  }) {
-    return prisma.credential.findMany({
-      where: {
-        userId: {
-          in: userIds,
-        },
-        delegationCredentialId,
-        type,
-      },
-      select: {
-        userId: true,
-      },
-    });
-  }
-
-  static async findAllDelegationByTypeIncludeUserAndTake({ type, take }: { type: string; take: number }) {
-    const delegationUserCredentials = await prisma.credential.findMany({
-      where: {
-        delegationCredentialId: { not: null },
-        type,
-      },
-      include: {
-        user: {
-          select: {
-            email: true,
-            id: true,
-          },
-        },
-      },
-      take,
-    });
-    return delegationUserCredentials.map(({ delegationCredentialId, ...rest }) => {
-      return {
-        ...rest,
-        // We queried only those where delegationCredentialId is not null
-        // eslint-disable-next-line @typescript-eslint/no-non-null-assertion
-        delegationCredentialId: delegationCredentialId!,
-      };
-    });
-  }
-
-  static async findUniqueByUserIdAndDelegationCredentialId({
-    userId,
-    delegationCredentialId,
-  }: {
-    userId: number;
-    delegationCredentialId: string;
-  }) {
-    const delegationUserCredentials = await prisma.credential.findMany({
-      where: {
-        userId,
-        delegationCredentialId,
-      },
-    });
-
-    if (delegationUserCredentials.length > 1) {
-      // Instead of crashing use the first one and log for observability
-      // TODO: Plan to add a unique constraint on userId and delegationCredentialId
-      log.error(`DelegationCredential: Multiple delegation user credentials found - this should not happen`, {
-        userId,
-        delegationCredentialId,
-      });
-    }
-
-    return delegationUserCredentials[0];
-  }
-
-  static async updateWhereUserIdAndDelegationCredentialId({
-    userId,
-    delegationCredentialId,
-    data,
-  }: {
-    userId: number;
-    delegationCredentialId: string;
-    data: {
-      key: Prisma.InputJsonValue;
-    };
-  }) {
-    return prisma.credential.updateMany({
-      where: {
-        userId,
-        delegationCredentialId,
-      },
-      data,
-    });
-  }
-
-  static async createDelegationCredential({
-    userId,
-    delegationCredentialId,
-    type,
-    key,
-    appId,
-  }: {
-    userId: number;
-    delegationCredentialId: string;
-    type: string;
-    key: Prisma.InputJsonValue;
-    appId: string;
-  }) {
-    return prisma.credential.create({ data: { userId, delegationCredentialId, type, key, appId } });
-  }
-
-  static async updateWhereId({ id, data }: { id: number; data: { key: Prisma.InputJsonValue } }) {
-    return prisma.credential.update({ where: { id }, data });
->>>>>>> ce7ff1c4
   }
 }