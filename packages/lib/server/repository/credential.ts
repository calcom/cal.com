import logger from "@calcom/lib/logger";
import { prisma } from "@calcom/prisma";
<<<<<<< HEAD
import type { AppCategories } from "@calcom/prisma/enums";
=======
import type { Prisma } from "@calcom/prisma/client";
>>>>>>> 55df0e3c
import { safeCredentialSelect } from "@calcom/prisma/selects/credential";
import { credentialForCalendarServiceSelect } from "@calcom/prisma/selects/credential";

import { buildNonDelegationCredential } from "../../delegationCredential/server";

const log = logger.getSubLogger({ prefix: ["CredentialRepository"] });

type CredentialCreateInput = {
  type: string;
  key: any;
  userId: number;
  appId: string;
  delegationCredentialId?: string | null;
};

type CredentialUpdateInput = {
  type?: string;
  key?: any;
  userId?: number;
  appId?: string;
  delegationCredentialId?: string | null;
  invalid?: boolean;
};

export class CredentialRepository {
  static async create(data: CredentialCreateInput) {
    const credential = await prisma.credential.create({ data: { ...data } });
    return buildNonDelegationCredential(credential);
  }
  static async findByAppIdAndUserId({ appId, userId }: { appId: string; userId: number }) {
    const credential = await prisma.credential.findFirst({
      where: {
        appId,
        userId,
      },
    });
    return buildNonDelegationCredential(credential);
  }

  /**
   * Doesn't retrieve key field as that has credentials
   */
  static async findFirstByIdWithUser({ id }: { id: number }) {
    const credential = await prisma.credential.findUnique({ where: { id }, select: safeCredentialSelect });
    return buildNonDelegationCredential(credential);
  }

  /**
   * Includes 'key' field which is sensitive data.
   */
  static async findFirstByIdWithKeyAndUser({ id }: { id: number }) {
    const credential = await prisma.credential.findUnique({
      where: { id },
      select: { ...safeCredentialSelect, key: true },
    });
    return buildNonDelegationCredential(credential);
  }

  static async findFirstByAppIdAndUserId({ appId, userId }: { appId: string; userId: number }) {
    return await prisma.credential.findFirst({
      where: {
        appId,
        userId,
      },
    });
  }

  static async findFirstByUserIdAndType({ userId, type }: { userId: number; type: string }) {
    const credential = await prisma.credential.findFirst({ where: { userId, type } });
    return buildNonDelegationCredential(credential);
  }

  static async findManyByUserIdOrTeamIdAndCategory({
    category,
    userId,
    teamId,
  }: {
    category: AppCategories[];
    userId?: number;
    teamId?: number;
  }) {
    if (!userId && !teamId) return null;

    const where: Prisma.CredentialWhereInput = {
      app: {
        categories: {
          hasSome: category,
        },
      },
    };

    if (userId) {
      where.userId = userId;
    }

    if (teamId) {
      where.teamId = teamId;
    }

    const credentials = await prisma.credential.findMany({
      where,
      select: credentialForCalendarServiceSelect,
    });
    return credentials.map((credential) => buildNonDelegationCredential(credential));
  }

  static async findCredentialsByUserIdAndCategory({
    userId,
    category,
  }: {
    userId: number;
    category: AppCategories[];
  }) {
    const credentials = [];

    const userCredentials = await this.findManyByUserIdOrTeamIdAndCategory({
      userId,
      category,
    });

    if (userCredentials) {
      credentials.push(...userCredentials);
    }

    const userWithTeams = await prisma.user.findUnique({
      where: { id: userId },
      select: {
        organizationId: true,
        teams: {
          select: { teamId: true },
        },
      },
    });

    if (userWithTeams?.teams) {
      for (const team of userWithTeams.teams) {
        const teamCredentials = await this.findManyByUserIdOrTeamIdAndCategory({
          teamId: team.teamId,
          category,
        });
        if (teamCredentials) credentials.push(...teamCredentials);
      }
    }

    if (userWithTeams?.organizationId) {
      const orgCredentials = await this.findManyByUserIdOrTeamIdAndCategory({
        teamId: userWithTeams.organizationId,
        category,
      });
      if (orgCredentials) credentials.push(...orgCredentials);
    }

    return credentials;
  }

  static async findManyByCategoryAndAppSlug({
    category,
    appSlug,
  }: {
    category: AppCategories[];
    appSlug: string;
  }) {
    const credentials = await prisma.credential.findMany({
      where: {
        app: {
          categories: {
            hasSome: category,
          },
          slug: appSlug,
        },
      },
      select: {
        id: true,
        key: true,
        appId: true,
        userId: true,
        teamId: true,
        type: true,
        invalid: true,
        user: {
          select: {
            email: true,
          },
        },
      },
    });
    return credentials.map((credential) => ({
      ...credential,
      delegationCredentialId: null,
    }));
  }

  static async deleteById({ id }: { id: number }) {
    await prisma.credential.delete({ where: { id } });
  }

  static async updateCredentialById({ id, data }: { id: number; data: CredentialUpdateInput }) {
    await prisma.credential.update({
      where: { id },
      data,
    });
  }

  static async deleteAllByDelegationCredentialId({
    delegationCredentialId,
  }: {
    delegationCredentialId: string;
  }) {
    return prisma.credential.deleteMany({ where: { delegationCredentialId } });
  }

  static async findCredentialForCalendarServiceById({ id }: { id: number }) {
    const dbCredential = await prisma.credential.findUnique({
      where: { id },
      select: credentialForCalendarServiceSelect,
    });

    if (!dbCredential) {
      return dbCredential;
    }

    return buildNonDelegationCredential(dbCredential);
  }

  static async findByIdIncludeDelegationCredential({ id }: { id: number }) {
    const dbCredential = await prisma.credential.findUnique({
      where: { id },
      select: { ...credentialForCalendarServiceSelect, delegationCredential: true },
    });

    return dbCredential;
  }

  static async findAllDelegationByUserIdsListAndDelegationCredentialIdAndType({
    userIds,
    delegationCredentialId,
    type,
  }: {
    userIds: number[];
    delegationCredentialId: string;
    type: string;
  }) {
    return prisma.credential.findMany({
      where: {
        userId: {
          in: userIds,
        },
        delegationCredentialId,
        type,
      },
      select: {
        userId: true,
      },
    });
  }

  static async findAllDelegationByTypeIncludeUserAndTake({ type, take }: { type: string; take: number }) {
    const delegationUserCredentials = await prisma.credential.findMany({
      where: {
        delegationCredentialId: { not: null },
        type,
      },
      include: {
        user: {
          select: {
            email: true,
            id: true,
          },
        },
      },
      take,
    });
    return delegationUserCredentials.map(({ delegationCredentialId, ...rest }) => {
      return {
        ...rest,
        // We queried only those where delegationCredentialId is not null
        // eslint-disable-next-line @typescript-eslint/no-non-null-assertion
        delegationCredentialId: delegationCredentialId!,
      };
    });
  }

  static async findUniqueByUserIdAndDelegationCredentialId({
    userId,
    delegationCredentialId,
  }: {
    userId: number;
    delegationCredentialId: string;
  }) {
    const delegationUserCredentials = await prisma.credential.findMany({
      where: {
        userId,
        delegationCredentialId,
      },
    });

    if (delegationUserCredentials.length > 1) {
      // Instead of crashing use the first one and log for observability
      // TODO: Plan to add a unique constraint on userId and delegationCredentialId
      log.error(`DelegationCredential: Multiple delegation user credentials found - this should not happen`, {
        userId,
        delegationCredentialId,
      });
    }

    return delegationUserCredentials[0];
  }

  static async updateWhereUserIdAndDelegationCredentialId({
    userId,
    delegationCredentialId,
    data,
  }: {
    userId: number;
    delegationCredentialId: string;
    data: {
      key: Prisma.InputJsonValue;
    };
  }) {
    return prisma.credential.updateMany({
      where: {
        userId,
        delegationCredentialId,
      },
      data,
    });
  }

  static async createDelegationCredential({
    userId,
    delegationCredentialId,
    type,
    key,
    appId,
  }: {
    userId: number;
    delegationCredentialId: string;
    type: string;
    key: Prisma.InputJsonValue;
    appId: string;
  }) {
    return prisma.credential.create({ data: { userId, delegationCredentialId, type, key, appId } });
  }

  static async updateWhereId({ id, data }: { id: number; data: { key: Prisma.InputJsonValue } }) {
    return prisma.credential.update({ where: { id }, data });
  }

  static async findPaymentCredentialByAppIdAndTeamId({
    appId,
    teamId,
  }: {
    appId: string | null;
    teamId: number;
  }) {
    return await prisma.credential.findFirst({
      where: {
        teamId,
        appId,
      },
      include: {
        app: true,
      },
    });
  }

  static async findPaymentCredentialByAppIdAndUserId({
    appId,
    userId,
  }: {
    appId: string | null;
    userId: number;
  }) {
    return await prisma.credential.findFirst({
      where: {
        userId,
        appId,
      },
      include: {
        app: true,
      },
    });
  }

  static async findPaymentCredentialByAppIdAndUserIdOrTeamId({
    appId,
    userId,
    teamId,
  }: {
    appId: string | null;
    userId: number;
    teamId?: number | null;
  }) {
    const idToSearchObject = teamId ? { teamId } : { userId };
    return await prisma.credential.findFirst({
      where: {
        ...idToSearchObject,
        appId,
      },
      include: {
        app: true,
      },
    });
  }
}<|MERGE_RESOLUTION|>--- conflicted
+++ resolved
@@ -1,10 +1,7 @@
 import logger from "@calcom/lib/logger";
 import { prisma } from "@calcom/prisma";
-<<<<<<< HEAD
+import type { Prisma } from "@calcom/prisma/client";
 import type { AppCategories } from "@calcom/prisma/enums";
-=======
-import type { Prisma } from "@calcom/prisma/client";
->>>>>>> 55df0e3c
 import { safeCredentialSelect } from "@calcom/prisma/selects/credential";
 import { credentialForCalendarServiceSelect } from "@calcom/prisma/selects/credential";
 
