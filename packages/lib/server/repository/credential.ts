import logger from "@calcom/lib/logger";
import { prisma } from "@calcom/prisma";
<<<<<<< HEAD
import type { Prisma } from "@calcom/prisma/client";
import type { AppCategories } from "@calcom/prisma/enums";
=======
import type { Prisma, PrismaClient } from "@calcom/prisma/client";
>>>>>>> 60e32440
import { safeCredentialSelect } from "@calcom/prisma/selects/credential";
import { credentialForCalendarServiceSelect } from "@calcom/prisma/selects/credential";

import { buildNonDelegationCredential } from "../../delegationCredential/server";

const log = logger.getSubLogger({ prefix: ["CredentialRepository"] });

type CredentialCreateInput = {
  type: string;
  key: object;
  userId: number;
  appId: string;
  delegationCredentialId?: string | null;
};

type CredentialUpdateInput = {
  type?: string;
  key?: object;
  userId?: number;
  appId?: string;
  delegationCredentialId?: string | null;
  invalid?: boolean;
};

export class CredentialRepository {
  constructor(private primaClient: PrismaClient) {}

  async findByIdWithDelegationCredential(id: number) {
    return this.primaClient.credential.findUnique({
      where: { id },
      select: { ...credentialForCalendarServiceSelect, delegationCredential: true },
    });
  }

  static async create(data: CredentialCreateInput) {
    const credential = await prisma.credential.create({ data: { ...data } });
    return buildNonDelegationCredential(credential);
  }
  static async findByAppIdAndUserId({ appId, userId }: { appId: string; userId: number }) {
    const credential = await prisma.credential.findFirst({
      where: {
        appId,
        userId,
      },
    });
    return buildNonDelegationCredential(credential);
  }

  /**
   * Doesn't retrieve key field as that has credentials
   */
  static async findFirstByIdWithUser({ id }: { id: number }) {
    const credential = await prisma.credential.findUnique({ where: { id }, select: safeCredentialSelect });
    return buildNonDelegationCredential(credential);
  }

  /**
   * Includes 'key' field which is sensitive data.
   */
  static async findFirstByIdWithKeyAndUser({ id }: { id: number }) {
    const credential = await prisma.credential.findUnique({
      where: { id },
      select: { ...safeCredentialSelect, key: true },
    });
    return buildNonDelegationCredential(credential);
  }

  static async findFirstByAppIdAndUserId({ appId, userId }: { appId: string; userId: number }) {
    return await prisma.credential.findFirst({
      where: {
        appId,
        userId,
      },
    });
  }

  static async findFirstByUserIdAndType({ userId, type }: { userId: number; type: string }) {
    const credential = await prisma.credential.findFirst({ where: { userId, type } });
    return buildNonDelegationCredential(credential);
  }

  static async findManyByUserIdOrTeamIdAndCategory({
    category,
    userId,
    teamId,
  }: {
    category: AppCategories[];
    userId?: number;
    teamId?: number;
  }) {
    if (!userId && !teamId) return null;

    const where: Prisma.CredentialWhereInput = {
      app: {
        categories: {
          hasSome: category,
        },
      },
    };

    if (userId) {
      where.userId = userId;
    }

    if (teamId) {
      where.teamId = teamId;
    }

    const credentials = await prisma.credential.findMany({
      where,
      select: credentialForCalendarServiceSelect,
    });
    return credentials.map((credential) => buildNonDelegationCredential(credential));
  }

  static async findCredentialsByUserIdAndCategory({
    userId,
    category,
  }: {
    userId: number;
    category: AppCategories[];
  }) {
    const credentials = [];

    const userCredentials = await this.findManyByUserIdOrTeamIdAndCategory({
      userId,
      category,
    });

    if (userCredentials) {
      credentials.push(...userCredentials);
    }

    const userWithTeams = await prisma.user.findUnique({
      where: { id: userId },
      select: {
        organizationId: true,
        teams: {
          select: { teamId: true },
        },
      },
    });

    if (userWithTeams?.teams) {
      for (const team of userWithTeams.teams) {
        const teamCredentials = await this.findManyByUserIdOrTeamIdAndCategory({
          teamId: team.teamId,
          category,
        });
        if (teamCredentials) credentials.push(...teamCredentials);
      }
    }

    if (userWithTeams?.organizationId) {
      const orgCredentials = await this.findManyByUserIdOrTeamIdAndCategory({
        teamId: userWithTeams.organizationId,
        category,
      });
      if (orgCredentials) credentials.push(...orgCredentials);
    }

    return credentials;
  }

  static async findManyByCategoryAndAppSlug({
    category,
    appSlug,
  }: {
    category: AppCategories[];
    appSlug: string;
  }) {
    const credentials = await prisma.credential.findMany({
      where: {
        app: {
          categories: {
            hasSome: category,
          },
          slug: appSlug,
        },
      },
      select: {
        id: true,
        key: true,
        appId: true,
        userId: true,
        teamId: true,
        type: true,
        invalid: true,
        user: {
          select: {
            email: true,
          },
        },
      },
    });
    return credentials.map((credential) => ({
      ...credential,
      delegationCredentialId: null,
    }));
  }

  static async deleteById({ id }: { id: number }) {
    await prisma.credential.delete({ where: { id } });
  }

  static async updateCredentialById({ id, data }: { id: number; data: CredentialUpdateInput }) {
    await prisma.credential.update({
      where: { id },
      data,
    });
  }

  static async deleteAllByDelegationCredentialId({
    delegationCredentialId,
  }: {
    delegationCredentialId: string;
  }) {
    return prisma.credential.deleteMany({ where: { delegationCredentialId } });
  }

  static async findCredentialForCalendarServiceById({ id }: { id: number }) {
    const dbCredential = await prisma.credential.findUnique({
      where: { id },
      select: credentialForCalendarServiceSelect,
    });

    if (!dbCredential) {
      return dbCredential;
    }

    return buildNonDelegationCredential(dbCredential);
  }

  static async findByIdIncludeDelegationCredential({ id }: { id: number }) {
    const dbCredential = await prisma.credential.findUnique({
      where: { id },
      select: { ...credentialForCalendarServiceSelect, delegationCredential: true },
    });

    return dbCredential;
  }

  static async findAllDelegationByUserIdsListAndDelegationCredentialIdAndType({
    userIds,
    delegationCredentialId,
    type,
  }: {
    userIds: number[];
    delegationCredentialId: string;
    type: string;
  }) {
    return prisma.credential.findMany({
      where: {
        userId: {
          in: userIds,
        },
        delegationCredentialId,
        type,
      },
      select: {
        userId: true,
      },
    });
  }

  static async findAllDelegationByTypeIncludeUserAndTake({ type, take }: { type: string; take: number }) {
    const delegationUserCredentials = await prisma.credential.findMany({
      where: {
        delegationCredentialId: { not: null },
        type,
      },
      include: {
        user: {
          select: {
            email: true,
            id: true,
          },
        },
      },
      take,
    });
    return delegationUserCredentials.map(({ delegationCredentialId, ...rest }) => {
      return {
        ...rest,
        // We queried only those where delegationCredentialId is not null

        delegationCredentialId: delegationCredentialId!,
      };
    });
  }

  static async findUniqueByUserIdAndDelegationCredentialId({
    userId,
    delegationCredentialId,
  }: {
    userId: number;
    delegationCredentialId: string;
  }) {
    const delegationUserCredentials = await prisma.credential.findMany({
      where: {
        userId,
        delegationCredentialId,
      },
    });

    if (delegationUserCredentials.length > 1) {
      // Instead of crashing use the first one and log for observability
      // TODO: Plan to add a unique constraint on userId and delegationCredentialId
      log.error(`DelegationCredential: Multiple delegation user credentials found - this should not happen`, {
        userId,
        delegationCredentialId,
      });
    }

    return delegationUserCredentials[0];
  }

  static async updateWhereUserIdAndDelegationCredentialId({
    userId,
    delegationCredentialId,
    data,
  }: {
    userId: number;
    delegationCredentialId: string;
    data: {
      key: Prisma.InputJsonValue;
    };
  }) {
    return prisma.credential.updateMany({
      where: {
        userId,
        delegationCredentialId,
      },
      data,
    });
  }

  static async createDelegationCredential({
    userId,
    delegationCredentialId,
    type,
    key,
    appId,
  }: {
    userId: number;
    delegationCredentialId: string;
    type: string;
    key: Prisma.InputJsonValue;
    appId: string;
  }) {
    return prisma.credential.create({ data: { userId, delegationCredentialId, type, key, appId } });
  }

  static async updateWhereId({ id, data }: { id: number; data: { key: Prisma.InputJsonValue } }) {
    return prisma.credential.update({ where: { id }, data });
  }

  static async findPaymentCredentialByAppIdAndTeamId({
    appId,
    teamId,
  }: {
    appId: string | null;
    teamId: number;
  }) {
    return await prisma.credential.findFirst({
      where: {
        teamId,
        appId,
      },
      include: {
        app: true,
      },
    });
  }

  static async findPaymentCredentialByAppIdAndUserId({
    appId,
    userId,
  }: {
    appId: string | null;
    userId: number;
  }) {
    return await prisma.credential.findFirst({
      where: {
        userId,
        appId,
      },
      include: {
        app: true,
      },
    });
  }

  static async findPaymentCredentialByAppIdAndUserIdOrTeamId({
    appId,
    userId,
    teamId,
  }: {
    appId: string | null;
    userId: number;
    teamId?: number | null;
  }) {
    const idToSearchObject = teamId ? { teamId } : { userId };
    return await prisma.credential.findFirst({
      where: {
        ...idToSearchObject,
        appId,
      },
      include: {
        app: true,
      },
    });
  }
}<|MERGE_RESOLUTION|>--- conflicted
+++ resolved
@@ -1,11 +1,7 @@
 import logger from "@calcom/lib/logger";
 import { prisma } from "@calcom/prisma";
-<<<<<<< HEAD
-import type { Prisma } from "@calcom/prisma/client";
+import type { Prisma, PrismaClient } from "@calcom/prisma/client";
 import type { AppCategories } from "@calcom/prisma/enums";
-=======
-import type { Prisma, PrismaClient } from "@calcom/prisma/client";
->>>>>>> 60e32440
 import { safeCredentialSelect } from "@calcom/prisma/selects/credential";
 import { credentialForCalendarServiceSelect } from "@calcom/prisma/selects/credential";
 
