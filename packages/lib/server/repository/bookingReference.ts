--- conflicted
+++ resolved
@@ -5,13 +5,9 @@
 import { prisma } from "@calcom/prisma";
 import type { PartialReference } from "@calcom/types/EventManager";
 
-<<<<<<< HEAD
 import { CredentialRepository } from "./credential";
 
-const bookingReferenceSelect = Prisma.validator<Prisma.BookingReferenceSelect>()({
-=======
 const bookingReferenceSelect = {
->>>>>>> 411a14dd
   id: true,
   type: true,
   uid: true,
