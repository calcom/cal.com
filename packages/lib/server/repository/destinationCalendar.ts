--- conflicted
+++ resolved
@@ -1,8 +1,11 @@
 import type { Prisma } from "@prisma/client";
 
+import logger from "@calcom/lib/logger";
 import { prisma } from "@calcom/prisma";
 
 import { buildCredentialPayloadForPrisma } from "../buildCredentialPayloadForCalendar";
+
+const log = logger.getSubLogger({ prefix: ["DestinationCalendarRepository"] });
 
 export class DestinationCalendarRepository {
   static async create(data: Prisma.DestinationCalendarCreateInput) {
@@ -44,40 +47,25 @@
       externalId?: string;
       credentialId?: number | null;
       primaryEmail?: string | null;
-<<<<<<< HEAD
-      domainWideDelegationCredentialId?: string | null;
-=======
       delegationCredentialId?: string | null;
->>>>>>> 96fcf7be
     };
     create: {
       integration: string;
       externalId: string;
       credentialId: number | null;
       primaryEmail?: string | null;
-<<<<<<< HEAD
-      domainWideDelegationCredentialId?: string | null;
-=======
       delegationCredentialId?: string | null;
->>>>>>> 96fcf7be
     };
   }) {
+    log.debug("upsert", { where, update, create });
     const credentialPayloadForUpdate = buildCredentialPayloadForPrisma({
       credentialId: update.credentialId,
-<<<<<<< HEAD
-      domainWideDelegationCredentialId: update.domainWideDelegationCredentialId,
-=======
       delegationCredentialId: update.delegationCredentialId,
->>>>>>> 96fcf7be
     });
 
     const credentialPayloadForCreate = buildCredentialPayloadForPrisma({
       credentialId: create.credentialId,
-<<<<<<< HEAD
-      domainWideDelegationCredentialId: create.domainWideDelegationCredentialId,
-=======
       delegationCredentialId: create.delegationCredentialId,
->>>>>>> 96fcf7be
     });
 
     return await prisma.destinationCalendar.upsert({
