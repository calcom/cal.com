import type { EventType as PrismaEventType } from "@prisma/client";

import logger from "@calcom/lib/logger";
import type { PrismaClient } from "@calcom/prisma";
import { prisma, availabilityUserSelect } from "@calcom/prisma";
import type { Prisma } from "@calcom/prisma/client";
import { MembershipRole } from "@calcom/prisma/enums";
import { credentialForCalendarServiceSelect } from "@calcom/prisma/selects/credential";
import { EventTypeMetaDataSchema, rrSegmentQueryValueSchema } from "@calcom/prisma/zod-utils";
import type { Ensure } from "@calcom/types/utils";

import { TRPCError } from "@trpc/server";

import { safeStringify } from "../../safeStringify";
import { eventTypeSelect } from "../eventTypeSelect";
import { MembershipRepository } from "./membership";
import { LookupTarget, ProfileRepository } from "./profile";
import type { UserWithLegacySelectedCalendars } from "./user";
import { withSelectedCalendars } from "./user";

const log = logger.getSubLogger({ prefix: ["repository/eventType"] });
type NotSupportedProps = "locations";
type IEventType = Ensure<
  Partial<
    Omit<Prisma.EventTypeCreateInput, NotSupportedProps> & {
      userId: PrismaEventType["userId"];
      profileId: PrismaEventType["profileId"];
      teamId: PrismaEventType["teamId"];
      parentId: PrismaEventType["parentId"];
      scheduleId: PrismaEventType["scheduleId"];
    }
  >,
  "title" | "slug" | "length"
>;

type UserWithSelectedCalendars<TSelectedCalendar extends { eventTypeId: number | null }> = {
  allSelectedCalendars: TSelectedCalendar[];
};

type HostWithLegacySelectedCalendars<
  TSelectedCalendar extends { eventTypeId: number | null },
  THost,
  TUser
> = THost & {
  user: UserWithLegacySelectedCalendars<TSelectedCalendar, TUser>;
};

const userSelect = {
  name: true,
  avatarUrl: true,
  username: true,
  id: true,
} satisfies Prisma.UserSelect;

function hostsWithSelectedCalendars<TSelectedCalendar extends { eventTypeId: number | null }, THost, TUser>(
  hosts: HostWithLegacySelectedCalendars<TSelectedCalendar, THost, TUser>[]
) {
  return hosts.map((host) => ({
    ...host,
    user: withSelectedCalendars(host.user),
  }));
}

function usersWithSelectedCalendars<
  TSelectedCalendar extends { eventTypeId: number | null },
  TUser extends { selectedCalendars: TSelectedCalendar[] }
>(users: UserWithLegacySelectedCalendars<TSelectedCalendar, TUser>[]) {
  return users.map((user) => withSelectedCalendars(user));
}

export class EventTypeRepository {
  constructor(private prismaClient: PrismaClient) {}

  private generateCreateEventTypeData = (eventTypeCreateData: IEventType) => {
    const {
      userId,
      profileId,
      teamId,
      parentId,
      scheduleId,
      bookingLimits,
      recurringEvent,
      metadata,
      bookingFields,
      durationLimits,
      ...rest
    } = eventTypeCreateData;

    return {
      ...rest,
      ...(userId ? { owner: { connect: { id: userId } } } : null),
      ...(profileId
        ? {
            profile: {
              connect: {
                id: profileId,
              },
            },
          }
        : null),
      ...(teamId ? { team: { connect: { id: teamId } } } : null),
      ...(parentId ? { parent: { connect: { id: parentId } } } : null),
      ...(scheduleId ? { schedule: { connect: { id: scheduleId } } } : null),
      ...(metadata ? { metadata: metadata } : null),
      ...(bookingLimits
        ? {
            bookingLimits,
          }
        : null),
      ...(recurringEvent
        ? {
            recurringEvent,
          }
        : null),
      ...(bookingFields
        ? {
            bookingFields,
          }
        : null),
      ...(durationLimits
        ? {
            durationLimits,
          }
        : null),
    };
  };

  async create(data: IEventType) {
    return await this.prismaClient.eventType.create({
      data: this.generateCreateEventTypeData(data),
      include: {
        calVideoSettings: true,
      },
    });
  }

  async createMany(data: IEventType[]) {
    return await this.prismaClient.eventType.createMany({
      data: data.map((d) => this.generateCreateEventTypeData(d)),
    });
  }

  async findAllByUpId(
    { upId, userId }: { upId: string; userId: number },
    {
      orderBy,
      where = {},
      cursor: cursorId,
      limit,
    }: {
      orderBy?: Prisma.EventTypeOrderByWithRelationInput[];
      where?: Prisma.EventTypeWhereInput;
      cursor?: number | null;
      limit?: number | null;
    } = {}
  ) {
    if (!upId) return [];
    const lookupTarget = ProfileRepository.getLookupTarget(upId);
    const profileId = lookupTarget.type === LookupTarget.User ? null : lookupTarget.id;
    const select = {
      ...eventTypeSelect,
      hashedLink: true,
      users: { select: userSelect },
      children: {
        include: {
          users: { select: userSelect },
        },
      },
      hosts: {
        include: {
          user: { select: userSelect },
        },
      },
    };

    log.debug(
      "findAllByUpId",
      safeStringify({
        upId,
        orderBy,
        argumentWhere: where,
      })
    );

    const cursor = cursorId ? { id: cursorId } : undefined;
    const take = limit ? limit + 1 : undefined; // We take +1 as it'll be used for the next cursor

    if (!profileId) {
      // Lookup is by userId
      return await this.prismaClient.eventType.findMany({
        where: {
          userId: lookupTarget.id,
          ...where,
        },
        select,
        cursor,
        take,
        orderBy,
      });
    }

    const profile = await ProfileRepository.findById(profileId);
    if (profile?.movedFromUser) {
      // Because the user has been moved to this profile, we need to get all user events except those that belong to some other profile
      // This is because those event-types that are created after moving to profile would have profileId but existing event-types would have profileId set to null
      return await this.prismaClient.eventType.findMany({
        where: {
          OR: [
            // Existing events
            {
              userId: profile.movedFromUser.id,
              profileId: null,
            },
            // New events
            {
              profileId,
            },
            // Fetch children event-types by userId because profileId is wrong
            {
              userId,
              parentId: {
                not: null,
              },
            },
          ],
          ...where,
        },
        select,
        cursor,
        take,
        orderBy,
      });
    } else {
      return await this.prismaClient.eventType.findMany({
        where: {
          OR: [
            {
              profileId,
            },
            // Fetch children event-types by userId because profileId is wrong
            {
              userId: userId,
              parentId: {
                not: null,
              },
            },
          ],
          ...where,
        },
        select,
        cursor,
        take,
        orderBy,
      });
    }
  }

  async findAllByUpIdWithMinimalData(
    { upId, userId }: { upId: string; userId: number },
    {
      orderBy,
      where = {},
      cursor: cursorId,
      limit,
    }: {
      orderBy?: Prisma.EventTypeOrderByWithRelationInput[];
      where?: Prisma.EventTypeWhereInput;
      cursor?: number | null;
      limit?: number | null;
    } = {}
  ) {
    if (!upId) return [];
    const lookupTarget = ProfileRepository.getLookupTarget(upId);
    const profileId = lookupTarget.type === LookupTarget.User ? null : lookupTarget.id;
    const select = {
      ...eventTypeSelect,
      hashedLink: true,
    };

    log.debug(
      "findAllByUpIdWithMinimalData",
      safeStringify({
        upId,
        orderBy,
        argumentWhere: where,
      })
    );

    const cursor = cursorId ? { id: cursorId } : undefined;
    const take = limit ? limit + 1 : undefined; // We take +1 as it'll be used for the next cursor

    if (!profileId) {
      // Lookup is by userId
      return await this.prismaClient.eventType.findMany({
        where: {
          userId: lookupTarget.id,
          ...where,
        },
        select,
        cursor,
        take,
        orderBy,
      });
    }

    const profile = await ProfileRepository.findById(profileId);
    if (profile?.movedFromUser) {
      // Because the user has been moved to this profile, we need to get all user events except those that belong to some other profile
      // This is because those event-types that are created after moving to profile would have profileId but existing event-types would have profileId set to null
      return await this.prismaClient.eventType.findMany({
        where: {
          OR: [
            // Existing events
            {
              userId: profile.movedFromUser.id,
              profileId: null,
            },
            // New events
            {
              profileId,
            },
            // Fetch children event-types by userId because profileId is wrong
            {
              userId,
              parentId: {
                not: null,
              },
            },
          ],
          ...where,
        },
        select,
        cursor,
        take,
        orderBy,
      });
    } else {
      return await this.prismaClient.eventType.findMany({
        where: {
          OR: [
            {
              profileId,
            },
            // Fetch children event-types by userId because profileId is wrong
            {
              userId: userId,
              parentId: {
                not: null,
              },
            },
          ],
          ...where,
        },
        select,
        cursor,
        take,
        orderBy,
      });
    }
  }

  async findTeamEventTypes({
    teamId,
    parentId,
    userId,
    limit,
    cursor,
    orderBy,
    where = {},
  }: {
    teamId: number;
    parentId?: number | null;
    userId: number;
    limit?: number | null;
    cursor?: number | null;
    orderBy?: Prisma.EventTypeOrderByWithRelationInput[];
    where?: Prisma.EventTypeWhereInput;
  }) {
    const userSelect = {
      name: true,
      avatarUrl: true,
      username: true,
      id: true,
    } satisfies Prisma.UserSelect;

    const select = {
      ...eventTypeSelect,
      hashedLink: true,
      users: { select: userSelect, take: 5 },
      children: {
        include: {
          users: { select: userSelect, take: 5 },
        },
      },
      hosts: {
        include: {
          user: { select: userSelect },
        },
        take: 5,
      },
    };

    const teamMembership = await this.prismaClient.membership.findFirst({
      where: {
        OR: [
          {
            teamId,
            userId,
            accepted: true,
          },
          {
            team: {
              parent: {
                ...(parentId ? { id: parentId } : {}),
                members: {
                  some: {
                    userId,
                    accepted: true,
                    role: { in: [MembershipRole.ADMIN, MembershipRole.OWNER] },
                  },
                },
              },
            },
          },
        ],
      },
    });

    if (!teamMembership) throw new TRPCError({ code: "UNAUTHORIZED" });

    return await prisma.eventType.findMany({
      where: {
        teamId,
        ...where,
      },
      select,
      cursor: cursor ? { id: cursor } : undefined,
      take: limit ? limit + 1 : undefined, // We take +1 as itll be used for the next cursor
      orderBy,
    });
  }

  async findAllByUserId({ userId }: { userId: number }) {
    return await this.prismaClient.eventType.findMany({
      where: {
        userId,
      },
    });
  }

  async findTitleById({ id }: { id: number }) {
    return await this.prismaClient.eventType.findUnique({
      where: {
        id,
      },
      select: {
        title: true,
      },
    });
  }

  async findByIdWithUserAccess({ id, userId }: { id: number; userId: number }) {
    return await this.prismaClient.eventType.findUnique({
      where: {
        id,
        OR: [{ userId }, { hosts: { some: { userId } } }, { users: { some: { id: userId } } }],
      },
    });
  }

  async findById({ id, userId }: { id: number; userId: number }) {
    const userSelect = {
      name: true,
      avatarUrl: true,
      username: true,
      id: true,
      email: true,
      locale: true,
      defaultScheduleId: true,
      isPlatformManaged: true,
    } satisfies Prisma.UserSelect;

    const CompleteEventTypeSelect = {
      id: true,
      title: true,
      slug: true,
      description: true,
      interfaceLanguage: true,
      length: true,
      isInstantEvent: true,
      instantMeetingExpiryTimeOffsetInSeconds: true,
      instantMeetingParameters: true,
      aiPhoneCallConfig: true,
      offsetStart: true,
      hidden: true,
      locations: true,
      eventName: true,
      customInputs: true,
      timeZone: true,
      periodType: true,
      metadata: true,
      periodDays: true,
      periodStartDate: true,
      periodEndDate: true,
      periodCountCalendarDays: true,
      lockTimeZoneToggleOnBookingPage: true,
      requiresConfirmation: true,
      requiresConfirmationForFreeEmail: true,
      canSendCalVideoTranscriptionEmails: true,
      requiresConfirmationWillBlockSlot: true,
      requiresBookerEmailVerification: true,
      autoTranslateDescriptionEnabled: true,
      fieldTranslations: {
        select: {
          translatedText: true,
          targetLocale: true,
          field: true,
        },
      },
      recurringEvent: true,
      hideCalendarNotes: true,
      hideCalendarEventDetails: true,
      disableGuests: true,
      disableCancelling: true,
      disableRescheduling: true,
      allowReschedulingCancelledBookings: true,
      minimumBookingNotice: true,
      beforeEventBuffer: true,
      afterEventBuffer: true,
      slotInterval: true,
      hashedLink: true,
      eventTypeColor: true,
      bookingLimits: true,
      onlyShowFirstAvailableSlot: true,
      durationLimits: true,
      maxActiveBookingsPerBooker: true,
      maxActiveBookingPerBookerOfferReschedule: true,
      assignAllTeamMembers: true,
      allowReschedulingPastBookings: true,
      hideOrganizerEmail: true,
      assignRRMembersUsingSegment: true,
      rrSegmentQueryValue: true,
      isRRWeightsEnabled: true,
      rescheduleWithSameRoundRobinHost: true,
      successRedirectUrl: true,
      forwardParamsSuccessRedirect: true,
      currency: true,
      bookingFields: true,
      useEventTypeDestinationCalendarEmail: true,
      customReplyToEmail: true,
      owner: {
        select: {
          id: true,
        },
      },
      parent: {
        select: {
          id: true,
          teamId: true,
        },
      },
      teamId: true,
      team: {
        select: {
          id: true,
          name: true,
          slug: true,
          parentId: true,
          rrTimestampBasis: true,
          parent: {
            select: {
              slug: true,
              organizationSettings: {
                select: {
                  lockEventTypeCreationForUsers: true,
                },
              },
            },
          },
          members: {
            select: {
              role: true,
              accepted: true,
              user: {
                select: {
                  ...userSelect,
                  eventTypes: {
                    select: {
                      slug: true,
                    },
                  },
                },
              },
            },
          },
        },
      },
      restrictionScheduleId: true,
      useBookerTimezone: true,
      users: {
        select: userSelect,
      },
      schedulingType: true,
      schedule: {
        select: {
          id: true,
          name: true,
        },
      },
      instantMeetingSchedule: {
        select: {
          id: true,
          name: true,
        },
      },
      restrictionSchedule: {
        select: {
          id: true,
          name: true,
        },
      },
      hosts: {
        select: {
          isFixed: true,
          userId: true,
          priority: true,
          weight: true,
          scheduleId: true,
        },
      },
      userId: true,
      price: true,
      children: {
        select: {
          owner: {
            select: {
              avatarUrl: true,
              name: true,
              username: true,
              email: true,
              id: true,
            },
          },
          hidden: true,
          slug: true,
        },
      },
      destinationCalendar: true,
      seatsPerTimeSlot: true,
      seatsShowAttendees: true,
      seatsShowAvailabilityCount: true,
      webhooks: {
        select: {
          id: true,
          subscriberUrl: true,
          payloadTemplate: true,
          active: true,
          eventTriggers: true,
          secret: true,
          eventTypeId: true,
        },
      },
      calVideoSettings: {
        select: {
          disableRecordingForGuests: true,
          disableRecordingForOrganizer: true,
          enableAutomaticTranscription: true,
          disableTranscriptionForGuests: true,
          disableTranscriptionForOrganizer: true,
          redirectUrlOnExit: true,
          enableFlappyBirdGame: true,
        },
      },
      workflows: {
        include: {
          workflow: {
            select: {
              name: true,
              id: true,
              trigger: true,
              time: true,
              timeUnit: true,
              userId: true,
              teamId: true,
              team: {
                select: {
                  id: true,
                  slug: true,
                  name: true,
                  members: true,
                },
              },
              activeOn: {
                select: {
                  eventType: {
                    select: {
                      id: true,
                      title: true,
                      parentId: true,
                      _count: {
                        select: {
                          children: true,
                        },
                      },
                    },
                  },
                },
              },
              steps: true,
            },
          },
        },
      },
      secondaryEmailId: true,
      maxLeadThreshold: true,
      includeNoShowInRRCalculation: true,
      useEventLevelSelectedCalendars: true,
<<<<<<< HEAD
=======
      calVideoSettings: {
        select: {
          disableRecordingForGuests: true,
          disableRecordingForOrganizer: true,
          enableAutomaticTranscription: true,
          enableAutomaticRecordingForOrganizer: true,
          disableTranscriptionForGuests: true,
          disableTranscriptionForOrganizer: true,
          redirectUrlOnExit: true,
        },
      },
>>>>>>> a84e8987
    } satisfies Prisma.EventTypeSelect;

    // This is more efficient than using a complex join with team.members in the query
    const userTeamIds = await MembershipRepository.findUserTeamIds({ userId });

    return await this.prismaClient.eventType.findFirst({
      where: {
        AND: [
          {
            OR: [
              {
                users: {
                  some: {
                    id: userId,
                  },
                },
              },
              {
                AND: [{ teamId: { not: null } }, { teamId: { in: userTeamIds } }],
              },
              {
                userId: userId,
              },
            ],
          },
          {
            id,
          },
        ],
      },
      select: CompleteEventTypeSelect,
    });
  }

  async findByIdMinimal({ id }: { id: number }) {
    return await this.prismaClient.eventType.findUnique({
      where: {
        id,
      },
    });
  }

  async findFirstEventTypeId({ slug, teamId, userId }: { slug: string; teamId?: number; userId?: number }) {
    return this.prismaClient.eventType.findFirst({
      where: {
        slug,
        ...(teamId ? { teamId } : {}),
        ...(userId ? { userId } : {}),
      },
      select: {
        id: true,
      },
    });
  }

  async findByIdIncludeHostsAndTeam({ id }: { id: number }) {
    const eventType = await this.prismaClient.eventType.findUnique({
      where: {
        id,
      },
      include: {
        hosts: {
          select: {
            user: {
              select: {
                id: true,
                name: true,
                email: true,
                credentials: {
                  select: credentialForCalendarServiceSelect,
                },
                selectedCalendars: true,
              },
            },
            weight: true,
            priority: true,
            createdAt: true,
          },
        },
        team: {
          select: {
            parentId: true,
            rrResetInterval: true,
            rrTimestampBasis: true,
          },
        },
      },
    });

    if (!eventType) {
      return eventType;
    }

    return {
      ...eventType,
      hosts: hostsWithSelectedCalendars(eventType.hosts),
    };
  }

  async findAllByTeamIdIncludeManagedEventTypes({ teamId }: { teamId?: number }) {
    return await this.prismaClient.eventType.findMany({
      where: {
        OR: [
          {
            teamId,
          },
          {
            parent: {
              teamId,
            },
          },
        ],
      },
    });
  }

  async findForSlots({ id }: { id: number }) {
    const eventType = await this.prismaClient.eventType.findUnique({
      where: {
        id,
      },
      select: {
        id: true,
        slug: true,
        minimumBookingNotice: true,
        length: true,
        offsetStart: true,
        seatsPerTimeSlot: true,
        timeZone: true,
        slotInterval: true,
        beforeEventBuffer: true,
        afterEventBuffer: true,
        bookingLimits: true,
        durationLimits: true,
        assignAllTeamMembers: true,
        schedulingType: true,
        periodType: true,
        periodStartDate: true,
        periodEndDate: true,
        onlyShowFirstAvailableSlot: true,
        allowReschedulingPastBookings: true,
        hideOrganizerEmail: true,
        periodCountCalendarDays: true,
        rescheduleWithSameRoundRobinHost: true,
        periodDays: true,
        metadata: true,
        assignRRMembersUsingSegment: true,
        rrSegmentQueryValue: true,
        isRRWeightsEnabled: true,
        maxLeadThreshold: true,
        includeNoShowInRRCalculation: true,
        useEventLevelSelectedCalendars: true,
        restrictionScheduleId: true,
        useBookerTimezone: true,
        team: {
          select: {
            id: true,
            bookingLimits: true,
            includeManagedEventsInLimits: true,
            parentId: true,
            rrResetInterval: true,
            rrTimestampBasis: true,
          },
        },
        parent: {
          select: {
            team: {
              select: {
                id: true,
                bookingLimits: true,
                includeManagedEventsInLimits: true,
              },
            },
          },
        },
        schedule: {
          select: {
            id: true,
            availability: {
              select: {
                date: true,
                startTime: true,
                endTime: true,
                days: true,
              },
            },
            timeZone: true,
          },
        },
        availability: {
          select: {
            date: true,
            startTime: true,
            endTime: true,
            days: true,
          },
        },
        hosts: {
          select: {
            isFixed: true,
            createdAt: true,
            weight: true,
            priority: true,
            user: {
              select: {
                credentials: { select: credentialForCalendarServiceSelect },
                ...availabilityUserSelect,
              },
            },
            schedule: {
              select: {
                availability: {
                  select: {
                    date: true,
                    startTime: true,
                    endTime: true,
                    days: true,
                  },
                },
                timeZone: true,
                id: true,
              },
            },
          },
        },
        users: {
          select: {
            credentials: { select: credentialForCalendarServiceSelect },
            ...availabilityUserSelect,
          },
        },
      },
    });

    if (!eventType) {
      return eventType;
    }

    return {
      ...eventType,
      hosts: hostsWithSelectedCalendars(eventType.hosts),
      users: usersWithSelectedCalendars(eventType.users),
      metadata: EventTypeMetaDataSchema.parse(eventType.metadata),
      rrSegmentQueryValue: rrSegmentQueryValueSchema.parse(eventType.rrSegmentQueryValue),
    };
  }

  static getSelectedCalendarsFromUser<TSelectedCalendar extends { eventTypeId: number | null }>({
    user,
    eventTypeId,
  }: {
    user: UserWithSelectedCalendars<TSelectedCalendar>;
    eventTypeId: number;
  }) {
    return user.allSelectedCalendars.filter((calendar) => calendar.eventTypeId === eventTypeId);
  }
}<|MERGE_RESOLUTION|>--- conflicted
+++ resolved
@@ -660,17 +660,6 @@
           eventTypeId: true,
         },
       },
-      calVideoSettings: {
-        select: {
-          disableRecordingForGuests: true,
-          disableRecordingForOrganizer: true,
-          enableAutomaticTranscription: true,
-          disableTranscriptionForGuests: true,
-          disableTranscriptionForOrganizer: true,
-          redirectUrlOnExit: true,
-          enableFlappyBirdGame: true,
-        },
-      },
       workflows: {
         include: {
           workflow: {
@@ -715,8 +704,6 @@
       maxLeadThreshold: true,
       includeNoShowInRRCalculation: true,
       useEventLevelSelectedCalendars: true,
-<<<<<<< HEAD
-=======
       calVideoSettings: {
         select: {
           disableRecordingForGuests: true,
@@ -726,9 +713,9 @@
           disableTranscriptionForGuests: true,
           disableTranscriptionForOrganizer: true,
           redirectUrlOnExit: true,
-        },
-      },
->>>>>>> a84e8987
+          enableFlappyBirdGame: true,
+        },
+      },
     } satisfies Prisma.EventTypeSelect;
 
     // This is more efficient than using a complex join with team.members in the query
