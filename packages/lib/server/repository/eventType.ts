import type { EventType as PrismaEventType } from "@prisma/client";
import { Prisma } from "@prisma/client";

import logger from "@calcom/lib/logger";
import { prisma, availabilityUserSelect } from "@calcom/prisma";
import { MembershipRole } from "@calcom/prisma/enums";
import { credentialForCalendarServiceSelect } from "@calcom/prisma/selects/credential";
<<<<<<< HEAD
import { EventTypeMetaDataSchema, rrSegmentQueryValueSchema } from "@calcom/prisma/zod-utils";
=======
>>>>>>> 0a7a0e36
import type { Ensure } from "@calcom/types/utils";

import { TRPCError } from "@trpc/server";

import { safeStringify } from "../../safeStringify";
import { eventTypeSelect } from "../eventTypeSelect";
import { LookupTarget, ProfileRepository } from "./profile";
import { withSelectedCalendars } from "./user";

const log = logger.getSubLogger({ prefix: ["repository/eventType"] });
type NotSupportedProps = "locations";
type IEventType = Ensure<
  Partial<
    Omit<Prisma.EventTypeCreateInput, NotSupportedProps> & {
      userId: PrismaEventType["userId"];
      profileId: PrismaEventType["profileId"];
      teamId: PrismaEventType["teamId"];
      parentId: PrismaEventType["parentId"];
      scheduleId: PrismaEventType["scheduleId"];
    }
  >,
  "title" | "slug" | "length"
>;

type UserWithSelectedCalendars<TSelectedCalendar extends { eventTypeId: number | null }> = {
  allSelectedCalendars: TSelectedCalendar[];
};

const userSelect = Prisma.validator<Prisma.UserSelect>()({
  name: true,
  avatarUrl: true,
  username: true,
  id: true,
});

export class EventTypeRepository {
  private static generateCreateEventTypeData = (eventTypeCreateData: IEventType) => {
    const {
      userId,
      profileId,
      teamId,
      parentId,
      scheduleId,
      bookingLimits,
      recurringEvent,
      metadata,
      bookingFields,
      durationLimits,
      ...rest
    } = eventTypeCreateData;

    return {
      ...rest,
      ...(userId ? { owner: { connect: { id: userId } } } : null),
      ...(profileId
        ? {
            profile: {
              connect: {
                id: profileId,
              },
            },
          }
        : null),
      ...(teamId ? { team: { connect: { id: teamId } } } : null),
      ...(parentId ? { parent: { connect: { id: parentId } } } : null),
      ...(scheduleId ? { schedule: { connect: { id: scheduleId } } } : null),
      ...(metadata ? { metadata: metadata } : null),
      ...(bookingLimits
        ? {
            bookingLimits,
          }
        : null),
      ...(recurringEvent
        ? {
            recurringEvent,
          }
        : null),
      ...(bookingFields
        ? {
            bookingFields,
          }
        : null),
      ...(durationLimits
        ? {
            durationLimits,
          }
        : null),
    };
  };

  static async create(data: IEventType) {
    return await prisma.eventType.create({
      data: this.generateCreateEventTypeData(data),
    });
  }

  static async createMany(data: IEventType[]) {
    return await prisma.eventType.createMany({
      data: data.map((d) => this.generateCreateEventTypeData(d)),
    });
  }

  static async findAllByUpId(
    { upId, userId }: { upId: string; userId: number },
    {
      orderBy,
      where = {},
      cursor: cursorId,
      limit,
    }: {
      orderBy?: Prisma.EventTypeOrderByWithRelationInput[];
      where?: Prisma.EventTypeWhereInput;
      cursor?: number | null;
      limit?: number | null;
    } = {}
  ) {
    if (!upId) return [];
    const lookupTarget = ProfileRepository.getLookupTarget(upId);
    const profileId = lookupTarget.type === LookupTarget.User ? null : lookupTarget.id;
    const select = {
      ...eventTypeSelect,
      hashedLink: true,
      users: { select: userSelect },
      children: {
        include: {
          users: { select: userSelect },
        },
      },
      hosts: {
        include: {
          user: { select: userSelect },
        },
      },
    };

    log.debug(
      "findAllByUpId",
      safeStringify({
        upId,
        orderBy,
        argumentWhere: where,
      })
    );

    const cursor = cursorId ? { id: cursorId } : undefined;
    const take = limit ? limit + 1 : undefined; // We take +1 as it'll be used for the next cursor

    if (!profileId) {
      // Lookup is by userId
      return await prisma.eventType.findMany({
        where: {
          userId: lookupTarget.id,
          ...where,
        },
        select,
        cursor,
        take,
        orderBy,
      });
    }

    const profile = await ProfileRepository.findById(profileId);
    if (profile?.movedFromUser) {
      // Because the user has been moved to this profile, we need to get all user events except those that belong to some other profile
      // This is because those event-types that are created after moving to profile would have profileId but existing event-types would have profileId set to null
      return await prisma.eventType.findMany({
        where: {
          OR: [
            // Existing events
            {
              userId: profile.movedFromUser.id,
              profileId: null,
            },
            // New events
            {
              profileId,
            },
            // Fetch children event-types by userId because profileId is wrong
            {
              userId,
              parentId: {
                not: null,
              },
            },
          ],
          ...where,
        },
        select,
        cursor,
        take,
        orderBy,
      });
    } else {
      return await prisma.eventType.findMany({
        where: {
          OR: [
            {
              profileId,
            },
            // Fetch children event-types by userId because profileId is wrong
            {
              userId: userId,
              parentId: {
                not: null,
              },
            },
          ],
          ...where,
        },
        select,
        cursor,
        take,
        orderBy,
      });
    }
  }

  static async findAllByUpIdWithMinimalData(
    { upId, userId }: { upId: string; userId: number },
    {
      orderBy,
      where = {},
      cursor: cursorId,
      limit,
    }: {
      orderBy?: Prisma.EventTypeOrderByWithRelationInput[];
      where?: Prisma.EventTypeWhereInput;
      cursor?: number | null;
      limit?: number | null;
    } = {}
  ) {
    if (!upId) return [];
    const lookupTarget = ProfileRepository.getLookupTarget(upId);
    const profileId = lookupTarget.type === LookupTarget.User ? null : lookupTarget.id;
    const select = {
      ...eventTypeSelect,
      hashedLink: true,
    };

    log.debug(
      "findAllByUpIdWithMinimalData",
      safeStringify({
        upId,
        orderBy,
        argumentWhere: where,
      })
    );

    const cursor = cursorId ? { id: cursorId } : undefined;
    const take = limit ? limit + 1 : undefined; // We take +1 as it'll be used for the next cursor

    if (!profileId) {
      // Lookup is by userId
      return await prisma.eventType.findMany({
        where: {
          userId: lookupTarget.id,
          ...where,
        },
        select,
        cursor,
        take,
        orderBy,
      });
    }

    const profile = await ProfileRepository.findById(profileId);
    if (profile?.movedFromUser) {
      // Because the user has been moved to this profile, we need to get all user events except those that belong to some other profile
      // This is because those event-types that are created after moving to profile would have profileId but existing event-types would have profileId set to null
      return await prisma.eventType.findMany({
        where: {
          OR: [
            // Existing events
            {
              userId: profile.movedFromUser.id,
              profileId: null,
            },
            // New events
            {
              profileId,
            },
            // Fetch children event-types by userId because profileId is wrong
            {
              userId,
              parentId: {
                not: null,
              },
            },
          ],
          ...where,
        },
        select,
        cursor,
        take,
        orderBy,
      });
    } else {
      return await prisma.eventType.findMany({
        where: {
          OR: [
            {
              profileId,
            },
            // Fetch children event-types by userId because profileId is wrong
            {
              userId: userId,
              parentId: {
                not: null,
              },
            },
          ],
          ...where,
        },
        select,
        cursor,
        take,
        orderBy,
      });
    }
  }

  static async findTeamEventTypes({
    teamId,
    parentId,
    userId,
    limit,
    cursor,
    orderBy,
    where = {},
  }: {
    teamId: number;
    parentId?: number | null;
    userId: number;
    limit?: number | null;
    cursor?: number | null;
    orderBy?: Prisma.EventTypeOrderByWithRelationInput[];
    where?: Prisma.EventTypeWhereInput;
  }) {
    const userSelect = Prisma.validator<Prisma.UserSelect>()({
      name: true,
      avatarUrl: true,
      username: true,
      id: true,
    });

    const select = {
      ...eventTypeSelect,
      hashedLink: true,
      users: { select: userSelect, take: 5 },
      children: {
        include: {
          users: { select: userSelect, take: 5 },
        },
      },
      hosts: {
        include: {
          user: { select: userSelect },
        },
        take: 5,
      },
    };

    const teamMembership = await prisma.membership.findFirst({
      where: {
        OR: [
          {
            teamId,
            userId,
            accepted: true,
          },
          {
            team: {
              parent: {
                ...(parentId ? { id: parentId } : {}),
                members: {
                  some: {
                    userId,
                    accepted: true,
                    role: { in: [MembershipRole.ADMIN, MembershipRole.OWNER] },
                  },
                },
              },
            },
          },
        ],
      },
    });

    if (!teamMembership) throw new TRPCError({ code: "UNAUTHORIZED" });

    return await prisma.eventType.findMany({
      where: {
        teamId,
        ...where,
      },
      select,
      cursor: cursor ? { id: cursor } : undefined,
      take: limit ? limit + 1 : undefined, // We take +1 as itll be used for the next cursor
      orderBy,
    });
  }

  static async findAllByUserId({ userId }: { userId: number }) {
    return await prisma.eventType.findMany({
      where: {
        userId,
      },
    });
  }

  static async findById({ id, userId }: { id: number; userId: number }) {
    const userSelect = Prisma.validator<Prisma.UserSelect>()({
      name: true,
      avatarUrl: true,
      username: true,
      id: true,
      email: true,
      locale: true,
      defaultScheduleId: true,
    });

    const CompleteEventTypeSelect = Prisma.validator<Prisma.EventTypeSelect>()({
      id: true,
      title: true,
      slug: true,
      description: true,
      length: true,
      isInstantEvent: true,
      instantMeetingExpiryTimeOffsetInSeconds: true,
      instantMeetingParameters: true,
      aiPhoneCallConfig: true,
      offsetStart: true,
      hidden: true,
      locations: true,
      eventName: true,
      customInputs: true,
      timeZone: true,
      periodType: true,
      metadata: true,
      periodDays: true,
      periodStartDate: true,
      periodEndDate: true,
      periodCountCalendarDays: true,
      lockTimeZoneToggleOnBookingPage: true,
      requiresConfirmation: true,
      requiresConfirmationForFreeEmail: true,
      requiresConfirmationWillBlockSlot: true,
      requiresBookerEmailVerification: true,
      autoTranslateDescriptionEnabled: true,
      fieldTranslations: {
        select: {
          translatedText: true,
          targetLocale: true,
          field: true,
        },
      },
      recurringEvent: true,
      hideCalendarNotes: true,
      hideCalendarEventDetails: true,
      disableGuests: true,
      minimumBookingNotice: true,
      beforeEventBuffer: true,
      afterEventBuffer: true,
      slotInterval: true,
      hashedLink: true,
      eventTypeColor: true,
      bookingLimits: true,
      onlyShowFirstAvailableSlot: true,
      durationLimits: true,
      assignAllTeamMembers: true,
      assignRRMembersUsingSegment: true,
      rrSegmentQueryValue: true,
      isRRWeightsEnabled: true,
      rescheduleWithSameRoundRobinHost: true,
      successRedirectUrl: true,
      forwardParamsSuccessRedirect: true,
      currency: true,
      bookingFields: true,
      useEventTypeDestinationCalendarEmail: true,
      owner: {
        select: {
          id: true,
        },
      },
      parent: {
        select: {
          id: true,
          teamId: true,
        },
      },
      teamId: true,
      team: {
        select: {
          id: true,
          name: true,
          slug: true,
          parentId: true,
          parent: {
            select: {
              slug: true,
              organizationSettings: {
                select: {
                  lockEventTypeCreationForUsers: true,
                },
              },
            },
          },
          members: {
            select: {
              role: true,
              accepted: true,
              user: {
                select: {
                  ...userSelect,
                  eventTypes: {
                    select: {
                      slug: true,
                    },
                  },
                },
              },
            },
          },
        },
      },
      users: {
        select: userSelect,
      },
      schedulingType: true,
      schedule: {
        select: {
          id: true,
          name: true,
        },
      },
      instantMeetingSchedule: {
        select: {
          id: true,
          name: true,
        },
      },
      hosts: {
        select: {
          isFixed: true,
          userId: true,
          priority: true,
          weight: true,
          scheduleId: true,
        },
      },
      userId: true,
      price: true,
      children: {
        select: {
          owner: {
            select: {
              avatarUrl: true,
              name: true,
              username: true,
              email: true,
              id: true,
            },
          },
          hidden: true,
          slug: true,
        },
      },
      destinationCalendar: true,
      seatsPerTimeSlot: true,
      seatsShowAttendees: true,
      seatsShowAvailabilityCount: true,
      webhooks: {
        select: {
          id: true,
          subscriberUrl: true,
          payloadTemplate: true,
          active: true,
          eventTriggers: true,
          secret: true,
          eventTypeId: true,
        },
      },
      workflows: {
        include: {
          workflow: {
            select: {
              name: true,
              id: true,
              trigger: true,
              time: true,
              timeUnit: true,
              userId: true,
              teamId: true,
              team: {
                select: {
                  id: true,
                  slug: true,
                  name: true,
                  members: true,
                },
              },
              activeOn: {
                select: {
                  eventType: {
                    select: {
                      id: true,
                      title: true,
                      parentId: true,
                      _count: {
                        select: {
                          children: true,
                        },
                      },
                    },
                  },
                },
              },
              steps: true,
            },
          },
        },
      },
      secondaryEmailId: true,
      maxLeadThreshold: true,
      useEventLevelSelectedCalendars: true,
    });

    return await prisma.eventType.findFirst({
      where: {
        AND: [
          {
            OR: [
              {
                users: {
                  some: {
                    id: userId,
                  },
                },
              },
              {
                team: {
                  members: {
                    some: {
                      userId: userId,
                    },
                  },
                },
              },
              {
                userId: userId,
              },
            ],
          },
          {
            id,
          },
        ],
      },
      select: CompleteEventTypeSelect,
    });
  }

  static async findByIdMinimal({ id }: { id: number }) {
    return await prisma.eventType.findUnique({
      where: {
        id,
      },
    });
  }

  static async findByIdIncludeHostsAndTeam({ id }: { id: number }) {
    return await prisma.eventType.findUnique({
      where: {
        id,
      },
      include: {
        hosts: {
          select: {
            user: {
              select: {
                id: true,
                name: true,
                email: true,
                credentials: {
                  select: credentialForCalendarServiceSelect,
                },
                selectedCalendars: true,
              },
            },
            weight: true,
            priority: true,
            createdAt: true,
          },
        },
        team: {
          select: {
            parentId: true,
          },
        },
      },
    });
  }

  static async findAllByTeamIdIncludeManagedEventTypes({ teamId }: { teamId?: number }) {
    return await prisma.eventType.findMany({
      where: {
        OR: [
          {
            teamId,
          },
          {
            parent: {
              teamId,
            },
          },
        ],
      },
    });
  }

  static async findForSlots({ id }: { id: number }) {
    const eventType = await prisma.eventType.findUnique({
      where: {
        id,
      },
      select: {
        id: true,
        slug: true,
        minimumBookingNotice: true,
        length: true,
        offsetStart: true,
        seatsPerTimeSlot: true,
        timeZone: true,
        slotInterval: true,
        beforeEventBuffer: true,
        afterEventBuffer: true,
        bookingLimits: true,
        durationLimits: true,
        assignAllTeamMembers: true,
        schedulingType: true,
        periodType: true,
        periodStartDate: true,
        periodEndDate: true,
        onlyShowFirstAvailableSlot: true,
        periodCountCalendarDays: true,
        rescheduleWithSameRoundRobinHost: true,
        periodDays: true,
        metadata: true,
        assignRRMembersUsingSegment: true,
        rrSegmentQueryValue: true,
        maxLeadThreshold: true,
        useEventLevelSelectedCalendars: true,
        team: {
          select: {
            id: true,
            bookingLimits: true,
            includeManagedEventsInLimits: true,
          },
        },
        parent: {
          select: {
            team: {
              select: {
                id: true,
                bookingLimits: true,
                includeManagedEventsInLimits: true,
              },
            },
          },
        },
        schedule: {
          select: {
            id: true,
            availability: {
              select: {
                date: true,
                startTime: true,
                endTime: true,
                days: true,
              },
            },
            timeZone: true,
          },
        },
        availability: {
          select: {
            date: true,
            startTime: true,
            endTime: true,
            days: true,
          },
        },
        hosts: {
          select: {
            isFixed: true,
            createdAt: true,
            user: {
              select: {
                credentials: { select: credentialForCalendarServiceSelect },
                ...availabilityUserSelect,
              },
            },
            schedule: {
              select: {
                availability: {
                  select: {
                    date: true,
                    startTime: true,
                    endTime: true,
                    days: true,
                  },
                },
                timeZone: true,
                id: true,
              },
            },
          },
        },
        users: {
          select: {
            credentials: { select: credentialForCalendarServiceSelect },
            ...availabilityUserSelect,
          },
        },
      },
    });

    if (!eventType) {
      return eventType;
    }

    const hostsWithSelectedCalendars = eventType.hosts.map((host) => ({
      ...host,
      user: withSelectedCalendars(host.user),
    }));

    const usersWithSelectedCalendars = eventType.users.map((user) => withSelectedCalendars(user));

    return {
      ...eventType,
      hosts: hostsWithSelectedCalendars,
      users: usersWithSelectedCalendars,
      metadata: EventTypeMetaDataSchema.parse(eventType.metadata),
      rrSegmentQueryValue: rrSegmentQueryValueSchema.parse(eventType.rrSegmentQueryValue),
    };
  }

  static getSelectedCalendarsFromUser<TSelectedCalendar extends { eventTypeId: number | null }>({
    user,
    eventTypeId,
  }: {
    user: UserWithSelectedCalendars<TSelectedCalendar>;
    eventTypeId: number;
  }) {
    return user.allSelectedCalendars.filter((calendar) => calendar.eventTypeId === eventTypeId);
  }
}<|MERGE_RESOLUTION|>--- conflicted
+++ resolved
@@ -5,10 +5,7 @@
 import { prisma, availabilityUserSelect } from "@calcom/prisma";
 import { MembershipRole } from "@calcom/prisma/enums";
 import { credentialForCalendarServiceSelect } from "@calcom/prisma/selects/credential";
-<<<<<<< HEAD
 import { EventTypeMetaDataSchema, rrSegmentQueryValueSchema } from "@calcom/prisma/zod-utils";
-=======
->>>>>>> 0a7a0e36
 import type { Ensure } from "@calcom/types/utils";
 
 import { TRPCError } from "@trpc/server";
