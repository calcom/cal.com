--- conflicted
+++ resolved
@@ -677,15 +677,12 @@
           priority: true,
           weight: true,
           scheduleId: true,
-<<<<<<< HEAD
           groupId: true,
-=======
           user: {
             select: {
               timeZone: true,
             },
           },
->>>>>>> 66b52bb1
         },
       },
       userId: true,
