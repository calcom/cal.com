--- conflicted
+++ resolved
@@ -1423,7 +1423,6 @@
     });
   }
 
-<<<<<<< HEAD
   async findEventTypesWithoutChildren(eventTypeIds: number[], teamId?: number | null) {
     return await this.prismaClient.eventType.findMany({
       where: {
@@ -1474,7 +1473,9 @@
             id: true,
           },
         },
-=======
+      },
+    });
+  }
   async getTeamIdByEventTypeId({ id }: { id: number }) {
     return await this.prismaClient.eventType.findFirst({
       where: {
@@ -1482,7 +1483,6 @@
       },
       select: {
         teamId: true,
->>>>>>> 1e226a40
       },
     });
   }
