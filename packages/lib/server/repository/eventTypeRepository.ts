import type { EventType as PrismaEventType } from "@prisma/client";

import logger from "@calcom/lib/logger";
import type { PrismaClient } from "@calcom/prisma";
import { prisma, availabilityUserSelect } from "@calcom/prisma";
import type { Prisma } from "@calcom/prisma/client";
import { MembershipRole, CalIdMembershipRole } from "@calcom/prisma/enums";
import { credentialForCalendarServiceSelect } from "@calcom/prisma/selects/credential";
import { EventTypeMetaDataSchema, rrSegmentQueryValueSchema } from "@calcom/prisma/zod-utils";
import type { Ensure } from "@calcom/types/utils";

import { TRPCError } from "@trpc/server";

import { safeStringify } from "../../safeStringify";
import { eventTypeSelect } from "../eventTypeSelect";
import { MembershipRepository } from "./membership";
import { CalIdMembershipRepository } from "./calIdMembership";
import { LookupTarget, ProfileRepository } from "./profile";
import type { UserWithLegacySelectedCalendars } from "./user";
import { withSelectedCalendars } from "./user";

const log = logger.getSubLogger({ prefix: ["repository/eventType"] });

const hashedLinkSelect = {
  select: {
    id: true,
    link: true,
    expiresAt: true,
    maxUsageCount: true,
    usageCount: true,
  },
};

type NotSupportedProps = "locations";
type IEventType = Ensure<
  Partial<
    Omit<Prisma.EventTypeCreateInput, NotSupportedProps> & {
      userId: PrismaEventType["userId"];
      profileId: PrismaEventType["profileId"];
      calIdTeamId: PrismaEventType["calIdTeamId"];
      parentId: PrismaEventType["parentId"];
      scheduleId: PrismaEventType["scheduleId"];
    }
  >,
  "title" | "slug" | "length"
>;

type UserWithSelectedCalendars<TSelectedCalendar extends { eventTypeId: number | null }> = {
  allSelectedCalendars: TSelectedCalendar[];
};

type HostWithLegacySelectedCalendars<
  TSelectedCalendar extends { eventTypeId: number | null },
  THost,
  TUser
> = THost & {
  user: UserWithLegacySelectedCalendars<TSelectedCalendar, TUser>;
};

const userSelect = {
  name: true,
  avatarUrl: true,
  username: true,
  id: true,
  timeZone: true,
  email: true,
} satisfies Prisma.UserSelect;

function hostsWithSelectedCalendars<TSelectedCalendar extends { eventTypeId: number | null }, THost, TUser>(
  hosts: HostWithLegacySelectedCalendars<TSelectedCalendar, THost, TUser>[]
) {
  return hosts.map((host) => ({
    ...host,
    user: withSelectedCalendars(host.user),
  }));
}

function usersWithSelectedCalendars<
  TSelectedCalendar extends { eventTypeId: number | null },
  TUser extends { selectedCalendars: TSelectedCalendar[] }
>(users: UserWithLegacySelectedCalendars<TSelectedCalendar, TUser>[]) {
  return users.map((user) => withSelectedCalendars(user));
}

export class EventTypeRepository {
  constructor(private prismaClient: PrismaClient) {}

  private generateCreateEventTypeData = (eventTypeCreateData: IEventType) => {
    const {
      userId,
      profileId,
      calIdTeamId,
      parentId,
      scheduleId,
      bookingLimits,
      recurringEvent,
      metadata,
      bookingFields,
      durationLimits,
      ...rest
    } = eventTypeCreateData;

    return {
      ...rest,
      ...(userId ? { owner: { connect: { id: userId } } } : null),
      ...(profileId
        ? {
            profile: {
              connect: {
                id: profileId,
              },
            },
          }
        : null),
      ...(calIdTeamId ? { calIdTeam: { connect: { id: calIdTeamId } } } : null),
      ...(parentId ? { parent: { connect: { id: parentId } } } : null),
      ...(scheduleId ? { schedule: { connect: { id: scheduleId } } } : null),
      ...(metadata ? { metadata: metadata } : null),
      ...(bookingLimits
        ? {
            bookingLimits,
          }
        : null),
      ...(recurringEvent
        ? {
            recurringEvent,
          }
        : null),
      ...(bookingFields
        ? {
            bookingFields,
          }
        : null),
      ...(durationLimits
        ? {
            durationLimits,
          }
        : null),
    };
  };

  async create(data: IEventType) {
    return await this.prismaClient.eventType.create({
      data: this.generateCreateEventTypeData(data),
      include: {
        calVideoSettings: true,
      },
    });
  }

  async createMany(data: IEventType[]) {
    return await this.prismaClient.eventType.createMany({
      data: data.map((d) => this.generateCreateEventTypeData(d)),
    });
  }

  async findAllByUpId(
    { upId, userId }: { upId: string; userId: number },
    {
      orderBy,
      where = {},
      cursor: cursorId,
      limit,
    }: {
      orderBy?: Prisma.EventTypeOrderByWithRelationInput[];
      where?: Prisma.EventTypeWhereInput;
      cursor?: number | null;
      limit?: number | null;
    } = {}
  ) {
    if (!upId) return [];
    const lookupTarget = ProfileRepository.getLookupTarget(upId);
    const profileId = lookupTarget.type === LookupTarget.User ? null : lookupTarget.id;
    const select = {
      ...eventTypeSelect,
      hashedLink: hashedLinkSelect,
      users: { select: userSelect },
      children: {
        include: {
          users: { select: userSelect },
        },
      },
      hosts: {
        include: {
          user: { select: userSelect },
        },
      },
      calIdTeam: {
        select: {
          id: true,
          members: {
            select: {
              user: {
                select: {
                  timeZone: true,
                },
              },
            },
            take: 1,
          },
        },
      },
    };

    log.debug(
      "findAllByUpId",
      safeStringify({
        upId,
        orderBy,
        argumentWhere: where,
      })
    );

    const cursor = cursorId ? { id: cursorId } : undefined;
    const take = limit ? limit + 1 : undefined; // We take +1 as it'll be used for the next cursor

    if (!profileId) {
      // Lookup is by userId
      return await this.prismaClient.eventType.findMany({
        where: {
          userId: lookupTarget.id,
          ...where,
        },
        select,
        cursor,
        take,
        orderBy,
      });
    }

    const profile = await ProfileRepository.findById(profileId);
    if (profile?.movedFromUser) {
      // Because the user has been moved to this profile, we need to get all user events except those that belong to some other profile
      // This is because those event-types that are created after moving to profile would have profileId but existing event-types would have profileId set to null
      return await this.prismaClient.eventType.findMany({
        where: {
          OR: [
            // Existing events
            {
              userId: profile.movedFromUser.id,
              profileId: null,
            },
            // New events
            {
              profileId,
            },
            // Fetch children event-types by userId because profileId is wrong
            {
              userId,
              parentId: {
                not: null,
              },
            },
          ],
          ...where,
        },
        select,
        cursor,
        take,
        orderBy,
      });
    } else {
      return await this.prismaClient.eventType.findMany({
        where: {
          OR: [
            {
              profileId,
            },
            // Fetch children event-types by userId because profileId is wrong
            {
              userId: userId,
              parentId: {
                not: null,
              },
            },
          ],
          ...where,
        },
        select,
        cursor,
        take,
        orderBy,
      });
    }
  }

  async findAllByUpIdWithMinimalData(
    { upId, userId }: { upId: string; userId: number },
    {
      orderBy,
      where = {},
      cursor: cursorId,
      limit,
    }: {
      orderBy?: Prisma.EventTypeOrderByWithRelationInput[];
      where?: Prisma.EventTypeWhereInput;
      cursor?: number | null;
      limit?: number | null;
    } = {}
  ) {
    if (!upId) return [];
    const lookupTarget = ProfileRepository.getLookupTarget(upId);
    const profileId = lookupTarget.type === LookupTarget.User ? null : lookupTarget.id;
    const select = {
      ...eventTypeSelect,
      hashedLink: hashedLinkSelect,
    };

    log.debug(
      "findAllByUpIdWithMinimalData",
      safeStringify({
        upId,
        orderBy,
        argumentWhere: where,
      })
    );

    const cursor = cursorId ? { id: cursorId } : undefined;
    const take = limit ? limit + 1 : undefined; // We take +1 as it'll be used for the next cursor

    if (!profileId) {
      // Lookup is by userId
      return await this.prismaClient.eventType.findMany({
        where: {
          userId: lookupTarget.id,
          ...where,
        },
        select,
        cursor,
        take,
        orderBy,
      });
    }

    const profile = await ProfileRepository.findById(profileId);
    if (profile?.movedFromUser) {
      // Because the user has been moved to this profile, we need to get all user events except those that belong to some other profile
      // This is because those event-types that are created after moving to profile would have profileId but existing event-types would have profileId set to null
      return await this.prismaClient.eventType.findMany({
        where: {
          OR: [
            // Existing events
            {
              userId: profile.movedFromUser.id,
              profileId: null,
            },
            // New events
            {
              profileId,
            },
            // Fetch children event-types by userId because profileId is wrong
            {
              userId,
              parentId: {
                not: null,
              },
            },
          ],
          ...where,
        },
        select,
        cursor,
        take,
        orderBy,
      });
    } else {
      return await this.prismaClient.eventType.findMany({
        where: {
          OR: [
            {
              profileId,
            },
            // Fetch children event-types by userId because profileId is wrong
            {
              userId: userId,
              parentId: {
                not: null,
              },
            },
          ],
          ...where,
        },
        select,
        cursor,
        take,
        orderBy,
      });
    }
  }

  async findCalIdTeamEventTypes({
    calIdTeamId,
    userId,
    limit,
    cursor,
    orderBy,
    where = {},
  }: {
    calIdTeamId: number;
    userId: number;
    limit?: number | null;
    cursor?: number | null;
    orderBy?: Prisma.EventTypeOrderByWithRelationInput[];
    where?: Prisma.EventTypeWhereInput;
  }) {
    const userSelect = {
      name: true,
      avatarUrl: true,
      username: true,
      id: true,
      timeZone: true,
    } satisfies Prisma.UserSelect;

    const select = {
      ...eventTypeSelect,
      hashedLink: hashedLinkSelect,
      users: { select: userSelect, take: 5 },
      children: {
        include: {
          users: { select: userSelect, take: 5 },
        },
      },
      hosts: {
        include: {
          user: { select: userSelect },
        },
        take: 5,
      },
      calIdTeam: {
        select: {
          id: true,
          members: {
            select: {
              user: {
                select: {
                  timeZone: true,
                },
              },
            },
            take: 1,
          },
        },
      },
    };

    const calIdTeamMembership = await this.prismaClient.calIdMembership.findFirst({
      where: {
        OR: [
          {
            calIdTeamId,
            userId,
            acceptedInvitation: true,
          },
          {
            calIdTeam: {
              members: {
                some: {
                  userId,
                  acceptedInvitation: true,
                  role: { in: [CalIdMembershipRole.ADMIN, CalIdMembershipRole.OWNER] },
                },
              },
            },
          },
        ],
      },
    });

    if (!calIdTeamMembership) throw new TRPCError({ code: "UNAUTHORIZED" });

    return await prisma.eventType.findMany({
      where: {
        calIdTeamId,
        ...where,
      },
      select,
      cursor: cursor ? { id: cursor } : undefined,
      take: limit ? limit + 1 : undefined, // We take +1 as itll be used for the next cursor
      orderBy,
    });
  }

  async findAllByUserId({ userId }: { userId: number }) {
    return await this.prismaClient.eventType.findMany({
      where: {
        userId,
      },
    });
  }

  async findTitleById({ id }: { id: number }) {
    return await this.prismaClient.eventType.findUnique({
      where: {
        id,
      },
      select: {
        title: true,
      },
    });
  }

  async findByIdWithUserAccess({ id, userId }: { id: number; userId: number }) {
    return await this.prismaClient.eventType.findUnique({
      where: {
        id,
        OR: [{ userId }, { hosts: { some: { userId } } }, { users: { some: { id: userId } } }],
      },
    });
  }

  async findById({ id, userId }: { id: number; userId: number }) {
    const userSelect = {
      name: true,
      avatarUrl: true,
      username: true,
      id: true,
      email: true,
      locale: true,
      defaultScheduleId: true,
      isPlatformManaged: true,
      timeZone: true,
    } satisfies Prisma.UserSelect;

    const CompleteEventTypeSelect = {
      id: true,
      title: true,
      slug: true,
      description: true,
      interfaceLanguage: true,
      length: true,
      isInstantEvent: true,
      instantMeetingExpiryTimeOffsetInSeconds: true,
      instantMeetingParameters: true,
      aiPhoneCallConfig: true,
      offsetStart: true,
      hidden: true,
      locations: true,
      eventName: true,
      customInputs: true,
      timeZone: true,
      periodType: true,
      metadata: true,
      periodDays: true,
      periodStartDate: true,
      periodEndDate: true,
      periodCountCalendarDays: true,
      lockTimeZoneToggleOnBookingPage: true,
      lockedTimeZone: true,
      requiresConfirmation: true,
      requiresConfirmationForFreeEmail: true,
      canSendCalVideoTranscriptionEmails: true,
      requiresConfirmationWillBlockSlot: true,
      requiresBookerEmailVerification: true,
      autoTranslateDescriptionEnabled: true,
      fieldTranslations: {
        select: {
          translatedText: true,
          targetLocale: true,
          field: true,
        },
      },
      recurringEvent: true,
      hideCalendarNotes: true,
      hideCalendarEventDetails: true,
      disableGuests: true,
      disableCancelling: true,
      disableRescheduling: true,
      allowReschedulingCancelledBookings: true,
      minimumBookingNotice: true,
      beforeEventBuffer: true,
      afterEventBuffer: true,
      slotInterval: true,
      hashedLink: hashedLinkSelect,
      eventTypeColor: true,
      bookingLimits: true,
      onlyShowFirstAvailableSlot: true,
      durationLimits: true,
      maxActiveBookingsPerBooker: true,
      maxActiveBookingPerBookerOfferReschedule: true,
      assignAllTeamMembers: true,
      allowReschedulingPastBookings: true,
      hideOrganizerEmail: true,
      assignRRMembersUsingSegment: true,
      rrSegmentQueryValue: true,
      isRRWeightsEnabled: true,
      rescheduleWithSameRoundRobinHost: true,
      successRedirectUrl: true,
      forwardParamsSuccessRedirect: true,
      currency: true,
      bookingFields: true,
      useEventTypeDestinationCalendarEmail: true,
      customReplyToEmail: true,
      owner: {
        select: {
          id: true,
          timeZone: true,
        },
      },
      parent: {
        select: {
          id: true,
          calIdTeamId: true,
        },
      },
      calIdTeamId: true,
      calIdTeam: {
        select: {
          id: true,
          name: true,
          slug: true,
          bio: true,
          hideTeamBranding: true,
          hideTeamProfileLink: true,
          isTeamPrivate: true,
          hideBookATeamMember: true,
          metadata: true,
          theme: true,
          brandColor: true,
          darkBrandColor: true,
          timeFormat: true,
          timeZone: true,
          weekStart: true,
          bookingFrequency: true,
          members: {
            select: {
              role: true,
              acceptedInvitation: true,
              user: {
                select: {
                  ...userSelect,
                  eventTypes: {
                    select: {
                      slug: true,
                    },
                  },
                },
              },
            },
          },
        },
      },
      restrictionScheduleId: true,
      useBookerTimezone: true,
      users: {
        select: userSelect,
      },
      schedulingType: true,
      schedule: {
        select: {
          id: true,
          name: true,
        },
      },
      instantMeetingSchedule: {
        select: {
          id: true,
          name: true,
        },
      },
      restrictionSchedule: {
        select: {
          id: true,
          name: true,
        },
      },
      hosts: {
        select: {
          isFixed: true,
          userId: true,
          priority: true,
          weight: true,
          scheduleId: true,
          user: {
            select: {
              timeZone: true,
            },
          },
        },
      },
      userId: true,
      price: true,
      children: {
        select: {
          owner: {
            select: {
              avatarUrl: true,
              name: true,
              username: true,
              email: true,
              id: true,
            },
          },
          hidden: true,
          slug: true,
        },
      },
      destinationCalendar: true,
      seatsPerTimeSlot: true,
      seatsShowAttendees: true,
      seatsShowAvailabilityCount: true,
      webhooks: {
        select: {
          id: true,
          subscriberUrl: true,
          payloadTemplate: true,
          active: true,
          eventTriggers: true,
          secret: true,
          eventTypeId: true,
        },
      },
      workflows: {
        include: {
          workflow: {
            select: {
              name: true,
              id: true,
              trigger: true,
              time: true,
              timeUnit: true,
              userId: true,
              calIdTeamId: true,
              calIdTeam: {
                select: {
                  id: true,
                  slug: true,
                  name: true,
                  members: true,
                },
              },
              activeOn: {
                select: {
                  eventType: {
                    select: {
                      id: true,
                      title: true,
                      parentId: true,
                      _count: {
                        select: {
                          children: true,
                        },
                      },
                    },
                  },
                },
              },
              steps: true,
            },
          },
        },
      },
      secondaryEmailId: true,
      maxLeadThreshold: true,
      includeNoShowInRRCalculation: true,
      useEventLevelSelectedCalendars: true,
      calVideoSettings: {
        select: {
          disableRecordingForGuests: true,
          disableRecordingForOrganizer: true,
          enableAutomaticTranscription: true,
          enableAutomaticRecordingForOrganizer: true,
          disableTranscriptionForGuests: true,
          disableTranscriptionForOrganizer: true,
          redirectUrlOnExit: true,
        },
      },
    } satisfies Prisma.EventTypeSelect;

    // This is more efficient than using a complex join with calIdTeam.members in the query
    const userCalIdTeamIds = await CalIdMembershipRepository.findUserCalIdTeamIds({ userId });

    return await this.prismaClient.eventType.findFirst({
      where: {
        AND: [
          {
            OR: [
              {
                users: {
                  some: {
                    id: userId,
                  },
                },
              },
              {
                AND: [{ calIdTeamId: { not: null } }, { calIdTeamId: { in: userCalIdTeamIds } }],
              },
              {
                userId: userId,
              },
            ],
          },
          {
            id,
          },
        ],
      },
      select: CompleteEventTypeSelect,
    });
  }

  async findByIdForOrgAdmin({ id, organizationId }: { id: number; organizationId: number }) {
    const userSelect = {
      name: true,
      avatarUrl: true,
      username: true,
      id: true,
      email: true,
      locale: true,
      defaultScheduleId: true,
      isPlatformManaged: true,
      timeZone: true,
    } satisfies Prisma.UserSelect;

    const CompleteEventTypeSelect = {
      id: true,
      title: true,
      slug: true,
      description: true,
      interfaceLanguage: true,
      length: true,
      isInstantEvent: true,
      instantMeetingExpiryTimeOffsetInSeconds: true,
      instantMeetingParameters: true,
      aiPhoneCallConfig: true,
      offsetStart: true,
      hidden: true,
      locations: true,
      eventName: true,
      customInputs: true,
      timeZone: true,
      periodType: true,
      metadata: true,
      periodDays: true,
      periodStartDate: true,
      periodEndDate: true,
      periodCountCalendarDays: true,
      lockTimeZoneToggleOnBookingPage: true,
      lockedTimeZone: true,
      requiresConfirmation: true,
      requiresConfirmationForFreeEmail: true,
      canSendCalVideoTranscriptionEmails: true,
      requiresConfirmationWillBlockSlot: true,
      requiresBookerEmailVerification: true,
      autoTranslateDescriptionEnabled: true,
      fieldTranslations: {
        select: {
          translatedText: true,
          targetLocale: true,
          field: true,
        },
      },
      recurringEvent: true,
      hideCalendarNotes: true,
      hideCalendarEventDetails: true,
      disableGuests: true,
      disableCancelling: true,
      disableRescheduling: true,
      allowReschedulingCancelledBookings: true,
      minimumBookingNotice: true,
      beforeEventBuffer: true,
      afterEventBuffer: true,
      slotInterval: true,
      hashedLink: hashedLinkSelect,
      eventTypeColor: true,
      bookingLimits: true,
      onlyShowFirstAvailableSlot: true,
      durationLimits: true,
      maxActiveBookingsPerBooker: true,
      maxActiveBookingPerBookerOfferReschedule: true,
      assignAllTeamMembers: true,
      allowReschedulingPastBookings: true,
      hideOrganizerEmail: true,
      assignRRMembersUsingSegment: true,
      rrSegmentQueryValue: true,
      isRRWeightsEnabled: true,
      rescheduleWithSameRoundRobinHost: true,
      successRedirectUrl: true,
      forwardParamsSuccessRedirect: true,
      currency: true,
      bookingFields: true,
      useEventTypeDestinationCalendarEmail: true,
      customReplyToEmail: true,
      owner: {
        select: {
          id: true,
          timeZone: true,
        },
      },
      parent: {
        select: {
          id: true,
<<<<<<< HEAD
=======
          teamId: true,
>>>>>>> 3451da4b
          calIdTeamId: true,
        },
      },
      calIdTeamId: true,
      calIdTeam: {
        select: {
          id: true,
          name: true,
          slug: true,
          bio: true,
          hideTeamBranding: true,
          hideTeamProfileLink: true,
          isTeamPrivate: true,
          hideBookATeamMember: true,
          metadata: true,
          theme: true,
          brandColor: true,
          darkBrandColor: true,
          timeFormat: true,
          timeZone: true,
          weekStart: true,
          bookingFrequency: true,
          members: {
            select: {
              role: true,
              acceptedInvitation: true,
              user: {
                select: {
                  ...userSelect,
                  eventTypes: {
                    select: {
                      slug: true,
                    },
                  },
                },
              },
            },
          },
        },
      },
      calIdTeamId: true,
      calIdTeam: {
        select: {
          id: true,
          name: true,
          slug: true,

          members: {
            select: {
              role: true,
              acceptedInvitation: true,
              user: {
                select: {
                  ...userSelect,
                  eventTypes: {
                    select: {
                      slug: true,
                    },
                  },
                },
              },
            },
          },
        },
      },
      restrictionScheduleId: true,
      useBookerTimezone: true,
      users: {
        select: userSelect,
      },
      schedulingType: true,
      schedule: {
        select: {
          id: true,
          name: true,
        },
      },
      instantMeetingSchedule: {
        select: {
          id: true,
          name: true,
        },
      },
      restrictionSchedule: {
        select: {
          id: true,
          name: true,
        },
      },
      hosts: {
        select: {
          isFixed: true,
          userId: true,
          priority: true,
          weight: true,
          scheduleId: true,
          user: {
            select: {
              timeZone: true,
            },
          },
        },
      },
      userId: true,
      price: true,
      children: {
        select: {
          owner: {
            select: {
              avatarUrl: true,
              name: true,
              username: true,
              email: true,
              id: true,
            },
          },
          hidden: true,
          slug: true,
        },
      },
      destinationCalendar: true,
      seatsPerTimeSlot: true,
      seatsShowAttendees: true,
      seatsShowAvailabilityCount: true,
      webhooks: {
        select: {
          id: true,
          subscriberUrl: true,
          payloadTemplate: true,
          active: true,
          eventTriggers: true,
          secret: true,
          eventTypeId: true,
        },
      },
      workflows: {
        include: {
          workflow: {
            select: {
              name: true,
              id: true,
              trigger: true,
              time: true,
              timeUnit: true,
              userId: true,
              calIdTeamId: true,
              calIdTeam: {
                select: {
                  id: true,
                  slug: true,
                  name: true,
                  members: true,
                },
              },
              activeOn: {
                select: {
                  eventType: {
                    select: {
                      id: true,
                      title: true,
                      parentId: true,
                      _count: {
                        select: {
                          children: true,
                        },
                      },
                    },
                  },
                },
              },
              steps: true,
            },
          },
        },
      },
      secondaryEmailId: true,
      maxLeadThreshold: true,
      includeNoShowInRRCalculation: true,
      useEventLevelSelectedCalendars: true,
      calVideoSettings: {
        select: {
          disableRecordingForGuests: true,
          disableRecordingForOrganizer: true,
          enableAutomaticTranscription: true,
          enableAutomaticRecordingForOrganizer: true,
          disableTranscriptionForGuests: true,
          disableTranscriptionForOrganizer: true,
          redirectUrlOnExit: true,
        },
      },
    } satisfies Prisma.EventTypeSelect;

    const orgUserEventTypeQuery = {
      AND: [{ userId: { not: null } }, { owner: { profiles: { some: { organizationId } } } }],
    };
    const orgCalIdTeamEventTypeQuery = {
      AND: [{ calIdTeamId: { not: null } }, { calIdTeamId: organizationId }],
    };

    return await this.prismaClient.eventType.findFirst({
      where: {
        AND: [
          { id },
          {
            OR: [orgUserEventTypeQuery, orgCalIdTeamEventTypeQuery],
          },
        ],
      },
      select: CompleteEventTypeSelect,
    });
  }

  async findByIdMinimal({ id }: { id: number }) {
    return await this.prismaClient.eventType.findUnique({
      where: {
        id,
      },
    });
  }

  async findFirstEventTypeId({ slug, calIdTeamId, userId }: { slug: string; calIdTeamId?: number; userId?: number }) {
    return this.prismaClient.eventType.findFirst({
      where: {
        slug,
        ...(calIdTeamId ? { calIdTeamId } : {}),
        ...(userId ? { userId } : {}),
      },
      select: {
        id: true,
      },
    });
  }

  async findByIdIncludeHostsAndTeam({ id }: { id: number }) {
    const eventType = await this.prismaClient.eventType.findUnique({
      where: {
        id,
      },
      include: {
        hosts: {
          select: {
            user: {
              select: {
                id: true,
                name: true,
                email: true,
                credentials: {
                  select: credentialForCalendarServiceSelect,
                },
                selectedCalendars: true,
              },
            },
            weight: true,
            priority: true,
            createdAt: true,
          },
        },
        calIdTeam: {
          select: {
            id: true,
            name: true,
            slug: true,
            bio: true,
            hideTeamBranding: true,
            hideTeamProfileLink: true,
            isTeamPrivate: true,
            hideBookATeamMember: true,
            metadata: true,
            theme: true,
            brandColor: true,
            darkBrandColor: true,
            timeFormat: true,
            timeZone: true,
            weekStart: true,
            bookingFrequency: true,
          },
        },
      },
    });

    if (!eventType) {
      return eventType;
    }

    return {
      ...eventType,
      hosts: hostsWithSelectedCalendars(eventType.hosts),
    };
  }

  async findAllByCalIdTeamIdIncludeManagedEventTypes({ calIdTeamId }: { calIdTeamId?: number }) {
    return await this.prismaClient.eventType.findMany({
      where: {
        calIdTeamId,
      },
    });
  }

  async findForSlots({ id }: { id: number }) {
    const eventType = await this.prismaClient.eventType.findUnique({
      where: {
        id,
      },
      select: {
        id: true,
        slug: true,
        minimumBookingNotice: true,
        length: true,
        offsetStart: true,
        seatsPerTimeSlot: true,
        timeZone: true,
        slotInterval: true,
        beforeEventBuffer: true,
        afterEventBuffer: true,
        bookingLimits: true,
        durationLimits: true,
        assignAllTeamMembers: true,
        schedulingType: true,
        periodType: true,
        periodStartDate: true,
        periodEndDate: true,
        onlyShowFirstAvailableSlot: true,
        allowReschedulingPastBookings: true,
        hideOrganizerEmail: true,
        periodCountCalendarDays: true,
        rescheduleWithSameRoundRobinHost: true,
        periodDays: true,
        metadata: true,
        assignRRMembersUsingSegment: true,
        rrSegmentQueryValue: true,
        isRRWeightsEnabled: true,
        maxLeadThreshold: true,
        includeNoShowInRRCalculation: true,
        useEventLevelSelectedCalendars: true,
        restrictionScheduleId: true,
        useBookerTimezone: true,
        calIdTeam: {
          select: {
            id: true,
            name: true,
            slug: true,
            bio: true,
            hideTeamBranding: true,
            hideTeamProfileLink: true,
            isTeamPrivate: true,
            hideBookATeamMember: true,
            metadata: true,
            theme: true,
            brandColor: true,
            darkBrandColor: true,
            timeFormat: true,
            timeZone: true,
            weekStart: true,
            bookingFrequency: true,
          },
        },
        parent: {
          select: {
            calIdTeamId: true,
          },
        },
        schedule: {
          select: {
            id: true,
            availability: {
              select: {
                date: true,
                startTime: true,
                endTime: true,
                days: true,
              },
            },
            timeZone: true,
          },
        },
        availability: {
          select: {
            date: true,
            startTime: true,
            endTime: true,
            days: true,
          },
        },
        hosts: {
          select: {
            isFixed: true,
            createdAt: true,
            weight: true,
            priority: true,
            user: {
              select: {
                credentials: { select: credentialForCalendarServiceSelect },
                ...availabilityUserSelect,
              },
            },
            schedule: {
              select: {
                availability: {
                  select: {
                    date: true,
                    startTime: true,
                    endTime: true,
                    days: true,
                  },
                },
                timeZone: true,
                id: true,
              },
            },
          },
        },
        users: {
          select: {
            credentials: { select: credentialForCalendarServiceSelect },
            ...availabilityUserSelect,
          },
        },
      },
    });

    if (!eventType) {
      return eventType;
    }

    return {
      ...eventType,
      hosts: hostsWithSelectedCalendars(eventType.hosts),
      users: usersWithSelectedCalendars(eventType.users),
      metadata: EventTypeMetaDataSchema.parse(eventType.metadata),
      rrSegmentQueryValue: rrSegmentQueryValueSchema.parse(eventType.rrSegmentQueryValue),
    };
  }

  static getSelectedCalendarsFromUser<TSelectedCalendar extends { eventTypeId: number | null }>({
    user,
    eventTypeId,
  }: {
    user: UserWithSelectedCalendars<TSelectedCalendar>;
    eventTypeId: number;
  }) {
    return user.allSelectedCalendars.filter((calendar) => calendar.eventTypeId === eventTypeId);
  }
}<|MERGE_RESOLUTION|>--- conflicted
+++ resolved
@@ -4,7 +4,7 @@
 import type { PrismaClient } from "@calcom/prisma";
 import { prisma, availabilityUserSelect } from "@calcom/prisma";
 import type { Prisma } from "@calcom/prisma/client";
-import { MembershipRole, CalIdMembershipRole } from "@calcom/prisma/enums";
+import { CalIdMembershipRole } from "@calcom/prisma/enums";
 import { credentialForCalendarServiceSelect } from "@calcom/prisma/selects/credential";
 import { EventTypeMetaDataSchema, rrSegmentQueryValueSchema } from "@calcom/prisma/zod-utils";
 import type { Ensure } from "@calcom/types/utils";
@@ -13,7 +13,6 @@
 
 import { safeStringify } from "../../safeStringify";
 import { eventTypeSelect } from "../eventTypeSelect";
-import { MembershipRepository } from "./membership";
 import { CalIdMembershipRepository } from "./calIdMembership";
 import { LookupTarget, ProfileRepository } from "./profile";
 import type { UserWithLegacySelectedCalendars } from "./user";
@@ -709,7 +708,7 @@
           eventTypeId: true,
         },
       },
-      workflows: {
+      calIdWorkflows: {
         include: {
           workflow: {
             select: {
@@ -889,10 +888,6 @@
       parent: {
         select: {
           id: true,
-<<<<<<< HEAD
-=======
-          teamId: true,
->>>>>>> 3451da4b
           calIdTeamId: true,
         },
       },
@@ -1028,7 +1023,7 @@
           eventTypeId: true,
         },
       },
-      workflows: {
+      calIdWorkflows: {
         include: {
           workflow: {
             select: {
@@ -1113,7 +1108,15 @@
     });
   }
 
-  async findFirstEventTypeId({ slug, calIdTeamId, userId }: { slug: string; calIdTeamId?: number; userId?: number }) {
+  async findFirstEventTypeId({
+    slug,
+    calIdTeamId,
+    userId,
+  }: {
+    slug: string;
+    calIdTeamId?: number;
+    userId?: number;
+  }) {
     return this.prismaClient.eventType.findFirst({
       where: {
         slug,
