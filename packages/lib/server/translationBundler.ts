import { readFileSync } from "fs";
import { join } from "path";
import path from "path";

import { CALCOM_VERSION } from "@calcom/lib/constants";

function findMonorepoRoot(): string {
<<<<<<< HEAD
  // Try multiple starting points to handle both source and build contexts
  const startingPoints = [
    __dirname, // Original source directory
    process.cwd(), // Current working directory (project root)
    path.resolve("."), // Resolved current directory
  ];

  for (const startDir of startingPoints) {
    let currentDir = startDir;
    while (currentDir !== path.dirname(currentDir)) {
      try {
        const packageJsonPath = path.join(currentDir, "package.json");
        const packageJson = JSON.parse(readFileSync(packageJsonPath, "utf-8"));
        if (packageJson.workspaces && packageJson.name === "calcom-monorepo") {
          return currentDir;
        }
      } catch (error) {
        // package.json doesn't exist in this directory
        // Just continue to the next directory
=======
  let currentDir = process.cwd();
  while (currentDir !== path.dirname(currentDir)) {
    try {
      const packageJsonPath = path.join(currentDir, "package.json");
      const packageJson = JSON.parse(readFileSync(packageJsonPath, "utf-8"));
      if (packageJson.workspaces && packageJson.name === "calcom-monorepo") {
        return currentDir;
>>>>>>> 35022a04
      }
      currentDir = path.dirname(currentDir);
    }
  }

  return process.cwd();
}

const LOCALES_PATH = path.join(findMonorepoRoot(), "packages/lib/server/locales");

interface LocaleCache {
  [cacheKey: string]: Record<string, string>;
}

let localeCache: LocaleCache = {};
let cacheVersion: string | null = null;

function loadTranslationForLocale(locale: string, ns: string): Record<string, string> {
  const cacheKey = `${locale}-${ns}-${CALCOM_VERSION}`;

  if (cacheVersion === CALCOM_VERSION && localeCache[cacheKey]) {
    return localeCache[cacheKey];
  }

  if (cacheVersion !== CALCOM_VERSION) {
    localeCache = {};
    cacheVersion = CALCOM_VERSION;
  }

  try {
    const translationPath = join(LOCALES_PATH, locale, `${ns}.json`);
    const translations = JSON.parse(readFileSync(translationPath, "utf-8"));
    localeCache[cacheKey] = translations;
    return translations;
  } catch (error) {
    console.warn(`Failed to load translations for ${locale}/${ns}:`, error);
    return {};
  }
}

export function getBundledTranslations(locale: string, ns: string): Record<string, string> {
  const normalizedLocale = locale === "zh" ? "zh-CN" : locale;

  const translations = loadTranslationForLocale(normalizedLocale, ns);
  if (Object.keys(translations).length > 0) {
    return translations;
  }

  const englishTranslations = loadTranslationForLocale("en", ns);
  return englishTranslations;
}<|MERGE_RESOLUTION|>--- conflicted
+++ resolved
@@ -5,27 +5,6 @@
 import { CALCOM_VERSION } from "@calcom/lib/constants";
 
 function findMonorepoRoot(): string {
-<<<<<<< HEAD
-  // Try multiple starting points to handle both source and build contexts
-  const startingPoints = [
-    __dirname, // Original source directory
-    process.cwd(), // Current working directory (project root)
-    path.resolve("."), // Resolved current directory
-  ];
-
-  for (const startDir of startingPoints) {
-    let currentDir = startDir;
-    while (currentDir !== path.dirname(currentDir)) {
-      try {
-        const packageJsonPath = path.join(currentDir, "package.json");
-        const packageJson = JSON.parse(readFileSync(packageJsonPath, "utf-8"));
-        if (packageJson.workspaces && packageJson.name === "calcom-monorepo") {
-          return currentDir;
-        }
-      } catch (error) {
-        // package.json doesn't exist in this directory
-        // Just continue to the next directory
-=======
   let currentDir = process.cwd();
   while (currentDir !== path.dirname(currentDir)) {
     try {
@@ -33,10 +12,12 @@
       const packageJson = JSON.parse(readFileSync(packageJsonPath, "utf-8"));
       if (packageJson.workspaces && packageJson.name === "calcom-monorepo") {
         return currentDir;
->>>>>>> 35022a04
       }
-      currentDir = path.dirname(currentDir);
+    } catch (error) {
+      // package.json doesn't exist in this directory
+      // Just continue to the next directory
     }
+    currentDir = path.dirname(currentDir);
   }
 
   return process.cwd();
