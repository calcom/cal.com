import { Prisma } from "@prisma/client";
import md5 from "md5";
import { z } from "zod";

import dayjs from "@calcom/dayjs";
import type { DateRange } from "@calcom/features/insights/server/insightsDateUtils";
import type { readonlyPrisma } from "@calcom/prisma";
import { MembershipRole } from "@calcom/prisma/enums";

import { MembershipRepository } from "../repository/membership";
import { TeamRepository } from "../repository/team";

// Utility function to build user hash map with avatar URL fallback
export const buildHashMapForUsers = <
  T extends { avatarUrl: string | null; id: number; username: string | null; [key: string]: unknown }
>(
  usersFromTeam: T[]
) => {
  const userHashMap = new Map<number | null, Omit<T, "avatarUrl"> & { avatarUrl: string }>();
  usersFromTeam.forEach((user) => {
    userHashMap.set(user.id, {
      ...user,
      // TODO: Use AVATAR_FALLBACK when avatar.png endpoint is fased out
      avatarUrl: user.avatarUrl || `/${user.username}/avatar.png`,
    });
  });
  return userHashMap;
};

// Type definition for BookingTimeStatusDenormalized view
export type BookingTimeStatusDenormalized = z.infer<typeof bookingDataSchema>;

// Helper type for select parameter
export type BookingSelect = {
  [K in keyof BookingTimeStatusDenormalized]?: boolean;
};

// Helper type for selected fields
export type SelectedFields<T> = T extends undefined
  ? BookingTimeStatusDenormalized
  : {
      [K in keyof T as T[K] extends true ? K : never]: K extends keyof BookingTimeStatusDenormalized
        ? BookingTimeStatusDenormalized[K]
        : never;
    };

export const bookingDataSchema = z
  .object({
    id: z.number(),
    uid: z.string(),
    eventTypeId: z.number().nullable(),
    title: z.string(),
    description: z.string().nullable(),
    startTime: z.date(),
    endTime: z.date(),
    createdAt: z.date(),
    updatedAt: z.date().nullable(),
    location: z.string().nullable(),
    paid: z.boolean(),
    status: z.string(), // BookingStatus enum
    rescheduled: z.boolean().nullable(),
    userId: z.number().nullable(),
    teamId: z.number().nullable(),
    eventLength: z.number().nullable(),
    eventParentId: z.number().nullable(),
    userEmail: z.string().nullable(),
    userName: z.string().nullable(),
    userUsername: z.string().nullable(),
    ratingFeedback: z.string().nullable(),
    rating: z.number().nullable(),
    noShowHost: z.boolean().nullable(),
    isTeamBooking: z.boolean(),
    timeStatus: z.string().nullable(),
  })
  .strict();

export const insightsBookingServiceOptionsSchema = z.discriminatedUnion("scope", [
  z.object({
    scope: z.literal("user"),
    userId: z.number(),
    orgId: z.number(),
  }),
  z.object({
    scope: z.literal("org"),
    userId: z.number(),
    orgId: z.number(),
  }),
  z.object({
    scope: z.literal("team"),
    userId: z.number(),
    orgId: z.number(),
    teamId: z.number(),
  }),
]);

export type InsightsBookingServicePublicOptions = {
  scope: "user" | "org" | "team";
  userId: number;
  orgId: number;
  teamId?: number;
};

export type InsightsBookingServiceOptions = z.infer<typeof insightsBookingServiceOptionsSchema>;

export type InsightsBookingServiceFilterOptions = z.infer<typeof insightsBookingServiceFilterOptionsSchema>;

export const insightsBookingServiceFilterOptionsSchema = z.object({
  eventTypeId: z.number().optional(),
  memberUserId: z.number().optional(),
  dateRange: z
    .object({
      target: z.enum(["createdAt", "startTime"]),
      startDate: z.string(),
      endDate: z.string(),
    })
    .optional(),
});

const NOTHING_CONDITION = Prisma.sql`1=0`;

const bookingDataKeys = new Set(Object.keys(bookingDataSchema.shape));

export class InsightsBookingService {
  private prisma: typeof readonlyPrisma;
  private options: InsightsBookingServiceOptions | null;
  private filters: InsightsBookingServiceFilterOptions | null;
  private cachedAuthConditions?: Prisma.Sql;
  private cachedFilterConditions?: Prisma.Sql | null;

  constructor({
    prisma,
    options,
    filters,
  }: {
    prisma: typeof readonlyPrisma;
    options: InsightsBookingServicePublicOptions;
    filters?: InsightsBookingServiceFilterOptions;
  }) {
    this.prisma = prisma;
    const optionsValidated = insightsBookingServiceOptionsSchema.safeParse(options);
    this.options = optionsValidated.success ? optionsValidated.data : null;

    const filtersValidated = insightsBookingServiceFilterOptionsSchema.safeParse(filters);
    this.filters = filtersValidated.success ? filtersValidated.data : null;
  }

  async getBookingsByHourStats({ timeZone }: { timeZone: string }) {
    const baseConditions = await this.getBaseConditions();

    const results = await this.prisma.$queryRaw<
      Array<{
        hour: string;
        count: number;
      }>
    >`
      SELECT
        EXTRACT(HOUR FROM ("startTime" AT TIME ZONE 'UTC' AT TIME ZONE ${timeZone}))::int as "hour",
        COUNT(*)::int as "count"
      FROM "BookingTimeStatusDenormalized"
      WHERE ${baseConditions}
        AND "status" = 'accepted'
      GROUP BY 1
      ORDER BY 1
    `;

    // Create a map of results by hour for easy lookup
    const resultsMap = new Map(results.map((row) => [Number(row.hour), row.count]));

    // Return all 24 hours (0-23), filling with 0 values for missing data
    return Array.from({ length: 24 }, (_, hour) => ({
      hour,
      count: resultsMap.get(hour) || 0,
    }));
  }

  async findAll<TSelect extends BookingSelect | undefined = undefined>({
    select,
  }: {
    select?: TSelect;
  } = {}): Promise<Array<SelectedFields<TSelect>>> {
    const baseConditions = await this.getBaseConditions();

    // Build the select clause with validated fields
    let selectFields = Prisma.sql`*`;
    if (select) {
      const keys = Object.keys(select);
      if (keys.some((key) => !bookingDataKeys.has(key))) {
        throw new Error("Invalid select keys provided");
      }

      if (keys.length > 0) {
        // Use Prisma.sql for each field to ensure proper escaping
        const sqlFields = keys.map((field) => Prisma.sql`"${Prisma.raw(field)}"`);
        selectFields = Prisma.join(sqlFields, ", ");
      }
    }

    return await this.prisma.$queryRaw<Array<SelectedFields<TSelect>>>`
      SELECT ${selectFields}
      FROM "BookingTimeStatusDenormalized"
      WHERE ${baseConditions}
    `;
  }

  async getBaseConditions(): Promise<Prisma.Sql> {
    const authConditions = await this.getAuthorizationConditions();
    const filterConditions = await this.getFilterConditions();

    if (authConditions && filterConditions) {
      return Prisma.sql`((${authConditions}) AND (${filterConditions}))`;
    } else if (authConditions) {
      return Prisma.sql`(${authConditions})`;
    } else if (filterConditions) {
      return Prisma.sql`(${filterConditions})`;
    } else {
      return NOTHING_CONDITION;
    }
  }

  async getAuthorizationConditions(): Promise<Prisma.Sql> {
    if (this.cachedAuthConditions === undefined) {
      this.cachedAuthConditions = await this.buildAuthorizationConditions();
    }
    return this.cachedAuthConditions;
  }

  async getFilterConditions(): Promise<Prisma.Sql | null> {
    if (this.cachedFilterConditions === undefined) {
      this.cachedFilterConditions = await this.buildFilterConditions();
    }
    return this.cachedFilterConditions;
  }

  async buildFilterConditions(): Promise<Prisma.Sql | null> {
    const conditions: Prisma.Sql[] = [];

    if (!this.filters) {
      return null;
    }

    if (this.filters.eventTypeId) {
      conditions.push(
        Prisma.sql`("eventTypeId" = ${this.filters.eventTypeId}) OR ("eventParentId" = ${this.filters.eventTypeId})`
      );
    }

    if (this.filters.memberUserId) {
      conditions.push(Prisma.sql`"userId" = ${this.filters.memberUserId}`);
    }

    // Use dateRange object for date filtering
    if (this.filters.dateRange) {
      const { target, startDate, endDate } = this.filters.dateRange;
      if (startDate) {
        if (isNaN(Date.parse(startDate))) {
          throw new Error(`Invalid date format: ${startDate}`);
        }
        conditions.push(Prisma.sql`"${Prisma.raw(target)}" >= ${startDate}::timestamp`);
      }
      if (endDate) {
        if (isNaN(Date.parse(endDate))) {
          throw new Error(`Invalid date format: ${endDate}`);
        }
        conditions.push(Prisma.sql`"${Prisma.raw(target)}" <= ${endDate}::timestamp`);
      }
    }

    if (conditions.length === 0) {
      return null;
    }

    // Join all conditions with AND
    return conditions.reduce((acc, condition, index) => {
      if (index === 0) return condition;
      return Prisma.sql`(${acc}) AND (${condition})`;
    });
  }

  async buildAuthorizationConditions(): Promise<Prisma.Sql> {
    if (!this.options) {
      return NOTHING_CONDITION;
    }
    const scope = this.options.scope;
    const targetId =
      scope === "org" ? this.options.orgId : scope === "team" ? this.options.teamId : undefined;

    if (targetId && scope !== "user") {
      const isOwnerOrAdmin = await this.isOwnerOrAdmin(this.options.userId, targetId);
      if (!isOwnerOrAdmin) {
        return NOTHING_CONDITION;
      }
    }

    if (scope === "user") {
      return Prisma.sql`("userId" = ${this.options.userId}) AND ("teamId" IS NULL)`;
    } else if (scope === "org") {
      return await this.buildOrgAuthorizationCondition(this.options);
    } else if (scope === "team") {
      return await this.buildTeamAuthorizationCondition(this.options);
    } else {
      return NOTHING_CONDITION;
    }
  }

  private async buildOrgAuthorizationCondition(
    options: Extract<InsightsBookingServiceOptions, { scope: "org" }>
  ): Promise<Prisma.Sql> {
    // Get all teams from the organization
    const teamRepo = new TeamRepository(this.prisma);
    const teamsFromOrg = await teamRepo.findAllByParentId({
      parentId: options.orgId,
      select: { id: true },
    });
    const teamIds = [options.orgId, ...teamsFromOrg.map((t) => t.id)];

    // Get all users from the organization
    const userIdsFromOrg =
      teamsFromOrg.length > 0
        ? (await MembershipRepository.findAllByTeamIds({ teamIds, select: { userId: true } })).map(
            (m) => m.userId
          )
        : [];

    const conditions: Prisma.Sql[] = [Prisma.sql`("teamId" = ANY(${teamIds})) AND ("isTeamBooking" = true)`];

    if (userIdsFromOrg.length > 0) {
      const uniqueUserIds = Array.from(new Set(userIdsFromOrg));
      conditions.push(Prisma.sql`("userId" = ANY(${uniqueUserIds})) AND ("isTeamBooking" = false)`);
    }

    return conditions.reduce((acc, condition, index) => {
      if (index === 0) return condition;
      return Prisma.sql`(${acc}) OR (${condition})`;
    });
  }

  private async buildTeamAuthorizationCondition(
    options: Extract<InsightsBookingServiceOptions, { scope: "team" }>
  ): Promise<Prisma.Sql> {
    const teamRepo = new TeamRepository(this.prisma);
    const childTeamOfOrg = await teamRepo.findByIdAndParentId({
      id: options.teamId,
      parentId: options.orgId,
      select: { id: true },
    });
    if (options.orgId && !childTeamOfOrg) {
      return NOTHING_CONDITION;
    }

    const usersFromTeam = await MembershipRepository.findAllByTeamIds({
      teamIds: [options.teamId],
      select: { userId: true },
    });
    const userIdsFromTeam = usersFromTeam.map((u) => u.userId);

    const conditions: Prisma.Sql[] = [
      Prisma.sql`("teamId" = ${options.teamId}) AND ("isTeamBooking" = true)`,
    ];

    if (userIdsFromTeam.length > 0) {
      conditions.push(Prisma.sql`("userId" = ANY(${userIdsFromTeam})) AND ("isTeamBooking" = false)`);
    }

    return conditions.reduce((acc, condition, index) => {
      if (index === 0) return condition;
      return Prisma.sql`(${acc}) OR (${condition})`;
    });
  }

  async getCsvData({ limit = 100, offset = 0 }: { limit?: number; offset?: number }) {
    const baseConditions = await this.getBaseConditions();

    // Get total count first
    const totalCountResult = await this.prisma.$queryRaw<[{ count: number }]>`
      SELECT COUNT(*)::int as count
      FROM "BookingTimeStatusDenormalized"
      WHERE ${baseConditions}
    `;
    const totalCount = totalCountResult[0]?.count || 0;

    // 1. Get booking data from BookingTimeStatusDenormalized
    const csvData = await this.prisma.$queryRaw<
      Array<{
        id: number;
        uid: string | null;
        title: string;
        createdAt: Date;
        timeStatus: string;
        eventTypeId: number | null;
        eventLength: number;
        startTime: Date;
        endTime: Date;
        paid: boolean;
        userEmail: string;
        userUsername: string;
        rating: number | null;
        ratingFeedback: string | null;
        noShowHost: boolean;
      }>
    >`
      SELECT
        "id",
        "uid",
        "title",
        "createdAt",
        "timeStatus",
        "eventTypeId",
        "eventLength",
        "startTime",
        "endTime",
        "paid",
        "userEmail",
        "userUsername",
        "rating",
        "ratingFeedback",
        "noShowHost"
      FROM "BookingTimeStatusDenormalized"
      WHERE ${baseConditions}
      ORDER BY "createdAt" DESC
      LIMIT ${limit}
      OFFSET ${offset}
    `;

    if (csvData.length === 0) {
      return { data: csvData, total: totalCount };
    }

    const uids = csvData.filter((b) => b.uid !== null).map((b) => b.uid as string);

    if (uids.length === 0) {
      return { data: csvData, total: totalCount };
    }

    // 2. Get all bookings with their attendees and seat references
    const bookings = await this.prisma.booking.findMany({
      where: {
        uid: {
          in: uids,
        },
      },
      select: {
        uid: true,
        attendees: {
          select: {
            name: true,
            email: true,
            noShow: true,
          },
        },
        seatsReferences: {
          select: {
            attendee: {
              select: {
                name: true,
                email: true,
                noShow: true,
              },
            },
          },
        },
      },
    });

    // 3. Create booking map with attendee data (matching original logic)
    const bookingMap = new Map(
      bookings.map((booking) => {
        const attendeeList =
          booking.seatsReferences.length > 0
            ? booking.seatsReferences.map((ref) => ref.attendee)
            : booking.attendees;

        // List all no-show guests (name and email)
        const noShowGuests =
          attendeeList
            .filter((attendee) => attendee?.noShow)
            .map((attendee) => (attendee ? `${attendee.name} (${attendee.email})` : null))
            .filter(Boolean) // remove null values
            .join("; ") || null;
        const noShowGuestsCount = attendeeList.filter((attendee) => attendee?.noShow).length;

        const formattedAttendees = attendeeList
          .map((attendee) => (attendee ? `${attendee.name} (${attendee.email})` : null))
          .filter(Boolean);

        return [booking.uid, { attendeeList: formattedAttendees, noShowGuests, noShowGuestsCount }];
      })
    );

    // 4. Calculate max attendees for dynamic columns
    const maxAttendees = Math.max(
      ...Array.from(bookingMap.values()).map((data) => data.attendeeList.length),
      0
    );

    // 5. Create final booking map with attendee fields
    const finalBookingMap = new Map(
      Array.from(bookingMap.entries()).map(([uid, data]) => {
        const attendeeFields: Record<string, string | null> = {};

        for (let i = 1; i <= maxAttendees; i++) {
          attendeeFields[`attendee${i}`] = data.attendeeList[i - 1] || null;
        }

        return [
          uid,
          {
            noShowGuests: data.noShowGuests,
            noShowGuestsCount: data.noShowGuestsCount,
            ...attendeeFields,
          },
        ];
      })
    );

    // 6. Combine booking data with attendee data
    const data = csvData.map((bookingTimeStatus) => {
      if (!bookingTimeStatus.uid) {
        // should not be reached because we filtered above
        const nullAttendeeFields: Record<string, null> = {};
        for (let i = 1; i <= maxAttendees; i++) {
          nullAttendeeFields[`attendee${i}`] = null;
        }

        return {
          ...bookingTimeStatus,
          noShowGuests: null,
          noShowGuestsCount: 0,
          ...nullAttendeeFields,
        };
      }

      const attendeeData = finalBookingMap.get(bookingTimeStatus.uid);

      if (!attendeeData) {
        const nullAttendeeFields: Record<string, null> = {};
        for (let i = 1; i <= maxAttendees; i++) {
          nullAttendeeFields[`attendee${i}`] = null;
        }

        return {
          ...bookingTimeStatus,
          noShowGuests: null,
          noShowGuestsCount: 0,
          ...nullAttendeeFields,
        };
      }

      return {
        ...bookingTimeStatus,
        noShowGuests: attendeeData.noShowGuests,
        noShowGuestsCount: attendeeData.noShowGuestsCount,
        ...Object.fromEntries(Object.entries(attendeeData).filter(([key]) => key.startsWith("attendee"))),
      };
    });

    return { data, total: totalCount };
  }

  async getEventTrendsStats({ timeZone, dateRanges }: { timeZone: string; dateRanges: DateRange[] }) {
    if (!dateRanges.length) {
      return [];
    }

    const baseConditions = await this.getBaseConditions();

    const data = await this.prisma.$queryRaw<
      {
        date: Date;
        bookingsCount: number;
        timeStatus: string;
        noShowHost: boolean;
        noShowGuests: number;
      }[]
    >`
    SELECT
      "date",
      CAST(COUNT(*) AS INTEGER) AS "bookingsCount",
      CAST(COUNT(CASE WHEN "isNoShowGuest" = true THEN 1 END) AS INTEGER) AS "noShowGuests",
      "timeStatus",
      "noShowHost"
    FROM (
      SELECT
        DATE("createdAt" AT TIME ZONE ${timeZone}) as "date",
        "a"."noShow" AS "isNoShowGuest",
        "timeStatus",
        "noShowHost"
      FROM
        "BookingTimeStatusDenormalized"
      JOIN
        "Attendee" "a" ON "a"."bookingId" = "BookingTimeStatusDenormalized"."id"
      WHERE
        ${baseConditions}
    ) AS bookings
    GROUP BY
      "date",
      "timeStatus",
      "noShowHost"
    ORDER BY
      "date"
  `;

    // Initialize aggregate object with zero counts for all date ranges
    const aggregate: {
      [date: string]: {
        completed: number;
        rescheduled: number;
        cancelled: number;
        noShowHost: number;
        noShowGuests: number;
        _all: number;
        uncompleted: number;
      };
    } = {};

    dateRanges.forEach(({ formattedDate }) => {
      aggregate[formattedDate] = {
        completed: 0,
        rescheduled: 0,
        cancelled: 0,
        noShowHost: 0,
        noShowGuests: 0,
        _all: 0,
        uncompleted: 0,
      };
    });

    // Process the raw data and aggregate by date ranges
    data.forEach(({ date, bookingsCount, timeStatus, noShowHost, noShowGuests }) => {
      // Find which date range this date belongs to using native Date comparison
      const dateRange = dateRanges.find((range) => {
        const bookingDate = new Date(date);
        const rangeStart = new Date(range.startDate);
        const rangeEnd = new Date(range.endDate);
        return bookingDate >= rangeStart && bookingDate <= rangeEnd;
      });

      if (!dateRange) return;

      const formattedDate = dateRange.formattedDate;
      const statusKey = timeStatus as keyof (typeof aggregate)[string];

      // Add to the specific status count
      if (statusKey in aggregate[formattedDate]) {
        aggregate[formattedDate][statusKey] += Number(bookingsCount);
      }

      // Add to the total count (_all)
      aggregate[formattedDate]["_all"] += Number(bookingsCount);

      // Track no-show host counts separately
      if (noShowHost) {
        aggregate[formattedDate]["noShowHost"] += Number(bookingsCount);
      }

      // Track no-show guests explicitly
      aggregate[formattedDate]["noShowGuests"] += noShowGuests;
    });

    // Transform aggregate data into the expected format
    const result = dateRanges.map(({ formattedDate }) => {
      const eventData = {
        Month: formattedDate,
        Created: 0,
        Completed: 0,
        Rescheduled: 0,
        Cancelled: 0,
        "No-Show (Host)": 0,
        "No-Show (Guest)": 0,
      };

      const countsForDateRange = aggregate[formattedDate];

      if (countsForDateRange) {
        eventData["Created"] = countsForDateRange["_all"] || 0;
        eventData["Completed"] = countsForDateRange["completed"] || 0;
        eventData["Rescheduled"] = countsForDateRange["rescheduled"] || 0;
        eventData["Cancelled"] = countsForDateRange["cancelled"] || 0;
        eventData["No-Show (Host)"] = countsForDateRange["noShowHost"] || 0;
        eventData["No-Show (Guest)"] = countsForDateRange["noShowGuests"] || 0;
      }
      return eventData;
    });

    return result;
  }

<<<<<<< HEAD
  async getPopularEventsStats() {
    const baseConditions = await this.getBaseConditions();

    const bookingsFromSelected = await this.prisma.$queryRaw<
      Array<{
        eventTypeId: number;
        count: number;
      }>
    >`
      SELECT
        "eventTypeId",
        COUNT(id)::int as count
      FROM "BookingTimeStatusDenormalized"
      WHERE ${baseConditions} AND "eventTypeId" IS NOT NULL
      GROUP BY "eventTypeId"
      ORDER BY count DESC
      LIMIT 10
    `;

    const eventTypeIds = bookingsFromSelected.map((booking) => booking.eventTypeId);

    if (eventTypeIds.length === 0) {
      return [];
    }

    const eventTypesFrom = await this.prisma.eventType.findMany({
      select: {
        id: true,
        title: true,
        teamId: true,
        userId: true,
        slug: true,
        users: {
          select: {
            username: true,
          },
        },
        team: {
          select: {
            slug: true,
          },
        },
      },
      where: {
        id: {
          in: eventTypeIds,
        },
      },
    });

    const eventTypeHashMap = new Map(eventTypesFrom.map((eventType) => [eventType.id, eventType]));

    const result = bookingsFromSelected
      .map((booking) => {
        const eventTypeSelected = eventTypeHashMap.get(booking.eventTypeId);
        if (!eventTypeSelected) {
          return null;
        }

        let eventSlug = "";
        if (eventTypeSelected.userId) {
          eventSlug = `${eventTypeSelected?.users[0]?.username}/${eventTypeSelected?.slug}`;
        }
        if (eventTypeSelected?.team && eventTypeSelected?.team?.slug) {
          eventSlug = `${eventTypeSelected.team.slug}/${eventTypeSelected.slug}`;
        }
        return {
          eventTypeId: booking.eventTypeId,
          eventTypeName: eventSlug,
          count: booking.count,
        };
      })
      .filter((item): item is NonNullable<typeof item> => item !== null);

    return result;
  }

  async getMembersStatsWithCount(
    type: "all" | "cancelled" | "noShow" = "all",
    sortOrder: "ASC" | "DESC" = "DESC"
  ) {
    const baseConditions = await this.getBaseConditions();

    let additionalCondition = Prisma.sql``;
    if (type === "cancelled") {
      additionalCondition = Prisma.sql`AND status = 'cancelled'`;
    } else if (type === "noShow") {
      additionalCondition = Prisma.sql`AND "noShowHost" = true`;
    }

    const bookingsFromTeam = await this.prisma.$queryRaw<
      Array<{
        userId: number;
        count: number;
      }>
    >`
      SELECT
        "userId",
        COUNT(id)::int as count
      FROM "BookingTimeStatusDenormalized"
      WHERE ${baseConditions} AND "userId" IS NOT NULL ${additionalCondition}
      GROUP BY "userId"
      ORDER BY count ${sortOrder === "ASC" ? Prisma.sql`ASC` : Prisma.sql`DESC`}
      LIMIT 10
    `;

    if (bookingsFromTeam.length === 0) {
      return [];
    }

    const userIds = bookingsFromTeam.map((booking) => booking.userId);

    const usersFromTeam = await this.prisma.user.findMany({
      where: {
        id: {
          in: userIds,
        },
      },
      select: {
        id: true,
        name: true,
        email: true,
        username: true,
        avatarUrl: true,
      },
    });

    const userHashMap = buildHashMapForUsers(usersFromTeam);

    const result = bookingsFromTeam
      .map((booking) => {
        const user = userHashMap.get(booking.userId);
        if (!user) {
          return null;
        }

        return {
          userId: booking.userId,
          user,
          emailMd5: md5(user.email || ""),
          count: booking.count,
        };
      })
      .filter((item): item is NonNullable<typeof item> => item !== null);

    return result;
  }

  async getMembersRatingStats(sortOrder: "ASC" | "DESC" = "DESC") {
    const baseConditions = await this.getBaseConditions();

    const bookingsFromTeam = await this.prisma.$queryRaw<
      Array<{
        userId: number;
        averageRating: number;
      }>
    >`
      SELECT
        "userId",
        AVG("rating")::float as "averageRating"
      FROM "BookingTimeStatusDenormalized"
      WHERE ${baseConditions} AND "userId" IS NOT NULL AND "rating" IS NOT NULL
      GROUP BY "userId"
      ORDER BY "averageRating" ${sortOrder === "ASC" ? Prisma.sql`ASC` : Prisma.sql`DESC`}
      LIMIT 10
    `;

    if (bookingsFromTeam.length === 0) {
      return [];
    }

    const userIds = bookingsFromTeam.map((booking) => booking.userId);

    const usersFromTeam = await this.prisma.user.findMany({
      where: {
        id: {
          in: userIds,
        },
      },
      select: {
        id: true,
        name: true,
        email: true,
        username: true,
        avatarUrl: true,
      },
    });

    const userHashMap = buildHashMapForUsers(usersFromTeam);

    const result = bookingsFromTeam
      .map((booking) => {
        const user = userHashMap.get(booking.userId);
        if (!user) {
          return null;
        }

        return {
          userId: booking.userId,
          user,
          emailMd5: md5(user.email),
          averageRating: booking.averageRating,
        };
      })
      .filter((item): item is NonNullable<typeof item> => item !== null);

    return result;
  }

  async getRecentRatingsStats() {
    const baseConditions = await this.getBaseConditions();

    const bookingsFromTeam = await this.prisma.$queryRaw<
      Array<{
        userId: number | null;
        rating: number | null;
        ratingFeedback: string | null;
      }>
    >`
      SELECT
        "userId",
        "rating",
        "ratingFeedback"
      FROM "BookingTimeStatusDenormalized"
      WHERE ${baseConditions} AND "ratingFeedback" IS NOT NULL
      ORDER BY "endTime" DESC
      LIMIT 10
    `;

    if (bookingsFromTeam.length === 0) {
      return [];
    }

    const userIds = bookingsFromTeam
      .filter((booking) => booking.userId !== null)
      .map((booking) => booking.userId as number)
      .filter((userId, index, array) => array.indexOf(userId) === index);

    if (userIds.length === 0) {
      return [];
    }

    const usersFromTeam = await this.prisma.user.findMany({
      where: {
        id: {
          in: userIds,
        },
      },
      select: {
        id: true,
        name: true,
        email: true,
        username: true,
        avatarUrl: true,
      },
    });

    const userHashMap = buildHashMapForUsers(usersFromTeam);

    const result = bookingsFromTeam
      .map((booking) => {
        if (!booking.userId) {
          return null;
        }

        const user = userHashMap.get(booking.userId);
        if (!user) {
          return null;
        }

        return {
          userId: booking.userId,
          user,
          emailMd5: md5(user.email),
          rating: booking.rating,
          feedback: booking.ratingFeedback,
        };
      })
      .filter((item): item is NonNullable<typeof item> => item !== null);

    return result;
  }

  async getBookingStats() {
    const baseConditions = await this.getBaseConditions();

    const stats = await this.prisma.$queryRaw<
      Array<{
        total_bookings: bigint;
        completed_bookings: bigint;
        rescheduled_bookings: bigint;
        cancelled_bookings: bigint;
        no_show_host_bookings: bigint;
        avg_rating: number | null;
        total_ratings: bigint;
        ratings_above_3: bigint;
        no_show_guests: bigint;
      }>
    >`
      WITH booking_stats AS (
        SELECT 
          COUNT(*) as total_bookings,
          COUNT(CASE WHEN "timeStatus" = 'completed' THEN 1 END) as completed_bookings,
          COUNT(CASE WHEN "timeStatus" = 'rescheduled' THEN 1 END) as rescheduled_bookings,
          COUNT(CASE WHEN "timeStatus" = 'cancelled' THEN 1 END) as cancelled_bookings,
          COUNT(CASE WHEN "noShowHost" = true THEN 1 END) as no_show_host_bookings,
          AVG(CASE WHEN "rating" IS NOT NULL THEN "rating" END) as avg_rating,
          COUNT(CASE WHEN "rating" IS NOT NULL THEN 1 END) as total_ratings,
          COUNT(CASE WHEN "rating" > 3 THEN 1 END) as ratings_above_3
        FROM "BookingTimeStatusDenormalized"
        WHERE ${baseConditions}
      ),
      guest_stats AS (
        SELECT COUNT(*) as no_show_guests
        FROM "Attendee" a
        INNER JOIN "BookingTimeStatusDenormalized" b ON a."bookingId" = b.id
        WHERE ${baseConditions} AND a."noShow" = true
      )
      SELECT 
        bs.total_bookings,
        bs.completed_bookings,
        bs.rescheduled_bookings,
        bs.cancelled_bookings,
        bs.no_show_host_bookings,
        bs.avg_rating,
        bs.total_ratings,
        bs.ratings_above_3,
        gs.no_show_guests
      FROM booking_stats bs, guest_stats gs
    `;

    const rawStats = stats[0];
    return rawStats
      ? {
          total_bookings: Number(rawStats.total_bookings),
          completed_bookings: Number(rawStats.completed_bookings),
          rescheduled_bookings: Number(rawStats.rescheduled_bookings),
          cancelled_bookings: Number(rawStats.cancelled_bookings),
          no_show_host_bookings: Number(rawStats.no_show_host_bookings),
          avg_rating: rawStats.avg_rating,
          total_ratings: Number(rawStats.total_ratings),
          ratings_above_3: Number(rawStats.ratings_above_3),
          no_show_guests: Number(rawStats.no_show_guests),
        }
      : {
          total_bookings: 0,
          completed_bookings: 0,
          rescheduled_bookings: 0,
          cancelled_bookings: 0,
          no_show_host_bookings: 0,
          avg_rating: 0,
          total_ratings: 0,
          ratings_above_3: 0,
          no_show_guests: 0,
        };
  }

  calculatePreviousPeriodDates() {
    if (!this.filters?.dateRange) {
      throw new Error("Date range is required for calculating previous period");
    }

    const startDate = dayjs(this.filters.dateRange.startDate);
    const endDate = dayjs(this.filters.dateRange.endDate);
    const startTimeEndTimeDiff = endDate.diff(startDate, "day");

    const lastPeriodStartDate = startDate.subtract(startTimeEndTimeDiff, "day");
    const lastPeriodEndDate = endDate.subtract(startTimeEndTimeDiff, "day");

    return {
      startDate: lastPeriodStartDate.toISOString(),
      endDate: lastPeriodEndDate.toISOString(),
      formattedStartDate: lastPeriodStartDate.format("YYYY-MM-DD"),
      formattedEndDate: lastPeriodEndDate.format("YYYY-MM-DD"),
    };
  }

  private async isOrgOwnerOrAdmin(userId: number, orgId: number): Promise<boolean> {
    // Check if the user is an owner or admin of the organization
    const membership = await MembershipRepository.findUniqueByUserIdAndTeamId({ userId, teamId: orgId });
=======
  private async isOwnerOrAdmin(userId: number, targetId: number): Promise<boolean> {
    // Check if the user is an owner or admin of the organization or team
    const membership = await MembershipRepository.findUniqueByUserIdAndTeamId({ userId, teamId: targetId });
>>>>>>> 6c936472
    return Boolean(
      membership &&
        membership.accepted &&
        membership.role &&
        (membership.role === MembershipRole.OWNER || membership.role === MembershipRole.ADMIN)
    );
  }
}<|MERGE_RESOLUTION|>--- conflicted
+++ resolved
@@ -684,7 +684,6 @@
     return result;
   }
 
-<<<<<<< HEAD
   async getPopularEventsStats() {
     const baseConditions = await this.getBaseConditions();
 
@@ -985,7 +984,7 @@
       }>
     >`
       WITH booking_stats AS (
-        SELECT 
+        SELECT
           COUNT(*) as total_bookings,
           COUNT(CASE WHEN "timeStatus" = 'completed' THEN 1 END) as completed_bookings,
           COUNT(CASE WHEN "timeStatus" = 'rescheduled' THEN 1 END) as rescheduled_bookings,
@@ -1003,7 +1002,7 @@
         INNER JOIN "BookingTimeStatusDenormalized" b ON a."bookingId" = b.id
         WHERE ${baseConditions} AND a."noShow" = true
       )
-      SELECT 
+      SELECT
         bs.total_bookings,
         bs.completed_bookings,
         bs.rescheduled_bookings,
@@ -1062,14 +1061,9 @@
     };
   }
 
-  private async isOrgOwnerOrAdmin(userId: number, orgId: number): Promise<boolean> {
-    // Check if the user is an owner or admin of the organization
-    const membership = await MembershipRepository.findUniqueByUserIdAndTeamId({ userId, teamId: orgId });
-=======
   private async isOwnerOrAdmin(userId: number, targetId: number): Promise<boolean> {
     // Check if the user is an owner or admin of the organization or team
     const membership = await MembershipRepository.findUniqueByUserIdAndTeamId({ userId, teamId: targetId });
->>>>>>> 6c936472
     return Boolean(
       membership &&
         membership.accepted &&
