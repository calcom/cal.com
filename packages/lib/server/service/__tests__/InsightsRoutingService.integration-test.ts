--- conflicted
+++ resolved
@@ -3,13 +3,9 @@
 import { describe, expect, it, vi, beforeAll, afterAll } from "vitest";
 
 import { ColumnFilterType } from "@calcom/features/data-table/lib/types";
-<<<<<<< HEAD
-import prisma from "@calcom/prisma";
+import { prisma } from "@calcom/prisma";
 import type { Team, User, Membership } from "@calcom/prisma/client";
 import { Prisma } from "@calcom/prisma/client";
-=======
-import { prisma } from "@calcom/prisma";
->>>>>>> d6b17b76
 import { BookingStatus, MembershipRole } from "@calcom/prisma/enums";
 
 import { InsightsRoutingBaseService as InsightsRoutingService } from "../../service/InsightsRoutingBaseService";
