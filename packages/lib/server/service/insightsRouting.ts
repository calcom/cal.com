--- conflicted
+++ resolved
@@ -332,14 +332,9 @@
 
   private async buildTeamAuthorizationCondition(
     options: Extract<InsightsRoutingServiceOptions, { scope: "team" }>
-<<<<<<< HEAD
   ): Promise<Prisma.Sql> {
-    const childTeamOfOrg = await TeamRepository.findByIdAndParentId({
-=======
-  ): Promise<Prisma.RoutingFormResponseDenormalizedWhereInput> {
     const teamRepo = new TeamRepository(this.prisma);
     const childTeamOfOrg = await teamRepo.findByIdAndParentId({
->>>>>>> c9a47dd0
       id: options.teamId,
       parentId: options.orgId,
       select: { id: true },
