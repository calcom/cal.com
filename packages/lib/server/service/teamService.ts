import { TeamBilling } from "@calcom/features/ee/billing/teams";
import { deleteWorkfowRemindersOfRemovedMember } from "@calcom/features/ee/teams/lib/deleteWorkflowRemindersOfRemovedMember";
import { deleteDomain } from "@calcom/lib/domainManager/organization";
import logger from "@calcom/lib/logger";
import { ProfileRepository } from "@calcom/lib/server/repository/profile";
import { TeamRepository } from "@calcom/lib/server/repository/team";
import { WorkflowService } from "@calcom/lib/server/service/workflows";
import prisma from "@calcom/prisma";
<<<<<<< HEAD
import { Prisma } from "@calcom/prisma/client";
=======
import type { Membership } from "@calcom/prisma/client";
>>>>>>> d6b17b76
import { MembershipRole } from "@calcom/prisma/enums";

import { TRPCError } from "@trpc/server";

const log = logger.getSubLogger({ prefix: ["TeamService"] });

type MembershipWithRelations = Pick<
  Membership,
  "id" | "userId" | "teamId" | "role" | "accepted" | "disableImpersonation"
>;

type TeamWithSettings = {
  id: number;
  isOrganization: boolean | null;
  organizationSettings: unknown;
  metadata: unknown;
  activeOrgWorkflows: unknown;
  parentId: number | null;
};

type UserWithTeams = {
  id: number;
  movedToProfileId: number | null;
  email: string;
  username: string | null;
  completedOnboarding: boolean;
  teams: {
    team: {
      id: number;
      parentId: number | null;
    };
  }[];
};

export type RemoveMemberResult = {
  membership: MembershipWithRelations;
};

export class TeamService {
  /**
   * Deletes a team and all its associated data in a safe, transactional order.
   * External, critical services like billing are handled first to prevent data inconsistencies.
   */
  static async delete({ id }: { id: number }) {
    // Step 1: Cancel the external billing subscription first.
    // If this fails, the entire operation aborts, leaving the team and its data intact.
    // This prevents a state where the user is billed for a deleted team.
    const teamBilling = await TeamBilling.findAndInit(id);
    await teamBilling.cancel();

    // Step 2: Clean up internal, related data like workflow reminders.
    try {
      await WorkflowService.deleteWorkflowRemindersOfRemovedTeam(id);
    } catch (e) {
      // Log the error, but don't abort the deletion.
      // It's better to have a deleted team with orphaned reminders than to halt the process
      // after the subscription has already been canceled.
      logger.error(`Failed to delete workflow reminders for team ${id}`, e);
    }

    // Step 3: Delete the team from the database. This is the core "commit" point.
    const teamRepo = new TeamRepository(prisma);
    const deletedTeam = await teamRepo.deleteById({ id });

    // Step 4: Clean up any final, non-critical external state.
    if (deletedTeam && deletedTeam.isOrganization && deletedTeam.slug) {
      deleteDomain(deletedTeam.slug);
    }

    return deletedTeam;
  }

  static async removeMembers({
    teamIds,
    userIds,
    isOrg = false,
  }: {
    teamIds: number[];
    userIds: number[];
    isOrg?: boolean;
  }) {
    const deleteMembershipPromises: Promise<RemoveMemberResult>[] = [];

    for (const userId of userIds) {
      for (const teamId of teamIds) {
        deleteMembershipPromises.push(
          TeamService.removeMember({
            teamId,
            userId,
            isOrg,
          })
        );
      }
    }

    await Promise.all(deleteMembershipPromises);

    const teamsBilling = await TeamBilling.findAndInitMany(teamIds);
    const teamBillingPromises = teamsBilling.map((teamBilling) => teamBilling.updateQuantity());
    await Promise.allSettled(teamBillingPromises);
  }

  // TODO: Move errors away from TRPC error to make it more generic
  static async inviteMemberByToken(token: string, userId: number) {
    const verificationToken = await prisma.verificationToken.findFirst({
      where: {
        token,
        OR: [{ expiresInDays: null }, { expires: { gte: new Date() } }],
      },
      include: {
        team: {
          select: {
            name: true,
          },
        },
      },
    });

    if (!verificationToken) throw new TRPCError({ code: "NOT_FOUND", message: "Invite not found" });
    if (!verificationToken.teamId || !verificationToken.team)
      throw new TRPCError({
        code: "NOT_FOUND",
        message: "Invite token is not associated with any team",
      });

    try {
      await prisma.membership.create({
        data: {
          createdAt: new Date(),
          teamId: verificationToken.teamId,
          userId: userId,
          role: MembershipRole.MEMBER,
          accepted: false,
        },
      });
    } catch (e) {
      if (e instanceof Prisma.PrismaClientKnownRequestError) {
        if (e.code === "P2002") {
          throw new TRPCError({
            code: "FORBIDDEN",
            message: "This user is a member of this team / has a pending invitation.",
          });
        }
      } else throw e;
    }

    const teamBilling = await TeamBilling.findAndInit(verificationToken.teamId);
    await teamBilling.updateQuantity();

    return verificationToken.team.name;
  }

  static async publish(teamId: number) {
    const teamBilling = await TeamBilling.findAndInit(teamId);
    return teamBilling.publish();
  }

  private static async removeMember({
    userId,
    teamId,
    isOrg,
  }: {
    userId: number;
    teamId: number;
    isOrg: boolean;
  }) {
    const membership = await TeamService.fetchMembershipOrThrow(userId, teamId);
    const team = await TeamService.fetchTeamOrThrow(teamId);
    const user = await TeamService.fetchUserOrThrow(userId);

    if (isOrg) {
      log.debug("Removing a member from the organization");
      await TeamService.removeFromOrganization(membership, team, user);
    } else {
      log.debug("Removing a member from a team");
      await TeamService.removeFromTeam(membership, teamId);
    }

    await deleteWorkfowRemindersOfRemovedMember(team, userId, isOrg);

    return { membership };
  }

  // TODO: Needs to be moved to repository
  private static async fetchMembershipOrThrow(
    userId: number,
    teamId: number
  ): Promise<MembershipWithRelations> {
    const membership = await prisma.membership.findUnique({
      where: {
        userId_teamId: { userId: userId, teamId: teamId },
      },
      select: {
        id: true,
        userId: true,
        teamId: true,
        role: true,
        accepted: true,
        disableImpersonation: true,
      },
    });

    if (!membership) {
      throw new TRPCError({ code: "NOT_FOUND", message: "Membership not found" });
    }

    return membership;
  }

  // TODO: Needs to be moved to repository
  private static async fetchTeamOrThrow(teamId: number): Promise<TeamWithSettings> {
    const team = await prisma.team.findUnique({
      where: { id: teamId },
      select: {
        isOrganization: true,
        organizationSettings: true,
        id: true,
        metadata: true,
        activeOrgWorkflows: true,
        parentId: true,
      },
    });

    if (!team) {
      throw new TRPCError({ code: "NOT_FOUND", message: "Team not found" });
    }

    return team;
  }

  // TODO: Needs to be moved to repository
  private static async fetchUserOrThrow(userId: number): Promise<UserWithTeams> {
    const user = await prisma.user.findUnique({
      where: { id: userId },
      select: {
        id: true,
        movedToProfileId: true,
        email: true,
        username: true,
        completedOnboarding: true,
        teams: {
          select: {
            team: {
              select: {
                id: true,
                parentId: true,
              },
            },
          },
        },
      },
    });

    if (!user) {
      throw new TRPCError({ code: "NOT_FOUND", message: "User not found" });
    }

    return user;
  }

  // TODO: Needs to be moved to repository
  private static async cleanupTempOrgRedirect(user: UserWithTeams, team: TeamWithSettings) {
    const profileToDelete = await ProfileRepository.findByUserIdAndOrgId({
      userId: user.id,
      organizationId: team.id,
    });

    if (user.username && user.movedToProfileId === profileToDelete?.id) {
      log.debug("Cleaning up tempOrgRedirect for user", user.username);
      await prisma.tempOrgRedirect.deleteMany({
        where: {
          from: user.username,
        },
      });
    }
  }

  private static async removeFromOrganization(
    membership: MembershipWithRelations,
    team: TeamWithSettings,
    user: UserWithTeams
  ) {
    await TeamService.cleanupTempOrgRedirect(user, team);
    const newUsername = generateNewUsername(user);

    await prisma.$transaction([
      // Remove user from all sub-teams event type hosts
      prisma.host.deleteMany({
        where: {
          userId: membership.userId,
          eventType: {
            team: {
              parentId: team.id,
            },
          },
        },
      }),
      // Delete managed child events in sub-teams
      prisma.eventType.deleteMany({
        where: {
          userId: membership.userId,
          parent: {
            team: {
              parentId: team.id,
            },
          },
        },
      }),
      // Remove organizationId from the user
      prisma.user.update({
        where: { id: membership.userId },
        data: {
          organizationId: null,
          username: newUsername,
        },
      }),
      // Delete the profile of the user from the organization
      ProfileRepository.delete({
        userId: membership.userId,
        organizationId: team.id,
      }),
      // Delete all sub-team memberships where this team is the organization
      prisma.membership.deleteMany({
        where: {
          team: {
            parentId: team.id,
          },
          userId: membership.userId,
        },
      }),
      // Delete the membership of the user from the organization
      prisma.membership.delete({
        where: {
          userId_teamId: { userId: membership.userId, teamId: team.id },
        },
      }),
    ]);

    // Generate new username for user leaving organization
    function generateNewUsername(user: UserWithTeams): string | null {
      // We ensure that new username would be unique across all users in the global namespace outside any organization
      return user.username != null ? `${user.username}-${user.id}` : null;
    }
  }

  // Remove member from regular team
  private static async removeFromTeam(membership: MembershipWithRelations, teamId: number) {
    await prisma.$transaction([
      // Remove user from all team event types' hosts
      prisma.host.deleteMany({
        where: {
          userId: membership.userId,
          eventType: {
            teamId: teamId,
          },
        },
      }),
      // Deleted managed event types from this team for this member
      prisma.eventType.deleteMany({
        where: { parent: { teamId: teamId }, userId: membership.userId },
      }),
      // Delete the membership of the user from the team
      prisma.membership.delete({
        where: {
          userId_teamId: { userId: membership.userId, teamId: teamId },
        },
      }),
    ]);
  }
}<|MERGE_RESOLUTION|>--- conflicted
+++ resolved
@@ -5,12 +5,9 @@
 import { ProfileRepository } from "@calcom/lib/server/repository/profile";
 import { TeamRepository } from "@calcom/lib/server/repository/team";
 import { WorkflowService } from "@calcom/lib/server/service/workflows";
-import prisma from "@calcom/prisma";
-<<<<<<< HEAD
+import { prisma } from "@calcom/prisma";
 import { Prisma } from "@calcom/prisma/client";
-=======
 import type { Membership } from "@calcom/prisma/client";
->>>>>>> d6b17b76
 import { MembershipRole } from "@calcom/prisma/enums";
 
 import { TRPCError } from "@trpc/server";
