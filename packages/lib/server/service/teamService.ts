import { randomBytes } from "crypto";

import { TeamBilling } from "@calcom/features/ee/billing/teams";
import { deleteWorkfowRemindersOfRemovedMember } from "@calcom/features/ee/teams/lib/deleteWorkflowRemindersOfRemovedMember";
<<<<<<< HEAD
import { WEBAPP_URL } from "@calcom/lib/constants";
=======
import { updateNewTeamMemberEventTypes } from "@calcom/features/ee/teams/lib/queries";
import { WEBAPP_URL } from "@calcom/lib/constants";
import { createAProfileForAnExistingUser } from "@calcom/lib/createAProfileForAnExistingUser";
>>>>>>> b2ade568
import { deleteDomain } from "@calcom/lib/domainManager/organization";
import logger from "@calcom/lib/logger";
import { ProfileRepository } from "@calcom/lib/server/repository/profile";
import { TeamRepository } from "@calcom/lib/server/repository/team";
import { WorkflowService } from "@calcom/lib/server/service/workflows";
import { prisma } from "@calcom/prisma";
import type { Membership } from "@calcom/prisma/client";
import { Prisma } from "@calcom/prisma/client";
import { MembershipRole } from "@calcom/prisma/enums";

import { TRPCError } from "@trpc/server";

const log = logger.getSubLogger({ prefix: ["TeamService"] });

type MembershipWithRelations = Pick<
  Membership,
  "id" | "userId" | "teamId" | "role" | "accepted" | "disableImpersonation"
>;

type TeamWithSettings = {
  id: number;
  isOrganization: boolean | null;
  organizationSettings: unknown;
  metadata: unknown;
  activeOrgWorkflows: unknown;
  parentId: number | null;
};

type UserWithTeams = {
  id: number;
  movedToProfileId: number | null;
  email: string;
  username: string | null;
  completedOnboarding: boolean;
  teams: {
    team: {
      id: number;
      parentId: number | null;
    };
  }[];
};

export type RemoveMemberResult = {
  membership: MembershipWithRelations;
};

export class TeamService {
  static async createInvite(
    teamId: number,
    options?: { token?: string }
  ): Promise<{ token: string; inviteLink: string }> {
    const team = await prisma.team.findUnique({
      where: { id: teamId },
      select: { parentId: true, isOrganization: true },
    });

    if (!team) throw new TRPCError({ code: "NOT_FOUND", message: "Team not found" });

    const isOrganizationOrATeamInOrganization = !!(team.parentId || team.isOrganization);

    if (options?.token) {
      const existingToken = await prisma.verificationToken.findFirst({
        where: {
          token: options.token,
          identifier: `invite-link-for-teamId-${teamId}`,
          teamId,
        },
      });
      if (!existingToken) throw new TRPCError({ code: "NOT_FOUND", message: "Invite token not found" });
      return {
        token: existingToken.token,
        inviteLink: TeamService.buildInviteLink(existingToken.token, isOrganizationOrATeamInOrganization),
      };
    }

    const token = randomBytes(32).toString("hex");
    await prisma.verificationToken.create({
      data: {
        identifier: `invite-link-for-teamId-${teamId}`,
        token,
        expires: new Date(Date.now() + 7 * 24 * 60 * 60 * 1000), // +1 week
        expiresInDays: 7,
        teamId,
      },
    });

    return {
      token,
      inviteLink: TeamService.buildInviteLink(token, isOrganizationOrATeamInOrganization),
    };
  }

  private static buildInviteLink(token: string, isOrgContext: boolean): string {
    const teamInviteLink = `${WEBAPP_URL}/teams?token=${token}`;
    const orgInviteLink = `${WEBAPP_URL}/signup?token=${token}&callbackUrl=/getting-started`;
    return isOrgContext ? orgInviteLink : teamInviteLink;
  }
  /**
   * Deletes a team and all its associated data in a safe, transactional order.
   * External, critical services like billing are handled first to prevent data inconsistencies.
   */
  static async delete({ id }: { id: number }) {
    // Step 1: Cancel the external billing subscription first.
    // If this fails, the entire operation aborts, leaving the team and its data intact.
    // This prevents a state where the user is billed for a deleted team.
    const teamBilling = await TeamBilling.findAndInit(id);
    await teamBilling.cancel();

    // Step 2: Clean up internal, related data like workflow reminders.
    try {
      await WorkflowService.deleteWorkflowRemindersOfRemovedTeam(id);
    } catch (e) {
      // Log the error, but don't abort the deletion.
      // It's better to have a deleted team with orphaned reminders than to halt the process
      // after the subscription has already been canceled.
      logger.error(`Failed to delete workflow reminders for team ${id}`, e);
    }

    // Step 3: Delete the team from the database. This is the core "commit" point.
    const teamRepo = new TeamRepository(prisma);
    const deletedTeam = await teamRepo.deleteById({ id });

    // Step 4: Clean up any final, non-critical external state.
    if (deletedTeam && deletedTeam.isOrganization && deletedTeam.slug) {
      deleteDomain(deletedTeam.slug);
    }

    return deletedTeam;
  }

  static async removeMembers({
    teamIds,
    userIds,
    isOrg = false,
  }: {
    teamIds: number[];
    userIds: number[];
    isOrg?: boolean;
  }) {
    const deleteMembershipPromises: Promise<RemoveMemberResult>[] = [];

    for (const userId of userIds) {
      for (const teamId of teamIds) {
        deleteMembershipPromises.push(
          TeamService.removeMember({
            teamId,
            userId,
            isOrg,
          })
        );
      }
    }

    await Promise.all(deleteMembershipPromises);

    const teamsBilling = await TeamBilling.findAndInitMany(teamIds);
    const teamBillingPromises = teamsBilling.map((teamBilling) => teamBilling.updateQuantity());
    await Promise.allSettled(teamBillingPromises);
  }

  // TODO: Move errors away from TRPC error to make it more generic
  static async inviteMemberByToken(token: string, userId: number) {
    const verificationToken = await prisma.verificationToken.findFirst({
      where: {
        token,
        OR: [{ expiresInDays: null }, { expires: { gte: new Date() } }],
      },
      select: {
        teamId: true,
        team: {
          select: {
            name: true,
          },
        },
      },
    });

    if (!verificationToken) throw new TRPCError({ code: "NOT_FOUND", message: "Invite not found" });
    if (!verificationToken.teamId || !verificationToken.team)
      throw new TRPCError({
        code: "NOT_FOUND",
        message: "Invite token is not associated with any team",
      });

    try {
      await prisma.membership.create({
        data: {
          createdAt: new Date(),
          teamId: verificationToken.teamId,
          userId: userId,
          role: MembershipRole.MEMBER,
          accepted: false,
        },
      });
    } catch (e) {
      if (e instanceof Prisma.PrismaClientKnownRequestError) {
        if (e.code === "P2002") {
          throw new TRPCError({
            code: "FORBIDDEN",
            message: "This user is a member of this team / has a pending invitation.",
          });
        }
      } else throw e;
    }

    const teamBilling = await TeamBilling.findAndInit(verificationToken.teamId);
    await teamBilling.updateQuantity();

    return verificationToken.team.name;
  }

  static async acceptTeamMembership({
    userId,
    teamId,
    userEmail,
    username,
  }: {
    userId: number;
    teamId: number;
    userEmail: string;
    username: string | null;
  }) {
    const teamMembership = await prisma.membership.update({
      where: {
        userId_teamId: { userId, teamId },
      },
      data: {
        accepted: true,
      },
      select: {
        team: true,
      },
    });

    const team = teamMembership.team;

    if (team.parentId) {
      await prisma.membership.update({
        where: {
          userId_teamId: { userId, teamId: team.parentId },
        },
        data: {
          accepted: true,
        },
      });
    }

    const isASubteam = team.parentId !== null;
    const idOfOrganizationInContext = team.isOrganization ? team.id : isASubteam ? team.parentId : null;
    const needProfileUpdate = !!idOfOrganizationInContext;

    if (needProfileUpdate) {
      await createAProfileForAnExistingUser({
        user: {
          id: userId,
          email: userEmail,
          currentUsername: username,
        },
        organizationId: idOfOrganizationInContext,
      });
    }

    await updateNewTeamMemberEventTypes(userId, teamId);
  }
  static async leaveTeamMembership({
    userId,
    teamId,
  }: {
    userId: number;
    teamId: number;
  }) {
    try {
      const membership = await prisma.membership.delete({
        where: {
          userId_teamId: { userId, teamId },
        },
        select: {
          team: true,
        },
      });

      if (membership.team.parentId) {
        await prisma.membership.delete({
          where: {
            userId_teamId: { userId, teamId: membership.team.parentId },
          },
        });
      }
    } catch (e) {
      console.log(e);
    }
  }

  static async acceptInvitationByToken(acceptanceToken: string, userId: number) {
    const verificationToken = await prisma.verificationToken.findFirst({
      where: {
        token: acceptanceToken,
        expires: { gte: new Date() },
      },
      select: {
        identifier: true,
        teamId: true,
        team: { select: { name: true } },
      },
    });

    if (!verificationToken) {
      throw new TRPCError({ code: "NOT_FOUND", message: "Invite not found" });
    }

    if (!verificationToken.teamId || !verificationToken.team) {
      throw new TRPCError({
        code: "NOT_FOUND",
        message: "Invite token is not associated with any team",
      });
    }

    const currentUser = await prisma.user.findUnique({
      where: { id: userId },
      select: { email: true, username: true },
    });

    if (!currentUser) {
      throw new TRPCError({ code: "NOT_FOUND", message: "User not found" });
    }

    if (
      currentUser.email !== verificationToken.identifier &&
      currentUser.username !== verificationToken.identifier
    ) {
      throw new TRPCError({
        code: "FORBIDDEN",
        message: "This invitation is not for your account",
      });
    }

    await TeamService.acceptTeamMembership({
      userId,
      teamId: verificationToken.teamId,
      userEmail: currentUser.email,
      username: currentUser.username,
    });
  }

  static async publish(teamId: number) {
    const teamBilling = await TeamBilling.findAndInit(teamId);
    return teamBilling.publish();
  }

  private static async removeMember({
    userId,
    teamId,
    isOrg,
  }: {
    userId: number;
    teamId: number;
    isOrg: boolean;
  }) {
    const membership = await TeamService.fetchMembershipOrThrow(userId, teamId);
    const team = await TeamService.fetchTeamOrThrow(teamId);
    const user = await TeamService.fetchUserOrThrow(userId);

    if (isOrg) {
      log.debug("Removing a member from the organization");
      await TeamService.removeFromOrganization(membership, team, user);
    } else {
      log.debug("Removing a member from a team");
      await TeamService.removeFromTeam(membership, teamId);
    }

    await deleteWorkfowRemindersOfRemovedMember(team, userId, isOrg);

    return { membership };
  }

  // TODO: Needs to be moved to repository
  private static async fetchMembershipOrThrow(
    userId: number,
    teamId: number
  ): Promise<MembershipWithRelations> {
    const membership = await prisma.membership.findUnique({
      where: {
        userId_teamId: { userId: userId, teamId: teamId },
      },
      select: {
        id: true,
        userId: true,
        teamId: true,
        role: true,
        accepted: true,
        disableImpersonation: true,
      },
    });

    if (!membership) {
      throw new TRPCError({ code: "NOT_FOUND", message: "Membership not found" });
    }

    return membership;
  }

  // TODO: Needs to be moved to repository
  static async fetchTeamOrThrow(teamId: number): Promise<TeamWithSettings> {
    const team = await prisma.team.findUnique({
      where: { id: teamId },
      select: {
        isOrganization: true,
        organizationSettings: true,
        id: true,
        metadata: true,
        activeOrgWorkflows: true,
        parentId: true,
      },
    });

    if (!team) {
      throw new TRPCError({ code: "NOT_FOUND", message: "Team not found" });
    }

    return team;
  }

  // TODO: Needs to be moved to repository
  private static async fetchUserOrThrow(userId: number): Promise<UserWithTeams> {
    const user = await prisma.user.findUnique({
      where: { id: userId },
      select: {
        id: true,
        movedToProfileId: true,
        email: true,
        username: true,
        completedOnboarding: true,
        teams: {
          select: {
            team: {
              select: {
                id: true,
                parentId: true,
              },
            },
          },
        },
      },
    });

    if (!user) {
      throw new TRPCError({ code: "NOT_FOUND", message: "User not found" });
    }

    return user;
  }

  // TODO: Needs to be moved to repository
  private static async cleanupTempOrgRedirect(user: UserWithTeams, team: TeamWithSettings) {
    const profileToDelete = await ProfileRepository.findByUserIdAndOrgId({
      userId: user.id,
      organizationId: team.id,
    });

    if (user.username && user.movedToProfileId === profileToDelete?.id) {
      log.debug("Cleaning up tempOrgRedirect for user", user.username);
      await prisma.tempOrgRedirect.deleteMany({
        where: {
          from: user.username,
        },
      });
    }
  }

  private static async removeFromOrganization(
    membership: MembershipWithRelations,
    team: TeamWithSettings,
    user: UserWithTeams
  ) {
    await TeamService.cleanupTempOrgRedirect(user, team);
    const newUsername = generateNewUsername(user);

    await prisma.$transaction([
      // Remove user from all sub-teams event type hosts
      prisma.host.deleteMany({
        where: {
          userId: membership.userId,
          eventType: {
            team: {
              parentId: team.id,
            },
          },
        },
      }),
      // Delete managed child events in sub-teams
      prisma.eventType.deleteMany({
        where: {
          userId: membership.userId,
          parent: {
            team: {
              parentId: team.id,
            },
          },
        },
      }),
      // Remove organizationId from the user
      prisma.user.update({
        where: { id: membership.userId },
        data: {
          organizationId: null,
          username: newUsername,
        },
      }),
      // Delete the profile of the user from the organization
      ProfileRepository.delete({
        userId: membership.userId,
        organizationId: team.id,
      }),
      // Delete all sub-team memberships where this team is the organization
      prisma.membership.deleteMany({
        where: {
          team: {
            parentId: team.id,
          },
          userId: membership.userId,
        },
      }),
      // Delete the membership of the user from the organization
      prisma.membership.delete({
        where: {
          userId_teamId: { userId: membership.userId, teamId: team.id },
        },
      }),
    ]);

    // Generate new username for user leaving organization
    function generateNewUsername(user: UserWithTeams): string | null {
      // We ensure that new username would be unique across all users in the global namespace outside any organization
      return user.username != null ? `${user.username}-${user.id}` : null;
    }
  }

  // Remove member from regular team
  private static async removeFromTeam(membership: MembershipWithRelations, teamId: number) {
    await prisma.$transaction([
      // Remove user from all team event types' hosts
      prisma.host.deleteMany({
        where: {
          userId: membership.userId,
          eventType: {
            teamId: teamId,
          },
        },
      }),
      // Deleted managed event types from this team for this member
      prisma.eventType.deleteMany({
        where: { parent: { teamId: teamId }, userId: membership.userId },
      }),
      // Delete the membership of the user from the team
      prisma.membership.delete({
        where: {
          userId_teamId: { userId: membership.userId, teamId: teamId },
        },
      }),
    ]);
  }
}<|MERGE_RESOLUTION|>--- conflicted
+++ resolved
@@ -2,13 +2,9 @@
 
 import { TeamBilling } from "@calcom/features/ee/billing/teams";
 import { deleteWorkfowRemindersOfRemovedMember } from "@calcom/features/ee/teams/lib/deleteWorkflowRemindersOfRemovedMember";
-<<<<<<< HEAD
-import { WEBAPP_URL } from "@calcom/lib/constants";
-=======
 import { updateNewTeamMemberEventTypes } from "@calcom/features/ee/teams/lib/queries";
 import { WEBAPP_URL } from "@calcom/lib/constants";
 import { createAProfileForAnExistingUser } from "@calcom/lib/createAProfileForAnExistingUser";
->>>>>>> b2ade568
 import { deleteDomain } from "@calcom/lib/domainManager/organization";
 import logger from "@calcom/lib/logger";
 import { ProfileRepository } from "@calcom/lib/server/repository/profile";
@@ -273,13 +269,7 @@
 
     await updateNewTeamMemberEventTypes(userId, teamId);
   }
-  static async leaveTeamMembership({
-    userId,
-    teamId,
-  }: {
-    userId: number;
-    teamId: number;
-  }) {
+  static async leaveTeamMembership({ userId, teamId }: { userId: number; teamId: number }) {
     try {
       const membership = await prisma.membership.delete({
         where: {
