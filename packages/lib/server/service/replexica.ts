import { ReplexicaEngine } from "@replexica/sdk";
import type { LocaleCode } from "@replexica/spec";

import { REPLEXICA_API_KEY } from "@calcom/lib/constants";
import logger from "@calcom/lib/logger";

export class ReplexicaService {
  private static engine = new ReplexicaEngine({
    apiKey: REPLEXICA_API_KEY,
  });

  /**
   * Localizes text from one language to another
   * @param text The text to localize
   * @param sourceLocale The source language locale
   * @param targetLocale The target language locale
   * @returns The localized text
   */
  static async localizeText(
    text: string,
    sourceLocale: string,
    targetLocale: string
  ): Promise<string | null> {
    if (!text?.trim()) {
      return null;
    }

    try {
      const result = await this.engine.localizeText(text, {
        sourceLocale,
        targetLocale,
      });

      return result;
    } catch (error) {
<<<<<<< HEAD
      logger.error(`ReplexicaService.localizeText() failed: ${error}`);
=======
      logger.error(`ReplexicaService.localizeText() failed for targetLocale: ${targetLocale} - ${error}`);
>>>>>>> afa4eb05
      return null;
    }
  }

  /**
   * Localize a text string to multiple target locales
   * @param text The text to localize
   * @param sourceLocale The source language locale
   * @param targetLocales Array of the target language locales
   * @returns The localized texts
   */
  static async batchLocalizeText(
    text: string,
    sourceLocale: string,
    targetLocales: string[]
  ): Promise<string[]> {
    try {
      const result = await this.engine.batchLocalizeText(text, {
        sourceLocale: sourceLocale as LocaleCode,
        targetLocales: targetLocales as LocaleCode[],
      });

      return result;
    } catch (error) {
      logger.error(`ReplexicaService.batchLocalizeText() failed: ${error}`);
      return [];
    }
  }

  /**
   * Localizes an array of texts from one language to another
   * @param texts Array of texts to localize
   * @param sourceLocale The source language locale
   * @param targetLocale The target language locale
   * @returns The localized texts array
   */
  static async localizeTexts(texts: string[], sourceLocale: string, targetLocale: string): Promise<string[]> {
    if (!texts.length) {
      return texts;
    }

    try {
      const result = await this.engine.localizeChat(
        texts.map((text) => ({ name: "NO_NAME", text: text.trim() })),
        {
          sourceLocale,
          targetLocale,
        }
      );

      return result.map((chat: { name: string; text: string }) => chat.text);
    } catch (error) {
      logger.error(`ReplexicaService.localizeTexts() failed: ${error}`);
      return texts;
    }
  }
}<|MERGE_RESOLUTION|>--- conflicted
+++ resolved
@@ -33,11 +33,7 @@
 
       return result;
     } catch (error) {
-<<<<<<< HEAD
-      logger.error(`ReplexicaService.localizeText() failed: ${error}`);
-=======
       logger.error(`ReplexicaService.localizeText() failed for targetLocale: ${targetLocale} - ${error}`);
->>>>>>> afa4eb05
       return null;
     }
   }
