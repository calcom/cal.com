--- conflicted
+++ resolved
@@ -145,43 +145,17 @@
 
   if (!teamOrOrg) return null;
 
-<<<<<<< HEAD
-  const teams = await prisma.team.findMany({
-    where,
-    select: teamSelect,
-  });
-
-  if (teams.length > 1) {
-    logger.error("Found more than one team/Org. We should be doing something wrong.", {
-      where,
-      teams: teams.map((team) => ({ id: team.id, slug: team.slug })),
-    });
-  }
-
-  const orgOrTeam = teams[0];
-  if (!orgOrTeam) return null;
-
-  // This should improve performance saving already app data found.
-  const appDataMap = new Map();
-  const members = orgOrTeam.members.map((obj) => {
-    const { credentials, ...restUser } = obj.user;
-=======
   const members = teamOrOrg.members.map((m) => {
     const { credentials, ...restUser } = m.user;
->>>>>>> 2144fcb2
     return {
       ...restUser,
       role: m.role,
       accepted: m.accepted,
       disableImpersonation: m.disableImpersonation,
       subteams: orgSlug
-<<<<<<< HEAD
-        ? obj.user.teams.filter((obj) => obj.team.id !== orgOrTeam.id).map((obj) => obj.team.slug)
-=======
         ? m.user.teams
-            .filter((membership) => membership.team.slug !== orgSlug)
+            .filter((membership) => membership.team.id !== teamOrOrg.id)
             .map((membership) => membership.team.slug)
->>>>>>> 2144fcb2
         : null,
       avatar: `${WEBAPP_URL}/${m.user.username}/avatar.png`,
       orgOrigin: getOrgFullOrigin(m.user.organization?.slug || ""),
@@ -208,26 +182,15 @@
     };
   });
 
-<<<<<<< HEAD
-  const eventTypes = orgOrTeam.eventTypes.map((eventType) => ({
-=======
   const eventTypes = teamOrOrg.eventTypes.map((eventType) => ({
->>>>>>> 2144fcb2
     ...eventType,
     metadata: EventTypeMetaDataSchema.parse(eventType.metadata),
   }));
   // Don't leak invite tokens to the frontend
-<<<<<<< HEAD
-  const { inviteTokens, ...teamWithoutInviteTokens } = orgOrTeam;
-
-  // Don't leak stripe payment ids
-  const teamMetadata = teamMetadataSchema.parse(orgOrTeam.metadata);
-=======
   const { inviteTokens, ...teamWithoutInviteTokens } = teamOrOrg;
 
   // Don't leak stripe payment ids
   const teamMetadata = teamOrOrg.metadata;
->>>>>>> 2144fcb2
   const {
     paymentId: _,
     subscriptionId: __,
@@ -240,11 +203,7 @@
     /** To prevent breaking we only return non-email attached token here, if we have one */
     inviteToken: inviteTokens.find(
       (token) =>
-<<<<<<< HEAD
-        token.identifier === `invite-link-for-teamId-${orgOrTeam.id}` &&
-=======
         token.identifier === `invite-link-for-teamId-${teamOrOrg.id}` &&
->>>>>>> 2144fcb2
         token.expires > new Date(new Date().setHours(24))
     ),
     metadata: restTeamMetadata,
