--- conflicted
+++ resolved
@@ -25,15 +25,12 @@
     hideBranding: true,
     hideBookATeamMember: true,
     metadata: true,
-<<<<<<< HEAD
-=======
     parent: {
       select: {
         name: true,
         logo: true,
       },
     },
->>>>>>> 09480a34
     children: {
       select: {
         name: true,
