import { Prisma } from "@prisma/client";

import { getAppFromSlug } from "@calcom/app-store/utils";
import { parseBookingLimit } from "@calcom/lib/intervalLimits/isBookingLimits";
import prisma, { baseEventTypeSelect } from "@calcom/prisma";
import type { Team } from "@calcom/prisma/client";
import { SchedulingType } from "@calcom/prisma/enums";
import { _EventTypeModel } from "@calcom/prisma/zod";
import {
  EventTypeMetaDataSchema,
  allManagedEventTypeProps,
  unlockedManagedEventTypeProps,
} from "@calcom/prisma/zod-utils";

import { getBookerBaseUrlSync } from "../../../getBookerUrl/client";
import { getTeam, getOrg } from "../../repository/team";
import { UserRepository } from "../../repository/user";

export type TeamWithMembers = Awaited<ReturnType<typeof getTeamWithMembers>>;

export async function getTeamWithMembers(args: {
  id?: number;
  slug?: string;
  userId?: number;
  orgSlug?: string | null;
  isTeamView?: boolean;
  currentOrg?: Pick<Team, "id"> | null;
  /**
   * If true, means that you are fetching an organization and not a team
   */
  isOrgView?: boolean;
}) {
  const { id, slug, currentOrg: _currentOrg, userId, orgSlug, isTeamView, isOrgView } = args;

  // This should improve performance saving already app data found.
  const appDataMap = new Map();
  const userSelect = Prisma.validator<Prisma.UserSelect>()({
    username: true,
    email: true,
    name: true,
    avatarUrl: true,
    id: true,
    bio: true,
    teams: {
      select: {
        team: {
          select: {
            slug: true,
            id: true,
          },
        },
      },
    },
    credentials: {
      select: {
        app: {
          select: {
            slug: true,
            categories: true,
          },
        },
        destinationCalendars: {
          select: {
            externalId: true,
          },
        },
      },
    },
  });
  let lookupBy;

  if (id) {
    lookupBy = { id, havingMemberWithId: userId };
  } else if (slug) {
    lookupBy = { slug, havingMemberWithId: userId };
  } else {
    throw new Error("Must provide either id or slug");
  }

  const arg = {
    lookupBy,
    forOrgWithSlug: orgSlug ?? null,
    isOrg: !!isOrgView,
    teamSelect: {
      id: true,
      name: true,
      slug: true,
      isOrganization: true,
      logoUrl: true,
      bio: true,
      hideBranding: true,
      hideBookATeamMember: true,
      isPrivate: true,
      metadata: true,
      parent: {
        select: {
          id: true,
          slug: true,
          name: true,
          isPrivate: true,
          isOrganization: true,
          logoUrl: true,
          metadata: true,
          organizationSettings: {
            select: {
              allowSEOIndexing: true,
              orgProfileRedirectsToVerifiedDomain: true,
              orgAutoAcceptEmail: true,
            },
          },
        },
      },
      parentId: true,
      children: {
        select: {
          name: true,
          slug: true,
        },
      },
      members: {
        select: {
          accepted: true,
          role: true,
          disableImpersonation: true,
          user: {
            select: userSelect,
          },
        },
      },
      theme: true,
      brandColor: true,
      darkBrandColor: true,
      eventTypes: {
        where: {
          hidden: false,
          schedulingType: {
            not: SchedulingType.MANAGED,
          },
        },
        orderBy: [
          {
            position: "desc",
          },
          {
            id: "asc",
          },
        ] as Prisma.EventTypeOrderByWithRelationInput[],
        select: {
          hosts: {
            select: {
              user: {
                select: userSelect,
              },
            },
          },
          metadata: true,
          ...baseEventTypeSelect,
        },
      },
      inviteTokens: {
        select: {
          token: true,
          expires: true,
          expiresInDays: true,
          identifier: true,
        },
      },
      organizationSettings: {
        select: {
          allowSEOIndexing: true,
          orgProfileRedirectsToVerifiedDomain: true,
          orgAutoAcceptEmail: true,
        },
      },
    },
  } as const;

  const teamOrOrg = isOrgView ? await getOrg(arg) : await getTeam(arg);

  if (!teamOrOrg) return null;

  const teamOrOrgMemberships = [];
  for (const membership of teamOrOrg.members) {
    teamOrOrgMemberships.push({
      ...membership,
      user: await UserRepository.enrichUserWithItsProfile({
        user: membership.user,
      }),
    });
  }
  const members = teamOrOrgMemberships.map((m) => {
    const { credentials, profile, ...restUser } = m.user;
    return {
      ...restUser,
      username: profile?.username ?? restUser.username,
      role: m.role,
      profile: profile,
      organizationId: profile?.organizationId ?? null,
      organization: profile?.organization,
      accepted: m.accepted,
      disableImpersonation: m.disableImpersonation,
      subteams: orgSlug
        ? m.user.teams
            .filter((membership) => membership.team.id !== teamOrOrg.id)
            .map((membership) => membership.team.slug)
        : null,
      bookerUrl: getBookerBaseUrlSync(profile?.organization?.slug || ""),
      connectedApps: !isTeamView
        ? credentials?.map((cred) => {
            const appSlug = cred.app?.slug;
            let appData = appDataMap.get(appSlug);

            if (!appData) {
              appData = getAppFromSlug(appSlug);
              appDataMap.set(appSlug, appData);
            }

            const isCalendar = cred?.app?.categories?.includes("calendar") ?? false;
            const externalId = isCalendar ? cred.destinationCalendars?.[0]?.externalId : null;
            return {
              name: appData?.name ?? null,
              logo: appData?.logo ?? null,
              app: cred.app,
              externalId: externalId ?? null,
            };
          })
        : null,
    };
  });

  const eventTypesWithUsersUserProfile = [];
  for (const eventType of teamOrOrg.eventTypes) {
    const usersWithUserProfile = [];
    for (const { user } of eventType.hosts) {
      usersWithUserProfile.push(
        await UserRepository.enrichUserWithItsProfile({
          user,
        })
      );
    }
    eventTypesWithUsersUserProfile.push({
      ...eventType,
      users: usersWithUserProfile,
    });
  }
  const eventTypes = eventTypesWithUsersUserProfile.map((eventType) => ({
    ...eventType,
    metadata: EventTypeMetaDataSchema.parse(eventType.metadata),
  }));

  // Don't leak invite tokens to the frontend
  const { inviteTokens, ...teamWithoutInviteTokens } = teamOrOrg;

  // Don't leak stripe payment ids
  const teamMetadata = teamOrOrg.metadata;
  const {
    paymentId: _,
    subscriptionId: __,
    subscriptionItemId: ___,
    ...restTeamMetadata
  } = teamMetadata || {};

  return {
    ...teamWithoutInviteTokens,
    ...(teamWithoutInviteTokens.logoUrl ? { logo: teamWithoutInviteTokens.logoUrl } : {}),
    /** To prevent breaking we only return non-email attached token here, if we have one */
    inviteToken: inviteTokens.find(
      (token) =>
        token.identifier === `invite-link-for-teamId-${teamOrOrg.id}` &&
        token.expires > new Date(new Date().setHours(24))
    ),
    metadata: restTeamMetadata,
    eventTypes: !isOrgView ? eventTypes : null,
    members,
  };
}

export async function getTeamWithoutMembers(args: {
  id?: number;
  slug?: string;
  userId?: number;
  orgSlug?: string | null;
  /**
   * If true, means that you are fetching an organization and not a team
   */
  isOrgView?: boolean;
}) {
  const { id, slug, userId, orgSlug, isOrgView } = args;

  let lookupBy;

  if (id) {
    lookupBy = { id, havingMemberWithId: userId };
  } else if (slug) {
    lookupBy = { slug, havingMemberWithId: userId };
  } else {
    throw new Error("Must provide either id or slug");
  }

  const arg = {
    lookupBy,
    forOrgWithSlug: orgSlug ?? null,
    isOrg: !!isOrgView,
    teamSelect: {
      id: true,
      name: true,
      slug: true,
      isOrganization: true,
      logoUrl: true,
      bio: true,
      hideBranding: true,
      hideBookATeamMember: true,
      isPrivate: true,
      metadata: true,
      bookingLimits: true,
      includeManagedEventsInLimits: true,
      parent: {
        select: {
          id: true,
          slug: true,
          name: true,
          isPrivate: true,
          isOrganization: true,
          logoUrl: true,
          metadata: true,
        },
      },
      parentId: true,
      children: {
        select: {
          name: true,
          slug: true,
        },
      },
      theme: true,
      brandColor: true,
      darkBrandColor: true,
      inviteTokens: {
        select: {
          token: true,
          expires: true,
          expiresInDays: true,
          identifier: true,
        },
      },
    },
  } as const;

  const teamOrOrg = isOrgView ? await getOrg(arg) : await getTeam(arg);

  if (!teamOrOrg) return null;

  // Don't leak invite tokens to the frontend
  const { inviteTokens, ...teamWithoutInviteTokens } = teamOrOrg;

  // Don't leak stripe payment ids
  const teamMetadata = teamOrOrg.metadata;
  const {
    paymentId: _,
    subscriptionId: __,
    subscriptionItemId: ___,
    ...restTeamMetadata
  } = teamMetadata || {};

  return {
    ...teamWithoutInviteTokens,
    ...(teamWithoutInviteTokens.logoUrl ? { logo: teamWithoutInviteTokens.logoUrl } : {}),
    /** To prevent breaking we only return non-email attached token here, if we have one */
    inviteToken: inviteTokens.find(
      (token) =>
        token.identifier === `invite-link-for-teamId-${teamOrOrg.id}` &&
        token.expires > new Date(new Date().setHours(24))
    ),
    metadata: restTeamMetadata,
    bookingLimits: parseBookingLimit(teamOrOrg.bookingLimits),
  };
}

// also returns team
export async function isTeamAdmin(userId: number, teamId: number) {
  const team = await prisma.membership.findFirst({
    where: {
      userId,
      teamId,
      accepted: true,
      OR: [{ role: "ADMIN" }, { role: "OWNER" }],
    },
    include: {
      team: {
        select: {
          metadata: true,
          parentId: true,
          isOrganization: true,
        },
      },
    },
  });
  if (!team) return false;
  return team;
}

export async function isTeamOwner(userId: number, teamId: number) {
  return !!(await prisma.membership.findFirst({
    where: {
      userId,
      teamId,
      accepted: true,
      role: "OWNER",
    },
  }));
}

export async function isTeamMember(userId: number, teamId: number) {
  return !!(await prisma.membership.findFirst({
    where: {
      userId,
      teamId,
      accepted: true,
    },
  }));
}

export async function updateNewTeamMemberEventTypes(userId: number, teamId: number) {
  const eventTypesToAdd = await prisma.eventType.findMany({
    where: {
      team: { id: teamId },
      assignAllTeamMembers: true,
    },
    select: {
      ...allManagedEventTypeProps,
      id: true,
      schedulingType: true,
    },
  });

<<<<<<< HEAD
  const allManagedEventTypePropsZod = _EventTypeModel.pick(allManagedEventTypeProps as any);
=======
  const allManagedEventTypePropsZod = _EventTypeModel.pick(allManagedEventTypeProps).extend({
    bookingFields: _EventTypeModel.shape.bookingFields.nullish(),
  });
>>>>>>> 00ee1ef4

  eventTypesToAdd.length > 0 &&
    (await prisma.$transaction(
      eventTypesToAdd.map((eventType) => {
        if (eventType.schedulingType === "MANAGED") {
          const managedEventTypeValues = allManagedEventTypePropsZod
            .omit(unlockedManagedEventTypeProps as any)
            .parse(eventType);

          // Define the values for unlocked properties to use on creation, not updation
          const unlockedEventTypeValues = allManagedEventTypePropsZod
            .pick(unlockedManagedEventTypeProps as any)
            .parse(eventType);

          // Calculate if there are new workflows for which assigned members will get too
          const currentWorkflowIds = eventType.workflows?.map((wf) => wf.workflowId);

          return prisma.eventType.create({
            data: {
              ...managedEventTypeValues,
              ...unlockedEventTypeValues,
              bookingLimits:
                ((managedEventTypeValues as any).bookingLimits as unknown as Prisma.InputJsonObject) ??
                undefined,
              recurringEvent:
<<<<<<< HEAD
                ((managedEventTypeValues as any).recurringEvent as unknown as Prisma.InputJsonValue) ??
                undefined,
              metadata: ((managedEventTypeValues as any).metadata as Prisma.InputJsonValue) ?? undefined,
              bookingFields:
                ((managedEventTypeValues as any).bookingFields as Prisma.InputJsonValue) ?? undefined,
              durationLimits:
                ((managedEventTypeValues as any).durationLimits as Prisma.InputJsonValue) ?? undefined,
              eventTypeColor:
                ((managedEventTypeValues as any).eventTypeColor as Prisma.InputJsonValue) ?? undefined,
              onlyShowFirstAvailableSlot: (managedEventTypeValues as any).onlyShowFirstAvailableSlot ?? false,
=======
                (managedEventTypeValues.recurringEvent as unknown as Prisma.InputJsonValue) ?? undefined,
              metadata: (managedEventTypeValues.metadata as Prisma.InputJsonValue) ?? undefined,
              bookingFields: (managedEventTypeValues.bookingFields as Prisma.InputJsonValue) ?? undefined,
              durationLimits: (managedEventTypeValues.durationLimits as Prisma.InputJsonValue) ?? undefined,
              eventTypeColor: (managedEventTypeValues.eventTypeColor as Prisma.InputJsonValue) ?? undefined,
              rrSegmentQueryValue:
                (managedEventTypeValues.rrSegmentQueryValue as Prisma.InputJsonValue) ?? undefined,
              onlyShowFirstAvailableSlot: managedEventTypeValues.onlyShowFirstAvailableSlot ?? false,
>>>>>>> 00ee1ef4
              userId,
              users: {
                connect: [{ id: userId }],
              },
              parentId: eventType.id,
              hidden: false,
              workflows: currentWorkflowIds && {
                create: currentWorkflowIds.map((wfId) => ({ workflowId: wfId })),
              },
            },
          });
        } else {
          return prisma.eventType.update({
            where: { id: eventType.id },
            data: { hosts: { create: [{ userId, isFixed: eventType.schedulingType === "COLLECTIVE" }] } },
          });
        }
      })
    ));
}<|MERGE_RESOLUTION|>--- conflicted
+++ resolved
@@ -433,13 +433,9 @@
     },
   });
 
-<<<<<<< HEAD
-  const allManagedEventTypePropsZod = _EventTypeModel.pick(allManagedEventTypeProps as any);
-=======
   const allManagedEventTypePropsZod = _EventTypeModel.pick(allManagedEventTypeProps).extend({
     bookingFields: _EventTypeModel.shape.bookingFields.nullish(),
   });
->>>>>>> 00ee1ef4
 
   eventTypesToAdd.length > 0 &&
     (await prisma.$transaction(
@@ -465,7 +461,6 @@
                 ((managedEventTypeValues as any).bookingLimits as unknown as Prisma.InputJsonObject) ??
                 undefined,
               recurringEvent:
-<<<<<<< HEAD
                 ((managedEventTypeValues as any).recurringEvent as unknown as Prisma.InputJsonValue) ??
                 undefined,
               metadata: ((managedEventTypeValues as any).metadata as Prisma.InputJsonValue) ?? undefined,
@@ -475,17 +470,9 @@
                 ((managedEventTypeValues as any).durationLimits as Prisma.InputJsonValue) ?? undefined,
               eventTypeColor:
                 ((managedEventTypeValues as any).eventTypeColor as Prisma.InputJsonValue) ?? undefined,
+              rrSegmentQueryValue:
+                ((managedEventTypeValues as any).rrSegmentQueryValue as Prisma.InputJsonValue) ?? undefined,
               onlyShowFirstAvailableSlot: (managedEventTypeValues as any).onlyShowFirstAvailableSlot ?? false,
-=======
-                (managedEventTypeValues.recurringEvent as unknown as Prisma.InputJsonValue) ?? undefined,
-              metadata: (managedEventTypeValues.metadata as Prisma.InputJsonValue) ?? undefined,
-              bookingFields: (managedEventTypeValues.bookingFields as Prisma.InputJsonValue) ?? undefined,
-              durationLimits: (managedEventTypeValues.durationLimits as Prisma.InputJsonValue) ?? undefined,
-              eventTypeColor: (managedEventTypeValues.eventTypeColor as Prisma.InputJsonValue) ?? undefined,
-              rrSegmentQueryValue:
-                (managedEventTypeValues.rrSegmentQueryValue as Prisma.InputJsonValue) ?? undefined,
-              onlyShowFirstAvailableSlot: managedEventTypeValues.onlyShowFirstAvailableSlot ?? false,
->>>>>>> 00ee1ef4
               userId,
               users: {
                 connect: [{ id: userId }],
