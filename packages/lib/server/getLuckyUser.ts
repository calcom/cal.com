import type { Prisma, User } from "@prisma/client";

<<<<<<< HEAD
import { BookingRepository } from "@calcom/lib/server/repository/booking";
import prisma from "@calcom/prisma";
import type { Booking } from "@calcom/prisma/client";
import { BookingStatus } from "@calcom/prisma/enums";

=======
import type { FormResponse, Fields } from "@calcom/app-store/routing-forms/types/types";
import { zodRoutes } from "@calcom/app-store/routing-forms/zod";
import dayjs from "@calcom/dayjs";
import { getBusyCalendarTimes } from "@calcom/lib/CalendarManager";
import logger from "@calcom/lib/logger";
import { acrossQueryValueCompatiblity } from "@calcom/lib/raqb/raqbUtils";
import { raqbQueryValueSchema } from "@calcom/lib/raqb/zod";
import { safeStringify } from "@calcom/lib/safeStringify";
import { BookingRepository } from "@calcom/lib/server/repository/booking";
import prisma from "@calcom/prisma";
import type { Booking } from "@calcom/prisma/client";
import type { SelectedCalendar } from "@calcom/prisma/client";
import type { AttributeType } from "@calcom/prisma/enums";
import { BookingStatus } from "@calcom/prisma/enums";
import type { EventBusyDate } from "@calcom/types/Calendar";
import type { CredentialForCalendarService } from "@calcom/types/Credential";

import { mergeOverlappingRanges } from "../date-ranges";

const log = logger.getSubLogger({ prefix: ["getLuckyUser"] });
const { getAttributesQueryValue } = acrossQueryValueCompatiblity;
>>>>>>> 00ee1ef4
type PartialBooking = Pick<Booking, "id" | "createdAt" | "userId" | "status"> & {
  attendees: { email: string | null }[];
};

type PartialUser = Pick<User, "id" | "email">;
<<<<<<< HEAD

interface GetLuckyUserParams<T extends PartialUser> {
  availableUsers: T[];
  eventType: { id: number; isRRWeightsEnabled: boolean };
  allRRHosts: {
    user: { id: number; email: string };
    weight?: number | null;
    weightAdjustment?: number | null;
  }[];
}

async function leastRecentlyBookedUser<T extends PartialUser>({
  availableUsers,
  eventType,
  bookingsOfAvailableUsers,
}: GetLuckyUserParams<T> & { bookingsOfAvailableUsers: PartialBooking[] }) {
  // First we get all organizers (fixed host/single round robin user)
  const organizersWithLastCreated = await prisma.user.findMany({
    where: {
      id: {
        in: availableUsers.map((user) => user.id),
      },
    },
    select: {
      id: true,
      bookings: {
        select: {
          createdAt: true,
        },
        where: {
          eventTypeId: eventType.id,
          status: BookingStatus.ACCEPTED,
          attendees: {
            some: {
              noShow: false,
            },
          },
          // not:true won't match null, thus we need to do an OR with null case separately(for bookings that might have null value for `noShowHost` as earlier it didn't have default false)
          // https://github.com/calcom/cal.com/pull/15323#discussion_r1687728207
          OR: [
            {
              noShowHost: false,
            },
            {
              noShowHost: null,
            },
          ],
        },
        orderBy: {
          createdAt: "desc",
        },
        take: 1,
      },
    },
  });

=======
export type RoutingFormResponse = {
  response: Prisma.JsonValue;
  chosenRouteId: string | null;
  form: {
    fields: Prisma.JsonValue;
    routes: Prisma.JsonValue;
  };
};

type AttributeWithWeights = {
  name: string;
  slug: string;
  type: AttributeType;
  id: string;
  options: {
    id: string;
    value: string;
    slug: string;
    assignedUsers: {
      weight: number | null;
      member: {
        userId: number;
      };
    }[];
  }[];
};

type VirtualQueuesDataType = {
  chosenRouteId: string;
  fieldOptionData: {
    fieldId: string;
    selectedOptionIds: string | number | string[];
  };
};

interface GetLuckyUserParams<T extends PartialUser> {
  availableUsers: [T, ...T[]]; // ensure contains at least 1
  eventType: { id: number; isRRWeightsEnabled: boolean; team: { parentId?: number | null } | null };
  // all routedTeamMemberIds or all hosts of event types
  allRRHosts: {
    user: {
      id: number;
      email: string;
      credentials: CredentialForCalendarService[];
      userLevelSelectedCalendars: SelectedCalendar[];
    };
    createdAt: Date;
    weight?: number | null;
  }[];
  routingFormResponse: RoutingFormResponse | null;
}
// === dayjs.utc().startOf("month").toDate();
const startOfMonth = () => new Date(Date.UTC(new Date().getUTCFullYear(), new Date().getUTCMonth(), 1));

// TS helper function.
const isNonEmptyArray = <T>(arr: T[]): arr is [T, ...T[]] => arr.length > 0;

function leastRecentlyBookedUser<T extends PartialUser>({
  availableUsers,
  bookingsOfAvailableUsers,
  organizersWithLastCreated,
}: GetLuckyUserParams<T> & {
  bookingsOfAvailableUsers: PartialBooking[];
  organizersWithLastCreated: { id: number; bookings: { createdAt: Date }[] }[];
}) {
>>>>>>> 00ee1ef4
  const organizerIdAndAtCreatedPair = organizersWithLastCreated.reduce(
    (keyValuePair: { [userId: number]: Date }, user) => {
      keyValuePair[user.id] = user.bookings[0]?.createdAt || new Date(0);
      return keyValuePair;
    },
    {}
  );

  const attendeeUserIdAndAtCreatedPair = bookingsOfAvailableUsers.reduce(
    (aggregate: { [userId: number]: Date }, booking) => {
      availableUsers.forEach((user) => {
        if (aggregate[user.id]) return; // Bookings are ordered DESC, so if the reducer aggregate
        // contains the user id, it's already got the most recent booking marked.
        if (!booking.attendees.map((attendee) => attendee.email).includes(user.email)) return;
        if (organizerIdAndAtCreatedPair[user.id] > booking.createdAt) return; // only consider bookings if they were created after organizer bookings
        aggregate[user.id] = booking.createdAt;
      });
      return aggregate;
    },
    {}
  );

  const userIdAndAtCreatedPair = {
    ...organizerIdAndAtCreatedPair,
    ...attendeeUserIdAndAtCreatedPair,
  };

  log.info(
    "userIdAndAtCreatedPair",
    safeStringify({
      organizerIdAndAtCreatedPair,
      attendeeUserIdAndAtCreatedPair,
      userIdAndAtCreatedPair,
    })
  );

  if (!userIdAndAtCreatedPair) {
    throw new Error("Unable to find users by availableUser ids."); // should never happen.
  }

  const leastRecentlyBookedUser = availableUsers.sort((a, b) => {
    if (userIdAndAtCreatedPair[a.id] > userIdAndAtCreatedPair[b.id]) return 1;
    else if (userIdAndAtCreatedPair[a.id] < userIdAndAtCreatedPair[b.id]) return -1;
    // if two (or more) dates are identical, we randomize the order
    else return 0;
  })[0];

  return leastRecentlyBookedUser;
}

<<<<<<< HEAD
=======
function getHostsWithCalibration({
  hosts,
  allRRHostsBookingsOfThisMonth,
  allRRHostsCreatedThisMonth,
  oooData,
}: {
  hosts: { userId: number; email: string; createdAt: Date }[];
  allRRHostsBookingsOfThisMonth: PartialBooking[];
  allRRHostsCreatedThisMonth: { userId: number; createdAt: Date }[];
  oooData: OOODataType;
}) {
  // Helper function to calculate calibration for a new host
  function calculateNewHostCalibration(newHost: { userId: number; createdAt: Date }) {
    const existingBookingsBeforeAdded = existingBookings.filter(
      (booking) => booking.userId !== newHost.userId && booking.createdAt < newHost.createdAt
    );
    const hostsAddedBefore = hosts.filter(
      (host) => host.userId !== newHost.userId && host.createdAt < newHost.createdAt
    );

    const calibration =
      existingBookingsBeforeAdded.length && hostsAddedBefore.length
        ? existingBookingsBeforeAdded.length / hostsAddedBefore.length
        : 0;
    log.debug(
      "calculateNewHostCalibration",
      safeStringify({
        newHost,
        existingBookingsBeforeAdded: existingBookingsBeforeAdded.length,
        hostsAddedBefore: hostsAddedBefore.length,
        calibration,
      })
    );
    return calibration;
  }

  const existingBookings = allRRHostsBookingsOfThisMonth;

  const oooCalibration = new Map<number, number>();

  oooData.forEach(({ userId, oooEntries }) => {
    let calibration = 0;

    oooEntries.forEach((oooEntry) => {
      const bookingsInTimeframe = existingBookings.filter(
        (booking) =>
          booking.createdAt >= oooEntry.start &&
          booking.createdAt <= oooEntry.end &&
          booking.userId !== userId // attendee email check is missing here in case of fixed hosts
      );

      // - 1 because the we need to exclude the current user
      calibration += bookingsInTimeframe.length / (hosts.length - 1);
    });

    oooCalibration.set(userId, calibration);
  });

  let newHostsWithCalibration: Map<
    number,
    {
      calibration: number;
      userId: number;
      createdAt: Date;
    }
  > = new Map();

  if (allRRHostsCreatedThisMonth.length && existingBookings.length) {
    // Calculate calibration for each new host and store in a Map
    newHostsWithCalibration = new Map(
      allRRHostsCreatedThisMonth.map((newHost) => [
        newHost.userId,
        { ...newHost, calibration: calculateNewHostCalibration(newHost) },
      ])
    );
    // Map hosts with their respective calibration values
  }

  return hosts.map((host) => ({
    ...host,
    calibration:
      (newHostsWithCalibration.get(host.userId)?.calibration ?? 0) + (oooCalibration.get(host.userId) ?? 0),
  }));
}

>>>>>>> 00ee1ef4
function getUsersWithHighestPriority<T extends PartialUser & { priority?: number | null }>({
  availableUsers,
}: {
  availableUsers: T[];
}) {
  const highestPriority = Math.max(...availableUsers.map((user) => user.priority ?? 2));
  const usersWithHighestPriority = availableUsers.filter(
    (user) => user.priority === highestPriority || (user.priority == null && highestPriority === 2)
  );
  if (!isNonEmptyArray(usersWithHighestPriority)) {
    throw new Error("Internal Error: Highest Priority filter should never return length=0.");
  }

  log.info(
    "getUsersWithHighestPriority",
    safeStringify({
      highestPriorityUsers: usersWithHighestPriority.map((user) => user.id),
    })
  );
  return usersWithHighestPriority;
}

<<<<<<< HEAD
async function getUsersBasedOnWeights<
  T extends PartialUser & {
    weight?: number | null;
    weightAdjustment?: number | null;
  }
>({
  availableUsers,
  bookingsOfAvailableUsers,
  allRRHosts,
  eventType,
}: GetLuckyUserParams<T> & { bookingsOfAvailableUsers: PartialBooking[] }) {
  //get all bookings of all other RR hosts that are not available
  const availableUserIds = new Set(availableUsers.map((user) => user.id));

  const notAvailableHosts = allRRHosts.reduce(
    (
      acc: {
        id: number;
        email: string;
      }[],
      host
    ) => {
      if (!availableUserIds.has(host.user.id)) {
        acc.push({
          id: host.user.id,
          email: host.user.email,
        });
      }
      return acc;
    },
    []
  );

  const bookingsOfNotAvailableUsers = await BookingRepository.getAllBookingsForRoundRobin({
    eventTypeId: eventType.id,
    users: notAvailableHosts,
  });

  const allBookings = bookingsOfAvailableUsers.concat(bookingsOfNotAvailableUsers);

  // Calculate the total weightAdjustments and weight of all round-robin hosts
  const { allWeightAdjustments, totalWeight } = allRRHosts.reduce(
    (acc, host) => {
      acc.allWeightAdjustments += host.weightAdjustment ?? 0;
      acc.totalWeight += host.weight ?? 100;
      return acc;
    },
    { allWeightAdjustments: 0, totalWeight: 0 }
  );

  // Calculate booking shortfall for each available user
  const usersWithBookingShortfalls = availableUsers.map((user) => {
    const targetPercentage = (user.weight ?? 100) / totalWeight;

    const userBookings = bookingsOfAvailableUsers.filter(
=======
type OOODataType = { userId: number; oooEntries: { start: Date; end: Date }[] }[];

function filterUsersBasedOnWeights<
  T extends PartialUser & {
    weight?: number | null;
  }
>({
  availableUsers,
  currentMonthBookingsOfAvailableUsers,
  bookingsOfNotAvailableUsersOfThisMonth,
  allRRHosts,
  allRRHostsBookingsOfThisMonth,
  allRRHostsCreatedThisMonth,
  attributeWeights,
  oooData,
}: GetLuckyUserParams<T> & FetchedData) {
  //get all bookings of all other RR hosts that are not available

  const allBookings = currentMonthBookingsOfAvailableUsers.concat(bookingsOfNotAvailableUsersOfThisMonth);

  const allHostsWithCalibration = getHostsWithCalibration({
    hosts: allRRHosts.map((host) => {
      return { email: host.user.email, userId: host.user.id, createdAt: host.createdAt };
    }),
    allRRHostsBookingsOfThisMonth,
    allRRHostsCreatedThisMonth,
    oooData,
  });

  // Calculate the total calibration and weight of all round-robin hosts
  let totalWeight: number;

  if (attributeWeights) {
    totalWeight = attributeWeights.reduce((totalWeight, userWeight) => {
      totalWeight += userWeight.weight ?? 100;
      return totalWeight;
    }, 0);
  } else {
    totalWeight = allRRHosts.reduce((totalWeight, host) => {
      totalWeight += host.weight ?? 100;
      return totalWeight;
    }, 0);
  }

  const totalCalibration = allHostsWithCalibration.reduce((totalCalibration, host) => {
    totalCalibration += host.calibration;
    return totalCalibration;
  }, 0);

  // Calculate booking shortfall for each available user
  const usersWithBookingShortfalls = availableUsers.map((user) => {
    let userWeight = user.weight ?? 100;
    if (attributeWeights) {
      userWeight = attributeWeights.find((userWeight) => userWeight.userId === user.id)?.weight ?? 100;
    }
    const targetPercentage = userWeight / totalWeight;
    const userBookings = currentMonthBookingsOfAvailableUsers.filter(
>>>>>>> 00ee1ef4
      (booking) =>
        booking.userId === user.id || booking.attendees.some((attendee) => attendee.email === user.email)
    );

<<<<<<< HEAD
    const targetNumberOfBookings = (allBookings.length + allWeightAdjustments) * targetPercentage;
    const bookingShortfall = targetNumberOfBookings - (userBookings.length + (user.weightAdjustment ?? 0));

    return {
      ...user,
      bookingShortfall,
=======
    const targetNumberOfBookings = (allBookings.length + totalCalibration) * targetPercentage;
    const userCalibration = allHostsWithCalibration.find((host) => host.userId === user.id)?.calibration ?? 0;

    const bookingShortfall = targetNumberOfBookings - (userBookings.length + userCalibration);

    return {
      ...user,
      calibration: userCalibration,
      weight: userWeight,
      targetNumberOfBookings,
      bookingShortfall,
      numBookings: userBookings.length,
>>>>>>> 00ee1ef4
    };
  });

  // Find users with the highest booking shortfall
  const maxShortfall = Math.max(...usersWithBookingShortfalls.map((user) => user.bookingShortfall));
  const usersWithMaxShortfall = usersWithBookingShortfalls.filter(
    (user) => user.bookingShortfall === maxShortfall
  );

  // ff more user's were found, find users with highest weights
  const maxWeight = Math.max(...usersWithMaxShortfall.map((user) => user.weight ?? 100));

  const userIdsWithMaxShortfallAndWeight = new Set(
<<<<<<< HEAD
    usersWithMaxShortfall.filter((user) => user.weight === maxWeight).map((user) => user.id)
  );

  return availableUsers.filter((user) => userIdsWithMaxShortfallAndWeight.has(user.id));
}

// TODO: Configure distributionAlgorithm from the event type configuration
// TODO: Add 'MAXIMIZE_FAIRNESS' algorithm.
=======
    usersWithMaxShortfall
      .filter((user) => {
        const weight = user.weight ?? 100;
        return weight === maxWeight;
      })
      .map((user) => user.id)
  );

  const remainingUsersAfterWeightFilter = availableUsers.filter((user) =>
    userIdsWithMaxShortfallAndWeight.has(user.id)
  );

  log.debug(
    "filterUsersBasedOnWeights",
    safeStringify({
      userIdsWithMaxShortfallAndWeight: userIdsWithMaxShortfallAndWeight,
      usersWithMaxShortfall: usersWithMaxShortfall.map((user) => user.email),
      usersWithBookingShortfalls: usersWithBookingShortfalls.map((user) => ({
        calibration: user.calibration,
        bookingShortfall: user.bookingShortfall,
        email: user.email,
        targetNumberOfBookings: user.targetNumberOfBookings,
        weight: user.weight,
        numBookings: user.numBookings,
      })),
      remainingUsersAfterWeightFilter: remainingUsersAfterWeightFilter.map((user) => user.email),
    })
  );

  if (!isNonEmptyArray(remainingUsersAfterWeightFilter)) {
    throw new Error("Internal Error: Weight filter should never return length=0.");
  }
  return {
    remainingUsersAfterWeightFilter,
    usersAndTheirBookingShortfalls: usersWithBookingShortfalls.map((user) => ({
      id: user.id,
      calibration: user.calibration,
      bookingShortfall: user.bookingShortfall,
      weight: user.weight,
    })),
  };
}

async function getCurrentMonthCalendarBusyTimes(
  usersWithCredentials: {
    id: number;
    email: string;
    credentials: CredentialForCalendarService[];
    userLevelSelectedCalendars: SelectedCalendar[];
  }[]
): Promise<{ userId: number; busyTimes: (EventBusyDate & { timeZone?: string })[] }[]> {
  return Promise.all(
    usersWithCredentials.map((user) =>
      getBusyCalendarTimes(
        user.credentials,
        startOfMonth().toISOString(),
        new Date().toISOString(),
        user.userLevelSelectedCalendars,
        true
      ).then((busyTimes) => ({
        userId: user.id,
        busyTimes,
      }))
    )
  );
}

async function getCurrentMonthsBookings({
  eventTypeId,
  users,
  virtualQueuesData,
}: {
  eventTypeId: number;
  users: { id: number; email: string }[];
  virtualQueuesData: VirtualQueuesDataType | null;
}) {
  return await BookingRepository.getAllBookingsForRoundRobin({
    eventTypeId: eventTypeId,
    users,
    startDate: startOfMonth(),
    endDate: new Date(),
    virtualQueuesData,
  });
}

>>>>>>> 00ee1ef4
export async function getLuckyUser<
  T extends PartialUser & {
    priority?: number | null;
    weight?: number | null;
<<<<<<< HEAD
    weightAdjustment?: number | null;
  }
>(
  distributionAlgorithm: "MAXIMIZE_AVAILABILITY" = "MAXIMIZE_AVAILABILITY",
  getLuckyUserParams: GetLuckyUserParams<T>
) {
  const { availableUsers, eventType, allRRHosts } = getLuckyUserParams;

=======
  }
>(getLuckyUserParams: GetLuckyUserParams<T>) {
  const {
    currentMonthBookingsOfAvailableUsers,
    bookingsOfNotAvailableUsersOfThisMonth,
    allRRHostsBookingsOfThisMonth,
    allRRHostsCreatedThisMonth,
    organizersWithLastCreated,
    attributeWeights,
    virtualQueuesData,
    oooData,
  } = await fetchAllDataNeededForCalculations(getLuckyUserParams);

  const { luckyUser } = getLuckyUser_requiresDataToBePreFetched({
    ...getLuckyUserParams,
    currentMonthBookingsOfAvailableUsers,
    bookingsOfNotAvailableUsersOfThisMonth,
    allRRHostsBookingsOfThisMonth,
    allRRHostsCreatedThisMonth,
    organizersWithLastCreated,
    attributeWeights,
    virtualQueuesData,
    oooData,
  });

  return luckyUser;
}

type FetchedData = {
  bookingsOfNotAvailableUsersOfThisMonth: PartialBooking[];
  currentMonthBookingsOfAvailableUsers: PartialBooking[];
  allRRHostsBookingsOfThisMonth: PartialBooking[];
  allRRHostsCreatedThisMonth: { userId: number; createdAt: Date }[];
  organizersWithLastCreated: { id: number; bookings: { createdAt: Date }[] }[];
  attributeWeights?:
    | {
        userId: number;
        weight: number;
      }[]
    | null;
  virtualQueuesData?: VirtualQueuesDataType | null;
  oooData: OOODataType;
};

export function getLuckyUser_requiresDataToBePreFetched<
  T extends PartialUser & {
    priority?: number | null;
    weight?: number | null;
  }
>({ availableUsers, ...getLuckyUserParams }: GetLuckyUserParams<T> & FetchedData) {
  const {
    eventType,
    currentMonthBookingsOfAvailableUsers,
    bookingsOfNotAvailableUsersOfThisMonth,
    allRRHostsBookingsOfThisMonth,
    allRRHostsCreatedThisMonth,
    organizersWithLastCreated,
    oooData,
  } = getLuckyUserParams;

  // there is only one user
>>>>>>> 00ee1ef4
  if (availableUsers.length === 1) {
    return { luckyUser: availableUsers[0], usersAndTheirBookingShortfalls: [] };
  }

  let usersAndTheirBookingShortfalls: {
    id: number;
    bookingShortfall: number;
    calibration: number;
    weight: number;
  }[] = [];
  if (eventType.isRRWeightsEnabled) {
    const {
      remainingUsersAfterWeightFilter,
      usersAndTheirBookingShortfalls: _usersAndTheirBookingShortfalls,
    } = filterUsersBasedOnWeights({
      ...getLuckyUserParams,
      availableUsers,
      currentMonthBookingsOfAvailableUsers,
      bookingsOfNotAvailableUsersOfThisMonth,
      allRRHostsBookingsOfThisMonth,
      allRRHostsCreatedThisMonth,
      oooData,
    });
    availableUsers = remainingUsersAfterWeightFilter;
    usersAndTheirBookingShortfalls = _usersAndTheirBookingShortfalls;
  }

  const highestPriorityUsers = getUsersWithHighestPriority({ availableUsers });
  // No need to round-robin through the only user, return early also.
  if (highestPriorityUsers.length === 1) {
    return {
      luckyUser: highestPriorityUsers[0],
      usersAndTheirBookingShortfalls,
    };
  }
  // TS is happy.
  return {
    luckyUser: leastRecentlyBookedUser({
      ...getLuckyUserParams,
      availableUsers: highestPriorityUsers,
      bookingsOfAvailableUsers: currentMonthBookingsOfAvailableUsers,
      organizersWithLastCreated,
    }),
    usersAndTheirBookingShortfalls,
  };
}

function isFullDayEvent(date1: Date, date2: Date) {
  const MILLISECONDS_IN_A_DAY = 24 * 60 * 60 * 1000;
  const difference = Math.abs(date1.getTime() - date2.getTime());

  if (difference % MILLISECONDS_IN_A_DAY === 0) return true;
}

async function fetchAllDataNeededForCalculations<
  T extends PartialUser & {
    priority?: number | null;
    weight?: number | null;
  }
>(getLuckyUserParams: GetLuckyUserParams<T>) {
  const startTime = performance.now();

  const { availableUsers, allRRHosts, eventType } = getLuckyUserParams;
  const notAvailableHosts = (function getNotAvailableHosts() {
    const availableUserIds = new Set(availableUsers.map((user) => user.id));
    return allRRHosts.reduce(
      (
        acc: {
          id: number;
          email: string;
        }[],
        host
      ) => {
        if (!availableUserIds.has(host.user.id)) {
          acc.push({
            id: host.user.id,
            email: host.user.email,
          });
        }
        return acc;
      },
      []
    );
  })();

  const { attributeWeights, virtualQueuesData } = await prepareQueuesAndAttributesData(getLuckyUserParams);

  const [
    currentMonthUserBusyTimes,
    currentMonthBookingsOfAvailableUsers,
    bookingsOfNotAvailableUsersOfThisMonth,
    allRRHostsBookingsOfThisMonth,
    allRRHostsCreatedThisMonth,
    organizersWithLastCreated,
  ] = await Promise.all([
    getCurrentMonthCalendarBusyTimes(allRRHosts.map((host) => host.user)),
    getCurrentMonthsBookings({
      eventTypeId: eventType.id,
      users: availableUsers.map((user) => {
        return { id: user.id, email: user.email };
      }),
      virtualQueuesData: virtualQueuesData ?? null,
    }),

    getCurrentMonthsBookings({
      eventTypeId: eventType.id,
      users: notAvailableHosts,
      virtualQueuesData: virtualQueuesData ?? null,
    }),

    getCurrentMonthsBookings({
      eventTypeId: eventType.id,
      users: allRRHosts.map((host) => {
        return { id: host.user.id, email: host.user.email };
      }),
      virtualQueuesData: virtualQueuesData ?? null,
    }),

    prisma.host.findMany({
      where: {
        userId: {
          in: allRRHosts.map((host) => host.user.id),
        },
        eventTypeId: eventType.id,
        isFixed: false,
        createdAt: {
          gte: startOfMonth(),
        },
      },
    }),

    prisma.user.findMany({
      where: {
        id: {
          in: availableUsers.map((user) => user.id),
        },
      },
      select: {
        id: true,
        bookings: {
          select: {
            createdAt: true,
          },
          where: {
            eventTypeId: eventType.id,
            status: BookingStatus.ACCEPTED,
            attendees: {
              some: {
                noShow: false,
              },
            },
            // not:true won't match null, thus we need to do an OR with null case separately(for bookings that might have null value for `noShowHost` as earlier it didn't have default false)
            // https://github.com/calcom/cal.com/pull/15323#discussion_r1687728207
            OR: [
              {
                noShowHost: false,
              },
              {
                noShowHost: null,
              },
            ],
          },
          orderBy: {
            createdAt: "desc",
          },
          take: 1,
        },
      },
    }),
  ]);

  const userFullDayBusyTimes = new Map<number, { start: Date; end: Date }[]>();

  currentMonthUserBusyTimes.forEach((userBusyTime) => {
    const fullDayBusyTimes = userBusyTime.busyTimes
      .filter((busyTime) => {
        //timeZone is always defined when calling getBusyCalendarTimes with includeTimeZone true
        if (!busyTime.timeZone) return false;

        // make sure start date and end date is converted to 00:00 for full day busy events
        const timezoneOffset = dayjs(busyTime.start).tz(busyTime.timeZone).utcOffset() * 60000;
        let start = new Date(new Date(busyTime.start).getTime() + timezoneOffset);
        const end = new Date(new Date(busyTime.end).getTime() + timezoneOffset);

        // needed for full day busy events that started the month before
        const earliestStartTime = new Date(Date.UTC(new Date().getFullYear(), new Date().getMonth(), 1));
        if (start < earliestStartTime) start = earliestStartTime;

        return end.getTime() < new Date().getTime() && isFullDayEvent(start, end);
      })
      .map((busyTime) => ({ start: new Date(busyTime.start), end: new Date(busyTime.end) }));

    userFullDayBusyTimes.set(userBusyTime.userId, fullDayBusyTimes);
  });

  // get cal.com OOO data
  const oooEntries = await prisma.outOfOfficeEntry.findMany({
    where: {
      userId: {
        in: allRRHosts.map((host) => host.user.id),
      },
      end: {
        lte: new Date(),
        gte: startOfMonth(),
      },
    },
    select: {
      start: true,
      end: true,
      userId: true,
    },
  });

  const oooEntriesGroupedByUserId = new Map<number, { start: Date; end: Date }[]>();

  oooEntries.forEach((entry) => {
    if (!oooEntriesGroupedByUserId.has(entry.userId)) {
      oooEntriesGroupedByUserId.set(entry.userId, []);
    }
    oooEntriesGroupedByUserId.get(entry.userId)!.push({ start: entry.start, end: entry.end });
  });

  const oooData: { userId: number; oooEntries: { start: Date; end: Date }[] }[] = [];

  userFullDayBusyTimes.forEach((fullDayBusyTimes, userId) => {
    const oooEntriesForUser = oooEntriesGroupedByUserId.get(userId) || [];
    const combinedEntries = [...oooEntriesForUser, ...fullDayBusyTimes];
    const oooEntries = mergeOverlappingRanges(combinedEntries);

    oooData.push({
      userId,
      oooEntries,
    });
  });

  const endTime = performance.now();
  log.info(`fetchAllDataNeededForCalculations took ${endTime - startTime}ms`);

  log.debug(
    "fetchAllDataNeededForCalculations",
    safeStringify({
      currentMonthBookingsOfAvailableUsers: currentMonthBookingsOfAvailableUsers.length,
      bookingsOfNotAvailableUsersOfThisMonth: bookingsOfNotAvailableUsersOfThisMonth.length,
      allRRHostsBookingsOfThisMonth: allRRHostsBookingsOfThisMonth.length,
      allRRHostsCreatedThisMonth: allRRHostsCreatedThisMonth.length,
      virtualQueuesData,
      attributeWeights,
      oooData,
    })
  );

  return {
    currentMonthBookingsOfAvailableUsers,
    bookingsOfNotAvailableUsersOfThisMonth,
    allRRHostsBookingsOfThisMonth,
    allRRHostsCreatedThisMonth,
    organizersWithLastCreated,
    attributeWeights,
    virtualQueuesData,
    oooData,
  };
}

type AvailableUserBase = PartialUser & {
  priority: number | null;
  weight: number | null;
};

export async function getOrderedListOfLuckyUsers<AvailableUser extends AvailableUserBase>(
  getLuckyUserParams: GetLuckyUserParams<AvailableUser>
) {
  const { availableUsers, eventType } = getLuckyUserParams;

  const {
    currentMonthBookingsOfAvailableUsers,
    bookingsOfNotAvailableUsersOfThisMonth,
    allRRHostsBookingsOfThisMonth,
    allRRHostsCreatedThisMonth,
    organizersWithLastCreated,
    attributeWeights,
    virtualQueuesData,
    oooData,
  } = await fetchAllDataNeededForCalculations(getLuckyUserParams);

  log.info(
    "getOrderedListOfLuckyUsers",
    safeStringify({
      availableUsers: availableUsers.map((user) => {
        return { id: user.id, email: user.email, priority: user.priority, weight: user.weight };
      }),
      currentMonthBookingsOfAvailableUsers,
      bookingsOfNotAvailableUsersOfThisMonth,
      allRRHostsBookingsOfThisMonth,
      allRRHostsCreatedThisMonth,
      organizersWithLastCreated,
    })
  );

  let remainingAvailableUsers = [...availableUsers];
  let currentMonthBookingsOfRemainingAvailableUsers = [...currentMonthBookingsOfAvailableUsers];
  const orderedUsersSet = new Set<AvailableUser>();
  const perUserBookingsCount: Record<number, number> = {};

  const startTime = performance.now();
  let usersAndTheirBookingShortfalls: {
    id: number;
    bookingShortfall: number;
    calibration: number;
    weight: number;
  }[] = [];
  // Keep getting lucky users until none remain
  while (remainingAvailableUsers.length > 0) {
    const { luckyUser, usersAndTheirBookingShortfalls: _usersAndTheirBookingShortfalls } =
      getLuckyUser_requiresDataToBePreFetched({
        ...getLuckyUserParams,
        eventType,
        availableUsers: remainingAvailableUsers as [AvailableUser, ...AvailableUser[]],
        currentMonthBookingsOfAvailableUsers: currentMonthBookingsOfRemainingAvailableUsers,
        bookingsOfNotAvailableUsersOfThisMonth,
        allRRHostsBookingsOfThisMonth,
        allRRHostsCreatedThisMonth,
        organizersWithLastCreated,
        attributeWeights,
        virtualQueuesData,
        oooData,
      });

    if (!usersAndTheirBookingShortfalls.length) {
      usersAndTheirBookingShortfalls = _usersAndTheirBookingShortfalls;
    }

    if (orderedUsersSet.has(luckyUser)) {
      // It is helpful in breaking the loop as same user is returned again and again.
      // Also, it tells a bug in the code.
      throw new Error(
        `Error building ordered list of lucky users. The lucky user ${luckyUser.email} is already in the set.`
      );
    }

    orderedUsersSet.add(luckyUser);
    perUserBookingsCount[luckyUser.id] = currentMonthBookingsOfAvailableUsers.filter(
      (booking) => booking.userId === luckyUser.id
    ).length;
    remainingAvailableUsers = remainingAvailableUsers.filter((user) => user.id !== luckyUser.id);
    currentMonthBookingsOfRemainingAvailableUsers = currentMonthBookingsOfRemainingAvailableUsers.filter(
      (booking) => remainingAvailableUsers.map((user) => user.id).includes(booking.userId ?? 0)
    );
  }

<<<<<<< HEAD
  const bookingsOfAvailableUsers = await BookingRepository.getAllBookingsForRoundRobin({
    eventTypeId: eventType.id,
    users: availableUsers.map((user) => {
      return { id: user.id, email: user.email };
    }),
  });

  switch (distributionAlgorithm) {
    case "MAXIMIZE_AVAILABILITY":
      let possibleLuckyUsers = availableUsers;
      if (eventType.isRRWeightsEnabled) {
        possibleLuckyUsers = await getUsersBasedOnWeights({
          ...getLuckyUserParams,
          bookingsOfAvailableUsers,
        });
      }
      const highestPriorityUsers = getUsersWithHighestPriority({ availableUsers: possibleLuckyUsers });

      return leastRecentlyBookedUser<T>({
        ...getLuckyUserParams,
        availableUsers: highestPriorityUsers,
        bookingsOfAvailableUsers,
      });
=======
  const endTime = performance.now();
  log.info(`getOrderedListOfLuckyUsers took ${endTime - startTime}ms`);

  const bookingShortfalls: Record<number, number> = {};
  const calibrations: Record<number, number> = {};
  const weights: Record<number, number> = {};

  usersAndTheirBookingShortfalls.forEach((user) => {
    bookingShortfalls[user.id] = parseFloat(user.bookingShortfall.toFixed(2));
    calibrations[user.id] = parseFloat(user.calibration.toFixed(2));
    weights[user.id] = user.weight;
  });

  return {
    users: Array.from(orderedUsersSet),
    isUsingAttributeWeights: !!attributeWeights && !!virtualQueuesData,
    perUserData: {
      bookingsCount: perUserBookingsCount,
      bookingShortfalls: eventType.isRRWeightsEnabled ? bookingShortfalls : null,
      calibrations: eventType.isRRWeightsEnabled ? calibrations : null,
      weights: eventType.isRRWeightsEnabled ? weights : null,
    },
  };
}

export async function prepareQueuesAndAttributesData<T extends PartialUser>({
  eventType,
  routingFormResponse,
  allRRHosts,
}: Omit<GetLuckyUserParams<T>, "availableUsers">) {
  let attributeWeights;
  let virtualQueuesData;
  const organizationId = eventType.team?.parentId;
  log.debug("prepareQueuesAndAttributesData", safeStringify({ routingFormResponse, organizationId }));
  if (routingFormResponse && organizationId) {
    const routingForm = routingFormResponse?.form;
    const routes = zodRoutes.parse(routingForm.routes);
    const chosenRoute = routes?.find((route) => route.id === routingFormResponse.chosenRouteId);

    if (chosenRoute && "attributeIdForWeights" in chosenRoute) {
      const attributeIdForWeights = chosenRoute.attributeIdForWeights;

      const attributeWithEnabledWeights = await prisma.attribute.findUnique({
        where: {
          id: attributeIdForWeights,
          teamId: organizationId,
          isWeightsEnabled: true,
        },
        select: {
          id: true,
          name: true,
          slug: true,
          type: true,
          options: {
            select: {
              id: true,
              value: true,
              slug: true,
              assignedUsers: {
                select: {
                  member: {
                    select: {
                      userId: true,
                    },
                  },
                  weight: true,
                },
              },
            },
          },
        },
      });

      if (attributeWithEnabledWeights) {
        // Virtual queues are defined by the attribute that is used for weights
        const queueAndAtributeWeightData = await getQueueAndAttributeWeightData(
          allRRHosts,
          routingFormResponse,
          attributeWithEnabledWeights
        );
        if (
          queueAndAtributeWeightData?.averageWeightsHosts &&
          queueAndAtributeWeightData?.virtualQueuesData
        ) {
          attributeWeights = queueAndAtributeWeightData?.averageWeightsHosts;
          virtualQueuesData = queueAndAtributeWeightData?.virtualQueuesData;
        }
      }
    }
>>>>>>> 00ee1ef4
  }
  return { attributeWeights, virtualQueuesData };
}

async function getQueueAndAttributeWeightData<T extends PartialUser & { priority?: number | null }>(
  allRRHosts: GetLuckyUserParams<T>["allRRHosts"],
  routingFormResponse: RoutingFormResponse,
  attributeWithWeights: AttributeWithWeights
) {
  let averageWeightsHosts: { userId: number; weight: number }[] = [];

  const chosenRouteId = routingFormResponse?.chosenRouteId ?? undefined;

  if (!chosenRouteId) return;

  let fieldOptionData: { fieldId: string; selectedOptionIds: string | number | string[] } | undefined;

  const routingForm = routingFormResponse?.form;

  if (routingForm && routingFormResponse) {
    const response = routingFormResponse.response as FormResponse;

    const routes = zodRoutes.parse(routingForm.routes);
    const chosenRoute = routes?.find((route) => route.id === routingFormResponse.chosenRouteId);

    if (chosenRoute && "attributesQueryValue" in chosenRoute) {
      const parsedAttributesQueryValue = raqbQueryValueSchema.parse(chosenRoute.attributesQueryValue);

      const attributesQueryValueWithLabel = getAttributesQueryValue({
        attributesQueryValue: chosenRoute.attributesQueryValue,
        attributes: [attributeWithWeights],
        dynamicFieldValueOperands: {
          fields: (routingFormResponse.form.fields as Fields) || [],
          response,
        },
      });

      const parsedAttributesQueryValueWithLabel = raqbQueryValueSchema.parse(attributesQueryValueWithLabel);

      if (parsedAttributesQueryValueWithLabel && parsedAttributesQueryValueWithLabel.children1) {
        averageWeightsHosts = getAverageAttributeWeights(
          allRRHosts,
          parsedAttributesQueryValueWithLabel.children1,
          attributeWithWeights
        );
      }

      if (parsedAttributesQueryValue && parsedAttributesQueryValue.children1) {
        fieldOptionData = getAttributesForVirtualQueues(
          response,
          parsedAttributesQueryValue.children1,
          attributeWithWeights
        );
      }
    }
  }

  if (fieldOptionData) {
    return { averageWeightsHosts, virtualQueuesData: { chosenRouteId, fieldOptionData } };
  }

  return;
}

function getAverageAttributeWeights<
  T extends PartialUser & {
    priority?: number | null;
    weight?: number | null;
  }
>(
  allRRHosts: GetLuckyUserParams<T>["allRRHosts"],
  attributesQueryValueChild: Record<
    string,
    {
      type?: string | undefined;
      properties?:
        | {
            field?: any;
            operator?: any;
            value?: any;
            valueSrc?: any;
          }
        | undefined;
    }
  >,
  attributeWithWeights: AttributeWithWeights
) {
  let averageWeightsHosts: { userId: number; weight: number }[] = [];

  const fieldValueArray = Object.values(attributesQueryValueChild).map((child) => ({
    field: child.properties?.field,
    value: child.properties?.value,
  }));

  fieldValueArray.map((obj) => {
    const attributeId = obj.field;
    const allRRHostsWeights = new Map<number, number[]>();

    if (attributeId === attributeWithWeights.id) {
      obj.value.forEach((arrayobj: string[]) => {
        arrayobj.forEach((attributeOption: string) => {
          // attributeOption is either optionId or label, we only care about labels here
          const attributeOptionWithUsers = attributeWithWeights.options.find(
            (option) => option.value.toLowerCase() === attributeOption.toLowerCase()
          );

          allRRHosts.forEach((rrHost) => {
            const assignedUser = attributeOptionWithUsers?.assignedUsers.find(
              (assignedUser) => rrHost.user.id === assignedUser.member.userId
            );

            if (assignedUser) {
              if (allRRHostsWeights.has(rrHost.user.id)) {
                allRRHostsWeights.get(rrHost.user.id)?.push(assignedUser.weight ?? 100);
              } else {
                allRRHostsWeights.set(rrHost.user.id, [assignedUser.weight ?? 100]);
              }
            }
          });
        });
      });
      averageWeightsHosts = Array.from(allRRHostsWeights.entries()).map(([userId, weights]) => {
        const totalWeight = weights.reduce((acc, weight) => acc + weight, 0);
        const averageWeight = totalWeight / weights.length;

        return {
          userId,
          weight: averageWeight,
        };
      });
    }
  });
  log.debug(
    "getAverageAttributeWeights",
    safeStringify({ allRRHosts, attributesQueryValueChild, attributeWithWeights, averageWeightsHosts })
  );

  return averageWeightsHosts;
}

function getAttributesForVirtualQueues(
  response: Record<string, Pick<FormResponse[keyof FormResponse], "value">>,
  attributesQueryValueChild: Record<
    string,
    {
      type?: string | undefined;
      properties?:
        | {
            field?: any;
            operator?: any;
            value?: any;
            valueSrc?: any;
          }
        | undefined;
    }
  >,
  attributeWithWeights: { id: string }
) {
  let selectionOptions: Pick<VirtualQueuesDataType, "fieldOptionData">["fieldOptionData"] | undefined;

  const fieldValueArray = Object.values(attributesQueryValueChild).map((child) => ({
    field: child.properties?.field,
    value: child.properties?.value,
  }));

  fieldValueArray.some((obj) => {
    const attributeId = obj.field;

    if (attributeId === attributeWithWeights.id) {
      obj.value.some((arrayobj: string[]) => {
        arrayobj.some((attributeOptionId: string) => {
          const content = attributeOptionId.slice(1, -1);

          const routingFormFieldId = content.includes("field:") ? content.split("field:")[1] : null;

          if (routingFormFieldId) {
            const fieldResponse = response[routingFormFieldId];
            selectionOptions = { fieldId: routingFormFieldId, selectedOptionIds: fieldResponse.value };
            return true; // break out of all loops
          }
        });
      });
    }
  });
  return selectionOptions;
}<|MERGE_RESOLUTION|>--- conflicted
+++ resolved
@@ -1,12 +1,5 @@
 import type { Prisma, User } from "@prisma/client";
 
-<<<<<<< HEAD
-import { BookingRepository } from "@calcom/lib/server/repository/booking";
-import prisma from "@calcom/prisma";
-import type { Booking } from "@calcom/prisma/client";
-import { BookingStatus } from "@calcom/prisma/enums";
-
-=======
 import type { FormResponse, Fields } from "@calcom/app-store/routing-forms/types/types";
 import { zodRoutes } from "@calcom/app-store/routing-forms/zod";
 import dayjs from "@calcom/dayjs";
@@ -28,70 +21,11 @@
 
 const log = logger.getSubLogger({ prefix: ["getLuckyUser"] });
 const { getAttributesQueryValue } = acrossQueryValueCompatiblity;
->>>>>>> 00ee1ef4
 type PartialBooking = Pick<Booking, "id" | "createdAt" | "userId" | "status"> & {
   attendees: { email: string | null }[];
 };
 
 type PartialUser = Pick<User, "id" | "email">;
-<<<<<<< HEAD
-
-interface GetLuckyUserParams<T extends PartialUser> {
-  availableUsers: T[];
-  eventType: { id: number; isRRWeightsEnabled: boolean };
-  allRRHosts: {
-    user: { id: number; email: string };
-    weight?: number | null;
-    weightAdjustment?: number | null;
-  }[];
-}
-
-async function leastRecentlyBookedUser<T extends PartialUser>({
-  availableUsers,
-  eventType,
-  bookingsOfAvailableUsers,
-}: GetLuckyUserParams<T> & { bookingsOfAvailableUsers: PartialBooking[] }) {
-  // First we get all organizers (fixed host/single round robin user)
-  const organizersWithLastCreated = await prisma.user.findMany({
-    where: {
-      id: {
-        in: availableUsers.map((user) => user.id),
-      },
-    },
-    select: {
-      id: true,
-      bookings: {
-        select: {
-          createdAt: true,
-        },
-        where: {
-          eventTypeId: eventType.id,
-          status: BookingStatus.ACCEPTED,
-          attendees: {
-            some: {
-              noShow: false,
-            },
-          },
-          // not:true won't match null, thus we need to do an OR with null case separately(for bookings that might have null value for `noShowHost` as earlier it didn't have default false)
-          // https://github.com/calcom/cal.com/pull/15323#discussion_r1687728207
-          OR: [
-            {
-              noShowHost: false,
-            },
-            {
-              noShowHost: null,
-            },
-          ],
-        },
-        orderBy: {
-          createdAt: "desc",
-        },
-        take: 1,
-      },
-    },
-  });
-
-=======
 export type RoutingFormResponse = {
   response: Prisma.JsonValue;
   chosenRouteId: string | null;
@@ -157,7 +91,6 @@
   bookingsOfAvailableUsers: PartialBooking[];
   organizersWithLastCreated: { id: number; bookings: { createdAt: Date }[] }[];
 }) {
->>>>>>> 00ee1ef4
   const organizerIdAndAtCreatedPair = organizersWithLastCreated.reduce(
     (keyValuePair: { [userId: number]: Date }, user) => {
       keyValuePair[user.id] = user.bookings[0]?.createdAt || new Date(0);
@@ -208,8 +141,6 @@
   return leastRecentlyBookedUser;
 }
 
-<<<<<<< HEAD
-=======
 function getHostsWithCalibration({
   hosts,
   allRRHostsBookingsOfThisMonth,
@@ -295,7 +226,6 @@
   }));
 }
 
->>>>>>> 00ee1ef4
 function getUsersWithHighestPriority<T extends PartialUser & { priority?: number | null }>({
   availableUsers,
 }: {
@@ -318,63 +248,6 @@
   return usersWithHighestPriority;
 }
 
-<<<<<<< HEAD
-async function getUsersBasedOnWeights<
-  T extends PartialUser & {
-    weight?: number | null;
-    weightAdjustment?: number | null;
-  }
->({
-  availableUsers,
-  bookingsOfAvailableUsers,
-  allRRHosts,
-  eventType,
-}: GetLuckyUserParams<T> & { bookingsOfAvailableUsers: PartialBooking[] }) {
-  //get all bookings of all other RR hosts that are not available
-  const availableUserIds = new Set(availableUsers.map((user) => user.id));
-
-  const notAvailableHosts = allRRHosts.reduce(
-    (
-      acc: {
-        id: number;
-        email: string;
-      }[],
-      host
-    ) => {
-      if (!availableUserIds.has(host.user.id)) {
-        acc.push({
-          id: host.user.id,
-          email: host.user.email,
-        });
-      }
-      return acc;
-    },
-    []
-  );
-
-  const bookingsOfNotAvailableUsers = await BookingRepository.getAllBookingsForRoundRobin({
-    eventTypeId: eventType.id,
-    users: notAvailableHosts,
-  });
-
-  const allBookings = bookingsOfAvailableUsers.concat(bookingsOfNotAvailableUsers);
-
-  // Calculate the total weightAdjustments and weight of all round-robin hosts
-  const { allWeightAdjustments, totalWeight } = allRRHosts.reduce(
-    (acc, host) => {
-      acc.allWeightAdjustments += host.weightAdjustment ?? 0;
-      acc.totalWeight += host.weight ?? 100;
-      return acc;
-    },
-    { allWeightAdjustments: 0, totalWeight: 0 }
-  );
-
-  // Calculate booking shortfall for each available user
-  const usersWithBookingShortfalls = availableUsers.map((user) => {
-    const targetPercentage = (user.weight ?? 100) / totalWeight;
-
-    const userBookings = bookingsOfAvailableUsers.filter(
-=======
 type OOODataType = { userId: number; oooEntries: { start: Date; end: Date }[] }[];
 
 function filterUsersBasedOnWeights<
@@ -432,19 +305,10 @@
     }
     const targetPercentage = userWeight / totalWeight;
     const userBookings = currentMonthBookingsOfAvailableUsers.filter(
->>>>>>> 00ee1ef4
       (booking) =>
         booking.userId === user.id || booking.attendees.some((attendee) => attendee.email === user.email)
     );
 
-<<<<<<< HEAD
-    const targetNumberOfBookings = (allBookings.length + allWeightAdjustments) * targetPercentage;
-    const bookingShortfall = targetNumberOfBookings - (userBookings.length + (user.weightAdjustment ?? 0));
-
-    return {
-      ...user,
-      bookingShortfall,
-=======
     const targetNumberOfBookings = (allBookings.length + totalCalibration) * targetPercentage;
     const userCalibration = allHostsWithCalibration.find((host) => host.userId === user.id)?.calibration ?? 0;
 
@@ -457,7 +321,6 @@
       targetNumberOfBookings,
       bookingShortfall,
       numBookings: userBookings.length,
->>>>>>> 00ee1ef4
     };
   });
 
@@ -471,16 +334,6 @@
   const maxWeight = Math.max(...usersWithMaxShortfall.map((user) => user.weight ?? 100));
 
   const userIdsWithMaxShortfallAndWeight = new Set(
-<<<<<<< HEAD
-    usersWithMaxShortfall.filter((user) => user.weight === maxWeight).map((user) => user.id)
-  );
-
-  return availableUsers.filter((user) => userIdsWithMaxShortfallAndWeight.has(user.id));
-}
-
-// TODO: Configure distributionAlgorithm from the event type configuration
-// TODO: Add 'MAXIMIZE_FAIRNESS' algorithm.
-=======
     usersWithMaxShortfall
       .filter((user) => {
         const weight = user.weight ?? 100;
@@ -566,21 +419,10 @@
   });
 }
 
->>>>>>> 00ee1ef4
 export async function getLuckyUser<
   T extends PartialUser & {
     priority?: number | null;
     weight?: number | null;
-<<<<<<< HEAD
-    weightAdjustment?: number | null;
-  }
->(
-  distributionAlgorithm: "MAXIMIZE_AVAILABILITY" = "MAXIMIZE_AVAILABILITY",
-  getLuckyUserParams: GetLuckyUserParams<T>
-) {
-  const { availableUsers, eventType, allRRHosts } = getLuckyUserParams;
-
-=======
   }
 >(getLuckyUserParams: GetLuckyUserParams<T>) {
   const {
@@ -642,7 +484,6 @@
   } = getLuckyUserParams;
 
   // there is only one user
->>>>>>> 00ee1ef4
   if (availableUsers.length === 1) {
     return { luckyUser: availableUsers[0], usersAndTheirBookingShortfalls: [] };
   }
@@ -992,31 +833,6 @@
     );
   }
 
-<<<<<<< HEAD
-  const bookingsOfAvailableUsers = await BookingRepository.getAllBookingsForRoundRobin({
-    eventTypeId: eventType.id,
-    users: availableUsers.map((user) => {
-      return { id: user.id, email: user.email };
-    }),
-  });
-
-  switch (distributionAlgorithm) {
-    case "MAXIMIZE_AVAILABILITY":
-      let possibleLuckyUsers = availableUsers;
-      if (eventType.isRRWeightsEnabled) {
-        possibleLuckyUsers = await getUsersBasedOnWeights({
-          ...getLuckyUserParams,
-          bookingsOfAvailableUsers,
-        });
-      }
-      const highestPriorityUsers = getUsersWithHighestPriority({ availableUsers: possibleLuckyUsers });
-
-      return leastRecentlyBookedUser<T>({
-        ...getLuckyUserParams,
-        availableUsers: highestPriorityUsers,
-        bookingsOfAvailableUsers,
-      });
-=======
   const endTime = performance.now();
   log.info(`getOrderedListOfLuckyUsers took ${endTime - startTime}ms`);
 
@@ -1106,7 +922,6 @@
         }
       }
     }
->>>>>>> 00ee1ef4
   }
   return { attributeWeights, virtualQueuesData };
 }
