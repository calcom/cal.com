--- conflicted
+++ resolved
@@ -10,11 +10,8 @@
 import type { AttributeType } from "@calcom/prisma/enums";
 import { BookingStatus } from "@calcom/prisma/enums";
 
-<<<<<<< HEAD
 const { getAttributesQueryValue } = acrossQueryValueCompatiblity;
 
-=======
->>>>>>> a1477dc7
 export enum DistributionMethod {
   PRIORITIZE_AVAILABILITY = "PRIORITIZE_AVAILABILITY",
   // BALANCED_ASSIGNMENT = "BALANCED_ASSIGNMENT",
@@ -30,12 +27,8 @@
 
 interface GetLuckyUserParams<T extends PartialUser> {
   availableUsers: [T, ...T[]]; // ensure contains at least 1
-<<<<<<< HEAD
   eventType: { id: number; isRRWeightsEnabled: boolean; team: { parentId?: number | null } | null };
   // all routedTeamMemberIds or all hosts of event types
-=======
-  eventType: { id: number; isRRWeightsEnabled: boolean };
->>>>>>> a1477dc7
   allRRHosts: {
     user: { id: number; email: string };
     createdAt: Date;
@@ -136,12 +129,8 @@
 
 async function getHostsWithCalibration(
   eventTypeId: number,
-<<<<<<< HEAD
   hosts: { userId: number; email: string; createdAt: Date }[],
   virtualQueuesData?: VirtualQueuesDataType
-=======
-  hosts: { userId: number; email: string; createdAt: Date }[]
->>>>>>> a1477dc7
 ) {
   const [newHostsArray, existingBookings] = await Promise.all([
     prisma.host.findMany({
@@ -164,10 +153,7 @@
       })),
       startDate: startOfMonth,
       endDate: new Date(),
-<<<<<<< HEAD
       virtualQueuesData,
-=======
->>>>>>> a1477dc7
     }),
   ]);
   // Return early if there are no new hosts or no existing bookings
@@ -224,7 +210,6 @@
   bookingsOfAvailableUsers,
   allRRHosts,
   eventType,
-<<<<<<< HEAD
   virtualQueuesData,
   attributeWeights,
 }: GetLuckyUserParams<T> & {
@@ -235,9 +220,6 @@
     weight: number;
   }[];
 }): Promise<[T, ...T[]]> {
-=======
-}: GetLuckyUserParams<T> & { bookingsOfAvailableUsers: PartialBooking[] }): Promise<[T, ...T[]]> {
->>>>>>> a1477dc7
   //get all bookings of all other RR hosts that are not available
   const availableUserIds = new Set(availableUsers.map((user) => user.id));
 
@@ -266,23 +248,16 @@
     users: notAvailableHosts,
     startDate: startOfMonth,
     endDate: new Date(),
-<<<<<<< HEAD
     virtualQueuesData,
-=======
->>>>>>> a1477dc7
   });
 
   const allBookings = bookingsOfAvailableUsers.concat(bookingsOfNotAvailableUsers);
 
-<<<<<<< HEAD
   //todo: check this function
-=======
->>>>>>> a1477dc7
   const allHostsWithCalibration = await getHostsWithCalibration(
     eventType.id,
     allRRHosts.map((host) => {
       return { email: host.user.email, userId: host.user.id, createdAt: host.createdAt };
-<<<<<<< HEAD
     }),
     virtualQueuesData
   );
@@ -301,16 +276,6 @@
       return totalWeight;
     }, 0);
   }
-=======
-    })
-  );
-
-  // Calculate the total calibration and weight of all round-robin hosts
-  const totalWeight = allRRHosts.reduce((totalWeight, host) => {
-    totalWeight += host.weight ?? 100;
-    return totalWeight;
-  }, 0);
->>>>>>> a1477dc7
 
   const totalCalibration = allHostsWithCalibration.reduce((totalCalibration, host) => {
     totalCalibration += host.calibration;
@@ -335,11 +300,6 @@
     );
 
     const targetNumberOfBookings = (allBookings.length + totalCalibration) * targetPercentage;
-<<<<<<< HEAD
-
-=======
-    // I need to get the user's current calibration here
->>>>>>> a1477dc7
     const userCalibration = allHostsWithCalibration.find((host) => host.userId === user.id)?.calibration ?? 0;
 
     const bookingShortfall = targetNumberOfBookings - (userBookings.length + userCalibration);
@@ -369,7 +329,6 @@
     throw new Error("Internal Error: Weight filter should never return length=0.");
   }
   return remainingUsersAfterWeightFilter;
-<<<<<<< HEAD
 }
 
 type AttributeWithWeights = {
@@ -587,8 +546,6 @@
     }
   });
   return selectionOptions;
-=======
->>>>>>> a1477dc7
 }
 
 // TODO: Configure distributionAlgorithm from the event type configuration
@@ -602,7 +559,6 @@
   distributionMethod: DistributionMethod = DistributionMethod.PRIORITIZE_AVAILABILITY,
   { availableUsers, ...getLuckyUserParams }: GetLuckyUserParams<T>
 ) {
-<<<<<<< HEAD
   //maybe pass response directly not id
   const { eventType, routingFormResponseId } = getLuckyUserParams;
 
@@ -655,9 +611,6 @@
     }
   }
 
-=======
-  const { eventType } = getLuckyUserParams;
->>>>>>> a1477dc7
   // there is only one user
   if (availableUsers.length === 1) {
     return availableUsers[0];
@@ -669,10 +622,7 @@
     }),
     startDate: startOfMonth,
     endDate: new Date(),
-<<<<<<< HEAD
     virtualQueuesData,
-=======
->>>>>>> a1477dc7
   });
 
   switch (distributionMethod) {
@@ -682,11 +632,8 @@
           ...getLuckyUserParams,
           availableUsers,
           bookingsOfAvailableUsers: currentMonthBookingsOfAvailableUsers,
-<<<<<<< HEAD
           virtualQueuesData,
           attributeWeights,
-=======
->>>>>>> a1477dc7
         });
       }
       const highestPriorityUsers = getUsersWithHighestPriority({ availableUsers });
