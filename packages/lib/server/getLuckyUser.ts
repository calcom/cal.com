--- conflicted
+++ resolved
@@ -9,22 +9,12 @@
 import type { AttributeType } from "@calcom/prisma/enums";
 import { BookingStatus } from "@calcom/prisma/enums";
 
-<<<<<<< HEAD
 async function getAttributesQueryValue() {
   const { getAttributesQueryValue } = (await import("@calcom/app-store/routing-forms/lib/raqbUtils"))
     .acrossQueryValueCompatiblity;
   return getAttributesQueryValue;
 }
 
-export enum DistributionMethod {
-  PRIORITIZE_AVAILABILITY = "PRIORITIZE_AVAILABILITY",
-  // BALANCED_ASSIGNMENT = "BALANCED_ASSIGNMENT",
-  // ROUND_ROBIN (for fairness, rotating through assignees)
-  // LOAD_BALANCED (ensuring an even workload)
-}
-
-=======
->>>>>>> f7669603
 type PartialBooking = Pick<Booking, "id" | "createdAt" | "userId" | "status"> & {
   attendees: { email: string | null }[];
 };
@@ -365,15 +355,9 @@
     priority?: number | null;
     weight?: number | null;
   }
-<<<<<<< HEAD
->(
-  distributionMethod: DistributionMethod = DistributionMethod.PRIORITIZE_AVAILABILITY,
-  { availableUsers, ...getLuckyUserParams }: GetLuckyUserParams<T>
-) {
+>({ availableUsers, ...getLuckyUserParams }: GetLuckyUserParams<T>) {
   const { attributeWeights, virtualQueuesData } = await prepareQueuesAndAttributesData(getLuckyUserParams);
-
   return _getLuckyUser(
-    distributionMethod,
     {
       ...getLuckyUserParams,
       availableUsers,
@@ -629,15 +613,12 @@
   };
 };
 
-// TODO: Configure distributionAlgorithm from the event type configuration
-// TODO: Add 'MAXIMIZE_FAIRNESS' algorithm.
 async function _getLuckyUser<
   T extends PartialUser & {
     priority?: number | null;
     weight?: number | null;
   }
 >(
-  distributionMethod: DistributionMethod = DistributionMethod.PRIORITIZE_AVAILABILITY,
   { availableUsers, ...getLuckyUserParams }: GetLuckyUserParams<T>,
   attributeWeights?: {
     userId: number;
@@ -646,9 +627,6 @@
   virtualQueuesData?: VirtualQueuesDataType
 ) {
   //maybe pass response directly not id
-=======
->({ availableUsers, ...getLuckyUserParams }: GetLuckyUserParams<T>) {
->>>>>>> f7669603
   const { eventType } = getLuckyUserParams;
 
   // there is only one user
@@ -664,37 +642,14 @@
     endDate: new Date(),
     virtualQueuesData,
   });
-<<<<<<< HEAD
-
-  switch (distributionMethod) {
-    case DistributionMethod.PRIORITIZE_AVAILABILITY: {
-      if (eventType.isRRWeightsEnabled) {
-        availableUsers = await filterUsersBasedOnWeights({
-          ...getLuckyUserParams,
-          availableUsers,
-          bookingsOfAvailableUsers: currentMonthBookingsOfAvailableUsers,
-          virtualQueuesData,
-          attributeWeights,
-        });
-      }
-      const highestPriorityUsers = getUsersWithHighestPriority({ availableUsers });
-      // No need to round-robin through the only user, return early also.
-      if (highestPriorityUsers.length === 1) return highestPriorityUsers[0];
-      // TS is happy.
-      return leastRecentlyBookedUser({
-        ...getLuckyUserParams,
-        availableUsers: highestPriorityUsers,
-        bookingsOfAvailableUsers: currentMonthBookingsOfAvailableUsers,
-      });
-    }
-=======
   if (eventType.isRRWeightsEnabled) {
     availableUsers = await filterUsersBasedOnWeights({
       ...getLuckyUserParams,
       availableUsers,
       bookingsOfAvailableUsers: currentMonthBookingsOfAvailableUsers,
+      virtualQueuesData,
+      attributeWeights,
     });
->>>>>>> f7669603
   }
   const highestPriorityUsers = getUsersWithHighestPriority({ availableUsers });
   // No need to round-robin through the only user, return early also.
