import { wrapApiHandlerWithSentry } from "@sentry/nextjs";
import type { NextApiRequest, NextApiResponse } from "next";

import { getServerErrorFromUnknown } from "./getServerErrorFromUnknown";
import { performance } from "./perfObserver";

type Handle<T> = (req: NextApiRequest, res: NextApiResponse) => Promise<T>;

/** Allows us to get type inference from API handler responses */
export function defaultResponder<T>(
  f: Handle<T>,
  /** If set we will wrap the handle with sentry tracing */
  endpointRoute?: string
) {
  return async (req: NextApiRequest, res: NextApiResponse) => {
    let ok = false;
    try {
      performance.mark("Start");
      const result = endpointRoute
        ? await wrapApiHandlerWithSentry(f, endpointRoute)(req, res)
        : await f(req, res);
      ok = true;
      if (result && !res.writableEnded) {
        return res.json(result);
      }
    } catch (err) {
      const error = getServerErrorFromUnknown(err);
<<<<<<< HEAD
      // dynamic import of Sentry so it's only loaded when something goes wrong.
      const captureException = (await import("@sentry/nextjs")).captureException;
      captureException(err);
      // return API route response
=======
      // we don't want to report Bad Request errors to Sentry / console
      if (!(error.statusCode >= 400 && error.statusCode < 500)) {
        console.error(error);
        const captureException = (await import("@sentry/nextjs")).captureException;
        captureException(error);
      }
>>>>>>> 00ee1ef4
      return res
        .status(error.statusCode)
        .json({ message: error.message, url: error.url, method: error.method });
    } finally {
      performance.mark("End");
      performance.measure(`[${ok ? "OK" : "ERROR"}][$1] ${req.method} '${req.url}'`, "Start", "End");
    }
  };
}<|MERGE_RESOLUTION|>--- conflicted
+++ resolved
@@ -25,19 +25,12 @@
       }
     } catch (err) {
       const error = getServerErrorFromUnknown(err);
-<<<<<<< HEAD
-      // dynamic import of Sentry so it's only loaded when something goes wrong.
-      const captureException = (await import("@sentry/nextjs")).captureException;
-      captureException(err);
-      // return API route response
-=======
       // we don't want to report Bad Request errors to Sentry / console
       if (!(error.statusCode >= 400 && error.statusCode < 500)) {
         console.error(error);
         const captureException = (await import("@sentry/nextjs")).captureException;
         captureException(error);
       }
->>>>>>> 00ee1ef4
       return res
         .status(error.statusCode)
         .json({ message: error.message, url: error.url, method: error.method });
