import type { Dayjs } from "@calcom/dayjs";
import dayjs from "@calcom/dayjs";
import type { Availability } from "@calcom/prisma/client";

export type DateRange = {
  start: Dayjs;
  end: Dayjs;
};

export type DateOverride = Pick<Availability, "date" | "startTime" | "endTime">;
export type WorkingHours = Pick<Availability, "days" | "startTime" | "endTime">;

export function processWorkingHours({
  item,
  timeZone,
  dateFrom /* Date in organizer tz*/,
  dateTo /* Date in organizer tz*/,
}: {
  item: WorkingHours;
  timeZone: string;
  dateFrom: Dayjs;
  dateTo: Dayjs;
}) {
  const results = [];

  // Dayjs.startof() respects the DST changes & gives us the correct start of date, unlike Dayjs.add().
  const startOfDateFrom = dateFrom.startOf("day").tz(timeZone);
  const fromOffset = startOfDateFrom.utcOffset();

  for (let date = startOfDateFrom; date.isBefore(dateTo); date = date.add(1, "day")) {
    const offset = date.tz(timeZone).utcOffset();

    // It always has to be start of the day (midnight) even when DST changes
    // When dst changes (can happen whenever we change time like add hours/minutes), the date utcOffset doesn't updates automatically. So we need to apply the tz again.
    const dateInTz = date.add(fromOffset - offset, "minutes").tz(timeZone);
    if (!item.days.includes(dateInTz.day())) continue;

    let start = dateInTz
      .add(item.startTime.getUTCHours(), "hours")
      .add(item.startTime.getUTCMinutes(), "minutes");
    let end = dateInTz.add(item.endTime.getUTCHours(), "hours").add(item.endTime.getUTCMinutes(), "minutes");

    // If DST changes between start of day - start of availability, Add the required offset.
    // there will be 60 min offset on the day of DST change
    let offsetDiff = start.utcOffset() - start.tz(timeZone).utcOffset();
    start = start.add(offsetDiff, "minute").tz(timeZone);
    end = end.add(offsetDiff, "minute").tz(timeZone);

    // If DST changes between start of availability - end of availability, Add the required offset.
    offsetDiff = start.utcOffset() - end.utcOffset();
    end = end.add(offsetDiff, "minute").tz(timeZone);

    const startResult = dayjs.max(start, dateFrom);
<<<<<<< HEAD
    const endResult = dayjs.min(end, dateTo);
=======
    let endResult = dayjs.min(end, dateTo.tz(timeZone));

    // INFO: We only allow users to set availability up to 11:59PM which ends up not making them available
    // up to midnight.
    if (endResult.hour() === 23 && endResult.minute() === 59) {
      endResult = endResult.add(1, "minute");
    }
>>>>>>> ee80577c

    // if an event ends before start, it's not a result.
    if (endResult.isBefore(startResult)) continue;

    results.push({
      start: startResult,
      end: endResult,
    });
  }
  return results;
}

export function processDateOverride({
  item,
  itemDateAsUtc,
  timeZone,
}: {
  item: DateOverride;
  itemDateAsUtc: Dayjs;
  timeZone: string;
}) {
  const itemDateStartOfDay = itemDateAsUtc.startOf("day");
  const startDate = itemDateStartOfDay
    .add(item.startTime.getUTCHours(), "hours")
    .add(item.startTime.getUTCMinutes(), "minutes")
    .second(0)
    .tz(timeZone, true);

  let endDate = itemDateStartOfDay;
  const endTimeHours = item.endTime.getUTCHours();
  const endTimeMinutes = item.endTime.getUTCMinutes();

  if (endTimeHours === 23 && endTimeMinutes === 59) {
    endDate = endDate.add(1, "day").tz(timeZone, true);
  } else {
    endDate = itemDateStartOfDay
      .add(endTimeHours, "hours")
      .add(endTimeMinutes, "minutes")
      .second(0)
      .tz(timeZone, true);
  }

  return {
    start: startDate,
    end: endDate,
  };
}

export function buildDateRanges({
  availability,
  timeZone /* Organizer timeZone */,
  dateFrom /* Attendee dateFrom */,
  dateTo /* `` dateTo */,
}: {
  timeZone: string;
  availability: (DateOverride | WorkingHours)[];
  dateFrom: Dayjs;
  dateTo: Dayjs;
}): DateRange[] {
  // Caching the dateFrom in organizer tz here becauze Dayjs.tz fn is slow.
  const dateFromOrganizerTZ = dateFrom.tz(timeZone);
  const dateToOrganizerTZ = dateTo.tz(timeZone);
  const groupedWorkingHours = groupByDate(
    availability.reduce((processed: DateRange[], item) => {
      if ("days" in item) {
        processed = processed.concat(
          processWorkingHours({ item, timeZone, dateFrom: dateFromOrganizerTZ, dateTo: dateToOrganizerTZ })
        );
      }
      return processed;
    }, [])
  );

  const groupedDateOverrides = groupByDate(
    availability.reduce((processed: DateRange[], item) => {
      if ("date" in item && !!item.date) {
        const itemDateAsUtc = dayjs.utc(item.date);
        // TODO: Remove the .subtract(1, "day") and .add(1, "day") part and
        // refactor this to actually work with correct dates.
        // As of 2024-02-20, there are mismatches between local and UTC dates for overrides
        // and the dateFrom and dateTo fields, resulting in this if not returning true, which
        // results in "no available users found" errors.
        if (
          itemDateAsUtc.isBetween(
            dateFrom.subtract(1, "day").startOf("day"),
            dateTo.add(1, "day").endOf("day"),
            null,
            "[]"
          )
        ) {
          processed.push(processDateOverride({ item, itemDateAsUtc, timeZone }));
        }
      }
      return processed;
    }, [])
  );

  const dateRanges = Object.values({
    ...groupedWorkingHours,
    ...groupedDateOverrides,
  }).map(
    // remove 0-length overrides that were kept to cancel out working dates until now.
    (ranges) => ranges.filter((range) => range.start.valueOf() !== range.end.valueOf())
  );

  return dateRanges.flat();
}

export function groupByDate(ranges: DateRange[]): { [x: string]: DateRange[] } {
  const results = ranges.reduce(
    (
      previousValue: {
        [date: string]: DateRange[];
      },
      currentValue
    ) => {
      const dateString = dayjs(currentValue.start).format("YYYY-MM-DD");

      previousValue[dateString] =
        typeof previousValue[dateString] === "undefined"
          ? [currentValue]
          : [...previousValue[dateString], currentValue];
      return previousValue;
    },
    {}
  );

  return results;
}

export function intersect(ranges: DateRange[][]): DateRange[] {
  if (!ranges.length) return [];
  // Get the ranges of the first user
  let commonAvailability = ranges[0];

  // For each of the remaining users, find the intersection of their ranges with the current common availability
  for (let i = 1; i < ranges.length; i++) {
    const userRanges = ranges[i];

    const intersectedRanges: {
      start: Dayjs;
      end: Dayjs;
    }[] = [];

    commonAvailability.forEach((commonRange) => {
      userRanges.forEach((userRange) => {
        const intersection = getIntersection(commonRange, userRange);
        if (intersection !== null) {
          // If the current common range intersects with the user range, add the intersected time range to the new array
          intersectedRanges.push(intersection);
        }
      });
    });

    commonAvailability = intersectedRanges;
  }

  // If the common availability is empty, there is no time when all users are available
  if (commonAvailability.length === 0) {
    return [];
  }

  return commonAvailability;
}

function getIntersection(range1: DateRange, range2: DateRange) {
  const start = range1.start.utc().isAfter(range2.start) ? range1.start : range2.start;
  const end = range1.end.utc().isBefore(range2.end) ? range1.end : range2.end;
  if (start.utc().isBefore(end)) {
    return { start, end };
  }
  return null;
}

export function subtract(
  sourceRanges: (DateRange & { [x: string]: unknown })[],
  excludedRanges: DateRange[]
) {
  const result: DateRange[] = [];

  for (const { start: sourceStart, end: sourceEnd, ...passThrough } of sourceRanges) {
    let currentStart = sourceStart;

    const overlappingRanges = excludedRanges.filter(
      ({ start, end }) => start.isBefore(sourceEnd) && end.isAfter(sourceStart)
    );

    overlappingRanges.sort((a, b) => (a.start.isAfter(b.start) ? 1 : -1));

    for (const { start: excludedStart, end: excludedEnd } of overlappingRanges) {
      if (excludedStart.isAfter(currentStart)) {
        result.push({ start: currentStart, end: excludedStart });
      }
      currentStart = excludedEnd.isAfter(currentStart) ? excludedEnd : currentStart;
    }

    if (sourceEnd.isAfter(currentStart)) {
      result.push({ start: currentStart, end: sourceEnd, ...passThrough });
    }
  }

  return result;
}<|MERGE_RESOLUTION|>--- conflicted
+++ resolved
@@ -51,17 +51,13 @@
     end = end.add(offsetDiff, "minute").tz(timeZone);
 
     const startResult = dayjs.max(start, dateFrom);
-<<<<<<< HEAD
     const endResult = dayjs.min(end, dateTo);
-=======
-    let endResult = dayjs.min(end, dateTo.tz(timeZone));
 
     // INFO: We only allow users to set availability up to 11:59PM which ends up not making them available
     // up to midnight.
     if (endResult.hour() === 23 && endResult.minute() === 59) {
       endResult = endResult.add(1, "minute");
     }
->>>>>>> ee80577c
 
     // if an event ends before start, it's not a result.
     if (endResult.isBefore(startResult)) continue;
