import type { IOutOfOfficeData } from "@calcom/core/getUserAvailability";
import type { Dayjs } from "@calcom/dayjs";
import dayjs from "@calcom/dayjs";
import type { Availability } from "@calcom/prisma/client";

export type DateRange = {
  start: Dayjs;
  end: Dayjs;
};

export type DateOverride = Pick<Availability, "date" | "startTime" | "endTime">;
export type WorkingHours = Pick<Availability, "days" | "startTime" | "endTime">;

type TravelSchedule = { startDate: Dayjs; endDate?: Dayjs; timeZone: string };

function getAdjustedTimezone(date: Dayjs, timeZone: string, travelSchedules: TravelSchedule[]) {
  let adjustedTimezone = timeZone;

  for (const travelSchedule of travelSchedules) {
    if (
      !date.isBefore(travelSchedule.startDate) &&
      (!travelSchedule.endDate || !date.isAfter(travelSchedule.endDate))
    ) {
      adjustedTimezone = travelSchedule.timeZone;
      break;
    }
  }
  return adjustedTimezone;
}

export function processWorkingHours({
  item,
  timeZone,
  dateFrom,
  dateTo,
  travelSchedules,
}: {
  item: WorkingHours;
  timeZone: string;
  dateFrom: Dayjs;
  dateTo: Dayjs;
  travelSchedules: TravelSchedule[];
}) {
  const utcDateTo = dateTo.utc();
  const results = [];
  for (let date = dateFrom.startOf("day"); utcDateTo.isAfter(date); date = date.add(1, "day")) {
    const fromOffset = dateFrom.startOf("day").utcOffset();

    const adjustedTimezone = getAdjustedTimezone(date, timeZone, travelSchedules);

    const offset = date.tz(adjustedTimezone).utcOffset();

    // it always has to be start of the day (midnight) even when DST changes
    const dateInTz = date.add(fromOffset - offset, "minutes").tz(adjustedTimezone);
    if (!item.days.includes(dateInTz.day())) {
      continue;
    }

    let start = dateInTz
      .add(item.startTime.getUTCHours(), "hours")
      .add(item.startTime.getUTCMinutes(), "minutes");

    let end = dateInTz.add(item.endTime.getUTCHours(), "hours").add(item.endTime.getUTCMinutes(), "minutes");

    const offsetBeginningOfDay = dayjs(start.format("YYYY-MM-DD hh:mm")).tz(adjustedTimezone).utcOffset();
    const offsetDiff = start.utcOffset() - offsetBeginningOfDay; // there will be 60 min offset on the day day of DST change

    start = start.add(offsetDiff, "minute");
    end = end.add(offsetDiff, "minute");

    const startResult = dayjs.max(start, dateFrom);
    let endResult = dayjs.min(end, dateTo.tz(adjustedTimezone));

    // INFO: We only allow users to set availability up to 11:59PM which ends up not making them available
    // up to midnight.
    if (endResult.hour() === 23 && endResult.minute() === 59) {
      endResult = endResult.add(1, "minute");
    }

    if (endResult.isBefore(startResult)) {
      // if an event ends before start, it's not a result.
      continue;
    }

    results.push({
      start: startResult,
      end: endResult,
    });
  }
  return results;
}

export function processDateOverride({
  item,
  itemDateAsUtc,
  timeZone,
  travelSchedules,
}: {
  item: DateOverride;
  itemDateAsUtc: Dayjs;
  timeZone: string;
  travelSchedules: TravelSchedule[];
}) {
  const overrideDate = dayjs(item.date);

  const adjustedTimezone = getAdjustedTimezone(overrideDate, timeZone, travelSchedules);

  const itemDateStartOfDay = itemDateAsUtc.startOf("day");
  const startDate = itemDateStartOfDay
    .add(item.startTime.getUTCHours(), "hours")
    .add(item.startTime.getUTCMinutes(), "minutes")
    .second(0)
    .tz(adjustedTimezone, true);

  let endDate = itemDateStartOfDay;
  const endTimeHours = item.endTime.getUTCHours();
  const endTimeMinutes = item.endTime.getUTCMinutes();

  if (endTimeHours === 23 && endTimeMinutes === 59) {
    endDate = endDate.add(1, "day").tz(timeZone, true);
  } else {
    endDate = itemDateStartOfDay
      .add(endTimeHours, "hours")
      .add(endTimeMinutes, "minutes")
      .second(0)
      .tz(adjustedTimezone, true);
  }

  return {
    start: startDate,
    end: endDate,
  };
}

function processOOO(outOfOffice: Dayjs, timeZone: string) {
  const utcOffset = outOfOffice.tz(timeZone).utcOffset();
  const utcDate = outOfOffice.subtract(utcOffset, "minute");

  const OOOdate = utcDate.tz(timeZone);

  return {
    start: OOOdate,
    end: OOOdate,
  };
}

export function buildDateRanges({
  availability,
  timeZone /* Organizer timeZone */,
  dateFrom /* Attendee dateFrom */,
  dateTo /* `` dateTo */,
<<<<<<< HEAD
  travelSchedules,
=======
  outOfOffice,
>>>>>>> 7b032104
}: {
  timeZone: string;
  availability: (DateOverride | WorkingHours)[];
  dateFrom: Dayjs;
  dateTo: Dayjs;
<<<<<<< HEAD
  travelSchedules: TravelSchedule[];
}): DateRange[] {
=======
  outOfOffice?: IOutOfOfficeData;
}): { dateRanges: DateRange[]; oooExcludedDateRanges: DateRange[] } {
>>>>>>> 7b032104
  const dateFromOrganizerTZ = dateFrom.tz(timeZone);
  const groupedWorkingHours = groupByDate(
    availability.reduce((processed: DateRange[], item) => {
      if ("days" in item) {
        processed = processed.concat(
          processWorkingHours({ item, timeZone, dateFrom: dateFromOrganizerTZ, dateTo, travelSchedules })
        );
      }
      return processed;
    }, [])
  );
  const OOOdates = outOfOffice
    ? Object.keys(outOfOffice).map((outOfOffice) => processOOO(dayjs(outOfOffice), timeZone))
    : [];

  const groupedOOO = groupByDate(OOOdates);

  const groupedDateOverrides = groupByDate(
    availability.reduce((processed: DateRange[], item) => {
      if ("date" in item && !!item.date) {
        const itemDateAsUtc = dayjs.utc(item.date);
        // TODO: Remove the .subtract(1, "day") and .add(1, "day") part and
        // refactor this to actually work with correct dates.
        // As of 2024-02-20, there are mismatches between local and UTC dates for overrides
        // and the dateFrom and dateTo fields, resulting in this if not returning true, which
        // results in "no available users found" errors.
        if (
          itemDateAsUtc.isBetween(
            dateFrom.subtract(1, "day").startOf("day"),
            dateTo.add(1, "day").endOf("day"),
            null,
            "[]"
          )
        ) {
          processed.push(processDateOverride({ item, itemDateAsUtc, timeZone, travelSchedules }));
        }
      }
      return processed;
    }, [])
  );

  const dateRanges = Object.values({
    ...groupedWorkingHours,
    ...groupedDateOverrides,
  }).map(
    // remove 0-length overrides that were kept to cancel out working dates until now.
    (ranges) => ranges.filter((range) => range.start.valueOf() !== range.end.valueOf())
  );

  const oooExcludedDateRanges = Object.values({
    ...groupedWorkingHours,
    ...groupedDateOverrides,
    ...groupedOOO,
  }).map(
    // remove 0-length overrides && OOO dates that were kept to cancel out working dates until now.
    (ranges) => ranges.filter((range) => range.start.valueOf() !== range.end.valueOf())
  );

  return { dateRanges: dateRanges.flat(), oooExcludedDateRanges: oooExcludedDateRanges.flat() };
}

export function groupByDate(ranges: DateRange[]): { [x: string]: DateRange[] } {
  const results = ranges.reduce(
    (
      previousValue: {
        [date: string]: DateRange[];
      },
      currentValue
    ) => {
      const dateString = dayjs(currentValue.start).format("YYYY-MM-DD");

      previousValue[dateString] =
        typeof previousValue[dateString] === "undefined"
          ? [currentValue]
          : [...previousValue[dateString], currentValue];
      return previousValue;
    },
    {}
  );

  return results;
}

export function intersect(ranges: DateRange[][]): DateRange[] {
  if (!ranges.length) return [];
  // Get the ranges of the first user
  let commonAvailability = ranges[0];

  // For each of the remaining users, find the intersection of their ranges with the current common availability
  for (let i = 1; i < ranges.length; i++) {
    const userRanges = ranges[i];

    const intersectedRanges: {
      start: Dayjs;
      end: Dayjs;
    }[] = [];

    commonAvailability.forEach((commonRange) => {
      userRanges.forEach((userRange) => {
        const intersection = getIntersection(commonRange, userRange);
        if (intersection !== null) {
          // If the current common range intersects with the user range, add the intersected time range to the new array
          intersectedRanges.push(intersection);
        }
      });
    });

    commonAvailability = intersectedRanges;
  }

  // If the common availability is empty, there is no time when all users are available
  if (commonAvailability.length === 0) {
    return [];
  }

  return commonAvailability;
}

function getIntersection(range1: DateRange, range2: DateRange) {
  const start = range1.start.utc().isAfter(range2.start) ? range1.start : range2.start;
  const end = range1.end.utc().isBefore(range2.end) ? range1.end : range2.end;
  if (start.utc().isBefore(end)) {
    return { start, end };
  }
  return null;
}

export function subtract(
  sourceRanges: (DateRange & { [x: string]: unknown })[],
  excludedRanges: DateRange[]
) {
  const result: DateRange[] = [];

  for (const { start: sourceStart, end: sourceEnd, ...passThrough } of sourceRanges) {
    let currentStart = sourceStart;

    const overlappingRanges = excludedRanges.filter(
      ({ start, end }) => start.isBefore(sourceEnd) && end.isAfter(sourceStart)
    );

    overlappingRanges.sort((a, b) => (a.start.isAfter(b.start) ? 1 : -1));

    for (const { start: excludedStart, end: excludedEnd } of overlappingRanges) {
      if (excludedStart.isAfter(currentStart)) {
        result.push({ start: currentStart, end: excludedStart });
      }
      currentStart = excludedEnd.isAfter(currentStart) ? excludedEnd : currentStart;
    }

    if (sourceEnd.isAfter(currentStart)) {
      result.push({ start: currentStart, end: sourceEnd, ...passThrough });
    }
  }

  return result;
}<|MERGE_RESOLUTION|>--- conflicted
+++ resolved
@@ -149,23 +149,16 @@
   timeZone /* Organizer timeZone */,
   dateFrom /* Attendee dateFrom */,
   dateTo /* `` dateTo */,
-<<<<<<< HEAD
   travelSchedules,
-=======
   outOfOffice,
->>>>>>> 7b032104
 }: {
   timeZone: string;
   availability: (DateOverride | WorkingHours)[];
   dateFrom: Dayjs;
   dateTo: Dayjs;
-<<<<<<< HEAD
   travelSchedules: TravelSchedule[];
-}): DateRange[] {
-=======
   outOfOffice?: IOutOfOfficeData;
 }): { dateRanges: DateRange[]; oooExcludedDateRanges: DateRange[] } {
->>>>>>> 7b032104
   const dateFromOrganizerTZ = dateFrom.tz(timeZone);
   const groupedWorkingHours = groupByDate(
     availability.reduce((processed: DateRange[], item) => {
