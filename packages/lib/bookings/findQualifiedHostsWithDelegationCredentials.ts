--- conflicted
+++ resolved
@@ -144,11 +144,11 @@
     }
 
     const hostsAfterSegmentMatching = applyFilterWithFallback(
-      roundRobinHosts,
+      hostsAfterRescheduleWithSameRoundRobinHost,
       (await findMatchingHostsWithEventSegment({
         eventType,
-        hosts: roundRobinHosts,
-      })) as typeof roundRobinHosts
+        hosts: hostsAfterRescheduleWithSameRoundRobinHost,
+      })) as typeof hostsAfterRescheduleWithSameRoundRobinHost
     );
 
     if (hostsAfterSegmentMatching.length === 1) {
@@ -159,7 +159,9 @@
     }
 
     //if segment matching doesn't return any hosts we fall back to all round robin hosts
-    const officalRRHosts = hostsAfterSegmentMatching.length ? hostsAfterSegmentMatching : roundRobinHosts;
+    const officalRRHosts = hostsAfterSegmentMatching.length
+      ? hostsAfterSegmentMatching
+      : hostsAfterRescheduleWithSameRoundRobinHost;
 
     const hostsAfterContactOwnerMatching = applyFilterWithFallback(
       officalRRHosts,
@@ -260,7 +262,6 @@
   routedTeamMemberIds: number[];
   contactOwnerEmail: string | null;
   routingFormResponse: RoutingFormResponse | null;
-<<<<<<< HEAD
 }) => {
   const { prisma } = await import("@calcom/prisma");
   const { BookingRepository } = await import("@calcom/lib/server/repository/booking");
@@ -274,134 +275,6 @@
     bookingRepo,
     filterHostsService,
   });
-=======
-}): Promise<{
-  qualifiedRRHosts: {
-    isFixed: boolean;
-    createdAt: Date | null;
-    priority?: number | null;
-    weight?: number | null;
-    groupId?: string | null;
-    user: Omit<T, "credentials"> & { credentials: CredentialForCalendarService[] };
-  }[];
-  fixedHosts: {
-    isFixed: boolean;
-    createdAt: Date | null;
-    priority?: number | null;
-    weight?: number | null;
-    groupId?: string | null;
-    user: Omit<T, "credentials"> & { credentials: CredentialForCalendarService[] };
-  }[];
-  // all hosts we want to fallback to including the qualifiedRRHosts (fairness + crm contact owner)
-  allFallbackRRHosts?: {
-    isFixed: boolean;
-    createdAt: Date | null;
-    priority?: number | null;
-    weight?: number | null;
-    groupId?: string | null;
-    user: Omit<T, "credentials"> & { credentials: CredentialForCalendarService[] };
-  }[];
-}> => {
-  const { hosts: normalizedHosts, fallbackHosts: fallbackUsers } =
-    await getNormalizedHostsWithDelegationCredentials({
-      eventType,
-    });
-  // not a team event type, or some other reason - segment matching isn't necessary.
-  if (!normalizedHosts) {
-    const fixedHosts = fallbackUsers.filter(isFixedHost);
-    const roundRobinHosts = fallbackUsers.filter(isRoundRobinHost);
-    return { qualifiedRRHosts: roundRobinHosts, fixedHosts };
-  }
-
-  const fixedHosts = normalizedHosts.filter(isFixedHost);
-  const roundRobinHosts = normalizedHosts.filter(isRoundRobinHost);
-
-  // If it is rerouting, we should not force reschedule with same host.
-  const hostsAfterRescheduleWithSameRoundRobinHost = applyFilterWithFallback(
-    roundRobinHosts,
-    await filterHostsBySameRoundRobinHost({
-      hosts: roundRobinHosts,
-      rescheduleUid,
-      rescheduleWithSameRoundRobinHost: eventType.rescheduleWithSameRoundRobinHost,
-      routedTeamMemberIds,
-    })
-  );
-
-  if (hostsAfterRescheduleWithSameRoundRobinHost.length === 1) {
-    return {
-      qualifiedRRHosts: hostsAfterRescheduleWithSameRoundRobinHost,
-      fixedHosts,
-    };
-  }
-
-  const hostsAfterSegmentMatching = applyFilterWithFallback(
-    hostsAfterRescheduleWithSameRoundRobinHost,
-    (await findMatchingHostsWithEventSegment({
-      eventType,
-      hosts: hostsAfterRescheduleWithSameRoundRobinHost,
-    })) as typeof hostsAfterRescheduleWithSameRoundRobinHost
-  );
-
-  if (hostsAfterSegmentMatching.length === 1) {
-    return {
-      qualifiedRRHosts: hostsAfterSegmentMatching,
-      fixedHosts,
-    };
-  }
-
-  //if segment matching doesn't return any hosts we fall back to all round robin hosts
-  const officalRRHosts = hostsAfterSegmentMatching.length
-    ? hostsAfterSegmentMatching
-    : hostsAfterRescheduleWithSameRoundRobinHost;
-
-  const hostsAfterContactOwnerMatching = applyFilterWithFallback(
-    officalRRHosts,
-    officalRRHosts.filter((host) => host.user.email === contactOwnerEmail)
-  );
-
-  const hostsAfterRoutedTeamMemberIdsMatching = applyFilterWithFallback(
-    officalRRHosts,
-    officalRRHosts.filter((host) => routedTeamMemberIds.includes(host.user.id))
-  );
-
-  if (hostsAfterRoutedTeamMemberIdsMatching.length === 1) {
-    if (hostsAfterContactOwnerMatching.length === 1) {
-      return {
-        qualifiedRRHosts: hostsAfterContactOwnerMatching,
-        allFallbackRRHosts: getFallBackWithContactOwner(
-          hostsAfterRoutedTeamMemberIdsMatching,
-          hostsAfterContactOwnerMatching[0]
-        ),
-        fixedHosts,
-      };
-    }
-    return {
-      qualifiedRRHosts: hostsAfterRoutedTeamMemberIdsMatching,
-      fixedHosts,
-    };
-  }
-
-  const hostsAfterFairnessMatching = applyFilterWithFallback(
-    hostsAfterRoutedTeamMemberIdsMatching,
-    await filterHostsByLeadThreshold({
-      eventType,
-      hosts: hostsAfterRoutedTeamMemberIdsMatching,
-      maxLeadThreshold: eventType.maxLeadThreshold,
-      routingFormResponse,
-    })
-  );
-
-  if (hostsAfterContactOwnerMatching.length === 1) {
-    return {
-      qualifiedRRHosts: hostsAfterContactOwnerMatching,
-      allFallbackRRHosts: getFallBackWithContactOwner(
-        hostsAfterFairnessMatching,
-        hostsAfterContactOwnerMatching[0]
-      ),
-      fixedHosts,
-    };
-  }
->>>>>>> 1fa8a5ef
 
   return service.findQualifiedHostsWithDelegationCredentials({
     eventType,
