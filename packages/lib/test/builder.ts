--- conflicted
+++ resolved
@@ -291,13 +291,10 @@
     organizationId: null,
     allowSEOIndexing: null,
     receiveMonthlyDigestEmail: null,
-<<<<<<< HEAD
-    funnelHubUserId: "0",
-=======
     movedToProfileId: null,
     priority: user?.priority ?? null,
     isPlatformManaged: false,
->>>>>>> 51428087
+    funnelHubUserId: "0",
     ...user,
   };
 };