--- conflicted
+++ resolved
@@ -147,11 +147,8 @@
     rrSegmentQueryValue: null,
     autoTranslateDescriptionEnabled: false,
     useEventLevelSelectedCalendars: false,
-<<<<<<< HEAD
+    allowReschedulingPastBookings: false,
     userInterfaceLanguage: null,
-=======
-    allowReschedulingPastBookings: false,
->>>>>>> d5420eda
     ...eventType,
   };
 };
