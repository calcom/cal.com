import { faker } from "@faker-js/faker";
import type { Booking, EventType, Prisma, Webhook } from "@prisma/client";
import type { TFunction } from "next-i18next";

import getICalUID from "@calcom/emails/lib/getICalUID";
import { BookingStatus } from "@calcom/prisma/enums";
import type { CalendarEvent, Person, VideoCallData } from "@calcom/types/Calendar";

export const buildVideoCallData = (callData?: Partial<VideoCallData>): VideoCallData => {
  return {
    type: faker.helpers.arrayElement(["zoom_video", "stream_video"]),
    id: faker.datatype.uuid(),
    password: faker.internet.password(),
    url: faker.internet.url(),
    ...callData,
  };
};

export const buildPerson = (person?: Partial<Person>): Person => {
  return {
    name: faker.name.firstName(),
    email: faker.internet.email(),
    timeZone: faker.address.timeZone(),
    username: faker.internet.userName(),
    id: faker.datatype.number(),
    language: {
      locale: faker.random.locale(),
      translate: ((key: string) => key) as TFunction,
    },
    ...person,
  };
};

export const buildBooking = (booking?: Partial<Booking>): Booking => {
  const uid = faker.datatype.uuid();
  return {
    id: faker.datatype.number(),
    uid,
    userId: null,
    eventTypeId: null,
<<<<<<< HEAD
=======
    idempotencyKey: null,
>>>>>>> ab631c19
    userPrimaryEmail: null,
    title: faker.lorem.sentence(),
    description: faker.lorem.paragraph(),
    customInputs: null,
    startTime: faker.date.future(),
    endTime: faker.date.future(),
    location: null,
    createdAt: new Date(),
    updatedAt: null,
    status: BookingStatus.ACCEPTED,
    paid: false,
    destinationCalendarId: null,
    cancellationReason: null,
    rejectionReason: null,
    dynamicEventSlugRef: null,
    dynamicGroupSlugRef: null,
    rescheduled: null,
    fromReschedule: null,
    recurringEventId: null,
    smsReminderNumber: null,
    scheduledJobs: [],
    metadata: null,
    responses: null,
    isRecorded: false,
    iCalUID: getICalUID({ uid }),
    iCalSequence: 0,
    ...booking,
  };
};

export const buildEventType = (eventType?: Partial<EventType>): EventType => {
  return {
    id: faker.datatype.number(),
    title: faker.lorem.sentence(),
    slug: faker.lorem.slug(),
    description: faker.lorem.paragraph(),
    position: 1,
    isInstantEvent: false,
    locations: null,
    length: 15,
    offsetStart: 0,
    hidden: false,
    userId: null,
    teamId: null,
    requiresBookerEmailVerification: false,
    useEventTypeDestinationCalendarEmail: false,
    eventName: faker.lorem.words(),
    timeZone: null,
    periodType: "UNLIMITED",
    periodStartDate: null,
    periodEndDate: null,
    periodDays: null,
    periodCountCalendarDays: null,
    recurringEvent: null,
    lockTimeZoneToggleOnBookingPage: false,
    requiresConfirmation: false,
    disableGuests: false,
    hideCalendarNotes: false,
    minimumBookingNotice: 120,
    beforeEventBuffer: 0,
    afterEventBuffer: 0,
    onlyShowFirstAvailableSlot: false,
    seatsPerTimeSlot: null,
    seatsShowAttendees: null,
    seatsShowAvailabilityCount: null,
    schedulingType: null,
    scheduleId: null,
    bookingLimits: null,
    durationLimits: null,
    assignAllTeamMembers: false,
    price: 0,
    currency: "usd",
    slotInterval: null,
    metadata: null,
    successRedirectUrl: null,
    bookingFields: [],
    parentId: null,
    profileId: null,
    ...eventType,
  };
};

export const buildWebhook = (webhook?: Partial<Webhook>): Webhook => {
  return {
    id: faker.datatype.uuid(),
    eventTypeId: faker.datatype.number(),
    subscriberUrl: "http://mockedURL.com",
    payloadTemplate: null,
    createdAt: faker.datatype.datetime(),
    appId: null,
    userId: null,
    secret: faker.lorem.slug(),
    active: true,
    eventTriggers: [],
    teamId: null,
    ...webhook,
  };
};

export const buildSubscriberEvent = (booking?: Partial<Booking>) => {
  return {
    type: booking?.title || "",
    title: booking?.title,
    description: "",
    additionalNotes: "",
    customInputs: {},
    startTime: booking?.startTime,
    endTime: booking?.endTime,
    organizer: {
      name: "",
      email: "",
      timeZone: "",
      language: {
        locale: "en",
      },
    },
    attendees: [],
    location: "",
    destinationCalendar: null,
    hideCalendar: false,
    uid: booking?.uid,
    metadata: {},
  };
};

export const buildCalendarEvent = (
  event?: Partial<CalendarEvent>,
  omitVideoCallData?: boolean
): CalendarEvent => {
  const uid = faker.datatype.uuid();
  return {
    uid,
    iCalUID: getICalUID({ uid }),
    type: faker.helpers.arrayElement(["event", "meeting"]),
    title: faker.lorem.sentence(),
    startTime: faker.date.future().toISOString(),
    endTime: faker.date.future().toISOString(),
    location: faker.address.city(),
    description: faker.lorem.paragraph(),
    attendees: [],
    customInputs: {},
    additionalNotes: faker.lorem.paragraph(),
    organizer: buildPerson(),
    ...(!omitVideoCallData && { videoCallData: buildVideoCallData() }),
    ...event,
  };
};

type UserPayload = Prisma.UserGetPayload<{
  include: {
    credentials: true;
    destinationCalendar: true;
    availability: true;
    selectedCalendars: true;
    schedules: true;
  };
}>;
export const buildUser = <T extends Partial<UserPayload>>(
  user?: T & { priority?: number }
): UserPayload & { priority: number | null } => {
  return {
    locked: false,
    name: faker.name.firstName(),
    email: faker.internet.email(),
    timeZone: faker.address.timeZone(),
    username: faker.internet.userName(),
    id: 0,
    allowDynamicBooking: true,
    availability: [],
    avatar: "",
    avatarUrl: "",
    away: false,
    backupCodes: null,
    bio: null,
    brandColor: "#292929",
    bufferTime: 0,
    completedOnboarding: false,
    createdDate: new Date(),
    credentials: [],
    darkBrandColor: "#fafafa",
    defaultScheduleId: null,
    destinationCalendar: null,
    disableImpersonation: false,
    emailVerified: null,
    endTime: 0,
    hideBranding: true,
    identityProvider: "CAL",
    identityProviderId: null,
    invitedTo: null,
    locale: "en",
    metadata: null,
    role: "USER",
    schedules: [],
    selectedCalendars: [],
    startTime: 0,
    theme: null,
    appTheme: null,
    timeFormat: null,
    trialEndsAt: null,
    twoFactorEnabled: false,
    twoFactorSecret: null,
    verified: false,
    weekStart: "",
    organizationId: null,
    allowSEOIndexing: null,
    receiveMonthlyDigestEmail: null,
    movedToProfileId: null,
    priority: user?.priority ?? null,
    ...user,
  };
};<|MERGE_RESOLUTION|>--- conflicted
+++ resolved
@@ -38,10 +38,7 @@
     uid,
     userId: null,
     eventTypeId: null,
-<<<<<<< HEAD
-=======
     idempotencyKey: null,
->>>>>>> ab631c19
     userPrimaryEmail: null,
     title: faker.lorem.sentence(),
     description: faker.lorem.paragraph(),
