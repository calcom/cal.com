--- conflicted
+++ resolved
@@ -88,6 +88,7 @@
     beforeEventBuffer: 0,
     afterEventBuffer: 0,
     seatsPerTimeSlot: null,
+    seatsShowAttendees: null,
     schedulingType: null,
     scheduleId: null,
     bookingLimits: null,
@@ -96,11 +97,7 @@
     slotInterval: null,
     metadata: null,
     successRedirectUrl: null,
-<<<<<<< HEAD
-    seatsShowAttendees: null,
-=======
     bookingFields: null,
->>>>>>> e627cc51
     ...eventType,
   };
 };
