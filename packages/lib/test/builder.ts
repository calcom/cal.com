import { faker } from "@faker-js/faker";
import type { Booking, EventType, Prisma, Webhook, BookingReference } from "@prisma/client";
import type { TFunction } from "next-i18next";

import getICalUID from "@calcom/emails/lib/getICalUID";
<<<<<<< HEAD
import { VISITOR_BROWSER_LANGUAGE } from "@calcom/features/eventtypes/lib/constants";
=======
import { CreationSource } from "@calcom/prisma/enums";
>>>>>>> 89033c0e
import { BookingStatus } from "@calcom/prisma/enums";
import type { CalendarEvent, Person, VideoCallData } from "@calcom/types/Calendar";

export const buildVideoCallData = (callData?: Partial<VideoCallData>): VideoCallData => {
  return {
    type: faker.helpers.arrayElement(["zoom_video", "stream_video"]),
    id: faker.datatype.uuid(),
    password: faker.internet.password(),
    url: faker.internet.url(),
    ...callData,
  };
};

export const buildPerson = (person?: Partial<Person>): Person => {
  return {
    name: faker.name.firstName(),
    email: faker.internet.email(),
    timeZone: faker.address.timeZone(),
    username: faker.internet.userName(),
    id: faker.datatype.number(),
    language: {
      locale: faker.random.locale(),
      translate: ((key: string) => key) as TFunction,
    },
    ...person,
  };
};

export const buildBooking = (
  booking?: Partial<Booking> & { references?: Partial<BookingReference>[] }
): Booking & { references?: Partial<BookingReference>[]; attendees?: [] } => {
  const uid = faker.datatype.uuid();
  return {
    id: faker.datatype.number(),
    uid,
    userId: null,
    eventTypeId: null,
    idempotencyKey: null,
    userPrimaryEmail: null,
    title: faker.lorem.sentence(),
    description: faker.lorem.paragraph(),
    customInputs: null,
    startTime: faker.date.future(),
    endTime: faker.date.future(),
    location: null,
    createdAt: new Date(),
    updatedAt: null,
    status: BookingStatus.ACCEPTED,
    paid: false,
    destinationCalendarId: null,
    cancelledBy: null,
    rescheduledBy: null,
    cancellationReason: null,
    reassignReason: null,
    rejectionReason: null,
    dynamicEventSlugRef: null,
    dynamicGroupSlugRef: null,
    rescheduled: null,
    fromReschedule: null,
    recurringEventId: null,
    smsReminderNumber: null,
    reassignById: null,
    scheduledJobs: [],
    metadata: null,
    responses: null,
    isRecorded: false,
    iCalUID: getICalUID({ uid }),
    iCalSequence: 0,
    rating: null,
    noShowHost: null,
    ratingFeedback: null,
    attendees: [],
    oneTimePassword: null,
    creationSource: CreationSource.WEBAPP,
    ...booking,
  };
};

export const buildEventType = (eventType?: Partial<EventType>): EventType => {
  return {
    id: faker.datatype.number(),
    title: faker.lorem.sentence(),
    slug: faker.lorem.slug(),
    description: faker.lorem.paragraph(),
    interfaceLanguage: VISITOR_BROWSER_LANGUAGE,
    position: 1,
    isInstantEvent: false,
    instantMeetingParameters: [],
    instantMeetingExpiryTimeOffsetInSeconds: 90,
    instantMeetingScheduleId: null,
    locations: null,
    length: 15,
    offsetStart: 0,
    hidden: false,
    userId: null,
    teamId: null,
    requiresBookerEmailVerification: false,
    useEventTypeDestinationCalendarEmail: false,
    eventName: faker.lorem.words(),
    timeZone: null,
    periodType: "UNLIMITED",
    periodStartDate: null,
    periodEndDate: null,
    periodDays: null,
    periodCountCalendarDays: null,
    recurringEvent: null,
    lockTimeZoneToggleOnBookingPage: false,
    requiresConfirmation: false,
    requiresConfirmationForFreeEmail: false,
    requiresConfirmationWillBlockSlot: false,
    disableGuests: false,
    hideCalendarNotes: false,
    hideCalendarEventDetails: false,
    minimumBookingNotice: 120,
    beforeEventBuffer: 0,
    afterEventBuffer: 0,
    onlyShowFirstAvailableSlot: false,
    seatsPerTimeSlot: null,
    seatsShowAttendees: null,
    seatsShowAvailabilityCount: null,
    maxLeadThreshold: null,
    schedulingType: null,
    scheduleId: null,
    bookingLimits: null,
    durationLimits: null,
    assignAllTeamMembers: false,
    rescheduleWithSameRoundRobinHost: false,
    price: 0,
    currency: "usd",
    slotInterval: null,
    metadata: null,
    successRedirectUrl: null,
    forwardParamsSuccessRedirect: true,
    bookingFields: [],
    parentId: null,
    profileId: null,
    secondaryEmailId: null,
    isRRWeightsEnabled: false,
    eventTypeColor: null,
    assignRRMembersUsingSegment: false,
    rrSegmentQueryValue: null,
    autoTranslateDescriptionEnabled: false,
    useEventLevelSelectedCalendars: false,
    allowReschedulingPastBookings: false,
    ...eventType,
  };
};

export const buildWebhook = (webhook?: Partial<Webhook>): Webhook => {
  return {
    id: faker.datatype.uuid(),
    eventTypeId: faker.datatype.number(),
    subscriberUrl: "http://mockedURL.com",
    payloadTemplate: null,
    createdAt: faker.datatype.datetime(),
    appId: null,
    userId: null,
    secret: faker.lorem.slug(),
    active: true,
    eventTriggers: [],
    teamId: null,
    platformOAuthClientId: null,
    time: null,
    timeUnit: null,
    ...webhook,
    platform: false,
  };
};

export const buildSubscriberEvent = (booking?: Partial<Booking>) => {
  return {
    type: booking?.title || "",
    title: booking?.title,
    description: "",
    additionalNotes: "",
    customInputs: {},
    startTime: booking?.startTime,
    endTime: booking?.endTime,
    organizer: {
      name: "",
      email: "",
      timeZone: "",
      language: {
        locale: "en",
      },
    },
    attendees: [],
    location: "",
    destinationCalendar: null,
    hideCalendar: false,
    uid: booking?.uid,
    metadata: {},
  };
};

export const buildCalendarEvent = (
  event?: Partial<CalendarEvent>,
  omitVideoCallData?: boolean
): CalendarEvent => {
  const uid = faker.datatype.uuid();
  return {
    uid,
    iCalUID: getICalUID({ uid }),
    type: faker.helpers.arrayElement(["event", "meeting"]),
    title: faker.lorem.sentence(),
    startTime: faker.date.future().toISOString(),
    endTime: faker.date.future().toISOString(),
    location: faker.address.city(),
    description: faker.lorem.paragraph(),
    attendees: [],
    customInputs: {},
    additionalNotes: faker.lorem.paragraph(),
    organizer: buildPerson(),
    ...(!omitVideoCallData && { videoCallData: buildVideoCallData() }),
    ...event,
  };
};

type UserPayload = Prisma.UserGetPayload<{
  select: {
    locked: true;
    name: true;
    email: true;
    timeZone: true;
    username: true;
    id: true;
    allowDynamicBooking: true;
    credentials: true;
    destinationCalendar: true;
    availability: true;
    selectedCalendars: true;
    schedules: true;
    avatarUrl: true;
    backupCodes: true;
    bio: true;
    brandColor: true;
    completedOnboarding: true;
    createdDate: true;
    bufferTime: true;
    darkBrandColor: true;
    defaultScheduleId: true;
    disableImpersonation: true;
    emailVerified: true;
    endTime: true;
    hideBranding: true;
    identityProvider: true;
    identityProviderId: true;
    invitedTo: true;
    locale: true;
    metadata: true;
    role: true;
    startTime: true;
    theme: true;
    appTheme: true;
    timeFormat: true;
    trialEndsAt: true;
    twoFactorEnabled: true;
    twoFactorSecret: true;
    verified: true;
    weekStart: true;
    organizationId: true;
    allowSEOIndexing: true;
    receiveMonthlyDigestEmail: true;
    movedToProfileId: true;
    isPlatformManaged: true;
    smsLockState: true;
  };
}>;
export const buildUser = <T extends Partial<UserPayload>>(
  user?: T & { priority?: number; weight?: number }
): UserPayload & { priority: number; weight: number } => {
  return {
    locked: false,
    smsLockState: "UNLOCKED",
    name: faker.name.firstName(),
    email: faker.internet.email(),
    timeZone: faker.address.timeZone(),
    username: faker.internet.userName(),
    id: 0,
    allowDynamicBooking: true,
    availability: [],
    avatarUrl: "",
    backupCodes: null,
    bio: null,
    brandColor: "#292929",
    bufferTime: 0,
    completedOnboarding: false,
    createdDate: new Date(),
    credentials: [],
    darkBrandColor: "#fafafa",
    defaultScheduleId: null,
    destinationCalendar: null,
    disableImpersonation: false,
    emailVerified: null,
    endTime: 0,
    hideBranding: true,
    identityProvider: "CAL",
    identityProviderId: null,
    invitedTo: null,
    locale: "en",
    metadata: null,
    role: "USER",
    schedules: [],
    selectedCalendars: [],
    startTime: 0,
    theme: null,
    appTheme: null,
    timeFormat: null,
    trialEndsAt: null,
    twoFactorEnabled: false,
    twoFactorSecret: null,
    verified: false,
    weekStart: "",
    organizationId: null,
    allowSEOIndexing: null,
    receiveMonthlyDigestEmail: null,
    movedToProfileId: null,
    priority: user?.priority ?? 2,
    weight: user?.weight ?? 100,
    isPlatformManaged: false,
    ...user,
  };
};<|MERGE_RESOLUTION|>--- conflicted
+++ resolved
@@ -3,11 +3,8 @@
 import type { TFunction } from "next-i18next";
 
 import getICalUID from "@calcom/emails/lib/getICalUID";
-<<<<<<< HEAD
 import { VISITOR_BROWSER_LANGUAGE } from "@calcom/features/eventtypes/lib/constants";
-=======
 import { CreationSource } from "@calcom/prisma/enums";
->>>>>>> 89033c0e
 import { BookingStatus } from "@calcom/prisma/enums";
 import type { CalendarEvent, Person, VideoCallData } from "@calcom/types/Calendar";
 
