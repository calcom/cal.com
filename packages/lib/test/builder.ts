import { faker } from "@faker-js/faker";
import type { Booking, EventType, Prisma, Webhook, BookingReference } from "@prisma/client";
import type { TFunction } from "next-i18next";

import getICalUID from "@calcom/emails/lib/getICalUID";
import { CreationSource } from "@calcom/prisma/enums";
import { BookingStatus } from "@calcom/prisma/enums";
import type { CalendarEvent, Person, VideoCallData } from "@calcom/types/Calendar";

export const buildVideoCallData = (callData?: Partial<VideoCallData>): VideoCallData => {
  return {
    type: faker.helpers.arrayElement(["zoom_video", "stream_video"]),
    id: faker.datatype.uuid(),
    password: faker.internet.password(),
    url: faker.internet.url(),
    ...callData,
  };
};

export const buildPerson = (person?: Partial<Person>): Person => {
  return {
    name: faker.name.firstName(),
    email: faker.internet.email(),
    timeZone: faker.address.timeZone(),
    username: faker.internet.userName(),
    id: faker.datatype.number(),
    language: {
      locale: faker.random.locale(),
      translate: ((key: string) => key) as TFunction,
    },
    ...person,
  };
};

export const buildBooking = (
  booking?: Partial<Booking> & { references?: Partial<BookingReference>[] }
): Booking & { references?: Partial<BookingReference>[]; attendees?: [] } => {
  const uid = faker.datatype.uuid();
  return {
    id: faker.datatype.number(),
    uid,
    userId: null,
    eventTypeId: null,
    idempotencyKey: null,
    userPrimaryEmail: null,
    title: faker.lorem.sentence(),
    description: faker.lorem.paragraph(),
    customInputs: null,
    startTime: faker.date.future(),
    endTime: faker.date.future(),
    location: null,
    createdAt: new Date(),
    updatedAt: null,
    status: BookingStatus.ACCEPTED,
    paid: false,
    destinationCalendarId: null,
    cancelledBy: null,
    rescheduledBy: null,
    cancellationReason: null,
    reassignReason: null,
    rejectionReason: null,
    dynamicEventSlugRef: null,
    dynamicGroupSlugRef: null,
    rescheduled: null,
    fromReschedule: null,
    recurringEventId: null,
    smsReminderNumber: null,
    reassignById: null,
    scheduledJobs: [],
    metadata: null,
    responses: null,
    isRecorded: false,
    iCalUID: getICalUID({ uid }),
    iCalSequence: 0,
    rating: null,
    noShowHost: null,
    ratingFeedback: null,
    attendees: [],
<<<<<<< HEAD
=======
    oneTimePassword: null,
    creationSource: CreationSource.WEBAPP,
>>>>>>> 00ee1ef4
    ...booking,
  };
};

export const buildEventType = (eventType?: Partial<EventType>): EventType => {
  return {
    id: faker.datatype.number(),
    title: faker.lorem.sentence(),
    slug: faker.lorem.slug(),
    description: faker.lorem.paragraph(),
    position: 1,
    isInstantEvent: false,
<<<<<<< HEAD
    instantMeetingExpiryTimeOffsetInSeconds: 90,
=======
    instantMeetingParameters: [],
    instantMeetingExpiryTimeOffsetInSeconds: 90,
    instantMeetingScheduleId: null,
>>>>>>> 00ee1ef4
    locations: null,
    length: 15,
    offsetStart: 0,
    hidden: false,
    userId: null,
    teamId: null,
    requiresBookerEmailVerification: false,
    canSendCalVideoTranscriptionEmails: true,
    useEventTypeDestinationCalendarEmail: false,
    eventName: faker.lorem.words(),
    timeZone: null,
    periodType: "UNLIMITED",
    periodStartDate: null,
    periodEndDate: null,
    periodDays: null,
    periodCountCalendarDays: null,
    recurringEvent: null,
    lockTimeZoneToggleOnBookingPage: false,
    requiresConfirmation: false,
<<<<<<< HEAD
=======
    requiresConfirmationForFreeEmail: false,
>>>>>>> 00ee1ef4
    requiresConfirmationWillBlockSlot: false,
    disableGuests: false,
    hideCalendarNotes: false,
    hideCalendarEventDetails: false,
    minimumBookingNotice: 120,
    beforeEventBuffer: 0,
    afterEventBuffer: 0,
    onlyShowFirstAvailableSlot: false,
    seatsPerTimeSlot: null,
    seatsShowAttendees: null,
    seatsShowAvailabilityCount: null,
    maxLeadThreshold: null,
    schedulingType: null,
    scheduleId: null,
    bookingLimits: null,
    durationLimits: null,
    assignAllTeamMembers: false,
    rescheduleWithSameRoundRobinHost: false,
    price: 0,
    currency: "usd",
    slotInterval: null,
    metadata: null,
    successRedirectUrl: null,
    forwardParamsSuccessRedirect: true,
    bookingFields: [],
    parentId: null,
    profileId: null,
    secondaryEmailId: null,
    isRRWeightsEnabled: false,
    eventTypeColor: null,
<<<<<<< HEAD
=======
    assignRRMembersUsingSegment: false,
    rrSegmentQueryValue: null,
    autoTranslateDescriptionEnabled: false,
    useEventLevelSelectedCalendars: false,
    allowReschedulingPastBookings: false,
>>>>>>> 00ee1ef4
    ...eventType,
  };
};

export const buildWebhook = (webhook?: Partial<Webhook>): Webhook => {
  return {
    id: faker.datatype.uuid(),
    eventTypeId: faker.datatype.number(),
    subscriberUrl: "http://mockedURL.com",
    payloadTemplate: null,
    createdAt: faker.datatype.datetime(),
    appId: null,
    userId: null,
    secret: faker.lorem.slug(),
    active: true,
    eventTriggers: [],
    teamId: null,
    platformOAuthClientId: null,
<<<<<<< HEAD
=======
    time: null,
    timeUnit: null,
>>>>>>> 00ee1ef4
    ...webhook,
    platform: false,
  };
};

export const buildSubscriberEvent = (booking?: Partial<Booking>) => {
  return {
    type: booking?.title || "",
    title: booking?.title,
    description: "",
    additionalNotes: "",
    customInputs: {},
    startTime: booking?.startTime,
    endTime: booking?.endTime,
    organizer: {
      name: "",
      email: "",
      timeZone: "",
      language: {
        locale: "en",
      },
    },
    attendees: [],
    location: "",
    destinationCalendar: null,
    hideCalendar: false,
    uid: booking?.uid,
    metadata: {},
  };
};

export const buildCalendarEvent = (
  event?: Partial<CalendarEvent>,
  omitVideoCallData?: boolean
): CalendarEvent => {
  const uid = faker.datatype.uuid();
  return {
    uid,
    iCalUID: getICalUID({ uid }),
    type: faker.helpers.arrayElement(["event", "meeting"]),
    title: faker.lorem.sentence(),
    startTime: faker.date.future().toISOString(),
    endTime: faker.date.future().toISOString(),
    location: faker.address.city(),
    description: faker.lorem.paragraph(),
    attendees: [],
    customInputs: {},
    additionalNotes: faker.lorem.paragraph(),
    organizer: buildPerson(),
    ...(!omitVideoCallData && { videoCallData: buildVideoCallData() }),
    ...event,
  };
};

type UserPayload = Prisma.UserGetPayload<{
  select: {
    locked: true;
    name: true;
    email: true;
    timeZone: true;
    username: true;
    id: true;
    allowDynamicBooking: true;
    credentials: true;
    destinationCalendar: true;
    availability: true;
    selectedCalendars: true;
    schedules: true;
    avatarUrl: true;
    backupCodes: true;
    bio: true;
    brandColor: true;
    completedOnboarding: true;
    createdDate: true;
    bufferTime: true;
    darkBrandColor: true;
    defaultScheduleId: true;
    disableImpersonation: true;
    emailVerified: true;
    endTime: true;
    hideBranding: true;
    identityProvider: true;
    identityProviderId: true;
    invitedTo: true;
    locale: true;
    metadata: true;
    role: true;
    startTime: true;
    theme: true;
    appTheme: true;
    timeFormat: true;
    trialEndsAt: true;
    twoFactorEnabled: true;
    twoFactorSecret: true;
    verified: true;
    weekStart: true;
    organizationId: true;
    allowSEOIndexing: true;
    receiveMonthlyDigestEmail: true;
    movedToProfileId: true;
    isPlatformManaged: true;
    smsLockState: true;
  };
}>;
export const buildUser = <T extends Partial<UserPayload>>(
<<<<<<< HEAD
  user?: T & { priority?: number; weight?: number; weightAdjustment?: number }
): UserPayload & { priority: number; weight: number; weightAdjustment: number } => {
=======
  user?: T & { priority?: number; weight?: number }
): UserPayload & { priority: number; weight: number } => {
>>>>>>> 00ee1ef4
  return {
    locked: false,
    smsLockState: "UNLOCKED",
    name: faker.name.firstName(),
    email: faker.internet.email(),
    timeZone: faker.address.timeZone(),
    username: faker.internet.userName(),
    id: 0,
    allowDynamicBooking: true,
    availability: [],
    avatarUrl: "",
    backupCodes: null,
    bio: null,
    brandColor: "#292929",
    bufferTime: 0,
    completedOnboarding: false,
    createdDate: new Date(),
    credentials: [],
    darkBrandColor: "#fafafa",
    defaultScheduleId: null,
    destinationCalendar: null,
    disableImpersonation: false,
    emailVerified: null,
    endTime: 0,
    hideBranding: true,
    identityProvider: "CAL",
    identityProviderId: null,
    invitedTo: null,
    locale: "en",
    metadata: null,
    role: "USER",
    schedules: [],
    selectedCalendars: [],
    startTime: 0,
    theme: null,
    appTheme: null,
    timeFormat: null,
    trialEndsAt: null,
    twoFactorEnabled: false,
    twoFactorSecret: null,
    verified: false,
    weekStart: "",
    organizationId: null,
    allowSEOIndexing: null,
    receiveMonthlyDigestEmail: null,
    movedToProfileId: null,
    priority: user?.priority ?? 2,
    weight: user?.weight ?? 100,
<<<<<<< HEAD
    weightAdjustment: user?.weightAdjustment ?? 0,
=======
>>>>>>> 00ee1ef4
    isPlatformManaged: false,
    ...user,
  };
};<|MERGE_RESOLUTION|>--- conflicted
+++ resolved
@@ -76,11 +76,8 @@
     noShowHost: null,
     ratingFeedback: null,
     attendees: [],
-<<<<<<< HEAD
-=======
     oneTimePassword: null,
     creationSource: CreationSource.WEBAPP,
->>>>>>> 00ee1ef4
     ...booking,
   };
 };
@@ -93,13 +90,9 @@
     description: faker.lorem.paragraph(),
     position: 1,
     isInstantEvent: false,
-<<<<<<< HEAD
-    instantMeetingExpiryTimeOffsetInSeconds: 90,
-=======
     instantMeetingParameters: [],
     instantMeetingExpiryTimeOffsetInSeconds: 90,
     instantMeetingScheduleId: null,
->>>>>>> 00ee1ef4
     locations: null,
     length: 15,
     offsetStart: 0,
@@ -119,10 +112,7 @@
     recurringEvent: null,
     lockTimeZoneToggleOnBookingPage: false,
     requiresConfirmation: false,
-<<<<<<< HEAD
-=======
     requiresConfirmationForFreeEmail: false,
->>>>>>> 00ee1ef4
     requiresConfirmationWillBlockSlot: false,
     disableGuests: false,
     hideCalendarNotes: false,
@@ -153,14 +143,11 @@
     secondaryEmailId: null,
     isRRWeightsEnabled: false,
     eventTypeColor: null,
-<<<<<<< HEAD
-=======
     assignRRMembersUsingSegment: false,
     rrSegmentQueryValue: null,
     autoTranslateDescriptionEnabled: false,
     useEventLevelSelectedCalendars: false,
     allowReschedulingPastBookings: false,
->>>>>>> 00ee1ef4
     ...eventType,
   };
 };
@@ -179,11 +166,8 @@
     eventTriggers: [],
     teamId: null,
     platformOAuthClientId: null,
-<<<<<<< HEAD
-=======
     time: null,
     timeUnit: null,
->>>>>>> 00ee1ef4
     ...webhook,
     platform: false,
   };
@@ -289,13 +273,8 @@
   };
 }>;
 export const buildUser = <T extends Partial<UserPayload>>(
-<<<<<<< HEAD
-  user?: T & { priority?: number; weight?: number; weightAdjustment?: number }
-): UserPayload & { priority: number; weight: number; weightAdjustment: number } => {
-=======
   user?: T & { priority?: number; weight?: number }
 ): UserPayload & { priority: number; weight: number } => {
->>>>>>> 00ee1ef4
   return {
     locked: false,
     smsLockState: "UNLOCKED",
@@ -344,10 +323,6 @@
     movedToProfileId: null,
     priority: user?.priority ?? 2,
     weight: user?.weight ?? 100,
-<<<<<<< HEAD
-    weightAdjustment: user?.weightAdjustment ?? 0,
-=======
->>>>>>> 00ee1ef4
     isPlatformManaged: false,
     ...user,
   };
