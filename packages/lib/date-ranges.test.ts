import { describe, expect, it, vi } from "vitest";

import dayjs from "@calcom/dayjs";

import { buildDateRanges, processDateOverride, processWorkingHours, subtract } from "./date-ranges";

describe("processWorkingHours", () => {
  it("should return the correct working hours given a specific availability, timezone, and date range", () => {
    const item = {
      days: [1, 2, 3, 4, 5], // Monday to Friday
      startTime: new Date(Date.UTC(2023, 5, 12, 8, 0)), // 8 AM
      endTime: new Date(Date.UTC(2023, 5, 12, 17, 0)), // 5 PM
    };

    const timeZone = "America/New_York";
<<<<<<< HEAD
    const dateFrom = dayjs.utc().startOf("day").day(2).add(1, "week").tz(timeZone);
    const dateTo = dayjs.utc().endOf("day").day(3).add(1, "week").tz(timeZone);
    const results = processWorkingHours({ item, timeZone, dateFrom, dateTo });
=======
    const dateFrom = dayjs.utc().startOf("day").day(2).add(1, "week");
    const dateTo = dayjs.utc().endOf("day").day(3).add(1, "week");

    const results = processWorkingHours({ item, timeZone, dateFrom, dateTo, travelSchedules: [] });
>>>>>>> e960b8ad

    expect(results.length).toBe(2); // There should be two working days between the range
    // "America/New_York" day shifts -1, so we need to add a day to correct this shift.
    expect(results[0]).toEqual({
      start: dayjs
        .tz(`${dateFrom.add(1, "day").format("YYYY-MM-DD")}T08:00`, timeZone) // Even though the result is correct by now, it will fail because of deep equal of two dayjs object.
        .utc() // For example a dayjs 'instance1' not containing offset property entirely while another 'instance2' contains offset = 0. Even though computing both instances to utc will result in same time.
        .tz(timeZone), // So we have to convert it to utc and then back to timezone to make sure both dayjs instances are created in the same manner
      end: dayjs
        .tz(`${dateFrom.add(1, "day").format("YYYY-MM-DD")}T17:00`, timeZone)
        .utc()
        .tz(timeZone),
    });
    expect(results[1]).toEqual({
      start: dayjs
        .tz(`${dateTo.format("YYYY-MM-DD")}T08:00`, timeZone)
        .utc()
        .tz(timeZone),
      end: dayjs
        .tz(`${dateTo.format("YYYY-MM-DD")}T17:00`, timeZone)
        .utc()
        .tz(timeZone),
    });
  });
  it("should have availability on last day of month in the month were DST starts", () => {
    const item = {
      days: [0, 1, 2, 3, 4, 5, 6], // Monday to Sunday
      startTime: new Date(Date.UTC(2023, 5, 12, 8, 0)), // 8 AM
      endTime: new Date(Date.UTC(2023, 5, 12, 17, 0)), // 5 PM
    };

    const timeZone = "Europe/London";

    const dateFrom = dayjs.utc().month(9).date(24).tz(timeZone); // starts before DST change
    const dateTo = dayjs.utc().startOf("day").month(10).date(1).tz(timeZone); // first day of November

    const results = processWorkingHours({ item, timeZone, dateFrom, dateTo, travelSchedules: [] });

    const lastAvailableSlot = results[results.length - 1];

    expect(lastAvailableSlot.start.date()).toBe(31);
  });
  it("Correct working hours when dst changes in between start of working hour and end of working hour", () => {
    const item = {
      days: [0, 1, 2, 3, 4, 5, 6],
      startTime: new Date(Date.UTC(2023, 5, 12, 0, 0)), // 0 AM
      endTime: new Date(Date.UTC(2023, 5, 12, 2, 0)), // 2 PM
    };

    const timeZone = "Europe/London";

    const dateFrom = dayjs.utc("2024-10-26T23:00:00.000Z").tz(timeZone); // 2024-10-27T00:00 in Europe/London
    const dateTo = dayjs.utc("2024-10-27T23:59:00.000Z").tz(timeZone); // 2024-10-27T23:59 in Europe/London

    const results = processWorkingHours({ item, timeZone, dateFrom, dateTo });

    //UTC 2024-10-26T23:00:00.000Z - 2024-10-27T00:00:00+01:00 BST
    //UTC 2024-10-27T00:00:00.000Z - 2024-10-27T01:00:00+01:00 BST
    //UTC 2024-10-27T01:00:00.000Z - 2024-10-27T01:00:00+00:00 GMT
    expect(results[0]).toEqual({
      start: dayjs.utc("2024-10-26T23:00:00.000Z").tz(timeZone), // 2024-10-27T00:00 in Europe/London
      end: dayjs.utc("2024-10-27T02:00:00.000Z").tz(timeZone), // 2024-10-27T02:00 in Europe/London
    });
  });
  it("It has the correct working hours on date of DST change (- tz)", () => {
    vi.useFakeTimers().setSystemTime(new Date("2023-11-05T13:26:14.000Z"));

    const item = {
      days: [1, 2, 3, 4, 5],
      startTime: new Date(Date.UTC(2023, 5, 12, 9, 0)), // 9 AM
      endTime: new Date(Date.UTC(2023, 5, 12, 17, 0)), // 5 PM
    };

    const timeZone = "America/New_York";

    const dateFrom = dayjs.utc().tz(timeZone);
    const dateTo = dayjs.utc().tz(timeZone).endOf("month");

    const results = processWorkingHours({ item, timeZone, dateFrom, dateTo, travelSchedules: [] });

    expect(results).toStrictEqual([
      {
        start: dayjs("2023-11-06T14:00:00.000Z").tz(timeZone),
        end: dayjs("2023-11-06T22:00:00.000Z").tz(timeZone),
      },
      {
        start: dayjs("2023-11-07T14:00:00.000Z").tz(timeZone),
        end: dayjs("2023-11-07T22:00:00.000Z").tz(timeZone),
      },
      {
        start: dayjs("2023-11-08T14:00:00.000Z").tz(timeZone),
        end: dayjs("2023-11-08T22:00:00.000Z").tz(timeZone),
      },
      {
        start: dayjs("2023-11-09T14:00:00.000Z").tz(timeZone),
        end: dayjs("2023-11-09T22:00:00.000Z").tz(timeZone),
      },
      {
        start: dayjs("2023-11-10T14:00:00.000Z").tz(timeZone),
        end: dayjs("2023-11-10T22:00:00.000Z").tz(timeZone),
      },
      {
        start: dayjs("2023-11-13T14:00:00.000Z").tz(timeZone),
        end: dayjs("2023-11-13T22:00:00.000Z").tz(timeZone),
      },
      {
        start: dayjs("2023-11-14T14:00:00.000Z").tz(timeZone),
        end: dayjs("2023-11-14T22:00:00.000Z").tz(timeZone),
      },
      {
        start: dayjs("2023-11-15T14:00:00.000Z").tz(timeZone),
        end: dayjs("2023-11-15T22:00:00.000Z").tz(timeZone),
      },
      {
        start: dayjs("2023-11-16T14:00:00.000Z").tz(timeZone),
        end: dayjs("2023-11-16T22:00:00.000Z").tz(timeZone),
      },
      {
        start: dayjs("2023-11-17T14:00:00.000Z").tz(timeZone),
        end: dayjs("2023-11-17T22:00:00.000Z").tz(timeZone),
      },
      {
        start: dayjs("2023-11-20T14:00:00.000Z").tz(timeZone),
        end: dayjs("2023-11-20T22:00:00.000Z").tz(timeZone),
      },
      {
        start: dayjs("2023-11-21T14:00:00.000Z").tz(timeZone),
        end: dayjs("2023-11-21T22:00:00.000Z").tz(timeZone),
      },
      {
        start: dayjs("2023-11-22T14:00:00.000Z").tz(timeZone),
        end: dayjs("2023-11-22T22:00:00.000Z").tz(timeZone),
      },
      {
        start: dayjs("2023-11-23T14:00:00.000Z").tz(timeZone),
        end: dayjs("2023-11-23T22:00:00.000Z").tz(timeZone),
      },
      {
        start: dayjs("2023-11-24T14:00:00.000Z").tz(timeZone),
        end: dayjs("2023-11-24T22:00:00.000Z").tz(timeZone),
      },
      {
        start: dayjs("2023-11-27T14:00:00.000Z").tz(timeZone),
        end: dayjs("2023-11-27T22:00:00.000Z").tz(timeZone),
      },
      {
        start: dayjs("2023-11-28T14:00:00.000Z").tz(timeZone),
        end: dayjs("2023-11-28T22:00:00.000Z").tz(timeZone),
      },
      {
        start: dayjs("2023-11-29T14:00:00.000Z").tz(timeZone),
        end: dayjs("2023-11-29T22:00:00.000Z").tz(timeZone),
      },
      {
        start: dayjs("2023-11-30T14:00:00.000Z").tz(timeZone),
        end: dayjs("2023-11-30T22:00:00.000Z").tz(timeZone),
      },
    ]);

    vi.setSystemTime(vi.getRealSystemTime());
    vi.useRealTimers();
  });

  it("should return the correct working hours in the month were DST ends", () => {
    const item = {
      days: [0, 1, 2, 3, 4, 5, 6], // Monday to Sunday
      startTime: new Date(Date.UTC(2023, 5, 12, 8, 0)), // 8 AM
      endTime: new Date(Date.UTC(2023, 5, 12, 17, 0)), // 5 PM
    };

    // in America/New_York DST ends on first Sunday of November
    const timeZone = "America/New_York";

    let firstSundayOfNovember = dayjs.utc().startOf("day").month(10).date(1);
    while (firstSundayOfNovember.day() !== 0) {
      firstSundayOfNovember = firstSundayOfNovember.add(1, "day");
    }

    const dateFrom = dayjs.utc().month(10).date(1).startOf("day").tz(timeZone);
    const dateTo = dayjs.utc().month(10).endOf("month").tz(timeZone);

    const results = processWorkingHours({ item, timeZone, dateFrom, dateTo, travelSchedules: [] });

    const allDSTStartAt12 = results
      .filter((res) => res.start.isBefore(firstSundayOfNovember))
      .every((result) => result.start.utc().hour() === 12);
    const allNotDSTStartAt13 = results
      .filter((res) => res.start.isAfter(firstSundayOfNovember))
      .every((result) => result.start.utc().hour() === 13);

    expect(allDSTStartAt12).toBeTruthy();
    expect(allNotDSTStartAt13).toBeTruthy();
  });

  it("should skip event if it ends before it starts (different days)", () => {
    const item = {
      days: [1, 2, 3],
      startTime: new Date(new Date().setUTCHours(8, 0, 0, 0)), // 8 AM
      endTime: new Date(new Date().setUTCHours(7, 0, 0, 0)), // 7 AM
    };

    const timeZone = "America/New_York";
    const dateFrom = dayjs.utc("2023-11-07T05:00:00.000Z").tz(timeZone); // 2023-11-07T00:00:00 (America/New_York)
    const dateTo = dayjs.utc("2023-11-08T05:00:00.000Z").tz(timeZone); // 2023-11-08T00:00:00 (America/New_York)

    const results = processWorkingHours({ item, timeZone, dateFrom, dateTo, travelSchedules: [] });

    expect(results).toEqual([]);
  });

  it("should skip event if it ends before it starts (same day but different hours)", () => {
    const item = {
      days: [1],
      startTime: new Date(new Date().setUTCHours(8, 0, 0, 0)), // 8 AM
      endTime: new Date(new Date().setUTCHours(7, 0, 0, 0)), // 7 AM
    };

    const timeZone = "America/New_York";
    const dateFrom = dayjs.utc("2023-11-07T05:00:00").tz(timeZone); // 2023-11-07T00:00:00 (America/New_York)
    const dateTo = dayjs.utc("2023-11-08T04:59:59").tz(timeZone); // 2023-11-07T23:59:59 (America/New_York)

    const results = processWorkingHours({ item, timeZone, dateFrom, dateTo, travelSchedules: [] });

    expect(results).toEqual([]);
  });

  it("should show working hours in correct timezone with existing travel schedules", () => {
    vi.useFakeTimers().setSystemTime(new Date("2023-01-01T00:00:00.000Z"));

    const item = {
      days: [0, 1, 2, 3, 4, 5, 6], // Monday to Sunday
      startTime: new Date(Date.UTC(2023, 5, 12, 8, 0)), // 8 AM
      endTime: new Date(Date.UTC(2023, 5, 12, 17, 0)), // 5 PM
    };

    const timeZone = "Europe/Berlin";

    const dateFrom = dayjs().startOf("day");
    const dateTo = dayjs().add(1, "week").startOf("day");

    const travelSchedules = [
      {
        startDate: dayjs().add(2, "day").startOf("day"),
        endDate: dayjs().add(3, "day").endOf("day"),
        timeZone: "America/New_York",
      },
      {
        startDate: dayjs().add(5, "day").startOf("day"),
        timeZone: "Asia/Kolkata",
      },
    ];

    const resultsWithTravelSchedule = processWorkingHours({
      item,
      timeZone,
      dateFrom,
      dateTo,
      travelSchedules,
    });

    const resultWithOriginalTz = resultsWithTravelSchedule.filter((result) => {
      return (
        result.start.isBefore(travelSchedules[0].startDate) ||
        (result.start.isAfter(travelSchedules[0].endDate) &&
          result.start.isBefore(travelSchedules[1].startDate))
      );
    });

    const resultsWithNewYorkTz = resultsWithTravelSchedule.filter(
      (result) =>
        !result.start.isBefore(travelSchedules[0].startDate) &&
        !result.start.isAfter(travelSchedules[0].endDate)
    );
    const resultsWithKolkataTz = resultsWithTravelSchedule.filter(
      (result) => !result.start.isBefore(travelSchedules[1].startDate)
    );

    // 8AM in Europe/Berlin is 7AM in UTC, 5PM in Europe/Berlin is 4PM in UTC
    expect(
      resultWithOriginalTz.every(
        (result) => result.start.utc().hour() === 7 && result.end.utc().hour() === 16
      )
    ).toBeTruthy();

    // 8AM in America/New_York is 1PM in UTC, 5PM in America/New_York is 10PM in UTC
    expect(
      resultsWithNewYorkTz.every((result) => {
        return result.start.utc().hour() === 13 && result.end.utc().hour() === 22;
      })
    ).toBeTruthy();

    // 8AM in Asia/Kolkata is 2:30AM in UTC, 5PM in Asia/Kolkata is 11:30AM in UTC
    expect(
      resultsWithKolkataTz.every((result) => {
        const correctStartTime = result.start.utc().hour() === 2 && result.start.utc().minute() === 30;
        const correctEndTime = result.end.utc().hour() === 11 && result.end.utc().minute() === 30;
        return correctStartTime && correctEndTime;
      })
    ).toBeTruthy();
  });
});

describe("processDateOverrides", () => {
  it("should return the correct date override given a specific availability, timezone, and date", () => {
    const item = {
      date: new Date(Date.UTC(2023, 5, 12, 8, 0)),
      startTime: new Date(Date.UTC(2023, 5, 12, 8, 0)), // 8 AM
      endTime: new Date(Date.UTC(2023, 5, 12, 17, 0)), // 5 PM
    };

    // 2023-06-12T20:00:00-04:00 (America/New_York)
    const timeZone = "America/New_York";

    const result = processDateOverride({
      item,
      itemDateAsUtc: dayjs.utc(item.date),
      timeZone,
      travelSchedules: [],
    });

    expect(result.start.format()).toEqual(dayjs("2023-06-12T12:00:00Z").tz(timeZone).format());
    expect(result.end.format()).toEqual(dayjs("2023-06-12T21:00:00Z").tz(timeZone).format());
  });
  it("should show date overrides in correct timezone with existing travel schedules", () => {
    const item = {
      date: new Date(Date.UTC(2023, 5, 12, 8, 0)),
      startTime: new Date(Date.UTC(2023, 5, 12, 8, 0)), // 8 AM
      endTime: new Date(Date.UTC(2023, 5, 12, 17, 0)), // 5 PM
    };

    // 2023-06-12T20:00:00-04:00 (America/New_York)
    const timeZone = "America/New_York";

    const travelScheduleTz = "Europe/Berlin";

    const travelSchedules = [
      {
        startDate: dayjs(new Date(Date.UTC(2023, 5, 11, 8, 0))).startOf("day"),
        endDate: dayjs(new Date(Date.UTC(2023, 5, 15, 8, 0))).endOf("day"),
        timeZone: travelScheduleTz,
      },
    ];

    const result = processDateOverride({
      item,
      itemDateAsUtc: dayjs.utc(item.date),
      timeZone,
      travelSchedules: travelSchedules,
    });

    expect(result.start.format()).toEqual(dayjs("2023-06-12T06:00:00Z").tz(travelScheduleTz).format());
    expect(result.end.format()).toEqual(dayjs("2023-06-12T15:00:00Z").tz(travelScheduleTz).format());
  });
});

describe("buildDateRanges", () => {
  it("should return the correct date ranges", () => {
    const items = [
      {
        date: new Date(Date.UTC(2023, 5, 13)),
        startTime: new Date(Date.UTC(0, 0, 0, 10, 0)), // 10 AM
        endTime: new Date(Date.UTC(0, 0, 0, 15, 0)), // 3 PM
      },
      {
        days: [1, 2, 3, 4, 5],
        startTime: new Date(Date.UTC(2023, 5, 12, 8, 0)), // 8 AM
        endTime: new Date(Date.UTC(2023, 5, 12, 17, 0)), // 5 PM
      },
    ];

    const dateFrom = dayjs("2023-06-13T00:00:00Z"); // 2023-06-12T20:00:00-04:00 (America/New_York)
    const dateTo = dayjs("2023-06-15T00:00:00Z");

    const timeZone = "America/New_York";

    const { dateRanges: results } = buildDateRanges({
      availability: items,
      timeZone,
      dateFrom,
      dateTo,
      travelSchedules: [],
    });
    // [
    //  { s: '2023-06-13T10:00:00-04:00', e: '2023-06-13T15:00:00-04:00' },
    //  { s: '2023-06-14T08:00:00-04:00', e: '2023-06-14T17:00:00-04:00' }
    // ]

    expect(results.length).toBe(2);

    expect(results[0]).toEqual({
      start: dayjs("2023-06-13T14:00:00Z").tz(timeZone),
      end: dayjs("2023-06-13T19:00:00Z").tz(timeZone),
    });

    expect(results[1]).toEqual({
      start: dayjs("2023-06-14T12:00:00Z").tz(timeZone),
      end: dayjs("2023-06-14T21:00:00Z").tz(timeZone),
    });
  });
  it("should handle day shifts correctly", () => {
    const item = [
      {
        date: new Date(Date.UTC(2023, 7, 15)),
        startTime: new Date(Date.UTC(2023, 5, 12, 9, 0)), // 9 AM
        endTime: new Date(Date.UTC(2023, 5, 12, 17, 0)), // 5 PM
      },
      {
        date: new Date(Date.UTC(2023, 7, 15)),
        startTime: new Date(Date.UTC(2023, 5, 12, 19, 0)), // 7 PM
        endTime: new Date(Date.UTC(2023, 5, 12, 21, 0)), // 9 PM
      },
    ];

    const timeZone = "Pacific/Honolulu";

    const dateFrom = dayjs.tz("2023-08-15", "Europe/Brussels").startOf("day");
    const dateTo = dayjs.tz("2023-08-15", "Europe/Brussels").endOf("day");
    //add tarvelScheduels

    const { dateRanges: result } = buildDateRanges({
      availability: item,
      timeZone,
      dateFrom,
      dateTo,
      travelSchedules: [],
    });
    // this happened only on Europe/Brussels, Europe/Amsterdam was 2023-08-15T17:00:00-10:00 (as it should be)
    expect(result[0].end.format()).not.toBe("2023-08-14T17:00:00-10:00");
  });
  it("should return correct date ranges with full day unavailable date override", () => {
    const items = [
      {
        date: new Date(Date.UTC(2023, 5, 13)),
        startTime: new Date(Date.UTC(0, 0, 0, 0, 0)),
        endTime: new Date(Date.UTC(0, 0, 0, 0, 0)),
      },
      {
        days: [1, 2, 3, 4, 5],
        startTime: new Date(Date.UTC(2023, 5, 12, 8, 0)),
        endTime: new Date(Date.UTC(2023, 5, 12, 17, 0)),
      },
    ];
    const timeZone = "Europe/London";

    const dateFrom = dayjs("2023-06-13T00:00:00Z");
    const dateTo = dayjs("2023-06-15T00:00:00Z");
    //add tarvelScheduels

    const { dateRanges: results } = buildDateRanges({
      availability: items,
      timeZone,
      dateFrom,
      dateTo,
      travelSchedules: [],
    });

    expect(results[0]).toEqual({
      start: dayjs("2023-06-14T07:00:00Z").tz(timeZone),
      end: dayjs("2023-06-14T16:00:00Z").tz(timeZone),
    });
  });
  it("should return correct date ranges for specific time slot in date override", () => {
    const items = [
      {
        date: new Date(Date.UTC(2023, 5, 13)),
        startTime: new Date(Date.UTC(0, 0, 0, 9, 0)),
        endTime: new Date(Date.UTC(0, 0, 0, 14, 0)),
      },
    ];
    const timeZone = "Europe/London";

    const dateFrom = dayjs("2023-06-13T10:00:00Z");
    const dateTo = dayjs("2023-06-13T10:30:00Z");
    //add tarvelScheduels

    const { dateRanges: results } = buildDateRanges({
      availability: items,
      timeZone,
      dateFrom,
      dateTo,
      travelSchedules: [],
    });

    expect(results[0]).toEqual({
      start: dayjs("2023-06-13T08:00:00Z").tz(timeZone),
      end: dayjs("2023-06-13T13:00:00Z").tz(timeZone),
    });
  });
  it("should return correct date ranges if date override would already already be the next day in utc timezone", () => {
    const items = [
      {
        date: new Date(Date.UTC(2023, 5, 13)),
        startTime: new Date(Date.UTC(0, 0, 0, 22, 0)),
        endTime: new Date(Date.UTC(0, 0, 0, 23, 0)),
      },
      {
        days: [1, 2, 3, 4, 5],
        startTime: new Date(Date.UTC(2023, 5, 12, 8, 0)),
        endTime: new Date(Date.UTC(2023, 5, 12, 17, 0)),
      },
    ];
    const timeZone = "America/New_York";

    const dateFrom = dayjs("2023-06-13T00:00:00Z");
    const dateTo = dayjs("2023-06-15T00:00:00Z");
    //add tarvelScheduels

    const { dateRanges: results } = buildDateRanges({
      availability: items,
      timeZone,
      dateFrom,
      dateTo,
      travelSchedules: [],
    });

    expect(results[0]).toEqual({
      start: dayjs("2023-06-14T02:00:00Z").tz(timeZone),
      end: dayjs("2023-06-14T03:00:00Z").tz(timeZone),
    });
    expect(results[1]).toEqual({
      start: dayjs("2023-06-14T12:00:00Z").tz(timeZone),
      end: dayjs("2023-06-14T21:00:00Z").tz(timeZone),
    });
  });
  it("should handle OOO correctly", () => {
    const items = [
      {
        date: new Date(Date.UTC(2023, 5, 13)),
        startTime: new Date(Date.UTC(0, 0, 0, 10, 0)), // 10 AM
        endTime: new Date(Date.UTC(0, 0, 0, 15, 0)), // 3 PM
      },
      {
        days: [1, 2, 3, 4, 5],
        startTime: new Date(Date.UTC(2023, 5, 12, 8, 0)), // 8 AM
        endTime: new Date(Date.UTC(2023, 5, 12, 17, 0)), // 5 PM
      },
    ];

    const outOfOffice = {
      "2023-06-13": {
        fromUser: { id: 1, displayName: "Team Free Example" },
      },
    };

    const dateFrom = dayjs("2023-06-13T00:00:00Z"); // 2023-06-12T20:00:00-04:00 (America/New_York)
    const dateTo = dayjs("2023-06-15T00:00:00Z");

    const timeZone = "America/New_York";

    const { dateRanges, oooExcludedDateRanges } = buildDateRanges({
      availability: items,
      timeZone,
      dateFrom,
      dateTo,
      travelSchedules: [],
      outOfOffice,
    });

    expect(dateRanges[0]).toEqual({
      start: dayjs("2023-06-13T14:00:00Z").tz(timeZone),
      end: dayjs("2023-06-13T19:00:00Z").tz(timeZone),
    });

    expect(dateRanges[1]).toEqual({
      start: dayjs("2023-06-14T12:00:00Z").tz(timeZone),
      end: dayjs("2023-06-14T21:00:00Z").tz(timeZone),
    });
    expect(oooExcludedDateRanges.length).toBe(1);
    expect(oooExcludedDateRanges[0]).toEqual({
      start: dayjs("2023-06-14T12:00:00Z").tz(timeZone),
      end: dayjs("2023-06-14T21:00:00Z").tz(timeZone),
    });
  });
});

describe("subtract", () => {
  it("subtracts appropriately when excluded ranges are given in order", () => {
    const data = {
      sourceRanges: [
        { start: dayjs.utc("2023-07-05T04:00:00.000Z"), end: dayjs.utc("2023-07-05T12:00:00.000Z") },
        { start: dayjs.utc("2023-07-06T04:00:00.000Z"), end: dayjs.utc("2023-07-06T12:00:00.000Z") },
        { start: dayjs.utc("2023-07-07T04:00:00.000Z"), end: dayjs.utc("2023-07-07T12:00:00.000Z") },
        { start: dayjs.utc("2023-07-10T04:00:00.000Z"), end: dayjs.utc("2023-07-10T12:00:00.000Z") },
        { start: dayjs.utc("2023-07-11T04:00:00.000Z"), end: dayjs.utc("2023-07-11T12:00:00.000Z") },
        { start: dayjs.utc("2023-07-12T04:00:00.000Z"), end: dayjs.utc("2023-07-12T12:00:00.000Z") },
        { start: dayjs.utc("2023-07-13T04:00:00.000Z"), end: dayjs.utc("2023-07-13T12:00:00.000Z") },
        { start: dayjs.utc("2023-07-14T04:00:00.000Z"), end: dayjs.utc("2023-07-14T12:00:00.000Z") },
        { start: dayjs.utc("2023-07-17T04:00:00.000Z"), end: dayjs.utc("2023-07-17T12:00:00.000Z") },
        { start: dayjs.utc("2023-07-18T04:00:00.000Z"), end: dayjs.utc("2023-07-18T12:00:00.000Z") },
        { start: dayjs.utc("2023-07-19T04:00:00.000Z"), end: dayjs.utc("2023-07-19T12:00:00.000Z") },
        { start: dayjs.utc("2023-07-20T04:00:00.000Z"), end: dayjs.utc("2023-07-20T12:00:00.000Z") },
        { start: dayjs.utc("2023-07-21T04:00:00.000Z"), end: dayjs.utc("2023-07-21T12:00:00.000Z") },
        { start: dayjs.utc("2023-07-24T04:00:00.000Z"), end: dayjs.utc("2023-07-24T12:00:00.000Z") },
        { start: dayjs.utc("2023-07-25T04:00:00.000Z"), end: dayjs.utc("2023-07-25T12:00:00.000Z") },
        { start: dayjs.utc("2023-07-26T04:00:00.000Z"), end: dayjs.utc("2023-07-26T12:00:00.000Z") },
        { start: dayjs.utc("2023-07-27T04:00:00.000Z"), end: dayjs.utc("2023-07-27T12:00:00.000Z") },
        { start: dayjs.utc("2023-07-28T04:00:00.000Z"), end: dayjs.utc("2023-07-28T12:00:00.000Z") },
        { start: dayjs.utc("2023-07-31T04:00:00.000Z"), end: dayjs.utc("2023-07-31T12:00:00.000Z") },
      ],
      excludedRanges: [
        { start: dayjs.utc("2023-07-05T04:00:00.000Z"), end: dayjs.utc("2023-07-05T04:15:00.000Z") },
        { start: dayjs.utc("2023-07-05T04:45:00.000Z"), end: dayjs.utc("2023-07-05T05:00:00.000Z") },
      ],
    };

    const result = subtract(data["sourceRanges"], data["excludedRanges"]).map((range) => ({
      start: range.start.format(),
      end: range.end.format(),
    }));

    expect(result).toEqual(
      expect.arrayContaining([
        { start: "2023-07-05T04:15:00Z", end: "2023-07-05T04:45:00Z" },
        { start: "2023-07-05T05:00:00Z", end: "2023-07-05T12:00:00Z" },
      ])
    );
  });

  it("subtracts appropriately when excluded ranges are not given in order", () => {
    const data = {
      sourceRanges: [
        { start: dayjs.utc("2023-07-05T04:00:00.000Z"), end: dayjs.utc("2023-07-05T12:00:00.000Z") },
        { start: dayjs.utc("2023-07-06T04:00:00.000Z"), end: dayjs.utc("2023-07-06T12:00:00.000Z") },
        { start: dayjs.utc("2023-07-07T04:00:00.000Z"), end: dayjs.utc("2023-07-07T12:00:00.000Z") },
        { start: dayjs.utc("2023-07-10T04:00:00.000Z"), end: dayjs.utc("2023-07-10T12:00:00.000Z") },
        { start: dayjs.utc("2023-07-11T04:00:00.000Z"), end: dayjs.utc("2023-07-11T12:00:00.000Z") },
        { start: dayjs.utc("2023-07-12T04:00:00.000Z"), end: dayjs.utc("2023-07-12T12:00:00.000Z") },
        { start: dayjs.utc("2023-07-13T04:00:00.000Z"), end: dayjs.utc("2023-07-13T12:00:00.000Z") },
        { start: dayjs.utc("2023-07-14T04:00:00.000Z"), end: dayjs.utc("2023-07-14T12:00:00.000Z") },
        { start: dayjs.utc("2023-07-17T04:00:00.000Z"), end: dayjs.utc("2023-07-17T12:00:00.000Z") },
        { start: dayjs.utc("2023-07-18T04:00:00.000Z"), end: dayjs.utc("2023-07-18T12:00:00.000Z") },
        { start: dayjs.utc("2023-07-19T04:00:00.000Z"), end: dayjs.utc("2023-07-19T12:00:00.000Z") },
        { start: dayjs.utc("2023-07-20T04:00:00.000Z"), end: dayjs.utc("2023-07-20T12:00:00.000Z") },
        { start: dayjs.utc("2023-07-21T04:00:00.000Z"), end: dayjs.utc("2023-07-21T12:00:00.000Z") },
        { start: dayjs.utc("2023-07-24T04:00:00.000Z"), end: dayjs.utc("2023-07-24T12:00:00.000Z") },
        { start: dayjs.utc("2023-07-25T04:00:00.000Z"), end: dayjs.utc("2023-07-25T12:00:00.000Z") },
        { start: dayjs.utc("2023-07-26T04:00:00.000Z"), end: dayjs.utc("2023-07-26T12:00:00.000Z") },
        { start: dayjs.utc("2023-07-27T04:00:00.000Z"), end: dayjs.utc("2023-07-27T12:00:00.000Z") },
        { start: dayjs.utc("2023-07-28T04:00:00.000Z"), end: dayjs.utc("2023-07-28T12:00:00.000Z") },
        { start: dayjs.utc("2023-07-31T04:00:00.000Z"), end: dayjs.utc("2023-07-31T12:00:00.000Z") },
      ],
      excludedRanges: [
        { start: dayjs.utc("2023-07-05T04:45:00.000Z"), end: dayjs.utc("2023-07-05T05:00:00.000Z") },
        { start: dayjs.utc("2023-07-05T04:00:00.000Z"), end: dayjs.utc("2023-07-05T04:15:00.000Z") },
      ],
    };

    const result = subtract(data["sourceRanges"], data["excludedRanges"]).map((range) => ({
      start: range.start.format(),
      end: range.end.format(),
    }));

    expect(result).toEqual(
      expect.arrayContaining([
        { start: "2023-07-05T04:15:00Z", end: "2023-07-05T04:45:00Z" },
        { start: "2023-07-05T05:00:00Z", end: "2023-07-05T12:00:00Z" },
      ])
    );
  });
});<|MERGE_RESOLUTION|>--- conflicted
+++ resolved
@@ -13,16 +13,9 @@
     };
 
     const timeZone = "America/New_York";
-<<<<<<< HEAD
     const dateFrom = dayjs.utc().startOf("day").day(2).add(1, "week").tz(timeZone);
     const dateTo = dayjs.utc().endOf("day").day(3).add(1, "week").tz(timeZone);
-    const results = processWorkingHours({ item, timeZone, dateFrom, dateTo });
-=======
-    const dateFrom = dayjs.utc().startOf("day").day(2).add(1, "week");
-    const dateTo = dayjs.utc().endOf("day").day(3).add(1, "week");
-
     const results = processWorkingHours({ item, timeZone, dateFrom, dateTo, travelSchedules: [] });
->>>>>>> e960b8ad
 
     expect(results.length).toBe(2); // There should be two working days between the range
     // "America/New_York" day shifts -1, so we need to add a day to correct this shift.
