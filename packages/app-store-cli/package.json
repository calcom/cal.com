--- conflicted
+++ resolved
@@ -28,16 +28,8 @@
   "devDependencies": {
     "@biomejs/biome": "^2.3.8",
     "@types/react": "18.0.26",
-<<<<<<< HEAD
-    "chokidar": "^3.5.3",
-    "ts-node": "^10.9.1",
-    "typescript": "^5.9.0-beta"
-=======
     "chokidar": "3.6.0",
-    "eslint-plugin-react": "7.37.5",
-    "eslint-plugin-react-hooks": "4.6.0",
     "ts-node": "10.9.2",
     "typescript": "5.9.2"
->>>>>>> 07108c41
   }
 }