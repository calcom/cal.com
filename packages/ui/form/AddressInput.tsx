--- conflicted
+++ resolved
@@ -1,24 +1,3 @@
-<<<<<<< HEAD
-import type { UseFormReturn } from "react-hook-form";
-import type { Props } from "react-phone-number-input/react-hook-form";
-
-import type { BookingFormValues } from "@calcom/features/bookings/Booker";
-
-import { FiMapPin } from "../components/icon";
-
-export type AddressInputProps<FormValues> = Props<
-  {
-    value: string;
-    id: string;
-    placeholder: string;
-    required: boolean;
-    bookingForm: UseFormReturn<BookingFormValues>;
-  },
-  FormValues
->;
-
-function AddressInput<FormValues>({ bookingForm, name, className, ...rest }: AddressInputProps<FormValues>) {
-=======
 import { FiMapPin } from "../components/icon";
 
 export type AddressInputProps = {
@@ -31,7 +10,6 @@
 };
 
 function AddressInput({ className = "", value, onChange, ...rest }: AddressInputProps) {
->>>>>>> 89bf8321
   return (
     <div className="relative ">
       <FiMapPin color="#D2D2D2" className="absolute top-1/2 left-0.5 ml-3 h-6 -translate-y-1/2" />
