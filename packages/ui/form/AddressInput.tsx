import { UseFormReturn } from "react-hook-form";
import { Props } from "react-phone-number-input/react-hook-form";

import { EventLocationType } from "@calcom/app-store/locations";
<<<<<<< HEAD

import { Icon } from "../components/icon";
=======
import { FiMapPin } from "@calcom/ui/components/icon";
>>>>>>> 2d50d09c

type BookingFormValues = {
  name: string;
  email: string;
  notes?: string;
  locationType?: EventLocationType["type"];
  guests?: string[];
  address?: string;
  attendeeAddress?: string;
  phone?: string;
  hostPhoneNumber?: string; // Maybe come up with a better way to name this to distingish between two types of phone numbers
  customInputs?: {
    [key: string]: string | boolean;
  };
  rescheduleReason?: string;
  smsReminderNumber?: string;
};

export type AddressInputProps<FormValues> = Props<
  {
    value: string;
    id: string;
    placeholder: string;
    required: boolean;
    bookingForm: UseFormReturn<BookingFormValues>;
  },
  FormValues
>;

function AddressInput<FormValues>({ bookingForm, name, className, ...rest }: AddressInputProps<FormValues>) {
  return (
    <div className="relative ">
      <FiMapPin color="#D2D2D2" className="absolute top-1/2 left-0.5 ml-3 h-6 -translate-y-1/2" />
      <input
        {...rest}
        {...bookingForm.register("attendeeAddress")}
        name={name}
        color="#D2D2D2"
        className={`${className} focus-within:border-brand dark:bg-darkgray-100 dark:border-darkgray-300 block h-10 w-full rounded-md border  border border-gray-300 py-px pl-10 text-sm outline-none ring-black focus-within:ring-1 disabled:text-gray-500 disabled:opacity-50 dark:text-white dark:placeholder-gray-500 dark:selection:bg-green-500 disabled:dark:text-gray-500`}
      />
    </div>
  );
}

export default AddressInput;<|MERGE_RESOLUTION|>--- conflicted
+++ resolved
@@ -2,12 +2,7 @@
 import { Props } from "react-phone-number-input/react-hook-form";
 
 import { EventLocationType } from "@calcom/app-store/locations";
-<<<<<<< HEAD
-
-import { Icon } from "../components/icon";
-=======
 import { FiMapPin } from "@calcom/ui/components/icon";
->>>>>>> 2d50d09c
 
 type BookingFormValues = {
   name: string;
