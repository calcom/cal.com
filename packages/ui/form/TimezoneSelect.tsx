import classNames from "classnames";
import { components } from "react-select";
import BaseSelect, {
  allTimezones,
  ITimezone,
  ITimezoneOption,
  Props as SelectProps,
} from "react-timezone-select";

<<<<<<< HEAD
import { InputComponent } from "@calcom/ui/components/form/select/components";
=======
import { InputComponent } from "../v2/core/form/select/components";
>>>>>>> 22a030af

function TimezoneSelect({ className, ...props }: SelectProps) {
  // @TODO: remove borderRadius and haveRoundedClassName logic from theme so we use only new style
  const haveRoundedClassName = !!(className && className.indexOf("rounded-") > -1);
  const defaultBorderRadius = 2;

  return (
    <BaseSelect
      theme={(theme) => ({
        ...theme,
        ...(haveRoundedClassName ? {} : { borderRadius: defaultBorderRadius }),
        colors: {
          ...theme.colors,
          primary: "var(--brand-color)",
          primary50: "rgba(209 , 213, 219, var(--tw-bg-opacity))",
          primary25: "rgba(244, 245, 246, var(--tw-bg-opacity))",
        },
      })}
      styles={{
        option: (provided, state) => ({
          ...provided,
          color: state.isSelected ? "var(--brand-text-color)" : "black",
          ":active": {
            backgroundColor: state.isSelected ? "" : "var(--brand-color)",
            color: "var(--brand-text-color)",
          },
        }),
      }}
      timezones={{
        ...allTimezones,
        "America/Asuncion": "Asuncion",
      }}
      components={{
        ...components,
        IndicatorSeparator: () => null,
        Input: InputComponent,
      }}
      className={classNames("text-sm", className)}
      {...props}
    />
  );
}

export default TimezoneSelect;
export type { ITimezone, ITimezoneOption };<|MERGE_RESOLUTION|>--- conflicted
+++ resolved
@@ -7,11 +7,7 @@
   Props as SelectProps,
 } from "react-timezone-select";
 
-<<<<<<< HEAD
-import { InputComponent } from "@calcom/ui/components/form/select/components";
-=======
 import { InputComponent } from "../v2/core/form/select/components";
->>>>>>> 22a030af
 
 function TimezoneSelect({ className, ...props }: SelectProps) {
   // @TODO: remove borderRadius and haveRoundedClassName logic from theme so we use only new style
