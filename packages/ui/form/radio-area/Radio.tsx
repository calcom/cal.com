--- conflicted
+++ resolved
@@ -11,11 +11,7 @@
   <RadioGroupPrimitive.Item
     {...props}
     className={classNames(
-<<<<<<< HEAD
       "hover:bg-subtle border-default dark:checked:bg-brand-default dark:bg-darkgray-100 dark:hover:bg-subtle dark:checked:hover:bg-brand-default focus:ring-brand-default hover:border-emphasis me-1.5 mt-0.5 h-4 w-4 flex-shrink-0 rounded-full border text-[--cal-brand] transition focus:border-0 focus:ring-1",
-=======
-      "hover:bg-subtle border-default dark:checked:bg-brand-default dark:hover:bg-subtle dark:checked:hover:bg-brand-default focus:ring-brand-default hover:border-emphasis me-1.5 mt-0.5 h-4 w-4 flex-shrink-0 rounded-full border text-[--cal-brand] transition focus:border-0 focus:ring-1",
->>>>>>> 00ee1ef4
       props.disabled && "opacity-60"
     )}>
     {props.children}
