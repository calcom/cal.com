--- conflicted
+++ resolved
@@ -29,11 +29,7 @@
       <DropdownMenuPrimitive.Content
         portalled={props.portalled}
         {...props}
-<<<<<<< HEAD
-        className="relative z-10 mt-1 -ml-0 w-52 origin-top-right rounded-md bg-white text-sm shadow-xl ring-1 ring-black ring-opacity-5 focus:outline-none"
-=======
         className="slideInTop w-50 relative z-10 mt-1 -ml-0 origin-top-right rounded-sm bg-white text-sm shadow-lg ring-1 ring-black ring-opacity-5 focus:outline-none"
->>>>>>> 6fc3e17b
         ref={forwardedRef}>
         {children}
       </DropdownMenuPrimitive.Content>
