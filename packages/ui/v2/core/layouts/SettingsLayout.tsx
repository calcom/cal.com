import { MembershipRole, UserPermissionRole } from "@prisma/client";
import { Collapsible, CollapsibleContent, CollapsibleTrigger } from "@radix-ui/react-collapsible";
import { useSession } from "next-auth/react";
import { useRouter } from "next/router";
import React, { ComponentProps, useEffect, useState } from "react";

import { classNames } from "@calcom/lib";
import { WEBAPP_URL } from "@calcom/lib/constants";
import { HOSTED_CAL_FEATURES } from "@calcom/lib/constants";
import { getPlaceholderAvatar } from "@calcom/lib/defaultAvatarImage";
import { useLocale } from "@calcom/lib/hooks/useLocale";
import { trpc } from "@calcom/trpc/react";
import Button from "@calcom/ui/v2/core/Button";

import ErrorBoundary from "../../../ErrorBoundary";
import { Icon } from "../../../Icon";
import { Badge } from "../Badge";
import { useMeta } from "../Meta";
import Shell from "../Shell";
import { VerticalTabItemProps } from "../navigation/tabs/VerticalTabItem";
import { VerticalTabItem } from "../navigation/tabs/VerticalTabs";

const tabs: VerticalTabItemProps[] = [
  {
    name: "my_account",
    href: "/settings/my-account",
    icon: Icon.FiUser,
    children: [
      { name: "profile", href: "/settings/my-account/profile" },
      { name: "general", href: "/settings/my-account/general" },
      { name: "calendars", href: "/settings/my-account/calendars" },
      // { name: "conferencing", href: "/settings/my-account/conferencing" },
      // TODO
      // { name: "referrals", href: "/settings/my-account/referrals" },
    ],
  },
  {
<<<<<<< HEAD
=======
    name: "security",
    href: "/settings/security",
    icon: Icon.FiKey,
    children: [
      { name: "password", href: "/settings/security/password" },
      { name: "2fa_auth", href: "/settings/security/two-factor-auth" },
      { name: "impersonation", href: "/settings/security/impersonation" },
    ],
  },
  {
    name: "billing",
    href: "/settings/billing",
    icon: Icon.FiCreditCard,
    children: [{ name: "manage_billing", href: "/settings/billing" }],
  },
  {
>>>>>>> 142be70b
    name: "developer",
    href: "/settings/developer",
    icon: Icon.FiTerminal,
    children: [
      //
      { name: "webhooks", href: "/settings/developer/webhooks" },
      { name: "api_keys", href: "/settings/developer/api-keys" },
      // TODO: Add profile level for embeds
      // { name: "embeds", href: "/v2/settings/developer/embeds" },
    ],
  },
  {
    name: "admin",
    href: "/settings/admin",
    icon: Icon.FiLock,
    children: [
      //
      { name: "impersonation", href: "/settings/admin/impersonation" },
      { name: "apps", href: "/settings/admin/apps" },
      { name: "users", href: "/settings/admin/users" },
    ],
  },
];

tabs.find((tab) => {
  // Add "SAML SSO" to the tab
  if (tab.name === "security" && !HOSTED_CAL_FEATURES) {
    tab.children?.push({ name: "saml_config", href: "/settings/security/sso" });
  }
});

// The following keys are assigned to admin only
const adminRequiredKeys = ["admin"];

const useTabs = () => {
  const session = useSession();

  const isAdmin = session.data?.user.role === UserPermissionRole.ADMIN;
  // check if name is in adminRequiredKeys
  return tabs.filter((tab) => {
    if (isAdmin) return true;
    return !adminRequiredKeys.includes(tab.name);
  });
};

const SettingsSidebarContainer = ({ className = "" }) => {
  const { t } = useLocale();
  const tabsWithPermissions = useTabs();
  const [teamMenuState, setTeamMenuState] =
    useState<{ teamId: number | undefined; teamMenuOpen: boolean }[]>();

  const { data: teams } = trpc.useQuery(["viewer.teams.list"]);

  useEffect(() => {
    if (teams) {
      const teamStates = teams?.map((team) => ({ teamId: team.id, teamMenuOpen: false }));
      setTeamMenuState(teamStates);
    }
  }, [teams]);

  return (
    <nav
      className={`no-scrollbar flex w-56 flex-col space-y-1 overflow-scroll py-3 px-2 ${className}`}
      aria-label="Tabs">
      <>
        <div className="desktop-only pt-4" />
        <VerticalTabItem
          name="Back"
          href="/."
          icon={Icon.FiArrowLeft}
          textClassNames="text-md font-medium leading-none text-black"
        />
        {tabsWithPermissions.map((tab) => {
          return tab.name !== "teams" ? (
            <React.Fragment key={tab.href}>
              <div className={`${!tab.children?.length ? "!mb-3" : ""}`}>
                <div className="group flex h-9 w-64 flex-row items-center rounded-md px-3 text-sm font-medium leading-none text-gray-600 hover:bg-gray-100  group-hover:text-gray-700 [&[aria-current='page']]:bg-gray-200 [&[aria-current='page']]:text-gray-900">
                  {tab && tab.icon && (
                    <tab.icon className="mr-[12px] h-[16px] w-[16px] stroke-[2px] md:mt-0" />
                  )}
                  <p className="text-sm font-medium leading-5">{t(tab.name)}</p>
                </div>
              </div>
              <div className="my-3">
                {tab.children?.map((child, index) => (
                  <VerticalTabItem
                    key={child.href}
                    name={t(child.name)}
                    isExternalLink={child.isExternalLink}
                    href={child.href || "/"}
                    textClassNames="px-3 text-gray-900 font-medium text-sm"
                    className={`my-0.5 h-7 ${tab.children && index === tab.children?.length - 1 && "!mb-3"}`}
                    disableChevron
                  />
                ))}
              </div>
            </React.Fragment>
          ) : (
            <React.Fragment key={tab.href}>
              <div className={`${!tab.children?.length ? "mb-3" : ""}`}>
                <div className="group flex h-9 w-64 flex-row items-center rounded-md px-3 py-[10px] text-sm font-medium leading-none text-gray-600 hover:bg-gray-100  group-hover:text-gray-700 [&[aria-current='page']]:bg-gray-200 [&[aria-current='page']]:text-gray-900">
                  {tab && tab.icon && (
                    <tab.icon className="mr-[12px] h-[16px] w-[16px] stroke-[2px] md:mt-0" />
                  )}
                  <p className="text-sm font-medium leading-5">{t(tab.name)}</p>
                </div>
                {teams &&
                  teamMenuState &&
                  teams.map((team, index: number) => {
                    if (teamMenuState.some((teamState) => teamState.teamId === team.id))
                      return (
                        <Collapsible
                          key={team.id}
                          open={teamMenuState[index].teamMenuOpen}
                          onOpenChange={() =>
                            setTeamMenuState([
                              ...teamMenuState,
                              (teamMenuState[index] = {
                                ...teamMenuState[index],
                                teamMenuOpen: !teamMenuState[index].teamMenuOpen,
                              }),
                            ])
                          }>
                          <CollapsibleTrigger>
                            <div
                              className="flex h-9 w-64 flex-row items-center rounded-md px-3 py-[10px] text-sm font-medium leading-none hover:bg-gray-100  group-hover:text-gray-700 [&[aria-current='page']]:bg-gray-200 [&[aria-current='page']]:text-gray-900"
                              onClick={() =>
                                setTeamMenuState([
                                  ...teamMenuState,
                                  (teamMenuState[index] = {
                                    ...teamMenuState[index],
                                    teamMenuOpen: !teamMenuState[index].teamMenuOpen,
                                  }),
                                ])
                              }>
                              <div className="mr-[13px]">
                                {teamMenuState[index].teamMenuOpen ? (
                                  <Icon.FiChevronDown />
                                ) : (
                                  <Icon.FiChevronRight />
                                )}
                              </div>
                              <img
                                src={getPlaceholderAvatar(team.logo, team?.name as string)}
                                className="mr-[8px] h-[16px] w-[16px] self-start rounded-full stroke-[2px] md:mt-0"
                                alt={team.name || "Team logo"}
                              />
                              <p>{team.name}</p>
                              {!team.accepted && (
                                <Badge className="ml-3" variant="orange">
                                  Inv.
                                </Badge>
                              )}
                            </div>
                          </CollapsibleTrigger>
                          <CollapsibleContent>
                            {team.accepted && (
                              <VerticalTabItem
                                name={t("profile")}
                                href={`/settings/teams/${team.id}/profile`}
                                textClassNames="px-3 text-gray-900 font-medium text-sm"
                                disableChevron
                              />
                            )}
                            <VerticalTabItem
                              name={t("members")}
                              href={`/settings/teams/${team.id}/members`}
                              textClassNames="px-3 text-gray-900 font-medium text-sm"
                              disableChevron
                            />
                            {(team.role === MembershipRole.OWNER || team.role === MembershipRole.ADMIN) && (
                              <>
                                {/* TODO */}
                                {/* <VerticalTabItem
                              name={t("general")}
                              href={`${WEBAPP_URL}/settings/my-account/appearance`}
                              textClassNames="px-3 text-gray-900 font-medium text-sm"
                              disableChevron
                            /> */}
<<<<<<< HEAD
                                {/*<VerticalTabItem*/}
                                {/*  name={t("appearance")}*/}
                                {/*  href={`${WEBAPP_URL}/settings/teams/${team.id}/appearance`}*/}
                                {/*  textClassNames="px-3 text-gray-900 font-medium text-sm"*/}
                                {/*  disableChevron*/}
                                {/*/>*/}
                                {/* TODO: Implement saml configuration page */}
                                {/* <VerticalTabItem
                              name={t("saml_config")}
                              href={`${WEBAPP_URL}/settings/teams/${team.id}/samlConfig`}
                              textClassNames="px-3 text-gray-900 font-medium text-sm"
                              disableChevron
                            /> */}
=======
                                <VerticalTabItem
                                  name={t("appearance")}
                                  href={`/settings/teams/${team.id}/appearance`}
                                  textClassNames="px-3 text-gray-900 font-medium text-sm"
                                  disableChevron
                                />
                                {HOSTED_CAL_FEATURES && (
                                  <VerticalTabItem
                                    name={t("saml_config")}
                                    href={`/settings/teams/${team.id}/sso`}
                                    textClassNames="px-3 text-gray-900 font-medium text-sm"
                                    disableChevron
                                  />
                                )}
>>>>>>> 142be70b
                              </>
                            )}
                          </CollapsibleContent>
                        </Collapsible>
                      );
                  })}
                <VerticalTabItem
                  name={t("add_a_team")}
                  href={`${WEBAPP_URL}/settings/teams/new`}
                  textClassNames="px-3 text-gray-900 font-medium text-sm"
                  icon={Icon.FiPlus}
                  disableChevron
                />
              </div>
            </React.Fragment>
          );
        })}
      </>
    </nav>
  );
};

const MobileSettingsContainer = (props: { onSideContainerOpen?: () => void }) => {
  const { t } = useLocale();

  return (
    <>
      <nav className="fixed z-20 flex w-full items-center justify-between border-b border-gray-100 bg-gray-50 p-4 sm:relative lg:hidden">
        <div className="flex items-center space-x-3 ">
          <Button
            StartIcon={Icon.FiMenu}
            color="minimalSecondary"
            size="icon"
            onClick={props.onSideContainerOpen}
          />
          <a href="/" className="flex items-center space-x-2 rounded-md px-3 py-1 hover:bg-gray-200">
            <Icon.FiArrowLeft className="text-gray-700" />
            <p className="font-semibold text-black">{t("settings")}</p>
          </a>
        </div>
      </nav>
    </>
  );
};

export default function SettingsLayout({
  children,
  ...rest
}: { children: React.ReactNode } & ComponentProps<typeof Shell>) {
  const router = useRouter();
  const state = useState(false);
  const [sideContainerOpen, setSideContainerOpen] = state;

  useEffect(() => {
    const closeSideContainer = () => {
      if (window.innerWidth >= 1024) {
        setSideContainerOpen(false);
      }
    };

    window.addEventListener("resize", closeSideContainer);
    return () => {
      window.removeEventListener("resize", closeSideContainer);
    };
  }, []);

  useEffect(() => {
    if (sideContainerOpen) {
      setSideContainerOpen(!sideContainerOpen);
    }
  }, [router.asPath]);

  return (
    <Shell
      flexChildrenContainer
      {...rest}
      SidebarContainer={<SettingsSidebarContainer className="hidden lg:flex" />}
      drawerState={state}
      MobileNavigationContainer={null}
      SettingsSidebarContainer={
        <div
          className={classNames(
            "fixed inset-y-0 z-50 m-0 h-screen transform overflow-y-scroll border-gray-100 bg-gray-50 transition duration-200 ease-in-out",
            sideContainerOpen ? "translate-x-0" : "-translate-x-full"
          )}>
          <SettingsSidebarContainer />
        </div>
      }
      TopNavContainer={
        <MobileSettingsContainer onSideContainerOpen={() => setSideContainerOpen(!sideContainerOpen)} />
      }>
      <div className="flex flex-1 [&>*]:flex-1">
        <div className="mx-auto max-w-full justify-center md:max-w-3xl">
          <ShellHeader />
          <ErrorBoundary>{children}</ErrorBoundary>
        </div>
      </div>
    </Shell>
  );
}

export const getLayout = (page: React.ReactElement) => <SettingsLayout>{page}</SettingsLayout>;

function ShellHeader() {
  const { meta } = useMeta();
  const { t, isLocaleReady } = useLocale();
  return (
    <header className="mx-auto block justify-between pt-12 sm:flex sm:pt-8">
      <div className="mb-8 flex w-full items-center border-b border-gray-200 pb-8">
        {meta.backButton && (
          <a href="javascript:history.back()">
            <Icon.FiArrowLeft className="mr-7" />
          </a>
        )}
        <div>
          {meta.title && isLocaleReady ? (
            <h1 className="font-cal mb-1 text-xl font-bold tracking-wide text-black">{t(meta.title)}</h1>
          ) : (
            <div className="mb-1 h-6 w-24 animate-pulse rounded-md bg-gray-200" />
          )}
          {meta.description && isLocaleReady ? (
            <p className="text-sm text-gray-600 ltr:mr-4 rtl:ml-4">{t(meta.description)}</p>
          ) : (
            <div className="mb-1 h-6 w-32 animate-pulse rounded-md bg-gray-200" />
          )}
        </div>
        <div className="ml-auto">{meta.CTA}</div>
      </div>
    </header>
  );
}<|MERGE_RESOLUTION|>--- conflicted
+++ resolved
@@ -29,31 +29,29 @@
       { name: "profile", href: "/settings/my-account/profile" },
       { name: "general", href: "/settings/my-account/general" },
       { name: "calendars", href: "/settings/my-account/calendars" },
-      // { name: "conferencing", href: "/settings/my-account/conferencing" },
+      { name: "conferencing", href: "/settings/my-account/conferencing" },
+      // { name: "appearance", href: "/settings/my-account/appearance" },
       // TODO
       // { name: "referrals", href: "/settings/my-account/referrals" },
     ],
   },
   {
-<<<<<<< HEAD
-=======
     name: "security",
     href: "/settings/security",
     icon: Icon.FiKey,
     children: [
       { name: "password", href: "/settings/security/password" },
-      { name: "2fa_auth", href: "/settings/security/two-factor-auth" },
-      { name: "impersonation", href: "/settings/security/impersonation" },
+      // { name: "2fa_auth", href: "/settings/security/two-factor-auth" },
+      // { name: "impersonation", href: "/settings/security/impersonation" },
     ],
   },
+  // {
+  //   name: "billing",
+  //   href: "/settings/billing",
+  //   icon: Icon.FiCreditCard,
+  //   children: [{ name: "manage_billing", href: "/settings/billing" }],
+  // },
   {
-    name: "billing",
-    href: "/settings/billing",
-    icon: Icon.FiCreditCard,
-    children: [{ name: "manage_billing", href: "/settings/billing" }],
-  },
-  {
->>>>>>> 142be70b
     name: "developer",
     href: "/settings/developer",
     icon: Icon.FiTerminal,
@@ -65,6 +63,12 @@
       // { name: "embeds", href: "/v2/settings/developer/embeds" },
     ],
   },
+  // {
+  //   name: "teams",
+  //   href: "/settings/teams",
+  //   icon: Icon.FiUsers,
+  //   children: [],
+  // },
   {
     name: "admin",
     href: "/settings/admin",
@@ -78,12 +82,12 @@
   },
 ];
 
-tabs.find((tab) => {
-  // Add "SAML SSO" to the tab
-  if (tab.name === "security" && !HOSTED_CAL_FEATURES) {
-    tab.children?.push({ name: "saml_config", href: "/settings/security/sso" });
-  }
-});
+// tabs.find((tab) => {
+//   // Add "SAML SSO" to the tab
+//   if (tab.name === "security" && !HOSTED_CAL_FEATURES) {
+//     tab.children?.push({ name: "saml_config", href: "/settings/security/sso" });
+//   }
+// });
 
 // The following keys are assigned to admin only
 const adminRequiredKeys = ["admin"];
@@ -233,36 +237,20 @@
                               textClassNames="px-3 text-gray-900 font-medium text-sm"
                               disableChevron
                             /> */}
-<<<<<<< HEAD
-                                {/*<VerticalTabItem*/}
-                                {/*  name={t("appearance")}*/}
-                                {/*  href={`${WEBAPP_URL}/settings/teams/${team.id}/appearance`}*/}
-                                {/*  textClassNames="px-3 text-gray-900 font-medium text-sm"*/}
-                                {/*  disableChevron*/}
-                                {/*/>*/}
-                                {/* TODO: Implement saml configuration page */}
-                                {/* <VerticalTabItem
-                              name={t("saml_config")}
-                              href={`${WEBAPP_URL}/settings/teams/${team.id}/samlConfig`}
-                              textClassNames="px-3 text-gray-900 font-medium text-sm"
-                              disableChevron
-                            /> */}
-=======
                                 <VerticalTabItem
                                   name={t("appearance")}
                                   href={`/settings/teams/${team.id}/appearance`}
                                   textClassNames="px-3 text-gray-900 font-medium text-sm"
                                   disableChevron
                                 />
-                                {HOSTED_CAL_FEATURES && (
-                                  <VerticalTabItem
-                                    name={t("saml_config")}
-                                    href={`/settings/teams/${team.id}/sso`}
-                                    textClassNames="px-3 text-gray-900 font-medium text-sm"
-                                    disableChevron
-                                  />
-                                )}
->>>>>>> 142be70b
+                                {/*{HOSTED_CAL_FEATURES && (*/}
+                                {/*  <VerticalTabItem*/}
+                                {/*    name={t("saml_config")}*/}
+                                {/*    href={`/settings/teams/${team.id}/sso`}*/}
+                                {/*    textClassNames="px-3 text-gray-900 font-medium text-sm"*/}
+                                {/*    disableChevron*/}
+                                {/*  />*/}
+                                {/*)}*/}
                               </>
                             )}
                           </CollapsibleContent>
