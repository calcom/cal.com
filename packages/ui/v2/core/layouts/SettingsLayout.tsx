--- conflicted
+++ resolved
@@ -159,14 +159,6 @@
           ) : (
             <React.Fragment key={tab.href}>
               <div className={`${!tab.children?.length ? "mb-3" : ""}`}>
-<<<<<<< HEAD
-                <div className="group flex h-9 w-64 flex-row items-center rounded-md px-3 py-[10px] text-sm font-medium leading-none text-gray-600  [&[aria-current='page']]:bg-gray-200 [&[aria-current='page']]:text-gray-900">
-                  {tab && tab.icon && (
-                    <tab.icon className="mr-[12px] h-[16px] w-[16px] stroke-[2px] md:mt-0" />
-                  )}
-                  <p className="text-sm font-medium leading-5">{t(tab.name)}</p>
-                </div>
-=======
                 <Link href={tab.href}>
                   <a>
                     <div className="group flex h-9 w-64 flex-row items-center rounded-md px-3 py-[10px] text-sm font-medium leading-none text-gray-600 hover:bg-gray-100  group-hover:text-gray-700 [&[aria-current='page']]:bg-gray-200 [&[aria-current='page']]:text-gray-900">
@@ -177,7 +169,6 @@
                     </div>
                   </a>
                 </Link>
->>>>>>> 7beb17c0
                 {teams &&
                   teamMenuState &&
                   teams.map((team, index: number) => {
