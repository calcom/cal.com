--- conflicted
+++ resolved
@@ -1,7 +1,4 @@
-<<<<<<< HEAD
-=======
 import { UserPermissionRole, MembershipRole } from "@prisma/client";
->>>>>>> 735254d4
 import { Collapsible, CollapsibleContent, CollapsibleTrigger } from "@radix-ui/react-collapsible";
 import { useSession } from "next-auth/react";
 import React, { ComponentProps, useEffect, useState } from "react";
@@ -130,17 +127,9 @@
         </div>
         {tabsWithPermissions.map((tab) => {
           return tab.name !== "teams" ? (
-<<<<<<< HEAD
-            <>
-              <div>
-                <div
-                  className="group flex h-9 w-64 flex-row items-center rounded-md px-3 py-[10px] text-sm font-medium leading-none text-gray-600 hover:bg-gray-100  group-hover:text-gray-700 [&[aria-current='page']]:bg-gray-200 [&[aria-current='page']]:text-gray-900"
-                  key={tab.name}>
-=======
             <React.Fragment key={tab.href}>
               <div>
                 <div className="group flex h-9 w-64 flex-row items-center rounded-md px-3 py-[10px] text-sm font-medium leading-none text-gray-600 hover:bg-gray-100  group-hover:text-gray-700 [&[aria-current='page']]:bg-gray-200 [&[aria-current='page']]:text-gray-900">
->>>>>>> 735254d4
                   {tab && tab.icon && (
                     <tab.icon className="mr-[12px] h-[16px] w-[16px] self-start stroke-[2px] md:mt-0" />
                   )}
@@ -148,39 +137,21 @@
                 </div>
               </div>
               <div className="mt-2">
-<<<<<<< HEAD
-                {tab.children?.map((tab) => (
-                  <VerticalTabItem
-                    key={tab.name}
-                    name={t(tab.name)}
-                    href={tab.href || "/"}
-=======
                 {tab.children?.map((child) => (
                   <VerticalTabItem
                     key={child.href}
                     name={t(child.name)}
                     href={child.href || "/"}
->>>>>>> 735254d4
                     textClassNames="px-3 text-gray-900 font-medium text-sm"
                     disableChevron
                   />
                 ))}
               </div>
-<<<<<<< HEAD
-            </>
-          ) : (
-            <>
-              <div>
-                <div
-                  className="group flex h-9 w-64 flex-row items-center rounded-md px-3 py-[10px] text-sm font-medium leading-none text-gray-600 hover:bg-gray-100  group-hover:text-gray-700 [&[aria-current='page']]:bg-gray-200 [&[aria-current='page']]:text-gray-900"
-                  key={tab.name}>
-=======
             </React.Fragment>
           ) : (
             <React.Fragment key={tab.href}>
               <div>
                 <div className="group mt-2 flex h-9 w-64 flex-row items-center rounded-md px-3 py-[10px] text-sm font-medium leading-none text-gray-600 hover:bg-gray-100  group-hover:text-gray-700 [&[aria-current='page']]:bg-gray-200 [&[aria-current='page']]:text-gray-900">
->>>>>>> 735254d4
                   {tab && tab.icon && (
                     <tab.icon className="mr-[12px] h-[16px] w-[16px] self-start stroke-[2px] md:mt-0" />
                   )}
@@ -222,37 +193,12 @@
                           </div>
                           {team.logo && (
                             <img
-<<<<<<< HEAD
-                              ref={team.logo}
-                              className=" ml-[12px] mr-[8px] h-[16px] w-[16px] self-start stroke-[2px] md:mt-0"
-=======
                               src={team.logo}
                               className="mt-2 ml-[12px] mr-[8px] h-[16px] w-[16px] self-start stroke-[2px] md:mt-0"
->>>>>>> 735254d4
                               alt={team.name || "Team logo"}
                             />
                           )}
                           <p>{team.name}</p>
-<<<<<<< HEAD
-                        </div>
-                      </CollapsibleTrigger>
-                      <CollapsibleContent>
-                        <VerticalTabItem
-                          name={t("profile")}
-                          href={`${WEBAPP_URL}/settings/my-account/appearance`}
-                          textClassNames="px-3 text-gray-900 font-medium text-sm"
-                          disableChevron
-                        />
-                        <VerticalTabItem
-                          name={t("members")}
-                          href={`${WEBAPP_URL}/settings/my-account/appearance`}
-                          textClassNames="px-3 text-gray-900 font-medium text-sm"
-                          disableChevron
-                        />
-                        {(team.role === "OWNER" || team.role === "ADMIN") && (
-                          <>
-                            <VerticalTabItem
-=======
                           {!team.accepted && (
                             <Badge className="ml-3" variant="orange">
                               Inv.
@@ -279,26 +225,10 @@
                           <>
                             {/* TODO */}
                             {/* <VerticalTabItem
->>>>>>> 735254d4
                               name={t("general")}
                               href={`${WEBAPP_URL}/settings/my-account/appearance`}
                               textClassNames="px-3 text-gray-900 font-medium text-sm"
                               disableChevron
-<<<<<<< HEAD
-                            />
-                            <VerticalTabItem
-                              name={t("appearance")}
-                              href={`${WEBAPP_URL}/settings/my-account/appearance`}
-                              textClassNames="px-3 text-gray-900 font-medium text-sm"
-                              disableChevron
-                            />
-                            <VerticalTabItem
-                              name={t("saml_config")}
-                              href={`${WEBAPP_URL}/settings/my-account/appearance`}
-                              textClassNames="px-3 text-gray-900 font-medium text-sm"
-                              disableChevron
-                            />
-=======
                             /> */}
                             <VerticalTabItem
                               name={t("appearance")}
@@ -313,29 +243,17 @@
                               textClassNames="px-3 text-gray-900 font-medium text-sm"
                               disableChevron
                             /> */}
->>>>>>> 735254d4
                           </>
                         )}
                       </CollapsibleContent>
                     </Collapsible>
                   ))}
-<<<<<<< HEAD
-                <div
-                  className="group flex h-9 w-64 flex-row items-center rounded-md px-3 py-[10px] text-sm font-medium leading-none  hover:bg-gray-100  group-hover:text-gray-700 [&[aria-current='page']]:bg-gray-200 [&[aria-current='page']]:text-gray-900"
-                  key={tab.name}>
-                  <Icon.FiPlus className=" mr-[10px] h-[16px] w-[16px] self-start stroke-[2px] md:mt-0" />
-                  <p>{t("add_a_team")}</p>
-                </div>
-              </div>
-            </>
-=======
                 <div className="group flex h-9 w-64 flex-row items-center rounded-md px-3 py-[10px] text-sm font-medium leading-none  hover:bg-gray-100  group-hover:text-gray-700 [&[aria-current='page']]:bg-gray-200 [&[aria-current='page']]:text-gray-900">
                   <Icon.FiPlus className="mt-2 mr-[10px] h-[16px] w-[16px] self-start stroke-[2px] md:mt-0" />
                   <p>{t("add_a_team")}</p>
                 </div>
               </div>
             </React.Fragment>
->>>>>>> 735254d4
           );
         })}
       </>
