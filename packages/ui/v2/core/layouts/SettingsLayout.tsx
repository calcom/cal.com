import { MembershipRole, UserPermissionRole } from "@prisma/client";
import { Collapsible, CollapsibleContent, CollapsibleTrigger } from "@radix-ui/react-collapsible";
import { useSession } from "next-auth/react";
import React, { ComponentProps, useEffect, useState } from "react";

import { classNames } from "@calcom/lib";
import { WEBAPP_URL } from "@calcom/lib/constants";
import { useLocale } from "@calcom/lib/hooks/useLocale";
import { trpc } from "@calcom/trpc/react";
import Button from "@calcom/ui/v2/core/Button";

import ErrorBoundary from "../../../ErrorBoundary";
import { Icon } from "../../../Icon";
import { Badge } from "../Badge";
import { useMeta } from "../Meta";
import Shell from "../Shell";
import { VerticalTabItemProps } from "../navigation/tabs/VerticalTabItem";
import { VerticalTabItem } from "../navigation/tabs/VerticalTabs";

const tabs: VerticalTabItemProps[] = [
  {
    name: "my_account",
    href: "/settings/my-account",
    icon: Icon.FiUser,
    children: [
      { name: "profile", href: "/settings/my-account/profile" },
      { name: "general", href: "/settings/my-account/general" },
      { name: "calendars", href: "/settings/my-account/calendars" },
      { name: "conferencing", href: "/settings/my-account/conferencing" },
      // TODO
      // { name: "referrals", href: "/settings/my-account/referrals" },
    ],
  },
  {
    name: "developer",
    href: "/settings/developer",
    icon: Icon.FiTerminal,
    children: [
      //
      { name: "webhooks", href: "/settings/developer/webhooks" },
      { name: "api_keys", href: "/settings/developer/api-keys" },
      // TODO: Add profile level for embeds
      // { name: "embeds", href: "/v2/settings/developer/embeds" },
    ],
  },
  {
    name: "admin",
    href: "/settings/admin",
    icon: Icon.FiLock,
    children: [
      //
      { name: "impersonation", href: "/settings/admin/impersonation" },
      { name: "apps", href: "/settings/admin/apps" },
      { name: "users", href: "/settings/admin/users" },
    ],
  },
];

// The following keys are assigned to admin only
const adminRequiredKeys = ["admin"];

const useTabs = () => {
  const session = useSession();

  const isAdmin = session.data?.user.role === UserPermissionRole.ADMIN;
  // check if name is in adminRequiredKeys
  return tabs.filter((tab) => {
    if (isAdmin) return true;
    return !adminRequiredKeys.includes(tab.name);
  });
};

const SettingsSidebarContainer = ({ className = "" }) => {
  const { t } = useLocale();
  const tabsWithPermissions = useTabs();
  const [teamMenuState, setTeamMenuState] =
    useState<{ teamId: number | undefined; teamMenuOpen: boolean }[]>();
  const [isLoading, setIsLoading] = useState(true);

  const { data: teams } = trpc.useQuery(["viewer.teams.list"]);

  useEffect(() => {
    if (teams) {
      const teamStates = teams?.map((team) => ({ teamId: team.id, teamMenuOpen: false }));
      setTeamMenuState(teamStates);
    }
  }, [teams]);

  return (
    <nav
      className={`no-scrollbar flex w-56 flex-col space-y-1 overflow-scroll py-3 px-2 ${className}`}
      aria-label="Tabs">
      <>
        <div className="desktop-only pt-4" />
        <div>
          <VerticalTabItem
            name="Settings"
            href="/"
            icon={Icon.FiArrowLeft}
            textClassNames="text-md font-medium leading-none text-black"
          />
        </div>
        {tabsWithPermissions.map((tab) => {
          return tab.name !== "teams" ? (
            <React.Fragment key={tab.href}>
              <div>
                <div className="group flex h-9 w-64 flex-row items-center rounded-md px-3 py-[10px] text-sm font-medium leading-none text-gray-600 hover:bg-gray-100  group-hover:text-gray-700 [&[aria-current='page']]:bg-gray-200 [&[aria-current='page']]:text-gray-900">
                  {tab && tab.icon && (
                    <tab.icon className="mr-[12px] h-[16px] w-[16px] self-start stroke-[2px] md:mt-0" />
                  )}
                  <p>{t(tab.name)}</p>
                </div>
              </div>
              <div className="mt-2">
                {tab.children?.map((child) => (
                  <VerticalTabItem
                    key={child.href}
                    name={t(child.name)}
                    href={child.href || "/"}
                    textClassNames="px-3 text-gray-900 font-medium text-sm"
                    disableChevron
                  />
                ))}
              </div>
            </React.Fragment>
          ) : (
            <React.Fragment key={tab.href}>
              <div>
                <div className="group mt-2 flex h-9 w-64 flex-row items-center rounded-md px-3 py-[10px] text-sm font-medium leading-none text-gray-600 hover:bg-gray-100  group-hover:text-gray-700 [&[aria-current='page']]:bg-gray-200 [&[aria-current='page']]:text-gray-900">
                  {tab && tab.icon && (
                    <tab.icon className="mr-[12px] h-[16px] w-[16px] self-start stroke-[2px] md:mt-0" />
                  )}
                  <p>{t(tab.name)}</p>
                </div>
                {teams &&
                  teamMenuState &&
                  teams.map((team, index: number) => {
                    if (teamMenuState.some((teamState) => teamState.teamId === team.id))
                      return (
                        <Collapsible
                          key={team.id}
                          open={teamMenuState[index].teamMenuOpen}
                          onOpenChange={() =>
                            setTeamMenuState([
                              ...teamMenuState,
                              (teamMenuState[index] = {
                                ...teamMenuState[index],
                                teamMenuOpen: !teamMenuState[index].teamMenuOpen,
                              }),
                            ])
                          }>
                          <CollapsibleTrigger>
                            <div
                              className="flex h-9 w-64 flex-row items-center rounded-md px-3 py-[10px] text-sm font-medium leading-none hover:bg-gray-100  group-hover:text-gray-700 [&[aria-current='page']]:bg-gray-200 [&[aria-current='page']]:text-gray-900"
                              onClick={() =>
                                setTeamMenuState([
                                  ...teamMenuState,
                                  (teamMenuState[index] = {
                                    ...teamMenuState[index],
                                    teamMenuOpen: !teamMenuState[index].teamMenuOpen,
                                  }),
                                ])
                              }>
                              <div className="mr-[13px]">
                                {teamMenuState[index].teamMenuOpen ? (
                                  <Icon.FiChevronDown />
                                ) : (
                                  <Icon.FiChevronRight />
                                )}
                              </div>
                              {team.logo && (
                                <img
                                  src={team.logo}
                                  className="mt-2 ml-[12px] mr-[8px] h-[16px] w-[16px] self-start stroke-[2px] md:mt-0"
                                  alt={team.name || "Team logo"}
                                />
                              )}
                              <p>{team.name}</p>
                              {!team.accepted && (
                                <Badge className="ml-3" variant="orange">
                                  Inv.
                                </Badge>
                              )}
                            </div>
                          </CollapsibleTrigger>
                          <CollapsibleContent>
                            {team.accepted && (
                              <VerticalTabItem
                                name={t("profile")}
                                href={`/settings/teams/${team.id}/profile`}
                                textClassNames="px-3 text-gray-900 font-medium text-sm"
                                disableChevron
                              />
                            )}
                            <VerticalTabItem
                              name={t("members")}
                              href={`/settings/teams/${team.id}/members`}
                              textClassNames="px-3 text-gray-900 font-medium text-sm"
                              disableChevron
                            />
                            {(team.role === MembershipRole.OWNER || team.role === MembershipRole.ADMIN) && (
                              <>
                                {/* TODO */}
                                {/* <VerticalTabItem
                              name={t("general")}
                              href={`${WEBAPP_URL}/settings/my-account/appearance`}
                              textClassNames="px-3 text-gray-900 font-medium text-sm"
                              disableChevron
                            /> */}
<<<<<<< HEAD
                                {/*<VerticalTabItem*/}
                                {/*  name={t("appearance")}*/}
                                {/*  href={`${WEBAPP_URL}/settings/teams/${team.id}/appearance`}*/}
                                {/*  textClassNames="px-3 text-gray-900 font-medium text-sm"*/}
                                {/*  disableChevron*/}
                                {/*/>*/}
=======
                                <VerticalTabItem
                                  name={t("appearance")}
                                  href={`/settings/teams/${team.id}/appearance`}
                                  textClassNames="px-3 text-gray-900 font-medium text-sm"
                                  disableChevron
                                />
>>>>>>> 1640264e
                                {/* TODO: Implement saml configuration page */}
                                {/* <VerticalTabItem
                              name={t("saml_config")}
                              href={`${WEBAPP_URL}/settings/teams/${team.id}/samlConfig`}
                              textClassNames="px-3 text-gray-900 font-medium text-sm"
                              disableChevron
                            /> */}
                              </>
                            )}
                          </CollapsibleContent>
                        </Collapsible>
                      );
                  })}
                <VerticalTabItem
                  name={t("add_a_team")}
                  href={`${WEBAPP_URL}/settings/teams/new`}
                  textClassNames="px-3 text-gray-900 font-medium text-sm"
                  icon={Icon.FiPlus}
                  disableChevron
                />
              </div>
            </React.Fragment>
          );
        })}
      </>
    </nav>
  );
};

const MobileSettingsContainer = (props: { onSideContainerOpen?: () => void }) => {
  const { t } = useLocale();

  return (
    <>
      <nav className="fixed flex w-full items-center justify-between border-b border-gray-100 bg-gray-50 p-4 sm:relative lg:hidden">
        <div className="flex items-center space-x-3 ">
          <Button
            StartIcon={Icon.FiMenu}
            color="minimalSecondary"
            size="icon"
            onClick={props.onSideContainerOpen}
          />
          <a href="/" className="flex items-center space-x-2 rounded-md px-3 py-1 hover:bg-gray-200">
            <Icon.FiArrowLeft className="text-gray-700" />
            <p className="font-semibold text-black">{t("settings")}</p>
          </a>
        </div>
      </nav>
    </>
  );
};

export default function SettingsLayout({
  children,
  ...rest
}: { children: React.ReactNode } & ComponentProps<typeof Shell>) {
  const state = useState(false);
  const [sideContainerOpen, setSideContainerOpen] = state;
  return (
    <Shell
      flexChildrenContainer
      {...rest}
      SidebarContainer={<SettingsSidebarContainer className="hidden lg:flex" />}
      drawerState={state}
      MobileNavigationContainer={null}
      SettingsSidebarContainer={
        <div
          className={classNames(
            "absolute inset-y-0 z-50 m-0 h-screen transform overflow-y-scroll border-gray-100 bg-gray-50 transition duration-200 ease-in-out",
            sideContainerOpen ? "translate-x-0" : "-translate-x-full"
          )}>
          <SettingsSidebarContainer />
        </div>
      }
      TopNavContainer={
        <MobileSettingsContainer onSideContainerOpen={() => setSideContainerOpen(!sideContainerOpen)} />
      }>
      <div className="flex flex-1 [&>*]:flex-1">
        <div className="mx-auto max-w-xs justify-center md:max-w-3xl">
          <ShellHeader />
          <ErrorBoundary>{children}</ErrorBoundary>
        </div>
      </div>
    </Shell>
  );
}

export const getLayout = (page: React.ReactElement) => <SettingsLayout>{page}</SettingsLayout>;

function ShellHeader() {
  const { meta } = useMeta();
  const { t, isLocaleReady } = useLocale();
  return (
    <header className="mx-auto block max-w-xs justify-between pt-12 sm:flex sm:pt-8 md:max-w-3xl">
      <div className="mb-8 flex w-full items-center border-b border-gray-200 pb-8">
        {meta.backButton && (
          <a href="javascript:history.back()">
            <Icon.FiArrowLeft className="mr-7" />
          </a>
        )}
        <div>
          {meta.title && isLocaleReady ? (
            <h1 className="font-cal mb-1 text-xl font-bold capitalize tracking-wide text-black">
              {t(meta.title)}
            </h1>
          ) : (
            <div className="mb-1 h-6 w-24 animate-pulse rounded-md bg-gray-200" />
          )}
          {meta.description && isLocaleReady ? (
            <p className="text-sm text-gray-600 ltr:mr-4 rtl:ml-4">{t(meta.description)}</p>
          ) : (
            <div className="mb-1 h-6 w-32 animate-pulse rounded-md bg-gray-200" />
          )}
        </div>
      </div>
    </header>
  );
}<|MERGE_RESOLUTION|>--- conflicted
+++ resolved
@@ -26,7 +26,7 @@
       { name: "profile", href: "/settings/my-account/profile" },
       { name: "general", href: "/settings/my-account/general" },
       { name: "calendars", href: "/settings/my-account/calendars" },
-      { name: "conferencing", href: "/settings/my-account/conferencing" },
+      // { name: "conferencing", href: "/settings/my-account/conferencing" },
       // TODO
       // { name: "referrals", href: "/settings/my-account/referrals" },
     ],
@@ -207,21 +207,12 @@
                               textClassNames="px-3 text-gray-900 font-medium text-sm"
                               disableChevron
                             /> */}
-<<<<<<< HEAD
                                 {/*<VerticalTabItem*/}
                                 {/*  name={t("appearance")}*/}
                                 {/*  href={`${WEBAPP_URL}/settings/teams/${team.id}/appearance`}*/}
                                 {/*  textClassNames="px-3 text-gray-900 font-medium text-sm"*/}
                                 {/*  disableChevron*/}
                                 {/*/>*/}
-=======
-                                <VerticalTabItem
-                                  name={t("appearance")}
-                                  href={`/settings/teams/${team.id}/appearance`}
-                                  textClassNames="px-3 text-gray-900 font-medium text-sm"
-                                  disableChevron
-                                />
->>>>>>> 1640264e
                                 {/* TODO: Implement saml configuration page */}
                                 {/* <VerticalTabItem
                               name={t("saml_config")}
