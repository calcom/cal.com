--- conflicted
+++ resolved
@@ -5,10 +5,8 @@
 
 import { useMeta } from "../Meta";
 import Shell from "../Shell";
-<<<<<<< HEAD
 import MobileSettingsContainer from "../navigation/MobileSettingsContainer";
 import SettingsSidebarContainer from "../navigation/SettingsSidebarContainer";
-=======
 import VerticalTabs, { VerticalTabItem } from "../navigation/tabs/VerticalTabs";
 
 const tabs = [
@@ -74,7 +72,6 @@
     ],
   },
 ];
->>>>>>> ebd4ce03
 
 export default function SettingsLayout({
   children,
