import { Collapsible, CollapsibleContent, CollapsibleTrigger } from "@radix-ui/react-collapsible";
import { useSession } from "next-auth/react";
<<<<<<< HEAD
import Link from "next/link";
import React, { ComponentProps, useState, useEffect } from "react";
=======
import React, { ComponentProps, useEffect, useState } from "react";
>>>>>>> 1deca816

import { classNames } from "@calcom/lib";
import { WEBAPP_URL } from "@calcom/lib/constants";
import { useLocale } from "@calcom/lib/hooks/useLocale";
import { trpc } from "@calcom/trpc/react";
import Button from "@calcom/ui/v2/core/Button";

import ErrorBoundary from "../../../ErrorBoundary";
import { Icon } from "../../../Icon";
import Badge from "../Badge";
import { useMeta } from "../Meta";
import Shell from "../Shell";
import { VerticalTabItemProps } from "../navigation/tabs/VerticalTabItem";
import { VerticalTabItem } from "../navigation/tabs/VerticalTabs";

const tabs: VerticalTabItemProps[] = [
  {
    name: "my_account",
    href: "/settings/my-account",
    icon: Icon.FiUser,
    children: [
      { name: "profile", href: "/settings/my-account/profile" },
      { name: "general", href: "/settings/my-account/general" },
      { name: "calendars", href: "/settings/my-account/calendars" },
      { name: "conferencing", href: "/settings/my-account/conferencing" },
      { name: "appearance", href: "/settings/my-account/appearance" },
      // TODO
      // { name: "referrals", href: "/settings/my-account/referrals" },
    ],
  },
  {
    name: "security",
    href: "/settings/security",
    icon: Icon.FiKey,
    children: [
      //
      { name: "password", href: "/settings/security/password" },
      { name: "2fa_auth", href: "/settings/security/two-factor-auth" },
    ],
  },
  {
    name: "billing",
    href: "/settings/billing",
    icon: Icon.FiCreditCard,
    children: [
      //
      { name: "invoices", href: "/settings/billing" },
    ],
  },
  {
    name: "developer",
    href: "/settings/developer",
    icon: Icon.FiTerminal,
    children: [
      //
      { name: "webhooks", href: "/settings/developer/webhooks" },
      { name: "api_keys", href: "/settings/developer/api-keys" },
      // TODO: Add profile level for embeds
      // { name: "embeds", href: "/v2/settings/developer/embeds" },
    ],
  },
  {
    name: "teams",
    href: "/settings/teams",
    icon: Icon.FiUsers,
    children: [],
  },
  {
    name: "admin",
    href: "/settings/admin",
    icon: Icon.FiLock,
    children: [
      //
      { name: "impersonation", href: "/settings/admin/impersonation" },
      { name: "apps", href: "/settings/admin/apps" },
      { name: "users", href: "/settings/admin/users" },
    ],
  },
];

// The following keys are assigned to admin only
const adminRequiredKeys = ["admin"];

const useTabs = () => {
  const session = useSession();
  const isAdmin = session.data?.user.role === "ADMIN";
  // check if name is in adminRequiredKeys
  return tabs.filter((tab) => {
    if (isAdmin) return true;
    return !adminRequiredKeys.includes(tab.name);
  });
};

const SettingsSidebarContainer = ({ className = "" }) => {
  const { t } = useLocale();
  const tabsWithPermissions = useTabs();
  const [teamMenuState, setTeamMenuState] =
    useState<{ teamId: number | undefined; teamMenuOpen: boolean }[]>();

  const { data: teams } = trpc.useQuery(["viewer.teams.list"]);

  useEffect(() => {
    if (teams) {
      const teamStates = teams?.map((team) => ({ teamId: team.id, teamMenuOpen: false }));
<<<<<<< HEAD

=======
>>>>>>> 1deca816
      setTeamMenuState(teamStates);
    }
  }, [teams]);

  return (
    <nav
      className={`no-scrollbar flex w-56 flex-col space-y-1 overflow-scroll py-3 px-2 ${className}`}
      aria-label="Tabs">
      <>
        <div className="desktop-only pt-4" />
        <div>
          <VerticalTabItem
            name="Settings"
            href="/"
            icon={Icon.FiArrowLeft}
            textClassNames="text-md font-medium leading-none text-black"
          />
        </div>
        {tabsWithPermissions.map((tab) => {
          return tab.name !== "teams" ? (
            <>
              <div>
                <div
                  className="group flex h-9 w-64 flex-row items-center rounded-md px-3 py-[10px] text-sm font-medium leading-none text-gray-600 hover:bg-gray-100  group-hover:text-gray-700 [&[aria-current='page']]:bg-gray-200 [&[aria-current='page']]:text-gray-900"
                  key={tab.name}>
                  {tab && tab.icon && (
                    <tab.icon className="mr-[12px] h-[16px] w-[16px] self-start stroke-[2px] md:mt-0" />
                  )}
                  <p>{t(tab.name)}</p>
                </div>
              </div>
              <div className="mt-2">
                {tab.children?.map((tab) => (
                  <VerticalTabItem
                    key={tab.name}
                    name={t(tab.name)}
                    href={tab.href || "/"}
                    textClassNames="px-3 text-gray-900 font-medium text-sm"
                    disableChevron
                  />
                ))}
              </div>
            </>
          ) : (
            <>
              <div>
                <div
                  className="group flex h-9 w-64 flex-row items-center rounded-md px-3 py-[10px] text-sm font-medium leading-none text-gray-600 hover:bg-gray-100  group-hover:text-gray-700 [&[aria-current='page']]:bg-gray-200 [&[aria-current='page']]:text-gray-900"
                  key={tab.name}>
                  {tab && tab.icon && (
<<<<<<< HEAD
                    <tab.icon className="mt-2 mr-[12px] h-[16px] w-[16px] self-start stroke-[2px] md:mt-0" />
=======
                    <tab.icon className="mr-[12px] h-[16px] w-[16px] self-start stroke-[2px] md:mt-0" />
>>>>>>> 1deca816
                  )}
                  <p>{t(tab.name)}</p>
                </div>
                {teams &&
                  teamMenuState &&
                  teams.map((team, index: number) => (
                    <Collapsible
                      key={team.id}
                      open={teamMenuState[index].teamMenuOpen}
                      onOpenChange={() =>
                        setTeamMenuState([
                          ...teamMenuState,
                          (teamMenuState[index] = {
                            ...teamMenuState[index],
                            teamMenuOpen: !teamMenuState[index].teamMenuOpen,
                          }),
                        ])
                      }>
                      <CollapsibleTrigger>
                        <div
                          className="flex h-9 w-64 flex-row items-center rounded-md px-3 py-[10px] text-sm font-medium leading-none hover:bg-gray-100  group-hover:text-gray-700 [&[aria-current='page']]:bg-gray-200 [&[aria-current='page']]:text-gray-900"
                          onClick={() =>
                            setTeamMenuState([
                              ...teamMenuState,
                              (teamMenuState[index] = {
                                ...teamMenuState[index],
                                teamMenuOpen: !teamMenuState[index].teamMenuOpen,
                              }),
                            ])
                          }>
                          <div className="mr-[13px]">
                            {teamMenuState[index].teamMenuOpen ? (
                              <Icon.FiChevronDown />
                            ) : (
                              <Icon.FiChevronRight />
                            )}
                          </div>
                          {team.logo && (
                            <img
                              ref={team.logo}
<<<<<<< HEAD
                              className="mt-2 ml-[12px] mr-[8px] h-[16px] w-[16px] self-start stroke-[2px] md:mt-0"
                              alt={team.name || "Team logo"}
                            />
                          )}

                          <p>{team.name}</p>
                          {!team.accepted && (
                            <Badge className="ml-3" variant="orange">
                              Inv.
                            </Badge>
                          )}
                        </div>
                      </CollapsibleTrigger>
                      <CollapsibleContent>
                        {team.accepted && (
                          <VerticalTabItem
                            name={t("profile")}
                            href={`${WEBAPP_URL}/settings/teams/${team.id}/profile`}
                            textClassNames="px-3 text-gray-900 font-medium text-sm"
                            disableChevron
                          />
                        )}
                        <VerticalTabItem
                          name={t("members")}
                          href={`${WEBAPP_URL}/settings/teams/${team.id}/members`}
=======
                              className=" ml-[12px] mr-[8px] h-[16px] w-[16px] self-start stroke-[2px] md:mt-0"
                              alt={team.name || "Team logo"}
                            />
                          )}
                          <p>{team.name}</p>
                        </div>
                      </CollapsibleTrigger>
                      <CollapsibleContent>
                        <VerticalTabItem
                          name={t("profile")}
                          href={`${WEBAPP_URL}/settings/my-account/appearance`}
                          textClassNames="px-3 text-gray-900 font-medium text-sm"
                          disableChevron
                        />
                        <VerticalTabItem
                          name={t("members")}
                          href={`${WEBAPP_URL}/settings/my-account/appearance`}
>>>>>>> 1deca816
                          textClassNames="px-3 text-gray-900 font-medium text-sm"
                          disableChevron
                        />
                        {(team.role === "OWNER" || team.role === "ADMIN") && (
                          <>
<<<<<<< HEAD
                            {/* TODO */}
                            {/* <VerticalTabItem
=======
                            <VerticalTabItem
>>>>>>> 1deca816
                              name={t("general")}
                              href={`${WEBAPP_URL}/settings/my-account/appearance`}
                              textClassNames="px-3 text-gray-900 font-medium text-sm"
                              disableChevron
<<<<<<< HEAD
                            /> */}
                            <VerticalTabItem
                              name={t("appearance")}
                              href={`${WEBAPP_URL}/settings/teams/${team.id}/appearance`}
                              textClassNames="px-3 text-gray-900 font-medium text-sm"
                              disableChevron
                            />
                            {/* TODO: Implement saml configuration page */}
                            {/* <VerticalTabItem
                              name={t("saml_config")}
                              href={`${WEBAPP_URL}/settings/teams/${team.id}/samlConfig`}
                              textClassNames="px-3 text-gray-900 font-medium text-sm"
                              disableChevron
                            /> */}
=======
                            />
                            <VerticalTabItem
                              name={t("appearance")}
                              href={`${WEBAPP_URL}/settings/my-account/appearance`}
                              textClassNames="px-3 text-gray-900 font-medium text-sm"
                              disableChevron
                            />
                            <VerticalTabItem
                              name={t("saml_config")}
                              href={`${WEBAPP_URL}/settings/my-account/appearance`}
                              textClassNames="px-3 text-gray-900 font-medium text-sm"
                              disableChevron
                            />
>>>>>>> 1deca816
                          </>
                        )}
                      </CollapsibleContent>
                    </Collapsible>
                  ))}
                <div
                  className="group flex h-9 w-64 flex-row items-center rounded-md px-3 py-[10px] text-sm font-medium leading-none  hover:bg-gray-100  group-hover:text-gray-700 [&[aria-current='page']]:bg-gray-200 [&[aria-current='page']]:text-gray-900"
                  key={tab.name}>
<<<<<<< HEAD
                  <Icon.FiPlus className="mt-2 mr-[10px] h-[16px] w-[16px] self-start stroke-[2px] md:mt-0" />
=======
                  <Icon.FiPlus className=" mr-[10px] h-[16px] w-[16px] self-start stroke-[2px] md:mt-0" />
>>>>>>> 1deca816
                  <p>{t("add_a_team")}</p>
                </div>
              </div>
            </>
          );
        })}
      </>
    </nav>
  );
};

const MobileSettingsContainer = (props: { onSideContainerOpen?: () => void }) => {
  const { t } = useLocale();

  return (
    <>
      <nav className="fixed flex w-full items-center justify-between border-b border-gray-100 bg-gray-50 p-4 sm:relative lg:hidden">
        <div className="flex items-center space-x-3 ">
          <Button
            StartIcon={Icon.FiMenu}
            color="minimalSecondary"
            size="icon"
            onClick={props.onSideContainerOpen}
          />
          <a href="/" className="flex items-center space-x-2 rounded-md px-3 py-1 hover:bg-gray-200">
            <Icon.FiArrowLeft className="text-gray-700" />
            <p className="font-semibold text-black">{t("settings")}</p>
          </a>
        </div>
      </nav>
    </>
  );
};

export default function SettingsLayout({
  children,
  ...rest
}: { children: React.ReactNode } & ComponentProps<typeof Shell>) {
  const state = useState(false);
  const [sideContainerOpen, setSideContainerOpen] = state;
  return (
    <Shell
      flexChildrenContainer
      {...rest}
      SidebarContainer={<SettingsSidebarContainer className="hidden lg:flex" />}
      drawerState={state}
      MobileNavigationContainer={null}
      SettingsSidebarContainer={
        <div
          className={classNames(
            "absolute inset-y-0 z-50 m-0 h-screen transform overflow-y-scroll border-gray-100 bg-gray-50 transition duration-200 ease-in-out",
            sideContainerOpen ? "translate-x-0" : "-translate-x-full"
          )}>
          <SettingsSidebarContainer />
        </div>
      }
      TopNavContainer={
        <MobileSettingsContainer onSideContainerOpen={() => setSideContainerOpen(!sideContainerOpen)} />
      }>
      <div className="flex flex-1 [&>*]:flex-1">
        <div className="mx-auto max-w-4xl justify-center">
          <ShellHeader />
          <ErrorBoundary>{children}</ErrorBoundary>
        </div>
      </div>
    </Shell>
  );
}

export const getLayout = (page: React.ReactElement) => <SettingsLayout>{page}</SettingsLayout>;

function ShellHeader() {
  const { meta } = useMeta();
  const { t, isLocaleReady } = useLocale();
  return (
    <header className="mx-auto block max-w-4xl justify-between pt-12 sm:flex sm:pt-8">
      <div className="mb-8 flex w-full items-center border-b border-gray-200 pb-8">
        {meta.backButton && (
          <a href="javascript:history.back()">
            <Icon.FiArrowLeft className="mr-7" />
          </a>
        )}
        <div>
          {meta.title && isLocaleReady ? (
            <h1 className="font-cal mb-1 text-xl font-bold capitalize tracking-wide text-black">
              {t(meta.title)}
            </h1>
          ) : (
            <div className="mb-1 h-6 w-24 animate-pulse rounded-md bg-gray-200" />
          )}
          {meta.description && isLocaleReady ? (
            <p className="text-sm text-gray-600 ltr:mr-4 rtl:ml-4">{t(meta.description)}</p>
          ) : (
            <div className="mb-1 h-6 w-32 animate-pulse rounded-md bg-gray-200" />
          )}
        </div>
      </div>
    </header>
  );
}<|MERGE_RESOLUTION|>--- conflicted
+++ resolved
@@ -1,11 +1,6 @@
 import { Collapsible, CollapsibleContent, CollapsibleTrigger } from "@radix-ui/react-collapsible";
 import { useSession } from "next-auth/react";
-<<<<<<< HEAD
-import Link from "next/link";
-import React, { ComponentProps, useState, useEffect } from "react";
-=======
 import React, { ComponentProps, useEffect, useState } from "react";
->>>>>>> 1deca816
 
 import { classNames } from "@calcom/lib";
 import { WEBAPP_URL } from "@calcom/lib/constants";
@@ -110,10 +105,6 @@
   useEffect(() => {
     if (teams) {
       const teamStates = teams?.map((team) => ({ teamId: team.id, teamMenuOpen: false }));
-<<<<<<< HEAD
-
-=======
->>>>>>> 1deca816
       setTeamMenuState(teamStates);
     }
   }, [teams]);
@@ -164,11 +155,7 @@
                   className="group flex h-9 w-64 flex-row items-center rounded-md px-3 py-[10px] text-sm font-medium leading-none text-gray-600 hover:bg-gray-100  group-hover:text-gray-700 [&[aria-current='page']]:bg-gray-200 [&[aria-current='page']]:text-gray-900"
                   key={tab.name}>
                   {tab && tab.icon && (
-<<<<<<< HEAD
-                    <tab.icon className="mt-2 mr-[12px] h-[16px] w-[16px] self-start stroke-[2px] md:mt-0" />
-=======
                     <tab.icon className="mr-[12px] h-[16px] w-[16px] self-start stroke-[2px] md:mt-0" />
->>>>>>> 1deca816
                   )}
                   <p>{t(tab.name)}</p>
                 </div>
@@ -209,33 +196,6 @@
                           {team.logo && (
                             <img
                               ref={team.logo}
-<<<<<<< HEAD
-                              className="mt-2 ml-[12px] mr-[8px] h-[16px] w-[16px] self-start stroke-[2px] md:mt-0"
-                              alt={team.name || "Team logo"}
-                            />
-                          )}
-
-                          <p>{team.name}</p>
-                          {!team.accepted && (
-                            <Badge className="ml-3" variant="orange">
-                              Inv.
-                            </Badge>
-                          )}
-                        </div>
-                      </CollapsibleTrigger>
-                      <CollapsibleContent>
-                        {team.accepted && (
-                          <VerticalTabItem
-                            name={t("profile")}
-                            href={`${WEBAPP_URL}/settings/teams/${team.id}/profile`}
-                            textClassNames="px-3 text-gray-900 font-medium text-sm"
-                            disableChevron
-                          />
-                        )}
-                        <VerticalTabItem
-                          name={t("members")}
-                          href={`${WEBAPP_URL}/settings/teams/${team.id}/members`}
-=======
                               className=" ml-[12px] mr-[8px] h-[16px] w-[16px] self-start stroke-[2px] md:mt-0"
                               alt={team.name || "Team logo"}
                             />
@@ -253,38 +213,16 @@
                         <VerticalTabItem
                           name={t("members")}
                           href={`${WEBAPP_URL}/settings/my-account/appearance`}
->>>>>>> 1deca816
                           textClassNames="px-3 text-gray-900 font-medium text-sm"
                           disableChevron
                         />
                         {(team.role === "OWNER" || team.role === "ADMIN") && (
                           <>
-<<<<<<< HEAD
-                            {/* TODO */}
-                            {/* <VerticalTabItem
-=======
                             <VerticalTabItem
->>>>>>> 1deca816
                               name={t("general")}
                               href={`${WEBAPP_URL}/settings/my-account/appearance`}
                               textClassNames="px-3 text-gray-900 font-medium text-sm"
                               disableChevron
-<<<<<<< HEAD
-                            /> */}
-                            <VerticalTabItem
-                              name={t("appearance")}
-                              href={`${WEBAPP_URL}/settings/teams/${team.id}/appearance`}
-                              textClassNames="px-3 text-gray-900 font-medium text-sm"
-                              disableChevron
-                            />
-                            {/* TODO: Implement saml configuration page */}
-                            {/* <VerticalTabItem
-                              name={t("saml_config")}
-                              href={`${WEBAPP_URL}/settings/teams/${team.id}/samlConfig`}
-                              textClassNames="px-3 text-gray-900 font-medium text-sm"
-                              disableChevron
-                            /> */}
-=======
                             />
                             <VerticalTabItem
                               name={t("appearance")}
@@ -298,7 +236,6 @@
                               textClassNames="px-3 text-gray-900 font-medium text-sm"
                               disableChevron
                             />
->>>>>>> 1deca816
                           </>
                         )}
                       </CollapsibleContent>
@@ -307,11 +244,7 @@
                 <div
                   className="group flex h-9 w-64 flex-row items-center rounded-md px-3 py-[10px] text-sm font-medium leading-none  hover:bg-gray-100  group-hover:text-gray-700 [&[aria-current='page']]:bg-gray-200 [&[aria-current='page']]:text-gray-900"
                   key={tab.name}>
-<<<<<<< HEAD
-                  <Icon.FiPlus className="mt-2 mr-[10px] h-[16px] w-[16px] self-start stroke-[2px] md:mt-0" />
-=======
                   <Icon.FiPlus className=" mr-[10px] h-[16px] w-[16px] self-start stroke-[2px] md:mt-0" />
->>>>>>> 1deca816
                   <p>{t("add_a_team")}</p>
                 </div>
               </div>
