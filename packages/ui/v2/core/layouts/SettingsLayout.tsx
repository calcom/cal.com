--- conflicted
+++ resolved
@@ -91,12 +91,8 @@
 const SettingsSidebarContainer = ({ className = "" }) => {
   const tabsWithPermissions = useTabs();
   return (
-<<<<<<< HEAD
-    <VerticalTabs tabs={tabs} className={`py-3 pl-3 ${className}`}>
+    <VerticalTabs tabs={tabsWithPermissions} className={`py-3 pl-3 ${className}`}>
       <div className="desktop-only pt-4" />
-=======
-    <VerticalTabs tabs={tabsWithPermissions} className={`py-3 pl-3 ${className}`}>
->>>>>>> f1b95cd2
       <VerticalTabItem
         name="Settings"
         href="/"
