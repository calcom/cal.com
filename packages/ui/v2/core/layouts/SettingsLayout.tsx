--- conflicted
+++ resolved
@@ -11,11 +11,7 @@
 import { VerticalTabItemProps } from "../navigation/tabs/VerticalTabItem";
 import VerticalTabs, { VerticalTabItem } from "../navigation/tabs/VerticalTabs";
 
-<<<<<<< HEAD
-export const tabs = [
-=======
 const tabs: VerticalTabItemProps[] = [
->>>>>>> 6ee878aa
   {
     name: "my_account",
     href: "/settings/my-account",
