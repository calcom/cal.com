import Link, { LinkProps } from "next/link";
import React, { forwardRef } from "react";
import { Icon } from "react-feather";

import classNames from "@calcom/lib/classNames";

import { Tooltip } from "./Tooltip";

export type ButtonBaseProps = {
  /* Primary: Signals most important actions at any given point in the application.
       Secondary: Gives visual weight to actions that are important
       Minimal: Used for actions that we want to give very little significane to */
  color?: keyof typeof variantClassName;
  /**Default: H = 36px (default)
       Large: H = 38px (Onboarding, modals)
       Icon: Makes the button be an icon button */
  size?: "base" | "lg" | "icon";
  /**Signals the button is loading */
  loading?: boolean;
  /** Disables the button from being clicked */
  disabled?: boolean;
  /** Action that happens when the button is clicked */
  onClick?: (event: React.MouseEvent<HTMLElement, MouseEvent>) => void;
  /**Left aligned icon*/
  StartIcon?: Icon | React.ElementType;
  /**Right aligned icon */
  EndIcon?: Icon;
  shallow?: boolean;
  /**Tool tip used when icon size is set to small */
  tooltip?: string;
  combined?: boolean;
  flex?: boolean;
};
export type ButtonProps = ButtonBaseProps &
  (
    | (Omit<JSX.IntrinsicElements["a"], "href" | "onClick"> & LinkProps)
    | (Omit<JSX.IntrinsicElements["button"], "onClick"> & { href?: never })
  );

const variantClassName = {
  primary:
    "border border-transparent text-white bg-brand-500 hover:bg-brand-400 focus:outline-none focus:ring-2 focus:ring-offset-2 focus:ring-brand-500",
  secondary: "border border-gray-200 text-brand-900 bg-white hover:bg-gray-100",
  minimal:
    "text-gray-700 bg-transparent hover:bg-gray-100 focus:outline-none focus:ring-2 focus:ring-offset-1 focus:bg-gray-100 focus:ring-brand-900",
  destructive:
    "text-gray-700 bg-transparent hover:bg-red-100 hover:text-red-700 focus:outline-none focus:ring-2 focus:ring-offset-1 focus:bg-red-100 focus:ring-red-700",
};
const variantDisabledClassName = {
  primary: "border border-transparent bg-brand-500 bg-opacity-20 text-white",
  secondary: "border border-gray-200 text-brand-900 bg-white opacity-30",
  minimal: "text-gray-400 bg-transparent",
  destructive: "text-red-700 bg-transparent opacity-30",
};

export const Button = forwardRef<HTMLAnchorElement | HTMLButtonElement, ButtonProps>(function Button(
  props: ButtonProps,
  forwardedRef
) {
  const {
    loading = false,
    color = "primary",
    size = "base",
    StartIcon,
    EndIcon,
    shallow,
    flex,
    combined = false,
    // attributes propagated from `HTMLAnchorProps` or `HTMLButtonProps`
    ...passThroughProps
  } = props;
  // Buttons are **always** disabled if we're in a `loading` state
  const disabled = props.disabled || loading;
  // If pass an `href`-attr is passed it's `<a>`, otherwise it's a `<button />`
  const isLink = typeof props.href !== "undefined";
  const elementType = isLink ? "a" : "button";
  const element = React.createElement(
    elementType,
    {
      ...passThroughProps,
      disabled,
      ref: forwardedRef,
      className: classNames(
        // base styles independent what type of button it is
<<<<<<< HEAD
        "inline-flex items-center text-sm font-medium",
=======
        "inline-flex justify-center items-center text-sm font-medium relative",
>>>>>>> f273d52b
        // different styles depending on size
        size === "base" && "h-9 px-4 py-2.5 rounded-md ",
        size === "lg" && "h-[36px] px-4 py-2.5 rounded-md",
        size === "icon" && "flex justify-center h-[36px] w-[36px] rounded-md",
        combined && "rounded-none first:border-r-0 last:border-l-0 first:rounded-l-md last:rounded-r-md ",
        // different styles depending on color
        // set not-allowed cursor if disabled
        disabled ? variantDisabledClassName[color] : variantClassName[color],
        loading ? "cursor-wait" : disabled ? "cursor-not-allowed" : "",
        props.className
      ),
      // if we click a disabled button, we prevent going through the click handler
      onClick: disabled
        ? (e: React.MouseEvent<HTMLElement, MouseEvent>) => {
            e.preventDefault();
          }
        : props.onClick,
    },
    <>
      {StartIcon && (
        <StartIcon
          className={classNames("inline-flex", size === "icon" ? "h-4 w-4 " : "mr-2 h-4 w-4 stroke-[1.5px]")}
        />
      )}
      {props.children}
      {loading && (
        <div className="absolute top-1/2 left-1/2 -translate-x-1/2 -translate-y-1/2 transform">
          <svg
            className={classNames(
              "mx-4 h-5 w-5 animate-spin",
              color === "primary" ? "text-white dark:text-black" : "text-black"
            )}
            xmlns="http://www.w3.org/2000/svg"
            fill="none"
            viewBox="0 0 24 24">
            <circle className="opacity-25" cx="12" cy="12" r="10" stroke="currentColor" strokeWidth="4" />
            <path
              className="opacity-75"
              fill="currentColor"
              d="M4 12a8 8 0 018-8V0C5.373 0 0 5.373 0 12h4zm2 5.291A7.962 7.962 0 014 12H0c0 3.042 1.135 5.824 3 7.938l3-2.647z"
            />
          </svg>
        </div>
      )}
      {EndIcon && <EndIcon className="-mr-1 inline h-5 w-5 ltr:ml-2 rtl:mr-2" />}
    </>
  );

  return props.href ? (
    <Link passHref href={props.href} shallow={shallow && shallow}>
      {element}
    </Link>
  ) : (
    <Wrapper tooltip={props.tooltip}>{element}</Wrapper>
  );
});

const Wrapper = ({ children, tooltip }: { tooltip?: string; children: React.ReactNode }) => {
  if (!tooltip) {
    return <>{children}</>;
  }

  return <Tooltip content={tooltip}>{children}</Tooltip>;
};

export default Button;<|MERGE_RESOLUTION|>--- conflicted
+++ resolved
@@ -82,11 +82,7 @@
       ref: forwardedRef,
       className: classNames(
         // base styles independent what type of button it is
-<<<<<<< HEAD
-        "inline-flex items-center text-sm font-medium",
-=======
-        "inline-flex justify-center items-center text-sm font-medium relative",
->>>>>>> f273d52b
+        "inline-flex items-center text-sm font-medium relative",
         // different styles depending on size
         size === "base" && "h-9 px-4 py-2.5 rounded-md ",
         size === "lg" && "h-[36px] px-4 py-2.5 rounded-md",
