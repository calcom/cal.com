import HorizontalTabItem, { HorizontalTabItemProps } from "./HorizontalTabItem";

export { HorizontalTabItem };

export interface NavTabProps {
  tabs: HorizontalTabItemProps[];
  linkProps?: HorizontalTabItemProps["linkProps"];
  actions?: JSX.Element;
}

const HorizontalTabs = function ({ tabs, linkProps, actions, ...props }: NavTabProps) {
  return (
<<<<<<< HEAD
    <div className="-mx-6 mb-2">
      <nav className="no-scrollbar flex space-x-1 overflow-scroll px-6" aria-label="Tabs" {...props}>
=======
    <div className="mb-2 max-w-[calc(100%+40px)] lg:mb-5">
      <nav className="no-scrollbar flex overflow-scroll rounded-md border p-1" aria-label="Tabs" {...props}>
>>>>>>> a28ac363
        {tabs.map((tab, idx) => (
          <HorizontalTabItem {...tab} key={idx} {...linkProps} />
        ))}
      </nav>
      {actions && actions}
    </div>
  );
};

export default HorizontalTabs;<|MERGE_RESOLUTION|>--- conflicted
+++ resolved
@@ -10,13 +10,8 @@
 
 const HorizontalTabs = function ({ tabs, linkProps, actions, ...props }: NavTabProps) {
   return (
-<<<<<<< HEAD
     <div className="-mx-6 mb-2">
-      <nav className="no-scrollbar flex space-x-1 overflow-scroll px-6" aria-label="Tabs" {...props}>
-=======
-    <div className="mb-2 max-w-[calc(100%+40px)] lg:mb-5">
       <nav className="no-scrollbar flex overflow-scroll rounded-md border p-1" aria-label="Tabs" {...props}>
->>>>>>> a28ac363
         {tabs.map((tab, idx) => (
           <HorizontalTabItem {...tab} key={idx} {...linkProps} />
         ))}
