import noop from "lodash/noop";
import Link from "next/link";
import { useRouter } from "next/router";
import { MouseEventHandler } from "react";

import classNames from "@calcom/lib/classNames";
import { useLocale } from "@calcom/lib/hooks/useLocale";

<<<<<<< HEAD
import { SkeletonText } from "../../skeleton";

export type HorizontalTabItemProps = {
=======
export type HorizontalTabItemProps<T extends string = "tabName"> = {
>>>>>>> 909b37ed
  name: string;
  disabled?: boolean;
  className?: string;
} & (
  | {
      href: string;
    }
  | ({
      href?: never;
    } & Partial<Record<T, string>>)
);

const HorizontalTabItem = function <T extends string>({
  name,
  href,
  tabNameKey,
  ...props
}: HorizontalTabItemProps<T> & {
  tabNameKey?: T;
}) {
  const router = useRouter();
  const { t, isLocaleReady } = useLocale();
  let newHref = "";
  let isCurrent;
  const _tabNameKey = tabNameKey || "tabName";
  const tabName = props[tabNameKey as keyof typeof props];

  if (href) {
    newHref = href;
    isCurrent = router.asPath.startsWith(href);
  } else if (tabName) {
    newHref = "";
    isCurrent = router.query[_tabNameKey] === tabName;
  }

  const onClick: MouseEventHandler = tabName
    ? (e) => {
        e.preventDefault();
        router.push({
          query: {
            ...router.query,
            [_tabNameKey]: tabName,
          },
        });
      }
    : noop;

  return (
    <Link key={name} href={props.disabled ? "#" : newHref}>
      <a
        onClick={onClick}
        className={classNames(
          isCurrent ? "bg-gray-200 text-gray-900" : "  text-gray-600 hover:bg-gray-100 hover:text-gray-900 ",
          "mb-2 inline-flex items-center justify-center whitespace-nowrap rounded-md py-[10px] px-4 text-sm font-medium leading-4 md:mb-0",
          props.disabled && "pointer-events-none !opacity-30",
          props.className
        )}
        aria-current={isCurrent ? "page" : undefined}>
        {isLocaleReady ? t(name) : <SkeletonText className="h-4 w-24" />}
      </a>
    </Link>
  );
};

export default HorizontalTabItem;<|MERGE_RESOLUTION|>--- conflicted
+++ resolved
@@ -6,13 +6,9 @@
 import classNames from "@calcom/lib/classNames";
 import { useLocale } from "@calcom/lib/hooks/useLocale";
 
-<<<<<<< HEAD
 import { SkeletonText } from "../../skeleton";
 
-export type HorizontalTabItemProps = {
-=======
 export type HorizontalTabItemProps<T extends string = "tabName"> = {
->>>>>>> 909b37ed
   name: string;
   disabled?: boolean;
   className?: string;
