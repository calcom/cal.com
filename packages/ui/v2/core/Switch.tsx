import { useId } from "@radix-ui/react-id";
import * as Label from "@radix-ui/react-label";
import * as PrimitiveSwitch from "@radix-ui/react-switch";
import React from "react";

import classNames from "@calcom/lib/classNames";

const Switch = (
  props: React.ComponentProps<typeof PrimitiveSwitch.Root> & {
    label?: string;
    thumbProps?: {
      className?: string;
    };
    fitToHeight?: boolean;
  }
) => {
  const { label, ...primitiveProps } = props;
  const id = useId();

  return (
    <div className={classNames("flex h-auto w-auto flex-row items-center", props.fitToHeight && "h-fit")}>
      <PrimitiveSwitch.Root
        className={classNames(
<<<<<<< HEAD
          props.checked ? "bg-sage-500" : "bg-sage-200 hover:bg-sage-300",
          "focus:ring-sage-500 h-5 w-[34px] rounded-full shadow-none",
=======
          props.checked ? "bg-gray-900" : "bg-gray-200",
          primitiveProps.disabled ? "cursor-not-allowed" : "hover:bg-gray-300",
          "focus:ring-brand-800 h-5 w-[34px] rounded-full shadow-none",
>>>>>>> f3e2cf50
          props.className
        )}
        {...primitiveProps}>
        <PrimitiveSwitch.Thumb
          id={id}
          // Since we dont support global dark mode - we have to style dark mode components specifically on the instance for now
          // TODO: Remove once we support global dark mode
          className={classNames(
            "block h-[14px] w-[14px] rounded-full bg-white",
            "translate-x-[4px] transition will-change-transform",
            "[&[data-state='checked']]:translate-x-[17px]",
            props.checked && "shadow-inner",
            props.thumbProps?.className
          )}
        />
      </PrimitiveSwitch.Root>
      {label && (
        <Label.Root
          htmlFor={id}
          className={classNames(
            "ml-2 align-text-top text-sm font-medium text-gray-900 ltr:ml-3 rtl:mr-3 dark:text-white",
            primitiveProps.disabled ? "cursor-not-allowed opacity-25" : "cursor-pointer "
          )}>
          {label}
        </Label.Root>
      )}
    </div>
  );
};

export default Switch;<|MERGE_RESOLUTION|>--- conflicted
+++ resolved
@@ -21,14 +21,9 @@
     <div className={classNames("flex h-auto w-auto flex-row items-center", props.fitToHeight && "h-fit")}>
       <PrimitiveSwitch.Root
         className={classNames(
-<<<<<<< HEAD
-          props.checked ? "bg-sage-500" : "bg-sage-200 hover:bg-sage-300",
-          "focus:ring-sage-500 h-5 w-[34px] rounded-full shadow-none",
-=======
-          props.checked ? "bg-gray-900" : "bg-gray-200",
-          primitiveProps.disabled ? "cursor-not-allowed" : "hover:bg-gray-300",
-          "focus:ring-brand-800 h-5 w-[34px] rounded-full shadow-none",
->>>>>>> f3e2cf50
+          props.checked ? "bg-sage-900" : "bg-sage-200",
+          primitiveProps.disabled ? "cursor-not-allowed" : "hover:bg-sage-300",
+          "focus:ring-sage-800 h-5 w-[34px] rounded-full shadow-none",
           props.className
         )}
         {...primitiveProps}>
