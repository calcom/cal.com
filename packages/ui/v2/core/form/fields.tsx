import { useId } from "@radix-ui/react-id";
import React, { forwardRef, ReactElement, ReactNode, Ref, useCallback, useMemo, useState } from "react";
import { Check, Circle, Info, X, Eye, EyeOff } from "react-feather";
import {
  FieldErrors,
  FieldValues,
  FormProvider,
  SubmitHandler,
  useFormContext,
  UseFormReturn,
} from "react-hook-form";

import classNames from "@calcom/lib/classNames";
import { getErrorFromUnknown } from "@calcom/lib/errors";
import { useLocale } from "@calcom/lib/hooks/useLocale";
import { Tooltip } from "@calcom/ui/v2";
import showToast from "@calcom/ui/v2/core/notifications";

import { Alert } from "../../../Alert";

type InputProps = JSX.IntrinsicElements["input"];

export const Input = forwardRef<HTMLInputElement, InputProps>(function Input(props, ref) {
  return (
    <input
      {...props}
      ref={ref}
      className={classNames(
<<<<<<< HEAD
        "mb-2 block h-9 w-full rounded-md border border-gray-300 py-2 px-3 hover:border-gray-400 focus:border-neutral-300 focus:outline-none focus:ring-2 focus:ring-neutral-800 focus:ring-offset-1 sm:text-sm",
=======
        "mb-[7px] block h-9 w-full rounded-md border border-gray-300 py-2 px-3 text-sm hover:border-gray-400 focus:border-neutral-300 focus:outline-none focus:ring-2 focus:ring-neutral-800 focus:ring-offset-1",
>>>>>>> 404168fe
        props.className
      )}
    />
  );
});

export function Label(props: JSX.IntrinsicElements["label"]) {
  return (
    <label
      {...props}
      className={classNames("block pb-2 text-sm font-medium leading-none text-gray-700", props.className)}>
      {props.children}
    </label>
  );
}

function HintsOrErrors<T extends FieldValues = FieldValues>(props: {
  hintErrors?: string[];
  fieldName: string;
  t: (key: string) => string;
}) {
  const methods = useFormContext() as ReturnType<typeof useFormContext> | null;
  /* If there's no methods it means we're using these components outside a React Hook Form context */
  if (!methods) return null;
  const { formState } = methods;
  const { hintErrors, fieldName, t } = props;

  // eslint-disable-next-line @typescript-eslint/ban-ts-comment
  // @ts-ignore
  const fieldErrors: FieldErrors<T> | undefined = formState.errors[fieldName];

  if (!hintErrors && fieldErrors && !fieldErrors.message) {
    // no hints passed, field errors exist and they are custom ones
    return (
      <div className="text-gray mt-2 flex items-center text-sm text-gray-700">
        <ul className="ml-2">
          {Object.keys(fieldErrors).map((key: string) => {
            return (
              <li key={key} className="text-blue-700">
                {t(`${fieldName}_hint_${key}`)}
              </li>
            );
          })}
        </ul>
      </div>
    );
  }

  if (hintErrors && fieldErrors) {
    // hints passed, field errors exist
    return (
      <div className="text-gray mt-2 flex items-center text-sm text-gray-700">
        <ul className="ml-2">
          {hintErrors.map((key: string) => {
            const submitted = formState.isSubmitted;
            const error = fieldErrors[key] || fieldErrors.message;
            return (
              <li
                key={key}
                className={error !== undefined ? (submitted ? "text-red-700" : "") : "text-green-600"}>
                {error !== undefined ? (
                  submitted ? (
                    <X size="12" strokeWidth="3" className="mr-2 -ml-1 inline-block" />
                  ) : (
                    <Circle fill="currentColor" size="5" className="mr-2 inline-block" />
                  )
                ) : (
                  <Check size="12" strokeWidth="3" className="mr-2 -ml-1 inline-block" />
                )}
                {t(`${fieldName}_hint_${key}`)}
              </li>
            );
          })}
        </ul>
      </div>
    );
  }

  // errors exist, not custom ones, just show them as is
  if (fieldErrors) {
    return (
      <div className="text-gray mt-2 flex items-center text-sm text-red-700">
        <Info className="mr-1 h-3 w-3" />
        <>{fieldErrors.message}</>
      </div>
    );
  }

  if (!hintErrors) return null;

  // hints passed, no errors exist, proceed to just show hints
  return (
    <div className="text-gray mt-2 flex items-center text-sm text-gray-700">
      <ul className="ml-2">
        {hintErrors.map((key: string) => {
          // if field was changed, as no error exist, show checked status and color
          const dirty = formState.dirtyFields[fieldName];
          return (
            <li key={key} className={!!dirty ? "text-green-600" : ""}>
              {!!dirty ? (
                <Check size="12" strokeWidth="3" className="mr-2 -ml-1 inline-block" />
              ) : (
                <Circle fill="currentColor" size="5" className="mr-2 inline-block" />
              )}
              {t(`${fieldName}_hint_${key}`)}
            </li>
          );
        })}
      </ul>
    </div>
  );
}

export function InputLeading(props: JSX.IntrinsicElements["div"]) {
  return (
    <span className="inline-flex flex-shrink-0 items-center rounded-l-sm border border-r-0 border-gray-300 bg-gray-50 px-3 text-gray-500 sm:text-sm">
      {props.children}
    </span>
  );
}

type InputFieldProps = {
  label?: ReactNode;
  hint?: ReactNode;
  hintErrors?: string[];
  addOnLeading?: ReactNode;
  addOnSuffix?: ReactNode;
  addOnFilled?: boolean;
  error?: string;
  labelSrOnly?: boolean;
  containerClassName?: string;
  t?: (key: string) => string;
} & React.ComponentProps<typeof Input> & {
    labelProps?: React.ComponentProps<typeof Label>;
    labelClassName?: string;
  };

const InputField = forwardRef<HTMLInputElement, InputFieldProps>(function InputField(props, ref) {
  const id = useId();
  const { t: _t } = useLocale();
  const t = props.t || _t;
  const name = props.name || "";
  const {
    label = t(name),
    labelProps,
    labelClassName,
    /** Prevents displaying untranslated placeholder keys */
    placeholder = t(name + "_placeholder") !== name + "_placeholder" ? t(name + "_placeholder") : "",
    className,
    addOnLeading,
    addOnSuffix,
    addOnFilled = true,
    hint,
    hintErrors,
    labelSrOnly,
    containerClassName,
    // eslint-disable-next-line @typescript-eslint/no-unused-vars
    t: __t,
    ...passThrough
  } = props;

  return (
    <div className={classNames(containerClassName)}>
      {!!name && (
        <Label
          htmlFor={id}
          {...labelProps}
          className={classNames(labelClassName, labelSrOnly && "sr-only", props.error && "text-red-900")}>
          {label}
        </Label>
      )}
      {addOnLeading || addOnSuffix ? (
        <div
          className={classNames(
            " mb-1 flex items-center rounded-md focus-within:outline-none focus-within:ring-2 focus-within:ring-neutral-800 focus-within:ring-offset-2",
            addOnSuffix && "group flex-row-reverse"
          )}>
          <div
            className={classNames(
              "h-9 border border-gray-300",
              addOnFilled && "bg-gray-100",
              addOnLeading && "rounded-l-md border-r-0 px-3",
              addOnSuffix && "border-l-0 px-3"
            )}>
            <div
              className={classNames(
                "flex h-full flex-col justify-center px-1 text-sm",
                props.error && "text-red-900"
              )}>
              <span className="whitespace-nowrap py-2.5 px-3">{addOnLeading || addOnSuffix}</span>
            </div>
          </div>
          <Input
            id={id}
            placeholder={placeholder}
            className={classNames(
              className,
              addOnLeading && "rounded-l-none",
              addOnSuffix && "rounded-r-none",
              "!my-0 !ring-0"
            )}
            {...passThrough}
            ref={ref}
          />
        </div>
      ) : (
        <Input id={id} placeholder={placeholder} className={className} {...passThrough} ref={ref} />
      )}
      <HintsOrErrors hintErrors={hintErrors} fieldName={name} t={t} />
      {hint && <div className="text-gray mt-2 flex items-center text-sm text-gray-700">{hint}</div>}
    </div>
  );
});

export const TextField = forwardRef<HTMLInputElement, InputFieldProps>(function TextField(props, ref) {
  return <InputField ref={ref} {...props} />;
});

export const PasswordField = forwardRef<HTMLInputElement, InputFieldProps>(function PasswordField(
  props,
  ref
) {
  const { t } = useLocale();
  const [isPasswordVisible, setIsPasswordVisible] = useState(false);
  const toggleIsPasswordVisible = useCallback(
    () => setIsPasswordVisible(!isPasswordVisible),
    [isPasswordVisible, setIsPasswordVisible]
  );
  const textLabel = isPasswordVisible ? t("hide_password") : t("show_password");

  return (
    <div className="relative">
      <InputField
        type={isPasswordVisible ? "text" : "password"}
        placeholder="•••••••••••••"
        ref={ref}
        {...props}
        className={classNames("pr-10", props.className)}
      />

      <Tooltip content={textLabel}>
        <button
          className="absolute bottom-0 right-3 h-9 text-gray-900"
          type="button"
          onClick={() => toggleIsPasswordVisible()}>
          {isPasswordVisible ? (
            <EyeOff className="h-4 stroke-[2.5px]" />
          ) : (
            <Eye className="h-4 stroke-[2.5px]" />
          )}
          <span className="sr-only">{textLabel}</span>
        </button>
      </Tooltip>
    </div>
  );
});

export const EmailInput = forwardRef<HTMLInputElement, InputFieldProps>(function EmailInput(props, ref) {
  return (
    <Input
      ref={ref}
      type="email"
      autoCapitalize="none"
      autoComplete="email"
      autoCorrect="off"
      inputMode="email"
      {...props}
    />
  );
});

export const EmailField = forwardRef<HTMLInputElement, InputFieldProps>(function EmailField(props, ref) {
  return (
    <InputField
      ref={ref}
      type="email"
      autoCapitalize="none"
      autoComplete="email"
      autoCorrect="off"
      inputMode="email"
      {...props}
    />
  );
});

type TextAreaProps = JSX.IntrinsicElements["textarea"];

export const TextArea = forwardRef<HTMLTextAreaElement, TextAreaProps>(function TextAreaInput(props, ref) {
  return (
    <textarea
      ref={ref}
      {...props}
      className={classNames(
        "block w-full rounded-md border border-gray-300 py-2 px-3 hover:border-gray-400 focus:border-neutral-300 focus:outline-none focus:ring-2 focus:ring-neutral-800 focus:ring-offset-1 sm:text-sm",
        props.className
      )}
    />
  );
});

type TextAreaFieldProps = {
  label?: ReactNode;
  t?: (key: string) => string;
} & React.ComponentProps<typeof TextArea> & {
    name: string;
    labelProps?: React.ComponentProps<typeof Label>;
  };

export const TextAreaField = forwardRef<HTMLTextAreaElement, TextAreaFieldProps>(function TextField(
  props,
  ref
) {
  const id = useId();
  const { t: _t } = useLocale();
  const t = props.t || _t;
  const methods = useFormContext();
  const {
    label = t(props.name as string),
    labelProps,
    /** Prevents displaying untranslated placeholder keys */
    placeholder = t(props.name + "_placeholder") !== props.name + "_placeholder"
      ? t(props.name + "_placeholder")
      : "",
    ...passThrough
  } = props;
  return (
    <div>
      {!!props.name && (
        <Label htmlFor={id} {...labelProps}>
          {label}
        </Label>
      )}
      <TextArea ref={ref} placeholder={placeholder} {...passThrough} />
      {methods?.formState?.errors[props.name]?.message && (
        <Alert
          className="mt-1"
          severity="error"
          message={<>{methods.formState.errors[props.name]!.message}</>}
        />
      )}
    </div>
  );
});

type FormProps<T extends object> = { form: UseFormReturn<T>; handleSubmit: SubmitHandler<T> } & Omit<
  JSX.IntrinsicElements["form"],
  "onSubmit"
>;

const PlainForm = <T extends FieldValues>(props: FormProps<T>, ref: Ref<HTMLFormElement>) => {
  const { form, handleSubmit, ...passThrough } = props;

  return (
    <FormProvider {...form}>
      <form
        ref={ref}
        onSubmit={(event) => {
          event.preventDefault();
          event.stopPropagation();
          form
            .handleSubmit(handleSubmit)(event)
            .catch((err) => {
              showToast(`${getErrorFromUnknown(err).message}`, "error");
            });
        }}
        {...passThrough}>
        {
          /* @see https://react-hook-form.com/advanced-usage/#SmartFormComponent */
          React.Children.map(props.children, (child) => {
            return typeof child !== "string" &&
              typeof child !== "number" &&
              typeof child !== "boolean" &&
              child &&
              "props" in child &&
              child.props.name
              ? React.createElement(child.type, {
                  ...{
                    ...child.props,
                    register: form.register,
                    key: child.props.name,
                  },
                })
              : child;
          })
        }
      </form>
    </FormProvider>
  );
};

export const Form = forwardRef(PlainForm) as <T extends FieldValues>(
  p: FormProps<T> & { ref?: Ref<HTMLFormElement> }
) => ReactElement;

export function FieldsetLegend(props: JSX.IntrinsicElements["legend"]) {
  return (
    <legend {...props} className={classNames("text-sm font-medium text-gray-700", props.className)}>
      {props.children}
    </legend>
  );
}

export function InputGroupBox(props: JSX.IntrinsicElements["div"]) {
  return (
    <div
      {...props}
      className={classNames("space-y-2 rounded-sm border border-gray-300 bg-white p-2", props.className)}>
      {props.children}
    </div>
  );
}<|MERGE_RESOLUTION|>--- conflicted
+++ resolved
@@ -26,11 +26,7 @@
       {...props}
       ref={ref}
       className={classNames(
-<<<<<<< HEAD
-        "mb-2 block h-9 w-full rounded-md border border-gray-300 py-2 px-3 hover:border-gray-400 focus:border-neutral-300 focus:outline-none focus:ring-2 focus:ring-neutral-800 focus:ring-offset-1 sm:text-sm",
-=======
-        "mb-[7px] block h-9 w-full rounded-md border border-gray-300 py-2 px-3 text-sm hover:border-gray-400 focus:border-neutral-300 focus:outline-none focus:ring-2 focus:ring-neutral-800 focus:ring-offset-1",
->>>>>>> 404168fe
+        "mb-2 block h-9 w-full rounded-md border border-gray-300 py-2 px-3 text-sm hover:border-gray-400 focus:border-neutral-300 focus:outline-none focus:ring-2 focus:ring-neutral-800 focus:ring-offset-1",
         props.className
       )}
     />
