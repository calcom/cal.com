import Link from "next/link";

import { classNames } from "@calcom/lib";

import { Icon } from "../../..";
<<<<<<< HEAD
import { Divider } from "../../../components/divider";
=======
import { Badge, BadgeProps } from "../../../components";
import Divider from "../Divider";
>>>>>>> fc4203e9

type Action = { check: () => boolean; fn: () => void };
export default function FormCard({
  children,
  label,
  deleteField,
  moveUp,
  moveDown,
  className,
  badge,
  ...restProps
}: {
  children: React.ReactNode;
  label?: React.ReactNode;
  deleteField?: Action | null;
  moveUp?: Action | null;
  moveDown?: Action | null;
  className?: string;
  badge?: { text: string; href?: string; variant: BadgeProps["variant"] } | null;
} & JSX.IntrinsicElements["div"]) {
  className = classNames(
    className,
    "flex items-center group relative w-full rounded-md p-4 border border-gray-200"
  );

  return (
    <div className={className} {...restProps}>
      <div>
        {moveUp?.check() ? (
          <button
            type="button"
            className="invisible absolute left-0 -ml-[13px] -mt-10 flex h-6 w-6 scale-0 items-center justify-center rounded-md border   bg-white p-1 text-gray-400 transition-all hover:border-transparent hover:text-black  hover:shadow group-hover:visible group-hover:scale-100 "
            onClick={() => moveUp?.fn()}>
            <Icon.FiArrowUp />
          </button>
        ) : null}
        {moveDown?.check() ? (
          <button
            type="button"
            className="invisible absolute left-0 -ml-[13px] -mt-2 flex h-6 w-6  scale-0 items-center justify-center rounded-md border bg-white p-1 text-gray-400 transition-all hover:border-transparent hover:text-black hover:shadow group-hover:visible group-hover:scale-100"
            onClick={() => moveDown?.fn()}>
            <Icon.FiArrowDown />
          </button>
        ) : null}
      </div>
      <div className="w-full">
        <div className="flex items-center justify-between">
          <div>
            <span className="text-sm font-semibold leading-none">{label}</span>
            {badge && (
              <Badge className="ml-2" variant={badge.variant}>
                {badge.href ? (
                  <Link href={badge.href}>
                    <a>{badge.text}</a>
                  </Link>
                ) : (
                  badge.text
                )}
              </Badge>
            )}
          </div>
          {deleteField?.check() ? (
            <button
              type="button"
              onClick={() => {
                deleteField?.fn();
              }}
              color="secondary">
              <Icon.FiTrash className="h-4 w-4 text-gray-400" />
            </button>
          ) : null}
        </div>
        <Divider className="mt-3 mb-6" />
        {children}
      </div>
    </div>
  );
}<|MERGE_RESOLUTION|>--- conflicted
+++ resolved
@@ -3,12 +3,8 @@
 import { classNames } from "@calcom/lib";
 
 import { Icon } from "../../..";
-<<<<<<< HEAD
+import { Badge, BadgeProps } from "../../../components";
 import { Divider } from "../../../components/divider";
-=======
-import { Badge, BadgeProps } from "../../../components";
-import Divider from "../Divider";
->>>>>>> fc4203e9
 
 type Action = { check: () => boolean; fn: () => void };
 export default function FormCard({
