--- conflicted
+++ resolved
@@ -6,12 +6,8 @@
 export const ToggleGroupItem = () => <div>hi</div>;
 
 interface ToggleGroupProps extends Omit<RadixToggleGroup.ToggleGroupSingleProps, "type"> {
-<<<<<<< HEAD
-  options: { value: string; label: string; disabled?: boolean }[];
-=======
   options: { value: string; label: string }[];
   isFullWidth?: boolean;
->>>>>>> 798a4b00
 }
 
 export const ToggleGroup = ({ options, onValueChange, isFullWidth, ...props }: ToggleGroupProps) => {
@@ -45,15 +41,11 @@
             key={option.value}
             value={option.value}
             className={classNames(
-<<<<<<< HEAD
-              "relative rounded-[4px] px-3 py-1 text-sm  ",
+              "relative rounded-[4px] px-3 py-1 text-sm",
               option.disabled
                 ? "text-gray-400 hover:cursor-not-allowed dark:text-neutral-100"
                 : "dark:text-neutral-200 [&[aria-checked='false']]:hover:font-medium"
-=======
-              "relative rounded-[4px] px-3 py-1 text-sm dark:text-neutral-200 [&[aria-checked='false']]:hover:font-medium",
               isFullWidth && "w-full"
->>>>>>> 798a4b00
             )}
             ref={(node) => {
               if (node && value === option.value) {
