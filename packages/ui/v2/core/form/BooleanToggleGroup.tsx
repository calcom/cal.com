import { useId } from "@radix-ui/react-id";
import { Root as ToggleGroupPrimitive, Item as ToggleGroupItemPrimitive } from "@radix-ui/react-toggle-group";
import { useState } from "react";

import classNames from "@calcom/lib/classNames";
import { useLocale } from "@calcom/lib/hooks/useLocale";

import { Label } from "../../../components/form/inputs/Label";

const boolean = (yesNo: "yes" | "no") => (yesNo === "yes" ? true : yesNo === "no" ? false : undefined);
const yesNo = (boolean?: boolean) => (boolean === true ? "yes" : boolean === false ? "no" : undefined);

export const BooleanToggleGroup = function BooleanToggleGroup({
  defaultValue = true,
  value,
  disabled = false,
  // eslint-disable-next-line @typescript-eslint/no-empty-function
  onValueChange = () => {},
}: {
  defaultValue?: boolean;
  value?: boolean;
  onValueChange?: (value?: boolean) => void;
  disabled?: boolean;
}) {
  // Maintain a state because it is not necessary that onValueChange the parent component would re-render. Think react-hook-form
  // Also maintain a string as boolean isn't accepted as ToggleGroupPrimitive value
  const [yesNoValue, setYesNoValue] = useState<"yes" | "no" | undefined>(yesNo(value));

  if (!yesNoValue) {
    setYesNoValue(yesNo(defaultValue));
    onValueChange(defaultValue);
    return null;
  }
  const commonClass =
    "mb-2 inline-flex items-center justify-center rounded-md py-[10px] px-4 text-sm font-medium  leading-4 md:mb-0";
  const selectedClass = classNames(commonClass, "bg-gray-200  text-gray-900");
  const unselectedClass = classNames(commonClass, "text-gray-600 hover:bg-gray-100 hover:text-gray-900");
  return (
    <ToggleGroupPrimitive
      value={yesNoValue}
      type="single"
<<<<<<< HEAD
      disabled={disabled}
      className="space-x-2 rounded-sm"
=======
      className="space-x-2 rounded-sm rtl:space-x-reverse"
>>>>>>> 268bf685
      onValueChange={(yesNoValue: "yes" | "no") => {
        setYesNoValue(yesNoValue);
        onValueChange(boolean(yesNoValue));
      }}>
      <ToggleGroupItemPrimitive
        className={classNames(boolean(yesNoValue) ? selectedClass : unselectedClass)}
        disabled={disabled}
        value="yes">
        Yes
      </ToggleGroupItemPrimitive>
      <ToggleGroupItemPrimitive
        disabled={disabled}
        className={classNames(!boolean(yesNoValue) ? selectedClass : unselectedClass)}
        value="no">
        No
      </ToggleGroupItemPrimitive>
    </ToggleGroupPrimitive>
  );
};

export const BooleanToggleGroupField = function BooleanToggleGroupField(
  props: Parameters<typeof BooleanToggleGroup>[0] & {
    label?: string;
    containerClassName?: string;
    name?: string;
    labelProps?: React.ComponentProps<typeof Label>;
    className?: string;
    error?: string;
  }
) {
  const { t } = useLocale();
  const { label = t(props.name || ""), containerClassName, labelProps, className, ...passThrough } = props;
  const id = useId();
  return (
    <div className={classNames(containerClassName)}>
      <div className={className}>
        {!!label && (
          <Label htmlFor={id} {...labelProps} className={classNames(props.error && "text-red-900", "mt-4")}>
            {label}
          </Label>
        )}
      </div>
      <BooleanToggleGroup {...passThrough} />
    </div>
  );
};<|MERGE_RESOLUTION|>--- conflicted
+++ resolved
@@ -39,12 +39,8 @@
     <ToggleGroupPrimitive
       value={yesNoValue}
       type="single"
-<<<<<<< HEAD
       disabled={disabled}
-      className="space-x-2 rounded-sm"
-=======
       className="space-x-2 rounded-sm rtl:space-x-reverse"
->>>>>>> 268bf685
       onValueChange={(yesNoValue: "yes" | "no") => {
         setYesNoValue(yesNoValue);
         onValueChange(boolean(yesNoValue));
