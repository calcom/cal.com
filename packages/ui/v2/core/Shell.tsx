import type { User } from "@prisma/client";
import noop from "lodash/noop";
import { signOut, useSession } from "next-auth/react";
import Link from "next/link";
import { NextRouter, useRouter } from "next/router";
import React, { Dispatch, Fragment, ReactNode, SetStateAction, useEffect, useState } from "react";
import { Toaster } from "react-hot-toast";

import dayjs from "@calcom/dayjs";
import { useIsEmbed } from "@calcom/embed-core/embed-iframe";
import UnconfirmedBookingBadge from "@calcom/features/bookings/UnconfirmedBookingBadge";
import LicenseRequired from "@calcom/features/ee/common/components/v2/LicenseRequired";
import ImpersonatingBanner from "@calcom/features/ee/impersonation/components/ImpersonatingBanner";
import HelpMenuItem from "@calcom/features/ee/support/components/HelpMenuItem";
import { TeamsUpgradeBanner } from "@calcom/features/ee/teams/components";
import { Tips } from "@calcom/features/tips";
import AdminPasswordBanner from "@calcom/features/users/components/AdminPasswordBanner";
import CustomBranding from "@calcom/lib/CustomBranding";
import classNames from "@calcom/lib/classNames";
import {
  APP_NAME,
  COMPANY_NAME,
  DESKTOP_APP_LINK,
  JOIN_SLACK,
  ROADMAP,
  WEBAPP_URL,
} from "@calcom/lib/constants";
import { useLocale } from "@calcom/lib/hooks/useLocale";
import useTheme from "@calcom/lib/hooks/useTheme";
import isCalcom from "@calcom/lib/isCalcom";
import { trpc } from "@calcom/trpc/react";
import useMeQuery from "@calcom/trpc/react/hooks/useMeQuery";
import { SVGComponent } from "@calcom/types/SVGComponent";

import {
  Button,
  Dropdown,
  DropdownMenuContent,
  DropdownMenuItem,
  DropdownMenuPortal,
  DropdownMenuSeparator,
  DropdownMenuTrigger,
  Icon,
  showToast,
  TimezoneChangeDialog,
} from "../..";

/* TODO: Get this from endpoint */
import pkg from "../../../../apps/web/package.json";
import ErrorBoundary from "../../ErrorBoundary";
import { KBarContent, KBarRoot, KBarTrigger } from "../../Kbar";
import Logo from "../../Logo";
import HeadSeo from "./head-seo";
import { SkeletonText } from "./skeleton";

/* TODO: Migate this */

export const ONBOARDING_INTRODUCED_AT = dayjs("September 1 2021").toISOString();

export const ONBOARDING_NEXT_REDIRECT = {
  redirect: {
    permanent: false,
    destination: "/getting-started",
  },
} as const;

export const shouldShowOnboarding = (user: Pick<User, "createdDate" | "completedOnboarding">) => {
  return !user.completedOnboarding && dayjs(user.createdDate).isAfter(ONBOARDING_INTRODUCED_AT);
};

function useRedirectToLoginIfUnauthenticated(isPublic = false) {
  const { data: session, status } = useSession();
  const loading = status === "loading";
  const router = useRouter();

  useEffect(() => {
    if (isPublic) {
      return;
    }

    if (!loading && !session) {
      router.replace({
        pathname: "/auth/login",
        query: {
          callbackUrl: `${WEBAPP_URL}${location.pathname}${location.search}`,
        },
      });
    }
    // eslint-disable-next-line react-hooks/exhaustive-deps
  }, [loading, session, isPublic]);

  return {
    loading: loading && !session,
    session,
  };
}

function useRedirectToOnboardingIfNeeded() {
  const router = useRouter();
  const query = useMeQuery();
  const user = query.data;

  const isRedirectingToOnboarding = user && shouldShowOnboarding(user);

  useEffect(() => {
    if (isRedirectingToOnboarding) {
      router.replace({
        pathname: "/getting-started",
      });
    }
    // eslint-disable-next-line react-hooks/exhaustive-deps
  }, [isRedirectingToOnboarding]);
  return {
    isRedirectingToOnboarding,
  };
}

export function ShellSubHeading(props: {
  title: ReactNode;
  subtitle?: ReactNode;
  actions?: ReactNode;
  className?: string;
}) {
  return (
    <header className={classNames("mb-3 block justify-between sm:flex", props.className)}>
      <div>
        <h2 className="flex content-center items-center space-x-2 text-base font-bold leading-6 text-gray-900 rtl:space-x-reverse">
          {props.title}
        </h2>
        {props.subtitle && <p className="text-sm text-neutral-500 ltr:mr-4">{props.subtitle}</p>}
      </div>
      {props.actions && <div className="mt-2 flex-shrink-0 sm:mt-0">{props.actions}</div>}
    </header>
  );
}

const Layout = (props: LayoutProps) => {
  const pageTitle = typeof props.heading === "string" && !props.title ? props.heading : props.title;

  return (
    <>
      {!props.withoutSeo && (
        <HeadSeo
          title={pageTitle ?? APP_NAME}
          description={props.subtitle ? props.subtitle?.toString() : ""}
          nextSeoProps={{
            nofollow: true,
            noindex: true,
          }}
        />
      )}
      <div>
        <Toaster position="bottom-right" />
      </div>

      {/* todo: only run this if timezone is different */}
      <TimezoneChangeDialog />
      <div className="flex min-h-screen flex-col">
        <div className="divide-y divide-black">
          <TeamsUpgradeBanner />
          <ImpersonatingBanner />
          <AdminPasswordBanner />
        </div>
        <div className="flex flex-1" data-testid="dashboard-shell">
          {props.SidebarContainer || <SideBarContainer />}
          <div className="flex w-0 flex-1 flex-col">
            <MainContainer {...props} />
          </div>
        </div>
      </div>
    </>
  );
};

type DrawerState = [isOpen: boolean, setDrawerOpen: Dispatch<SetStateAction<boolean>>];

type LayoutProps = {
  centered?: boolean;
  title?: string;
  heading?: ReactNode;
  subtitle?: ReactNode;
  children: ReactNode;
  CTA?: ReactNode;
  large?: boolean;
  MobileNavigationContainer?: ReactNode;
  SidebarContainer?: ReactNode;
  TopNavContainer?: ReactNode;
  drawerState?: DrawerState;
  HeadingLeftIcon?: ReactNode;
  backPath?: string | boolean; // renders back button to specified path
  // use when content needs to expand with flex
  flexChildrenContainer?: boolean;
  isPublic?: boolean;
  withoutMain?: boolean;
  // Gives you the option to skip HeadSEO and render your own.
  withoutSeo?: boolean;
  // Gives the ability to include actions to the right of the heading
  actions?: JSX.Element;
};

const CustomBrandingContainer = () => {
  const { data: user } = useMeQuery();
  return <CustomBranding lightVal={user?.brandColor} darkVal={user?.darkBrandColor} />;
};

export default function Shell(props: LayoutProps) {
  useRedirectToLoginIfUnauthenticated(props.isPublic);
  useRedirectToOnboardingIfNeeded();
  useTheme("light");

  return (
    <KBarRoot>
      <CustomBrandingContainer />
      <Layout {...props} />
      <KBarContent />
    </KBarRoot>
  );
}

function UserDropdown({ small }: { small?: boolean }) {
  const { t } = useLocale();
  const query = useMeQuery();
  const user = query.data;
  useEffect(() => {
    // eslint-disable-next-line @typescript-eslint/ban-ts-comment
    //@ts-ignore
    const Beacon = window.Beacon;
    // window.Beacon is defined when user actually opens up HelpScout and username is available here. On every re-render update session info, so that it is always latest.
    Beacon &&
      Beacon("session-data", {
        username: user?.username || "Unknown",
        screenResolution: `${screen.width}x${screen.height}`,
      });
  });
  const mutation = trpc.viewer.away.useMutation({
    onSettled() {
      utils.viewer.me.invalidate();
    },
  });
  const utils = trpc.useContext();
  const [helpOpen, setHelpOpen] = useState(false);
  const [menuOpen, setMenuOpen] = useState(false);
  if (!user) {
    return null;
  }
  const onHelpItemSelect = () => {
    setHelpOpen(false);
    setMenuOpen(false);
  };

  // Prevent rendering dropdown if user isn't available.
  // We don't want to show nameless user.
  if (!user) {
    return null;
  }
  return (
    <Dropdown open={menuOpen}>
      <div className="ltr:sm:-ml-5 rtl:sm:-mr-5">
        <DropdownMenuTrigger asChild onClick={() => setMenuOpen((menuOpen) => !menuOpen)}>
          <button className="group mx-0 flex w-full cursor-pointer appearance-none items-center rounded-full p-2 text-left outline-none hover:bg-gray-200 focus:outline-none focus:ring-0 sm:mx-2.5 sm:pl-3 md:rounded-none lg:rounded lg:pl-2">
            <span
              className={classNames(
                small ? "h-6 w-6" : "h-8 w-8 ltr:mr-2 rtl:ml-3",
                "relative flex-shrink-0 rounded-full bg-gray-300 "
              )}>
              {
                // eslint-disable-next-line @next/next/no-img-element
                <img
                  className="rounded-full"
                  src={WEBAPP_URL + "/" + user.username + "/avatar.png"}
                  alt={user.username || "Nameless User"}
                />
              }
              {!user.away && (
                <div className="absolute bottom-0 right-0 h-3 w-3 rounded-full border-2 border-white bg-green-500" />
              )}
              {user.away && (
                <div className="absolute bottom-0 right-0 h-3 w-3 rounded-full border-2 border-white bg-yellow-500" />
              )}
            </span>
            {!small && (
              <span className="flex flex-grow items-center truncate">
                <span className="flex-grow truncate text-sm">
                  <span className="block truncate font-medium text-gray-900">
                    {user.name || "Nameless User"}
                  </span>
                  <span className="block truncate font-normal text-gray-900">
                    {user.username
                      ? process.env.NEXT_PUBLIC_WEBSITE_URL === "https://cal.com"
                        ? `cal.com/${user.username}`
                        : `/${user.username}`
                      : "No public page"}
                  </span>
                </span>
                <Icon.FiMoreVertical
                  className="h-4 w-4 flex-shrink-0 text-gray-400 group-hover:text-gray-500 rtl:mr-2"
                  aria-hidden="true"
                />
              </span>
            )}
          </button>
        </DropdownMenuTrigger>
      </div>

      <DropdownMenuPortal>
        <DropdownMenuContent
          onInteractOutside={() => {
            setMenuOpen(false);
            setHelpOpen(false);
          }}
          className="overflow-hidden rounded-md">
          {helpOpen ? (
            <HelpMenuItem onHelpItemSelect={() => onHelpItemSelect()} />
          ) : (
            <>
              <DropdownMenuItem>
                <button
                  onClick={() => {
                    mutation.mutate({ away: !user?.away });
                    utils.viewer.me.invalidate();
                  }}
                  className="flex w-full min-w-max cursor-pointer items-center px-4 py-2 text-sm">
                  <Icon.FiMoon
                    className={classNames(
                      user.away
                        ? "text-purple-500 group-hover:text-purple-700"
                        : "text-gray-500 group-hover:text-gray-700",
                      "h-4 w-4 flex-shrink-0 ltr:mr-2 rtl:ml-3"
                    )}
                    aria-hidden="true"
                  />
                  {user.away ? t("set_as_free") : t("set_as_away")}
                </button>
              </DropdownMenuItem>
              <DropdownMenuSeparator className="h-px bg-gray-200" />
              {user.username && (
                <>
                  <DropdownMenuItem>
                    <a
                      target="_blank"
                      rel="noopener noreferrer"
                      href={`${process.env.NEXT_PUBLIC_WEBSITE_URL}/${user.username}`}
                      className="flex items-center px-4 py-2 text-sm text-gray-700">
                      <Icon.FiExternalLink className="h-4 w-4 text-gray-500 ltr:mr-2 rtl:ml-3" />{" "}
                      {t("view_public_page")}
                    </a>
                  </DropdownMenuItem>
                  <DropdownMenuItem>
                    <a
                      href="#"
                      onClick={(e) => {
                        e.preventDefault();
                        navigator.clipboard.writeText(
                          `${process.env.NEXT_PUBLIC_WEBSITE_URL}/${user.username}`
                        );
                        showToast(t("link_copied"), "success");
                      }}
                      className="flex items-center px-4 py-2 text-sm text-gray-700">
                      <Icon.FiLink className="h-4 w-4 text-gray-500 ltr:mr-2 rtl:ml-3" />{" "}
                      {t("copy_public_page_link")}
                    </a>
                  </DropdownMenuItem>
                </>
              )}
              <DropdownMenuSeparator className="h-px bg-gray-200" />
              <DropdownMenuItem>
                <a
                  href={JOIN_SLACK}
                  target="_blank"
                  rel="noreferrer"
                  className="flex items-center px-4 py-2 text-sm text-gray-700">
                  <Icon.FiSlack strokeWidth={1.5} className="h-4 w-4 text-gray-500 ltr:mr-2 rtl:ml-3" />{" "}
                  {t("join_our_slack")}
                </a>
              </DropdownMenuItem>
              <DropdownMenuItem>
                <a
                  target="_blank"
                  rel="noopener noreferrer"
                  href={ROADMAP}
                  className="flex items-center px-4 py-2 text-sm text-gray-700">
                  <Icon.FiMap className="h-4 w-4 text-gray-500 ltr:mr-2 rtl:ml-3" /> {t("visit_roadmap")}
                </a>
              </DropdownMenuItem>
              <DropdownMenuItem>
                <button
                  onClick={() => setHelpOpen(true)}
                  className="flex w-full items-center px-4 py-2 text-sm text-gray-700">
                  <Icon.FiHelpCircle
                    className={classNames(
                      "text-gray-500 group-hover:text-neutral-500",
                      "h-4 w-4 flex-shrink-0 ltr:mr-2"
                    )}
                    aria-hidden="true"
                  />

                  {t("help")}
                </button>
              </DropdownMenuItem>
              <DropdownMenuItem>
                <a
                  target="_blank"
                  rel="noopener noreferrer"
                  href={DESKTOP_APP_LINK}
                  className="desktop-hidden hidden items-center px-4 py-2 text-sm text-gray-700 lg:flex">
                  <Icon.FiDownload className="h-4 w-4 text-gray-500 ltr:mr-2 rtl:ml-3" />{" "}
                  {t("download_desktop_app")}
                </a>
              </DropdownMenuItem>

              <DropdownMenuSeparator className="h-px bg-gray-200" />
              <DropdownMenuItem>
                <a
                  onClick={() => signOut({ callbackUrl: "/auth/logout" })}
                  className="flex cursor-pointer items-center px-4 py-2 text-sm hover:bg-gray-100 hover:text-gray-900">
                  <Icon.FiLogOut
                    className={classNames(
                      "text-gray-500 group-hover:text-gray-700",
                      "h-4 w-4 flex-shrink-0 ltr:mr-2 rtl:ml-3"
                    )}
                    aria-hidden="true"
                  />
                  {t("sign_out")}
                </a>
              </DropdownMenuItem>
            </>
          )}
        </DropdownMenuContent>
      </DropdownMenuPortal>
    </Dropdown>
  );
}

export type NavigationItemType = {
  name: string;
  href: string;
  badge?: React.ReactNode;
  icon?: SVGComponent;
  child?: NavigationItemType[];
  pro?: true;
  onlyMobile?: boolean;
  onlyDesktop?: boolean;
  isCurrent?: ({
    item,
    isChild,
    router,
  }: {
    item: NavigationItemType;
    isChild?: boolean;
    router: NextRouter;
  }) => boolean;
};

const requiredCredentialNavigationItems = ["Routing Forms"];
const MORE_SEPARATOR_NAME = "more";

const navigation: NavigationItemType[] = [
  {
    name: "event_types_page_title",
    href: "/event-types",
    icon: Icon.FiLink,
  },
  {
    name: "bookings",
    href: "/bookings/upcoming",
    icon: Icon.FiCalendar,
    badge: <UnconfirmedBookingBadge />,
    isCurrent: ({ router }) => {
      const path = router.asPath.split("?")[0];
      return path.startsWith("/bookings");
    },
  },
  {
    name: "availability",
    href: "/availability",
    icon: Icon.FiClock,
  },
  {
    name: "teams",
    href: "/teams",
    icon: Icon.FiUsers,
    onlyDesktop: true,
  },
  {
    name: "apps",
    href: "/apps",
    icon: Icon.FiGrid,
    isCurrent: ({ router, item }) => {
      const path = router.asPath.split("?")[0];
      // During Server rendering path is /v2/apps but on client it becomes /apps(weird..)
      return (
        (path.startsWith(item.href) || path.startsWith("/v2" + item.href)) && !path.includes("routing-forms/")
      );
    },
    child: [
      {
        name: "app_store",
        href: "/apps",
        isCurrent: ({ router, item }) => {
          const path = router.asPath.split("?")[0];
          // During Server rendering path is /v2/apps but on client it becomes /apps(weird..)
          return (
            (path.startsWith(item.href) || path.startsWith("/v2" + item.href)) &&
            !path.includes("routing-forms/") &&
            !path.includes("/installed")
          );
        },
      },
      {
        name: "installed_apps",
        href: "/apps/installed/calendar",
        isCurrent: ({ router }) => {
          const path = router.asPath;
          return path.startsWith("/apps/installed/") || path.startsWith("/v2/apps/installed/");
        },
      },
    ],
  },
  {
    name: MORE_SEPARATOR_NAME,
    href: "/more",
    icon: Icon.FiMoreHorizontal,
  },
  {
    name: "Routing Forms",
    href: "/apps/routing-forms/forms",
    icon: Icon.FiFileText,
    isCurrent: ({ router }) => {
      return router.asPath.startsWith("/apps/routing-forms/");
    },
  },
  {
    name: "workflows",
    href: "/workflows",
    icon: Icon.FiZap,
  },
  {
    name: "settings",
    href: "/settings/my-account/profile",
    icon: Icon.FiSettings,
  },
];

const moreSeparatorIndex = navigation.findIndex((item) => item.name === MORE_SEPARATOR_NAME);
// We create all needed navigation items for the different use cases
const { desktopNavigationItems, mobileNavigationBottomItems, mobileNavigationMoreItems } = navigation.reduce<
  Record<string, NavigationItemType[]>
>(
  (items, item, index) => {
    // We filter out the "more" separator in` desktop navigation
    if (item.name !== MORE_SEPARATOR_NAME) items.desktopNavigationItems.push(item);
    // Items for mobile bottom navigation
    if (index < moreSeparatorIndex + 1 && !item.onlyDesktop) items.mobileNavigationBottomItems.push(item);
    // Items for the "more" menu in mobile navigation
    else items.mobileNavigationMoreItems.push(item);
    return items;
  },
  { desktopNavigationItems: [], mobileNavigationBottomItems: [], mobileNavigationMoreItems: [] }
);

const Navigation = () => {
  return (
    <nav className="mt-2 flex-1 space-y-1 md:px-2 lg:mt-5 lg:px-0">
      {desktopNavigationItems.map((item) => (
        <NavigationItem key={item.name} item={item} />
      ))}
      <div className="text-gray-500 lg:hidden">
        <KBarTrigger />
      </div>
    </nav>
  );
};

function useShouldDisplayNavigationItem(item: NavigationItemType) {
  const { status } = useSession();
  const { data: routingForms } = trpc.viewer.appById.useQuery(
    { appId: "routing-forms" },
    {
      enabled: status === "authenticated" && requiredCredentialNavigationItems.includes(item.name),
      trpc: {},
    }
  );
  return !requiredCredentialNavigationItems.includes(item.name) || routingForms?.isInstalled;
}

const defaultIsCurrent: NavigationItemType["isCurrent"] = ({ isChild, item, router }) => {
  return isChild ? item.href === router.asPath : router.asPath.startsWith(item.href);
};

const NavigationItem: React.FC<{
  item: NavigationItemType;
  isChild?: boolean;
}> = (props) => {
  const { item, isChild } = props;
  const { t, isLocaleReady } = useLocale();
  const router = useRouter();
  const isCurrent: NavigationItemType["isCurrent"] = item.isCurrent || defaultIsCurrent;
  const current = isCurrent({ isChild: !!isChild, item, router });
  const shouldDisplayNavigationItem = useShouldDisplayNavigationItem(props.item);

  if (!shouldDisplayNavigationItem) return null;

  return (
    <Fragment>
      <Link href={item.href}>
        <a
          aria-label={t(item.name)}
          className={classNames(
            "group flex items-center rounded-md py-2 px-3 text-sm font-medium text-gray-600 hover:bg-gray-100 lg:px-[14px]  [&[aria-current='page']]:bg-gray-200 [&[aria-current='page']]:hover:text-neutral-900",
            isChild
              ? "[&[aria-current='page']]:text-brand-900 hidden pl-16 lg:flex lg:pl-11 [&[aria-current='page']]:bg-transparent"
              : "[&[aria-current='page']]:text-brand-900 "
          )}
          aria-current={current ? "page" : undefined}>
          {item.icon && (
            <item.icon
              className="h-4 w-4 flex-shrink-0 text-gray-500 ltr:mr-3 rtl:ml-3 [&[aria-current='page']]:text-inherit"
              aria-hidden="true"
              aria-current={current ? "page" : undefined}
            />
          )}
          {isLocaleReady ? (
            <span className="hidden w-full justify-between lg:flex">
              <div className="flex">{t(item.name)}</div>
              {item.badge && item.badge}
            </span>
          ) : (
            <SkeletonText className="h-3 w-32" />
          )}
        </a>
      </Link>
      {item.child &&
        isCurrent({ router, isChild, item }) &&
        item.child.map((item) => <NavigationItem key={item.name} item={item} isChild />)}
    </Fragment>
  );
};

function MobileNavigationContainer() {
  const { status } = useSession();
  if (status !== "authenticated") return null;
  return <MobileNavigation />;
}

const MobileNavigation = () => {
  const isEmbed = useIsEmbed();

  return (
    <>
      <nav
        className={classNames(
          "bottom-nav fixed bottom-0 z-30 -mx-4 flex w-full border border-t border-gray-200 bg-gray-50 bg-opacity-40 px-1 shadow backdrop-blur-md md:hidden",
          isEmbed && "hidden"
        )}>
        {mobileNavigationBottomItems.map((item) => (
          <MobileNavigationItem key={item.name} item={item} />
        ))}
      </nav>
      {/* add padding to content for mobile navigation*/}
      <div className="block pt-12 md:hidden" />
    </>
  );
};

const MobileNavigationItem: React.FC<{
  item: NavigationItemType;
  isChild?: boolean;
}> = (props) => {
  const { item, isChild } = props;
  const router = useRouter();
  const { t, isLocaleReady } = useLocale();
  const isCurrent: NavigationItemType["isCurrent"] = item.isCurrent || defaultIsCurrent;
  const current = isCurrent({ isChild: !!isChild, item, router });
  const shouldDisplayNavigationItem = useShouldDisplayNavigationItem(props.item);

  if (!shouldDisplayNavigationItem) return null;
  return (
    <Link key={item.name} href={item.href}>
      <a
        className="relative my-2 min-w-0 flex-1 overflow-hidden rounded-md py-2 px-1 text-center text-xs font-medium text-neutral-400 hover:bg-gray-200 hover:text-gray-700 focus:z-10 sm:text-sm [&[aria-current='page']]:text-gray-900"
        aria-current={current ? "page" : undefined}>
        {item.badge && <div className="absolute right-1 top-1">{item.badge}</div>}
        {item.icon && (
          <item.icon
            className="mx-auto mb-1 block h-5 w-5 flex-shrink-0 text-center text-inherit [&[aria-current='page']]:text-gray-900"
            aria-hidden="true"
            aria-current={current ? "page" : undefined}
          />
        )}
        {isLocaleReady ? <span className="block truncate">{t(item.name)}</span> : <SkeletonText />}
      </a>
    </Link>
  );
};

const MobileNavigationMoreItem: React.FC<{
  item: NavigationItemType;
  isChild?: boolean;
}> = (props) => {
  const { item } = props;
  const { t, isLocaleReady } = useLocale();
  const shouldDisplayNavigationItem = useShouldDisplayNavigationItem(props.item);

  if (!shouldDisplayNavigationItem) return null;

  return (
    <li className="border-b last:border-b-0" key={item.name}>
      <Link href={item.href}>
        <a className="flex items-center justify-between p-5 hover:bg-gray-100">
          <span className="flex items-center font-semibold text-gray-700 ">
            {item.icon && (
              <item.icon className="h-5 w-5 flex-shrink-0 ltr:mr-3 rtl:ml-3" aria-hidden="true" />
            )}
            {isLocaleReady ? t(item.name) : <SkeletonText />}
          </span>
          <Icon.FiArrowRight className="h-5 w-5 text-gray-500" />
        </a>
      </Link>
    </li>
  );
};

function DeploymentInfo() {
  return (
    <small
      style={{
        fontSize: "0.5rem",
      }}
      className="mx-3 mt-1 mb-2 hidden opacity-50 lg:block">
      &copy; {new Date().getFullYear()} {COMPANY_NAME} v.{pkg.version + "-"}
      {process.env.NEXT_PUBLIC_WEBSITE_URL === "https://cal.com" ? "h" : "sh"}
    </small>
  );
}

function SideBarContainer() {
  const { status } = useSession();
  const router = useRouter();
  // Make sure that Sidebar is rendered optimistically so that a refresh of pages when logged in have SideBar from the beginning.
  // This improves the experience of refresh on app store pages(when logged in) which are SSG.
  // Though when logged out, app store pages would temporarily show SideBar until session status is confirmed.
  if (status !== "loading" && status !== "authenticated") return null;
  if (router.route.startsWith("/v2/settings/")) return null;
  return <SideBar />;
}

function SideBar() {
  return (
    <div className="relative">
      <aside className="desktop-transparent top-0 hidden h-full max-h-screen w-14 flex-col overflow-y-auto border-r border-gray-100 bg-gray-50 md:sticky md:flex lg:w-56 lg:px-4">
        <div className="flex h-full flex-col justify-between py-3 lg:pt-5 ">
          <header className="items-center justify-between md:hidden lg:flex">
            <Link href="/event-types">
              <a className="px-4">
                <Logo small />
              </a>
            </Link>
            <div className="flex space-x-2">
              <button
                color="minimal"
                onClick={() => window.history.back()}
                className="desktop-only group flex text-sm font-medium text-neutral-500 hover:text-neutral-900">
                <Icon.FiArrowLeft className="h-4 w-4 flex-shrink-0 text-neutral-500 group-hover:text-neutral-900" />
              </button>
              <button
                color="minimal"
                onClick={() => window.history.forward()}
                className="desktop-only group flex text-sm font-medium text-neutral-500 hover:text-neutral-900">
                <Icon.FiArrowRight className="h-4 w-4 flex-shrink-0 text-neutral-500 group-hover:text-neutral-900" />
              </button>
              <KBarTrigger />
            </div>
          </header>

          <hr className="desktop-only absolute -left-3 -right-3 mt-4 block w-full border-gray-200" />

          {/* logo icon for tablet */}
          <Link href="/event-types">
            <a className="text-center md:inline lg:hidden">
              <Logo small icon />
            </a>
          </Link>

          <Navigation />
        </div>

<<<<<<< HEAD
        <div>
          <LicenseRequired toHide>
            <Tips />
          </LicenseRequired>
=======
        {isCalcom && <Tips />}

        <div className="fixed bottom-0 w-4 bg-gray-50 before:absolute before:left-0 before:-top-20 before:h-20 before:w-48 before:bg-gradient-to-t before:from-gray-50 before:to-transparent ltr:left-1 rtl:right-1 md:w-14 md:px-2 lg:w-48 lg:px-0 ltr:lg:left-4 rtl:lg:right-4">
>>>>>>> 15123c1a
          <div data-testid="user-dropdown-trigger">
            <span className="hidden lg:inline">
              <UserDropdown />
            </span>
            <span className="hidden md:inline lg:hidden">
              <UserDropdown small />
            </span>
          </div>
          <DeploymentInfo />
        </div>
      </aside>
    </div>
  );
}

export function ShellMain(props: LayoutProps) {
  const router = useRouter();
  const { isLocaleReady } = useLocale();
  return (
    <>
      <div className="flex items-baseline sm:mt-0">
        {!!props.backPath && (
          <Button
            size="icon"
            color="minimal"
            onClick={() =>
              typeof props.backPath === "string" ? router.push(props.backPath as string) : router.back()
            }
            StartIcon={Icon.FiArrowLeft}
            aria-label="Go Back"
            className="ltr:mr-2 rtl:ml-2"
          />
        )}
        {props.heading && (
          <header
            className={classNames(
              props.large && "py-8",
              "mb-4 flex w-full max-w-full items-center pt-4 md:p-0 lg:mb-10"
            )}>
            {props.HeadingLeftIcon && <div className="ltr:mr-4">{props.HeadingLeftIcon}</div>}
            <div className="w-full ltr:mr-4 rtl:ml-4 sm:block">
              {props.heading && (
                <h1 className="font-cal max-w-28 sm:max-w-72 md:max-w-80 mb-1 hidden truncate text-xl font-bold tracking-wide text-black sm:block xl:max-w-full">
                  {!isLocaleReady ? <SkeletonText invisible /> : props.heading}
                </h1>
              )}
              {props.subtitle && (
                <p className="hidden text-sm text-neutral-500 sm:block">
                  {!isLocaleReady ? <SkeletonText invisible /> : props.subtitle}
                </p>
              )}
            </div>
            {props.CTA && (
              <div
                className={classNames(
                  props.backPath ? "relative" : " fixed right-4 bottom-[88px] z-40 sm:z-auto",
                  "flex-shrink-0 sm:relative sm:bottom-auto sm:right-auto"
                )}>
                {props.CTA}
              </div>
            )}
            {props.actions && props.actions}
          </header>
        )}
      </div>
      <div className={classNames(props.flexChildrenContainer && "flex flex-1 flex-col")}>
        {props.children}
      </div>
    </>
  );
}

function MainContainer({
  MobileNavigationContainer: MobileNavigationContainerProp = <MobileNavigationContainer />,
  TopNavContainer: TopNavContainerProp = <TopNavContainer />,
  ...props
}: LayoutProps) {
  return (
    <main className="relative z-0 flex-1 bg-white focus:outline-none">
      {/* show top navigation for md and smaller (tablet and phones) */}
      {TopNavContainerProp}
      <div className="max-w-full px-4 py-2 lg:py-8 lg:px-12">
        <ErrorBoundary>
          {!props.withoutMain ? <ShellMain {...props}>{props.children}</ShellMain> : props.children}
        </ErrorBoundary>
        {/* show bottom navigation for md and smaller (tablet and phones) on pages where back button doesn't exist */}
        {!props.backPath ? MobileNavigationContainerProp : null}
      </div>
    </main>
  );
}

function TopNavContainer() {
  const { status } = useSession();
  if (status !== "authenticated") return null;
  return <TopNav />;
}

function TopNav() {
  const isEmbed = useIsEmbed();
  const { t } = useLocale();
  return (
    <>
      <nav
        style={isEmbed ? { display: "none" } : {}}
        className="sticky top-0 z-40 flex w-full items-center justify-between border-b border-gray-200 bg-gray-50 bg-opacity-50 py-1.5 px-4 backdrop-blur-lg sm:p-4 md:hidden">
        <Link href="/event-types">
          <a>
            <Logo />
          </a>
        </Link>
        <div className="flex items-center gap-2 self-center">
          <span className="group flex items-center rounded-full text-sm font-medium text-gray-700 hover:bg-gray-50 hover:text-neutral-900 lg:hidden">
            <KBarTrigger />
          </span>
          <button className="rounded-full p-1 text-gray-400 hover:bg-gray-50 hover:text-gray-500 focus:outline-none focus:ring-2 focus:ring-black focus:ring-offset-2">
            <span className="sr-only">{t("settings")}</span>
            <Link href="/settings/profile">
              <a>
                <Icon.FiSettings className="h-4 w-4 text-gray-700" aria-hidden="true" />
              </a>
            </Link>
          </button>
          <UserDropdown small />
        </div>
      </nav>
    </>
  );
}

export const MobileNavigationMoreItems = () => (
  <ul className="mt-2 rounded-md border">
    {mobileNavigationMoreItems.map((item) => (
      <MobileNavigationMoreItem key={item.name} item={item} />
    ))}
  </ul>
);<|MERGE_RESOLUTION|>--- conflicted
+++ resolved
@@ -784,16 +784,10 @@
           <Navigation />
         </div>
 
-<<<<<<< HEAD
         <div>
           <LicenseRequired toHide>
             <Tips />
           </LicenseRequired>
-=======
-        {isCalcom && <Tips />}
-
-        <div className="fixed bottom-0 w-4 bg-gray-50 before:absolute before:left-0 before:-top-20 before:h-20 before:w-48 before:bg-gradient-to-t before:from-gray-50 before:to-transparent ltr:left-1 rtl:right-1 md:w-14 md:px-2 lg:w-48 lg:px-0 ltr:lg:left-4 rtl:lg:right-4">
->>>>>>> 15123c1a
           <div data-testid="user-dropdown-trigger">
             <span className="hidden lg:inline">
               <UserDropdown />
