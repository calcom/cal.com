import type { User } from "@prisma/client";
import noop from "lodash/noop";
import { signOut, useSession } from "next-auth/react";
import Link from "next/link";
import { NextRouter, useRouter } from "next/router";
import React, { Dispatch, Fragment, ReactNode, SetStateAction, useEffect, useState } from "react";
import { Toaster } from "react-hot-toast";

import dayjs from "@calcom/dayjs";
import { useIsEmbed } from "@calcom/embed-core/embed-iframe";
import UnconfirmedBookingBadge from "@calcom/features/bookings/UnconfirmedBookingBadge";
import ImpersonatingBanner from "@calcom/features/ee/impersonation/components/ImpersonatingBanner";
import HelpMenuItem from "@calcom/features/ee/support/components/HelpMenuItem";
import CustomBranding from "@calcom/lib/CustomBranding";
import classNames from "@calcom/lib/classNames";
import { JOIN_SLACK, ROADMAP, DESKTOP_APP_LINK, WEBAPP_URL } from "@calcom/lib/constants";
import { useLocale } from "@calcom/lib/hooks/useLocale";
import useTheme from "@calcom/lib/hooks/useTheme";
import isCalcom from "@calcom/lib/isCalcom";
import { trpc } from "@calcom/trpc/react";
import useMeQuery from "@calcom/trpc/react/hooks/useMeQuery";
import { SVGComponent } from "@calcom/types/SVGComponent";
import Dropdown, {
  DropdownMenuContent,
  DropdownMenuItem,
  DropdownMenuSeparator,
  DropdownMenuTrigger,
  DropdownMenuPortal,
} from "@calcom/ui/Dropdown";
import { Icon } from "@calcom/ui/Icon";
import TimezoneChangeDialog from "@calcom/ui/TimezoneChangeDialog";
import Button from "@calcom/ui/v2/core/Button";

/* TODO: Get this from endpoint */
import pkg from "../../../../apps/web/package.json";
import ErrorBoundary from "../../ErrorBoundary";
import { KBarContent, KBarRoot, KBarTrigger } from "../../Kbar";
import Logo from "../../Logo";
import Tips from "../modules/tips/Tips";
import HeadSeo from "./head-seo";
import { SkeletonText } from "./skeleton";

/* TODO: Migate this */

export const ONBOARDING_INTRODUCED_AT = dayjs("September 1 2021").toISOString();

export const ONBOARDING_NEXT_REDIRECT = {
  redirect: {
    permanent: false,
    destination: "/getting-started",
  },
} as const;

export const shouldShowOnboarding = (user: Pick<User, "createdDate" | "completedOnboarding">) => {
  return !user.completedOnboarding && dayjs(user.createdDate).isAfter(ONBOARDING_INTRODUCED_AT);
};

function useRedirectToLoginIfUnauthenticated(isPublic = false) {
  const { data: session, status } = useSession();
  const loading = status === "loading";
  const router = useRouter();

  useEffect(() => {
    if (isPublic) {
      return;
    }

    if (!loading && !session) {
      router.replace({
        pathname: "/auth/login",
        query: {
          callbackUrl: `${WEBAPP_URL}${location.pathname}${location.search}`,
        },
      });
    }
    // eslint-disable-next-line react-hooks/exhaustive-deps
  }, [loading, session, isPublic]);

  return {
    loading: loading && !session,
    session,
  };
}

function useRedirectToOnboardingIfNeeded() {
  const router = useRouter();
  const query = useMeQuery();
  const user = query.data;

  const isRedirectingToOnboarding = user && shouldShowOnboarding(user);

  useEffect(() => {
    if (isRedirectingToOnboarding) {
      router.replace({
        pathname: "/getting-started",
      });
    }
    // eslint-disable-next-line react-hooks/exhaustive-deps
  }, [isRedirectingToOnboarding]);
  return {
    isRedirectingToOnboarding,
  };
}

export function ShellSubHeading(props: {
  title: ReactNode;
  subtitle?: ReactNode;
  actions?: ReactNode;
  className?: string;
}) {
  return (
    <header className={classNames("mb-3 block justify-between sm:flex", props.className)}>
      <div>
        <h2 className="flex content-center items-center space-x-2 text-base font-bold leading-6 text-gray-900 rtl:space-x-reverse">
          {props.title}
        </h2>
        {props.subtitle && <p className="text-sm text-neutral-500 ltr:mr-4">{props.subtitle}</p>}
      </div>
      {props.actions && <div className="mt-2 flex-shrink-0 sm:mt-0">{props.actions}</div>}
    </header>
  );
}

const Layout = (props: LayoutProps) => {
  const pageTitle = typeof props.heading === "string" && !props.title ? props.heading : props.title;

  return (
    <>
      {!props.withoutSeo && (
        <HeadSeo
          title={pageTitle ?? "Cal.com"}
          description={props.subtitle ? props.subtitle?.toString() : ""}
          nextSeoProps={{
            nofollow: true,
            noindex: true,
          }}
        />
      )}
      <div>
        <Toaster position="bottom-right" />
      </div>

      {/* todo: only run this if timezone is different */}
      <TimezoneChangeDialog />

      <div className="flex h-screen overflow-hidden" data-testid="dashboard-shell">
        {props.SidebarContainer || <SideBarContainer />}
        <div className="flex w-0 flex-1 flex-col overflow-hidden">
          <ImpersonatingBanner />
          <MainContainer {...props} />
        </div>
      </div>
    </>
  );
};

type DrawerState = [isOpen: boolean, setDrawerOpen: Dispatch<SetStateAction<boolean>>];

type LayoutProps = {
  centered?: boolean;
  title?: string;
  heading?: ReactNode;
  subtitle?: ReactNode;
  children: ReactNode;
  CTA?: ReactNode;
  large?: boolean;
  SettingsSidebarContainer?: ReactNode;
  MobileNavigationContainer?: ReactNode;
  SidebarContainer?: ReactNode;
  TopNavContainer?: ReactNode;
  drawerState?: DrawerState;
  HeadingLeftIcon?: ReactNode;
  backPath?: string | boolean; // renders back button to specified path
  // use when content needs to expand with flex
  flexChildrenContainer?: boolean;
  isPublic?: boolean;
  withoutMain?: boolean;
  // Gives you the option to skip HeadSEO and render your own.
  withoutSeo?: boolean;
};

const CustomBrandingContainer = () => {
  const { data: user } = useMeQuery();
  return <CustomBranding lightVal={user?.brandColor} darkVal={user?.darkBrandColor} />;
};

export default function Shell(props: LayoutProps) {
  useRedirectToLoginIfUnauthenticated(props.isPublic);
  useRedirectToOnboardingIfNeeded();
  useTheme("light");
  const { session } = useRedirectToLoginIfUnauthenticated(props.isPublic);
  if (!session && !props.isPublic) return null;

  return (
    <KBarRoot>
      <CustomBrandingContainer />
      <Layout {...props} />
      <KBarContent />
    </KBarRoot>
  );
}

function UserDropdown({ small }: { small?: boolean }) {
  const { t } = useLocale();
  const query = useMeQuery();
  const user = query.data;
  useEffect(() => {
    // eslint-disable-next-line @typescript-eslint/ban-ts-comment
    //@ts-ignore
    const Beacon = window.Beacon;
    // window.Beacon is defined when user actually opens up HelpScout and username is available here. On every re-render update session info, so that it is always latest.
    Beacon &&
      Beacon("session-data", {
        username: user?.username || "Unknown",
        screenResolution: `${screen.width}x${screen.height}`,
      });
  });
  const mutation = trpc.useMutation("viewer.away", {
    onSettled() {
      utils.invalidateQueries("viewer.me");
    },
  });
  const utils = trpc.useContext();
  const [helpOpen, setHelpOpen] = useState(false);
  const [menuOpen, setMenuOpen] = useState(false);
  if (!user) {
    return null;
  }
  const onHelpItemSelect = () => {
    setHelpOpen(false);
    setMenuOpen(false);
  };

  // Prevent rendering dropdown if user isn't available.
  // We don't want to show nameless user.
  if (!user) {
    return null;
  }
  return (
    <Dropdown open={menuOpen}>
      <DropdownMenuTrigger asChild onClick={() => setMenuOpen((menuOpen) => !menuOpen)}>
        <button className="group flex w-full cursor-pointer appearance-none items-center rounded-full p-2 text-left outline-none hover:bg-gray-100 sm:pl-3 md:rounded-none lg:pl-2">
          <span
            className={classNames(
              small ? "h-8 w-8" : "h-9 w-9 ltr:mr-2 rtl:ml-3",
              "relative flex-shrink-0 rounded-full bg-gray-300 "
            )}>
            {
              // eslint-disable-next-line @next/next/no-img-element
              <img
                className="rounded-full"
                src={WEBAPP_URL + "/" + user.username + "/avatar.png"}
                alt={user.username || "Nameless User"}
              />
            }
            {!user.away && (
              <div className="absolute bottom-0 right-0 h-3 w-3 rounded-full border-2 border-white bg-green-500" />
            )}
            {user.away && (
              <div className="absolute bottom-0 right-0 h-3 w-3 rounded-full border-2 border-white bg-yellow-500" />
            )}
          </span>
          {!small && (
            <span className="flex flex-grow items-center truncate">
              <span className="flex-grow truncate text-sm">
                <span className="block truncate font-medium text-gray-900">
                  {user.name || "Nameless User"}
                </span>
                <span className="block truncate font-normal text-neutral-500">
                  {user.username
                    ? process.env.NEXT_PUBLIC_WEBSITE_URL === "https://cal.com"
                      ? `cal.com/${user.username}`
                      : `/${user.username}`
                    : "No public page"}
                </span>
              </span>
              <Icon.FiMoreVertical
                className="h-4 w-4 flex-shrink-0 text-gray-400 group-hover:text-gray-500"
                aria-hidden="true"
              />
            </span>
          )}
        </button>
      </DropdownMenuTrigger>
      <DropdownMenuPortal>
        <DropdownMenuContent
          onInteractOutside={() => {
            setMenuOpen(false);
            setHelpOpen(false);
          }}
          className="overflow-hidden rounded-md">
          {helpOpen ? (
            <HelpMenuItem onHelpItemSelect={() => onHelpItemSelect()} />
          ) : (
            <>
              {user.username && (
                <DropdownMenuItem>
                  <a
                    target="_blank"
                    rel="noopener noreferrer"
                    href={`${process.env.NEXT_PUBLIC_WEBSITE_URL}/${user.username}`}
                    className="flex items-center px-4 py-2 text-sm text-gray-700">
                    <Icon.FiExternalLink className="h-4 w-4 text-gray-500 ltr:mr-2 rtl:ml-3" />{" "}
                    {t("view_public_page")}
                  </a>
                </DropdownMenuItem>
              )}
              <DropdownMenuSeparator className="h-px bg-gray-200" />
              <DropdownMenuItem>
                <a
<<<<<<< HEAD
=======
                  href={JOIN_SLACK}
                  target="_blank"
                  rel="noreferrer"
                  className="flex items-center px-4 py-2 text-sm text-gray-700 hover:bg-gray-100 hover:text-gray-900">
                  <Icon.FiSlack strokeWidth={1.5} className="h-4 w-4 text-gray-500 ltr:mr-2 rtl:ml-3" />{" "}
                  {t("join_our_slack")}
                </a>
              </DropdownMenuItem>
              <DropdownMenuItem>
                <a
                  target="_blank"
                  rel="noopener noreferrer"
                  href={ROADMAP}
                  className="flex items-center px-4 py-2 text-sm text-gray-700">
                  <Icon.FiMap className="h-4 w-4 text-gray-500 ltr:mr-2 rtl:ml-3" /> {t("visit_roadmap")}
                </a>
              </DropdownMenuItem>
              <DropdownMenuItem>
                <button
                  onClick={() => setHelpOpen(true)}
                  className="flex w-full items-center px-4 py-2 text-sm text-gray-700 hover:bg-gray-100 hover:text-gray-900">
                  <Icon.FiHelpCircle
                    className={classNames(
                      "text-gray-500 group-hover:text-neutral-500",
                      "h-4 w-4 flex-shrink-0 ltr:mr-2"
                    )}
                    aria-hidden="true"
                  />

                  {t("help")}
                </button>
              </DropdownMenuItem>
              <DropdownMenuItem>
                <a
                  target="_blank"
                  rel="noopener noreferrer"
                  href={DESKTOP_APP_LINK}
                  className="desktop-hidden hidden items-center px-4 py-2 text-sm text-gray-700 lg:flex">
                  <Icon.FiDownload className="h-4 w-4 text-gray-500 ltr:mr-2 rtl:ml-3" />{" "}
                  {t("download_desktop_app")}
                </a>
              </DropdownMenuItem>

              <DropdownMenuSeparator className="h-px bg-gray-200" />
              <DropdownMenuItem>
                <a
>>>>>>> 142be70b
                  onClick={() => signOut({ callbackUrl: "/auth/logout" })}
                  className="flex cursor-pointer items-center px-4 py-2 text-sm hover:bg-gray-100 hover:text-gray-900">
                  <Icon.FiLogOut
                    className={classNames(
                      "text-gray-500 group-hover:text-gray-700",
                      "h-4 w-4 flex-shrink-0 ltr:mr-2 rtl:ml-3"
                    )}
                    aria-hidden="true"
                  />
                  {t("sign_out")}
                </a>
              </DropdownMenuItem>
            </>
          )}
        </DropdownMenuContent>
      </DropdownMenuPortal>
    </Dropdown>
  );
}

export type NavigationItemType = {
  name: string;
  href: string;
  badge?: React.ReactNode;
  icon?: SVGComponent;
  child?: NavigationItemType[];
  pro?: true;
  onlyMobile?: boolean;
  onlyDesktop?: boolean;
  isCurrent?: ({
    item,
    isChild,
    router,
  }: {
    item: NavigationItemType;
    isChild?: boolean;
    router: NextRouter;
  }) => boolean;
};

const requiredCredentialNavigationItems = ["Routing Forms"];
const MORE_SEPARATOR_NAME = "more";

const navigation: NavigationItemType[] = [
  {
    name: "Back to Mento",
    href: "MENTO_URL",
    icon: Icon.FiArrowLeft,
  },
  {
    name: "event_types_page_title",
    href: "/event-types",
    icon: Icon.FiLink,
  },
  {
    name: "bookings",
    href: "/bookings/upcoming",
    icon: Icon.FiCalendar,
    badge: <UnconfirmedBookingBadge />,
  },
  {
    name: "availability",
    href: "/availability",
    icon: Icon.FiClock,
  },
  // {
  //   name: "teams",
  //   href: "/teams",
  //   icon: Icon.FiUsers,
  //   onlyDesktop: true,
  // },
  {
    name: "apps",
    href: "/apps",
    icon: Icon.FiGrid,
    isCurrent: ({ router, item }) => {
      const path = router.asPath.split("?")[0];
      // During Server rendering path is /v2/apps but on client it becomes /apps(weird..)
      return (
        (path.startsWith(item.href) || path.startsWith("/v2" + item.href)) && !path.includes("routing-forms/")
      );
    },
    child: [
      {
        name: "app_store",
        href: "/apps",
        isCurrent: ({ router, item }) => {
          const path = router.asPath.split("?")[0];
          // During Server rendering path is /v2/apps but on client it becomes /apps(weird..)
          return (
            (path.startsWith(item.href) || path.startsWith("/v2" + item.href)) &&
            !path.includes("routing-forms/") &&
            !path.includes("/installed")
          );
        },
      },
      {
        name: "installed_apps",
        href: "/apps/installed/calendar",
        isCurrent: ({ router }) => {
          const path = router.asPath;
          return path.startsWith("/apps/installed/") || path.startsWith("/v2/apps/installed/");
        },
      },
    ],
  },
  {
    name: MORE_SEPARATOR_NAME,
    href: "/more",
    icon: Icon.FiMoreHorizontal,
  },
  {
    name: "Routing Forms",
    href: "/apps/routing-forms/forms",
    icon: Icon.FiFileText,
    isCurrent: ({ router }) => {
      return router.asPath.startsWith("/apps/routing-forms/");
    },
  },
  {
    name: "settings",
    href: "/settings",
    icon: Icon.FiSettings,
  },
];

const moreSeparatorIndex = navigation.findIndex((item) => item.name === MORE_SEPARATOR_NAME);
// We create all needed navigation items for the different use cases
const { desktopNavigationItems, mobileNavigationBottomItems, mobileNavigationMoreItems } = navigation.reduce<
  Record<string, NavigationItemType[]>
>(
  (items, item, index) => {
    // We filter out the "more" separator in desktop navigation
    if (item.name !== MORE_SEPARATOR_NAME) items.desktopNavigationItems.push(item);
    // Items for mobile bottom navigation
    if (index < moreSeparatorIndex + 1 && !item.onlyDesktop) items.mobileNavigationBottomItems.push(item);
    // Items for the "more" menu in mobile navigation
    else items.mobileNavigationMoreItems.push(item);
    return items;
  },
  { desktopNavigationItems: [], mobileNavigationBottomItems: [], mobileNavigationMoreItems: [] }
);

const Navigation = () => {
  return (
    <nav className="mt-2 flex-1 space-y-1 md:px-2 lg:mt-5 lg:px-0">
      {desktopNavigationItems.map((item, index) => (
        <NavigationItem key={item.name} item={item} isApp={index === 0} />
      ))}
      <div className="text-gray-500 lg:hidden">
        <KBarTrigger />
      </div>
    </nav>
  );
};

function useShouldDisplayNavigationItem(item: NavigationItemType) {
  const { status } = useSession();
  const { data: routingForms } = trpc.useQuery(["viewer.appById", { appId: "routing-forms" }], {
    enabled: status === "authenticated" && requiredCredentialNavigationItems.includes(item.name),
  });
  return !requiredCredentialNavigationItems.includes(item.name) || routingForms?.isInstalled;
}

const defaultIsCurrent: NavigationItemType["isCurrent"] = ({ isChild, item, router }) => {
  return isChild ? item.href === router.asPath : router.asPath.startsWith(item.href);
};

const NavigationItem: React.FC<{
  item: NavigationItemType;
  isChild?: boolean;
  isApp?: boolean;
}> = (props) => {
  const { item, isChild, isApp } = props;
  const { t, isLocaleReady } = useLocale();
  const router = useRouter();
  const isCurrent: NavigationItemType["isCurrent"] = item.isCurrent || defaultIsCurrent;
  const current = isCurrent({ isChild: !!isChild, item, router });
  const shouldDisplayNavigationItem = useShouldDisplayNavigationItem(props.item);

  if (!shouldDisplayNavigationItem) return null;

  return (
    <Fragment>
      <Link
        href={
          // HACK
          item.href === "MENTO_URL"
            ? process?.env?.NEXT_PUBLIC_MENTO_COACH_URL || "https://coaching.mento.co"
            : item.href
        }>
        <a
          aria-label={t(item.name)}
          className={classNames(
            "group flex items-center rounded-md py-2 px-3 text-sm font-medium text-gray-600 hover:bg-gray-100 lg:px-[14px]  [&[aria-current='page']]:bg-gray-200 [&[aria-current='page']]:hover:text-neutral-900",
            isChild
              ? "[&[aria-current='page']]:text-brand-900 hidden pl-16 lg:flex lg:pl-11 [&[aria-current='page']]:bg-transparent"
              : "[&[aria-current='page']]:text-brand-900 ",
            isApp ? "mb-4" : ""
          )}
          aria-current={current ? "page" : undefined}>
          {item.icon && (
            <item.icon
              className="h-4 w-4 flex-shrink-0 text-gray-500 ltr:mr-3 rtl:ml-3 [&[aria-current='page']]:text-inherit"
              aria-hidden="true"
              aria-current={current ? "page" : undefined}
            />
          )}
          {isLocaleReady ? (
            <span className="hidden w-full justify-between lg:flex">
              <div className="flex">{t(item.name)}</div>
              {item.badge && item.badge}
            </span>
          ) : (
            <SkeletonText className="h-3 w-32" />
          )}
        </a>
      </Link>
      {item.child &&
        isCurrent({ router, isChild, item }) &&
        item.child.map((item, index) => <NavigationItem key={item.name} item={item} isApp={index === 0} />)}
    </Fragment>
  );
};

function MobileNavigationContainer() {
  const { status } = useSession();
  if (status !== "authenticated") return null;
  return <MobileNavigation />;
}

const MobileNavigation = () => {
  const isEmbed = useIsEmbed();

  return (
    <>
      <nav
        className={classNames(
          "bottom-nav bg-sunny-100 border-sunny-200 fixed bottom-0 z-30 -mx-4 flex w-full border border-t px-1 shadow backdrop-blur-md md:hidden",
          isEmbed && "hidden"
        )}>
        {mobileNavigationBottomItems.map((item) => (
          <MobileNavigationItem key={item.name} item={item} />
        ))}
      </nav>
      {/* add padding to content for mobile navigation*/}
      <div className="block pt-12 md:hidden" />
    </>
  );
};

const MobileNavigationItem: React.FC<{
  item: NavigationItemType;
  isChild?: boolean;
}> = (props) => {
  const { item, isChild } = props;
  const router = useRouter();
  const { t, isLocaleReady } = useLocale();
  const isCurrent: NavigationItemType["isCurrent"] = item.isCurrent || defaultIsCurrent;
  const current = isCurrent({ isChild: !!isChild, item, router });
  const shouldDisplayNavigationItem = useShouldDisplayNavigationItem(props.item);

  if (!shouldDisplayNavigationItem) return null;
  return (
    <Link key={item.name} href={item.href}>
      <a
        className="relative my-2 min-w-0 flex-1 overflow-hidden rounded-md py-2 px-1 text-center text-xs font-medium text-neutral-400 hover:bg-gray-200 hover:text-gray-700 focus:z-10 sm:text-sm [&[aria-current='page']]:text-gray-900"
        aria-current={current ? "page" : undefined}>
        {item.badge && <div className="absolute right-1 top-1">{item.badge}</div>}
        {item.icon && (
          <item.icon
            className="mx-auto mb-1 block h-5 w-5 flex-shrink-0 text-center text-inherit [&[aria-current='page']]:text-gray-900"
            aria-hidden="true"
            aria-current={current ? "page" : undefined}
          />
        )}
        {isLocaleReady ? <span className="block truncate">{t(item.name)}</span> : <SkeletonText />}
      </a>
    </Link>
  );
};

const MobileNavigationMoreItem: React.FC<{
  item: NavigationItemType;
  isChild?: boolean;
}> = (props) => {
  const { item } = props;
  const { t, isLocaleReady } = useLocale();
  const shouldDisplayNavigationItem = useShouldDisplayNavigationItem(props.item);

  if (!shouldDisplayNavigationItem) return null;

  return (
    <li className="border-b last:border-b-0" key={item.name}>
      <Link href={item.href}>
        <a className="flex items-center justify-between p-5 hover:bg-gray-100">
          <span className="flex items-center font-semibold text-gray-700 ">
            {item.icon && (
              <item.icon className="h-5 w-5 flex-shrink-0 ltr:mr-3 rtl:ml-3" aria-hidden="true" />
            )}
            {isLocaleReady ? t(item.name) : <SkeletonText />}
          </span>
          <Icon.FiArrowRight className="h-5 w-5 text-gray-500" />
        </a>
      </Link>
    </li>
  );
};

function DeploymentInfo() {
  const query = useMeQuery();
  const user = query.data;

  return (
    <small
      style={{
        fontSize: "0.5rem",
      }}
      className="mx-3 mt-1 mb-2 hidden opacity-50 lg:block">
      &copy; {new Date().getFullYear()} Cal.com, Inc. v.{pkg.version + "-"}
      {process.env.NEXT_PUBLIC_WEBSITE_URL === "https://cal.com" ? "h" : "sh"}
      <span className="lowercase" data-testid={`plan-${user?.plan.toLowerCase()}`}>
        -{user?.plan}
      </span>
    </small>
  );
}

function SideBarContainer() {
  const { status } = useSession();
  const router = useRouter();
  // Make sure that Sidebar is rendered optimistically so that a refresh of pages when logged in have SideBar from the beginning.
  // This improves the experience of refresh on app store pages(when logged in) which are SSG.
  // Though when logged out, app store pages would temporarily show SideBar until session status is confirmed.
  if (status !== "loading" && status !== "authenticated") return null;
  if (router.route.startsWith("/v2/settings/")) return null;
  return <SideBar />;
}

function SideBar() {
  return (
    <aside className="desktop-transparent border-sunny-100 bg-sunny-100 hidden w-14 flex-col border-r md:flex lg:w-56 lg:flex-shrink-0 lg:px-4">
      <div className="flex h-0 flex-1 flex-col overflow-y-auto pt-3 pb-4 lg:pt-5">
        <header className="items-center justify-between md:hidden lg:flex">
          <Link href="/event-types">
            <a className="px-4">
              <img
                src="https://mento-space.nyc3.digitaloceanspaces.com/logo.svg"
                alt="logo"
                width="100"
                height="40"
              />
            </a>
          </Link>
          <div className="flex space-x-2">
            <button
              color="minimal"
              onClick={() => window.history.back()}
              className="desktop-only group flex text-sm font-medium text-neutral-500 hover:text-neutral-900">
              <Icon.FiArrowLeft className="h-4 w-4 flex-shrink-0 text-neutral-500 group-hover:text-neutral-900" />
            </button>
            <button
              color="minimal"
              onClick={() => window.history.forward()}
              className="desktop-only group flex text-sm font-medium text-neutral-500 hover:text-neutral-900">
              <Icon.FiArrowRight className="h-4 w-4 flex-shrink-0 text-neutral-500 group-hover:text-neutral-900" />
            </button>
            <KBarTrigger />
          </div>
        </header>

        <hr className="desktop-only absolute -left-3 -right-3 mt-4 block w-full border-gray-200" />

        {/* logo icon for tablet */}
        <Link href="/event-types">
          <a className="text-center md:inline lg:hidden">
            <img
              src="https://mento-space.nyc3.digitaloceanspaces.com/logo.svg"
              alt="logo"
              width="40"
              height="30"
              className="mx-auto"
            />
          </a>
        </Link>

        <Navigation />
      </div>

      {isCalcom && <Tips />}
      {/* Save it for next preview version
       <div className="hidden mb-4 lg:block">
        <UserV2OptInBanner />
      </div> */}

      <div data-testid="user-dropdown-trigger">
        <span className="hidden lg:inline">
          <UserDropdown />
        </span>
        <span className="hidden md:inline lg:hidden">
          <UserDropdown small />
        </span>
      </div>
      <DeploymentInfo />
    </aside>
  );
}

export function ShellMain(props: LayoutProps) {
  const router = useRouter();
  const { isLocaleReady } = useLocale();
  return (
    <>
      <div className="flex items-baseline sm:mt-0">
        {!!props.backPath && (
          <Button
            size="icon"
            color="minimal"
            onClick={() =>
              typeof props.backPath === "string" ? router.push(props.backPath as string) : router.back()
            }
            StartIcon={Icon.FiArrowLeft}
            aria-label="Go Back"
            className="ltr:mr-2 rtl:ml-2"
          />
        )}
        {props.heading && (
          <header
            className={classNames(
              props.large && "py-8",
              "mb-4 flex w-full max-w-full items-center pt-4 md:p-0 lg:mb-10"
            )}>
            {props.HeadingLeftIcon && <div className="ltr:mr-4">{props.HeadingLeftIcon}</div>}
            <div className="w-full ltr:mr-4 rtl:ml-4 sm:block">
              {props.heading && (
                <h1 className="font-cal max-w-28 sm:max-w-72 md:max-w-80 mb-1 truncate text-xl font-bold tracking-wide text-black xl:max-w-full">
                  {!isLocaleReady ? <SkeletonText invisible /> : props.heading}
                </h1>
              )}
              {props.subtitle && (
                <p className="hidden text-sm text-neutral-500 sm:block">
                  {!isLocaleReady ? <SkeletonText invisible /> : props.subtitle}
                </p>
              )}
            </div>
            {props.CTA && (
              <div
                className={classNames(
                  props.backPath ? "relative" : "fixed right-4 bottom-[75px] z-40 ",
                  "flex-shrink-0 sm:relative sm:bottom-auto sm:right-auto"
                )}>
                {props.CTA}
              </div>
            )}
          </header>
        )}
      </div>
      <div className={classNames(props.flexChildrenContainer && "flex flex-1 flex-col")}>
        {props.children}
      </div>
    </>
  );
}

const SettingsSidebarContainerDefault = () => null;

function MainContainer({
  SettingsSidebarContainer: SettingsSidebarContainerProp = <SettingsSidebarContainerDefault />,
  MobileNavigationContainer: MobileNavigationContainerProp = <MobileNavigationContainer />,
  TopNavContainer: TopNavContainerProp = <TopNavContainer />,
  ...props
}: LayoutProps) {
  const [sideContainerOpen, setSideContainerOpen] = props.drawerState || [false, noop];

  return (
    <main className="relative z-0 flex flex-1 flex-col overflow-y-auto bg-white focus:outline-none">
      {/* show top navigation for md and smaller (tablet and phones) */}
      {TopNavContainerProp}
      {/* The following is used for settings navigation on medium and smaller screens */}
      <div
        className={classNames(
          "overflow-none fixed z-40 m-0 h-screen w-screen overscroll-none bg-black opacity-50",
          sideContainerOpen ? "" : "hidden"
        )}
        onClick={() => {
          setSideContainerOpen(false);
        }}
      />
      {SettingsSidebarContainerProp}
      <div className="max-w-full px-4 py-2 lg:py-8 lg:px-12">
        <ErrorBoundary>
          {/* add padding to top for mobile when App Bar is fixed */}
          <div className="pt-14 sm:hidden" />
          {!props.withoutMain ? <ShellMain {...props}>{props.children}</ShellMain> : props.children}
        </ErrorBoundary>
        {/* show bottom navigation for md and smaller (tablet and phones) on pages where back button doesn't exist */}
        {!props.backPath ? MobileNavigationContainerProp : null}
      </div>
    </main>
  );
}

function TopNavContainer() {
  const { status } = useSession();
  if (status !== "authenticated") return null;
  return <TopNav />;
}

function TopNav() {
  const isEmbed = useIsEmbed();
  const { t } = useLocale();
  return (
    <>
      <nav
        style={isEmbed ? { display: "none" } : {}}
        className="border-sunny-200 bg-sunny-100 fixed z-40 flex w-full items-center justify-between border-b py-1.5 px-4 backdrop-blur-lg sm:relative sm:p-4 md:hidden">
        <Link href="/event-types">
          <a>
            <img
              src="https://mento-space.nyc3.digitaloceanspaces.com/logo.svg"
              alt="logo"
              width="100"
              height="40"
            />
          </a>
        </Link>
        <div className="flex items-center gap-2 self-center">
          <span className="group flex items-center rounded-full text-sm font-medium text-gray-700 hover:bg-gray-50 hover:text-neutral-900 lg:hidden">
            <KBarTrigger />
          </span>
          <button className="rounded-full p-1 text-gray-400 hover:bg-gray-50 hover:text-gray-500 focus:outline-none focus:ring-2 focus:ring-black focus:ring-offset-2">
            <span className="sr-only">{t("settings")}</span>
            <Link href="/settings/profile">
              <a>
                <Icon.FiSettings className="h-4 w-4 text-gray-700" aria-hidden="true" />
              </a>
            </Link>
          </button>
          <UserDropdown small />
        </div>
      </nav>
    </>
  );
}

export const MobileNavigationMoreItems = () => (
  <ul className="mt-2 rounded-md border">
    {mobileNavigationMoreItems.map((item) => (
      <MobileNavigationMoreItem key={item.name} item={item} />
    ))}
  </ul>
);<|MERGE_RESOLUTION|>--- conflicted
+++ resolved
@@ -308,55 +308,6 @@
               <DropdownMenuSeparator className="h-px bg-gray-200" />
               <DropdownMenuItem>
                 <a
-<<<<<<< HEAD
-=======
-                  href={JOIN_SLACK}
-                  target="_blank"
-                  rel="noreferrer"
-                  className="flex items-center px-4 py-2 text-sm text-gray-700 hover:bg-gray-100 hover:text-gray-900">
-                  <Icon.FiSlack strokeWidth={1.5} className="h-4 w-4 text-gray-500 ltr:mr-2 rtl:ml-3" />{" "}
-                  {t("join_our_slack")}
-                </a>
-              </DropdownMenuItem>
-              <DropdownMenuItem>
-                <a
-                  target="_blank"
-                  rel="noopener noreferrer"
-                  href={ROADMAP}
-                  className="flex items-center px-4 py-2 text-sm text-gray-700">
-                  <Icon.FiMap className="h-4 w-4 text-gray-500 ltr:mr-2 rtl:ml-3" /> {t("visit_roadmap")}
-                </a>
-              </DropdownMenuItem>
-              <DropdownMenuItem>
-                <button
-                  onClick={() => setHelpOpen(true)}
-                  className="flex w-full items-center px-4 py-2 text-sm text-gray-700 hover:bg-gray-100 hover:text-gray-900">
-                  <Icon.FiHelpCircle
-                    className={classNames(
-                      "text-gray-500 group-hover:text-neutral-500",
-                      "h-4 w-4 flex-shrink-0 ltr:mr-2"
-                    )}
-                    aria-hidden="true"
-                  />
-
-                  {t("help")}
-                </button>
-              </DropdownMenuItem>
-              <DropdownMenuItem>
-                <a
-                  target="_blank"
-                  rel="noopener noreferrer"
-                  href={DESKTOP_APP_LINK}
-                  className="desktop-hidden hidden items-center px-4 py-2 text-sm text-gray-700 lg:flex">
-                  <Icon.FiDownload className="h-4 w-4 text-gray-500 ltr:mr-2 rtl:ml-3" />{" "}
-                  {t("download_desktop_app")}
-                </a>
-              </DropdownMenuItem>
-
-              <DropdownMenuSeparator className="h-px bg-gray-200" />
-              <DropdownMenuItem>
-                <a
->>>>>>> 142be70b
                   onClick={() => signOut({ callbackUrl: "/auth/logout" })}
                   className="flex cursor-pointer items-center px-4 py-2 text-sm hover:bg-gray-100 hover:text-gray-900">
                   <Icon.FiLogOut
