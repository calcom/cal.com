--- conflicted
+++ resolved
@@ -477,17 +477,10 @@
         <a
           aria-label={t(item.name)}
           className={classNames(
-<<<<<<< HEAD
-            "group flex items-center rounded-md py-3 text-sm font-medium text-neutral-500 hover:bg-gray-50 hover:text-neutral-900 [&[aria-current='page']]:bg-gray-200 [&[aria-current='page']]:hover:text-neutral-900",
-            isChild
-              ? "[&[aria-current='page']]:text-brand-900 hidden pl-[46px] lg:flex"
-              : "[&[aria-current='page']]:text-brand-900 lg:px-[14px]"
-=======
             "group flex items-center rounded-md py-3 px-3 text-sm font-medium text-neutral-500 hover:bg-gray-50 hover:text-neutral-900 lg:px-[14px]  [&[aria-current='page']]:bg-gray-200 [&[aria-current='page']]:hover:text-neutral-900",
             isChild
               ? "[&[aria-current='page']]:text-brand-900 hidden pl-16 lg:flex lg:pl-11"
               : "[&[aria-current='page']]:text-brand-900 "
->>>>>>> bcb7861a
           )}
           aria-current={current ? "page" : undefined}>
           {item.icon && (
