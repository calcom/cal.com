--- conflicted
+++ resolved
@@ -35,19 +35,11 @@
   TimezoneChangeDialog,
 } from "../..";
 import { Logo, ErrorBoundary } from "../../components";
-<<<<<<< HEAD
 import { Credits } from "../../components/credits";
 import { HeadSeo } from "../../components/head-seo";
 import { Icon } from "../../components/icon";
+import { SkeletonText } from "../../components/skeleton";
 import { KBarContent, KBarRoot, KBarTrigger } from "./Kbar";
-import { SkeletonText } from "./skeleton";
-=======
-import { Icon } from "../../components/icon";
-import { SkeletonText } from "../../components/skeleton";
-import Credits from "./Credits";
-import { KBarContent, KBarRoot, KBarTrigger } from "./Kbar";
-import HeadSeo from "./head-seo";
->>>>>>> 24295eca
 
 /* TODO: Migate this */
 
