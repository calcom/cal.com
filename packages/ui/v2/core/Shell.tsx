--- conflicted
+++ resolved
@@ -35,14 +35,8 @@
   showToast,
   TimezoneChangeDialog,
 } from "../..";
-<<<<<<< HEAD
 import { Logo, ErrorBoundary } from "../../components";
-=======
-import ErrorBoundary from "../../ErrorBoundary";
-import { KBarContent, KBarRoot, KBarTrigger } from "../../Kbar";
-import Logo from "../../Logo";
 import { SkeletonText } from "../../components/skeleton";
->>>>>>> 45d10a3b
 import Credits from "./Credits";
 import { KBarContent, KBarRoot, KBarTrigger } from "./Kbar";
 import HeadSeo from "./head-seo";
