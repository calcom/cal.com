--- conflicted
+++ resolved
@@ -14,14 +14,7 @@
 import { TeamsUpgradeBanner } from "@calcom/features/ee/teams/components";
 import CustomBranding from "@calcom/lib/CustomBranding";
 import classNames from "@calcom/lib/classNames";
-import {
-  APP_NAME,
-  COMPANY_NAME,
-  DESKTOP_APP_LINK,
-  JOIN_SLACK,
-  ROADMAP,
-  WEBAPP_URL,
-} from "@calcom/lib/constants";
+import { APP_NAME, COMPANY_NAME, MENTO_COACH_URL, WEBAPP_URL } from "@calcom/lib/constants";
 import { useLocale } from "@calcom/lib/hooks/useLocale";
 import useTheme from "@calcom/lib/hooks/useTheme";
 import isCalcom from "@calcom/lib/isCalcom";
@@ -47,7 +40,6 @@
 import pkg from "../../../../apps/web/package.json";
 import ErrorBoundary from "../../ErrorBoundary";
 import { KBarContent, KBarRoot, KBarTrigger } from "../../Kbar";
-import Logo from "../../Logo";
 import HeadSeo from "./head-seo";
 import { SkeletonText } from "./skeleton";
 
@@ -306,29 +298,26 @@
             <HelpMenuItem onHelpItemSelect={() => onHelpItemSelect()} />
           ) : (
             <>
-<<<<<<< HEAD
-=======
-              <DropdownMenuItem>
-                <button
-                  onClick={() => {
-                    mutation.mutate({ away: !user?.away });
-                    utils.viewer.me.invalidate();
-                  }}
-                  className="flex w-full min-w-max cursor-pointer items-center px-4 py-2 text-sm hover:bg-gray-100 hover:text-gray-900">
-                  <Icon.FiMoon
-                    className={classNames(
-                      user.away
-                        ? "text-purple-500 group-hover:text-purple-700"
-                        : "text-gray-500 group-hover:text-gray-700",
-                      "h-4 w-4 flex-shrink-0 ltr:mr-2 rtl:ml-3"
-                    )}
-                    aria-hidden="true"
-                  />
-                  {user.away ? t("set_as_free") : t("set_as_away")}
-                </button>
-              </DropdownMenuItem>
-              <DropdownMenuSeparator className="h-px bg-gray-200" />
->>>>>>> 546f0c38
+              {/*<DropdownMenuItem>*/}
+              {/*  <button*/}
+              {/*    onClick={() => {*/}
+              {/*      mutation.mutate({ away: !user?.away });*/}
+              {/*      utils.viewer.me.invalidate();*/}
+              {/*    }}*/}
+              {/*    className="flex w-full min-w-max cursor-pointer items-center px-4 py-2 text-sm hover:bg-gray-100 hover:text-gray-900">*/}
+              {/*    <Icon.FiMoon*/}
+              {/*      className={classNames(*/}
+              {/*        user.away*/}
+              {/*          ? "text-purple-500 group-hover:text-purple-700"*/}
+              {/*          : "text-gray-500 group-hover:text-gray-700",*/}
+              {/*        "h-4 w-4 flex-shrink-0 ltr:mr-2 rtl:ml-3"*/}
+              {/*      )}*/}
+              {/*      aria-hidden="true"*/}
+              {/*    />*/}
+              {/*    {user.away ? t("set_as_free") : t("set_as_away")}*/}
+              {/*  </button>*/}
+              {/*</DropdownMenuItem>*/}
+              {/*<DropdownMenuSeparator className="h-px bg-gray-200" />*/}
               {user.username && (
                 <>
                   <DropdownMenuItem>
@@ -358,6 +347,52 @@
                   </DropdownMenuItem>
                 </>
               )}
+              {/*<DropdownMenuSeparator className="h-px bg-gray-200" />*/}
+              {/*<DropdownMenuItem>*/}
+              {/*  <a*/}
+              {/*    href={JOIN_SLACK}*/}
+              {/*    target="_blank"*/}
+              {/*    rel="noreferrer"*/}
+              {/*    className="flex items-center px-4 py-2 text-sm text-gray-700 hover:bg-gray-100 hover:text-gray-900">*/}
+              {/*    <Icon.FiSlack strokeWidth={1.5} className="h-4 w-4 text-gray-500 ltr:mr-2 rtl:ml-3" />{" "}*/}
+              {/*    {t("join_our_slack")}*/}
+              {/*  </a>*/}
+              {/*</DropdownMenuItem>*/}
+              {/*<DropdownMenuItem>*/}
+              {/*  <a*/}
+              {/*    target="_blank"*/}
+              {/*    rel="noopener noreferrer"*/}
+              {/*    href={ROADMAP}*/}
+              {/*    className="flex items-center px-4 py-2 text-sm text-gray-700">*/}
+              {/*    <Icon.FiMap className="h-4 w-4 text-gray-500 ltr:mr-2 rtl:ml-3" /> {t("visit_roadmap")}*/}
+              {/*  </a>*/}
+              {/*</DropdownMenuItem>*/}
+              {/*<DropdownMenuItem>*/}
+              {/*  <button*/}
+              {/*    onClick={() => setHelpOpen(true)}*/}
+              {/*    className="flex w-full items-center px-4 py-2 text-sm text-gray-700 hover:bg-gray-100 hover:text-gray-900">*/}
+              {/*    <Icon.FiHelpCircle*/}
+              {/*      className={classNames(*/}
+              {/*        "text-gray-500 group-hover:text-neutral-500",*/}
+              {/*        "h-4 w-4 flex-shrink-0 ltr:mr-2"*/}
+              {/*      )}*/}
+              {/*      aria-hidden="true"*/}
+              {/*    />*/}
+
+              {/*    {t("help")}*/}
+              {/*  </button>*/}
+              {/*</DropdownMenuItem>*/}
+              {/*<DropdownMenuItem>*/}
+              {/*  <a*/}
+              {/*    target="_blank"*/}
+              {/*    rel="noopener noreferrer"*/}
+              {/*    href={DESKTOP_APP_LINK}*/}
+              {/*    className="desktop-hidden hidden items-center px-4 py-2 text-sm text-gray-700 lg:flex">*/}
+              {/*    <Icon.FiDownload className="h-4 w-4 text-gray-500 ltr:mr-2 rtl:ml-3" />{" "}*/}
+              {/*    {t("download_desktop_app")}*/}
+              {/*  </a>*/}
+              {/*</DropdownMenuItem>*/}
+
               <DropdownMenuSeparator className="h-px bg-gray-200" />
               <DropdownMenuItem>
                 <a
@@ -484,6 +519,11 @@
       return router.asPath.startsWith("/apps/routing-forms/");
     },
   },
+  // {
+  //   name: "workflows",
+  //   href: "/workflows",
+  //   icon: Icon.FiZap,
+  // },
   {
     name: "settings",
     href: "/settings/my-account/profile",
@@ -555,10 +595,8 @@
     <Fragment>
       <Link
         href={
-          // HACK
-          item.href === "MENTO_URL"
-            ? process?.env?.NEXT_PUBLIC_MENTO_COACH_URL || "https://coaching.mento.co"
-            : item.href
+          // CUSTOM_CODE
+          item.href === "MENTO_URL" ? MENTO_COACH_URL : item.href
         }>
         <a
           aria-label={t(item.name)}
@@ -589,7 +627,7 @@
       </Link>
       {item.child &&
         isCurrent({ router, isChild, item }) &&
-        item.child.map((item, index) => <NavigationItem key={item.name} item={item} isApp={index === 0} />)}
+        item.child.map((item) => <NavigationItem key={item.name} item={item} isChild isApp={index === 0} />)}
     </Fragment>
   );
 };
