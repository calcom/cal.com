import type { User } from "@prisma/client";
import { signOut, useSession } from "next-auth/react";
import Link from "next/link";
import { useRouter } from "next/router";
import React, { Fragment, ReactNode, useEffect, useState } from "react";
import { Toaster } from "react-hot-toast";

import dayjs from "@calcom/dayjs";
import { useIsEmbed } from "@calcom/embed-core/embed-iframe";
import LicenseBanner from "@calcom/features/ee/common/components/LicenseBanner";
import TrialBanner from "@calcom/features/ee/common/components/TrialBanner";
import ImpersonatingBanner from "@calcom/features/ee/impersonation/components/ImpersonatingBanner";
import HelpMenuItem from "@calcom/features/ee/support/components/HelpMenuItem";
import CustomBranding from "@calcom/lib/CustomBranding";
import classNames from "@calcom/lib/classNames";
import { JOIN_SLACK, ROADMAP, WEBAPP_URL } from "@calcom/lib/constants";
import { useLocale } from "@calcom/lib/hooks/useLocale";
import useTheme from "@calcom/lib/hooks/useTheme";
import { trpc } from "@calcom/trpc/react";
import useMeQuery from "@calcom/trpc/react/hooks/useMeQuery";
import { SVGComponent } from "@calcom/types/SVGComponent";
import Dropdown, {
  DropdownMenuContent,
  DropdownMenuItem,
  DropdownMenuSeparator,
  DropdownMenuTrigger,
} from "@calcom/ui/Dropdown";
<<<<<<< HEAD
import ErrorBoundary from "@calcom/ui/ErrorBoundary";
import { Icon } from "@calcom/ui/Icon";
import { KBarContent, KBarRoot, KBarTrigger } from "@calcom/ui/Kbar";
import Loader from "@calcom/ui/Loader";
import Logo from "@calcom/ui/Logo";
import { HeadSeo } from "@calcom/ui/v2/core/head-seo";
import { useViewerI18n } from "@calcom/web/components/I18nLanguageHandler";
=======
import { CollectionIcon, Icon } from "@calcom/ui/Icon";
>>>>>>> 48623175

/* TODO: Get this from endpoint */
import pkg from "../../../../apps/web/package.json";
import ErrorBoundary from "../../ErrorBoundary";
import { KBarRoot, KBarContent, KBarTrigger } from "../../Kbar";
import Logo from "../../Logo";
import HeadSeo from "./head-seo";

/* TODO: Migate this */

export const ONBOARDING_INTRODUCED_AT = dayjs("September 1 2021").toISOString();

export const ONBOARDING_NEXT_REDIRECT = {
  redirect: {
    permanent: false,
    destination: "/getting-started",
  },
} as const;

export const shouldShowOnboarding = (user: Pick<User, "createdDate" | "completedOnboarding">) => {
  return !user.completedOnboarding && dayjs(user.createdDate).isAfter(ONBOARDING_INTRODUCED_AT);
};

function useRedirectToLoginIfUnauthenticated(isPublic = false) {
  const { data: session, status } = useSession();
  const loading = status === "loading";
  const router = useRouter();

  useEffect(() => {
    if (isPublic) {
      return;
    }

    if (!loading && !session) {
      router.replace({
        pathname: "/auth/login",
        query: {
          callbackUrl: `${WEBAPP_URL}${location.pathname}${location.search}`,
        },
      });
    }
    // eslint-disable-next-line react-hooks/exhaustive-deps
  }, [loading, session, isPublic]);

  return {
    loading: loading && !session,
    session,
  };
}

function useRedirectToOnboardingIfNeeded() {
  const router = useRouter();
  const query = useMeQuery();
  const user = query.data;

  const isRedirectingToOnboarding = user && shouldShowOnboarding(user);

  useEffect(() => {
    if (isRedirectingToOnboarding) {
      router.replace({
        pathname: "/getting-started",
      });
    }
    // eslint-disable-next-line react-hooks/exhaustive-deps
  }, [isRedirectingToOnboarding]);
  return {
    isRedirectingToOnboarding,
  };
}

export function ShellSubHeading(props: {
  title: ReactNode;
  subtitle?: ReactNode;
  actions?: ReactNode;
  className?: string;
}) {
  return (
    <div className={classNames("mb-3 block justify-between sm:flex", props.className)}>
      <div>
        <h2 className="flex content-center items-center space-x-2 text-base font-bold leading-6 text-gray-900 rtl:space-x-reverse">
          {props.title}
        </h2>
        {props.subtitle && <p className="text-sm text-neutral-500 ltr:mr-4">{props.subtitle}</p>}
      </div>
      {props.actions && <div className="flex-shrink-0">{props.actions}</div>}
    </div>
  );
}

<<<<<<< HEAD
const Layout = ({
  status,
  plan,
  ...props
}: LayoutProps & { status: SessionContextValue["status"]; plan?: UserPlan; isLoading: boolean }) => {
  const isEmbed = useIsEmbed();
  const router = useRouter();
  const { data: routingForms } = trpc.useQuery(["viewer.appById", { appId: "routing_forms" }], {
    enabled: status === "authenticated",
  });

  const { t } = useLocale();
  const navigation = [
    {
      name: t("event_types_page_title"),
      href: "/event-types",
      icon: Icon.FiLink,
      current: router.asPath.startsWith("/event-types"),
    },
    {
      name: t("bookings"),
      href: "/bookings/upcoming",
      icon: Icon.FiCalendar,
      current: router.asPath.startsWith("/bookings"),
    },
    {
      name: t("availability"),
      href: "/availability",
      icon: Icon.FiClock,
      current: router.asPath.startsWith("/availability"),
    },
    routingForms
      ? {
          name: "Routing Forms",
          href: "/apps/routing_forms/forms",
          icon: Icon.FiFileText,
          current: router.asPath.startsWith("/apps/routing_forms/"),
        }
      : null,
    {
      name: t("workflows"),
      href: "/workflows",
      icon: Icon.FiZap,
      current: router.asPath.startsWith("/workflows"),
      pro: true,
    },
    {
      name: t("apps"),
      href: "/apps",
      icon: Icon.FiGrid,
      current: router.asPath.startsWith("/apps") && !router.asPath.startsWith("/apps/routing_forms/"),
      child: [
        {
          name: t("app_store"),
          href: "/apps",
          current: router.asPath === "/apps",
        },
        {
          name: t("installed_apps"),
          href: "/apps/installed",
          current: router.asPath === "/apps/installed",
        },
      ],
    },
    {
      name: t("settings"),
      href: "/settings/profile",
      icon: Icon.FiSettings,
      current: router.asPath.startsWith("/settings"),
    },
  ];
=======
const Layout = (props: LayoutProps) => {
>>>>>>> 48623175
  const pageTitle = typeof props.heading === "string" ? props.heading : props.title;

  return (
    <>
      <HeadSeo
        title={pageTitle ?? "Cal.com"}
        description={props.subtitle ? props.subtitle?.toString() : ""}
        nextSeoProps={{
          nofollow: true,
          noindex: true,
        }}
      />
      <div>
        <Toaster position="bottom-right" />
      </div>

      <div className="flex h-screen overflow-hidden" data-testid="dashboard-shell">
        <SideBarContainer />
        <div className="flex w-0 flex-1 flex-col overflow-hidden">
          <ImpersonatingBanner />
<<<<<<< HEAD
          <main
            className={classNames(
              "relative z-0 flex-1 overflow-y-auto focus:outline-none",
              status === "authenticated" && "max-w-[1700px] p-4 md:px-[50px]",
              props.flexChildrenContainer && "flex flex-col"
            )}>
            {/* show top navigation for md and smaller (tablet and phones) */}
            {status === "authenticated" && (
              <nav
                style={isEmbed ? { display: "none" } : {}}
                className="flex items-center justify-between border-b border-gray-200 bg-white p-4 md:hidden">
                <Link href="/event-types">
                  <a>
                    <Logo />
                  </a>
                </Link>
                <div className="flex items-center gap-2 self-center">
                  <span className="group flex items-center rounded-full p-2.5 text-sm font-medium text-neutral-500 hover:bg-gray-50 hover:text-neutral-900 lg:hidden">
                    <KBarTrigger />
                  </span>
                  <button className="rounded-full bg-white p-2 text-gray-400 hover:bg-gray-50 hover:text-gray-500 focus:outline-none focus:ring-2 focus:ring-black focus:ring-offset-2">
                    <span className="sr-only">{t("settings")}</span>
                    <Link href="/settings/profile">
                      <a>
                        <Icon.FiSettings className="h-4 w-4" aria-hidden="true" />
                      </a>
                    </Link>
                  </button>
                  <UserDropdown small />
                </div>
              </nav>
            )}
            <div
              className={classNames(
                props.centered && "mx-auto md:max-w-5xl",
                props.flexChildrenContainer && "flex flex-1 flex-col",
                !props.large && "py-8"
              )}>
              {props.heading && (
                <div
                  className={classNames(
                    props.large && "bg-gray-100 py-8 lg:mb-8 lg:pt-16 lg:pb-7",
                    "block justify-between sm:flex "
                  )}>
                  {props.HeadingLeftIcon && <div className="ltr:mr-4">{props.HeadingLeftIcon}</div>}
                  <div className="mb-8 w-full">
                    {props.isLoading ? (
                      <>
                        <div className="mb-1 h-6 w-24 animate-pulse rounded-md bg-gray-200" />
                        <div className="mb-1 h-6 w-32 animate-pulse rounded-md bg-gray-200" />
                      </>
                    ) : (
                      <div className="flex items-baseline">
                        {!!props.backPath && (
                          <Icon.FiArrowLeft
                            className="mr-3 hover:cursor-pointer"
                            onClick={() => router.push(props.backPath as string)}
                          />
                        )}
                        <div>
                          <h1 className="font-cal mb-1 text-xl font-bold capitalize tracking-wide text-black">
                            {props.heading}
                          </h1>
                          <p className="text-sm text-neutral-500 ltr:mr-4 rtl:ml-4">{props.subtitle}</p>
                        </div>
                      </div>
                    )}
                  </div>
                  {props.CTA && <div className="mb-4 flex-shrink-0">{props.CTA}</div>}
                </div>
              )}
              <div className={classNames("", props.flexChildrenContainer && "flex flex-1 flex-col")}>
                <ErrorBoundary>{!props.isLoading ? props.children : props.customLoader}</ErrorBoundary>
              </div>
              {/* show bottom navigation for md and smaller (tablet and phones) */}
              {status === "authenticated" && (
                <nav
                  style={isEmbed ? { display: "none" } : {}}
                  className="bottom-nav fixed bottom-0 z-30 flex w-full bg-white shadow md:hidden">
                  {/* note(PeerRich): using flatMap instead of map to remove settings from bottom nav */}
                  {navigation.flatMap((item, itemIdx) => {
                    if (!item) {
                      return null;
                    }
                    return item.href === "/settings/profile" ? (
                      []
                    ) : (
                      <Link key={item.name} href={item.href}>
                        <a
                          className={classNames(
                            item.current ? "text-gray-900" : "text-neutral-400 hover:text-gray-700",
                            itemIdx === 0 ? "rounded-l-lg" : "",
                            itemIdx === navigation.length - 1 ? "rounded-r-lg" : "",
                            "group relative min-w-0 flex-1 overflow-hidden bg-white py-2 px-2 text-center text-xs text-sm font-medium hover:bg-gray-50 focus:z-10"
                          )}
                          aria-current={item.current ? "page" : undefined}>
                          <item.icon
                            className={classNames(
                              item.current ? "text-gray-900" : "text-gray-400 group-hover:text-gray-500",
                              "mx-auto mb-1 block h-4 w-4 flex-shrink-0 text-center"
                            )}
                            aria-hidden="true"
                          />
                          <span className="block truncate">{item.name}</span>
                        </a>
                      </Link>
                    );
                  })}
                </nav>
              )}
              {/* add padding to content for mobile navigation*/}
              <div className="block pt-12 md:hidden" />
            </div>
            <LicenseBanner />
          </main>
=======
          <MainContainer {...props} />
>>>>>>> 48623175
        </div>
      </div>
    </>
  );
};

type LayoutProps = {
  centered?: boolean;
  title?: string;
  heading?: ReactNode;
  subtitle?: ReactNode;
  children: ReactNode;
  CTA?: ReactNode;
  large?: boolean;
  HeadingLeftIcon?: ReactNode;
  backPath?: string; // renders back button to specified path
  // use when content needs to expand with flex
  flexChildrenContainer?: boolean;
  isPublic?: boolean;
  customLoader?: ReactNode;
};

const CustomBrandingContainer = () => {
  const { data: user } = useMeQuery();
  return <CustomBranding lightVal={user?.brandColor} darkVal={user?.darkBrandColor} />;
};

export default function Shell(props: LayoutProps) {
  useRedirectToLoginIfUnauthenticated(props.isPublic);
  useRedirectToOnboardingIfNeeded();
  useTheme("light");

  return (
    <KBarRoot>
      <CustomBrandingContainer />
      <Layout {...props} />
      <KBarContent />
    </KBarRoot>
  );
}

function UserDropdown({ small }: { small?: boolean }) {
  const { t } = useLocale();
  const query = useMeQuery();
  const user = query.data;
  useEffect(() => {
    // eslint-disable-next-line @typescript-eslint/ban-ts-comment
    //@ts-ignore
    const Beacon = window.Beacon;
    // window.Beacon is defined when user actually opens up HelpScout and username is available here. On every re-render update session info, so that it is always latest.
    Beacon &&
      Beacon("session-data", {
        username: user?.username || "Unknown",
        screenResolution: `${screen.width}x${screen.height}`,
      });
  });
  const mutation = trpc.useMutation("viewer.away", {
    onSettled() {
      utils.invalidateQueries("viewer.me");
    },
  });
  const utils = trpc.useContext();
  const [helpOpen, setHelpOpen] = useState(false);
  const [menuOpen, setMenuOpen] = useState(false);
  if (!user) {
    return null;
  }
  const onHelpItemSelect = () => {
    setHelpOpen(false);
    setMenuOpen(false);
  };

  // Prevent rendering dropdown if user isn't available.
  // We don't want to show nameless user.
  if (!user) {
    return null;
  }
  return (
    <Dropdown open={menuOpen} onOpenChange={() => setHelpOpen(false)}>
      <DropdownMenuTrigger asChild onClick={() => setMenuOpen(true)}>
        <button className="group flex w-full cursor-pointer appearance-none items-center rounded-full p-2 text-left hover:bg-gray-100 sm:pl-3 md:rounded-none lg:pl-2">
          <span
            className={classNames(
              small ? "h-8 w-8" : "h-9 w-9 ltr:mr-2 rtl:ml-3",
              "relative flex-shrink-0 rounded-full bg-gray-300 "
            )}>
            {
              // eslint-disable-next-line @next/next/no-img-element
              <img
                className="rounded-full"
                src={WEBAPP_URL + "/" + user.username + "/avatar.png"}
                alt={user.username || "Nameless User"}
              />
            }
            {!user.away && (
              <div className="absolute bottom-0 right-0 h-3 w-3 rounded-full border-2 border-white bg-green-500" />
            )}
            {user.away && (
              <div className="absolute bottom-0 right-0 h-3 w-3 rounded-full border-2 border-white bg-yellow-500" />
            )}
          </span>
          {!small && (
            <span className="flex flex-grow items-center truncate">
              <span className="flex-grow truncate text-sm">
                <span className="block truncate font-medium text-gray-900">
                  {user.name || "Nameless User"}
                </span>
                <span className="block truncate font-normal text-neutral-500">
                  {user.username
                    ? process.env.NEXT_PUBLIC_WEBSITE_URL === "https://cal.com"
                      ? `cal.com/${user.username}`
                      : `/${user.username}`
                    : "No public page"}
                </span>
              </span>
              <Icon.FiMoreVertical
                className="h-4 w-4 flex-shrink-0 text-gray-400 group-hover:text-gray-500"
                aria-hidden="true"
              />
            </span>
          )}
        </button>
      </DropdownMenuTrigger>
      <DropdownMenuContent portalled={true} onInteractOutside={() => setMenuOpen(false)}>
        {helpOpen ? (
          <HelpMenuItem onHelpItemSelect={() => onHelpItemSelect()} />
        ) : (
          <>
            <DropdownMenuItem>
              <a
                onClick={() => {
                  mutation.mutate({ away: !user?.away });
                  utils.invalidateQueries("viewer.me");
                }}
                className="flex min-w-max cursor-pointer items-center px-4 py-2 text-sm hover:bg-gray-100 hover:text-gray-900">
                <Icon.FiMoon
                  className={classNames(
                    user.away
                      ? "text-purple-500 group-hover:text-purple-700"
                      : "text-gray-500 group-hover:text-gray-700",
                    "h-4 w-4 flex-shrink-0 ltr:mr-2 rtl:ml-3"
                  )}
                  aria-hidden="true"
                />
                {user.away ? t("set_as_free") : t("set_as_away")}
              </a>
            </DropdownMenuItem>
            <DropdownMenuSeparator className="h-px bg-gray-200" />
            {user.username && (
              <DropdownMenuItem>
                <a
                  target="_blank"
                  rel="noopener noreferrer"
                  href={`${process.env.NEXT_PUBLIC_WEBSITE_URL}/${user.username}`}
                  className="flex items-center px-4 py-2 text-sm text-gray-700">
                  <Icon.FiExternalLink className="h-4 w-4 text-gray-500 ltr:mr-2 rtl:ml-3" />{" "}
                  {t("view_public_page")}
                </a>
              </DropdownMenuItem>
            )}
            <DropdownMenuSeparator className="h-px bg-gray-200" />
            <DropdownMenuItem>
              <a
                href={JOIN_SLACK}
                target="_blank"
                rel="noreferrer"
                className="flex items-center px-4 py-2 text-sm text-gray-700 hover:bg-gray-100 hover:text-gray-900">
                <Icon.FiSlack strokeWidth={1.5} className="h-4 w-4 text-gray-500 ltr:mr-2 rtl:ml-3" />{" "}
                {t("join_our_slack")}
              </a>
            </DropdownMenuItem>
            <DropdownMenuItem>
              <a
                target="_blank"
                rel="noopener noreferrer"
                href={ROADMAP}
                className="flex items-center px-4 py-2 text-sm text-gray-700">
                <Icon.FiMap className="h-4 w-4 text-gray-500 ltr:mr-2 rtl:ml-3" /> {t("visit_roadmap")}
              </a>
            </DropdownMenuItem>

            <button
              className="flex w-full items-center px-4 py-2 text-sm text-gray-700 hover:bg-gray-100 hover:text-gray-900"
              onClick={() => setHelpOpen(true)}>
              <Icon.FiHelpCircle
                className={classNames(
                  "text-gray-500 group-hover:text-neutral-500",
                  "h-4 w-4 flex-shrink-0 ltr:mr-2"
                )}
                aria-hidden="true"
              />

              {t("help")}
            </button>

            <DropdownMenuSeparator className="h-px bg-gray-200" />
            <DropdownMenuItem>
              <a
                onClick={() => signOut({ callbackUrl: "/auth/logout" })}
                className="flex cursor-pointer items-center px-4 py-2 text-sm hover:bg-gray-100 hover:text-gray-900">
                <Icon.FiLogOut
                  className={classNames(
                    "text-gray-500 group-hover:text-gray-700",
                    "h-4 w-4 flex-shrink-0 ltr:mr-2 rtl:ml-3"
                  )}
                  aria-hidden="true"
                />
                {t("sign_out")}
              </a>
            </DropdownMenuItem>
          </>
        )}
      </DropdownMenuContent>
    </Dropdown>
  );
}

type NavigationItemType = {
  name: string;
  href: string;
  icon?: SVGComponent;
  child?: NavigationItemType[];
  pro?: true;
};

const navigation: NavigationItemType[] = [
  {
    name: "event_types_page_title",
    href: "/event-types",
    icon: Icon.FiLink,
  },
  {
    name: "bookings",
    href: "/bookings/upcoming",
    icon: Icon.FiCalendar,
  },
  {
    name: "availability",
    href: "/availability",
    icon: Icon.FiClock,
  },
  {
    name: "Routing Forms",
    href: "/apps/routing_forms/forms",
    icon: CollectionIcon,
  },
  {
    name: "workflows",
    href: "/workflows",
    icon: Icon.FiZap,
    pro: true,
  },
  {
    name: "apps",
    href: "/apps",
    icon: Icon.FiGrid,
    child: [
      {
        name: "app_store",
        href: "/apps",
      },
      {
        name: "installed_apps",
        href: "/apps/installed",
      },
    ],
  },
  {
    name: "settings",
    href: "/v2/settings",
    icon: Icon.FiSettings,
  },
];

const requiredCredentialNavigationItems = ["Routing Forms"];

const Navigation = () => {
  return (
    <nav className="mt-2 flex-1 space-y-1 lg:mt-5">
      {navigation.map((item) => (
        <NavigationItem key={item.name} item={item} />
      ))}
      <span className="group flex items-center rounded-sm px-2 py-2 text-sm font-medium text-neutral-500 hover:bg-gray-50 hover:text-neutral-900 lg:hidden">
        <KBarTrigger />
      </span>
    </nav>
  );
};

function useShouldDisplayNavigationItem(item: NavigationItemType) {
  const { status } = useSession();
  const { data: routingForms } = trpc.useQuery(["viewer.appById", { appId: "routing_forms" }], {
    enabled: status === "authenticated" && requiredCredentialNavigationItems.includes(item.name),
  });
  return !requiredCredentialNavigationItems.includes(item.name) || !!routingForms;
}

const NavigationItem: React.FC<{
  item: NavigationItemType;
  isChild?: boolean;
}> = (props) => {
  const { item, isChild } = props;
  const { t } = useLocale();
  const router = useRouter();
  const current = isChild ? item.href === router.asPath : router.asPath.startsWith(item.href);
  const shouldDisplayNavigationItem = useShouldDisplayNavigationItem(props.item);

  if (!shouldDisplayNavigationItem) return null;

  return (
    <Fragment>
      <Link href={item.href}>
        <a
          aria-label={t(item.name)}
          className={classNames(
            "group flex items-center rounded-md py-3 text-sm font-medium text-neutral-500 hover:bg-gray-50 hover:text-neutral-900 lg:px-[14px]  [&[aria-current='page']]:bg-gray-200 [&[aria-current='page']]:hover:text-neutral-900",
            isChild
              ? "[&[aria-current='page']]:text-brand-900 hidden pl-10 lg:flex"
              : "[&[aria-current='page']]:text-brand-900 "
          )}
          aria-current={current ? "page" : undefined}>
          {item.icon && (
            <item.icon
              className="h-5 w-5 flex-shrink-0 text-neutral-400 group-hover:text-neutral-500 ltr:mr-3 rtl:ml-3 [&[aria-current='page']]:text-inherit"
              aria-hidden="true"
              aria-current={current ? "page" : undefined}
            />
          )}
          <span className="hidden lg:inline">{t(item.name)}</span>
        </a>
      </Link>
      {item.child &&
        router.asPath.startsWith(item.href) &&
        item.child.map((item) => <NavigationItem key={item.name} item={item} isChild />)}
    </Fragment>
  );
};

function MobileNavigationContainer() {
  const { status } = useSession();
  if (status !== "authenticated") return null;
  return <MobileNavigation />;
}

const MobileNavigation = () => {
  const isEmbed = useIsEmbed();
  return (
    <>
      <nav
        className={classNames(
          "bottom-nav fixed bottom-0 z-30 flex w-full bg-white shadow md:hidden",
          isEmbed && "hidden"
        )}>
        {navigation
          .filter((i) => i.href !== "/settings/profile")
          .map((item, itemIdx) => (
            <MobileNavigationItem key={item.name} item={item} itemIdx={itemIdx} />
          ))}
      </nav>
      {/* add padding to content for mobile navigation*/}
      <div className="block pt-12 md:hidden" />
    </>
  );
};

const MobileNavigationItem: React.FC<{
  item: NavigationItemType;
  itemIdx: number;
  isChild?: boolean;
}> = (props) => {
  const { item, itemIdx, isChild } = props;
  const router = useRouter();
  const { t } = useLocale();
  const current = isChild ? item.href === router.asPath : router.asPath.startsWith(item.href);
  const shouldDisplayNavigationItem = useShouldDisplayNavigationItem(props.item);
  if (!shouldDisplayNavigationItem) return null;
  return (
    <Link key={item.name} href={item.href}>
      <a
        className={classNames(
          itemIdx === 0 ? "rounded-l-lg" : "",
          itemIdx === navigation.length - 1 ? "rounded-r-lg" : "",
          "group relative min-w-0 flex-1 overflow-hidden bg-white py-2 px-2 text-center text-xs font-medium text-neutral-400 hover:bg-gray-50 hover:text-gray-700 focus:z-10 sm:text-sm [&[aria-current='page']]:text-gray-900"
        )}
        aria-current={current ? "page" : undefined}>
        {item.icon && (
          <item.icon
            className="mx-auto mb-1 block h-5 w-5 flex-shrink-0 text-center text-gray-400 group-hover:text-gray-500 [&[aria-current='page']]:text-gray-900"
            aria-hidden="true"
            aria-current={current ? "page" : undefined}
          />
        )}
        <span className="truncate">{t(item.name)}</span>
      </a>
    </Link>
  );
};

function DeploymentInfo() {
  const query = useMeQuery();
  const user = query.data;

  return (
    <small
      style={{
        fontSize: "0.5rem",
      }}
      className="mx-3 mt-1 mb-2 hidden opacity-50 lg:block">
      &copy; {new Date().getFullYear()} Cal.com, Inc. v.{pkg.version + "-"}
      {process.env.NEXT_PUBLIC_WEBSITE_URL === "https://cal.com" ? "h" : "sh"}
      <span className="lowercase" data-testid={`plan-${user?.plan.toLowerCase()}`}>
        -{user?.plan}
      </span>
    </small>
  );
}

function SideBarContainer() {
  const { status } = useSession();
  const router = useRouter();
  if (status !== "authenticated") return null;
  if (router.route.startsWith("/v2/settings/")) return null;
  return <SideBar />;
}

function SideBar() {
  return (
    <aside className="hidden w-14 flex-col border-r border-gray-100 bg-gray-50 px-2 md:flex lg:w-56 lg:flex-shrink-0 lg:px-4">
      <div className="flex h-0 flex-1 flex-col overflow-y-auto pt-3 pb-4 lg:pt-5">
        <div className="items-center justify-between md:hidden lg:flex">
          <Link href="/event-types">
            <a className="px-4">
              <Logo small />
            </a>
          </Link>
          <div className="px-4">
            <KBarTrigger />
          </div>
        </div>
        {/* logo icon for tablet */}
        <Link href="/event-types">
          <a className="text-center md:inline lg:hidden">
            <Logo small icon />
          </a>
        </Link>
        <Navigation />
      </div>
      <TrialBanner />
      <div data-testid="user-dropdown-trigger">
        <span className="hidden lg:inline">
          <UserDropdown />
        </span>
        <span className="hidden md:inline lg:hidden">
          <UserDropdown small />
        </span>
      </div>
      <DeploymentInfo />
    </aside>
  );
}

function MainContainer(props: LayoutProps) {
  return (
    <main className="relative z-0 flex flex-1 flex-col overflow-y-auto bg-white focus:outline-none lg:px-12 lg:py-8">
      {/* show top navigation for md and smaller (tablet and phones) */}
      <TopNavContainer />
      <ErrorBoundary>
        {props.heading && (
          <div
            className={classNames(props.large && "bg-gray-100 py-8", "flex items-center px-2 pt-4 md:p-0")}>
            {props.HeadingLeftIcon && <div className="ltr:mr-4">{props.HeadingLeftIcon}</div>}
            <div className="mb-4 w-full">
              <>
                {props.heading && (
                  <h1 className="font-cal mb-1 text-xl font-bold capitalize tracking-wide text-black">
                    {props.heading}
                  </h1>
                )}
                {props.subtitle && (
                  <p className="text-sm text-neutral-500 ltr:mr-4 rtl:ml-4">{props.subtitle}</p>
                )}
              </>
            </div>
            {props.CTA && <div className="mb-4 flex-shrink-0">{props.CTA}</div>}
          </div>
        )}
        <div className={classNames("", props.flexChildrenContainer && "flex flex-1 flex-col")}>
          {props.children}
        </div>
      </ErrorBoundary>
      {/* show bottom navigation for md and smaller (tablet and phones) */}
      <MobileNavigationContainer />
      <LicenseBanner />
    </main>
  );
}

function TopNavContainer() {
  const { status } = useSession();
  if (status !== "authenticated") return null;
  return <TopNav />;
}

function TopNav() {
  const isEmbed = useIsEmbed();
  const { t } = useLocale();
  return (
    <nav
      style={isEmbed ? { display: "none" } : {}}
      className="flex items-center justify-between border-b border-gray-200 bg-white p-4 md:hidden">
      <Link href="/event-types">
        <a>
          <Logo />
        </a>
      </Link>
      <div className="flex items-center gap-2 self-center">
        <span className="group flex items-center rounded-full p-2.5 text-sm font-medium text-neutral-500 hover:bg-gray-50 hover:text-neutral-900 lg:hidden">
          <KBarTrigger />
        </span>
        <button className="rounded-full bg-white p-2 text-gray-400 hover:bg-gray-50 hover:text-gray-500 focus:outline-none focus:ring-2 focus:ring-black focus:ring-offset-2">
          <span className="sr-only">{t("settings")}</span>
          <Link href="/settings/profile">
            <a>
              <Icon.FiSettings className="h-4 w-4" aria-hidden="true" />
            </a>
          </Link>
        </button>
        <UserDropdown small />
      </div>
    </nav>
  );
}<|MERGE_RESOLUTION|>--- conflicted
+++ resolved
@@ -25,17 +25,7 @@
   DropdownMenuSeparator,
   DropdownMenuTrigger,
 } from "@calcom/ui/Dropdown";
-<<<<<<< HEAD
-import ErrorBoundary from "@calcom/ui/ErrorBoundary";
-import { Icon } from "@calcom/ui/Icon";
-import { KBarContent, KBarRoot, KBarTrigger } from "@calcom/ui/Kbar";
-import Loader from "@calcom/ui/Loader";
-import Logo from "@calcom/ui/Logo";
-import { HeadSeo } from "@calcom/ui/v2/core/head-seo";
-import { useViewerI18n } from "@calcom/web/components/I18nLanguageHandler";
-=======
 import { CollectionIcon, Icon } from "@calcom/ui/Icon";
->>>>>>> 48623175
 
 /* TODO: Get this from endpoint */
 import pkg from "../../../../apps/web/package.json";
@@ -125,81 +115,7 @@
   );
 }
 
-<<<<<<< HEAD
-const Layout = ({
-  status,
-  plan,
-  ...props
-}: LayoutProps & { status: SessionContextValue["status"]; plan?: UserPlan; isLoading: boolean }) => {
-  const isEmbed = useIsEmbed();
-  const router = useRouter();
-  const { data: routingForms } = trpc.useQuery(["viewer.appById", { appId: "routing_forms" }], {
-    enabled: status === "authenticated",
-  });
-
-  const { t } = useLocale();
-  const navigation = [
-    {
-      name: t("event_types_page_title"),
-      href: "/event-types",
-      icon: Icon.FiLink,
-      current: router.asPath.startsWith("/event-types"),
-    },
-    {
-      name: t("bookings"),
-      href: "/bookings/upcoming",
-      icon: Icon.FiCalendar,
-      current: router.asPath.startsWith("/bookings"),
-    },
-    {
-      name: t("availability"),
-      href: "/availability",
-      icon: Icon.FiClock,
-      current: router.asPath.startsWith("/availability"),
-    },
-    routingForms
-      ? {
-          name: "Routing Forms",
-          href: "/apps/routing_forms/forms",
-          icon: Icon.FiFileText,
-          current: router.asPath.startsWith("/apps/routing_forms/"),
-        }
-      : null,
-    {
-      name: t("workflows"),
-      href: "/workflows",
-      icon: Icon.FiZap,
-      current: router.asPath.startsWith("/workflows"),
-      pro: true,
-    },
-    {
-      name: t("apps"),
-      href: "/apps",
-      icon: Icon.FiGrid,
-      current: router.asPath.startsWith("/apps") && !router.asPath.startsWith("/apps/routing_forms/"),
-      child: [
-        {
-          name: t("app_store"),
-          href: "/apps",
-          current: router.asPath === "/apps",
-        },
-        {
-          name: t("installed_apps"),
-          href: "/apps/installed",
-          current: router.asPath === "/apps/installed",
-        },
-      ],
-    },
-    {
-      name: t("settings"),
-      href: "/settings/profile",
-      icon: Icon.FiSettings,
-      current: router.asPath.startsWith("/settings"),
-    },
-  ];
-=======
 const Layout = (props: LayoutProps) => {
->>>>>>> 48623175
   const pageTitle = typeof props.heading === "string" ? props.heading : props.title;
 
   return (
@@ -220,125 +136,7 @@
         <SideBarContainer />
         <div className="flex w-0 flex-1 flex-col overflow-hidden">
           <ImpersonatingBanner />
-<<<<<<< HEAD
-          <main
-            className={classNames(
-              "relative z-0 flex-1 overflow-y-auto focus:outline-none",
-              status === "authenticated" && "max-w-[1700px] p-4 md:px-[50px]",
-              props.flexChildrenContainer && "flex flex-col"
-            )}>
-            {/* show top navigation for md and smaller (tablet and phones) */}
-            {status === "authenticated" && (
-              <nav
-                style={isEmbed ? { display: "none" } : {}}
-                className="flex items-center justify-between border-b border-gray-200 bg-white p-4 md:hidden">
-                <Link href="/event-types">
-                  <a>
-                    <Logo />
-                  </a>
-                </Link>
-                <div className="flex items-center gap-2 self-center">
-                  <span className="group flex items-center rounded-full p-2.5 text-sm font-medium text-neutral-500 hover:bg-gray-50 hover:text-neutral-900 lg:hidden">
-                    <KBarTrigger />
-                  </span>
-                  <button className="rounded-full bg-white p-2 text-gray-400 hover:bg-gray-50 hover:text-gray-500 focus:outline-none focus:ring-2 focus:ring-black focus:ring-offset-2">
-                    <span className="sr-only">{t("settings")}</span>
-                    <Link href="/settings/profile">
-                      <a>
-                        <Icon.FiSettings className="h-4 w-4" aria-hidden="true" />
-                      </a>
-                    </Link>
-                  </button>
-                  <UserDropdown small />
-                </div>
-              </nav>
-            )}
-            <div
-              className={classNames(
-                props.centered && "mx-auto md:max-w-5xl",
-                props.flexChildrenContainer && "flex flex-1 flex-col",
-                !props.large && "py-8"
-              )}>
-              {props.heading && (
-                <div
-                  className={classNames(
-                    props.large && "bg-gray-100 py-8 lg:mb-8 lg:pt-16 lg:pb-7",
-                    "block justify-between sm:flex "
-                  )}>
-                  {props.HeadingLeftIcon && <div className="ltr:mr-4">{props.HeadingLeftIcon}</div>}
-                  <div className="mb-8 w-full">
-                    {props.isLoading ? (
-                      <>
-                        <div className="mb-1 h-6 w-24 animate-pulse rounded-md bg-gray-200" />
-                        <div className="mb-1 h-6 w-32 animate-pulse rounded-md bg-gray-200" />
-                      </>
-                    ) : (
-                      <div className="flex items-baseline">
-                        {!!props.backPath && (
-                          <Icon.FiArrowLeft
-                            className="mr-3 hover:cursor-pointer"
-                            onClick={() => router.push(props.backPath as string)}
-                          />
-                        )}
-                        <div>
-                          <h1 className="font-cal mb-1 text-xl font-bold capitalize tracking-wide text-black">
-                            {props.heading}
-                          </h1>
-                          <p className="text-sm text-neutral-500 ltr:mr-4 rtl:ml-4">{props.subtitle}</p>
-                        </div>
-                      </div>
-                    )}
-                  </div>
-                  {props.CTA && <div className="mb-4 flex-shrink-0">{props.CTA}</div>}
-                </div>
-              )}
-              <div className={classNames("", props.flexChildrenContainer && "flex flex-1 flex-col")}>
-                <ErrorBoundary>{!props.isLoading ? props.children : props.customLoader}</ErrorBoundary>
-              </div>
-              {/* show bottom navigation for md and smaller (tablet and phones) */}
-              {status === "authenticated" && (
-                <nav
-                  style={isEmbed ? { display: "none" } : {}}
-                  className="bottom-nav fixed bottom-0 z-30 flex w-full bg-white shadow md:hidden">
-                  {/* note(PeerRich): using flatMap instead of map to remove settings from bottom nav */}
-                  {navigation.flatMap((item, itemIdx) => {
-                    if (!item) {
-                      return null;
-                    }
-                    return item.href === "/settings/profile" ? (
-                      []
-                    ) : (
-                      <Link key={item.name} href={item.href}>
-                        <a
-                          className={classNames(
-                            item.current ? "text-gray-900" : "text-neutral-400 hover:text-gray-700",
-                            itemIdx === 0 ? "rounded-l-lg" : "",
-                            itemIdx === navigation.length - 1 ? "rounded-r-lg" : "",
-                            "group relative min-w-0 flex-1 overflow-hidden bg-white py-2 px-2 text-center text-xs text-sm font-medium hover:bg-gray-50 focus:z-10"
-                          )}
-                          aria-current={item.current ? "page" : undefined}>
-                          <item.icon
-                            className={classNames(
-                              item.current ? "text-gray-900" : "text-gray-400 group-hover:text-gray-500",
-                              "mx-auto mb-1 block h-4 w-4 flex-shrink-0 text-center"
-                            )}
-                            aria-hidden="true"
-                          />
-                          <span className="block truncate">{item.name}</span>
-                        </a>
-                      </Link>
-                    );
-                  })}
-                </nav>
-              )}
-              {/* add padding to content for mobile navigation*/}
-              <div className="block pt-12 md:hidden" />
-            </div>
-            <LicenseBanner />
-          </main>
-=======
           <MainContainer {...props} />
->>>>>>> 48623175
         </div>
       </div>
     </>
@@ -564,58 +362,62 @@
   pro?: true;
 };
 
-const navigation: NavigationItemType[] = [
-  {
-    name: "event_types_page_title",
-    href: "/event-types",
-    icon: Icon.FiLink,
-  },
-  {
-    name: "bookings",
-    href: "/bookings/upcoming",
-    icon: Icon.FiCalendar,
-  },
-  {
-    name: "availability",
-    href: "/availability",
-    icon: Icon.FiClock,
-  },
-  {
-    name: "Routing Forms",
-    href: "/apps/routing_forms/forms",
-    icon: CollectionIcon,
-  },
-  {
-    name: "workflows",
-    href: "/workflows",
-    icon: Icon.FiZap,
-    pro: true,
-  },
-  {
-    name: "apps",
-    href: "/apps",
-    icon: Icon.FiGrid,
-    child: [
-      {
-        name: "app_store",
-        href: "/apps",
-      },
-      {
-        name: "installed_apps",
-        href: "/apps/installed",
-      },
-    ],
-  },
-  {
-    name: "settings",
-    href: "/v2/settings",
-    icon: Icon.FiSettings,
-  },
-];
-
 const requiredCredentialNavigationItems = ["Routing Forms"];
 
 const Navigation = () => {
+  const { data: routingForms } = trpc.useQuery(["viewer.appById", { appId: "routing_forms" }], {
+    enabled: status === "authenticated",
+  });
+  const navigation: NavigationItemType[] = [
+    {
+      name: "event_types_page_title",
+      href: "/event-types",
+      icon: Icon.FiLink,
+    },
+    {
+      name: "bookings",
+      href: "/bookings/upcoming",
+      icon: Icon.FiCalendar,
+    },
+    {
+      name: "availability",
+      href: "/availability",
+      icon: Icon.FiClock,
+    },
+    routingForms
+      ? {
+          name: "Routing Forms",
+          href: "/apps/routing_forms/forms",
+          icon: CollectionIcon,
+        }
+      : null,
+    {
+      name: "workflows",
+      href: "/workflows",
+      icon: Icon.FiZap,
+      pro: true,
+    },
+    {
+      name: "apps",
+      href: "/apps",
+      icon: Icon.FiGrid,
+      child: [
+        {
+          name: "app_store",
+          href: "/apps",
+        },
+        {
+          name: "installed_apps",
+          href: "/apps/installed",
+        },
+      ],
+    },
+    {
+      name: "settings",
+      href: "/v2/settings",
+      icon: Icon.FiSettings,
+    },
+  ];
   return (
     <nav className="mt-2 flex-1 space-y-1 lg:mt-5">
       {navigation.map((item) => (
@@ -801,11 +603,27 @@
 }
 
 function MainContainer(props: LayoutProps) {
+  const router = useRouter();
+
   return (
     <main className="relative z-0 flex flex-1 flex-col overflow-y-auto bg-white focus:outline-none lg:px-12 lg:py-8">
       {/* show top navigation for md and smaller (tablet and phones) */}
       <TopNavContainer />
       <ErrorBoundary>
+        <div className="flex items-baseline">
+          {!!props.backPath && (
+            <Icon.FiArrowLeft
+              className="mr-3 hover:cursor-pointer"
+              onClick={() => router.push(props.backPath as string)}
+            />
+          )}
+          <div>
+            <h1 className="font-cal mb-1 text-xl font-bold capitalize tracking-wide text-black">
+              {props.heading}
+            </h1>
+            <p className="text-sm text-neutral-500 ltr:mr-4 rtl:ml-4">{props.subtitle}</p>
+          </div>
+        </div>
         {props.heading && (
           <div
             className={classNames(props.large && "bg-gray-100 py-8", "flex items-center px-2 pt-4 md:p-0")}>
