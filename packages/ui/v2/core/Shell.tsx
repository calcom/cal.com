import type { User } from "@prisma/client";
import noop from "lodash/noop";
import { signOut, useSession } from "next-auth/react";
import Link from "next/link";
import { NextRouter, useRouter } from "next/router";
import React, { Dispatch, Fragment, ReactNode, SetStateAction, useEffect, useState } from "react";
import { Toaster } from "react-hot-toast";

import dayjs from "@calcom/dayjs";
import { useIsEmbed } from "@calcom/embed-core/embed-iframe";
import ImpersonatingBanner from "@calcom/features/ee/impersonation/components/ImpersonatingBanner";
import HelpMenuItem from "@calcom/features/ee/support/components/HelpMenuItem";
import UserV2OptInBanner from "@calcom/features/users/components/UserV2OptInBanner";
import CustomBranding from "@calcom/lib/CustomBranding";
import classNames from "@calcom/lib/classNames";
import { JOIN_SLACK, ROADMAP, DESKTOP_APP_LINK, WEBAPP_URL } from "@calcom/lib/constants";
import { useLocale } from "@calcom/lib/hooks/useLocale";
import useTheme from "@calcom/lib/hooks/useTheme";
import { trpc } from "@calcom/trpc/react";
import useMeQuery from "@calcom/trpc/react/hooks/useMeQuery";
import { SVGComponent } from "@calcom/types/SVGComponent";
import Dropdown, {
  DropdownMenuContent,
  DropdownMenuItem,
  DropdownMenuSeparator,
  DropdownMenuTrigger,
  DropdownMenuPortal,
} from "@calcom/ui/Dropdown";
import { Icon } from "@calcom/ui/Icon";
import Button from "@calcom/ui/v2/core/Button";

/* TODO: Get this from endpoint */
import pkg from "../../../../apps/web/package.json";
import ErrorBoundary from "../../ErrorBoundary";
import { KBarContent, KBarRoot, KBarTrigger } from "../../Kbar";
import Logo from "../../Logo";
// TODO: re-introduce in 2.1 import Tips from "../modules/tips/Tips";
import HeadSeo from "./head-seo";
import { SkeletonText } from "./skeleton";

/* TODO: Migate this */

export const ONBOARDING_INTRODUCED_AT = dayjs("September 1 2021").toISOString();

export const ONBOARDING_NEXT_REDIRECT = {
  redirect: {
    permanent: false,
    destination: "/getting-started",
  },
} as const;

export const shouldShowOnboarding = (user: Pick<User, "createdDate" | "completedOnboarding">) => {
  return !user.completedOnboarding && dayjs(user.createdDate).isAfter(ONBOARDING_INTRODUCED_AT);
};

function useRedirectToLoginIfUnauthenticated(isPublic = false) {
  const { data: session, status } = useSession();
  const loading = status === "loading";
  const router = useRouter();

  useEffect(() => {
    if (isPublic) {
      return;
    }

    if (!loading && !session) {
      router.replace({
        pathname: "/auth/login",
        query: {
          callbackUrl: `${WEBAPP_URL}${location.pathname}${location.search}`,
        },
      });
    }
    // eslint-disable-next-line react-hooks/exhaustive-deps
  }, [loading, session, isPublic]);

  return {
    loading: loading && !session,
    session,
  };
}

function useRedirectToOnboardingIfNeeded() {
  const router = useRouter();
  const query = useMeQuery();
  const user = query.data;

  const isRedirectingToOnboarding = user && shouldShowOnboarding(user);

  useEffect(() => {
    if (isRedirectingToOnboarding) {
      router.replace({
        pathname: "/getting-started",
      });
    }
    // eslint-disable-next-line react-hooks/exhaustive-deps
  }, [isRedirectingToOnboarding]);
  return {
    isRedirectingToOnboarding,
  };
}

export function ShellSubHeading(props: {
  title: ReactNode;
  subtitle?: ReactNode;
  actions?: ReactNode;
  className?: string;
}) {
  return (
    <header className={classNames("mb-3 block justify-between sm:flex", props.className)}>
      <div>
        <h2 className="flex content-center items-center space-x-2 text-base font-bold leading-6 text-gray-900 rtl:space-x-reverse">
          {props.title}
        </h2>
        {props.subtitle && <p className="text-sm text-neutral-500 ltr:mr-4">{props.subtitle}</p>}
      </div>
      {props.actions && <div className="flex-shrink-0">{props.actions}</div>}
    </header>
  );
}

const Layout = (props: LayoutProps) => {
  const pageTitle = typeof props.heading === "string" && !props.title ? props.heading : props.title;

  return (
    <>
      <HeadSeo
        title={pageTitle ?? "Cal.com"}
        description={props.subtitle ? props.subtitle?.toString() : ""}
        nextSeoProps={{
          nofollow: true,
          noindex: true,
        }}
      />
      <div>
        <Toaster position="bottom-right" />
      </div>

      <div className="flex h-screen overflow-hidden" data-testid="dashboard-shell">
        {props.SidebarContainer || <SideBarContainer />}
        <div className="flex w-0 flex-1 flex-col overflow-hidden">
          <ImpersonatingBanner />
          <MainContainer {...props} />
        </div>
      </div>
    </>
  );
};

type DrawerState = [isOpen: boolean, setDrawerOpen: Dispatch<SetStateAction<boolean>>];

type LayoutProps = {
  centered?: boolean;
  title?: string;
  heading?: ReactNode;
  subtitle?: ReactNode;
  children: ReactNode;
  CTA?: ReactNode;
  large?: boolean;
  SettingsSidebarContainer?: ReactNode;
  MobileNavigationContainer?: ReactNode;
  SidebarContainer?: ReactNode;
  TopNavContainer?: ReactNode;
  drawerState?: DrawerState;
  HeadingLeftIcon?: ReactNode;
  backPath?: string; // renders back button to specified path
  // use when content needs to expand with flex
  flexChildrenContainer?: boolean;
  isPublic?: boolean;
  withoutMain?: boolean;
};

const CustomBrandingContainer = () => {
  const { data: user } = useMeQuery();
  return <CustomBranding lightVal={user?.brandColor} darkVal={user?.darkBrandColor} />;
};

export default function Shell(props: LayoutProps) {
  useRedirectToLoginIfUnauthenticated(props.isPublic);
  useRedirectToOnboardingIfNeeded();
  useTheme("light");
  const { session } = useRedirectToLoginIfUnauthenticated(props.isPublic);
  if (!session && !props.isPublic) return null;

  return (
    <KBarRoot>
      <CustomBrandingContainer />
      <Layout {...props} />
      <KBarContent />
    </KBarRoot>
  );
}

function UserDropdown({ small }: { small?: boolean }) {
  const { t } = useLocale();
  const query = useMeQuery();
  const user = query.data;
  useEffect(() => {
    // eslint-disable-next-line @typescript-eslint/ban-ts-comment
    //@ts-ignore
    const Beacon = window.Beacon;
    // window.Beacon is defined when user actually opens up HelpScout and username is available here. On every re-render update session info, so that it is always latest.
    Beacon &&
      Beacon("session-data", {
        username: user?.username || "Unknown",
        screenResolution: `${screen.width}x${screen.height}`,
      });
  });
  const mutation = trpc.useMutation("viewer.away", {
    onSettled() {
      utils.invalidateQueries("viewer.me");
    },
  });
  const utils = trpc.useContext();
  const [helpOpen, setHelpOpen] = useState(false);
  const [menuOpen, setMenuOpen] = useState(false);
  if (!user) {
    return null;
  }
  const onHelpItemSelect = () => {
    setHelpOpen(false);
    setMenuOpen(false);
  };

  // Prevent rendering dropdown if user isn't available.
  // We don't want to show nameless user.
  if (!user) {
    return null;
  }
  return (
    <Dropdown open={menuOpen} onOpenChange={() => setHelpOpen(false)}>
      <DropdownMenuTrigger asChild onClick={() => setMenuOpen(true)}>
        <button className="group flex w-full cursor-pointer appearance-none items-center rounded-full p-2 text-left outline-none hover:bg-gray-100 sm:pl-3 md:rounded-none lg:pl-2">
          <span
            className={classNames(
              small ? "h-8 w-8" : "h-9 w-9 ltr:mr-2 rtl:ml-3",
              "relative flex-shrink-0 rounded-full bg-gray-300 "
            )}>
            {
              // eslint-disable-next-line @next/next/no-img-element
              <img
                className="rounded-full"
                src={WEBAPP_URL + "/" + user.username + "/avatar.png"}
                alt={user.username || "Nameless User"}
              />
            }
            {!user.away && (
              <div className="absolute bottom-0 right-0 h-3 w-3 rounded-full border-2 border-white bg-green-500" />
            )}
            {user.away && (
              <div className="absolute bottom-0 right-0 h-3 w-3 rounded-full border-2 border-white bg-yellow-500" />
            )}
          </span>
          {!small && (
            <span className="flex flex-grow items-center truncate">
              <span className="flex-grow truncate text-sm">
                <span className="block truncate font-medium text-gray-900">
                  {user.name || "Nameless User"}
                </span>
                <span className="block truncate font-normal text-neutral-500">
                  {user.username
                    ? process.env.NEXT_PUBLIC_WEBSITE_URL === "https://cal.com"
                      ? `cal.com/${user.username}`
                      : `/${user.username}`
                    : "No public page"}
                </span>
              </span>
              <Icon.FiMoreVertical
                className="h-4 w-4 flex-shrink-0 text-gray-400 group-hover:text-gray-500"
                aria-hidden="true"
              />
            </span>
          )}
        </button>
      </DropdownMenuTrigger>
<<<<<<< HEAD
      <DropdownMenuContent portalled={true} onInteractOutside={() => setMenuOpen(false)}>
        {helpOpen ? (
          <HelpMenuItem onHelpItemSelect={() => onHelpItemSelect()} />
        ) : (
          <>
            {user.username && (
=======
      <DropdownMenuPortal>
        <DropdownMenuContent onInteractOutside={() => setMenuOpen(false)}>
          {helpOpen ? (
            <HelpMenuItem onHelpItemSelect={() => onHelpItemSelect()} />
          ) : (
            <>
              <DropdownMenuItem>
                <button
                  onClick={() => {
                    mutation.mutate({ away: !user?.away });
                    utils.invalidateQueries("viewer.me");
                  }}
                  className="flex min-w-max cursor-pointer items-center px-4 py-2 text-sm hover:bg-gray-100 hover:text-gray-900">
                  <Icon.FiMoon
                    className={classNames(
                      user.away
                        ? "text-purple-500 group-hover:text-purple-700"
                        : "text-gray-500 group-hover:text-gray-700",
                      "h-4 w-4 flex-shrink-0 ltr:mr-2 rtl:ml-3"
                    )}
                    aria-hidden="true"
                  />
                  {user.away ? t("set_as_free") : t("set_as_away")}
                </button>
              </DropdownMenuItem>
              <DropdownMenuSeparator className="h-px bg-gray-200" />
              {user.username && (
                <DropdownMenuItem>
                  <a
                    target="_blank"
                    rel="noopener noreferrer"
                    href={`${process.env.NEXT_PUBLIC_WEBSITE_URL}/${user.username}`}
                    className="flex items-center px-4 py-2 text-sm text-gray-700">
                    <Icon.FiExternalLink className="h-4 w-4 text-gray-500 ltr:mr-2 rtl:ml-3" />{" "}
                    {t("view_public_page")}
                  </a>
                </DropdownMenuItem>
              )}
              <DropdownMenuSeparator className="h-px bg-gray-200" />
              <DropdownMenuItem>
                <a
                  href={JOIN_SLACK}
                  target="_blank"
                  rel="noreferrer"
                  className="flex items-center px-4 py-2 text-sm text-gray-700 hover:bg-gray-100 hover:text-gray-900">
                  <Icon.FiSlack strokeWidth={1.5} className="h-4 w-4 text-gray-500 ltr:mr-2 rtl:ml-3" />{" "}
                  {t("join_our_slack")}
                </a>
              </DropdownMenuItem>
              <DropdownMenuItem>
                <a
                  target="_blank"
                  rel="noopener noreferrer"
                  href={ROADMAP}
                  className="flex items-center px-4 py-2 text-sm text-gray-700">
                  <Icon.FiMap className="h-4 w-4 text-gray-500 ltr:mr-2 rtl:ml-3" /> {t("visit_roadmap")}
                </a>
              </DropdownMenuItem>

              <button
                className="flex w-full items-center px-4 py-2 text-sm text-gray-700 hover:bg-gray-100 hover:text-gray-900"
                onClick={() => setHelpOpen(true)}>
                <Icon.FiHelpCircle
                  className={classNames(
                    "text-gray-500 group-hover:text-neutral-500",
                    "h-4 w-4 flex-shrink-0 ltr:mr-2"
                  )}
                  aria-hidden="true"
                />

                {t("help")}
              </button>

>>>>>>> f3e2cf50
              <DropdownMenuItem>
                <a
                  target="_blank"
                  rel="noopener noreferrer"
                  href={DESKTOP_APP_LINK}
                  className="desktop-hidden hidden items-center px-4 py-2 text-sm text-gray-700 lg:flex">
                  <Icon.FiDownload className="h-4 w-4 text-gray-500 ltr:mr-2 rtl:ml-3" />{" "}
                  {t("download_desktop_app")}
                </a>
              </DropdownMenuItem>
<<<<<<< HEAD
            )}
            <DropdownMenuSeparator className="h-px bg-gray-200" />
            <DropdownMenuItem>
              <a
                onClick={() => signOut({ callbackUrl: "/auth/logout" })}
                className="flex cursor-pointer items-center px-4 py-2 text-sm hover:bg-gray-100 hover:text-gray-900">
                <Icon.FiLogOut
                  className={classNames(
                    "text-gray-500 group-hover:text-gray-700",
                    "h-4 w-4 flex-shrink-0 ltr:mr-2 rtl:ml-3"
                  )}
                  aria-hidden="true"
                />
                {t("sign_out")}
              </a>
            </DropdownMenuItem>
          </>
        )}
      </DropdownMenuContent>
=======

              <DropdownMenuSeparator className="h-px bg-gray-200" />
              <DropdownMenuItem>
                <a
                  onClick={() => signOut({ callbackUrl: "/auth/logout" })}
                  className="flex cursor-pointer items-center px-4 py-2 text-sm hover:bg-gray-100 hover:text-gray-900">
                  <Icon.FiLogOut
                    className={classNames(
                      "text-gray-500 group-hover:text-gray-700",
                      "h-4 w-4 flex-shrink-0 ltr:mr-2 rtl:ml-3"
                    )}
                    aria-hidden="true"
                  />
                  {t("sign_out")}
                </a>
              </DropdownMenuItem>
            </>
          )}
        </DropdownMenuContent>
      </DropdownMenuPortal>
>>>>>>> f3e2cf50
    </Dropdown>
  );
}

export type NavigationItemType = {
  name: string;
  href: string;
  icon?: SVGComponent;
  child?: NavigationItemType[];
  pro?: true;
  onlyMobile?: boolean;
  onlyDesktop?: boolean;
  isCurrent?: ({
    item,
    isChild,
    router,
  }: {
    item: NavigationItemType;
    isChild?: boolean;
    router: NextRouter;
  }) => boolean;
};

const requiredCredentialNavigationItems = ["Routing Forms"];
const MORE_SEPARATOR_NAME = "more";
const navigation: NavigationItemType[] = [
  {
    name: "event_types_page_title",
    href: "/event-types",
    icon: Icon.FiLink,
  },
  {
    name: "bookings",
    href: "/bookings/upcoming",
    icon: Icon.FiCalendar,
  },
  {
    name: "availability",
    href: "/availability",
    icon: Icon.FiClock,
  },
  // {
  //   name: "teams",
  //   href: "/teams",
  //   icon: Icon.FiUsers,
  //   onlyDesktop: true,
  // },
  {
    name: "apps",
    href: "/apps",
    icon: Icon.FiGrid,
    isCurrent: ({ router, item }) => {
      const path = router.asPath.split("?")[0];
      // During Server rendering path is /v2/apps but on client it becomes /apps(weird..)
      return (
        (path.startsWith(item.href) || path.startsWith("/v2" + item.href)) && !path.includes("routing-forms/")
      );
    },
    child: [
      {
        name: "app_store",
        href: "/apps",
        isCurrent: ({ router, item }) => {
          const path = router.asPath.split("?")[0];
          // During Server rendering path is /v2/apps but on client it becomes /apps(weird..)
          return (
            (path.startsWith(item.href) || path.startsWith("/v2" + item.href)) &&
            !path.includes("routing-forms/") &&
            !path.includes("/installed")
          );
        },
      },
      {
        name: "installed_apps",
        href: "/apps/installed/calendar",
        isCurrent: ({ router }) => {
          const path = router.asPath;
          return path.startsWith("/apps/installed/") || path.startsWith("/v2/apps/installed/");
        },
      },
    ],
  },
  {
    name: MORE_SEPARATOR_NAME,
    href: "/more",
    icon: Icon.FiMoreHorizontal,
  },
  {
    name: "Routing Forms",
    href: "/apps/routing-forms/forms",
    icon: Icon.FiFileText,
    isCurrent: ({ router }) => {
      return router.asPath.startsWith("/apps/routing-forms/");
    },
  },
  {
    name: "settings",
    href: "/settings",
    icon: Icon.FiSettings,
  },
];

const moreSeparatorIndex = navigation.findIndex((item) => item.name === MORE_SEPARATOR_NAME);
// We create all needed navigation items for the different use cases
const { desktopNavigationItems, mobileNavigationBottomItems, mobileNavigationMoreItems } = navigation.reduce<
  Record<string, NavigationItemType[]>
>(
  (items, item, index) => {
    // We filter out the "more" separator in desktop navigation
    if (item.name !== MORE_SEPARATOR_NAME) items.desktopNavigationItems.push(item);
    // Items for mobile bottom navigation
    if (index < moreSeparatorIndex + 1 && !item.onlyDesktop) items.mobileNavigationBottomItems.push(item);
    // Items for the "more" menu in mobile navigation
    else items.mobileNavigationMoreItems.push(item);
    return items;
  },
  { desktopNavigationItems: [], mobileNavigationBottomItems: [], mobileNavigationMoreItems: [] }
);

const Navigation = () => {
  return (
    <nav className="mt-2 flex-1 space-y-1 md:px-2 lg:mt-5 lg:px-0">
      {desktopNavigationItems.map((item) => (
        <NavigationItem key={item.name} item={item} />
      ))}
      <div className="text-gray-500 lg:hidden">
        <KBarTrigger />
      </div>
    </nav>
  );
};

function useShouldDisplayNavigationItem(item: NavigationItemType) {
  const { status } = useSession();
  const { data: routingForms } = trpc.useQuery(["viewer.appById", { appId: "routing-forms" }], {
    enabled: status === "authenticated" && requiredCredentialNavigationItems.includes(item.name),
  });
  return !requiredCredentialNavigationItems.includes(item.name) || !!routingForms;
}

const defaultIsCurrent: NavigationItemType["isCurrent"] = ({ isChild, item, router }) => {
  return isChild ? item.href === router.asPath : router.asPath.startsWith(item.href);
};

const NavigationItem: React.FC<{
  item: NavigationItemType;
  isChild?: boolean;
}> = (props) => {
  const { item, isChild } = props;
  const { t, isLocaleReady } = useLocale();
  const router = useRouter();
  const isCurrent: NavigationItemType["isCurrent"] = item.isCurrent || defaultIsCurrent;
  const current = isCurrent({ isChild: !!isChild, item, router });
  const shouldDisplayNavigationItem = useShouldDisplayNavigationItem(props.item);

  if (!shouldDisplayNavigationItem) return null;

  return (
    <Fragment>
      <Link href={item.href}>
        <a
          aria-label={t(item.name)}
          className={classNames(
            "group flex items-center rounded-md py-2 px-3 text-sm font-medium text-gray-600 hover:bg-gray-100 lg:px-[14px]  [&[aria-current='page']]:bg-gray-200 [&[aria-current='page']]:hover:text-neutral-900",
            isChild
              ? "[&[aria-current='page']]:text-brand-900 hidden pl-16 lg:flex lg:pl-11 [&[aria-current='page']]:bg-transparent"
              : "[&[aria-current='page']]:text-brand-900 "
          )}
          aria-current={current ? "page" : undefined}>
          {item.icon && (
            <item.icon
              className="h-4 w-4 flex-shrink-0 text-gray-500 ltr:mr-3 rtl:ml-3 [&[aria-current='page']]:text-inherit"
              aria-hidden="true"
              aria-current={current ? "page" : undefined}
            />
          )}
          {isLocaleReady ? (
            <span className="hidden lg:inline">{t(item.name)}</span>
          ) : (
            <SkeletonText className="h-3 w-32" />
          )}
        </a>
      </Link>
      {item.child &&
        isCurrent({ router, isChild, item }) &&
        item.child.map((item) => <NavigationItem key={item.name} item={item} isChild />)}
    </Fragment>
  );
};

function MobileNavigationContainer() {
  const { status } = useSession();
  if (status !== "authenticated") return null;
  return <MobileNavigation />;
}

const MobileNavigation = () => {
  const isEmbed = useIsEmbed();

  return (
    <>
      <nav
        className={classNames(
          "bottom-nav bg-sunny-100 border-sunny-200 fixed bottom-0 z-30 -mx-4 flex w-full border border-t px-1 shadow backdrop-blur-md md:hidden",
          isEmbed && "hidden"
        )}>
        {mobileNavigationBottomItems.map((item) => (
          <MobileNavigationItem key={item.name} item={item} />
        ))}
      </nav>
      {/* add padding to content for mobile navigation*/}
      <div className="block pt-12 md:hidden" />
    </>
  );
};

const MobileNavigationItem: React.FC<{
  item: NavigationItemType;
  isChild?: boolean;
}> = (props) => {
  const { item, isChild } = props;
  const router = useRouter();
  const { t, isLocaleReady } = useLocale();
  const isCurrent: NavigationItemType["isCurrent"] = item.isCurrent || defaultIsCurrent;
  const current = isCurrent({ isChild: !!isChild, item, router });
  const shouldDisplayNavigationItem = useShouldDisplayNavigationItem(props.item);

  if (!shouldDisplayNavigationItem) return null;
  return (
    <Link key={item.name} href={item.href}>
      <a
        className="relative my-2 min-w-0 flex-1 overflow-hidden rounded-md py-2 px-1 text-center text-xs font-medium text-neutral-400 hover:bg-gray-200 hover:text-gray-700 focus:z-10 sm:text-sm [&[aria-current='page']]:text-gray-900"
        aria-current={current ? "page" : undefined}>
        {item.icon && (
          <item.icon
            className="mx-auto mb-1 block h-5 w-5 flex-shrink-0 text-center text-inherit [&[aria-current='page']]:text-gray-900"
            aria-hidden="true"
            aria-current={current ? "page" : undefined}
          />
        )}
        {isLocaleReady ? <span className="block truncate">{t(item.name)}</span> : <SkeletonText />}
      </a>
    </Link>
  );
};

const MobileNavigationMoreItem: React.FC<{
  item: NavigationItemType;
  isChild?: boolean;
}> = (props) => {
  const { item } = props;
  const { t, isLocaleReady } = useLocale();
  const shouldDisplayNavigationItem = useShouldDisplayNavigationItem(props.item);

  if (!shouldDisplayNavigationItem) return null;

  return (
    <li className="border-b last:border-b-0" key={item.name}>
      <Link href={item.href}>
        <a className="flex items-center justify-between p-5 hover:bg-gray-100">
          <span className="flex items-center font-semibold text-gray-700 ">
            {item.icon && (
              <item.icon className="h-5 w-5 flex-shrink-0  ltr:mr-3 rtl:ml-3" aria-hidden="true" />
            )}
            {isLocaleReady ? t(item.name) : <SkeletonText />}
          </span>
          <Icon.FiArrowRight className="h-5 w-5 text-gray-500" />
        </a>
      </Link>
    </li>
  );
};

function DeploymentInfo() {
  const query = useMeQuery();
  const user = query.data;

  return (
    <small
      style={{
        fontSize: "0.5rem",
      }}
      className="mx-3 mt-1 mb-2 hidden opacity-50 lg:block">
      &copy; {new Date().getFullYear()} Cal.com, Inc. v.{pkg.version + "-"}
      {process.env.NEXT_PUBLIC_WEBSITE_URL === "https://cal.com" ? "h" : "sh"}
      <span className="lowercase" data-testid={`plan-${user?.plan.toLowerCase()}`}>
        -{user?.plan}
      </span>
    </small>
  );
}

function SideBarContainer() {
  const { status } = useSession();
  const router = useRouter();
  // Make sure that Sidebar is rendered optimistically so that a refresh of pages when logged in have SideBar from the beginning.
  // This improves the experience of refresh on app store pages(when logged in) which are SSG.
  // Though when logged out, app store pages would temporarily show SideBar until session status is confirmed.
  if (status !== "loading" && status !== "authenticated") return null;
  if (router.route.startsWith("/v2/settings/")) return null;
  return <SideBar />;
}

function SideBar() {
  return (
    <aside className="desktop-transparent border-sunny-100 bg-sunny-100 hidden w-14 flex-col border-r md:flex lg:w-56 lg:flex-shrink-0 lg:px-4">
      <div className="flex h-0 flex-1 flex-col overflow-y-auto pt-3 pb-4 lg:pt-5">
        <header className="items-center justify-between md:hidden lg:flex">
          <Link href="/event-types">
            <a className="px-4">
              <img
                src="https://mento-space.nyc3.digitaloceanspaces.com/logo.svg"
                alt="logo"
                width="100"
                height="40"
              />
            </a>
          </Link>
          <div className="flex space-x-2">
            <button
              color="minimal"
              onClick={() => window.history.back()}
              className="desktop-only group flex text-sm font-medium text-neutral-500  hover:text-neutral-900">
              <Icon.FiArrowLeft className="h-4 w-4 flex-shrink-0 text-neutral-500 group-hover:text-neutral-900" />
            </button>
            <button
              color="minimal"
              onClick={() => window.history.forward()}
              className="desktop-only group flex text-sm font-medium text-neutral-500  hover:text-neutral-900">
              <Icon.FiArrowRight className="h-4 w-4 flex-shrink-0 text-neutral-500 group-hover:text-neutral-900" />
            </button>
            <KBarTrigger />
          </div>
        </header>

        <hr className="desktop-only absolute -left-3 -right-3 mt-4 block w-full border-gray-200" />

        {/* logo icon for tablet */}
        <Link href="/event-types">
          <a className="text-center md:inline lg:hidden">
            <img
              src="https://mento-space.nyc3.digitaloceanspaces.com/logo.svg"
              alt="logo"
              width="40"
              height="30"
              className="mx-auto"
            />
          </a>
        </Link>

        <Navigation />
      </div>

      {/* TODO @Peer_Rich: reintroduce in 2.1
      <Tips />
      */}
      {/* Save it for next preview version
       <div className="mb-4 hidden lg:block">
        <UserV2OptInBanner />
      </div> */}

      <div data-testid="user-dropdown-trigger">
        <span className="hidden lg:inline">
          <UserDropdown />
        </span>
        <span className="hidden md:inline lg:hidden">
          <UserDropdown small />
        </span>
      </div>
      <DeploymentInfo />
    </aside>
  );
}

export function ShellMain(props: LayoutProps) {
  const router = useRouter();
  const { isLocaleReady } = useLocale();
  return (
    <>
      <div className="flex items-baseline sm:mt-0">
        {!!props.backPath && (
          <Button
            size="icon"
            color="minimal"
            onClick={() => router.push(props.backPath as string)}
            StartIcon={Icon.FiArrowLeft}
            aria-label="Go Back"
            className="ltr:mr-2 rtl:ml-2"
          />
        )}
        {props.heading && (
          <header
            className={classNames(
              props.large && "py-8",
              "mb-4 flex w-full items-center pt-4 md:p-0 lg:mb-10"
            )}>
            {props.HeadingLeftIcon && <div className="ltr:mr-4">{props.HeadingLeftIcon}</div>}
            <div className="w-full ltr:mr-4 rtl:ml-4 sm:block">
              {props.heading && (
                <h1 className="font-cal  mb-1 text-xl font-bold tracking-wide text-black">
                  {!isLocaleReady ? <SkeletonText invisible /> : props.heading}
                </h1>
              )}
              {props.subtitle && (
                <p className="hidden text-sm text-neutral-500 sm:block">
                  {!isLocaleReady ? <SkeletonText invisible /> : props.subtitle}
                </p>
              )}
            </div>
            {props.CTA && (
              <div
                className={classNames(
                  props.backPath ? "relative" : "fixed right-4 bottom-[75px] z-40 ",
                  "cta mb-4 flex-shrink-0 sm:relative sm:bottom-auto sm:right-auto sm:z-0"
                )}>
                {props.CTA}
              </div>
            )}
          </header>
        )}
      </div>
      <div className={classNames(props.flexChildrenContainer && "flex flex-1 flex-col")}>
        {props.children}
      </div>
    </>
  );
}

const SettingsSidebarContainerDefault = () => null;

function MainContainer({
  SettingsSidebarContainer: SettingsSidebarContainerProp = <SettingsSidebarContainerDefault />,
  MobileNavigationContainer: MobileNavigationContainerProp = <MobileNavigationContainer />,
  TopNavContainer: TopNavContainerProp = <TopNavContainer />,
  ...props
}: LayoutProps) {
  const [sideContainerOpen, setSideContainerOpen] = props.drawerState || [false, noop];

  return (
    <main className="relative z-0 flex flex-1 flex-col overflow-y-auto bg-white focus:outline-none ">
      {/* show top navigation for md and smaller (tablet and phones) */}
      {TopNavContainerProp}
      {/* The following is used for settings navigation on medium and smaller screens */}
      <div
        className={classNames(
          "absolute z-40 m-0 h-screen w-screen bg-black opacity-50",
          sideContainerOpen ? "" : "hidden"
        )}
        onClick={() => {
          setSideContainerOpen(false);
        }}
      />
      {SettingsSidebarContainerProp}
      <div className="px-4 py-2 lg:py-8 lg:px-12">
        <ErrorBoundary>
          {/* add padding to top for mobile when App Bar is fixed */}
          <div className="pt-14 sm:hidden" />
          {!props.withoutMain ? <ShellMain {...props}>{props.children}</ShellMain> : props.children}
        </ErrorBoundary>
        {/* show bottom navigation for md and smaller (tablet and phones) on pages where back button doesn't exist */}
        {!props.backPath ? MobileNavigationContainerProp : null}
      </div>
    </main>
  );
}

function TopNavContainer() {
  const { status } = useSession();
  if (status !== "authenticated") return null;
  return <TopNav />;
}

function TopNav() {
  const isEmbed = useIsEmbed();
  const { t } = useLocale();
  return (
    <>
      <nav
        style={isEmbed ? { display: "none" } : {}}
        className="border-sunny-200 bg-sunny-100 fixed z-40 flex w-full items-center justify-between border-b py-1.5 px-4 backdrop-blur-lg sm:relative sm:p-4 md:hidden">
        <Link href="/event-types">
          <a>
            <img
              src="https://mento-space.nyc3.digitaloceanspaces.com/logo.svg"
              alt="logo"
              width="100"
              height="40"
            />
          </a>
        </Link>
        <div className="flex items-center gap-2 self-center">
          <span className="group flex items-center rounded-full text-sm font-medium text-gray-700 hover:bg-gray-50 hover:text-neutral-900 lg:hidden">
            <KBarTrigger />
          </span>
          <button className="rounded-full p-1 text-gray-400 hover:bg-gray-50 hover:text-gray-500 focus:outline-none focus:ring-2 focus:ring-black focus:ring-offset-2">
            <span className="sr-only">{t("settings")}</span>
            <Link href="/settings/profile">
              <a>
                <Icon.FiSettings className="h-4 w-4 text-gray-700" aria-hidden="true" />
              </a>
            </Link>
          </button>
          <UserDropdown small />
        </div>
      </nav>
    </>
  );
}

export const MobileNavigationMoreItems = () => (
  <ul className="mt-2 rounded-md border">
    {mobileNavigationMoreItems.map((item) => (
      <MobileNavigationMoreItem key={item.name} item={item} />
    ))}
  </ul>
);<|MERGE_RESOLUTION|>--- conflicted
+++ resolved
@@ -273,40 +273,12 @@
           )}
         </button>
       </DropdownMenuTrigger>
-<<<<<<< HEAD
-      <DropdownMenuContent portalled={true} onInteractOutside={() => setMenuOpen(false)}>
-        {helpOpen ? (
-          <HelpMenuItem onHelpItemSelect={() => onHelpItemSelect()} />
-        ) : (
-          <>
-            {user.username && (
-=======
       <DropdownMenuPortal>
         <DropdownMenuContent onInteractOutside={() => setMenuOpen(false)}>
           {helpOpen ? (
             <HelpMenuItem onHelpItemSelect={() => onHelpItemSelect()} />
           ) : (
             <>
-              <DropdownMenuItem>
-                <button
-                  onClick={() => {
-                    mutation.mutate({ away: !user?.away });
-                    utils.invalidateQueries("viewer.me");
-                  }}
-                  className="flex min-w-max cursor-pointer items-center px-4 py-2 text-sm hover:bg-gray-100 hover:text-gray-900">
-                  <Icon.FiMoon
-                    className={classNames(
-                      user.away
-                        ? "text-purple-500 group-hover:text-purple-700"
-                        : "text-gray-500 group-hover:text-gray-700",
-                      "h-4 w-4 flex-shrink-0 ltr:mr-2 rtl:ml-3"
-                    )}
-                    aria-hidden="true"
-                  />
-                  {user.away ? t("set_as_free") : t("set_as_away")}
-                </button>
-              </DropdownMenuItem>
-              <DropdownMenuSeparator className="h-px bg-gray-200" />
               {user.username && (
                 <DropdownMenuItem>
                   <a
@@ -319,74 +291,6 @@
                   </a>
                 </DropdownMenuItem>
               )}
-              <DropdownMenuSeparator className="h-px bg-gray-200" />
-              <DropdownMenuItem>
-                <a
-                  href={JOIN_SLACK}
-                  target="_blank"
-                  rel="noreferrer"
-                  className="flex items-center px-4 py-2 text-sm text-gray-700 hover:bg-gray-100 hover:text-gray-900">
-                  <Icon.FiSlack strokeWidth={1.5} className="h-4 w-4 text-gray-500 ltr:mr-2 rtl:ml-3" />{" "}
-                  {t("join_our_slack")}
-                </a>
-              </DropdownMenuItem>
-              <DropdownMenuItem>
-                <a
-                  target="_blank"
-                  rel="noopener noreferrer"
-                  href={ROADMAP}
-                  className="flex items-center px-4 py-2 text-sm text-gray-700">
-                  <Icon.FiMap className="h-4 w-4 text-gray-500 ltr:mr-2 rtl:ml-3" /> {t("visit_roadmap")}
-                </a>
-              </DropdownMenuItem>
-
-              <button
-                className="flex w-full items-center px-4 py-2 text-sm text-gray-700 hover:bg-gray-100 hover:text-gray-900"
-                onClick={() => setHelpOpen(true)}>
-                <Icon.FiHelpCircle
-                  className={classNames(
-                    "text-gray-500 group-hover:text-neutral-500",
-                    "h-4 w-4 flex-shrink-0 ltr:mr-2"
-                  )}
-                  aria-hidden="true"
-                />
-
-                {t("help")}
-              </button>
-
->>>>>>> f3e2cf50
-              <DropdownMenuItem>
-                <a
-                  target="_blank"
-                  rel="noopener noreferrer"
-                  href={DESKTOP_APP_LINK}
-                  className="desktop-hidden hidden items-center px-4 py-2 text-sm text-gray-700 lg:flex">
-                  <Icon.FiDownload className="h-4 w-4 text-gray-500 ltr:mr-2 rtl:ml-3" />{" "}
-                  {t("download_desktop_app")}
-                </a>
-              </DropdownMenuItem>
-<<<<<<< HEAD
-            )}
-            <DropdownMenuSeparator className="h-px bg-gray-200" />
-            <DropdownMenuItem>
-              <a
-                onClick={() => signOut({ callbackUrl: "/auth/logout" })}
-                className="flex cursor-pointer items-center px-4 py-2 text-sm hover:bg-gray-100 hover:text-gray-900">
-                <Icon.FiLogOut
-                  className={classNames(
-                    "text-gray-500 group-hover:text-gray-700",
-                    "h-4 w-4 flex-shrink-0 ltr:mr-2 rtl:ml-3"
-                  )}
-                  aria-hidden="true"
-                />
-                {t("sign_out")}
-              </a>
-            </DropdownMenuItem>
-          </>
-        )}
-      </DropdownMenuContent>
-=======
-
               <DropdownMenuSeparator className="h-px bg-gray-200" />
               <DropdownMenuItem>
                 <a
@@ -406,7 +310,6 @@
           )}
         </DropdownMenuContent>
       </DropdownMenuPortal>
->>>>>>> f3e2cf50
     </Dropdown>
   );
 }
