--- conflicted
+++ resolved
@@ -30,13 +30,8 @@
           <Icon className="inline-block h-10 w-10 stroke-[1.3px] dark:bg-gray-900 dark:text-gray-600" />
         </div>
         <div className="flex max-w-[420px] flex-col items-center">
-<<<<<<< HEAD
           <h2 className="text-semibold font-cal mt-6 text-center text-xl dark:text-gray-300">{headline}</h2>
-          <p className="mt-3 mb-8 text-center text-sm font-normal leading-6 text-gray-700 dark:text-gray-300">
-=======
-          <h2 className="text-semibold font-cal mt-6 text-xl dark:text-gray-300">{headline}</h2>
           <div className="mt-3 mb-8 text-center text-sm font-normal leading-6 text-gray-700 dark:text-gray-300">
->>>>>>> 5d775bd4
             {description}
           </div>
           {buttonOnClick && buttonText && <Button onClick={(e) => buttonOnClick(e)}>{buttonText}</Button>}
