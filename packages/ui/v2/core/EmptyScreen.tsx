import React, { ReactNode } from "react";
import { Icon } from "react-feather";
import { IconType } from "react-icons";

import { SVGComponent } from "@calcom/types/SVGComponent";

import Button from "./Button";

export default function EmptyScreen({
  Icon,
  headline,
  description,
  buttonText,
  buttonOnClick,
  buttonRaw,
}: {
  Icon: SVGComponent | Icon | IconType;
  headline: string;
  description: string | React.ReactElement;
  buttonText?: string;
  buttonOnClick?: (event: React.MouseEvent<HTMLElement, MouseEvent>) => void;
  buttonRaw?: ReactNode; // Used incase you want to provide your own button.
}) {
  return (
    <>
      <div className="min-h-80 flex w-full flex-col items-center justify-center rounded-md border border-dashed p-7 lg:p-20">
        <div className="flex h-[72px] w-[72px] items-center justify-center rounded-full bg-gray-200 dark:bg-white">
<<<<<<< HEAD
          <Icon className="inline-block h-10 w-10 text-black dark:bg-gray-900 dark:text-gray-600" />
=======
          <Icon className="inline-block h-10 w-10 stroke-[1.3px] dark:bg-gray-900 dark:text-gray-600" />
>>>>>>> c455639f
        </div>
        <div className="flex max-w-[420px] flex-col items-center">
          <h2 className="text-semibold font-cal mt-6 text-xl dark:text-gray-300">{headline}</h2>
          <p className="mt-3 mb-8 text-sm font-normal leading-6 text-gray-700 dark:text-gray-300">
            {description}
          </p>
          {buttonOnClick && buttonText && <Button onClick={(e) => buttonOnClick(e)}>{buttonText}</Button>}
          {buttonRaw}
        </div>
      </div>
    </>
  );
}<|MERGE_RESOLUTION|>--- conflicted
+++ resolved
@@ -25,11 +25,7 @@
     <>
       <div className="min-h-80 flex w-full flex-col items-center justify-center rounded-md border border-dashed p-7 lg:p-20">
         <div className="flex h-[72px] w-[72px] items-center justify-center rounded-full bg-gray-200 dark:bg-white">
-<<<<<<< HEAD
-          <Icon className="inline-block h-10 w-10 text-black dark:bg-gray-900 dark:text-gray-600" />
-=======
           <Icon className="inline-block h-10 w-10 stroke-[1.3px] dark:bg-gray-900 dark:text-gray-600" />
->>>>>>> c455639f
         </div>
         <div className="flex max-w-[420px] flex-col items-center">
           <h2 className="text-semibold font-cal mt-6 text-xl dark:text-gray-300">{headline}</h2>
