--- conflicted
+++ resolved
@@ -23,11 +23,7 @@
 }) {
   return (
     <>
-<<<<<<< HEAD
-      <div className="min-h-80 my-6 flex w-full flex-col items-center justify-center rounded-md border border-dashed p-7 lg:p-20">
-=======
       <div className="min-h-80 flex w-full flex-col items-center justify-center rounded-md border border-dashed p-7 lg:p-20">
->>>>>>> 397d47b4
         <div className="flex h-[72px] w-[72px] items-center justify-center rounded-full bg-gray-200 dark:bg-white">
           <Icon className="inline-block h-10 w-10 stroke-[1.3px] dark:bg-gray-900 dark:text-gray-600" />
         </div>
