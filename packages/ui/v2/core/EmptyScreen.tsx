--- conflicted
+++ resolved
@@ -31,11 +31,7 @@
         </div>
         <div className="flex max-w-[420px] flex-col items-center">
           <h2 className="text-semibold font-cal mt-6 text-center text-xl dark:text-gray-300">{headline}</h2>
-<<<<<<< HEAD
-          <p className="mt-3 mb-8 text-center text-sm font-normal leading-6 text-gray-700 dark:text-gray-300">
-=======
           <div className="mt-3 mb-8 text-center text-sm font-normal leading-6 text-gray-700 dark:text-gray-300">
->>>>>>> fbc27082
             {description}
           </div>
           {buttonOnClick && buttonText && <Button onClick={(e) => buttonOnClick(e)}>{buttonText}</Button>}
