import * as DialogPrimitive from "@radix-ui/react-dialog";
import { useRouter } from "next/router";
import React, { ReactNode, useState } from "react";
import { Icon } from "react-feather";

import classNames from "@calcom/lib/classNames";

import Button from "./Button";

export type DialogProps = React.ComponentProps<typeof DialogPrimitive["Root"]> & {
  name?: string;
  clearQueryParamsOnClose?: string[];
};
export function Dialog(props: DialogProps) {
  const router = useRouter();
  const { children, name, ...dialogProps } = props;
  // only used if name is set
  const [open, setOpen] = useState(!!dialogProps.open);

  if (name) {
    const clearQueryParamsOnClose = ["dialog", ...(props.clearQueryParamsOnClose || [])];
    dialogProps.onOpenChange = (open) => {
      if (props.onOpenChange) {
        props.onOpenChange(open);
      }
      // toggles "dialog" query param
      if (open) {
        router.query["dialog"] = name;
      } else {
        clearQueryParamsOnClose.forEach((queryParam) => {
          delete router.query[queryParam];
        });
      }
      router.push(
        {
          pathname: router.pathname,
          query: {
            ...router.query,
          },
        },
        undefined,
        { shallow: true }
      );
      setOpen(open);
    };
    // handles initial state
    if (!open && router.query["dialog"] === name) {
      setOpen(true);
    }
    // allow overriding
    if (!("open" in dialogProps)) {
      dialogProps.open = open;
    }
  }

  return (
    <DialogPrimitive.Root {...dialogProps}>
      <DialogPrimitive.Overlay className="fadeIn fixed inset-0 z-40 bg-black bg-opacity-50 transition-opacity" />
      {children}
    </DialogPrimitive.Root>
  );
}
type DialogContentProps = React.ComponentProps<typeof DialogPrimitive["Content"]> & {
  size?: "xl" | "lg";
  type: "creation" | "confirmation";
  title?: string;
  description?: string | undefined;
  closeText?: string;
  actionDisabled?: boolean;
  actionText?: string;
  Icon?: Icon;
  // If this is set it allows you to overide the action buttons. Usefull if you need to use formcontext
  useOwnActionButtons?: boolean;
<<<<<<< HEAD
  actionOnClick?: (e?: Event) => void;
=======
  actionOnClick?: (e: Event | React.MouseEvent<HTMLElement, MouseEvent>) => void;
>>>>>>> e9b6e514
  actionOnClose?: () => void;
};

export const DialogContent = React.forwardRef<HTMLDivElement, DialogContentProps>(
  ({ children, Icon, ...props }, forwardedRef) => (
    <DialogPrimitive.Portal>
      <DialogPrimitive.Overlay className="fadeIn fixed inset-0 z-40 bg-gray-500 bg-opacity-75 transition-opacity" />
      {/*zIndex one less than Toast */}
      <DialogPrimitive.Content
        {...props}
        className={classNames(
          "fadeIn fixed left-1/2 top-1/2 z-[9998] min-w-[360px] -translate-x-1/2 -translate-y-1/2 rounded bg-white text-left shadow-xl focus-visible:outline-none sm:w-full sm:align-middle",
          props.size == "xl"
            ? "p-0.5 sm:max-w-[98vw]"
            : props.size == "lg"
            ? "p-8 sm:max-w-[70rem]"
            : "p-8 sm:max-w-[35rem]",
          "max-h-[560px] overflow-visible overscroll-auto md:h-auto md:max-h-[inherit]",
          `${props.className || ""}`
        )}
        ref={forwardedRef}>
        {props.type === "creation" && (
          <div>
            {props.title && <DialogHeader title={props.title} />}
            {props.description && <p className="pb-5 text-sm text-gray-500">{props.description}</p>}
            <div className="flex flex-col space-y-6">{children}</div>
          </div>
        )}
        {props.type === "confirmation" && (
          <div className="flex">
            {Icon && (
              <div className="mr-4 inline-flex h-10 w-10 items-center justify-center rounded-full bg-gray-300">
                <Icon className="h-4 w-4 text-black" />
              </div>
            )}
            <div>
              {props.title && <DialogHeader title={props.title} />}
              {props.description && <p className="mb-6 text-sm text-gray-500">Optional Description</p>}
            </div>
          </div>
        )}
        {!props.useOwnActionButtons && (
          <DialogFooter>
            <div className="mt-2">
              <DialogClose asChild>
                {/* This will require the i18n string passed in */}
                <Button color="minimal" onClick={props.actionOnClose}>
                  {props.closeText ?? "Close"}
                </Button>
              </DialogClose>
              {props.actionOnClick ? (
                <Button color="primary" disabled={props.actionDisabled} onClick={props.actionOnClick}>
                  {props.actionText}
                </Button>
              ) : (
                <Button color="primary" type="submit" disabled={props.actionDisabled}>
                  {props.actionText}
                </Button>
              )}
            </div>
          </DialogFooter>
        )}
      </DialogPrimitive.Content>
    </DialogPrimitive.Portal>
  )
);

type DialogHeaderProps = {
  title: React.ReactNode;
  subtitle?: React.ReactNode;
};

export function DialogHeader(props: DialogHeaderProps) {
  return (
    <>
      <h3 className="leading-20 text-semibold font-cal pb-1 text-xl text-gray-900" id="modal-title">
        {props.title}
      </h3>
      {props.subtitle && <div className="text-sm text-gray-400">{props.subtitle}</div>}
    </>
  );
}

export function DialogFooter(props: { children: ReactNode }) {
  return (
    <div>
      <div className="mt-5 flex justify-end space-x-2 rtl:space-x-reverse">{props.children}</div>
    </div>
  );
}

DialogContent.displayName = "DialogContent";

export const DialogTrigger = DialogPrimitive.Trigger;
export const DialogClose = DialogPrimitive.Close;<|MERGE_RESOLUTION|>--- conflicted
+++ resolved
@@ -71,11 +71,7 @@
   Icon?: Icon;
   // If this is set it allows you to overide the action buttons. Usefull if you need to use formcontext
   useOwnActionButtons?: boolean;
-<<<<<<< HEAD
-  actionOnClick?: (e?: Event) => void;
-=======
   actionOnClick?: (e: Event | React.MouseEvent<HTMLElement, MouseEvent>) => void;
->>>>>>> e9b6e514
   actionOnClose?: () => void;
 };
 
