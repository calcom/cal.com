import classNames from "@calcom/lib/classNames";

type SkeletonBaseProps = {
  className?: string;
};

interface SkeletonContainer {
  as?: keyof JSX.IntrinsicElements;
  children?: React.ReactNode;
  className?: string;
}

const SkeletonAvatar: React.FC<SkeletonBaseProps> = ({ className }) => {
  return <div className={classNames(`mt-1 rounded-full bg-gray-200 ltr:mr-2 rtl:ml-2`, className)} />;
};

const SkeletonText: React.FC<SkeletonBaseProps & { invisible?: boolean }> = ({
  className = "",
  invisible = false,
}) => {
  return (
    <span
      className={classNames(
<<<<<<< HEAD
        `font-size-0 dark:white-300 animate-pulse rounded-md bg-gray-300 empty:before:inline-block empty:before:content-['']`,
        className,
        invisible ? "invisible" : ""
=======
        `font-size-0 dark:white-300 inline-block animate-pulse rounded-md bg-gray-300 empty:before:inline-block empty:before:content-['']`,
        className
>>>>>>> 39e2c0ef
      )}
    />
  );
};

const SkeletonButton: React.FC<SkeletonBaseProps> = ({ className }) => {
  return (
    <SkeletonContainer>
      <div className={classNames(`rounded-md bg-gray-200`, className)} />
    </SkeletonContainer>
  );
};

const SkeletonContainer: React.FC<SkeletonContainer> = ({ children, as, className }) => {
  const Component = as || "div";
  return <Component className={classNames("animate-pulse", className)}>{children}</Component>;
};

export { SkeletonAvatar, SkeletonText, SkeletonButton, SkeletonContainer };<|MERGE_RESOLUTION|>--- conflicted
+++ resolved
@@ -21,14 +21,9 @@
   return (
     <span
       className={classNames(
-<<<<<<< HEAD
-        `font-size-0 dark:white-300 animate-pulse rounded-md bg-gray-300 empty:before:inline-block empty:before:content-['']`,
+        `font-size-0 dark:white-300 inline-block animate-pulse rounded-md bg-gray-300 empty:before:inline-block empty:before:content-['']`,
         className,
         invisible ? "invisible" : ""
-=======
-        `font-size-0 dark:white-300 inline-block animate-pulse rounded-md bg-gray-300 empty:before:inline-block empty:before:content-['']`,
-        className
->>>>>>> 39e2c0ef
       )}
     />
   );
