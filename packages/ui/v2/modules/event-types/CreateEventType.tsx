--- conflicted
+++ resolved
@@ -17,10 +17,7 @@
 import { Icon } from "@calcom/ui/Icon";
 import { Avatar } from "@calcom/ui/components/avatar";
 import { Button } from "@calcom/ui/components/button";
-<<<<<<< HEAD
-=======
 import { Form, TextAreaField, TextField } from "@calcom/ui/components/form";
->>>>>>> 22dad1ae
 import { Dialog, DialogClose, DialogContent } from "@calcom/ui/v2/core/Dialog";
 import Dropdown, {
   DropdownMenuContent,
