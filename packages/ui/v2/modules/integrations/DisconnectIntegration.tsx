import { useState } from "react";

import { useLocale } from "@calcom/lib/hooks/useLocale";
import { trpc } from "@calcom/trpc/react";
import { Icon } from "@calcom/ui";
import { Button, ButtonProps } from "@calcom/ui/v2/core/Button";
import { Dialog, DialogTrigger, DialogContent } from "@calcom/ui/v2/core/Dialog";
import showToast from "@calcom/ui/v2/core/notifications";

export default function DisconnectIntegration({
  credentialId,
  label,
  trashIcon,
  isGlobal,
<<<<<<< HEAD
  onSuccess,
=======
  buttonProps,
>>>>>>> 6f807930
}: {
  credentialId: number;
  label?: string;
  trashIcon?: boolean;
  isGlobal?: boolean;
<<<<<<< HEAD
  onSuccess?: () => void;
=======
  buttonProps?: ButtonProps;
>>>>>>> 6f807930
}) {
  const { t } = useLocale();
  const [modalOpen, setModalOpen] = useState(false);

  const mutation = trpc.useMutation("viewer.deleteCredential", {
    onSuccess: () => {
      showToast("Integration deleted successfully", "success");
      setModalOpen(false);
      onSuccess && onSuccess();
    },
    onError: () => {
      showToast("Error deleting app", "error");
      setModalOpen(false);
    },
  });

  return (
    <>
      <Dialog open={modalOpen} onOpenChange={setModalOpen}>
        <DialogTrigger asChild>
          <Button
            color={buttonProps?.color || "destructive"}
            StartIcon={trashIcon ? Icon.FiTrash : undefined}
            disabled={isGlobal}
            {...buttonProps}>
            {label}
          </Button>
        </DialogTrigger>
        <DialogContent
          title="Remove app"
          description="Are you sure you want to remove this app?"
          type="confirmation"
          actionText="Yes, remove app"
          Icon={Icon.FiAlertCircle}
          actionOnClick={() => mutation.mutate({ id: credentialId })}
        />
      </Dialog>
    </>
  );
}<|MERGE_RESOLUTION|>--- conflicted
+++ resolved
@@ -12,21 +12,15 @@
   label,
   trashIcon,
   isGlobal,
-<<<<<<< HEAD
   onSuccess,
-=======
   buttonProps,
->>>>>>> 6f807930
 }: {
   credentialId: number;
   label?: string;
   trashIcon?: boolean;
   isGlobal?: boolean;
-<<<<<<< HEAD
   onSuccess?: () => void;
-=======
   buttonProps?: ButtonProps;
->>>>>>> 6f807930
 }) {
   const { t } = useLocale();
   const [modalOpen, setModalOpen] = useState(false);
