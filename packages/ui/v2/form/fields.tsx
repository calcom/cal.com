--- conflicted
+++ resolved
@@ -104,11 +104,7 @@
     return (
       <div className="text-gray mt-2 flex items-center text-sm text-red-700">
         <Info className="mr-1 h-3 w-3" />
-<<<<<<< HEAD
-        {methods.formState.errors[fieldName].message}
-=======
         {fieldErrors.message}
->>>>>>> 62c16817
       </div>
     );
   }
