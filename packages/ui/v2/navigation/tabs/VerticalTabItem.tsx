import noop from "lodash/noop";
import Link from "next/link";
import { useRouter } from "next/router";
import { FC, Fragment, MouseEventHandler } from "react";

// import { ChevronRight } from "react-feather";
import classNames from "@calcom/lib/classNames";
import { useLocale } from "@calcom/lib/hooks/useLocale";
import { SVGComponent } from "@calcom/types/SVGComponent";

export type VerticalTabItemProps = {
  name: string;
  info?: string;
  icon?: SVGComponent;
  disabled?: boolean;
  children?: VerticalTabItemProps[];
  isChild?: boolean;
} & (
  | {
      /** If you want to change query param tabName as per current tab */
      href: string;
      tabName?: never;
    }
  | {
      href?: never;
      /** If you want to change the path as per current tab */
      tabName: string;
    }
);

const VerticalTabItem: FC<VerticalTabItemProps> = ({ name, href, tabName, info, isChild, ...props }) => {
  const router = useRouter();
  const { t } = useLocale();
  let newHref = "";
  let isCurrent;
  if (href) {
    newHref = href;
    isCurrent = router.asPath === href;
  } else if (tabName) {
    newHref = "";
    isCurrent = router.query.tabName === tabName;
  }

  const onClick: MouseEventHandler = tabName
    ? (e) => {
        e.preventDefault();
        router.push({
          query: {
            ...router.query,
            tabName,
          },
        });
      }
    : noop;

  return (
    <Fragment key={name}>
      <Link key={name} href={props.disabled ? "#" : newHref}>
        <a
          onClick={onClick}
          className={classNames(
<<<<<<< HEAD
            isCurrent ? "bg-gray-200 text-gray-900" : "text-gray-600 hover:bg-gray-100",
            "group flex h-14 w-64 flex-row rounded-md px-3 py-[10px]",
=======
            isCurrent ? "bg-gray-200 text-gray-900" : "bg-white text-gray-600 hover:bg-gray-100",
            "group flex h-14 w-64 flex-row items-center rounded-md px-3 py-[10px]",
>>>>>>> 2a73fd81
            props.disabled && "pointer-events-none !opacity-30",
            (isChild || !props.icon) && "ml-9 mr-5 w-auto",
            !info ? "h-9" : "h-14"
          )}
          aria-current={isCurrent ? "page" : undefined}>
          {props.icon && <props.icon className="mr-[10px] h-[16px] w-[16px] self-start stroke-[2px]" />}
          <div
            className={classNames(
              isCurrent ? "font-bold text-gray-900" : "text-gray-600 group-hover:text-gray-700"
            )}>
            <p className="text-sm font-medium leading-none">{t(name)}</p>
            {info && <p className="pt-1 text-xs font-normal">{t(info)}</p>}
          </div>
          {/* {isCurrent && (
            <div className="ml-auto self-center">
              <ChevronRight width={20} height={20} className="h-auto w-[20px] stroke-[1.5px]" />
            </div>
          )} */}
        </a>
      </Link>
      {props.children?.map((child) => (
        <VerticalTabItem key={child.name} {...child} isChild />
      ))}
    </Fragment>
  );
};

export default VerticalTabItem;<|MERGE_RESOLUTION|>--- conflicted
+++ resolved
@@ -59,13 +59,8 @@
         <a
           onClick={onClick}
           className={classNames(
-<<<<<<< HEAD
             isCurrent ? "bg-gray-200 text-gray-900" : "text-gray-600 hover:bg-gray-100",
-            "group flex h-14 w-64 flex-row rounded-md px-3 py-[10px]",
-=======
-            isCurrent ? "bg-gray-200 text-gray-900" : "bg-white text-gray-600 hover:bg-gray-100",
             "group flex h-14 w-64 flex-row items-center rounded-md px-3 py-[10px]",
->>>>>>> 2a73fd81
             props.disabled && "pointer-events-none !opacity-30",
             (isChild || !props.icon) && "ml-9 mr-5 w-auto",
             !info ? "h-9" : "h-14"
