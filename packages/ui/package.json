{
  "name": "@calcom/ui",
  "sideEffects": false,
  "version": "0.0.0",
  "main": "./index.tsx",
  "exports": "./index.tsx",
  "types": "./index.tsx",
  "license": "MIT",
  "scripts": {
    "lint": "eslint .",
    "type-check": "tsc --pretty --noEmit",
    "lint:fix": "eslint . --fix",
    "lint:report": "eslint . --format json --output-file ../../lint-results/ui.json"
  },
  "dependencies": {
    "@calcom/lib": "*",
    "@calcom/trpc": "*",
    "@formkit/auto-animate": "^1.0.0-beta.1",
    "@radix-ui/react-dialog": "^1.0.0",
    "@radix-ui/react-portal": "^1.0.0",
    "@radix-ui/react-select": "^0.1.1",
    "@tanstack/react-query": "^4.3.9",
<<<<<<< HEAD
    "class-variance-authority": "^0.2.4",
=======
    "class-variance-authority": "^0.3.0",
>>>>>>> 22a030af
    "downshift": "^6.1.9",
    "next": "^12.3.1",
    "react": "^18.2.0",
    "react-colorful": "^5.6.0",
    "react-feather": "^2.0.10",
    "react-hook-form": "^7.34.2",
    "react-icons": "^4.4.0",
    "react-select": "^5.4.0",
    "zustand": "^4.1.4"
  },
  "devDependencies": {
    "@calcom/config": "*",
    "@calcom/tsconfig": "*",
    "@types/react": "^18.0.17",
    "@types/react-dom": "^18.0.6",
    "typescript": "^4.7.4"
  }
}<|MERGE_RESOLUTION|>--- conflicted
+++ resolved
@@ -20,11 +20,7 @@
     "@radix-ui/react-portal": "^1.0.0",
     "@radix-ui/react-select": "^0.1.1",
     "@tanstack/react-query": "^4.3.9",
-<<<<<<< HEAD
-    "class-variance-authority": "^0.2.4",
-=======
     "class-variance-authority": "^0.3.0",
->>>>>>> 22a030af
     "downshift": "^6.1.9",
     "next": "^12.3.1",
     "react": "^18.2.0",
