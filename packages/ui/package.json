--- conflicted
+++ resolved
@@ -22,12 +22,8 @@
     "@calcom/lib": "*",
     "@calcom/trpc": "*",
     "@formkit/auto-animate": "^1.0.0-beta.5",
-<<<<<<< HEAD
     "@radix-ui/react-checkbox": "^1.0.4",
-    "@radix-ui/react-dialog": "^1.0.0",
-=======
     "@radix-ui/react-dialog": "^1.0.4",
->>>>>>> 22c51ba4
     "@radix-ui/react-popover": "^1.0.2",
     "@radix-ui/react-portal": "^1.0.0",
     "@radix-ui/react-select": "^0.1.1",
