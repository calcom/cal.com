{
  "name": "@calcom/ui",
  "private": true,
  "sideEffects": false,
  "version": "0.0.0",
  "main": "./index.tsx",
  "exports": {
    ".": "./index.tsx",
    "./components/toast": "./components/toast/index.tsx",
    "./components/icon": "./components/icon/index.ts"
  },
  "types": "./index.tsx",
  "license": "MIT",
  "scripts": {
    "lint": "eslint .",
    "type-check": "tsc --pretty --noEmit",
    "type-check:ci": "tsc-absolute --pretty --noEmit",
    "lint:fix": "eslint . --fix",
    "lint:report": "eslint . --format json --output-file ../../lint-results/ui.json"
  },
  "dependencies": {
    "@calcom/lib": "*",
    "@calcom/trpc": "*",
    "@formkit/auto-animate": "^1.0.0-beta.5",
    "@radix-ui/react-dialog": "^1.0.0",
    "@radix-ui/react-popover": "^1.0.2",
    "@radix-ui/react-portal": "^1.0.0",
    "@radix-ui/react-select": "^0.1.1",
    "@react-icons/all-files": "^4.1.0",
    "@tanstack/react-query": "^4.3.9",
    "@wojtekmaj/react-daterange-picker": "^3.3.1",
    "class-variance-authority": "^0.4.0",
    "downshift": "^6.1.9",
<<<<<<< HEAD
    "next": "^13.4.0",
    "next-seo": "^4.26.0",
=======
    "lucide-react": "^0.171.0",
    "next": "^13.4.6",
>>>>>>> b5fd33d6
    "react": "^18.2.0",
    "react-colorful": "^5.6.0",
    "react-feather": "^2.0.10",
    "react-hook-form": "^7.43.3",
    "react-icons": "^4.4.0",
    "react-select": "^5.7.0"
  },
  "devDependencies": {
    "@calcom/config": "*",
    "@calcom/tsconfig": "*",
    "@types/react": "18.0.26",
    "@types/react-dom": "^18.0.9",
    "typescript": "^4.9.4"
  }
}<|MERGE_RESOLUTION|>--- conflicted
+++ resolved
@@ -31,13 +31,9 @@
     "@wojtekmaj/react-daterange-picker": "^3.3.1",
     "class-variance-authority": "^0.4.0",
     "downshift": "^6.1.9",
-<<<<<<< HEAD
-    "next": "^13.4.0",
-    "next-seo": "^4.26.0",
-=======
     "lucide-react": "^0.171.0",
     "next": "^13.4.6",
->>>>>>> b5fd33d6
+    "next-seo": "^4.26.0",
     "react": "^18.2.0",
     "react-colorful": "^5.6.0",
     "react-feather": "^2.0.10",
