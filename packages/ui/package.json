{
  "name": "@calcom/ui",
  "sideEffects": false,
  "version": "0.0.0",
  "main": "./index.tsx",
  "types": "./index.tsx",
  "license": "MIT",
  "scripts": {
    "lint": "eslint .",
    "lint:fix": "eslint . --fix",
    "lint:report": "eslint . --format json --output-file ../../lint-results/ui.json"
  },
  "dependencies": {
    "@calcom/lib": "*",
    "@calcom/trpc": "*",
    "@radix-ui/react-dialog": "^0.1.0",
    "@radix-ui/react-select": "^0.1.1",
    "downshift": "^6.1.7",
    "next": "^12.2.3",
    "react": "^18.2.0",
    "react-colorful": "^5.5.1",
    "react-feather": "^2.0.10",
<<<<<<< HEAD
    "react-query": "^3.39.2",
=======
    "react-icons": "^4.4.0",
    "react-query": "^3.39.0",
>>>>>>> 4cb5a56d
    "react-select": "^5.4.0"
  },
  "devDependencies": {
    "@calcom/config": "*",
    "@calcom/tsconfig": "*",
    "@types/react": "18.0.9",
    "@types/react-dom": "18.0.4",
    "typescript": "^4.7.4"
  }
}<|MERGE_RESOLUTION|>--- conflicted
+++ resolved
@@ -20,12 +20,8 @@
     "react": "^18.2.0",
     "react-colorful": "^5.5.1",
     "react-feather": "^2.0.10",
-<<<<<<< HEAD
+    "react-icons": "^4.4.0",
     "react-query": "^3.39.2",
-=======
-    "react-icons": "^4.4.0",
-    "react-query": "^3.39.0",
->>>>>>> 4cb5a56d
     "react-select": "^5.4.0"
   },
   "devDependencies": {
