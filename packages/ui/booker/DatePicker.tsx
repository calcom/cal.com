import { ChevronLeftIcon, ChevronRightIcon } from "@heroicons/react/solid";
import dayjs from "dayjs";
import isToday from "dayjs/plugin/isToday";
import { useMemo, useState } from "react";

import classNames from "@calcom/lib/classNames";
import { daysInMonth, yyyymmdd } from "@calcom/lib/date-fns";
import { weekdayNames } from "@calcom/lib/weekday";
import { SkeletonContainer } from "@calcom/ui/skeleton";

dayjs.extend(isToday);

export type DatePickerProps = {
  /** which day of the week to render the calendar. Usually Sunday (=0) or Monday (=1) - default: Sunday */
  weekStart?: 0 | 1 | 2 | 3 | 4 | 5 | 6;
  /** Fires whenever a selected date is changed. */
  onChange: (date: Date) => void;
  /** Fires when the month is changed. */
  onMonthChange?: (date: Date) => void;
  /** which date is currently selected (not tracked from here) */
  selected?: Date;
  /** defaults to current date. */
  minDate?: Date;
  /** Furthest date selectable in the future, default = UNLIMITED */
  maxDate?: Date;
  /** locale, any IETF language tag, e.g. "hu-HU" - defaults to Browser settings */
  locale: string;
  /** Defaults to [], which dates are not bookable. Array of valid dates like: ["2022-04-23", "2022-04-24"] */
  excludedDates?: string[];
  /** defaults to all, which dates are bookable (inverse of excludedDates) */
  includedDates?: string[];
  /** allows adding classes to the container */
  className?: string;
  /** Shows a small loading spinner next to the month name */
  isLoading?: boolean;
};

export const Day = ({
  date,
  active,
  ...props
}: JSX.IntrinsicElements["button"] & { active: boolean; date: Date }) => {
  return (
    <button
      className={classNames(
        "hover:border-brand disabled:text-bookinglighter absolute top-0 left-0 right-0 bottom-0 mx-auto rounded-sm border border-transparent text-center font-medium disabled:cursor-default disabled:border-transparent disabled:font-light dark:hover:border-white disabled:dark:border-transparent",
        active
          ? "bg-brand text-brandcontrast dark:bg-darkmodebrand dark:text-darkmodebrandcontrast"
          : !props.disabled
          ? " bg-gray-100 dark:bg-gray-600 dark:text-white"
          : ""
      )}
      data-testid="day"
      data-disabled={props.disabled}
      {...props}>
      {date.getDate()}
      {dayjs(date).isToday() && (
        <span className="absolute left-0 bottom-0 mx-auto -mb-px w-full text-4xl">.</span>
      )}
    </button>
  );
};

const Days = ({
  minDate,
  excludedDates = [],
  includedDates,
  browsingDate,
  weekStart,
  DayComponent = Day,
  selected,
  ...props
}: Omit<DatePickerProps, "locale" | "className" | "weekStart"> & {
  DayComponent?: React.FC<React.ComponentProps<typeof Day>>;
  browsingDate: Date;
  weekStart: number;
}) => {
  // Create placeholder elements for empty days in first week
  const weekdayOfFirst = new Date(new Date(browsingDate).setDate(1)).getDay();
  // memoize to prevent a flicker on redraw on the current day
  const minDateValueOf = useMemo(() => {
    return minDate?.valueOf() || new Date().valueOf();
  }, [minDate]);

  const days: (Date | null)[] = Array((weekdayOfFirst - weekStart + 7) % 7).fill(null);
  for (let day = 1, dayCount = daysInMonth(browsingDate); day <= dayCount; day++) {
    const date = new Date(new Date(browsingDate).setDate(day));
    days.push(date);
  }

  return (
    <>
<<<<<<< HEAD
      {days.map((day, idx) =>
        day === null ? (
          <div key={`e-${idx}`} />
        ) : (
          <div key={day === null ? `e-${idx}` : `day-${day}`} className="relative w-full pt-[100%]">
            {day === null ? (
              <div key={`e-${idx}`} />
            ) : props.isLoading ? (
              <SkeletonContainer>
                <button
                  className="absolute top-0 left-0 right-0 bottom-0 mx-auto w-full rounded-sm border-transparent bg-gray-50 text-gray-400 opacity-50 dark:bg-gray-900 dark:text-gray-200"
                  key={`e-${idx}`}>
                  {day.getDate()}
                </button>
              </SkeletonContainer>
            ) : (
              <DayComponent
                date={day}
                onClick={() => props.onChange(day)}
                disabled={
                  (includedDates && !includedDates.includes(yyyymmdd(day))) ||
                  excludedDates.includes(yyyymmdd(day)) ||
                  day.valueOf() < minDateValueOf
                }
                active={selected ? yyyymmdd(selected) === yyyymmdd(day) : false}
              />
            )}
          </div>
        )
      )}
=======
      {days.map((day, idx) => (
        <div key={day === null ? `e-${idx}` : `day-${day}`} className="relative w-full pt-[100%]">
          {day === null ? (
            <div key={`e-${idx}`} />
          ) : (
            <DayComponent
              date={day}
              onClick={() => {
                props.onChange(day);
                window.scrollTo({
                  top: 360,
                  behavior: "smooth",
                });
              }}
              disabled={
                (includedDates && !includedDates.includes(yyyymmdd(day))) ||
                excludedDates.includes(yyyymmdd(day)) ||
                day.valueOf() < minDateValueOf
              }
              active={selected ? yyyymmdd(selected) === yyyymmdd(day) : false}
            />
          )}
        </div>
      ))}
>>>>>>> 777d260d
    </>
  );
};

const DatePicker = ({
  weekStart = 0,
  className,
  locale,
  selected,
  onMonthChange,
  ...passThroughProps
}: DatePickerProps & Partial<React.ComponentProps<typeof Days>>) => {
  const [month, setMonth] = useState(selected ? selected.getMonth() : new Date().getMonth());

  const changeMonth = (newMonth: number) => {
    setMonth(newMonth);
    if (onMonthChange) {
      const d = new Date();
      d.setMonth(newMonth, 1);
      onMonthChange(d);
    }
  };

  return (
    <div className={className}>
      <div className="mb-4 flex justify-between text-xl font-light">
        <span className="w-1/2 dark:text-white">
          <strong className="text-bookingdarker dark:text-white">
            {new Date(new Date().setMonth(month)).toLocaleString(locale, { month: "long" })}
          </strong>{" "}
          <span className="text-bookinglight">{new Date(new Date().setMonth(month)).getFullYear()}</span>
        </span>
        <div className="text-black dark:text-white">
          <button
            onClick={() => changeMonth(month - 1)}
            className={classNames(
              "group p-1 opacity-50 hover:opacity-100 ltr:mr-2 rtl:ml-2",
              month <= new Date().getMonth() && "disabled:text-bookinglighter hover:opacity-50"
            )}
            disabled={month <= new Date().getMonth()}
            data-testid="decrementMonth">
            <ChevronLeftIcon className="h-5 w-5" />
          </button>
          <button
            className="group p-1 opacity-50 hover:opacity-100"
            onClick={() => changeMonth(month + 1)}
            data-testid="incrementMonth">
            <ChevronRightIcon className="h-5 w-5" />
          </button>
        </div>
      </div>
      <div className="border-bookinglightest mb-2 grid grid-cols-7 gap-4 border-t border-b text-center dark:border-gray-800 sm:mb-0 sm:border-0">
        {weekdayNames(locale, weekStart, "short").map((weekDay) => (
          <div key={weekDay} className="text-bookinglight my-4 text-xs uppercase tracking-widest">
            {weekDay}
          </div>
        ))}
      </div>
      <div className="grid grid-cols-7 gap-2 text-center">
        <Days
          browsingDate={new Date(new Date().setMonth(month))}
          weekStart={weekStart}
          selected={selected}
          {...passThroughProps}
        />
      </div>
    </div>
  );
};

export default DatePicker;<|MERGE_RESOLUTION|>--- conflicted
+++ resolved
@@ -90,7 +90,6 @@
 
   return (
     <>
-<<<<<<< HEAD
       {days.map((day, idx) =>
         day === null ? (
           <div key={`e-${idx}`} />
@@ -109,7 +108,13 @@
             ) : (
               <DayComponent
                 date={day}
-                onClick={() => props.onChange(day)}
+                onClick={() => {
+                  props.onChange(day);
+                  window.scrollTo({
+                    top: 360,
+                    behavior: "smooth",
+                  });
+                }}
                 disabled={
                   (includedDates && !includedDates.includes(yyyymmdd(day))) ||
                   excludedDates.includes(yyyymmdd(day)) ||
@@ -121,32 +126,6 @@
           </div>
         )
       )}
-=======
-      {days.map((day, idx) => (
-        <div key={day === null ? `e-${idx}` : `day-${day}`} className="relative w-full pt-[100%]">
-          {day === null ? (
-            <div key={`e-${idx}`} />
-          ) : (
-            <DayComponent
-              date={day}
-              onClick={() => {
-                props.onChange(day);
-                window.scrollTo({
-                  top: 360,
-                  behavior: "smooth",
-                });
-              }}
-              disabled={
-                (includedDates && !includedDates.includes(yyyymmdd(day))) ||
-                excludedDates.includes(yyyymmdd(day)) ||
-                day.valueOf() < minDateValueOf
-              }
-              active={selected ? yyyymmdd(selected) === yyyymmdd(day) : false}
-            />
-          )}
-        </div>
-      ))}
->>>>>>> 777d260d
     </>
   );
 };
