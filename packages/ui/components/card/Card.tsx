// @TODO: turn this into a more generic component that has the same Props API as MUI https://mui.com/material-ui/react-card/
import type { VariantProps } from "class-variance-authority";
import { cva } from "class-variance-authority";
import Link from "next/link";
import type { ReactNode } from "react";
import React from "react";

import classNames from "@calcom/ui/classNames";

import { Button } from "../button";

const cvaCardTypeByVariant = cva("", {
  // Variants won't have any style by default. Style will only be applied if the variants are combined.
  // So, style is defined in compoundVariants.
  variants: {
    variant: {
      basic: "",
      ProfileCard: "",
      SidebarCard: "",
      NewLaunchSidebarCard: "",
    },
    structure: {
      image: "",
      card: "",
      title: "",
      description: "",
    },
  },
  compoundVariants: [
    // Style for Basic Variants types
    {
      variant: "basic",
      structure: "image",
      className: "w-10 h-auto",
    },
    {
      variant: "basic",
      structure: "card",
      className: "p-5 bg-default",
    },
    {
      variant: "basic",
      structure: "title",
      className: "text-base mt-4",
    },
    {
      variant: "basic",
      structure: "description",
      className: "text-sm leading-[18px] text-subtle font-normal",
    },

    // Style for ProfileCard Variant Types
    {
      variant: "ProfileCard",
      structure: "image",
      className: "w-9 h-auto rounded-full mb-4s",
    },
    {
      variant: "ProfileCard",
      structure: "card",
      className: "w-80 p-4 hover:bg-subtle bg-default",
    },
    {
      variant: "ProfileCard",
      structure: "title",
      className: "text-base",
    },
    {
      variant: "ProfileCard",
      structure: "description",
      className: "text-sm leading-[18px] text-subtle font-normal",
    },

    // Style for SidebarCard Variant Types
    {
      variant: "SidebarCard",
      structure: "image",
      className: "w-9 h-auto rounded-full mb-4s",
    },
    {
      variant: "SidebarCard",
      structure: "card",
      className: "w-full p-3 border border-subtle bg-default",
    },
    {
      variant: "SidebarCard",
      structure: "title",
      className: "text-sm font-cal",
    },
    {
      variant: "SidebarCard",
      structure: "description",
      className: "text-xs text-default line-clamp-2",
    },

    // Style for NewLaunchSidebarCard Variant Types
    {
      variant: "NewLaunchSidebarCard",
      structure: "image",
      className: "w-9 h-auto rounded-full mb-4s",
    },
    {
      variant: "NewLaunchSidebarCard",
      structure: "card",
      className: "w-full p-3 border border-subtle bg-launch-dark text-white",
    },
    {
      variant: "NewLaunchSidebarCard",
      structure: "title",
      className: "text-sm font-cal text-white",
    },
    {
      variant: "NewLaunchSidebarCard",
      structure: "description",
      className: "text-xs text-white",
    },
  ],
});

type CVACardType = Required<Pick<VariantProps<typeof cvaCardTypeByVariant>, "variant">>;

export interface BaseCardProps extends CVACardType {
  image?: string;
  icon?: ReactNode;
  imageProps?: JSX.IntrinsicElements["img"];
  title: string;
  description: ReactNode;
  containerProps?: JSX.IntrinsicElements["div"];
  actionButton?: {
    href?: string;
    child: ReactNode;
    onClick?: (event: React.MouseEvent<HTMLElement, MouseEvent>) => void;
    "data-testid"?: string;
  };
  learnMore?: {
    href?: string;
    text: string;
<<<<<<< HEAD
    onClick?: (event: React.MouseEvent<HTMLElement>) => void;
=======
    onClick?: (event: React.MouseEvent<HTMLAnchorElement>) => void;
>>>>>>> 9048d053
  };
  mediaLink?: string;
  mediaLinkOnClick?: (event: React.MouseEvent<HTMLAnchorElement>) => void;
  thumbnailUrl?: string;
  structure?: string;
  coverPhoto?: string;
  buttonClassName?: string;
}

export function Card({
  image,
  title,
  icon,
  description,
  variant,
  actionButton,
  containerProps,
  imageProps,
  mediaLink,
  thumbnailUrl,
  learnMore,
  coverPhoto,
  buttonClassName,
  mediaLinkOnClick,
}: BaseCardProps) {
  const LinkComponent = learnMore?.href?.startsWith("https") ? "a" : Link;
  return (
    <div
      className={classNames(
        containerProps?.className,
        "border-subtle text-default bg-default flex flex-col justify-between rounded-md border",
        cvaCardTypeByVariant({ variant, structure: "card" })
      )}
      data-testid="card-container"
      {...containerProps}>
      <div>
        {icon && icon}
        {image && (
          <img
            src={image}
            // Stops eslint complaining - not smart enough to realise it comes from ...imageProps
            alt={imageProps?.alt}
            className={classNames(
              imageProps?.className,
              cvaCardTypeByVariant({ variant, structure: "image" })
            )}
            {...imageProps}
          />
        )}
        <h5
          title={title}
          className={classNames(
            "text-emphasis line-clamp-1 font-bold leading-5",
            cvaCardTypeByVariant({ variant, structure: "title" })
          )}>
          {title}
        </h5>
        {description && (
          <p
            title={description.toString()}
            className={classNames(cvaCardTypeByVariant({ variant, structure: "description" }), "pt-1")}>
            {description}
          </p>
        )}
      </div>
      {variant === "SidebarCard" && mediaLink && (
        <a
          onClick={mediaLinkOnClick}
          target="_blank"
          rel="noreferrer noopener"
          href={mediaLink}
          data-testid={actionButton?.["data-testid"]}
          className="group relative my-3 flex aspect-video items-center overflow-hidden rounded">
          <div className="absolute inset-0 bg-black/50 transition group-hover:bg-black/40" />
          <svg
            className="text-inverted absolute left-1/2 top-1/2 h-8 w-8 -translate-x-1/2 -translate-y-1/2 transform rounded-full shadow-lg transition-all hover:-mt-px"
            viewBox="0 0 32 32"
            fill="none"
            xmlns="http://www.w3.org/2000/svg">
            <path
              d="M16 32C24.8366 32 32 24.8366 32 16C32 7.16344 24.8366 0 16 0C7.16344 0 0 7.16344 0 16C0 24.8366 7.16344 32 16 32Z"
              fill="white"
            />
            <path
              d="M12.1667 8.5L23.8334 16L12.1667 23.5V8.5Z"
              fill="#111827"
              stroke="#111827"
              strokeWidth="1.5"
              strokeLinecap="round"
              strokeLinejoin="round"
            />
          </svg>
          <img alt="play feature video" src={thumbnailUrl} />
        </a>
      )}
      {variant === "NewLaunchSidebarCard" && coverPhoto && (
        <img alt="cover" className="mt-3 w-full" src={coverPhoto} />
      )}

      {/* TODO: this should be CardActions https://mui.com/material-ui/api/card-actions/ */}
      {variant === "basic" && actionButton && (
        <div>
          <Button
            color="secondary"
            href={actionButton?.href}
            className="mt-10"
            EndIcon="arrow-right"
            data-testid={actionButton["data-testid"]}>
            {actionButton?.child}
          </Button>
        </div>
      )}

      {(variant === "SidebarCard" || variant === "NewLaunchSidebarCard") && (
        <div className="mt-2 flex items-center justify-between">
          {learnMore && (
<<<<<<< HEAD
            <>
              {learnMore.href ? (
                <LinkComponent
                  href={learnMore.href}
                  target="_blank"
                  rel="noreferrer"
                  onClick={learnMore.onClick}
                  className={classNames("text-default text-xs font-medium", buttonClassName)}>
                  {learnMore.text}
                </LinkComponent>
              ) : learnMore.onClick ? (
                <button type="button"
                  color="minimal"
                  onClick={learnMore.onClick}
                  className={classNames("text-default text-xs font-medium", buttonClassName)}>
                  {learnMore.text}
                </button>
              ) : undefined}
            </>
=======
            <LinkComponent
              href={learnMore.href}
              target="_blank"
              rel="noreferrer"
              onClick={learnMore.onClick}
              className={classNames("text-default text-xs font-medium", buttonClassName)}>
              {learnMore.text}
            </LinkComponent>
>>>>>>> 9048d053
          )}
          {actionButton?.child && (
            <button
              className={classNames(
                "text-default hover:text-emphasis p-0 text-xs font-normal",
                buttonClassName
              )}
              color="minimal"
              data-testid={actionButton?.["data-testid"]}
              onClick={actionButton?.onClick}>
              {actionButton?.child}
            </button>
          )}
        </div>
      )}
    </div>
  );
}

export default Card;<|MERGE_RESOLUTION|>--- conflicted
+++ resolved
@@ -135,11 +135,8 @@
   learnMore?: {
     href?: string;
     text: string;
-<<<<<<< HEAD
     onClick?: (event: React.MouseEvent<HTMLElement>) => void;
-=======
     onClick?: (event: React.MouseEvent<HTMLAnchorElement>) => void;
->>>>>>> 9048d053
   };
   mediaLink?: string;
   mediaLinkOnClick?: (event: React.MouseEvent<HTMLAnchorElement>) => void;
@@ -256,13 +253,13 @@
       {(variant === "SidebarCard" || variant === "NewLaunchSidebarCard") && (
         <div className="mt-2 flex items-center justify-between">
           {learnMore && (
-<<<<<<< HEAD
             <>
               {learnMore.href ? (
                 <LinkComponent
                   href={learnMore.href}
                   target="_blank"
                   rel="noreferrer"
+                  onClick={learnMore.onClick}
                   onClick={learnMore.onClick}
                   className={classNames("text-default text-xs font-medium", buttonClassName)}>
                   {learnMore.text}
@@ -276,16 +273,6 @@
                 </button>
               ) : undefined}
             </>
-=======
-            <LinkComponent
-              href={learnMore.href}
-              target="_blank"
-              rel="noreferrer"
-              onClick={learnMore.onClick}
-              className={classNames("text-default text-xs font-medium", buttonClassName)}>
-              {learnMore.text}
-            </LinkComponent>
->>>>>>> 9048d053
           )}
           {actionButton?.child && (
             <button
