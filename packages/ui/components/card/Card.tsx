--- conflicted
+++ resolved
@@ -251,18 +251,7 @@
         <div className="mt-2 flex items-center justify-between">
           {learnMore && (
             <>
-<<<<<<< HEAD
               {learnMore.href ? (
-=======
-              {learnMore.onClick ? (
-                <button type="button"
-                  color="minimal"
-                  onClick={learnMore.onClick}
-                  className={classNames("text-default text-xs font-medium", buttonClassName)}>
-                  {learnMore.text}
-                </button>
-              ) : learnMore.href ? (
->>>>>>> 21ea8506
                 <LinkComponent
                   href={learnMore.href}
                   target="_blank"
@@ -272,7 +261,7 @@
                   {learnMore.text}
                 </LinkComponent>
               ) : learnMore.onClick ? (
-                <button
+                <button type="button"
                   color="minimal"
                   onClick={learnMore.onClick}
                   className={classNames("text-default text-xs font-medium", buttonClassName)}>
