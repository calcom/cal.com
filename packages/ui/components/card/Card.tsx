// @TODO: turn this into a more generic component that has the same Props API as MUI https://mui.com/material-ui/react-card/
import type { VariantProps } from "class-variance-authority";
import { cva } from "class-variance-authority";
import Link from "next/link";
import type { ReactNode } from "react";
import React from "react";

import classNames from "@calcom/lib/classNames";

import { Button } from "../button";

const cvaCardTypeByVariant = cva("", {
  // Variants won't have any style by default. Style will only be applied if the variants are combined.
  // So, style is defined in compoundVariants.
  variants: {
    variant: {
      basic: "",
      ProfileCard: "",
      SidebarCard: "",
    },
    structure: {
      image: "",
      card: "",
      title: "",
      description: "",
    },
  },
  compoundVariants: [
    // Style for Basic Variants types
    {
      variant: "basic",
      structure: "image",
      className: "w-10 h-auto",
    },
    {
      variant: "basic",
      structure: "card",
      className: "p-5",
    },
    {
      variant: "basic",
      structure: "title",
      className: "text-base mt-4",
    },
    {
      variant: "basic",
      structure: "description",
      className: "text-sm leading-[18px] text-subtle font-normal",
    },

    // Style for ProfileCard Variant Types
    {
      variant: "ProfileCard",
      structure: "image",
      className: "w-9 h-auto rounded-full mb-4s",
    },
    {
      variant: "ProfileCard",
      structure: "card",
      className: "w-80 p-4 hover:bg-subtle",
    },
    {
      variant: "ProfileCard",
      structure: "title",
      className: "text-base",
    },
    {
      variant: "ProfileCard",
      structure: "description",
      className: "text-sm leading-[18px] text-subtle font-normal",
    },

    // Style for SidebarCard Variant Types
    {
      variant: "SidebarCard",
      structure: "image",
      className: "w-9 h-auto rounded-full mb-4s",
    },
    {
      variant: "SidebarCard",
      structure: "card",
      className: "w-full p-3 border border-subtle",
    },
    {
      variant: "SidebarCard",
      structure: "title",
      className: "text-sm font-cal",
    },
    {
      variant: "SidebarCard",
      structure: "description",
      className: "text-xs text-default line-clamp-2",
    },
  ],
});

type CVACardType = Required<Pick<VariantProps<typeof cvaCardTypeByVariant>, "variant">>;

export interface BaseCardProps extends CVACardType {
  image?: string;
  icon?: ReactNode;
  imageProps?: JSX.IntrinsicElements["img"];
  title: string;
  description: ReactNode;
  containerProps?: JSX.IntrinsicElements["div"];
  actionButton?: {
    href?: string;
    child: ReactNode;
    onClick?: (event: React.MouseEvent<HTMLElement, MouseEvent>) => void;
    "data-testId"?: string;
  };
  learnMore?: {
    href: string;
    text: string;
  };
  mediaLink?: string;
  thumbnailUrl?: string;
  structure?: string;
}

export function Card({
  image,
  title,
  icon,
  description,
  variant,
  actionButton,
  containerProps,
  imageProps,
  mediaLink,
  thumbnailUrl,
  learnMore,
}: BaseCardProps) {
  const LinkComponent = learnMore && learnMore.href.startsWith("https") ? "a" : Link;
  return (
    <div
      className={classNames(
        containerProps?.className,
        cvaCardTypeByVariant({ variant, structure: "card" }),
        "bg-default border-subtle text-default flex flex-col justify-between rounded-md border"
      )}
      data-testid="card-container"
      {...containerProps}>
      <div>
        {icon && icon}
        {image && (
          <img
            src={image}
            // Stops eslint complaining - not smart enough to realise it comes from ...imageProps
            alt={imageProps?.alt}
            className={classNames(
              imageProps?.className,
              cvaCardTypeByVariant({ variant, structure: "image" })
            )}
            {...imageProps}
          />
        )}
        <h5
          title={title}
          className={classNames(
            cvaCardTypeByVariant({ variant, structure: "title" }),
            "text-emphasis line-clamp-1 font-bold leading-5"
          )}>
          {title}
        </h5>
        {description && (
          <p
            title={description.toString()}
            className={classNames(cvaCardTypeByVariant({ variant, structure: "description" }), "pt-1")}>
            {description}
          </p>
        )}
      </div>
      {variant === "SidebarCard" && (
        <a
          onClick={actionButton?.onClick}
          target="_blank"
          rel="noreferrer"
          href={mediaLink}
          data-testId={actionButton?.["data-testId"]}
          className="group relative my-3 flex aspect-video items-center overflow-hidden rounded">
          <div className="absolute inset-0 bg-black bg-opacity-50 transition-opacity group-hover:bg-opacity-40" />
          <svg
            className="text-inverted absolute left-1/2 top-1/2 h-8 w-8 -translate-x-1/2 -translate-y-1/2 transform rounded-full shadow-lg hover:-mt-px"
            viewBox="0 0 32 32"
            fill="none"
            xmlns="http://www.w3.org/2000/svg">
            <path
              d="M16 32C24.8366 32 32 24.8366 32 16C32 7.16344 24.8366 0 16 0C7.16344 0 0 7.16344 0 16C0 24.8366 7.16344 32 16 32Z"
              fill="white"
            />
            <path
              d="M12.1667 8.5L23.8334 16L12.1667 23.5V8.5Z"
              fill="#111827"
              stroke="#111827"
              strokeWidth="1.5"
              strokeLinecap="round"
              strokeLinejoin="round"
            />
          </svg>
          <img alt="play feature video" src={thumbnailUrl} />
        </a>
      )}

      {/* TODO: this should be CardActions https://mui.com/material-ui/api/card-actions/ */}
<<<<<<< HEAD
      <div>
        {variant === "basic" && (
          <Button color="secondary" href={actionButton?.href} className="mt-10" EndIcon="arrow-right">
=======
      {variant === "basic" && actionButton && (
        <div>
          <Button
            color="secondary"
            href={actionButton?.href}
            className="mt-10"
            EndIcon={ArrowRight}
            data-testId={actionButton["data-testId"]}>
>>>>>>> 507daa6a
            {actionButton?.child}
          </Button>
        </div>
      )}

      {variant === "SidebarCard" && (
        <div className="mt-2 flex items-center justify-between">
          {learnMore && (
            <LinkComponent
              href={learnMore.href}
              onClick={actionButton?.onClick}
              target="_blank"
              rel="noreferrer"
              className="text-default text-xs font-medium">
              {learnMore.text}
            </LinkComponent>
          )}
          {actionButton?.child && (
            <button
              className="text-default hover:text-emphasis p-0 text-xs font-normal"
              color="minimal"
              data-testId={actionButton?.["data-testId"]}
              onClick={actionButton?.onClick}>
              {actionButton?.child}
            </button>
          )}
        </div>
      )}
    </div>
  );
}

export default Card;<|MERGE_RESOLUTION|>--- conflicted
+++ resolved
@@ -203,11 +203,6 @@
       )}
 
       {/* TODO: this should be CardActions https://mui.com/material-ui/api/card-actions/ */}
-<<<<<<< HEAD
-      <div>
-        {variant === "basic" && (
-          <Button color="secondary" href={actionButton?.href} className="mt-10" EndIcon="arrow-right">
-=======
       {variant === "basic" && actionButton && (
         <div>
           <Button
@@ -216,7 +211,6 @@
             className="mt-10"
             EndIcon={ArrowRight}
             data-testId={actionButton["data-testId"]}>
->>>>>>> 507daa6a
             {actionButton?.child}
           </Button>
         </div>
