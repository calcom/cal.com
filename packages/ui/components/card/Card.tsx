--- conflicted
+++ resolved
@@ -148,12 +148,8 @@
               onClick={actionButton?.onClick}
               target="_blank"
               rel="noreferrer"
-<<<<<<< HEAD
               prefetch={!learnMore.href.startsWith("https://cal.com/blog")}
               className="text-default text-xs font-medium">
-=======
-              className="text-xs font-medium">
->>>>>>> e7f917ba
               {learnMore.text}
             </LinkComponent>
           )}
