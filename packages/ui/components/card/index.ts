--- conflicted
+++ resolved
@@ -1,9 +1,5 @@
 export { default as Card } from "./Card";
 export type { BaseCardProps } from "./Card";
 export { StepCard } from "./StepCard";
-<<<<<<< HEAD
 export { default as FormCard, FormCardBody } from "./FormCard";
-=======
-export { default as FormCard } from "./FormCard";
-export { PanelCard } from "./PanelCard";
->>>>>>> 3bbba9c6
+export { PanelCard } from "./PanelCard";