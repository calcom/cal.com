--- conflicted
+++ resolved
@@ -130,13 +130,6 @@
     method: "readAsDataURL",
   });
 
-<<<<<<< HEAD
-  useEffect(() => {
-    setImageSrc(props.imageSrc);
-  }, [props.imageSrc]);
-
-=======
->>>>>>> f687056d
   const onInputFile = (e: FileEvent<HTMLInputElement>) => {
     if (!e.target.files?.length) {
       return;
