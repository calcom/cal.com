import * as SliderPrimitive from "@radix-ui/react-slider";
import type { FormEvent } from "react";
import { useCallback, useEffect, useState } from "react";
import Cropper from "react-easy-crop";

import checkIfItFallbackImage from "@calcom/lib/checkIfItFallbackImage";
import { useLocale } from "@calcom/lib/hooks/useLocale";

import type { ButtonColor } from "../..";
import { Button, Dialog, DialogClose, DialogContent, DialogTrigger, DialogFooter } from "../..";
import { showToast } from "../toast";

type ReadAsMethod = "readAsText" | "readAsDataURL" | "readAsArrayBuffer" | "readAsBinaryString";

type UseFileReaderProps = {
  method: ReadAsMethod;
  onLoad?: (result: unknown) => void;
};

type Area = {
  width: number;
  height: number;
  x: number;
  y: number;
};

const MAX_IMAGE_SIZE = 512;

const useFileReader = (options: UseFileReaderProps) => {
  const { method = "readAsText", onLoad } = options;
  const [file, setFile] = useState<File | null>(null);
  const [loading, setLoading] = useState<boolean>(false);
  const [error, setError] = useState<DOMException | null>(null);
  const [result, setResult] = useState<string | ArrayBuffer | null>(null);

  useEffect(() => {
    if (!file && result) {
      setResult(null);
    }
  }, [file, result]);

  useEffect(() => {
    if (!file) {
      return;
    }

    const reader = new FileReader();
    reader.onloadstart = () => setLoading(true);
    reader.onloadend = () => setLoading(false);
    reader.onerror = () => setError(reader.error);

    reader.onload = (e: ProgressEvent<FileReader>) => {
      setResult(e.target?.result ?? null);
      if (onLoad) {
        onLoad(e.target?.result ?? null);
      }
    };
    reader[method](file);
  }, [file, method, onLoad]);

  return [{ result, error, file, loading }, setFile] as const;
};

type ImageUploaderProps = {
  id: string;
  buttonMsg: string;
  handleAvatarChange: (imageSrc: string) => void;
  imageSrc?: string;
  target: string;
  triggerButtonColor?: ButtonColor;
};

interface FileEvent<T = Element> extends FormEvent<T> {
  target: EventTarget & T;
}

// This is separate to prevent loading the component until file upload
function CropContainer({
  onCropComplete,
  imageSrc,
}: {
  imageSrc: string;
  onCropComplete: (croppedAreaPixels: Area) => void;
}) {
  const { t } = useLocale();
  const [crop, setCrop] = useState({ x: 0, y: 0 });
  const [zoom, setZoom] = useState(1);

  const handleZoomSliderChange = (value: number) => {
    value < 1 ? setZoom(1) : setZoom(value);
  };

  return (
    <div className="crop-container h-40 max-h-40 w-40 rounded-full">
      <div className="relative h-40 w-40 rounded-full">
        <Cropper
          image={imageSrc}
          crop={crop}
          zoom={zoom}
          aspect={1}
          onCropChange={setCrop}
          onCropComplete={(croppedArea, croppedAreaPixels) => onCropComplete(croppedAreaPixels)}
          onZoomChange={setZoom}
        />
      </div>
      <Slider
        value={zoom}
        min={1}
        max={3}
        step={0.1}
        label={t("slide_zoom_drag_instructions")}
        changeHandler={handleZoomSliderChange}
      />
    </div>
  );
}

export default function ImageUploader({
  target,
  id,
  buttonMsg,
  handleAvatarChange,
  triggerButtonColor,
  imageSrc,
}: ImageUploaderProps) {
  const { t } = useLocale();
  const [croppedAreaPixels, setCroppedAreaPixels] = useState<Area | null>(null);

  const [{ result }, setFile] = useFileReader({
    method: "readAsDataURL",
  });

  const onInputFile = (e: FileEvent<HTMLInputElement>) => {
    if (!e.target.files?.length) {
      return;
    }

    const limit = 5 * 1000000; // max limit 5mb
    const file = e.target.files[0];

    if (file.size > limit) {
      showToast(t("image_size_limit_exceed"), "error");
    } else {
      setFile(file);
    }
  };

  const showCroppedImage = useCallback(
    async (croppedAreaPixels: Area | null) => {
      try {
        if (!croppedAreaPixels) return;
        const croppedImage = await getCroppedImg(
          result as string /* result is always string when using readAsDataUrl */,
          croppedAreaPixels
        );
        handleAvatarChange(croppedImage);
      } catch (e) {
        console.error(e);
      }
    },
    [result, handleAvatarChange]
  );

  return (
    <Dialog
      onOpenChange={(opened) => {
        // unset file on close
        if (!opened) {
          setFile(null);
        }
      }}>
      <DialogTrigger asChild>
        <Button
          color={triggerButtonColor ?? "secondary"}
          type="button"
          data-testid="open-upload-avatar-dialog"
          className="py-1 text-sm">
          {buttonMsg}
        </Button>
      </DialogTrigger>
      <DialogContent title={t("upload_target", { target })}>
        <div className="mb-4">
          <div className="cropper mt-6 flex flex-col items-center justify-center p-8">
            {!result && (
              <div className="bg-muted flex h-20 max-h-20 w-20 items-center justify-start rounded-full">
                {!imageSrc || checkIfItFallbackImage(imageSrc) ? (
                  <p className="text-emphasis w-full text-center text-sm sm:text-xs">
                    {t("no_target", { target })}
                  </p>
                ) : (
                  // eslint-disable-next-line @next/next/no-img-element
                  <img className="h-20 w-20 rounded-full" src={imageSrc} alt={target} />
                )}
              </div>
            )}
            {result && <CropContainer imageSrc={result as string} onCropComplete={setCroppedAreaPixels} />}
            <label
              data-testid="open-upload-image-filechooser"
              className="bg-subtle hover:bg-muted hover:text-emphasis border-subtle text-default mt-8 rounded-sm border px-3 py-1 text-xs font-medium leading-4 focus:outline-none focus:ring-2 focus:ring-neutral-900 focus:ring-offset-1">
              <input
                onInput={onInputFile}
                type="file"
                name={id}
                placeholder={t("upload_image")}
                className="text-default pointer-events-none absolute mt-4 opacity-0 "
                accept="image/*"
              />
              {t("choose_a_file")}
            </label>
          </div>
        </div>
        <DialogFooter className="relative">
<<<<<<< HEAD
          <DialogClose
            data-testid="upload-avatar"
            color="primary"
            onClick={() => showCroppedImage(croppedAreaPixels)}>
=======
          <DialogClose color="minimal">{t("cancel")}</DialogClose>

          <DialogClose color="primary" onClick={() => showCroppedImage(croppedAreaPixels)}>
>>>>>>> 28acbe54
            {t("save")}
          </DialogClose>
        </DialogFooter>
      </DialogContent>
    </Dialog>
  );
}

const createImage = (url: string) =>
  new Promise<HTMLImageElement>((resolve, reject) => {
    const image = new Image();
    image.addEventListener("load", () => resolve(image));
    image.addEventListener("error", (error) => reject(error));
    image.setAttribute("crossOrigin", "anonymous"); // needed to avoid cross-origin issues on CodeSandbox
    image.src = url;
  });

async function getCroppedImg(imageSrc: string, pixelCrop: Area): Promise<string> {
  const image = await createImage(imageSrc);
  const canvas = document.createElement("canvas");
  const ctx = canvas.getContext("2d");
  if (!ctx) throw new Error("Context is null, this should never happen.");

  const maxSize = Math.max(image.naturalWidth, image.naturalHeight);
  const resizeRatio = MAX_IMAGE_SIZE / maxSize < 1 ? Math.max(MAX_IMAGE_SIZE / maxSize, 0.75) : 1;
  // huh, what? - Having this turned off actually improves image quality as otherwise anti-aliasing is applied
  // this reduces the quality of the image overall because it anti-aliases the existing, copied image; blur results
  ctx.imageSmoothingEnabled = false;
  // pixelCrop is always 1:1 - width = height
  canvas.width = canvas.height = Math.min(maxSize * resizeRatio, pixelCrop.width);

  ctx.drawImage(
    image,
    pixelCrop.x,
    pixelCrop.y,
    pixelCrop.width,
    pixelCrop.height,
    0,
    0,
    canvas.width,
    canvas.height
  );

  // on very low ratios, the quality of the resize becomes awful. For this reason the resizeRatio is limited to 0.75
  if (resizeRatio <= 0.75) {
    // With a smaller image, thus improved ratio. Keep doing this until the resizeRatio > 0.75.
    return getCroppedImg(canvas.toDataURL("image/png"), {
      width: canvas.width,
      height: canvas.height,
      x: 0,
      y: 0,
    });
  }

  return canvas.toDataURL("image/png");
}

const Slider = ({
  value,
  label,
  changeHandler,
  ...props
}: Omit<SliderPrimitive.SliderProps, "value"> & {
  value: number;
  label: string;
  changeHandler: (value: number) => void;
}) => (
  <SliderPrimitive.Root
    className="slider mt-2"
    value={[value]}
    aria-label={label}
    onValueChange={(value: number[]) => changeHandler(value[0] ?? value)}
    {...props}>
    <SliderPrimitive.Track className="slider-track">
      <SliderPrimitive.Range className="slider-range" />
    </SliderPrimitive.Track>
    <SliderPrimitive.Thumb className="slider-thumb" />
  </SliderPrimitive.Root>
);<|MERGE_RESOLUTION|>--- conflicted
+++ resolved
@@ -210,16 +210,11 @@
           </div>
         </div>
         <DialogFooter className="relative">
-<<<<<<< HEAD
+          <DialogClose color="minimal">{t("cancel")}</DialogClose>
           <DialogClose
             data-testid="upload-avatar"
             color="primary"
             onClick={() => showCroppedImage(croppedAreaPixels)}>
-=======
-          <DialogClose color="minimal">{t("cancel")}</DialogClose>
-
-          <DialogClose color="primary" onClick={() => showCroppedImage(croppedAreaPixels)}>
->>>>>>> 28acbe54
             {t("save")}
           </DialogClose>
         </DialogFooter>
