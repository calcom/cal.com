--- conflicted
+++ resolved
@@ -2,19 +2,9 @@
 
 import * as DialogPrimitive from "@radix-ui/react-dialog";
 import { cva, type VariantProps } from "class-variance-authority";
-<<<<<<< HEAD
-import { usePathname, useRouter } from "next/navigation";
-import type { ForwardRefExoticComponent, ReactElement, ReactNode } from "react";
-import React, { useMemo, useState } from "react";
-
-import { Dialog as PlatformDialogPrimitives, useIsPlatform } from "@calcom/atoms/monorepo";
-import { classNames } from "@calcom/lib";
-import { useCompatSearchParams } from "@calcom/lib/hooks/useCompatSearchParams";
-=======
 import type { ForwardRefExoticComponent, ReactNode } from "react";
 import React from "react";
 
->>>>>>> f15d3478
 import { useLocale } from "@calcom/lib/hooks/useLocale";
 import classNames from "@calcom/ui/classNames";
 
@@ -39,14 +29,6 @@
     },
   }
 );
-<<<<<<< HEAD
-
-export type DialogProps = React.ComponentProps<(typeof DialogPrimitive)["Root"]> & {
-  name?: string;
-  clearQueryParamsOnClose?: string[];
-};
-=======
->>>>>>> f15d3478
 
 export type DialogProps = React.ComponentProps<(typeof DialogPrimitive)["Root"]>;
 
@@ -88,15 +70,9 @@
     return (
       <DialogPrimitive.Portal>
         {forceOverlayWhenNoModal ? (
-<<<<<<< HEAD
-          <div className="fadeIn fixed inset-0 z-50 bg-black bg-opacity-70 transition-opacity dark:bg-opacity-70 " />
-        ) : (
-          <Overlay className="fadeIn fixed inset-0 z-50 bg-black bg-opacity-70 transition-opacity dark:bg-opacity-70 " />
-=======
           <div className="fadeIn fixed inset-0 z-50  bg-neutral-800 bg-opacity-70 transition-opacity" />
         ) : (
           <DialogPrimitive.Overlay className="fadeIn fixed inset-0 z-50 bg-neutral-800 bg-opacity-70 transition-opacity dark:bg-opacity-80" />
->>>>>>> f15d3478
         )}
         <DialogPrimitive.Content
           {...props}
@@ -157,11 +133,7 @@
         {props.title}
       </h3>
       {props.subtitle && (
-<<<<<<< HEAD
-        <p className="text-subtle text-sm leading-none" data-testid="dialog-subtitle">
-=======
         <p className="text-subtle text-sm" data-testid="dialog-subtitle">
->>>>>>> f15d3478
           {props.subtitle}
         </p>
       )}
@@ -217,11 +189,7 @@
   const { className, ...buttonProps } = props;
 
   return (
-<<<<<<< HEAD
-    <Close asChild {...props.dialogCloseProps}>
-=======
     <DialogPrimitive.Close asChild {...props.dialogCloseProps}>
->>>>>>> f15d3478
       <Button
         data-testid={props["data-testid"] || "dialog-rejection"}
         color={props.color || "minimal"}
