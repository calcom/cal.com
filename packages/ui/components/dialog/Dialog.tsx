--- conflicted
+++ resolved
@@ -134,7 +134,6 @@
   );
 }
 
-<<<<<<< HEAD
 export function DialogFooter(props: { children: ReactNode; className?: string; showDivider?: boolean }) {
   return (
     <div className={classNames("bg-default", props.className)}>
@@ -143,12 +142,6 @@
         {props.children}
       </div>
     </div>
-=======
-// TODO: add divider
-export function DialogFooter(props: PropsWithChildren<{ showDivider?: boolean }>) {
-  return (
-    <div className={classNames("mt-7 flex justify-end space-x-2 rtl:space-x-reverse")}>{props.children}</div>
->>>>>>> a93e1b28
   );
 }
 
