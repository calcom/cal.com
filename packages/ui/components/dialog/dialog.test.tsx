import { render, screen, fireEvent } from "@testing-library/react";
import { vi } from "vitest";

import { Dialog, DialogClose, DialogContent, DialogFooter, DialogHeader, DialogTrigger } from "./Dialog";

vi.mock("@calcom/lib/hooks/useCompatSearchParams", () => ({
  useCompatSearchParams() {
    return new URLSearchParams();
  },
}));

vi.mock("next/navigation", () => ({
  usePathname() {
    return "";
  },
  useSearchParams() {
    return new URLSearchParams();
  },
  useRouter() {
    return {
      push: vi.fn(),
      beforePopState: vi.fn(() => null),
      prefetch: vi.fn(() => null),
    };
  },
}));

describe("Dialog", () => {
  const title = "Dialog Title";
  const subtitle = "Dialog Subtitle";
  const content = "Dialog Content";
  const footerContent = "Dialog Footer";

  const TestDialog = (props: {
    open?: boolean;
    title?: string;
    subtitle?: string;
    type?: "creation" | "confirmation";
    showDivider?: boolean;
    color?: "primary" | "secondary" | "minimal" | "destructive";
    preventCloseOnOutsideClick?: boolean;
    enableOverflow?: boolean;
  }) => (
<<<<<<< HEAD
    <Dialog open={props.open} name="test-dialog">
=======
    <Dialog open={props.open}>
>>>>>>> f15d3478
      <DialogContent
        type={props.type}
        title={props.title}
        preventCloseOnOutsideClick={props.preventCloseOnOutsideClick}
        enableOverflow={props.enableOverflow}>
        <div className="flex flex-row space-x-4">
          <DialogHeader title={props.title} subtitle={props.subtitle} />
          <p>{content}</p>
          <DialogFooter showDivider={props.showDivider}>
            <DialogClose color={props.color}>{props.color ? "Custom Close" : undefined}</DialogClose>
            <p>{footerContent}</p>
          </DialogFooter>
        </div>
      </DialogContent>
    </Dialog>
  );

  describe("Rendering", () => {
    it("renders without header when no title provided", () => {
      render(<TestDialog open />);

      expect(screen.queryByTestId("dialog-title")).not.toBeInTheDocument();
      expect(screen.getByText(content)).toBeInTheDocument();
    });

    it("renders creation type dialog", () => {
      render(<TestDialog open type="creation" />);

      expect(screen.getByTestId("dialog-creation")).toBeInTheDocument();
    });

    it("renders confirmation type dialog", () => {
      render(<TestDialog open type="confirmation" />);

      expect(screen.getByTestId("dialog-confirmation")).toBeInTheDocument();
    });
  });

  describe("Visibility", () => {
    it("shows content when open", () => {
      render(<TestDialog open />);

      expect(screen.getByText(content)).toBeInTheDocument();
    });

    it("hides content when closed", () => {
      render(<TestDialog open={false} />);

      expect(screen.queryByText(content)).not.toBeInTheDocument();
    });

    it("toggles visibility with DialogTrigger", () => {
      render(
        <Dialog>
          <DialogTrigger asChild>
            <button>Open Dialog</button>
          </DialogTrigger>
          <DialogContent>
            <p>{content}</p>
          </DialogContent>
        </Dialog>
      );

      expect(screen.queryByText(content)).not.toBeInTheDocument();
      fireEvent.click(screen.getByText("Open Dialog"));
      expect(screen.getByText(content)).toBeInTheDocument();
    });
  });

  describe("Footer", () => {
    it("shows divider when showDivider is true", () => {
      render(<TestDialog open showDivider />);

      expect(screen.getByTestId("divider")).toBeInTheDocument();
    });
  });

  describe("Behavior", () => {
    it("enables overflow when enableOverflow is true", () => {
      render(<TestDialog open enableOverflow />);

      const dialogContent = screen.getByRole("dialog");
      expect(dialogContent.className).toContain("overflow-y-auto");
    });
  });
});<|MERGE_RESOLUTION|>--- conflicted
+++ resolved
@@ -41,11 +41,7 @@
     preventCloseOnOutsideClick?: boolean;
     enableOverflow?: boolean;
   }) => (
-<<<<<<< HEAD
-    <Dialog open={props.open} name="test-dialog">
-=======
     <Dialog open={props.open}>
->>>>>>> f15d3478
       <DialogContent
         type={props.type}
         title={props.title}
