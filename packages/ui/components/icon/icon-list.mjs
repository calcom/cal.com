--- conflicted
+++ resolved
@@ -30,15 +30,12 @@
   "book-open-check",
   "book-open",
   "book-user",
-<<<<<<< HEAD
   "boxes",
-=======
   "book",
   "bookmark",
   "brain",
   "briefcase",
   "building-2",
->>>>>>> fd040b69
   "building",
   "bus",
   "cake",
@@ -51,13 +48,10 @@
   "calendar-search",
   "calendar-x-2",
   "calendar",
-<<<<<<< HEAD
   "castle",
-=======
   "candy",
   "car-front",
   "car",
->>>>>>> fd040b69
   "chart-bar",
   "chart-line",
   "chart-no-axes-column-increasing",
@@ -84,7 +78,7 @@
   "clipboard-check",
   "clipboard",
   "clock",
-  "clock",
+  "clock-2",
   "cloud-download",
   "cloud-upload",
   "cloud",
@@ -205,16 +199,13 @@
   "rocket",
   "rotate-ccw",
   "rotate-cw",
-<<<<<<< HEAD
   "scale",
-=======
   "route",
   "ruler",
   "sailboat",
   "salad",
   "school",
   "scissors",
->>>>>>> fd040b69
   "scroll-text",
   "search",
   "send",
@@ -276,7 +267,6 @@
   "wrench",
   "x",
   "zap",
-<<<<<<< HEAD
   "waypoints",
   "workflow",
   "chevrons-down-up",
@@ -287,6 +277,7 @@
   "square-pen",
   "list-filter",
   "square-arrow-out-up-right",
-=======
->>>>>>> fd040b69
+  "square-chart-gantt",
+  "monitor-stop",
+  "monitor",
 ]);