import { useMemo, useState } from "react";
import type { ITimezoneOption, ITimezone, Props as SelectProps } from "react-timezone-select";
import BaseSelect, { allTimezones } from "react-timezone-select";

import { classNames } from "@calcom/lib";
import { filterByCities, addCitiesToDropdown, handleOptionLabel } from "@calcom/lib/timezone";
import { trpc } from "@calcom/trpc/react";

import { getReactSelectProps } from "../select";

export interface ICity {
  city: string;
  timezone: string;
}

export function TimezoneSelect({
  className,
  components,
  variant = "default",
  ...props
}: SelectProps & { variant?: "default" | "minimal" }) {
  const [cities, setCities] = useState<ICity[]>([]);
  const { data, isLoading } = trpc.viewer.public.cityTimezones.useQuery(undefined, {
    trpc: { context: { skipBatch: true } },
  });
  const handleInputChange = (tz: string) => {
    if (data) setCities(filterByCities(tz, data));
  };

  const reactSelectProps = useMemo(() => {
    return getReactSelectProps({
      components: components || {},
    });
  }, [components]);

  return (
    <BaseSelect
      className={className}
      isLoading={isLoading}
      isDisabled={isLoading}
      {...reactSelectProps}
      timezones={{
        ...allTimezones,
        ...addCitiesToDropdown(cities),
        "America/Asuncion": "Asuncion",
      }}
      onInputChange={handleInputChange}
      {...props}
      formatOptionLabel={(option) => <p className="truncate">{(option as ITimezoneOption).value}</p>}
      getOptionLabel={(option) => handleOptionLabel(option as ITimezoneOption, cities)}
      classNames={{
        input: (state) =>
          classNames("dark:text-darkgray-900 text-gray-900", props.classNames?.input?.(state)),
        option: (state) =>
          classNames(
            "dark:bg-darkgray-100 flex cursor-pointer justify-between py-2.5 px-3 rounded-none text-gray-700 dark:text-darkgray-700",
            state.isFocused && "dark:!bg-darkgray-200 !bg-gray-100",
            state.isSelected && "dark:!bg-darkgray-300 !bg-gray-200 text-gray-900 !dark:text-darkgray-900",
            props.classNames?.option
          ),
        placeholder: (state) =>
          classNames("text-gray-400 text-sm dark:text-darkgray-400", state.isFocused && "hidden"),
        dropdownIndicator: () => "text-gray-600 dark:text-darkgray-400",
<<<<<<< HEAD
        control: (state) => classNames("", props.classNames?.control?.(state)), // We remove all styling here to fit theme of booking page - no min-h also
=======
        control: (state) =>
          classNames(
            variant === "default"
              ? "dark:bg-darkgray-100 dark:border-darkgray-300 !min-h-9 border-gray-300 bg-white text-sm leading-4 placeholder:text-sm placeholder:font-normal  focus-within:ring-2 focus-within:ring-gray-800 hover:border-gray-400 dark:focus-within:ring-darkgray-900 rounded-md border py-2 px-3"
              : "text-sm ",
            props.classNames?.control?.(state)
          ), // We remove all styling here to fit theme of booking page - no min-h also
>>>>>>> 56486236
        singleValue: (state) =>
          classNames(
            "dark:text-darkgray-900 dark:placeholder:text-darkgray-500 text-black placeholder:text-gray-400",
            props.classNames?.singleValue?.(state)
          ),
        valueContainer: (state) =>
          classNames(
            "dark:text-darkgray-900 dark:placeholder:text-darkgray-500 text-black placeholder:text-gray-400 flex gap-1",
            props.classNames?.valueContainer?.(state)
          ),
        multiValue: (state) =>
          classNames(
            "dark:bg-darkgray-200 dark:text-darkgray-700 rounded-md bg-gray-100 text-gray-700 py-1.5 px-2 flex items-center text-sm leading-none",
            props.classNames?.multiValue?.(state)
          ),
        menu: (state) =>
          classNames(
            "dark:bg-darkgray-100 rounded-md bg-white text-sm leading-4 dark:text-white mt-1 border border-gray-200 dark:border-darkgray-200 ",
            props.classNames?.menu?.(state)
          ),
        menuList: (state) =>
          classNames("scroll-bar scrollbar-track-w-20 rounded-md", props.classNames?.menuList?.(state)),
        indicatorsContainer: (state) =>
          classNames(
            state.selectProps.menuIsOpen
              ? state.isMulti
                ? "[&>*:last-child]:rotate-180 [&>*:last-child]:transition-transform"
                : "rotate-180 transition-transform"
              : "text-gray-600 dark:text-darkgray-600" // Woo it adds another SVG here on multi for some reason
          ),
        multiValueRemove: () => "text-gray-600 dark:text-darkgray-600 py-auto ml-2",
      }}
    />
  );
}

export type { ITimezone, ITimezoneOption };<|MERGE_RESOLUTION|>--- conflicted
+++ resolved
@@ -61,9 +61,6 @@
         placeholder: (state) =>
           classNames("text-gray-400 text-sm dark:text-darkgray-400", state.isFocused && "hidden"),
         dropdownIndicator: () => "text-gray-600 dark:text-darkgray-400",
-<<<<<<< HEAD
-        control: (state) => classNames("", props.classNames?.control?.(state)), // We remove all styling here to fit theme of booking page - no min-h also
-=======
         control: (state) =>
           classNames(
             variant === "default"
@@ -71,7 +68,6 @@
               : "text-sm ",
             props.classNames?.control?.(state)
           ), // We remove all styling here to fit theme of booking page - no min-h also
->>>>>>> 56486236
         singleValue: (state) =>
           classNames(
             "dark:text-darkgray-900 dark:placeholder:text-darkgray-500 text-black placeholder:text-gray-400",
