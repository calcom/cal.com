import { useMemo, useState } from "react";
import type { ITimezoneOption, ITimezone, Props as SelectProps } from "react-timezone-select";
import BaseSelect from "react-timezone-select";

import { classNames } from "@calcom/lib";
import { filterByCities, addCitiesToDropdown, handleOptionLabel } from "@calcom/lib/timezone";
import { trpc } from "@calcom/trpc/react";

import { getReactSelectProps } from "../select";

export interface ICity {
  city: string;
  timezone: string;
}

export function TimezoneSelect(props: SelectProps & { variant?: "default" | "minimal" }) {
  const { data, isPending } = trpc.viewer.timezones.cityTimezones.useQuery(undefined, {
    trpc: { context: { skipBatch: true } },
  });

  return <TimezoneSelectComponent data={data} isPending={isPending} {...props} />;
}

export function TimezoneSelectComponent({
  className,
  classNames: timezoneClassNames,
  components,
  variant = "default",
  data,
  isPending,
  value,
  ...props
}: SelectProps & {
  variant?: "default" | "minimal";
  isPending: boolean;
  data: ICity[] | undefined;
}) {
  const [cities, setCities] = useState<ICity[]>([]);
<<<<<<< HEAD
=======
  const { data, isPending } = trpc.viewer.timezones.cityTimezones.useQuery(undefined, {
    trpc: { context: { skipBatch: true } },
  });
>>>>>>> a9aa8dc4
  const handleInputChange = (tz: string) => {
    if (data) setCities(filterByCities(tz, data));
  };

  const reactSelectProps = useMemo(() => {
    return getReactSelectProps({
      components: components || {},
    });
  }, [components]);

  return (
    <BaseSelect
      value={value}
      className={className}
      isLoading={isPending}
      isDisabled={isPending}
      {...reactSelectProps}
      timezones={{
        ...(data ? addCitiesToDropdown(data) : {}),
        ...addCitiesToDropdown(cities),
      }}
      onInputChange={handleInputChange}
      {...props}
      formatOptionLabel={(option) => (
        <p className="truncate">{(option as ITimezoneOption).value.replace(/_/g, " ")}</p>
      )}
      getOptionLabel={(option) => handleOptionLabel(option as ITimezoneOption, cities)}
      classNames={{
        ...timezoneClassNames,
        input: (state) =>
          classNames(
            "text-emphasis h-6 md:max-w-[145px] max-w-[250px]",
            timezoneClassNames?.input && timezoneClassNames.input(state)
          ),
        option: (state) =>
          classNames(
            "bg-default flex !cursor-pointer justify-between py-2.5 px-3 rounded-none text-default ",
            state.isFocused && "bg-subtle",
            state.isSelected && "bg-emphasis",
            timezoneClassNames?.option && timezoneClassNames.option(state)
          ),
        placeholder: (state) => classNames("text-muted", state.isFocused && "hidden"),
        dropdownIndicator: () => "text-default",
        control: (state) =>
          classNames(
            "!cursor-pointer",
            variant === "default"
              ? "px-3 py-2 bg-default border-default !min-h-9 text-sm leading-4 placeholder:text-sm placeholder:font-normal focus-within:ring-2 focus-within:ring-emphasis hover:border-emphasis rounded-md border gap-1"
              : "text-sm gap-1",
            timezoneClassNames?.control && timezoneClassNames.control(state)
          ),
        singleValue: (state) =>
          classNames(
            "text-emphasis placeholder:text-muted",
            timezoneClassNames?.singleValue && timezoneClassNames.singleValue(state)
          ),
        valueContainer: (state) =>
          classNames(
            "text-emphasis placeholder:text-muted flex gap-1",
            timezoneClassNames?.valueContainer && timezoneClassNames.valueContainer(state)
          ),
        multiValue: (state) =>
          classNames(
            "bg-subtle text-default rounded-md py-1.5 px-2 flex items-center text-sm leading-none",
            timezoneClassNames?.multiValue && timezoneClassNames.multiValue(state)
          ),
        menu: (state) =>
          classNames(
            "rounded-md bg-default text-sm leading-4 text-default mt-1 border border-subtle",
            state.selectProps.menuIsOpen && "shadow-dropdown", // Add box-shadow when menu is open
            timezoneClassNames?.menu && timezoneClassNames.menu(state)
          ),
        groupHeading: () => "leading-none text-xs uppercase text-default pl-2.5 pt-4 pb-2",
        menuList: (state) =>
          classNames(
            "scroll-bar scrollbar-track-w-20 rounded-md",
            timezoneClassNames?.menuList && timezoneClassNames.menuList(state)
          ),
        indicatorsContainer: (state) =>
          classNames(
            state.selectProps.menuIsOpen
              ? state.isMulti
                ? "[&>*:last-child]:rotate-180 [&>*:last-child]:transition-transform"
                : "rotate-180 transition-transform"
              : "text-default", // Woo it adds another SVG here on multi for some reason
            timezoneClassNames?.indicatorsContainer && timezoneClassNames.indicatorsContainer(state)
          ),
        multiValueRemove: () => "text-default py-auto ml-2",
        noOptionsMessage: () => "h-12 py-2 flex items-center justify-center",
      }}
    />
  );
}

export type { ITimezone, ITimezoneOption };<|MERGE_RESOLUTION|>--- conflicted
+++ resolved
@@ -26,8 +26,8 @@
   classNames: timezoneClassNames,
   components,
   variant = "default",
-  data,
-  isPending,
+  // data,
+  // isPending,
   value,
   ...props
 }: SelectProps & {
@@ -36,12 +36,9 @@
   data: ICity[] | undefined;
 }) {
   const [cities, setCities] = useState<ICity[]>([]);
-<<<<<<< HEAD
-=======
   const { data, isPending } = trpc.viewer.timezones.cityTimezones.useQuery(undefined, {
     trpc: { context: { skipBatch: true } },
   });
->>>>>>> a9aa8dc4
   const handleInputChange = (tz: string) => {
     if (data) setCities(filterByCities(tz, data));
   };
