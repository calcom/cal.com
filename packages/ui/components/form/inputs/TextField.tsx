--- conflicted
+++ resolved
@@ -125,11 +125,6 @@
     readOnly,
     showAsteriskIndicator,
     onClickAddon,
-<<<<<<< HEAD
-
-=======
-     
->>>>>>> 14e845ea
     t: __t,
     dataTestid,
     size,
