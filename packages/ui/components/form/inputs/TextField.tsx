--- conflicted
+++ resolved
@@ -149,13 +149,9 @@
           dir="ltr"
           className={classNames(
             inputStyles({ size }),
-<<<<<<< HEAD
-            "group relative mb-1 flex items-center gap-1",
+            "group relative mb-1 flex min-w-0 items-center gap-1",
             "[&:focus-within]:border-subtle [&:focus-within]:ring-brand-default [&:focus-within]:ring-2",
             "[&:has(:disabled)]:bg-subtle [&:has(:disabled)]:hover:border-default [&:has(:disabled)]:cursor-not-allowed",
-=======
-            "group relative mb-1 flex min-w-0 items-center gap-1",
->>>>>>> 29e1abf6
             inputIsFullWidth && "w-full"
           )}>
           {addOnLeading && (
@@ -169,17 +165,11 @@
             type={type}
             placeholder={placeholder}
             className={classNames(
-<<<<<<< HEAD
-              "w-full border-0 bg-transparent focus:outline-none focus:ring-0",
+              "w-full min-w-0 truncate border-0 bg-transparent focus:outline-none focus:ring-0",
               "text-default rounded-lg text-sm font-medium leading-none",
               "placeholder:text-muted disabled:cursor-not-allowed disabled:bg-transparent",
               addOnLeading && "pl-0.5 pr-0",
               addOnSuffix && "pl-0",
-=======
-              "w-full min-w-0 truncate border-0 bg-transparent focus:outline-none focus:ring-0",
-              "text-default text-sm font-medium leading-none",
-              "placeholder:text-muted",
->>>>>>> 29e1abf6
               className
             )}
             {...passThrough}
