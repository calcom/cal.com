--- conflicted
+++ resolved
@@ -1,11 +1,5 @@
-<<<<<<< HEAD
-import { forwardRef, ReactElement, ReactNode, Ref, useCallback, useId, useState } from "react";
-import React, { useRef } from "react";
-import { Eye, EyeOff, Edit2 } from "react-feather";
-=======
 import React, { forwardRef, ReactElement, ReactNode, Ref, useCallback, useId, useState } from "react";
-import { Eye, EyeOff } from "react-feather";
->>>>>>> 33271a88
+import { Edit2, Eye, EyeOff } from "react-feather";
 import { FieldValues, FormProvider, SubmitHandler, useFormContext, UseFormReturn } from "react-hook-form";
 
 import classNames from "@calcom/lib/classNames";
