--- conflicted
+++ resolved
@@ -16,7 +16,7 @@
 
 export function InputLeading(props: JSX.IntrinsicElements["div"]) {
   return (
-    <span className="bg-muted border-default text-subtle inline-flex flex-shrink-0 items-center rounded-l-sm border px-3 sm:text-sm sm:leading-4 ltr:border-r-0 rtl:border-l-0">
+    <span className="bg-muted border-default text-subtle inline-flex flex-shrink-0 items-center rounded-l-sm border px-3 ltr:border-r-0 rtl:border-l-0 sm:text-sm sm:leading-4">
       {props.children}
     </span>
   );
@@ -185,20 +185,6 @@
   ref
 ) {
   return (
-<<<<<<< HEAD
-    <div
-      dir="ltr"
-      className="focus-within:ring-brand-default group relative mx-3 mb-1 mt-2.5 flex items-center rounded-md transition focus-within:outline-none focus-within:ring-2">
-      <div className="addon-wrapper border-default [input:hover_+_&]:border-emphasis [input:hover_+_&]:border-l-default [&:has(+_input:hover)]:border-emphasis [&:has(+_input:hover)]:border-r-default flex h-7 items-center justify-center rounded-l-md border border-r-0 transition">
-        <Icon name="search" className="ms-3 h-4 w-4" data-testid="search-icon" />
-      </div>
-      <Input
-        ref={ref}
-        className="disabled:bg-subtle disabled:hover:border-subtle !my-0 h-7 rounded-l-none border-l-0 !ring-0 disabled:cursor-not-allowed"
-        {...props}
-      />
-    </div>
-=======
     <InputField
       ref={ref}
       addOnLeading={<Icon name="search" className="h-4 w-4 stroke-[2.5px]" data-testid="search-icon" />}
@@ -206,6 +192,5 @@
       containerClassName="mx-3 mt-2"
       {...props}
     />
->>>>>>> 00ee1ef4
   );
 });