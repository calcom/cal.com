import type { ReactElement, ReactNode, Ref } from "react";
import React, { forwardRef, useCallback, useId, useState } from "react";
import type { FieldValues, SubmitHandler, UseFormReturn } from "react-hook-form";
import { FormProvider, useFormContext } from "react-hook-form";

import classNames from "@calcom/lib/classNames";
import { getErrorFromUnknown } from "@calcom/lib/errors";
import { useLocale } from "@calcom/lib/hooks/useLocale";

import { Alert, showToast, Skeleton, Tooltip, UnstyledSelect } from "../../..";
import { Eye, EyeOff, X } from "../../icon";
import { HintsOrErrors } from "./HintOrErrors";
import { Label } from "./Label";

type InputProps = JSX.IntrinsicElements["input"] & { isFullWidth?: boolean; isStandaloneField?: boolean };

export const Input = forwardRef<HTMLInputElement, InputProps>(function Input(
  { isFullWidth = true, isStandaloneField = true, ...props },
  ref
) {
  return (
    <input
      {...props}
      ref={ref}
      className={classNames(
        "hover:border-emphasis border-default bg-default placeholder:text-muted text-emphasis disabled:hover:border-default min-h-9 disabled:bg-subtle mb-2 block rounded-md border py-2 px-3 text-sm focus:border-neutral-300 focus:outline-none focus:ring-2 focus:ring-neutral-800 focus:ring-offset-1 disabled:cursor-not-allowed",
        isFullWidth && "w-full",
        props.className
      )}
    />
  );
});

export function InputLeading(props: JSX.IntrinsicElements["div"]) {
  return (
    <span className="bg-muted border-default text-subtle inline-flex flex-shrink-0 items-center rounded-l-sm border px-3 ltr:border-r-0 rtl:border-l-0 sm:text-sm">
      {props.children}
    </span>
  );
}

type InputFieldProps = {
  label?: ReactNode;
  LockedIcon?: React.ReactNode;
  hint?: ReactNode;
  hintErrors?: string[];
  addOnLeading?: ReactNode;
  addOnSuffix?: ReactNode;
  inputIsFullWidth?: boolean;
  addOnFilled?: boolean;
  addOnClassname?: string;
  error?: string;
  labelSrOnly?: boolean;
  containerClassName?: string;
  t?: (key: string) => string;
} & React.ComponentProps<typeof Input> & {
    labelProps?: React.ComponentProps<typeof Label>;
    labelClassName?: string;
  };

type AddonProps = {
  children: React.ReactNode;
  isFilled?: boolean;
  className?: string;
  error?: boolean;
};

const Addon = ({ isFilled, children, className, error }: AddonProps) => (
  <div
    className={classNames(
      "addon-wrapper border-default min-h-9 border px-3",
      isFilled && "bg-subtle",
      className
    )}>
    <div
      className={classNames(
        "min-h-9 flex flex-col justify-center text-sm",
        error ? "text-error" : "text-default"
      )}>
      <span className="flex whitespace-nowrap">{children}</span>
    </div>
  </div>
);

export const InputField = forwardRef<HTMLInputElement, InputFieldProps>(function InputField(props, ref) {
  const id = useId();
  const { t: _t, isLocaleReady, i18n } = useLocale();
  const t = props.t || _t;
  const name = props.name || "";
  const {
    label = t(name),
    labelProps,
    labelClassName,
    disabled,
    LockedIcon,
    placeholder = isLocaleReady && i18n.exists(name + "_placeholder") ? t(name + "_placeholder") : "",
    className,
    addOnLeading,
    addOnSuffix,
    addOnFilled = true,
    addOnClassname,
    inputIsFullWidth,
    hint,
    type,
    hintErrors,
    labelSrOnly,
    containerClassName,
    readOnly,
    // eslint-disable-next-line @typescript-eslint/no-unused-vars
    t: __t,
    ...passThrough
  } = props;

  const [inputValue, setInputValue] = useState<string>("");

  return (
    <div className={classNames(containerClassName)}>
      {!!name && (
        <Skeleton
          as={Label}
          htmlFor={id}
          loadingClassName="w-16"
          {...labelProps}
          className={classNames(labelClassName, labelSrOnly && "sr-only", props.error && "text-error")}>
          {label}
          {LockedIcon}
        </Skeleton>
      )}
      {addOnLeading || addOnSuffix ? (
<<<<<<< HEAD
        <div className="dark:[&_.addon-wrapper]:focus-within:border-darkgray-500 dark:[&_.addon-wrapper]:hover:border-darkgray-300 group relative mb-1 flex items-center rounded-md focus-within:outline-none focus-within:ring-2 focus-within:ring-neutral-800 focus-within:ring-offset-1 [&_.addon-wrapper]:focus-within:border-neutral-800 [&_.addon-wrapper]:hover:border-gray-400">
          {addOnLeading && (
            <Addon
              isFilled={addOnFilled}
              className={classNames("ltr:rounded-l-md rtl:rounded-r-md", addOnClassname)}>
=======
        <div
          dir="ltr"
          className="group relative mb-1 flex items-center rounded-md focus-within:outline-none focus-within:ring-2 focus-within:ring-neutral-800 focus-within:ring-offset-1">
          {addOnLeading && (
            <Addon isFilled={addOnFilled} className={classNames("rounded-l-md border-r-0", addOnClassname)}>
>>>>>>> 05726ec9
              {addOnLeading}
            </Addon>
          )}
          <Input
            id={id}
            type={type}
            placeholder={placeholder}
            isFullWidth={inputIsFullWidth}
            isStandaloneField={false}
            className={classNames(
              className,
              "disabled:bg-muted disabled:hover:border-subtle disabled:cursor-not-allowed",
              addOnLeading && "rounded-l-none",
              addOnSuffix && "rounded-r-none",
              type === "search" && "pr-8",
              "!my-0 !ring-0"
            )}
            {...passThrough}
            {...(type == "search" && {
              onChange: (e) => {
                setInputValue(e.target.value);
                props.onChange && props.onChange(e);
              },
              value: inputValue,
            })}
            disabled={readOnly || disabled}
            ref={ref}
          />
          {addOnSuffix && (
            <Addon
              isFilled={addOnFilled}
              className={classNames("ltr:rounded-r-md rtl:rounded-l-md", addOnClassname)}>
              {addOnSuffix}
            </Addon>
          )}
          {type === "search" && inputValue?.toString().length > 0 && (
            <X
              className="text-subtle absolute top-2.5 h-4 w-4 cursor-pointer ltr:right-2 rtl:left-2"
              onClick={(e) => {
                setInputValue("");
                props.onChange && props.onChange(e as unknown as React.ChangeEvent<HTMLInputElement>);
              }}
            />
          )}
        </div>
      ) : (
        <Input
          id={id}
          type={type}
          placeholder={placeholder}
          className={classNames(
            className,
            "disabled:bg-muted disabled:hover:border-subtle disabled:cursor-not-allowed"
          )}
          {...passThrough}
          readOnly={readOnly}
          ref={ref}
          isFullWidth={inputIsFullWidth}
          disabled={readOnly || disabled}
        />
      )}
      <HintsOrErrors hintErrors={hintErrors} fieldName={name} t={t} />
      {hint && <div className="text-default mt-2 flex items-center text-sm">{hint}</div>}
    </div>
  );
});

export const TextField = forwardRef<HTMLInputElement, InputFieldProps>(function TextField(props, ref) {
  return <InputField ref={ref} {...props} />;
});

export const PasswordField = forwardRef<HTMLInputElement, InputFieldProps>(function PasswordField(
  props,
  ref
) {
  const { t } = useLocale();
  const [isPasswordVisible, setIsPasswordVisible] = useState(false);
  const toggleIsPasswordVisible = useCallback(
    () => setIsPasswordVisible(!isPasswordVisible),
    [isPasswordVisible, setIsPasswordVisible]
  );
  const textLabel = isPasswordVisible ? t("hide_password") : t("show_password");

  return (
    <div className="[&_.group:hover_.addon-wrapper]:border-emphasis relative [&_.group:focus-within_.addon-wrapper]:border-neutral-300">
      <InputField
        type={isPasswordVisible ? "text" : "password"}
        placeholder={props.placeholder || "•••••••••••••"}
        ref={ref}
        {...props}
        className={classNames("mb-0", props.className)}
        addOnFilled={false}
        addOnSuffix={
          <Tooltip content={textLabel}>
            <button className="text-emphasis h-9" type="button" onClick={() => toggleIsPasswordVisible()}>
              {isPasswordVisible ? (
                <EyeOff className="h-4 stroke-[2.5px]" />
              ) : (
                <Eye className="h-4 stroke-[2.5px]" />
              )}
              <span className="sr-only">{textLabel}</span>
            </button>
          </Tooltip>
        }
      />
    </div>
  );
});

export const EmailInput = forwardRef<HTMLInputElement, InputFieldProps>(function EmailInput(props, ref) {
  return (
    <Input
      ref={ref}
      type="email"
      autoCapitalize="none"
      autoComplete="email"
      autoCorrect="off"
      inputMode="email"
      {...props}
    />
  );
});

export const EmailField = forwardRef<HTMLInputElement, InputFieldProps>(function EmailField(props, ref) {
  return (
    <InputField
      ref={ref}
      type="email"
      autoCapitalize="none"
      autoComplete="email"
      autoCorrect="off"
      inputMode="email"
      {...props}
    />
  );
});

type TextAreaProps = JSX.IntrinsicElements["textarea"];

export const TextArea = forwardRef<HTMLTextAreaElement, TextAreaProps>(function TextAreaInput(props, ref) {
  return (
    <textarea
      ref={ref}
      {...props}
      className={classNames(
        "hover:border-emphasis border-default bg-default placeholder:text-muted text-emphasis disabled:hover:border-default mb-2 block w-full rounded-md border py-2 px-3 text-sm focus:border-neutral-300 focus:outline-none focus:ring-2 focus:ring-neutral-800 focus:ring-offset-1 disabled:cursor-not-allowed",
        props.className
      )}
    />
  );
});

type TextAreaFieldProps = {
  label?: ReactNode;
  t?: (key: string) => string;
} & React.ComponentProps<typeof TextArea> & {
    name: string;
    labelProps?: React.ComponentProps<typeof Label>;
  };

export const TextAreaField = forwardRef<HTMLTextAreaElement, TextAreaFieldProps>(function TextField(
  props,
  ref
) {
  const id = useId();
  const { t: _t } = useLocale();
  const t = props.t || _t;
  const methods = useFormContext();
  const {
    label = t(props.name as string),
    labelProps,
    /** Prevents displaying untranslated placeholder keys */
    placeholder = t(props.name + "_placeholder") !== props.name + "_placeholder"
      ? t(props.name + "_placeholder")
      : "",
    ...passThrough
  } = props;
  return (
    <div>
      {!!props.name && (
        <Label htmlFor={id} {...labelProps}>
          {label}
        </Label>
      )}
      <TextArea ref={ref} placeholder={placeholder} {...passThrough} />
      {methods?.formState?.errors[props.name]?.message && (
        <Alert
          className="mt-1"
          severity="error"
          message={<>{methods.formState.errors[props.name]?.message}</>}
        />
      )}
    </div>
  );
});

type FormProps<T extends object> = { form: UseFormReturn<T>; handleSubmit: SubmitHandler<T> } & Omit<
  JSX.IntrinsicElements["form"],
  "onSubmit"
>;

const PlainForm = <T extends FieldValues>(props: FormProps<T>, ref: Ref<HTMLFormElement>) => {
  const { form, handleSubmit, ...passThrough } = props;

  return (
    <FormProvider {...form}>
      <form
        ref={ref}
        onSubmit={(event) => {
          event.preventDefault();
          event.stopPropagation();

          if (form.formState?.errors?.apiError) {
            form.clearErrors("root");
          }

          form
            .handleSubmit(handleSubmit)(event)
            .catch((err) => {
              // FIXME: Booking Pages don't have toast, so this error is never shown
              showToast(`${getErrorFromUnknown(err).message}`, "error");
            });
        }}
        {...passThrough}>
        {props.children}
      </form>
    </FormProvider>
  );
};

export const Form = forwardRef(PlainForm) as <T extends FieldValues>(
  p: FormProps<T> & { ref?: Ref<HTMLFormElement> }
) => ReactElement;

export function FieldsetLegend(props: JSX.IntrinsicElements["legend"]) {
  return (
    <legend {...props} className={classNames("text-default text-sm font-medium", props.className)}>
      {props.children}
    </legend>
  );
}

export function InputGroupBox(props: JSX.IntrinsicElements["div"]) {
  return (
    <div
      {...props}
      className={classNames("bg-default border-default space-y-2 rounded-sm border p-2", props.className)}>
      {props.children}
    </div>
  );
}

export const InputFieldWithSelect = forwardRef<
  HTMLInputElement,
  InputFieldProps & { selectProps: typeof UnstyledSelect }
>(function EmailField(props, ref) {
  return (
    <InputField
      ref={ref}
      {...props}
      inputIsFullWidth={false}
      addOnClassname="!px-0"
      addOnSuffix={<UnstyledSelect {...props.selectProps} />}
    />
  );
});

export const NumberInput = forwardRef<HTMLInputElement, InputFieldProps>(function NumberInput(props, ref) {
  return (
    <Input
      ref={ref}
      type="number"
      autoCapitalize="none"
      autoComplete="numeric"
      autoCorrect="off"
      inputMode="numeric"
      {...props}
    />
  );
});<|MERGE_RESOLUTION|>--- conflicted
+++ resolved
@@ -127,19 +127,11 @@
         </Skeleton>
       )}
       {addOnLeading || addOnSuffix ? (
-<<<<<<< HEAD
-        <div className="dark:[&_.addon-wrapper]:focus-within:border-darkgray-500 dark:[&_.addon-wrapper]:hover:border-darkgray-300 group relative mb-1 flex items-center rounded-md focus-within:outline-none focus-within:ring-2 focus-within:ring-neutral-800 focus-within:ring-offset-1 [&_.addon-wrapper]:focus-within:border-neutral-800 [&_.addon-wrapper]:hover:border-gray-400">
-          {addOnLeading && (
-            <Addon
-              isFilled={addOnFilled}
-              className={classNames("ltr:rounded-l-md rtl:rounded-r-md", addOnClassname)}>
-=======
         <div
           dir="ltr"
           className="group relative mb-1 flex items-center rounded-md focus-within:outline-none focus-within:ring-2 focus-within:ring-neutral-800 focus-within:ring-offset-1">
           {addOnLeading && (
             <Addon isFilled={addOnFilled} className={classNames("rounded-l-md border-r-0", addOnClassname)}>
->>>>>>> 05726ec9
               {addOnLeading}
             </Addon>
           )}
