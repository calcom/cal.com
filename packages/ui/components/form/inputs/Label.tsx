import { classNames } from "@calcom/lib";

export function Label(props: JSX.IntrinsicElements["label"]) {
  return (
    <label
      {...props}
      className={classNames(
<<<<<<< HEAD
        "dark:text-darkgray-900 mb-2 block text-sm font-medium leading-none text-gray-700",
=======
        "text-default text-emphasis mb-2 block text-sm font-medium leading-none",
>>>>>>> 636ee7b8
        props.className
      )}>
      {props.children}
    </label>
  );
}<|MERGE_RESOLUTION|>--- conflicted
+++ resolved
@@ -5,11 +5,7 @@
     <label
       {...props}
       className={classNames(
-<<<<<<< HEAD
-        "dark:text-darkgray-900 mb-2 block text-sm font-medium leading-none text-gray-700",
-=======
         "text-default text-emphasis mb-2 block text-sm font-medium leading-none",
->>>>>>> 636ee7b8
         props.className
       )}>
       {props.children}
