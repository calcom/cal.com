--- conflicted
+++ resolved
@@ -1,10 +1,6 @@
 import { FieldValues, useFormContext } from "react-hook-form";
 
-<<<<<<< HEAD
-import { Icon } from "../../../components/icon";
-=======
 import { FiCheck, FiCircle, FiInfo, FiX } from "@calcom/ui/components/icon";
->>>>>>> 2d50d09c
 
 export function HintsOrErrors<T extends FieldValues = FieldValues>(props: {
   hintErrors?: string[];
@@ -52,21 +48,12 @@
                 className={error !== undefined ? (submitted ? "text-red-700" : "") : "text-green-600"}>
                 {error !== undefined ? (
                   submitted ? (
-<<<<<<< HEAD
-                    <Icon.FiX size="12" strokeWidth="3" className="-ml-1 inline-block ltr:mr-2 rtl:ml-2" />
-                  ) : (
-                    <Icon.FiCircle fill="currentColor" size="5" className="inline-block ltr:mr-2 rtl:ml-2" />
-                  )
-                ) : (
-                  <Icon.FiCheck size="12" strokeWidth="3" className="-ml-1 inline-block ltr:mr-2 rtl:ml-2" />
-=======
                     <FiX size="12" strokeWidth="3" className="-ml-1 inline-block ltr:mr-2 rtl:ml-2" />
                   ) : (
                     <FiCircle fill="currentColor" size="5" className="inline-block ltr:mr-2 rtl:ml-2" />
                   )
                 ) : (
                   <FiCheck size="12" strokeWidth="3" className="-ml-1 inline-block ltr:mr-2 rtl:ml-2" />
->>>>>>> 2d50d09c
                 )}
                 {t(`${fieldName}_hint_${key}`)}
               </li>
@@ -99,15 +86,9 @@
           return (
             <li key={key} className={!!dirty ? "text-green-600" : ""}>
               {!!dirty ? (
-<<<<<<< HEAD
-                <Icon.FiCheck size="12" strokeWidth="3" className="-ml-1 inline-block ltr:mr-2 rtl:ml-2" />
-              ) : (
-                <Icon.FiCircle fill="currentColor" size="5" className="inline-block ltr:mr-2 rtl:ml-2" />
-=======
                 <FiCheck size="12" strokeWidth="3" className="-ml-1 inline-block ltr:mr-2 rtl:ml-2" />
               ) : (
                 <FiCircle fill="currentColor" size="5" className="inline-block ltr:mr-2 rtl:ml-2" />
->>>>>>> 2d50d09c
               )}
               {t(`${fieldName}_hint_${key}`)}
             </li>
