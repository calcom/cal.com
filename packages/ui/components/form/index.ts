--- conflicted
+++ resolved
@@ -1,10 +1,3 @@
-<<<<<<< HEAD
-export * from "./checkbox";
-export * from "./inputs/HintOrErrors";
-export * from "./inputs/Input";
-export * from "./inputs/Label";
-export * from "./select";
-=======
 export { Checkbox } from "./checkbox";
 export { HintsOrErrors } from "./inputs/HintOrErrors";
 export {
@@ -21,5 +14,4 @@
   TextAreaField,
   TextField,
 } from "./inputs/Input";
-export { Label } from "./inputs/Label";
->>>>>>> 22a030af
+export { Label } from "./inputs/Label";