import { useId } from "@radix-ui/react-id";
import * as React from "react";
import type { GroupBase, SingleValue, MultiValue } from "react-select";
import ReactSelect from "react-select";

import { useLocale } from "@calcom/lib/hooks/useLocale";
import cx from "@calcom/ui/classNames";

import { Label } from "../inputs/Label";
import { inputStyles } from "../inputs/TextField";
import { getReactSelectProps } from "./selectTheme";
import type { SelectProps } from "./types";

export const Select = <
  Option,
  IsMulti extends boolean = false,
  Group extends GroupBase<Option> = GroupBase<Option>
>({
  components,
  variant = "default",
  size = "md",
  grow = true,
  ...props
}: SelectProps<Option, IsMulti, Group> & {
  innerClassNames?: {
    input?: string;
    option?: string;
    control?: string;
    singleValue?: string;
    valueContainer?: string;
    multiValue?: string;
    menu?: string;
    menuList?: string;
  };
}) => {
  const { classNames, innerClassNames, menuPlacement = "auto", ...restProps } = props;
  const reactSelectProps = React.useMemo(() => {
    return getReactSelectProps<Option, IsMulti, Group>({
      components: components || {},
      menuPlacement,
    });
  }, [components, menuPlacement]);

  const hasMultiLastIcons = props.isMulti || props.isLoading || props.isClearable;

  // Annoyingly if we update styles here we have to update timezone select too
  // We cant create a generate function for this as we can't force state changes - onSelect styles dont change for example
  return (
    <ReactSelect
      {...reactSelectProps}
      menuPlacement={menuPlacement}
      styles={{
        control: (base) => ({
          ...base,
          minHeight: size === "sm" ? "28px" : "32px",
          height: grow ? "auto" : size === "sm" ? "28px" : "32px",
        }),
      }}
      classNames={{
        input: () => cx("text-emphasis", innerClassNames?.input),
        option: (state) =>
          cx(
            "bg-default flex cursor-pointer justify-between py-1.5 px-2 rounded-md text-default items-center",
            state.isFocused && "bg-subtle",
            state.isDisabled && "bg-muted",
            state.isSelected && "bg-emphasis text-default",
            innerClassNames?.option
          ),
        placeholder: (state) => cx("text-muted", state.isFocused && variant !== "checkbox" && "hidden"),
        dropdownIndicator: () => cx("text-default", "w-4 h-4", "flex items-center justify-center "),
        control: (state) =>
          cx(
            inputStyles({ size }),
            state.isMulti
              ? variant === "checkbox"
                ? "px-3 h-fit"
                : state.hasValue
                ? "p-1 h-fit"
                : "px-3 h-fit"
              : size === "sm"
              ? "h-7 px-2 py-1"
              : "h-8 px-3 py-2",
            props.isDisabled && "bg-subtle",
            "rounded-[10px]",
            "[&:focus-within]:border-emphasis [&:focus-within]:shadow-outline-gray-focused [&:focus-within]:ring-0 !flex",
            innerClassNames?.control
          ),
        singleValue: () => cx("text-default placeholder:text-muted", innerClassNames?.singleValue),
        valueContainer: () =>
          cx("text-default placeholder:text-muted flex gap-1", innerClassNames?.valueContainer),
        multiValue: () =>
          cx(
            "font-medium inline-flex items-center justify-center rounded bg-emphasis text-emphasis leading-none text-xs",
            size == "sm" ? "px-1.5 py-[1px] rounded-md" : "py-1 px-1.5 leading-none rounded-lg"
          ),
        menu: () =>
          cx(
            "rounded-lg bg-default text-sm leading-4 text-default mt-1 border border-subtle shadow-dropdown p-1",
            innerClassNames?.menu
          ),
        groupHeading: () => "leading-none text-xs text-muted p-2 font-medium ml-1",
        menuList: () =>
          cx(
            "scroll-bar scrollbar-track-w-20 rounded-md flex flex-col space-y-[1px]",
            innerClassNames?.menuList
          ),
        indicatorsContainer: (state) =>
          cx(
            "flex !items-start justify-center mt-0.5 h-full",
            state.selectProps.menuIsOpen
              ? hasMultiLastIcons
                ? "[&>*:last-child]:rotate-180 [&>*:last-child]:transition-transform [&>*:last-child]:w-4 [&>*:last-child]:h-4"
                : "rotate-180 transition-transform w-4 h-4"
              : hasMultiLastIcons
              ? "[&>*:last-child]:transition-transform [&>*:last-child]:w-4 [&>*:last-child]:h-4 text-default"
              : "transition-transform w-4 h-4 text-default"
          ),
        multiValueRemove: () => "text-default py-auto",

        ...classNames,
      }}
      {...restProps}
    />
  );
};

export const SelectField = function SelectField<
  Option,
  IsMulti extends boolean = false,
  Group extends GroupBase<Option> = GroupBase<Option>
>(
  props: {
    required?: boolean;
    name?: string;
    containerClassName?: string;
    label?: string;
    labelProps?: React.ComponentProps<typeof Label>;
    className?: string;
    error?: string;
  } & SelectProps<Option, IsMulti, Group>
) {
  const { t } = useLocale();
  const { label = t(props.name || ""), containerClassName, labelProps, className, ...passThrough } = props;
  const id = useId();
  return (
    <div className={cx(containerClassName)}>
      <div className={cx(className)}>
        {!!label && (
          <Label
            htmlFor={id}
            {...labelProps}
            className={cx(props.error && "text-error", props.labelProps?.className)}>
            {label}
          </Label>
        )}
      </div>
      <Select {...passThrough} />
    </div>
  );
};

/**
 * TODO: It should replace Select after through testing
 */
export function SelectWithValidation<
  Option extends { label: string; value: string },
  IsMulti extends boolean = false,
  Group extends GroupBase<Option> = GroupBase<Option>
>({
  required = false,
  onChange,
  value,
  ...remainingProps
}: SelectProps<Option, IsMulti, Group> & { required?: boolean }) {
  const [hiddenInputValue, _setHiddenInputValue] = React.useState(() => {
    if (value instanceof Array || !value) {
      return "";
    }
    return value.value || "";
  });

  const setHiddenInputValue = React.useCallback((value: MultiValue<Option> | SingleValue<Option>) => {
    let hiddenInputValue = "";
    if (value instanceof Array) {
      hiddenInputValue = value.map((val) => val.value).join(",");
    } else {
      hiddenInputValue = value?.value || "";
    }
    _setHiddenInputValue(hiddenInputValue);
  }, []);

  React.useEffect(() => {
    if (!value) {
      return;
    }
    setHiddenInputValue(value);
  }, [value, setHiddenInputValue]);

  return (
    <div className={cx("relative", remainingProps.className)}>
      <Select
        value={value}
        {...remainingProps}
        onChange={(value, ...remainingArgs) => {
          setHiddenInputValue(value);
          if (onChange) {
            onChange(value, ...remainingArgs);
          }
        }}
      />
      {required && (
        <input
          tabIndex={-1}
          autoComplete="off"
          style={{
            opacity: 0,
            width: "100%",
            height: 1,
            position: "absolute",
          }}
          value={hiddenInputValue}
<<<<<<< HEAD
=======
           
>>>>>>> 14e845ea
          onChange={() => {}}
          // TODO:Not able to get focus to work
          // onFocus={() => selectRef.current?.focus()}
          required={required}
        />
      )}
    </div>
  );
}<|MERGE_RESOLUTION|>--- conflicted
+++ resolved
@@ -219,10 +219,6 @@
             position: "absolute",
           }}
           value={hiddenInputValue}
-<<<<<<< HEAD
-=======
-           
->>>>>>> 14e845ea
           onChange={() => {}}
           // TODO:Not able to get focus to work
           // onFocus={() => selectRef.current?.focus()}
