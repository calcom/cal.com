--- conflicted
+++ resolved
@@ -59,11 +59,7 @@
                 ? "p-1"
                 : "px-3 py-2"
               : "py-2 px-3",
-<<<<<<< HEAD
             props.isDisabled && "bg-subtle",
-=======
-            props.isDisabled && "bg-muted",
->>>>>>> 2b49d96e
             props.classNames?.control
           ),
         singleValue: () => cx("text-emphasis placeholder:text-muted", props.classNames?.singleValue),
