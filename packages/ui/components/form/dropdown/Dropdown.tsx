import { CheckCircleIcon } from "@heroicons/react/outline";
import * as DropdownMenuPrimitive from "@radix-ui/react-dropdown-menu";
import Link from "next/link";
import { ComponentProps, forwardRef } from "react";

import { classNames } from "@calcom/lib";
import { SVGComponent } from "@calcom/types/SVGComponent";
<<<<<<< HEAD
import { ButtonProps } from "@calcom/ui";
=======
import { ButtonColor } from "@calcom/ui";
>>>>>>> 27e8d73b

export const Dropdown = DropdownMenuPrimitive.Root;

type DropdownMenuTriggerProps = ComponentProps<typeof DropdownMenuPrimitive["Trigger"]>;
export const DropdownMenuTrigger = forwardRef<HTMLButtonElement, DropdownMenuTriggerProps>(
  ({ className = "", ...props }, forwardedRef) => (
    <DropdownMenuPrimitive.Trigger
      {...props}
      className={
        props.asChild
          ? classNames(className, "rounded-md ring-0")
          : `inline-flex items-center rounded-md bg-transparent px-3 py-2 text-sm font-medium text-gray-700 ring-0 hover:bg-gray-50 focus:bg-gray-100 group-hover:text-black ${className}`
      }
      ref={forwardedRef}
    />
  )
);
DropdownMenuTrigger.displayName = "DropdownMenuTrigger";

export const DropdownMenuTriggerItem = DropdownMenuPrimitive.Trigger;

export const DropdownMenuPortal = DropdownMenuPrimitive.Portal;

type DropdownMenuContentProps = ComponentProps<typeof DropdownMenuPrimitive["Content"]>;
export const DropdownMenuContent = forwardRef<HTMLDivElement, DropdownMenuContentProps>(
  ({ children, sideOffset = 2, align = "end", ...props }, forwardedRef) => {
    return (
      <DropdownMenuPrimitive.Content
        align={align}
        {...props}
        sideOffset={sideOffset}
        className={classNames(
          "shadow-dropdown w-50 relative z-10 origin-top-right rounded-md border border-gray-200 bg-white text-sm",
          "[&>*:first-child]:mt-1 [&>*:last-child]:mb-1"
        )}
        ref={forwardedRef}>
        {children}
      </DropdownMenuPrimitive.Content>
    );
  }
);
DropdownMenuContent.displayName = "DropdownMenuContent";

type DropdownMenuLabelProps = ComponentProps<typeof DropdownMenuPrimitive["Label"]>;
export const DropdownMenuLabel = (props: DropdownMenuLabelProps) => (
  <DropdownMenuPrimitive.Label {...props} className="px-3 py-2 text-gray-500" />
);

type DropdownMenuItemProps = ComponentProps<typeof DropdownMenuPrimitive["CheckboxItem"]>;
export const DropdownMenuItem = forwardRef<HTMLDivElement, DropdownMenuItemProps>(
  ({ className = "", ...props }, forwardedRef) => (
    <DropdownMenuPrimitive.Item
      className={`focus:ring-brand-800 text-sm text-gray-700 ring-inset first-of-type:rounded-t-[inherit] last-of-type:rounded-b-[inherit] hover:bg-gray-100 hover:text-gray-900 focus:outline-none focus:ring-1 ${className}`}
      {...props}
      ref={forwardedRef}
    />
  )
);
DropdownMenuItem.displayName = "DropdownMenuItem";

export const DropdownMenuGroup = DropdownMenuPrimitive.Group;

type DropdownMenuCheckboxItemProps = ComponentProps<typeof DropdownMenuPrimitive["CheckboxItem"]>;
export const DropdownMenuCheckboxItem = forwardRef<HTMLDivElement, DropdownMenuCheckboxItemProps>(
  ({ children, ...props }, forwardedRef) => {
    return (
      <DropdownMenuPrimitive.CheckboxItem {...props} ref={forwardedRef}>
        {children}
        <DropdownMenuPrimitive.ItemIndicator>
          <CheckCircleIcon />
        </DropdownMenuPrimitive.ItemIndicator>
      </DropdownMenuPrimitive.CheckboxItem>
    );
  }
);
DropdownMenuCheckboxItem.displayName = "DropdownMenuCheckboxItem";

export const DropdownMenuRadioGroup = DropdownMenuPrimitive.RadioGroup;

type DropdownMenuRadioItemProps = ComponentProps<typeof DropdownMenuPrimitive["RadioItem"]>;
export const DropdownMenuRadioItem = forwardRef<HTMLDivElement, DropdownMenuRadioItemProps>(
  ({ children, ...props }, forwardedRef) => {
    return (
      <DropdownMenuPrimitive.RadioItem {...props} ref={forwardedRef}>
        {children}
        <DropdownMenuPrimitive.ItemIndicator>
          <CheckCircleIcon />
        </DropdownMenuPrimitive.ItemIndicator>
      </DropdownMenuPrimitive.RadioItem>
    );
  }
);
DropdownMenuRadioItem.displayName = "DropdownMenuRadioItem";

type DropdownItemProps = {
  children: React.ReactNode;
<<<<<<< HEAD
  color?: ButtonProps["color"];
=======
  color?: ButtonColor;
>>>>>>> 27e8d73b
  StartIcon?: SVGComponent;
  EndIcon?: SVGComponent;
  href?: string;
  disabled?: boolean;
} & ButtonOrLinkProps;

type ButtonOrLinkProps = ComponentProps<"button"> & ComponentProps<"a">;
export function ButtonOrLink({ href, ...props }: ButtonOrLinkProps) {
  const isLink = typeof href !== "undefined";
  const ButtonOrLink = isLink ? "a" : "button";

  const content = <ButtonOrLink {...props} />;

  if (isLink) {
    return (
      <Link href={href} legacyBehavior>
        {content}
      </Link>
    );
  }

  return content;
}

export const DropdownItem = (props: DropdownItemProps) => {
  const { StartIcon, EndIcon } = props;

  return (
    <ButtonOrLink
      {...props}
      className={classNames(
        "inline-flex w-full items-center px-3 py-2 text-gray-700 hover:text-gray-900",
        props.color === "destructive" ? "hover:bg-red-100 hover:text-red-700" : "hover:bg-gray-100"
      )}>
      <>
        {StartIcon && <StartIcon className="h-4 w-4" />}
        <div className="mx-3 text-sm font-medium leading-5">{props.children}</div>
        {EndIcon && <EndIcon className="h-4 w-4" />}
      </>
    </ButtonOrLink>
  );
};

type DropdownMenuSeparatorProps = ComponentProps<typeof DropdownMenuPrimitive["Separator"]>;
export const DropdownMenuSeparator = forwardRef<HTMLDivElement, DropdownMenuSeparatorProps>(
  ({ className = "", ...props }, forwardedRef) => {
    return (
      <DropdownMenuPrimitive.Separator
        className={classNames("my-1 h-px bg-gray-200", className)}
        {...props}
        ref={forwardedRef}
      />
    );
  }
);
DropdownMenuSeparator.displayName = "DropdownMenuSeparator";

export default Dropdown;<|MERGE_RESOLUTION|>--- conflicted
+++ resolved
@@ -5,11 +5,7 @@
 
 import { classNames } from "@calcom/lib";
 import { SVGComponent } from "@calcom/types/SVGComponent";
-<<<<<<< HEAD
-import { ButtonProps } from "@calcom/ui";
-=======
 import { ButtonColor } from "@calcom/ui";
->>>>>>> 27e8d73b
 
 export const Dropdown = DropdownMenuPrimitive.Root;
 
@@ -106,11 +102,7 @@
 
 type DropdownItemProps = {
   children: React.ReactNode;
-<<<<<<< HEAD
-  color?: ButtonProps["color"];
-=======
   color?: ButtonColor;
->>>>>>> 27e8d73b
   StartIcon?: SVGComponent;
   EndIcon?: SVGComponent;
   href?: string;
