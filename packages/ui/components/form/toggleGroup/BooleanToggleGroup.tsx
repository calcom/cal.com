--- conflicted
+++ resolved
@@ -32,19 +32,12 @@
     onValueChange(defaultValue);
     return null;
   }
-<<<<<<< HEAD
   const commonClass = classNames(
     "w-full inline-flex items-center justify-center rounded py-[10px] px-4 text-sm font-medium  leading-4",
     disabled && "cursor-not-allowed"
   );
-  const selectedClass = classNames(commonClass, "bg-gray-200  text-gray-900");
-  const unselectedClass = classNames(commonClass, "text-gray-600 hover:bg-gray-100 hover:text-gray-900");
-=======
-  const commonClass =
-    "w-full inline-flex items-center justify-center rounded py-[10px] px-4 text-sm font-medium  leading-4";
   const selectedClass = classNames(commonClass, "bg-emphasis  text-emphasis");
   const unselectedClass = classNames(commonClass, "text-default hover:bg-subtle hover:text-emphasis");
->>>>>>> 4b0d2265
   return (
     <ToggleGroupPrimitive
       value={yesNoValue}
