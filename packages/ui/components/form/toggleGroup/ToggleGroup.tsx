import * as RadixToggleGroup from "@radix-ui/react-toggle-group";
import { useEffect, useState } from "react";

import { classNames } from "@calcom/lib";

export const ToggleGroupItem = () => <div>hi</div>;

interface ToggleGroupProps extends Omit<RadixToggleGroup.ToggleGroupSingleProps, "type"> {
  options: { value: string; label: string; disabled?: boolean }[];
  isFullWidth?: boolean;
}

export const ToggleGroup = ({ options, onValueChange, isFullWidth, ...props }: ToggleGroupProps) => {
  const [value, setValue] = useState<string | undefined>(props.defaultValue);
  const [activeToggleElement, setActiveToggleElement] = useState<null | HTMLButtonElement>(null);

  useEffect(() => {
    if (value && onValueChange) onValueChange(value);
  }, [value, onValueChange]);

  return (
    <>
      <RadixToggleGroup.Root
        type="single"
        {...props}
        onValueChange={setValue}
        className={classNames(
<<<<<<< HEAD
          "dark:border-darkgray-200 relative inline-flex rounded-md border border-subtle p-1",
=======
          "dark:border-darkgray-200 min-h-9 dark:bg-darkgray-50 relative inline-flex gap-0.5 rounded-md border border-gray-200 p-1",
>>>>>>> 5cbd334a
          props.className,
          isFullWidth && "w-full"
        )}>
        {/* Active toggle. It's a separate element so we can animate it nicely. */}
        <span
          aria-hidden
          className="dark:bg-darkgray-200 bg-emphasis absolute top-[4px] bottom-[4px] left-0 z-[0] rounded-[4px] transition-all"
          style={{ left: activeToggleElement?.offsetLeft, width: activeToggleElement?.offsetWidth }}
        />
        {options.map((option) => (
          <RadixToggleGroup.Item
            disabled={option.disabled}
            key={option.value}
            value={option.value}
            className={classNames(
              "relative rounded-[4px] px-3 py-1 text-sm leading-tight",
              option.disabled
<<<<<<< HEAD
                ? "dark:text-darkgray-900 text-muted hover:cursor-not-allowed"
                : "dark:text-darkgray-800 [&[aria-checked='false']]:hover:font-medium",
=======
                ? "dark:text-darkgray-900 text-gray-400 hover:cursor-not-allowed"
                : "dark:text-darkgray-800 dark:[&[aria-checked='false']]:hover:bg-darkgray-100 [&[aria-checked='false']]:hover:bg-gray-100",
>>>>>>> 5cbd334a
              isFullWidth && "w-full"
            )}
            ref={(node) => {
              if (node && value === option.value) {
                setActiveToggleElement(node);
              }
              return node;
            }}>
            {option.label}
          </RadixToggleGroup.Item>
        ))}
      </RadixToggleGroup.Root>
    </>
  );
};<|MERGE_RESOLUTION|>--- conflicted
+++ resolved
@@ -25,11 +25,7 @@
         {...props}
         onValueChange={setValue}
         className={classNames(
-<<<<<<< HEAD
-          "dark:border-darkgray-200 relative inline-flex rounded-md border border-subtle p-1",
-=======
-          "dark:border-darkgray-200 min-h-9 dark:bg-darkgray-50 relative inline-flex gap-0.5 rounded-md border border-gray-200 p-1",
->>>>>>> 5cbd334a
+          "min-h-9 bg-muted border-default relative inline-flex gap-0.5 rounded-md border p-1",
           props.className,
           isFullWidth && "w-full"
         )}>
@@ -47,13 +43,8 @@
             className={classNames(
               "relative rounded-[4px] px-3 py-1 text-sm leading-tight",
               option.disabled
-<<<<<<< HEAD
-                ? "dark:text-darkgray-900 text-muted hover:cursor-not-allowed"
-                : "dark:text-darkgray-800 [&[aria-checked='false']]:hover:font-medium",
-=======
                 ? "dark:text-darkgray-900 text-gray-400 hover:cursor-not-allowed"
                 : "dark:text-darkgray-800 dark:[&[aria-checked='false']]:hover:bg-darkgray-100 [&[aria-checked='false']]:hover:bg-gray-100",
->>>>>>> 5cbd334a
               isFullWidth && "w-full"
             )}
             ref={(node) => {
