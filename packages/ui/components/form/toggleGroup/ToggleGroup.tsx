import * as RadixToggleGroup from "@radix-ui/react-toggle-group";
import type { ReactNode } from "react";

import { classNames } from "@calcom/lib";
import { Tooltip } from "@calcom/ui";

interface ToggleGroupProps extends Omit<RadixToggleGroup.ToggleGroupSingleProps, "type"> {
  options: {
    value: string;
    label: string | ReactNode;
    disabled?: boolean;
    tooltip?: string;
    iconLeft?: ReactNode;
  }[];
  isFullWidth?: boolean;
}

const OptionalTooltipWrapper = ({
  children,
  tooltipText,
}: {
  children: ReactNode;
  tooltipText?: ReactNode;
}) => {
  if (tooltipText) {
    return (
      <Tooltip delayDuration={150} sideOffset={12} side="bottom" content={tooltipText}>
        {children}
      </Tooltip>
    );
  }
  return <>{children}</>;
};

export const ToggleGroup = ({ options, onValueChange, isFullWidth, ...props }: ToggleGroupProps) => {
  return (
    <>
      <RadixToggleGroup.Root
        type="single"
        {...props}
        onValueChange={onValueChange}
        className={classNames(
          "min-h-9 bg-muted border-default relative inline-flex gap-0.5 rounded-md border p-1",
          props.className,
          isFullWidth && "w-full"
        )}>
        {options.map((option) => (
          <OptionalTooltipWrapper key={option.value} tooltipText={option.tooltip}>
            <RadixToggleGroup.Item
              disabled={option.disabled}
              value={option.value}
              className={classNames(
                "aria-checked:bg-subtle relative rounded-[4px] px-3 py-1 text-sm leading-tight transition-colors",
                option.disabled
                  ? "text-gray-400 hover:cursor-not-allowed"
                  : "text-default [&[aria-checked='false']]:hover:bg-emphasis",
                isFullWidth && "w-full"
<<<<<<< HEAD
              )}>
              {option.label}
=======
              )}
              ref={(node) => {
                if (node && value === option.value) {
                  // Sets position of active toggle element with inline styles.
                  // This way we trigger as little rerenders as possible.
                  if (!activeRef.current || activeRef?.current.style.left === `${node.offsetLeft}px`) return;
                  activeRef.current.style.left = `${node.offsetLeft}px`;
                  activeRef.current.style.width = `${node.offsetWidth}px`;
                }
                return node;
              }}>
              <div className="item-center flex justify-center ">
                {option.iconLeft && <span className="mr-2 flex h-4 w-4 items-center">{option.iconLeft}</span>}
                {option.label}
              </div>
>>>>>>> 49fad1df
            </RadixToggleGroup.Item>
          </OptionalTooltipWrapper>
        ))}
      </RadixToggleGroup.Root>
    </>
  );
};<|MERGE_RESOLUTION|>--- conflicted
+++ resolved
@@ -55,26 +55,11 @@
                   ? "text-gray-400 hover:cursor-not-allowed"
                   : "text-default [&[aria-checked='false']]:hover:bg-emphasis",
                 isFullWidth && "w-full"
-<<<<<<< HEAD
               )}>
-              {option.label}
-=======
-              )}
-              ref={(node) => {
-                if (node && value === option.value) {
-                  // Sets position of active toggle element with inline styles.
-                  // This way we trigger as little rerenders as possible.
-                  if (!activeRef.current || activeRef?.current.style.left === `${node.offsetLeft}px`) return;
-                  activeRef.current.style.left = `${node.offsetLeft}px`;
-                  activeRef.current.style.width = `${node.offsetWidth}px`;
-                }
-                return node;
-              }}>
               <div className="item-center flex justify-center ">
                 {option.iconLeft && <span className="mr-2 flex h-4 w-4 items-center">{option.iconLeft}</span>}
                 {option.label}
               </div>
->>>>>>> 49fad1df
             </RadixToggleGroup.Item>
           </OptionalTooltipWrapper>
         ))}
