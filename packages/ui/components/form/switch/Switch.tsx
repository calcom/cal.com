--- conflicted
+++ resolved
@@ -36,48 +36,27 @@
           classNames?.container
         )}>
         <PrimitiveSwitch.Root
-<<<<<<< HEAD
           className={cx(
-            props.checked ? "bg-gray-900" : "bg-gray-200",
-            primitiveProps.disabled ? "cursor-not-allowed" : "hover:bg-gray-300",
-            "focus:ring-brand-800 h-5 w-[34px] rounded-full shadow-none",
-=======
-          className={classNames(
             props.checked ? "bg-inverted" : "bg-emphasis",
             primitiveProps.disabled && "cursor-not-allowed",
             "focus:ring-brand-default h-5 w-[34px] rounded-full shadow-none",
->>>>>>> 4b0d2265
             props.className
           )}
           {...primitiveProps}>
           <PrimitiveSwitch.Thumb
             id={id}
-<<<<<<< HEAD
-            // Since we dont support global dark mode - we have to style dark mode components specifically on the instance for now
-            // TODO: Remove once we support global dark mode
             className={cx(
-              "block h-[14px] w-[14px] rounded-full bg-white transition will-change-transform ltr:translate-x-[4px] rtl:-translate-x-[4px] ltr:[&[data-state='checked']]:translate-x-[17px] rtl:[&[data-state='checked']]:-translate-x-[17px]",
-              props.checked && "shadow-inner",
-              classNames?.thumb
-=======
-            className={classNames(
               "block h-[14px] w-[14px] rounded-full transition will-change-transform ltr:translate-x-[4px] rtl:-translate-x-[4px] ltr:[&[data-state='checked']]:translate-x-[17px] rtl:[&[data-state='checked']]:-translate-x-[17px]",
               props.checked ? "bg-default shadow-inner" : "bg-inverted",
-              props.thumbProps?.className
->>>>>>> 4b0d2265
+              classNames?.thumb
             )}
           />
         </PrimitiveSwitch.Root>
         {label && (
           <Label.Root
             htmlFor={id}
-<<<<<<< HEAD
             className={cx(
-              "align-text-top text-sm font-medium text-gray-900 ltr:ml-2 rtl:mr-2 dark:text-white",
-=======
-            className={classNames(
               "text-emphasis align-text-top text-sm font-medium ltr:ml-2 rtl:mr-2",
->>>>>>> 4b0d2265
               primitiveProps.disabled ? "cursor-not-allowed opacity-25" : "cursor-pointer "
             )}>
             {label}
