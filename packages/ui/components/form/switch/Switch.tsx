import { useId } from "@radix-ui/react-id";
import * as Label from "@radix-ui/react-label";
import * as PrimitiveSwitch from "@radix-ui/react-switch";
import React from "react";

import cx from "@calcom/lib/classNames";

import { Tooltip } from "../../tooltip";

const Wrapper = ({ children, tooltip }: { tooltip?: string; children: React.ReactNode }) => {
  if (!tooltip) {
    return <>{children}</>;
  }
  return <Tooltip content={tooltip}>{children}</Tooltip>;
};
const Switch = (
  props: React.ComponentProps<typeof PrimitiveSwitch.Root> & {
    label?: string;
    fitToHeight?: boolean;
    disabled?: boolean;
    tooltip?: string;
    isRoutingForm?: boolean;
    classNames?: {
      container?: string;
      thumb?: string;
    };
  }
) => {
  const { label, fitToHeight, classNames, ...primitiveProps } = props;
  const id = useId();
  const isChecked = props.checked || props.defaultChecked;
  return (
    <Wrapper tooltip={props.tooltip}>
      {props.isRoutingForm ? (
        <div
          className={cx(
<<<<<<< HEAD
            props.checked || props.defaultChecked ? "bg-brand-default" : "bg-emphasis",
            primitiveProps.disabled && "cursor-not-allowed",
            "focus:ring-brand-default h-5 w-[34px] rounded-full shadow-none",
            props.className
=======
            "hover:bg-subtle flex h-auto w-auto flex-row items-center justify-between",
            fitToHeight && "h-fit"
          )}>
          {label && (
            <Label.Root
              htmlFor={id}
              className={cx(
                "text-emphasis ms-2 align-text-top text-sm font-medium",
                primitiveProps.disabled ? "cursor-not-allowed opacity-25" : "cursor-pointer "
              )}>
              {label}
            </Label.Root>
>>>>>>> 322e29dc
          )}
          <PrimitiveSwitch.Root
            className={cx(
<<<<<<< HEAD
              "block h-[14px] w-[14px] rounded-full transition will-change-transform ltr:translate-x-[4px] rtl:-translate-x-[4px] ltr:[&[data-state='checked']]:translate-x-[17px] rtl:[&[data-state='checked']]:-translate-x-[17px]",
              isChecked ? "bg-brand-accent shadow-inner" : "bg-default",
              classNames?.thumb
=======
              props.checked || props.defaultChecked ? "bg-inverted" : "bg-emphasis",
              primitiveProps.disabled && "cursor-not-allowed",
              "focus:ring-brand-default h-5 w-[34px] rounded-full shadow-none",
              props.className
>>>>>>> 322e29dc
            )}
            {...primitiveProps}>
            <PrimitiveSwitch.Thumb
              id={id}
              className={cx(
                "block h-[14px] w-[14px] rounded-full transition will-change-transform ltr:translate-x-[4px] rtl:-translate-x-[4px] ltr:[&[data-state='checked']]:translate-x-[17px] rtl:[&[data-state='checked']]:-translate-x-[17px]",
                props.checked || props.defaultChecked ? "bg-default shadow-inner" : "bg-inverted",
                classNames?.thumb
              )}
            />
          </PrimitiveSwitch.Root>
        </div>
      ) : (
        <div
          className={cx(
            "flex h-auto w-auto flex-row items-center",
            fitToHeight && "h-fit",
            classNames?.container
          )}>
          <PrimitiveSwitch.Root
            className={cx(
              props.checked || props.defaultChecked ? "bg-inverted" : "bg-emphasis",
              primitiveProps.disabled && "cursor-not-allowed",
              "focus:ring-brand-default h-5 w-[34px] rounded-full shadow-none",
              props.className
            )}
            {...primitiveProps}>
            <PrimitiveSwitch.Thumb
              id={id}
              className={cx(
                "block h-[14px] w-[14px] rounded-full transition will-change-transform ltr:translate-x-[4px] rtl:-translate-x-[4px] ltr:[&[data-state='checked']]:translate-x-[17px] rtl:[&[data-state='checked']]:-translate-x-[17px]",
                props.checked || props.defaultChecked ? "bg-default shadow-inner" : "bg-inverted",
                classNames?.thumb
              )}
            />
          </PrimitiveSwitch.Root>
          {label && (
            <Label.Root
              htmlFor={id}
              className={cx(
                "text-emphasis ms-2 align-text-top text-sm font-medium",
                primitiveProps.disabled ? "cursor-not-allowed opacity-25" : "cursor-pointer "
              )}>
              {label}
            </Label.Root>
          )}
        </div>
      )}
    </Wrapper>
  );
};

export default Switch;<|MERGE_RESOLUTION|>--- conflicted
+++ resolved
@@ -19,101 +19,54 @@
     fitToHeight?: boolean;
     disabled?: boolean;
     tooltip?: string;
-    isRoutingForm?: boolean;
+    labelOnLeading?: boolean;
     classNames?: {
       container?: string;
       thumb?: string;
     };
   }
 ) => {
-  const { label, fitToHeight, classNames, ...primitiveProps } = props;
+  const { label, fitToHeight, classNames, labelOnLeading, ...primitiveProps } = props;
   const id = useId();
   const isChecked = props.checked || props.defaultChecked;
   return (
     <Wrapper tooltip={props.tooltip}>
-      {props.isRoutingForm ? (
-        <div
+      <div
+        className={cx(
+          "flex h-auto w-auto flex-row items-center",
+          fitToHeight && "h-fit",
+          labelOnLeading && "flex-row-reverse",
+          classNames?.container
+        )}>
+        <PrimitiveSwitch.Root
           className={cx(
-<<<<<<< HEAD
             props.checked || props.defaultChecked ? "bg-brand-default" : "bg-emphasis",
             primitiveProps.disabled && "cursor-not-allowed",
             "focus:ring-brand-default h-5 w-[34px] rounded-full shadow-none",
             props.className
-=======
-            "hover:bg-subtle flex h-auto w-auto flex-row items-center justify-between",
-            fitToHeight && "h-fit"
-          )}>
-          {label && (
-            <Label.Root
-              htmlFor={id}
-              className={cx(
-                "text-emphasis ms-2 align-text-top text-sm font-medium",
-                primitiveProps.disabled ? "cursor-not-allowed opacity-25" : "cursor-pointer "
-              )}>
-              {label}
-            </Label.Root>
->>>>>>> 322e29dc
           )}
-          <PrimitiveSwitch.Root
+          {...primitiveProps}>
+          <PrimitiveSwitch.Thumb
+            id={id}
             className={cx(
-<<<<<<< HEAD
               "block h-[14px] w-[14px] rounded-full transition will-change-transform ltr:translate-x-[4px] rtl:-translate-x-[4px] ltr:[&[data-state='checked']]:translate-x-[17px] rtl:[&[data-state='checked']]:-translate-x-[17px]",
               isChecked ? "bg-brand-accent shadow-inner" : "bg-default",
               classNames?.thumb
-=======
-              props.checked || props.defaultChecked ? "bg-inverted" : "bg-emphasis",
-              primitiveProps.disabled && "cursor-not-allowed",
-              "focus:ring-brand-default h-5 w-[34px] rounded-full shadow-none",
-              props.className
->>>>>>> 322e29dc
             )}
-            {...primitiveProps}>
-            <PrimitiveSwitch.Thumb
-              id={id}
-              className={cx(
-                "block h-[14px] w-[14px] rounded-full transition will-change-transform ltr:translate-x-[4px] rtl:-translate-x-[4px] ltr:[&[data-state='checked']]:translate-x-[17px] rtl:[&[data-state='checked']]:-translate-x-[17px]",
-                props.checked || props.defaultChecked ? "bg-default shadow-inner" : "bg-inverted",
-                classNames?.thumb
-              )}
-            />
-          </PrimitiveSwitch.Root>
-        </div>
-      ) : (
-        <div
-          className={cx(
-            "flex h-auto w-auto flex-row items-center",
-            fitToHeight && "h-fit",
-            classNames?.container
-          )}>
-          <PrimitiveSwitch.Root
+          />
+        </PrimitiveSwitch.Root>
+        {label && (
+          <Label.Root
+            htmlFor={id}
             className={cx(
-              props.checked || props.defaultChecked ? "bg-inverted" : "bg-emphasis",
-              primitiveProps.disabled && "cursor-not-allowed",
-              "focus:ring-brand-default h-5 w-[34px] rounded-full shadow-none",
-              props.className
-            )}
-            {...primitiveProps}>
-            <PrimitiveSwitch.Thumb
-              id={id}
-              className={cx(
-                "block h-[14px] w-[14px] rounded-full transition will-change-transform ltr:translate-x-[4px] rtl:-translate-x-[4px] ltr:[&[data-state='checked']]:translate-x-[17px] rtl:[&[data-state='checked']]:-translate-x-[17px]",
-                props.checked || props.defaultChecked ? "bg-default shadow-inner" : "bg-inverted",
-                classNames?.thumb
-              )}
-            />
-          </PrimitiveSwitch.Root>
-          {label && (
-            <Label.Root
-              htmlFor={id}
-              className={cx(
-                "text-emphasis ms-2 align-text-top text-sm font-medium",
-                primitiveProps.disabled ? "cursor-not-allowed opacity-25" : "cursor-pointer "
-              )}>
-              {label}
-            </Label.Root>
-          )}
-        </div>
-      )}
+              "text-emphasis ms-2 align-text-top text-sm font-medium",
+              primitiveProps.disabled ? "cursor-not-allowed opacity-25" : "cursor-pointer",
+              labelOnLeading && "flex-1"
+            )}>
+            {label}
+          </Label.Root>
+        )}
+      </div>
     </Wrapper>
   );
 };
