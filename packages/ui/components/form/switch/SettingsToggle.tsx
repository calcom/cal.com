--- conflicted
+++ resolved
@@ -43,16 +43,11 @@
               tooltip={tooltip}
             />
 
-<<<<<<< HEAD
-            <div className="">
+            <div>
               <Label className="text-sm font-semibold leading-none text-black">
                 {title}
                 {isLocked}
               </Label>
-=======
-            <div>
-              <Label className="text-sm font-semibold leading-none text-black">{title}</Label>
->>>>>>> 0ee3b26c
               {description && <p className="-mt-1.5 text-sm leading-normal text-gray-600">{description}</p>}
             </div>
           </div>
