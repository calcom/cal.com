--- conflicted
+++ resolved
@@ -44,16 +44,11 @@
             />
 
             <div>
-<<<<<<< HEAD
-              <Label className="text-sm font-semibold leading-none text-black">
+              <Label className="text-emphasis text-sm font-semibold leading-none">
                 {title}
                 {LockedIcon}
               </Label>
-              {description && <p className="-mt-1.5 text-sm leading-normal text-gray-600">{description}</p>}
-=======
-              <Label className="text-emphasis text-sm font-semibold leading-none">{title}</Label>
               {description && <p className="text-default -mt-1.5 text-sm leading-normal">{description}</p>}
->>>>>>> 82ea4e9f
             </div>
           </div>
           {children && (
