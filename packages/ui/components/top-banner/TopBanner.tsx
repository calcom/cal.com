--- conflicted
+++ resolved
@@ -3,11 +3,7 @@
 import noop from "lodash/noop";
 import { ReactNode } from "react";
 
-<<<<<<< HEAD
-import { Icon } from "@calcom/ui";
-=======
 import { FiAlertTriangle, FiInfo } from "@calcom/ui/components/icon";
->>>>>>> 2d50d09c
 
 export type TopBannerProps = {
   text: string;
@@ -34,17 +30,10 @@
       <div className="flex flex-1 flex-col items-start justify-center gap-2 p-1 lg:flex-row lg:items-center">
         <p className="flex flex-col items-start justify-center gap-2 text-left font-sans text-sm font-medium leading-4 text-gray-900 lg:flex-row lg:items-center">
           {variant === "error" && (
-<<<<<<< HEAD
-            <Icon.FiAlertTriangle className="h-4 w-4 stroke-[2.5px] text-black" aria-hidden="true" />
-          )}
-          {variant === "warning" && (
-            <Icon.FiInfo className="h-4 w-4 stroke-[2.5px] text-black" aria-hidden="true" />
-=======
             <FiAlertTriangle className="h-4 w-4 stroke-[2.5px] text-black" aria-hidden="true" />
           )}
           {variant === "warning" && (
             <FiInfo className="h-4 w-4 stroke-[2.5px] text-black" aria-hidden="true" />
->>>>>>> 2d50d09c
           )}
           {text}
         </p>
