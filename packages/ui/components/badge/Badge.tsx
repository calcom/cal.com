import type { VariantProps } from "class-variance-authority";
import { cva } from "class-variance-authority";
import React from "react";

import classNames from "@calcom/lib/classNames";
<<<<<<< HEAD

import { Icon, type IconName } from "../..";
import { Dot as GoPrimitiveDot } from "../icon";
=======
import type { SVGComponent } from "@calcom/types/SVGComponent";
import type { LucideIcon } from "@calcom/ui/components/icon";
>>>>>>> b9678612

export const badgeStyles = cva("font-medium inline-flex items-center justify-center rounded gap-x-1", {
  variants: {
    variant: {
      default: "bg-attention text-attention",
      warning: "bg-attention text-attention",
      orange: "bg-attention text-attention",
      success: "bg-success text-success",
      green: "bg-success text-success",
      gray: "bg-subtle text-emphasis",
      blue: "bg-info text-info",
      red: "bg-error text-error",
      error: "bg-error text-error",
      grayWithoutHover: "bg-gray-100 text-gray-800 dark:bg-darkgray-200 dark:text-darkgray-800",
    },
    size: {
      sm: "px-1 py-0.5 text-xs leading-3",
      md: "py-1 px-1.5 text-xs leading-3",
      lg: "py-1 px-2 text-sm leading-4",
    },
  },
  defaultVariants: {
    variant: "default",
    size: "md",
  },
});

type InferredBadgeStyles = VariantProps<typeof badgeStyles>;

type IconOrDot =
  | {
<<<<<<< HEAD
      startIcon?: IconName;
      withDot?: never;
=======
      startIcon?: SVGComponent | LucideIcon;
      withDot?: unknown;
>>>>>>> b9678612
    }
  | { startIcon?: never; withDot?: true };

export type BadgeBaseProps = InferredBadgeStyles & {
  children: React.ReactNode;
  rounded?: boolean;
  customStartIcon?: React.ReactNode;
} & IconOrDot;

export type BadgeProps =
  /**
   * This union type helps TypeScript understand that there's two options for this component:
   * Either it's a div element on which the onClick prop is not allowed, or it's a button element
   * on which the onClick prop is required. This is because the onClick prop is used to determine
   * whether the component should be a button or a div.
   */
  | (BadgeBaseProps & Omit<React.HTMLAttributes<HTMLDivElement>, "onClick"> & { onClick?: never })
  | (BadgeBaseProps & Omit<React.HTMLAttributes<HTMLButtonElement>, "onClick"> & { onClick: () => void });

export const Badge = function Badge(props: BadgeProps) {
  const {
    customStartIcon,
    variant,
    className,
    size,
    startIcon,
    withDot,
    children,
    rounded,
    ...passThroughProps
  } = props;
  const isButton = "onClick" in passThroughProps && passThroughProps.onClick !== undefined;
  const StartIcon = startIcon;
  const classes = classNames(
    badgeStyles({ variant, size }),
    rounded && "h-5 w-5 rounded-full p-0",
    className
  );

  const Children = () => (
    <>
      {withDot ? <GoPrimitiveDot data-testid="go-primitive-dot" className="h-3 w-3 stroke-[3px]" /> : null}
      {customStartIcon ||
        (StartIcon ? (
          <Icon name={StartIcon} data-testid="start-icon" className="h-3 w-3 stroke-[3px]" />
        ) : null)}
      {children}
    </>
  );

  const Wrapper = isButton ? "button" : "div";

  return React.createElement(Wrapper, { ...passThroughProps, className: classes }, <Children />);
};<|MERGE_RESOLUTION|>--- conflicted
+++ resolved
@@ -3,14 +3,8 @@
 import React from "react";
 
 import classNames from "@calcom/lib/classNames";
-<<<<<<< HEAD
 
 import { Icon, type IconName } from "../..";
-import { Dot as GoPrimitiveDot } from "../icon";
-=======
-import type { SVGComponent } from "@calcom/types/SVGComponent";
-import type { LucideIcon } from "@calcom/ui/components/icon";
->>>>>>> b9678612
 
 export const badgeStyles = cva("font-medium inline-flex items-center justify-center rounded gap-x-1", {
   variants: {
@@ -42,13 +36,8 @@
 
 type IconOrDot =
   | {
-<<<<<<< HEAD
       startIcon?: IconName;
       withDot?: never;
-=======
-      startIcon?: SVGComponent | LucideIcon;
-      withDot?: unknown;
->>>>>>> b9678612
     }
   | { startIcon?: never; withDot?: true };
 
@@ -90,7 +79,7 @@
 
   const Children = () => (
     <>
-      {withDot ? <GoPrimitiveDot data-testid="go-primitive-dot" className="h-3 w-3 stroke-[3px]" /> : null}
+      {withDot ? <Icon name="dot" data-testid="go-primitive-dot" className="h-3 w-3 stroke-[3px]" /> : null}
       {customStartIcon ||
         (StartIcon ? (
           <Icon name={StartIcon} data-testid="start-icon" className="h-3 w-3 stroke-[3px]" />
