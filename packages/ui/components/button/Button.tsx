import type { VariantProps } from "class-variance-authority";
import { cva } from "class-variance-authority";
import type { LinkProps } from "next/link";
import Link from "next/link";
import React, { forwardRef } from "react";

import classNames from "@calcom/lib/classNames";
import { applyStyleToMultipleVariants } from "@calcom/lib/cva";
import type { SVGComponent } from "@calcom/types/SVGComponent";

import { Plus } from "../icon";
import { Tooltip } from "../tooltip";

type InferredVariantProps = VariantProps<typeof buttonClasses>;

export type ButtonColor = NonNullable<InferredVariantProps["color"]>;
export type ButtonBaseProps = {
  /** Action that happens when the button is clicked */
  onClick?: (event: React.MouseEvent<HTMLElement, MouseEvent>) => void;
  /**Left aligned icon*/
  StartIcon?: SVGComponent | React.ElementType;
  /**Right aligned icon */
  EndIcon?: SVGComponent;
  shallow?: boolean;
  /**Tool tip used when icon size is set to small */
  tooltip?: string;
  flex?: boolean;
} & Omit<InferredVariantProps, "color"> & {
    color?: ButtonColor;
  };

export type ButtonProps = ButtonBaseProps &
  (
    | (Omit<JSX.IntrinsicElements["a"], "href" | "onClick" | "ref"> & LinkProps)
    | (Omit<JSX.IntrinsicElements["button"], "onClick" | "ref"> & { href?: never })
  );

const buttonClasses = cva(
  "inline-flex items-center text-sm font-medium relative rounded-md transition-colors",
  {
    variants: {
      variant: {
        button: "",
        icon: "flex justify-center",
        fab: "rounded-full justify-center md:rounded-md radix-state-open:rotate-45 md:radix-state-open:rotate-0 transition-transform radix-state-open:shadown-none radix-state-open:ring-0 !shadow-none",
      },
      color: {
        primary: "text-inverted",
        secondary: "text-emphasis",
        minimal: "text-emphasis",
        destructive: "",
      },
      size: {
        sm: "px-3 py-2 leading-4 rounded-sm" /** For backwards compatibility */,
        base: "h-9 px-4 py-2.5 ",
        lg: "h-[36px] px-4 py-2.5 ",
      },
      loading: {
        true: "cursor-wait",
      },
      disabled: {
        true: "cursor-not-allowed",
      },
    },
    compoundVariants: [
      // Primary variants
      ...applyStyleToMultipleVariants({
        disabled: [undefined, false],
        color: "primary",
        className:
          "bg-brand-default hover:bg-brand-emphasis focus-visible:outline-none focus-visible:ring-2 focus-visible:ring-offset focus-visible:ring-brand-default text-brand",
      }),
      {
        disabled: true,
        color: "primary",
        className: "bg-brand-subtle text-brand-subtle opacity-40",
      },
      {
        loading: true,
        color: "primary",
        className: "bg-brand-subtle text-brand-subtle",
      },
      // Secondary variants
      {
        disabled: true,
        color: "secondary",
        className: "border border-subtle bg-opacity-30 text-muted ",
      },
      {
        loading: true,
        color: "secondary",
        className: "bg-subtle text-emphasis/80",
      },
      ...applyStyleToMultipleVariants({
        disabled: [undefined, false],
        color: "secondary",
        className:
          "border border-default  bg-default hover:bg-muted hover:border-emphasis focus-visible:bg-subtle focus-visible:outline-none focus-visible:ring-2 focus-visible:ring-offset focus-visible:ring-empthasis ",
      }),
      // Minimal variants
      {
        disabled: true,
        color: "minimal",
        className: "border-subtle bg-opacity-30 text-emphasis/30 ",
      },
      {
        loading: true,
        color: "minimal",
        className: "bg-subtle text-emphasis/30",
      },
      ...applyStyleToMultipleVariants({
        disabled: [undefined, false],
        color: "minimal",
        className:
          "hover:bg-subtle focus-visible:bg-subtle focus-visible:outline-none focus-visible:ring-2 focus-visible:ring-offset focus-visible:ring-empthasis",
      }),
      // Destructive variants
      {
        disabled: true,
        color: "destructive",
        className: "text-red-700/30 hover:text-red-700/30 border border-default text-emphasis",
      },
      {
        loading: true,
        color: "destructive",
        className:
          "text-red-700/30 dark:text-red-700/30 hover:text-red-700/30  border border-default text-emphasis",
      },
      ...applyStyleToMultipleVariants({
        disabled: [false, undefined],
        color: "destructive",
        className:
          "border border-default text-emphasis hover:text-red-700 focus-visible:text-red-700  hover:border-red-100 focus-visible:border-red-100 hover:bg-error  focus-visible:bg-error focus-visible:outline-none focus-visible:ring-2 focus-visible:ring-offset focus-visible:ring-red-700",
      }),
      // https://github.com/joe-bell/cva/issues/95 created an issue about using !p-2 on the icon variants as i would expect this to take priority
      {
        variant: "icon",
        size: "base",
        className: "min-h-[36px] min-w-[36px] !p-2",
      },
      {
        variant: "icon",
        size: "sm",
        className: "h-6 w-6 !p-1",
      },
      {
        variant: "fab",
        size: "base",
        className: "h-14 md:h-9 md:w-auto md:px-4 md:py-2.5",
      },
    ],
    defaultVariants: {
      variant: "button",
      color: "primary",
      size: "base",
    },
  }
);

export const Button = forwardRef<HTMLAnchorElement | HTMLButtonElement, ButtonProps>(function Button(
  props: ButtonProps,
  forwardedRef
) {
  const {
    loading = false,
    color = "primary",
    size,
    variant = "button",
    type = "button",
    StartIcon,
    EndIcon,
    shallow,
    // attributes propagated from `HTMLAnchorProps` or `HTMLButtonProps`
    ...passThroughProps
  } = props;
  // Buttons are **always** disabled if we're in a `loading` state
  const disabled = props.disabled || loading;
  // If pass an `href`-attr is passed it's `<a>`, otherwise it's a `<button />`
  const isLink = typeof props.href !== "undefined";
  const elementType = isLink ? "a" : "button";
  const element = React.createElement(
    elementType,
    {
      ...passThroughProps,
      disabled,
      type: !isLink ? type : undefined,
      ref: forwardedRef,
      className: classNames(
        buttonClasses({ color, size, loading, disabled: props.disabled, variant }),
        props.className
      ),
      // if we click a disabled button, we prevent going through the click handler
      onClick: disabled
        ? (e: React.MouseEvent<HTMLElement, MouseEvent>) => {
            e.preventDefault();
          }
        : props.onClick,
    },
    <>
      {StartIcon && (
        <>
          {variant === "fab" ? (
            <>
              <StartIcon className="hidden h-4 w-4 stroke-[1.5px] ltr:mr-2 ltr:-ml-1 rtl:-mr-1 rtl:ml-2 md:inline-flex" />
              <Plus className="inline h-6 w-6 md:hidden" />
            </>
          ) : (
            <StartIcon
              className={classNames(
                variant === "icon" && "h-4 w-4",
                variant === "button" && "h-4 w-4 stroke-[1.5px] ltr:-ml-1 ltr:mr-2 rtl:-mr-1 rtl:ml-2"
              )}
            />
          )}
        </>
      )}
      {variant === "fab" ? <span className="hidden md:inline">{props.children}</span> : props.children}
      {loading && (
        <div className="absolute top-1/2 left-1/2 -translate-x-1/2 -translate-y-1/2 transform">
          <svg
            className={classNames(
              "mx-4 h-5 w-5 animate-spin",
              color === "primary" ? "text-inverted" : "text-emphasis"
            )}
            xmlns="http://www.w3.org/2000/svg"
            fill="none"
            viewBox="0 0 24 24">
            <circle className="opacity-25" cx="12" cy="12" r="10" stroke="currentColor" strokeWidth="4" />
            <path
              className="opacity-75"
              fill="currentColor"
              d="M4 12a8 8 0 018-8V0C5.373 0 0 5.373 0 12h4zm2 5.291A7.962 7.962 0 014 12H0c0 3.042 1.135 5.824 3 7.938l3-2.647z"
            />
          </svg>
        </div>
      )}
      {EndIcon && (
        <>
          {variant === "fab" ? (
            <>
<<<<<<< HEAD
              <EndIcon className="-mr-1 hidden h-5 w-5 ltr:ml-2 rtl:-ml-1 rtl:mr-2 md:inline" />
              <Plus className="inline h-6 w-6 md:hidden" />
=======
              <EndIcon className="ms-2 me-2 -mr-1 hidden h-5 w-5 md:inline" />
              <FiPlus className="inline h-6 w-6 md:hidden" />
>>>>>>> 636ee7b8
            </>
          ) : (
            <EndIcon
              className={classNames(
                "inline-flex",
                variant === "icon" && "h-4 w-4",
                variant === "button" && "h-4 w-4 stroke-[1.5px] ltr:ml-2 ltr:-mr-1 rtl:mr-2 rtl:-ml-1"
              )}
            />
          )}
        </>
      )}
    </>
  );

  return props.href ? (
    <Link passHref href={props.href} shallow={shallow && shallow} legacyBehavior>
      {element}
    </Link>
  ) : (
    <Wrapper tooltip={props.tooltip}>{element}</Wrapper>
  );
});

const Wrapper = ({ children, tooltip }: { tooltip?: string; children: React.ReactNode }) => {
  if (!tooltip) {
    return <>{children}</>;
  }

  return <Tooltip content={tooltip}>{children}</Tooltip>;
};<|MERGE_RESOLUTION|>--- conflicted
+++ resolved
@@ -238,13 +238,8 @@
         <>
           {variant === "fab" ? (
             <>
-<<<<<<< HEAD
-              <EndIcon className="-mr-1 hidden h-5 w-5 ltr:ml-2 rtl:-ml-1 rtl:mr-2 md:inline" />
+              <EndIcon className="ms-2 me-2 -mr-1 hidden h-5 w-5 md:inline" />
               <Plus className="inline h-6 w-6 md:hidden" />
-=======
-              <EndIcon className="ms-2 me-2 -mr-1 hidden h-5 w-5 md:inline" />
-              <FiPlus className="inline h-6 w-6 md:hidden" />
->>>>>>> 636ee7b8
             </>
           ) : (
             <EndIcon
