--- conflicted
+++ resolved
@@ -6,11 +6,7 @@
 import { applyStyleToMultipleVariants } from "@calcom/lib/cva";
 import { SVGComponent } from "@calcom/types/SVGComponent";
 import { Tooltip } from "@calcom/ui";
-<<<<<<< HEAD
-import { Icon } from "@calcom/ui";
-=======
 import { FiPlus } from "@calcom/ui/components/icon";
->>>>>>> 2d50d09c
 
 type InferredVariantProps = VariantProps<typeof buttonClasses>;
 
@@ -55,13 +51,6 @@
         sm: "px-3 py-2 leading-4 rounded-sm" /** For backwards compatibility */,
         base: "h-9 px-4 py-2.5 ",
         lg: "h-[36px] px-4 py-2.5 ",
-<<<<<<< HEAD
-        icon: "flex justify-center min-h-[36px] min-w-[36px] ",
-        // fab = floating action button, used for the main action in a page.
-        // it uses the same primary classNames for desktop size
-        fab: "h-14 w-14 sm:h-9 sm:w-auto rounded-full justify-center sm:rounded-md sm:px-4 sm:py-2.5 radix-state-open:rotate-45 sm:radix-state-open:rotate-0 transition-transform radix-state-open:shadown-none radix-state-open:ring-0 !shadow-none",
-=======
->>>>>>> 2d50d09c
       },
       loading: {
         true: "cursor-wait",
@@ -212,31 +201,14 @@
     <>
       {StartIcon && (
         <>
-<<<<<<< HEAD
-          {size === "fab" ? (
-            <>
-              <StartIcon className="hidden h-4 w-4 stroke-[1.5px] ltr:mr-2 rtl:ml-2 sm:inline-flex" />
-              <Icon.FiPlus className="inline h-6 w-6 sm:hidden" />
-=======
           {variant === "fab" ? (
             <>
               <StartIcon className="hidden h-4 w-4 stroke-[1.5px] ltr:mr-2 rtl:ml-2 sm:inline-flex" />
               <FiPlus className="inline h-6 w-6 sm:hidden" />
->>>>>>> 2d50d09c
             </>
           ) : (
             <StartIcon
               className={classNames(
-<<<<<<< HEAD
-                "inline-flex",
-                size === "icon" ? "h-4 w-4 " : "h-4 w-4 stroke-[1.5px] ltr:mr-2 rtl:ml-2"
-              )}
-            />
-          )}
-        </>
-      )}
-      {size === "fab" ? <span className="hidden sm:inline">{props.children}</span> : props.children}
-=======
                 variant === "icon" && "h-4 w-4",
                 variant === "button" && "h-4 w-4 stroke-[1.5px] ltr:mr-2 rtl:ml-2"
               )}
@@ -245,7 +217,6 @@
         </>
       )}
       {variant === "fab" ? <span className="hidden sm:inline">{props.children}</span> : props.children}
->>>>>>> 2d50d09c
       {loading && (
         <div className="absolute top-1/2 left-1/2 -translate-x-1/2 -translate-y-1/2 transform">
           <svg
@@ -264,15 +235,6 @@
       )}
       {EndIcon && (
         <>
-<<<<<<< HEAD
-          {size === "fab" ? (
-            <>
-              <EndIcon className="-mr-1 hidden h-5 w-5 ltr:ml-2 rtl:-ml-1 rtl:mr-2 sm:inline" />
-              <Icon.FiPlus className="inline h-6 w-6 sm:hidden" />
-            </>
-          ) : (
-            <EndIcon className="inline h-5 w-5 ltr:-mr-1 ltr:ml-2 rtl:mr-2" />
-=======
           {variant === "fab" ? (
             <>
               <EndIcon className="-mr-1 hidden h-5 w-5 ltr:ml-2 rtl:-ml-1 rtl:mr-2 sm:inline" />
@@ -286,7 +248,6 @@
                 variant === "button" && "h-4 w-4 stroke-[1.5px] ltr:mr-2 rtl:ml-2"
               )}
             />
->>>>>>> 2d50d09c
           )}
         </>
       )}
