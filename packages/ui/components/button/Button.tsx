--- conflicted
+++ resolved
@@ -49,18 +49,6 @@
         fab: "min-w-14 min-h-14 md:min-w-min md:min-h-min rounded-full justify-center md:rounded-[10px] radix-state-open:rotate-45 md:radix-state-open:rotate-0 radix-state-open:shadown-none radix-state-open:ring-0",
       },
       color: {
-<<<<<<< HEAD
-        google:
-          "bg-[#FAFAFA] text-[#114559] border border-[#959DB1] font-semibold focus-visible:outline-none focus-visible:ring-2 focus-visible:ring-offset focus-visible:ring-brand-default disabled:bg-brand-subtle disabled:text-brand-subtle disabled:opacity-40 disabled:hover:bg-brand-subtle hover:opacity-70 disabled:hover:text-brand-default disabled:hover:opacity-40",
-        primary:
-          "bg-brand-default hover:bg-brand-emphasis focus-visible:outline-none focus-visible:ring-2 focus-visible:ring-offset focus-visible:ring-brand-default text-brand disabled:bg-brand-subtle disabled:text-brand-subtle disabled:opacity-40 disabled:hover:bg-brand-subtle disabled:hover:text-brand-default disabled:hover:opacity-40",
-        secondary:
-          "text-emphasis border border-default bg-default hover:bg-muted hover:border-emphasis focus-visible:bg-subtle focus-visible:outline-none focus-visible:ring-2 focus-visible:ring-offset focus-visible:ring-empthasis disabled:border-subtle disabled:bg-opacity-30 disabled:text-muted disabled:hover:bg-opacity-30 disabled:hover:text-muted disabled:hover:border-subtle disabled:hover:bg-default",
-        minimal:
-          "text-emphasis hover:bg-subtle focus-visible:bg-subtle focus-visible:outline-none focus-visible:ring-2 focus-visible:ring-offset focus-visible:ring-empthasis disabled:border-subtle disabled:bg-opacity-30 disabled:text-muted disabled:hover:bg-transparent disabled:hover:text-muted disabled:hover:border-subtle",
-        destructive:
-          "border border-default text-emphasis hover:text-red-700 dark:hover:text-red-100 focus-visible:text-red-700  hover:border-red-100 focus-visible:border-red-100 hover:bg-error  focus-visible:bg-error focus-visible:outline-none focus-visible:ring-2 focus-visible:ring-offset focus-visible:ring-red-700 disabled:bg-red-100 disabled:border-red-200 disabled:text-red-700 disabled:hover:border-red-200 disabled:opacity-40",
-=======
         primary: [
           // Base colors
           "bg-brand-default",
@@ -158,7 +146,6 @@
           "transition-shadow",
           "duration-200",
         ],
->>>>>>> 00ee1ef4
       },
       size: {
         xs: "h-6 p-2 leading-none text-xs rounded-md",
@@ -276,14 +263,7 @@
           <>
             {variant === "fab" ? (
               <>
-<<<<<<< HEAD
-                <Icon
-                  name={StartIcon}
-                  className="hidden h-4 w-4 stroke-[1.5px] md:inline-flex ltr:-ml-1 ltr:mr-2 rtl:-mr-1 rtl:ml-2"
-                />
-=======
                 <Icon name={StartIcon} className="hidden h-4 w-4 stroke-[1.5px]  md:inline-flex" />
->>>>>>> 00ee1ef4
                 <Icon name="plus" data-testid="plus" className="inline h-6 w-6 md:hidden" />
               </>
             ) : (
