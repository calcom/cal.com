--- conflicted
+++ resolved
@@ -1,8 +1,4 @@
 export { Button, buttonClasses } from "./Button";
-<<<<<<< HEAD
-export type { ButtonBaseProps, ButtonProps } from "./Button";
-=======
 export { SplitButton } from "./SplitButton";
 export type { ButtonBaseProps, ButtonProps, ButtonColor } from "./Button";
->>>>>>> 00ee1ef4
 export { default as LinkIconButton } from "./LinkIconButton";