import * as Popover from "@radix-ui/react-popover";
import React from "react";

import { classNames } from "@calcom/lib";
import { Tooltip } from "@calcom/ui";

import { ChevronDown } from "../icon";

export const AnimatedPopover = ({
  text,
  count,
  popoverTriggerClassNames,
  children,
  Trigger,
  defaultOpen,
}: {
  text: string;
  count?: number;
  children: React.ReactNode;
  popoverTriggerClassNames?: string;
  Trigger?: React.ReactNode;
  defaultOpen?: boolean;
}) => {
  const [open, setOpen] = React.useState(defaultOpen ?? false);
  const ref = React.useRef<HTMLDivElement>(null);
  // calculate which aligment to open the popover with based on which half of the screen it is on (left or right)
  const [align, setAlign] = React.useState<"start" | "end">("start");
  React.useEffect(() => {
    const handleResize = () => {
      const halfWidth = window.innerWidth / 2;
      const { x } = ref?.current?.getBoundingClientRect() || {
        x: 0,
        y: 0,
      };
      if (x > halfWidth) {
        setAlign("end");
      } else {
        setAlign("start");
      }
    };
    handleResize();
    window.addEventListener("resize", handleResize);
    return () => {
      window.removeEventListener("resize", handleResize);
    };
  }, [setAlign]);

  return (
    <Popover.Root defaultOpen={defaultOpen} onOpenChange={setOpen} modal={true}>
      <Popover.Trigger asChild>
        <div
          ref={ref}
          className={classNames(
            "hover:border-emphasis border-default text-default hover:text-emphasis radix-state-open:border-emphasis radix-state-open:outline-none radix-state-open:ring-2 radix-state-open:ring-emphasis -mr-0.5 mb-4 flex h-9 max-h-72 items-center justify-between whitespace-nowrap rounded-md border px-3 py-2 text-sm hover:cursor-pointer",
            popoverTriggerClassNames
          )}>
<<<<<<< HEAD
          {Trigger ? (
            Trigger
          ) : (
            <div className="max-w-36 flex items-center">
              <Tooltip content={text}>
                <div className="truncate">
                  {text}
                  {count && count > 0 && (
                    <div className="flex h-4 w-4 items-center justify-center rounded-full">{count}</div>
                  )}
                </div>
              </Tooltip>
              <ChevronDown
                className={classNames("ml-2 transition-transform duration-150", open && "rotate-180")}
              />
            </div>
          )}
=======
          <div className="max-w-36 flex items-center">
            <Tooltip content={text}>
              <div className="select-none truncate font-medium">
                {text}
                {count && count > 0 && (
                  <div className="flex h-4 w-4 items-center justify-center rounded-full">{count}</div>
                )}
              </div>
            </Tooltip>
            <ChevronDown
              className={classNames("ml-2 w-4 transition-transform duration-150", open && "rotate-180")}
            />
          </div>
>>>>>>> 63e93fb1
        </div>
      </Popover.Trigger>
      <Popover.Content side="bottom" align={align} asChild>
        <div
          className={classNames(
            "bg-default border-subtle scroll-bar absolute z-50 mt-1 max-h-64 w-56 select-none overflow-y-auto rounded-md border py-[2px] shadow-md focus-within:outline-none",
            align === "end" && "-translate-x-[228px]"
          )}>
          {children}
        </div>
      </Popover.Content>
    </Popover.Root>
  );
};<|MERGE_RESOLUTION|>--- conflicted
+++ resolved
@@ -54,13 +54,12 @@
             "hover:border-emphasis border-default text-default hover:text-emphasis radix-state-open:border-emphasis radix-state-open:outline-none radix-state-open:ring-2 radix-state-open:ring-emphasis -mr-0.5 mb-4 flex h-9 max-h-72 items-center justify-between whitespace-nowrap rounded-md border px-3 py-2 text-sm hover:cursor-pointer",
             popoverTriggerClassNames
           )}>
-<<<<<<< HEAD
           {Trigger ? (
             Trigger
           ) : (
             <div className="max-w-36 flex items-center">
               <Tooltip content={text}>
-                <div className="truncate">
+                <div className="select-none truncate font-medium">
                   {text}
                   {count && count > 0 && (
                     <div className="flex h-4 w-4 items-center justify-center rounded-full">{count}</div>
@@ -68,25 +67,10 @@
                 </div>
               </Tooltip>
               <ChevronDown
-                className={classNames("ml-2 transition-transform duration-150", open && "rotate-180")}
+                className={classNames("ml-2 w-4 transition-transform duration-150", open && "rotate-180")}
               />
             </div>
           )}
-=======
-          <div className="max-w-36 flex items-center">
-            <Tooltip content={text}>
-              <div className="select-none truncate font-medium">
-                {text}
-                {count && count > 0 && (
-                  <div className="flex h-4 w-4 items-center justify-center rounded-full">{count}</div>
-                )}
-              </div>
-            </Tooltip>
-            <ChevronDown
-              className={classNames("ml-2 w-4 transition-transform duration-150", open && "rotate-180")}
-            />
-          </div>
->>>>>>> 63e93fb1
         </div>
       </Popover.Trigger>
       <Popover.Content side="bottom" align={align} asChild>
