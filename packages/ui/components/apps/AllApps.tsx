import { useAutoAnimate } from "@formkit/auto-animate/react";
import { usePathname } from "next/navigation";
import { useSearchParams } from "next/navigation";
import { useRouter } from "next/navigation";
import type { UIEvent } from "react";
import { useEffect, useRef, useState } from "react";

import type { UserAdminTeams } from "@calcom/features/ee/teams/lib/getUserAdminTeams";
import { classNames } from "@calcom/lib";
import { useLocale } from "@calcom/lib/hooks/useLocale";
import type { AppFrontendPayload as App } from "@calcom/types/App";
import type { CredentialFrontendPayload as Credential } from "@calcom/types/Credential";

import { EmptyScreen } from "../empty-screen";
import { ChevronLeft, ChevronRight, Search } from "../icon";
import { AppCard } from "./AppCard";

export function useShouldShowArrows() {
  const ref = useRef<HTMLUListElement>(null);
  const [showArrowScroll, setShowArrowScroll] = useState({
    left: false,
    right: false,
  });

  useEffect(() => {
    const appCategoryList = ref.current;
    if (appCategoryList && appCategoryList.scrollWidth > appCategoryList.clientWidth) {
      setShowArrowScroll({ left: false, right: true });
    }
  }, []);

  const calculateScroll = (e: UIEvent<HTMLUListElement>) => {
    setShowArrowScroll({
      left: e.currentTarget.scrollLeft > 0,
      right:
        Math.floor(e.currentTarget.scrollWidth) - Math.floor(e.currentTarget.offsetWidth) !==
        Math.floor(e.currentTarget.scrollLeft),
    });
  };

  return { ref, calculateScroll, leftVisible: showArrowScroll.left, rightVisible: showArrowScroll.right };
}

type AllAppsPropsType = {
  apps: (App & {
    credentials?: Credential[];
  })[];
  searchText?: string;
  categories: string[];
  userAdminTeams?: UserAdminTeams;
};

interface CategoryTabProps {
  selectedCategory: string | null;
  categories: string[];
  searchText?: string;
}

function CategoryTab({ selectedCategory, categories, searchText }: CategoryTabProps) {
  const pathname = usePathname();
  const { t } = useLocale();
  const router = useRouter();
  const { ref, calculateScroll, leftVisible, rightVisible } = useShouldShowArrows();
  const handleLeft = () => {
    if (ref.current) {
      ref.current.scrollLeft -= 100;
    }
  };

  const handleRight = () => {
    if (ref.current) {
      ref.current.scrollLeft += 100;
    }
  };
  return (
    <div className="relative mb-4 flex flex-col justify-between lg:flex-row lg:items-center">
      <h2 className="text-emphasis hidden text-base font-semibold leading-none sm:block">
        {searchText
          ? t("search")
          : t("category_apps", {
              category:
                (selectedCategory && selectedCategory[0].toUpperCase() + selectedCategory.slice(1)) ||
                t("all"),
            })}
      </h2>
      {leftVisible && (
        <button onClick={handleLeft} className="absolute bottom-0 flex md:-top-1 md:left-1/2">
          <div className="bg-default flex h-12 w-5 items-center justify-end">
            <ChevronLeft className="text-subtle h-4 w-4" />
          </div>
          <div className="to-default flex h-12 w-5 bg-gradient-to-l from-transparent" />
        </button>
      )}
      <ul
        className="no-scrollbar mt-3 flex max-w-full space-x-1 overflow-x-auto lg:mt-0 lg:max-w-[50%]"
        onScroll={(e) => calculateScroll(e)}
        ref={ref}>
        <li
          onClick={() => {
            router.replace(pathname?.split("?")[0], undefined, { shallow: true });
          }}
          className={classNames(
            selectedCategory === null ? "bg-emphasis text-default" : "bg-muted text-emphasis",
            "hover:bg-emphasis min-w-max rounded-md px-4 py-2.5 text-sm font-medium hover:cursor-pointer"
          )}>
          {t("all")}
        </li>
        {categories.map((cat, pos) => (
          <li
            key={pos}
            onClick={() => {
              if (selectedCategory === cat) {
                router.replace(pathname?.split("?")[0], undefined, { shallow: true });
              } else {
                router.replace(pathname?.split("?")[0] + `?category=${cat}`, undefined, {
                  shallow: true,
                });
              }
            }}
            className={classNames(
              selectedCategory === cat ? "bg-emphasis text-default" : "bg-muted text-emphasis",
              "hover:bg-emphasis rounded-md px-4 py-2.5 text-sm font-medium hover:cursor-pointer"
            )}>
            {cat[0].toUpperCase() + cat.slice(1)}
          </li>
        ))}
      </ul>
      {rightVisible && (
        <button onClick={handleRight} className="absolute bottom-0 right-0 flex md:-top-1">
          <div className="to-default flex h-12 w-5 bg-gradient-to-r from-transparent" />
          <div className="bg-default flex h-12 w-5 items-center justify-end">
            <ChevronRight className="text-subtle h-4 w-4" />
          </div>
        </button>
      )}
    </div>
  );
}

<<<<<<< HEAD
export function AllApps({ apps, searchText, categories }: AllAppsPropsType) {
  const searchParams = useSearchParams();
=======
export function AllApps({ apps, searchText, categories, userAdminTeams }: AllAppsPropsType) {
  const router = useRouter();
>>>>>>> 11081cb5
  const { t } = useLocale();
  const [selectedCategory, setSelectedCategory] = useState<string | null>(null);
  const [appsContainerRef, enableAnimation] = useAutoAnimate<HTMLDivElement>();

  if (searchText) {
    enableAnimation && enableAnimation(false);
  }

  useEffect(() => {
    const queryCategory =
      typeof searchParams?.get("category") === "string" && categories.includes(searchParams?.get("category"))
        ? searchParams?.get("category")
        : null;
    setSelectedCategory(queryCategory);
    // eslint-disable-next-line react-hooks/exhaustive-deps
  }, [searchParams?.get("category")]);

  const filteredApps = apps
    .filter((app) =>
      selectedCategory !== null
        ? app.categories
          ? app.categories.includes(selectedCategory)
          : app.category === selectedCategory
        : true
    )
    .filter((app) => (searchText ? app.name.toLowerCase().includes(searchText.toLowerCase()) : true))
    .sort(function (a, b) {
      if (a.name < b.name) return -1;
      else if (a.name > b.name) return 1;
      return 0;
    });

  return (
    <div>
      <CategoryTab selectedCategory={selectedCategory} searchText={searchText} categories={categories} />
      {filteredApps.length ? (
        <div
          className="grid gap-3 lg:grid-cols-4 [@media(max-width:1270px)]:grid-cols-3 [@media(max-width:500px)]:grid-cols-1 [@media(max-width:730px)]:grid-cols-1"
          ref={appsContainerRef}>
          {filteredApps.map((app) => (
            <AppCard
              key={app.name}
              app={app}
              searchText={searchText}
              credentials={app.credentials}
              userAdminTeams={userAdminTeams}
            />
          ))}{" "}
        </div>
      ) : (
        <EmptyScreen
          Icon={Search}
          headline={t("no_results")}
          description={searchText ? searchText?.toString() : ""}
        />
      )}
    </div>
  );
}<|MERGE_RESOLUTION|>--- conflicted
+++ resolved
@@ -137,13 +137,8 @@
   );
 }
 
-<<<<<<< HEAD
-export function AllApps({ apps, searchText, categories }: AllAppsPropsType) {
+export function AllApps({ apps, searchText, categories, userAdminTeams }: AllAppsPropsType) {
   const searchParams = useSearchParams();
-=======
-export function AllApps({ apps, searchText, categories, userAdminTeams }: AllAppsPropsType) {
-  const router = useRouter();
->>>>>>> 11081cb5
   const { t } = useLocale();
   const [selectedCategory, setSelectedCategory] = useState<string | null>(null);
   const [appsContainerRef, enableAnimation] = useAutoAnimate<HTMLDivElement>();
