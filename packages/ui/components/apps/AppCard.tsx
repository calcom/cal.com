import { useRouter } from "next/navigation";
import { useEffect, useState } from "react";

import useAddAppMutation from "@calcom/app-store/_utils/useAddAppMutation";
import { InstallAppButton } from "@calcom/app-store/components";
import { doesAppSupportTeamInstall, isConferencing } from "@calcom/app-store/utils";
import { AppOnboardingSteps } from "@calcom/lib/apps/appOnboardingSteps";
import { getAppOnboardingUrl } from "@calcom/lib/apps/getAppOnboardingUrl";
import classNames from "@calcom/lib/classNames";
import { WEBAPP_URL } from "@calcom/lib/constants";
import { useLocale } from "@calcom/lib/hooks/useLocale";
import type { UserAdminTeams } from "@calcom/lib/server/repository/user";
import type { AppFrontendPayload as App } from "@calcom/types/App";
import type { CredentialFrontendPayload as Credential } from "@calcom/types/Credential";
import type { ButtonProps } from "@calcom/ui";
import { Badge, showToast } from "@calcom/ui";

import { Button } from "../button";

interface AppCardProps {
  app: App;
  credentials?: Credential[];
  searchText?: string;
  userAdminTeams?: UserAdminTeams;
}

export function AppCard({ app, credentials, searchText, userAdminTeams }: AppCardProps) {
  const { t } = useLocale();
  const router = useRouter();
  const allowedMultipleInstalls = app.categories && app.categories.indexOf("calendar") > -1;
  const appAdded = (credentials && credentials.length) || 0;
  const enabledOnTeams = doesAppSupportTeamInstall({
    appCategories: app.categories,
    concurrentMeetings: app.concurrentMeetings,
    isPaid: !!app.paid,
  });

  const appInstalled = enabledOnTeams && userAdminTeams ? userAdminTeams.length < appAdded : appAdded > 0;

  const mutation = useAddAppMutation(null, {
    onSuccess: (data) => {
      if (data?.setupPending) return;
      setIsLoading(false);
      showToast(t("app_successfully_installed"), "success");
    },
    onError: (error) => {
      if (error instanceof Error) showToast(error.message || t("app_could_not_be_installed"), "error");
      setIsLoading(false);
    },
  });

  const [searchTextIndex, setSearchTextIndex] = useState<number | undefined>(undefined);
  /**
   * @todo Refactor to eliminate the isLoading state by using mutation.isPending directly.
   * Currently, the isLoading state is used to manage the loading indicator due to the delay in loading the next page,
   * which is caused by heavy queries in getServersideProps. This causes the loader to turn off before the page changes.
   */
  const [isLoading, setIsLoading] = useState<boolean>(mutation.isPending);

  useEffect(() => {
    setSearchTextIndex(searchText ? app.name.toLowerCase().indexOf(searchText.toLowerCase()) : undefined);
  }, [app.name, searchText]);

  const handleAppInstall = () => {
    setIsLoading(true);
    if (isConferencing(app.categories)) {
<<<<<<< HEAD
      mutation.mutate(
        {
          isOmniInstall: true,
          type: app.type,
          variant: app.variant,
          slug: app.slug,
          returnTo:
            WEBAPP_URL +
            getAppOnboardingUrl({
              slug: app.slug,
              step: AppOnboardingSteps.EVENT_TYPES_STEP,
            }),
        },
        {
          onSuccess: (data) => {
            if (data?.setupPending) return;
            showToast(t("app_successfully_installed"), "success");
          },
          onError: (error) => {
            if (error instanceof Error) showToast(error.message || t("app_could_not_be_installed"), "error");
            setIsLoading(false);
          },
        }
      );
=======
      mutation.mutate({
        type: app.type,
        variant: app.variant,
        slug: app.slug,
        returnTo:
          WEBAPP_URL +
          getAppOnboardingUrl({
            slug: app.slug,
            step: AppOnboardingSteps.EVENT_TYPES_STEP,
          }),
      });
>>>>>>> 572a239d
    } else if (
      !doesAppSupportTeamInstall({
        appCategories: app.categories,
        concurrentMeetings: app.concurrentMeetings,
        isPaid: !!app.paid,
      })
    ) {
      mutation.mutate({ type: app.type });
    } else {
      router.push(getAppOnboardingUrl({ slug: app.slug, step: AppOnboardingSteps.ACCOUNTS_STEP }));
    }
  };

  return (
    <div className="border-subtle relative flex h-64 flex-col rounded-md border p-5">
      <div className="flex">
        <img
          src={app.logo}
          alt={`${app.name} Logo`}
          className={classNames(
            app.logo.includes("-dark") && "dark:invert",
            "mb-4 h-12 w-12 rounded-sm" // TODO: Maybe find a better way to handle this @Hariom?
          )}
        />
      </div>
      <div className="flex items-center">
        <h3 className="text-emphasis font-medium">
          {searchTextIndex != undefined && searchText ? (
            <>
              {app.name.substring(0, searchTextIndex)}
              <span className="bg-yellow-300" data-testid="highlighted-text">
                {app.name.substring(searchTextIndex, searchTextIndex + searchText.length)}
              </span>
              {app.name.substring(searchTextIndex + searchText.length)}
            </>
          ) : (
            app.name
          )}
        </h3>
      </div>
      {/* TODO: add reviews <div className="flex text-sm text-default">
            <span>{props.rating} stars</span> <Icon name="star" className="ml-1 mt-0.5 h-4 w-4 text-yellow-600" />
            <span className="pl-1 text-subtle">{props.reviews} reviews</span>
          </div> */}
      <p
        className="text-default mt-2 flex-grow text-sm"
        style={{
          overflow: "hidden",
          display: "-webkit-box",
          WebkitBoxOrient: "vertical",
          WebkitLineClamp: "3",
        }}>
        {app.description}
      </p>

      <div className="mt-5 flex max-w-full flex-row justify-between gap-2">
        <Button
          color="secondary"
          className="flex w-32 flex-grow justify-center"
          href={`/apps/${app.slug}`}
          data-testid={`app-store-app-card-${app.slug}`}>
          {t("details")}
        </Button>
        {app.isGlobal || (credentials && credentials.length > 0 && allowedMultipleInstalls)
          ? !app.isGlobal && (
              <InstallAppButton
                type={app.type}
                teamsPlanRequired={app.teamsPlanRequired}
                disableInstall={!!app.dependencies && !app.dependencyData?.some((data) => !data.installed)}
                wrapperClassName="[@media(max-width:260px)]:w-full"
                render={({ useDefaultComponent, ...props }) => {
                  if (useDefaultComponent) {
                    props = {
                      ...props,
                      onClick: () => {
                        handleAppInstall();
                      },
                      loading: isLoading,
                    };
                  }
                  return <InstallAppButtonChild paid={app.paid} {...props} />;
                }}
              />
            )
          : credentials &&
            !appInstalled && (
              <InstallAppButton
                type={app.type}
                wrapperClassName="[@media(max-width:260px)]:w-full"
                disableInstall={!!app.dependencies && app.dependencyData?.some((data) => !data.installed)}
                teamsPlanRequired={app.teamsPlanRequired}
                render={({ useDefaultComponent, ...props }) => {
                  if (useDefaultComponent) {
                    props = {
                      ...props,
                      disabled: !!props.disabled,
                      onClick: () => {
                        handleAppInstall();
                      },
                      loading: isLoading,
                    };
                  }
                  return <InstallAppButtonChild paid={app.paid} {...props} />;
                }}
              />
            )}
      </div>
      <div className="max-w-44 absolute right-0 mr-4 flex flex-wrap justify-end gap-1">
        {appAdded > 0 ? <Badge variant="green">{t("installed", { count: appAdded })}</Badge> : null}
        {app.isTemplate && (
          <span className="bg-error rounded-md px-2 py-1 text-sm font-normal text-red-800">Template</span>
        )}
        {(app.isDefault || (!app.isDefault && app.isGlobal)) && (
          <span className="bg-subtle text-emphasis flex items-center rounded-md px-2 py-1 text-sm font-normal">
            {t("default")}
          </span>
        )}
      </div>
    </div>
  );
}

const InstallAppButtonChild = ({
  paid,
  ...props
}: {
  paid: App["paid"];
} & ButtonProps) => {
  const { t } = useLocale();
  // Paid apps don't support team installs at the moment
  // Also, cal.ai(the only paid app at the moment) doesn't support team install either
  if (paid) {
    return (
      <Button
        color="secondary"
        className="[@media(max-width:260px)]:w-full [@media(max-width:260px)]:justify-center"
        StartIcon="plus"
        data-testid="install-app-button"
        {...props}>
        {paid.trial ? t("start_paid_trial") : t("subscribe")}
      </Button>
    );
  }

  return (
    <Button
      color="secondary"
      className="[@media(max-width:260px)]:w-full [@media(max-width:260px)]:justify-center"
      StartIcon="plus"
      data-testid="install-app-button"
      {...props}
      size="base">
      {t("install")}
    </Button>
  );
};<|MERGE_RESOLUTION|>--- conflicted
+++ resolved
@@ -64,32 +64,6 @@
   const handleAppInstall = () => {
     setIsLoading(true);
     if (isConferencing(app.categories)) {
-<<<<<<< HEAD
-      mutation.mutate(
-        {
-          isOmniInstall: true,
-          type: app.type,
-          variant: app.variant,
-          slug: app.slug,
-          returnTo:
-            WEBAPP_URL +
-            getAppOnboardingUrl({
-              slug: app.slug,
-              step: AppOnboardingSteps.EVENT_TYPES_STEP,
-            }),
-        },
-        {
-          onSuccess: (data) => {
-            if (data?.setupPending) return;
-            showToast(t("app_successfully_installed"), "success");
-          },
-          onError: (error) => {
-            if (error instanceof Error) showToast(error.message || t("app_could_not_be_installed"), "error");
-            setIsLoading(false);
-          },
-        }
-      );
-=======
       mutation.mutate({
         type: app.type,
         variant: app.variant,
@@ -101,7 +75,6 @@
             step: AppOnboardingSteps.EVENT_TYPES_STEP,
           }),
       });
->>>>>>> 572a239d
     } else if (
       !doesAppSupportTeamInstall({
         appCategories: app.categories,
