"use client";

import { useRouter } from "next/navigation";
import { useEffect, useState } from "react";

import useAddAppMutation from "@calcom/app-store/_utils/useAddAppMutation";
import { InstallAppButton } from "@calcom/app-store/components";
import { doesAppSupportTeamInstall, isConferencing } from "@calcom/app-store/utils";
import { AppOnboardingSteps } from "@calcom/lib/apps/appOnboardingSteps";
import { getAppOnboardingUrl } from "@calcom/lib/apps/getAppOnboardingUrl";
<<<<<<< HEAD
import classNames from "@calcom/lib/classNames";
=======
>>>>>>> 00ee1ef4
import { WEBAPP_URL } from "@calcom/lib/constants";
import { useLocale } from "@calcom/lib/hooks/useLocale";
import type { UserAdminTeams } from "@calcom/lib/server/repository/user";
import type { AppFrontendPayload as App } from "@calcom/types/App";
import type { CredentialFrontendPayload as Credential } from "@calcom/types/Credential";
import type { ButtonProps } from "@calcom/ui";
import { Badge, showToast } from "@calcom/ui";
<<<<<<< HEAD
=======
import classNames from "@calcom/ui/classNames";
>>>>>>> 00ee1ef4

import { Button } from "../button";

interface AppCardProps {
  app: App;
  credentials?: Credential[];
  searchText?: string;
  userAdminTeams?: UserAdminTeams;
}

export function AppCard({ app, credentials, searchText, userAdminTeams }: AppCardProps) {
  const { t } = useLocale();
  const router = useRouter();
  const allowedMultipleInstalls = app.categories && app.categories.indexOf("calendar") > -1;
  const appAdded = (credentials && credentials.length) || 0;
  const enabledOnTeams = doesAppSupportTeamInstall({
    appCategories: app.categories,
    concurrentMeetings: app.concurrentMeetings,
    isPaid: !!app.paid,
  });

  const appInstalled = enabledOnTeams && userAdminTeams ? userAdminTeams.length < appAdded : appAdded > 0;

  const mutation = useAddAppMutation(null, {
    onSuccess: (data) => {
      if (data?.setupPending) return;
<<<<<<< HEAD
      setIsLoading(false);
=======
>>>>>>> 00ee1ef4
      showToast(t("app_successfully_installed"), "success");
    },
    onError: (error) => {
      if (error instanceof Error) showToast(error.message || t("app_could_not_be_installed"), "error");
<<<<<<< HEAD
      setIsLoading(false);
=======
>>>>>>> 00ee1ef4
    },
  });

  const [searchTextIndex, setSearchTextIndex] = useState<number | undefined>(undefined);
  /**
   * @todo Refactor to eliminate the isLoading state by using mutation.isPending directly.
   * Currently, the isLoading state is used to manage the loading indicator due to the delay in loading the next page,
   * which is caused by heavy queries in getServersideProps. This causes the loader to turn off before the page changes.
   */
  const [isLoading, setIsLoading] = useState<boolean>(mutation.isPending);

  useEffect(() => {
    setSearchTextIndex(searchText ? app.name.toLowerCase().indexOf(searchText.toLowerCase()) : undefined);
  }, [app.name, searchText]);

  const handleAppInstall = () => {
<<<<<<< HEAD
    setIsLoading(true);
=======
>>>>>>> 00ee1ef4
    if (isConferencing(app.categories)) {
      mutation.mutate({
        type: app.type,
        variant: app.variant,
        slug: app.slug,
        returnTo:
          WEBAPP_URL +
          getAppOnboardingUrl({
            slug: app.slug,
            step: AppOnboardingSteps.EVENT_TYPES_STEP,
          }),
      });
    } else if (
      !doesAppSupportTeamInstall({
        appCategories: app.categories,
        concurrentMeetings: app.concurrentMeetings,
        isPaid: !!app.paid,
      })
    ) {
      mutation.mutate({ type: app.type });
    } else {
      router.push(getAppOnboardingUrl({ slug: app.slug, step: AppOnboardingSteps.ACCOUNTS_STEP }));
    }
  };

  return (
    <div className="border-subtle relative flex h-64 flex-col rounded-md border p-5">
      <div className="flex">
        <img
          src={app.logo}
          alt={`${app.name} Logo`}
          className={classNames(
            app.logo.includes("-dark") && "dark:invert",
            "mb-4 h-12 w-12 rounded-sm" // TODO: Maybe find a better way to handle this @Hariom?
          )}
        />
      </div>
      <div className="flex items-center">
        <h3 className="text-emphasis font-medium">
          {searchTextIndex != undefined && searchText ? (
            <>
              {app.name.substring(0, searchTextIndex)}
              <span className="bg-yellow-300" data-testid="highlighted-text">
                {app.name.substring(searchTextIndex, searchTextIndex + searchText.length)}
              </span>
              {app.name.substring(searchTextIndex + searchText.length)}
            </>
          ) : (
            app.name
          )}
        </h3>
      </div>
      {/* TODO: add reviews <div className="flex text-sm text-default">
            <span>{props.rating} stars</span> <Icon name="star" className="ml-1 mt-0.5 h-4 w-4 text-yellow-600" />
            <span className="pl-1 text-subtle">{props.reviews} reviews</span>
          </div> */}
      <p
        className="text-default mt-2 flex-grow text-sm"
        style={{
          overflow: "hidden",
          display: "-webkit-box",
          WebkitBoxOrient: "vertical",
          WebkitLineClamp: "3",
        }}>
        {app.description}
      </p>

      <div className="mt-5 flex max-w-full flex-row justify-between gap-2">
        <Button
          color="secondary"
          className="flex w-32 flex-grow justify-center"
          href={`/apps/${app.slug}`}
          data-testid={`app-store-app-card-${app.slug}`}>
          {t("details")}
        </Button>
        {app.isGlobal || (credentials && credentials.length > 0 && allowedMultipleInstalls)
          ? !app.isGlobal && (
              <InstallAppButton
                type={app.type}
                teamsPlanRequired={app.teamsPlanRequired}
                disableInstall={!!app.dependencies && !app.dependencyData?.some((data) => !data.installed)}
                wrapperClassName="[@media(max-width:260px)]:w-full"
                render={({ useDefaultComponent, ...props }) => {
                  if (useDefaultComponent) {
                    props = {
                      ...props,
                      onClick: () => {
                        handleAppInstall();
                      },
<<<<<<< HEAD
                      loading: isLoading,
=======
                      loading: mutation.isPending,
>>>>>>> 00ee1ef4
                    };
                  }
                  return <InstallAppButtonChild paid={app.paid} {...props} />;
                }}
              />
            )
          : credentials &&
            !appInstalled && (
              <InstallAppButton
                type={app.type}
                wrapperClassName="[@media(max-width:260px)]:w-full"
                disableInstall={!!app.dependencies && app.dependencyData?.some((data) => !data.installed)}
                teamsPlanRequired={app.teamsPlanRequired}
                render={({ useDefaultComponent, ...props }) => {
                  if (useDefaultComponent) {
                    props = {
                      ...props,
                      disabled: !!props.disabled,
                      onClick: () => {
                        handleAppInstall();
                      },
<<<<<<< HEAD
                      loading: isLoading,
=======
                      loading: mutation.isPending,
>>>>>>> 00ee1ef4
                    };
                  }
                  return <InstallAppButtonChild paid={app.paid} {...props} />;
                }}
              />
            )}
      </div>
<<<<<<< HEAD
      <div className="absolute right-0 mr-4 flex max-w-44 flex-wrap justify-end gap-1">
=======
      <div className="max-w-44 absolute right-0 mr-4 flex flex-wrap justify-end gap-1">
>>>>>>> 00ee1ef4
        {appAdded > 0 ? <Badge variant="green">{t("installed", { count: appAdded })}</Badge> : null}
        {app.isTemplate && (
          <span className="bg-error rounded-md px-2 py-1 text-sm font-normal text-red-800">Template</span>
        )}
        {(app.isDefault || (!app.isDefault && app.isGlobal)) && (
          <span className="bg-subtle text-emphasis flex items-center rounded-md px-2 py-1 text-sm font-normal">
            {t("default")}
          </span>
        )}
      </div>
    </div>
  );
}

const InstallAppButtonChild = ({
  paid,
  ...props
}: {
  paid: App["paid"];
} & ButtonProps) => {
  const { t } = useLocale();
  // Paid apps don't support team installs at the moment
  // Also, cal.ai(the only paid app at the moment) doesn't support team install either
  if (paid) {
    return (
      <Button
        color="secondary"
        className="[@media(max-width:260px)]:w-full [@media(max-width:260px)]:justify-center"
        StartIcon="plus"
        data-testid="install-app-button"
        {...props}>
        {paid.trial ? t("start_paid_trial") : t("subscribe")}
      </Button>
    );
  }

  return (
    <Button
      color="secondary"
      className="[@media(max-width:260px)]:w-full [@media(max-width:260px)]:justify-center"
      StartIcon="plus"
      data-testid="install-app-button"
      {...props}
      size="base">
      {t("install")}
    </Button>
  );
};<|MERGE_RESOLUTION|>--- conflicted
+++ resolved
@@ -8,10 +8,6 @@
 import { doesAppSupportTeamInstall, isConferencing } from "@calcom/app-store/utils";
 import { AppOnboardingSteps } from "@calcom/lib/apps/appOnboardingSteps";
 import { getAppOnboardingUrl } from "@calcom/lib/apps/getAppOnboardingUrl";
-<<<<<<< HEAD
-import classNames from "@calcom/lib/classNames";
-=======
->>>>>>> 00ee1ef4
 import { WEBAPP_URL } from "@calcom/lib/constants";
 import { useLocale } from "@calcom/lib/hooks/useLocale";
 import type { UserAdminTeams } from "@calcom/lib/server/repository/user";
@@ -19,10 +15,7 @@
 import type { CredentialFrontendPayload as Credential } from "@calcom/types/Credential";
 import type { ButtonProps } from "@calcom/ui";
 import { Badge, showToast } from "@calcom/ui";
-<<<<<<< HEAD
-=======
 import classNames from "@calcom/ui/classNames";
->>>>>>> 00ee1ef4
 
 import { Button } from "../button";
 
@@ -49,18 +42,10 @@
   const mutation = useAddAppMutation(null, {
     onSuccess: (data) => {
       if (data?.setupPending) return;
-<<<<<<< HEAD
-      setIsLoading(false);
-=======
->>>>>>> 00ee1ef4
       showToast(t("app_successfully_installed"), "success");
     },
     onError: (error) => {
       if (error instanceof Error) showToast(error.message || t("app_could_not_be_installed"), "error");
-<<<<<<< HEAD
-      setIsLoading(false);
-=======
->>>>>>> 00ee1ef4
     },
   });
 
@@ -77,10 +62,6 @@
   }, [app.name, searchText]);
 
   const handleAppInstall = () => {
-<<<<<<< HEAD
-    setIsLoading(true);
-=======
->>>>>>> 00ee1ef4
     if (isConferencing(app.categories)) {
       mutation.mutate({
         type: app.type,
@@ -170,11 +151,7 @@
                       onClick: () => {
                         handleAppInstall();
                       },
-<<<<<<< HEAD
-                      loading: isLoading,
-=======
                       loading: mutation.isPending,
->>>>>>> 00ee1ef4
                     };
                   }
                   return <InstallAppButtonChild paid={app.paid} {...props} />;
@@ -196,11 +173,7 @@
                       onClick: () => {
                         handleAppInstall();
                       },
-<<<<<<< HEAD
-                      loading: isLoading,
-=======
                       loading: mutation.isPending,
->>>>>>> 00ee1ef4
                     };
                   }
                   return <InstallAppButtonChild paid={app.paid} {...props} />;
@@ -208,11 +181,7 @@
               />
             )}
       </div>
-<<<<<<< HEAD
-      <div className="absolute right-0 mr-4 flex max-w-44 flex-wrap justify-end gap-1">
-=======
       <div className="max-w-44 absolute right-0 mr-4 flex flex-wrap justify-end gap-1">
->>>>>>> 00ee1ef4
         {appAdded > 0 ? <Badge variant="green">{t("installed", { count: appAdded })}</Badge> : null}
         {app.isTemplate && (
           <span className="bg-error rounded-md px-2 py-1 text-sm font-normal text-red-800">Template</span>
