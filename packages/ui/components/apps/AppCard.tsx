import { useRouter } from "next/router";
import { useEffect, useState } from "react";

import useAddAppMutation from "@calcom/app-store/_utils/useAddAppMutation";
import { InstallAppButton } from "@calcom/app-store/components";
import classNames from "@calcom/lib/classNames";
import { useLocale } from "@calcom/lib/hooks/useLocale";
import type { AppFrontendPayload as App } from "@calcom/types/App";
import type { CredentialFrontendPayload as Credential } from "@calcom/types/Credential";

import { Button } from "../button";
import { Plus } from "../icon";
import { showToast } from "../toast";

interface AppCardProps {
  app: App;
  credentials?: Credential[];
  searchText?: string;
}

export function AppCard({ app, credentials, searchText }: AppCardProps) {
  const { t } = useLocale();
  const router = useRouter();
  const mutation = useAddAppMutation(null, {
    onSuccess: (data) => {
      // Refresh SSR page content without actual reload
      router.replace(router.asPath);
      if (data?.setupPending) return;
      showToast(t("app_successfully_installed"), "success");
    },
    onError: (error) => {
      if (error instanceof Error) showToast(error.message || t("app_could_not_be_installed"), "error");
    },
  });

  const allowedMultipleInstalls = app.categories && app.categories.indexOf("calendar") > -1;
  const appAdded = (credentials && credentials.length) || 0;
  const [searchTextIndex, setSearchTextIndex] = useState<number | undefined>(undefined);

  useEffect(() => {
    setSearchTextIndex(searchText ? app.name.toLowerCase().indexOf(searchText.toLowerCase()) : undefined);
  }, [app.name, searchText]);

  return (
    <div className="border-subtle relative flex h-64 flex-col rounded-md border p-5">
      <div className="flex">
        <img
          src={app.logo}
          alt={app.name + " Logo"}
          className={classNames(
            app.logo.includes("-dark") && "dark:invert",
            "mb-4 h-12 w-12 rounded-sm",
            app.dirName == "caldavcalendar" && "dark:invert" // TODO: Maybe find a better way to handle this @Hariom?
          )}
        />
      </div>
      <div className="flex items-center">
        <h3 className="text-emphasis font-medium">
          {searchTextIndex != undefined && searchText ? (
            <>
              {app.name.substring(0, searchTextIndex)}
              <span className="bg-yellow-300">
                {app.name.substring(searchTextIndex, searchTextIndex + searchText.length)}
              </span>
              {app.name.substring(searchTextIndex + searchText.length)}
            </>
          ) : (
            app.name
          )}
        </h3>
      </div>
      {/* TODO: add reviews <div className="flex text-sm text-default">
          <span>{props.rating} stars</span> <StarIcon className="ml-1 mt-0.5 h-4 w-4 text-yellow-600" />
          <span className="pl-1 text-subtle">{props.reviews} reviews</span>
        </div> */}
      <p
        className="text-default mt-2 flex-grow text-sm"
        style={{
          overflow: "hidden",
          display: "-webkit-box",
          WebkitBoxOrient: "vertical",
          WebkitLineClamp: "3",
        }}>
        {app.description}
      </p>

      <div className="mt-5 flex max-w-full flex-row justify-between gap-2">
        <Button
          color="secondary"
          className="flex w-32 flex-grow justify-center"
          href={`/apps/${app.slug}`}
          data-testid={`app-store-app-card-${app.slug}`}>
          {t("details")}
        </Button>
        {app.isGlobal || (credentials && credentials.length > 0 && allowedMultipleInstalls)
          ? !app.isGlobal && (
              <InstallAppButton
                type={app.type}
<<<<<<< HEAD
=======
                isProOnly={app.isProOnly}
                teamsPlanRequired={app.teamsPlanRequired}
>>>>>>> d469f1bc
                disableInstall={!!app.dependencies && !app.dependencyData?.some((data) => !data.installed)}
                wrapperClassName="[@media(max-width:260px)]:w-full"
                render={({ useDefaultComponent, ...props }) => {
                  if (useDefaultComponent) {
                    props = {
                      ...props,
                      onClick: () => {
                        mutation.mutate({ type: app.type, variant: app.variant, slug: app.slug });
                      },
                    };
                  }
                  return (
                    <Button
                      color="secondary"
                      className="[@media(max-width:260px)]:w-full [@media(max-width:260px)]:justify-center"
                      StartIcon={Plus}
                      {...props}>
                      {t("install")}
                    </Button>
                  );
                }}
              />
            )
          : credentials &&
            credentials.length === 0 && (
              <InstallAppButton
                type={app.type}
                wrapperClassName="[@media(max-width:260px)]:w-full"
                disableInstall={!!app.dependencies && app.dependencyData?.some((data) => !data.installed)}
                teamsPlanRequired={app.teamsPlanRequired}
                render={({ useDefaultComponent, ...props }) => {
                  if (useDefaultComponent) {
                    props = {
                      ...props,
                      onClick: () => {
                        mutation.mutate({ type: app.type, variant: app.variant, slug: app.slug });
                      },
                      disabled: !!props.disabled,
                    };
                  }
                  return (
                    <Button
                      StartIcon={Plus}
                      color="secondary"
                      className="[@media(max-width:260px)]:w-full [@media(max-width:260px)]:justify-center"
                      data-testid="install-app-button"
                      {...props}>
                      {t("install")}
                    </Button>
                  );
                }}
              />
            )}
      </div>
      <div className="max-w-44 absolute right-0 mr-4 flex flex-wrap justify-end gap-1">
        {appAdded > 0 && (
          <span className="bg-success rounded-md px-2 py-1 text-sm font-normal text-green-800">
            {t("installed", { count: appAdded })}
          </span>
        )}
        {app.isTemplate && (
          <span className="bg-error rounded-md px-2 py-1 text-sm font-normal text-red-800">Template</span>
        )}

        {(app.isDefault || (!app.isDefault && app.isGlobal)) && (
          <span className="bg-subtle text-emphasis flex items-center rounded-md px-2 py-1 text-sm font-normal">
            {t("default")}
          </span>
        )}
      </div>
    </div>
  );
}<|MERGE_RESOLUTION|>--- conflicted
+++ resolved
@@ -96,11 +96,7 @@
           ? !app.isGlobal && (
               <InstallAppButton
                 type={app.type}
-<<<<<<< HEAD
-=======
-                isProOnly={app.isProOnly}
                 teamsPlanRequired={app.teamsPlanRequired}
->>>>>>> d469f1bc
                 disableInstall={!!app.dependencies && !app.dependencyData?.some((data) => !data.installed)}
                 wrapperClassName="[@media(max-width:260px)]:w-full"
                 render={({ useDefaultComponent, ...props }) => {
