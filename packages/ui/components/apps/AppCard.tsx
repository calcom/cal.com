import { usePathname } from "next/navigation";
import { useRouter } from "next/navigation";
import { useEffect, useState } from "react";

import useAddAppMutation from "@calcom/app-store/_utils/useAddAppMutation";
import { InstallAppButton } from "@calcom/app-store/components";
import { doesAppSupportTeamInstall } from "@calcom/app-store/utils";
import { Spinner } from "@calcom/features/calendars/weeklyview/components/spinner/Spinner";
import type { UserAdminTeams } from "@calcom/features/ee/teams/lib/getUserAdminTeams";
import classNames from "@calcom/lib/classNames";
import { WEBAPP_URL } from "@calcom/lib/constants";
import { useLocale } from "@calcom/lib/hooks/useLocale";
import type { AppFrontendPayload as App } from "@calcom/types/App";
import type { CredentialFrontendPayload as Credential } from "@calcom/types/Credential";
import type { ButtonProps } from "@calcom/ui";
import {
  Dropdown,
  DropdownMenuTrigger,
  DropdownMenuContent,
  DropdownMenuPortal,
  DropdownMenuLabel,
  DropdownItem,
  Avatar,
  Badge,
} from "@calcom/ui";

import { Button } from "../button";
import { showToast } from "../toast";

interface AppCardProps {
  app: App;
  credentials?: Credential[];
  searchText?: string;
  userAdminTeams?: UserAdminTeams;
}

export function AppCard({ app, credentials, searchText, userAdminTeams }: AppCardProps) {
  const { t } = useLocale();
  const allowedMultipleInstalls = app.categories && app.categories.indexOf("calendar") > -1;
  const appAdded = (credentials && credentials.length) || 0;
  const enabledOnTeams = doesAppSupportTeamInstall({
    appCategories: app.categories,
    concurrentMeetings: app.concurrentMeetings,
    isPaid: !!app.paid,
  });

  const appInstalled = enabledOnTeams && userAdminTeams ? userAdminTeams.length < appAdded : appAdded > 0;

  const [searchTextIndex, setSearchTextIndex] = useState<number | undefined>(undefined);

  useEffect(() => {
    setSearchTextIndex(searchText ? app.name.toLowerCase().indexOf(searchText.toLowerCase()) : undefined);
  }, [app.name, searchText]);

  return (
    <div className="border-subtle relative flex h-64 flex-col rounded-md border p-5">
      <div className="flex">
        <img
          src={app.logo}
          alt={`${app.name} Logo`}
          className={classNames(
            app.logo.includes("-dark") && "dark:invert",
            "mb-4 h-12 w-12 rounded-sm" // TODO: Maybe find a better way to handle this @Hariom?
          )}
        />
      </div>
      <div className="flex items-center">
        <h3 className="text-emphasis font-medium">
          {searchTextIndex != undefined && searchText ? (
            <>
              {app.name.substring(0, searchTextIndex)}
              <span className="bg-yellow-300" data-testid="highlighted-text">
                {app.name.substring(searchTextIndex, searchTextIndex + searchText.length)}
              </span>
              {app.name.substring(searchTextIndex + searchText.length)}
            </>
          ) : (
            app.name
          )}
        </h3>
      </div>
      {/* TODO: add reviews <div className="flex text-sm text-default">
            <span>{props.rating} stars</span> <Icon name="star" className="ml-1 mt-0.5 h-4 w-4 text-yellow-600" />
            <span className="pl-1 text-subtle">{props.reviews} reviews</span>
          </div> */}
      <p
        className="text-default mt-2 flex-grow text-sm"
        style={{
          overflow: "hidden",
          display: "-webkit-box",
          WebkitBoxOrient: "vertical",
          WebkitLineClamp: "3",
        }}>
        {app.description}
      </p>

      <div className="mt-5 flex max-w-full flex-row justify-between gap-2">
        <Button
          color="secondary"
          className="flex w-32 flex-grow justify-center"
          href={`/apps/${app.slug}`}
          data-testid={`app-store-app-card-${app.slug}`}>
          {t("details")}
        </Button>
        {app.isGlobal || (credentials && credentials.length > 0 && allowedMultipleInstalls)
          ? !app.isGlobal && (
              <InstallAppButton
                type={app.type}
                teamsPlanRequired={app.teamsPlanRequired}
                disableInstall={!!app.dependencies && !app.dependencyData?.some((data) => !data.installed)}
                wrapperClassName="[@media(max-width:260px)]:w-full"
                render={({ useDefaultComponent, ...props }) => {
                  if (useDefaultComponent) {
                    props = {
                      ...props,
                    };
                  }
                  return (
                    <InstallAppButtonChild
                      userAdminTeams={userAdminTeams}
                      {...props}
                      addAppMutationInput={{ type: app.type, variant: app.variant, slug: app.slug }}
                      appCategories={app.categories}
                      concurrentMeetings={app.concurrentMeetings}
                      paid={app.paid}
                    />
                  );
                }}
              />
            )
          : credentials &&
            !appInstalled && (
              <InstallAppButton
                type={app.type}
                wrapperClassName="[@media(max-width:260px)]:w-full"
                disableInstall={!!app.dependencies && app.dependencyData?.some((data) => !data.installed)}
                teamsPlanRequired={app.teamsPlanRequired}
                render={({ useDefaultComponent, ...props }) => {
                  if (useDefaultComponent) {
                    props = {
                      ...props,
                      disabled: !!props.disabled,
                    };
                  }
                  return (
                    <InstallAppButtonChild
                      userAdminTeams={userAdminTeams}
                      addAppMutationInput={{ type: app.type, variant: app.variant, slug: app.slug }}
                      appCategories={app.categories}
                      credentials={credentials}
                      concurrentMeetings={app.concurrentMeetings}
                      paid={app.paid}
                      {...props}
                    />
                  );
                }}
              />
            )}
      </div>
      <div className="max-w-44 absolute right-0 mr-4 flex flex-wrap justify-end gap-1">
        {appInstalled ? <Badge variant="green">{t("installed", { count: appAdded })}</Badge> : null}
        {app.isTemplate && (
          <span className="bg-error rounded-md px-2 py-1 text-sm font-normal text-red-800">Template</span>
        )}
        {(app.isDefault || (!app.isDefault && app.isGlobal)) && (
          <span className="bg-subtle text-emphasis flex items-center rounded-md px-2 py-1 text-sm font-normal">
            {t("default")}
          </span>
        )}
      </div>
    </div>
  );
}

const InstallAppButtonChild = ({
  userAdminTeams,
  addAppMutationInput,
  appCategories,
  credentials,
  concurrentMeetings,
  paid,
  ...props
}: {
  userAdminTeams?: UserAdminTeams;
  addAppMutationInput: { type: App["type"]; variant: string; slug: string };
  appCategories: string[];
  credentials?: Credential[];
  concurrentMeetings?: boolean;
  paid: App["paid"];
} & ButtonProps) => {
  const { t } = useLocale();
  const router = useRouter();
  const pathname = usePathname();

  const mutation = useAddAppMutation(null, {
    onSuccess: (data) => {
      // Refresh SSR page content without actual reload
      if (pathname !== null) {
        router.replace(pathname);
      }
      if (data?.setupPending) return;
      showToast(t("app_successfully_installed"), "success");
    },
    onError: (error) => {
      if (error instanceof Error) showToast(error.message || t("app_could_not_be_installed"), "error");
    },
  });

  // Paid apps don't support team installs at the moment
  // Also, cal.ai(the only paid app at the moment) doesn't support team install either
  if (paid) {
    return (
      <Button
        color="secondary"
        className="[@media(max-width:260px)]:w-full [@media(max-width:260px)]:justify-center"
        StartIcon="plus"
        data-testid="install-app-button"
        {...props}>
        {paid.trial ? t("start_paid_trial") : t("subscribe")}
      </Button>
    );
  }

  if (
    !userAdminTeams?.length ||
    !doesAppSupportTeamInstall({ appCategories, concurrentMeetings, isPaid: !!paid })
  ) {
    return (
      <Button
        color="secondary"
        className="[@media(max-width:260px)]:w-full [@media(max-width:260px)]:justify-center"
        StartIcon="plus"
        data-testid="install-app-button"
        {...props}>
        {t("install")}
      </Button>
    );
  }

  return (
    <Dropdown>
      <DropdownMenuTrigger asChild>
        <Button
          color="secondary"
          className="[@media(max-width:260px)]:w-full [@media(max-width:260px)]:justify-center"
          StartIcon="plus"
          data-testid="install-app-button"
          {...props}>
          {t("install")}
        </Button>
      </DropdownMenuTrigger>
      <DropdownMenuPortal>
        <DropdownMenuContent
          className="w-56"
          onInteractOutside={(event) => {
            if (mutation.isPending) event.preventDefault();
          }}>
          {mutation.isPending && (
            <div className="z-1 fixed inset-0 flex items-center justify-center">
              <Spinner />
            </div>
          )}
          <DropdownMenuLabel>{t("install_app_on")}</DropdownMenuLabel>
          {userAdminTeams.map((team) => {
            const isInstalledTeamOrUser =
              credentials &&
              credentials.some((credential) =>
                credential?.teamId ? credential?.teamId === team.id : credential.userId === team.id
              );
            return (
              <DropdownItem
                type="button"
                disabled={isInstalledTeamOrUser}
                key={team.id}
<<<<<<< HEAD
                CustomStartIcon={
=======
                StartIcon={(props: { className?: string }) => (
>>>>>>> b9678612
                  <Avatar
                    alt={team.logo || ""}
                    imageSrc={team.logo || `${WEBAPP_URL}/${team.logo}/avatar.png`} // if no image, use default avatar
                    size="sm"
                  />
                }
                onClick={() => {
                  mutation.mutate(
                    team.isUser ? addAppMutationInput : { ...addAppMutationInput, teamId: team.id }
                  );
                }}>
                <p className="text-left">
                  {t(team.name)} {isInstalledTeamOrUser && `(${t("installed")})`}
                </p>
              </DropdownItem>
            );
          })}
        </DropdownMenuContent>
      </DropdownMenuPortal>
    </Dropdown>
  );
};<|MERGE_RESOLUTION|>--- conflicted
+++ resolved
@@ -1,5 +1,4 @@
-import { usePathname } from "next/navigation";
-import { useRouter } from "next/navigation";
+import { usePathname, useRouter } from "next/navigation";
 import { useEffect, useState } from "react";
 
 import useAddAppMutation from "@calcom/app-store/_utils/useAddAppMutation";
@@ -14,14 +13,14 @@
 import type { CredentialFrontendPayload as Credential } from "@calcom/types/Credential";
 import type { ButtonProps } from "@calcom/ui";
 import {
-  Dropdown,
-  DropdownMenuTrigger,
-  DropdownMenuContent,
-  DropdownMenuPortal,
-  DropdownMenuLabel,
-  DropdownItem,
   Avatar,
   Badge,
+  Dropdown,
+  DropdownItem,
+  DropdownMenuContent,
+  DropdownMenuLabel,
+  DropdownMenuPortal,
+  DropdownMenuTrigger,
 } from "@calcom/ui";
 
 import { Button } from "../button";
@@ -272,11 +271,7 @@
                 type="button"
                 disabled={isInstalledTeamOrUser}
                 key={team.id}
-<<<<<<< HEAD
                 CustomStartIcon={
-=======
-                StartIcon={(props: { className?: string }) => (
->>>>>>> b9678612
                   <Avatar
                     alt={team.logo || ""}
                     imageSrc={team.logo || `${WEBAPP_URL}/${team.logo}/avatar.png`} // if no image, use default avatar
