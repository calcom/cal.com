import { usePathname } from "next/navigation";
import { useRouter } from "next/navigation";
import { useEffect, useState } from "react";

import useAddAppMutation from "@calcom/app-store/_utils/useAddAppMutation";
import { InstallAppButton } from "@calcom/app-store/components";
import { Spinner } from "@calcom/features/calendars/weeklyview/components/spinner/Spinner";
import type { UserAdminTeams } from "@calcom/features/ee/teams/lib/getUserAdminTeams";
import classNames from "@calcom/lib/classNames";
import { CAL_URL } from "@calcom/lib/constants";
import { useLocale } from "@calcom/lib/hooks/useLocale";
import type { AppFrontendPayload as App } from "@calcom/types/App";
import type { CredentialFrontendPayload as Credential } from "@calcom/types/Credential";
import type { ButtonProps } from "@calcom/ui";
import {
  Dropdown,
  DropdownMenuTrigger,
  DropdownMenuContent,
  DropdownMenuPortal,
  DropdownMenuLabel,
  DropdownItem,
  Avatar,
} from "@calcom/ui";

import { Button } from "../button";
import { Plus } from "../icon";
import { showToast } from "../toast";

interface AppCardProps {
  app: App;
  credentials?: Credential[];
  searchText?: string;
  userAdminTeams?: UserAdminTeams;
}

<<<<<<< HEAD
export function AppCard({ app, credentials, searchText }: AppCardProps) {
  const pathname = usePathname();
  const { t } = useLocale();
  const router = useRouter();
  const mutation = useAddAppMutation(null, {
    onSuccess: (data) => {
      // Refresh SSR page content without actual reload
      router.replace(pathname);
      if (data?.setupPending) return;
      showToast(t("app_successfully_installed"), "success");
    },
    onError: (error) => {
      if (error instanceof Error) showToast(error.message || t("app_could_not_be_installed"), "error");
    },
  });
=======
export function AppCard({ app, credentials, searchText, userAdminTeams }: AppCardProps) {
  const { t } = useLocale();
>>>>>>> 11081cb5

  const allowedMultipleInstalls = app.categories && app.categories.indexOf("calendar") > -1;
  const appAdded = (credentials && credentials.length) || 0;
  const appInstalled = userAdminTeams?.length
    ? userAdminTeams.length && appAdded >= userAdminTeams.length
    : appAdded > 0;

  const [searchTextIndex, setSearchTextIndex] = useState<number | undefined>(undefined);

  useEffect(() => {
    setSearchTextIndex(searchText ? app.name.toLowerCase().indexOf(searchText.toLowerCase()) : undefined);
  }, [app.name, searchText]);

  return (
    <div className="border-subtle relative flex h-64 flex-col rounded-md border p-5">
      <div className="flex">
        <img
          src={app.logo}
          alt={app.name + " Logo"}
          className={classNames(
            app.logo.includes("-dark") && "dark:invert",
            "mb-4 h-12 w-12 rounded-sm",
            app.dirName == "caldavcalendar" && "dark:invert" // TODO: Maybe find a better way to handle this @Hariom?
          )}
        />
      </div>
      <div className="flex items-center">
        <h3 className="text-emphasis font-medium">
          {searchTextIndex != undefined && searchText ? (
            <>
              {app.name.substring(0, searchTextIndex)}
              <span className="bg-yellow-300">
                {app.name.substring(searchTextIndex, searchTextIndex + searchText.length)}
              </span>
              {app.name.substring(searchTextIndex + searchText.length)}
            </>
          ) : (
            app.name
          )}
        </h3>
      </div>
      {/* TODO: add reviews <div className="flex text-sm text-default">
            <span>{props.rating} stars</span> <StarIcon className="ml-1 mt-0.5 h-4 w-4 text-yellow-600" />
            <span className="pl-1 text-subtle">{props.reviews} reviews</span>
          </div> */}
      <p
        className="text-default mt-2 flex-grow text-sm"
        style={{
          overflow: "hidden",
          display: "-webkit-box",
          WebkitBoxOrient: "vertical",
          WebkitLineClamp: "3",
        }}>
        {app.description}
      </p>

      <div className="mt-5 flex max-w-full flex-row justify-between gap-2">
        <Button
          color="secondary"
          className="flex w-32 flex-grow justify-center"
          href={`/apps/${app.slug}`}
          data-testid={`app-store-app-card-${app.slug}`}>
          {t("details")}
        </Button>
        {app.isGlobal || (credentials && credentials.length > 0 && allowedMultipleInstalls)
          ? !app.isGlobal && (
              <InstallAppButton
                type={app.type}
                teamsPlanRequired={app.teamsPlanRequired}
                disableInstall={!!app.dependencies && !app.dependencyData?.some((data) => !data.installed)}
                wrapperClassName="[@media(max-width:260px)]:w-full"
                render={({ useDefaultComponent, ...props }) => {
                  if (useDefaultComponent) {
                    props = {
                      ...props,
                    };
                  }
                  return (
                    <InstallAppButtonChild
                      userAdminTeams={userAdminTeams}
                      {...props}
                      addAppMutationInput={{ type: app.type, variant: app.variant, slug: app.slug }}
                      appCategories={app.categories}
                    />
                  );
                }}
              />
            )
          : credentials &&
            !appInstalled && (
              <InstallAppButton
                type={app.type}
                wrapperClassName="[@media(max-width:260px)]:w-full"
                disableInstall={!!app.dependencies && app.dependencyData?.some((data) => !data.installed)}
                teamsPlanRequired={app.teamsPlanRequired}
                render={({ useDefaultComponent, ...props }) => {
                  if (useDefaultComponent) {
                    props = {
                      ...props,
                      disabled: !!props.disabled,
                    };
                  }
                  return (
                    <InstallAppButtonChild
                      userAdminTeams={userAdminTeams}
                      addAppMutationInput={{ type: app.type, variant: app.variant, slug: app.slug }}
                      appCategories={app.categories}
                      credentials={credentials}
                      {...props}
                    />
                  );
                }}
              />
            )}
      </div>
      <div className="max-w-44 absolute right-0 mr-4 flex flex-wrap justify-end gap-1">
        {appInstalled ? (
          <span className="bg-success rounded-md px-2 py-1 text-sm font-normal text-green-800">
            {t("installed", { count: appAdded })}
          </span>
        ) : null}
        {app.isTemplate && (
          <span className="bg-error rounded-md px-2 py-1 text-sm font-normal text-red-800">Template</span>
        )}

        {(app.isDefault || (!app.isDefault && app.isGlobal)) && (
          <span className="bg-subtle text-emphasis flex items-center rounded-md px-2 py-1 text-sm font-normal">
            {t("default")}
          </span>
        )}
      </div>
    </div>
  );
}

const InstallAppButtonChild = ({
  userAdminTeams,
  addAppMutationInput,
  appCategories,
  credentials,
  ...props
}: {
  userAdminTeams?: UserAdminTeams;
  addAppMutationInput: { type: App["type"]; variant: string; slug: string };
  appCategories: string[];
  credentials?: Credential[];
} & ButtonProps) => {
  const { t } = useLocale();
  const router = useRouter();

  const mutation = useAddAppMutation(null, {
    onSuccess: (data) => {
      // Refresh SSR page content without actual reload
      router.replace(router.asPath);
      if (data?.setupPending) return;
      showToast(t("app_successfully_installed"), "success");
    },
    onError: (error) => {
      if (error instanceof Error) showToast(error.message || t("app_could_not_be_installed"), "error");
    },
  });

  if (
    !userAdminTeams?.length ||
    appCategories.some((category) => category === "calendar" || category === "video")
  ) {
    return (
      <Button
        color="secondary"
        className="[@media(max-width:260px)]:w-full [@media(max-width:260px)]:justify-center"
        StartIcon={Plus}
        data-testid="install-app-button"
        {...props}>
        {t("install")}
      </Button>
    );
  }

  return (
    <Dropdown>
      <DropdownMenuTrigger asChild>
        <Button
          color="secondary"
          className="[@media(max-width:260px)]:w-full [@media(max-width:260px)]:justify-center"
          StartIcon={Plus}
          data-testid="install-app-button"
          {...props}>
          {t("install")}
        </Button>
      </DropdownMenuTrigger>
      <DropdownMenuPortal>
        <DropdownMenuContent
          onInteractOutside={(event) => {
            if (mutation.isLoading) event.preventDefault();
          }}>
          {mutation.isLoading && (
            <div className="z-1 fixed inset-0 flex items-center justify-center bg-black bg-opacity-50">
              <Spinner />
            </div>
          )}
          <DropdownMenuLabel>{t("install_app_on")}</DropdownMenuLabel>
          {userAdminTeams.map((team) => {
            const isInstalledTeamOrUser =
              credentials &&
              credentials.some((credential) =>
                credential?.teamId ? credential?.teamId === team.id : credential.userId === team.id
              );
            return (
              <DropdownItem
                type="button"
                disabled={isInstalledTeamOrUser}
                key={team.id}
                StartIcon={(props) => (
                  <Avatar
                    alt={team.logo || ""}
                    imageSrc={team.logo || `${CAL_URL}/${team.logo}/avatar.png`} // if no image, use default avatar
                    size="sm"
                    {...props}
                  />
                )}
                onClick={() => {
                  mutation.mutate(
                    team.isUser ? addAppMutationInput : { ...addAppMutationInput, teamId: team.id }
                  );
                }}>
                <p>
                  {team.name} {isInstalledTeamOrUser && `(${t("installed")})`}
                </p>
              </DropdownItem>
            );
          })}
        </DropdownMenuContent>
      </DropdownMenuPortal>
    </Dropdown>
  );
};<|MERGE_RESOLUTION|>--- conflicted
+++ resolved
@@ -33,27 +33,8 @@
   userAdminTeams?: UserAdminTeams;
 }
 
-<<<<<<< HEAD
-export function AppCard({ app, credentials, searchText }: AppCardProps) {
-  const pathname = usePathname();
-  const { t } = useLocale();
-  const router = useRouter();
-  const mutation = useAddAppMutation(null, {
-    onSuccess: (data) => {
-      // Refresh SSR page content without actual reload
-      router.replace(pathname);
-      if (data?.setupPending) return;
-      showToast(t("app_successfully_installed"), "success");
-    },
-    onError: (error) => {
-      if (error instanceof Error) showToast(error.message || t("app_could_not_be_installed"), "error");
-    },
-  });
-=======
 export function AppCard({ app, credentials, searchText, userAdminTeams }: AppCardProps) {
   const { t } = useLocale();
->>>>>>> 11081cb5
-
   const allowedMultipleInstalls = app.categories && app.categories.indexOf("calendar") > -1;
   const appAdded = (credentials && credentials.length) || 0;
   const appInstalled = userAdminTeams?.length
@@ -202,11 +183,12 @@
 } & ButtonProps) => {
   const { t } = useLocale();
   const router = useRouter();
+  const pathname = usePathname();
 
   const mutation = useAddAppMutation(null, {
     onSuccess: (data) => {
       // Refresh SSR page content without actual reload
-      router.replace(router.asPath);
+      router.replace(pathname);
       if (data?.setupPending) return;
       showToast(t("app_successfully_installed"), "success");
     },
