<<<<<<< HEAD
import { useSubdomainContext } from "@calcom/features/orgs/SubdomainProvider";
import { classNames } from "@calcom/lib";
=======
import classNames from "@calcom/lib/classNames";
>>>>>>> 05726ec9
import { LOGO_ICON, LOGO } from "@calcom/lib/constants";

export default function Logo({
  small,
  icon,
  inline = true,
  className,
}: {
  small?: boolean;
  icon?: boolean;
  inline?: boolean;
  className?: string;
}) {
  const { isSubdomain, logoSrc } = useSubdomainContext();
  return (
<<<<<<< HEAD
    <h3 className={classNames("logo dark:invert", inline && "inline", className)}>
      <strong>
        {isSubdomain && (
          <img className={small ? "h-4 w-auto" : "h-5 w-auto"} alt="Cal" title="Cal" src={logoSrc ?? LOGO} />
=======
    <h3 className="logo inline ">
      <strong>
        {icon ? (
          <img className="mx-auto w-9 dark:invert" alt="Cal" title="Cal" src={LOGO_ICON} />
        ) : (
          <img
            className={classNames(small ? "h-4 w-auto" : "h-5 w-auto", "dark:invert")}
            alt="Cal"
            title="Cal"
            src={LOGO}
          />
>>>>>>> 05726ec9
        )}
        {!isSubdomain &&
          (icon ? (
            <img className="mx-auto w-9" alt="Cal" title="Cal" src={LOGO_ICON} />
          ) : (
            <img className={small ? "h-4 w-auto" : "h-5 w-auto"} alt="Cal" title="Cal" src={LOGO} />
          ))}
      </strong>
    </h3>
  );
}<|MERGE_RESOLUTION|>--- conflicted
+++ resolved
@@ -1,9 +1,6 @@
-<<<<<<< HEAD
 import { useSubdomainContext } from "@calcom/features/orgs/SubdomainProvider";
 import { classNames } from "@calcom/lib";
-=======
 import classNames from "@calcom/lib/classNames";
->>>>>>> 05726ec9
 import { LOGO_ICON, LOGO } from "@calcom/lib/constants";
 
 export default function Logo({
@@ -19,30 +16,16 @@
 }) {
   const { isSubdomain, logoSrc } = useSubdomainContext();
   return (
-<<<<<<< HEAD
-    <h3 className={classNames("logo dark:invert", inline && "inline", className)}>
+    <h3 className={classNames("logo", inline && "inline", className)}>
       <strong>
         {isSubdomain && (
-          <img className={small ? "h-4 w-auto" : "h-5 w-auto"} alt="Cal" title="Cal" src={logoSrc ?? LOGO} />
-=======
-    <h3 className="logo inline ">
-      <strong>
-        {icon ? (
-          <img className="mx-auto w-9 dark:invert" alt="Cal" title="Cal" src={LOGO_ICON} />
-        ) : (
-          <img
-            className={classNames(small ? "h-4 w-auto" : "h-5 w-auto", "dark:invert")}
-            alt="Cal"
-            title="Cal"
-            src={LOGO}
-          />
->>>>>>> 05726ec9
+          <img className={classNames(small ? "h-4 w-auto" : "h-5 w-auto","dark:invert")} alt="Cal" title="Cal" src={logoSrc ?? LOGO} />
         )}
         {!isSubdomain &&
           (icon ? (
-            <img className="mx-auto w-9" alt="Cal" title="Cal" src={LOGO_ICON} />
+            <img className="mx-auto w-9 dark:invert" alt="Cal" title="Cal" src={LOGO_ICON} />
           ) : (
-            <img className={small ? "h-4 w-auto" : "h-5 w-auto"} alt="Cal" title="Cal" src={LOGO} />
+            <img className={classNames(small ? "h-4 w-auto" : "h-5 w-auto","dark:invert")} alt="Cal" title="Cal" src={LOGO} />
           ))}
       </strong>
     </h3>
