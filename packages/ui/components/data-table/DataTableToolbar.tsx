--- conflicted
+++ resolved
@@ -2,11 +2,7 @@
 
 import type { Table } from "@tanstack/react-table";
 import type { LucideIcon } from "lucide-react";
-<<<<<<< HEAD
-=======
-import { X } from "lucide-react";
 import { useEffect, useState } from "react";
->>>>>>> b9678612
 
 import { useDebounce } from "@calcom/lib/hooks/useDebounce";
 import { useLocale } from "@calcom/lib/hooks/useLocale";
