--- conflicted
+++ resolved
@@ -49,11 +49,7 @@
   const { t } = useLocale();
 
   return (
-<<<<<<< HEAD
-    <div className="bg-default sticky top-[3rem] z-10 flex items-center justify-end space-x-2 py-4 md:top-0">
-=======
     <div className="flex items-center justify-end  py-4">
->>>>>>> a6a60969
       {searchKey && (
         <Input
           className="max-w-64 mb-0 mr-auto rounded-md"
