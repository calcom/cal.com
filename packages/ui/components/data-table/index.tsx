"use client";

import type { Row } from "@tanstack/react-table";
import { flexRender } from "@tanstack/react-table";
import type { Table as ReactTableType } from "@tanstack/react-table";
import { useVirtual } from "react-virtual";

import classNames from "@calcom/lib/classNames";

import Icon from "../icon/Icon";
import { Table, TableBody, TableCell, TableHead, TableHeader, TableRow } from "../table/TableNew";

// Export DataTable components under a common namespace for better clarity
export { DataTableToolbar } from "./DataTableToolbar";
export { DataTableFilters } from "./filters";

export interface DataTableProps<TData, TValue> {
  table: ReactTableType<TData>;
  tableContainerRef: React.RefObject<HTMLDivElement>;
  isPending?: boolean;
  onRowMouseclick?: (row: Row<TData>) => void;
  onScroll?: (e: React.UIEvent<HTMLDivElement, UIEvent>) => void;
  tableOverlay?: React.ReactNode;
  variant?: "default" | "compact";
  "data-testid"?: string;
  children?: React.ReactNode;
  hideHeader?: boolean;
}
export function DataTable<TData, TValue>({
  table,
  tableContainerRef,
  isPending,
  variant,
  onRowMouseclick,
  onScroll,
  children,
  hideHeader,
  ...rest
}: DataTableProps<TData, TValue> & React.ComponentPropsWithoutRef<"div">) {
  const { rows } = table.getRowModel();

  const rowVirtualizer = useVirtual({
    parentRef: tableContainerRef,
    size: rows.length,
    overscan: 10,
  });
  const { virtualItems: virtualRows, totalSize } = rowVirtualizer;
  const paddingTop = virtualRows.length > 0 ? virtualRows?.[0]?.start || 0 : 0;
  const paddingBottom =
    virtualRows.length > 0 ? totalSize - (virtualRows?.[virtualRows.length - 1]?.end || 0) : 0;

  return (
    <div
      className={classNames(
        "grid h-[75dvh]", // Set a fixed height for the container
        rest.className
      )}
      style={{
        gridTemplateRows: "auto 1fr auto",
        gridTemplateAreas: "'header' 'body' 'footer'",
        ...rest.style,
      }}
      data-testid={rest["data-testid"] ?? "data-table"}>
<<<<<<< HEAD
      <div className="overflow-hidden" style={{ gridArea: "body" }}>
        <div ref={tableContainerRef} onScroll={onScroll} className="scrollbar-thin h-full overflow-y-auto">
          <div className="inline-block min-w-full align-middle">
            <Table>
              {!hideHeader && (
                <TableHeader className="sticky top-0 z-10">
                  {table.getHeaderGroups().map((headerGroup) => (
                    <TableRow key={headerGroup.id}>
                      {headerGroup.headers.map((header) => (
                        <TableHead
                          key={header.id}
                          className={classNames(
                            header.column.getCanSort() ? "cursor-pointer select-none" : ""
                          )}>
                          <div
                            className="flex items-center"
                            onClick={header.column.getToggleSortingHandler()}>
                            {header.isPlaceholder
                              ? null
                              : flexRender(header.column.columnDef.header, header.getContext())}
                            {header.column.getIsSorted() && (
                              <Icon
                                name="arrow-up"
                                className="ml-2 h-4 w-4"
                                style={{
                                  transform:
                                    header.column.getIsSorted() === "asc" ? "rotate(0deg)" : "rotate(180deg)",
                                  transition: "transform 0.2s ease-in-out",
                                }}
                              />
                            )}
                          </div>
                        </TableHead>
                      ))}
                    </TableRow>
                  ))}
                </TableHeader>
              )}
              <TableBody>
                {paddingTop > 0 && (
                  <tr>
                    <td style={{ height: `${paddingTop}px` }} />
                  </tr>
                )}
                {virtualRows && !isPending ? (
                  virtualRows.map((virtualRow) => {
                    const row = rows[virtualRow.index] as Row<TData>;
                    return (
                      <TableRow
                        key={row.id}
                        data-state={row.getIsSelected() && "selected"}
                        onClick={() => onRowMouseclick && onRowMouseclick(row)}
                        className={classNames(
                          onRowMouseclick && "hover:cursor-pointer",
                          variant === "compact" && "!border-0"
                        )}>
                        {row.getVisibleCells().map((cell) => (
                          <TableCell key={cell.id} className={classNames(variant === "compact" && "p-1.5")}>
                            {flexRender(cell.column.columnDef.cell, cell.getContext())}
                          </TableCell>
                        ))}
                      </TableRow>
                    );
                  })
                ) : (
                  <TableRow>
                    <TableCell colSpan={table.getAllColumns().length} className="h-24 text-center">
                      No results.
                    </TableCell>
                  </TableRow>
                )}
                {paddingBottom > 0 && (
                  <tr>
                    <td style={{ height: `${paddingBottom}px` }} />
                  </tr>
                )}
              </TableBody>
            </Table>
          </div>
        </div>
=======
      <div
        ref={tableContainerRef}
        onScroll={onScroll}
        className="scrollbar-thin border-subtle relative h-full overflow-auto rounded-md border"
        style={{ gridArea: "body" }}>
        <Table className="border-0">
          <TableHeader className="bg-subtle sticky top-0 z-10">
            {table.getHeaderGroups().map((headerGroup) => (
              <TableRow key={headerGroup.id}>
                {headerGroup.headers.map((header) => {
                  const meta = header.column.columnDef.meta as { sticky?: boolean; stickyLeft?: number };
                  return (
                    <TableHead
                      key={header.id}
                      style={{
                        left: meta?.stickyLeft ? `${meta.stickyLeft}px` : undefined,
                      }}
                      className={classNames(
                        header.column.getCanSort() ? "cursor-pointer select-none" : "",
                        meta?.sticky && "bg-subtle sticky left-0 top-0 z-20"
                      )}>
                      <div className="flex items-center" onClick={header.column.getToggleSortingHandler()}>
                        {header.isPlaceholder
                          ? null
                          : flexRender(header.column.columnDef.header, header.getContext())}
                        {header.column.getIsSorted() && (
                          <Icon
                            name="arrow-up"
                            className="ml-2 h-4 w-4"
                            style={{
                              transform:
                                header.column.getIsSorted() === "asc" ? "rotate(0deg)" : "rotate(180deg)",
                              transition: "transform 0.2s ease-in-out",
                            }}
                          />
                        )}
                      </div>
                    </TableHead>
                  );
                })}
              </TableRow>
            ))}
          </TableHeader>
          <TableBody>
            {paddingTop > 0 && (
              <tr>
                <td style={{ height: `${paddingTop}px` }} />
              </tr>
            )}
            {virtualRows && !isPending ? (
              virtualRows.map((virtualRow) => {
                const row = rows[virtualRow.index] as Row<TData>;
                return (
                  <TableRow
                    key={row.id}
                    data-state={row.getIsSelected() && "selected"}
                    onClick={() => onRowMouseclick && onRowMouseclick(row)}
                    className={classNames(
                      onRowMouseclick && "hover:cursor-pointer",
                      variant === "compact" && "!border-0",
                      "group"
                    )}>
                    {row.getVisibleCells().map((cell) => {
                      const column = table.getColumn(cell.column.id);
                      const meta = column?.columnDef.meta as { sticky?: boolean; stickyLeft?: number };
                      return (
                        <TableCell
                          key={cell.id}
                          style={{
                            left: meta?.stickyLeft ? `${meta.stickyLeft}px` : undefined,
                          }}
                          className={classNames(
                            variant === "compact" && "p-1.5",
                            meta?.sticky && "group-hover:bg-muted bg-default sticky left-0"
                          )}>
                          {flexRender(cell.column.columnDef.cell, cell.getContext())}
                        </TableCell>
                      );
                    })}
                  </TableRow>
                );
              })
            ) : (
              <TableRow>
                <TableCell colSpan={table.getAllColumns().length} className="h-24 text-center">
                  No results.
                </TableCell>
              </TableRow>
            )}
            {paddingBottom > 0 && (
              <tr>
                <td style={{ height: `${paddingBottom}px` }} />
              </tr>
            )}
          </TableBody>
        </Table>
>>>>>>> 3e0d5322
      </div>
      {children}
    </div>
  );
}<|MERGE_RESOLUTION|>--- conflicted
+++ resolved
@@ -61,131 +61,51 @@
         ...rest.style,
       }}
       data-testid={rest["data-testid"] ?? "data-table"}>
-<<<<<<< HEAD
-      <div className="overflow-hidden" style={{ gridArea: "body" }}>
-        <div ref={tableContainerRef} onScroll={onScroll} className="scrollbar-thin h-full overflow-y-auto">
-          <div className="inline-block min-w-full align-middle">
-            <Table>
-              {!hideHeader && (
-                <TableHeader className="sticky top-0 z-10">
-                  {table.getHeaderGroups().map((headerGroup) => (
-                    <TableRow key={headerGroup.id}>
-                      {headerGroup.headers.map((header) => (
-                        <TableHead
-                          key={header.id}
-                          className={classNames(
-                            header.column.getCanSort() ? "cursor-pointer select-none" : ""
-                          )}>
-                          <div
-                            className="flex items-center"
-                            onClick={header.column.getToggleSortingHandler()}>
-                            {header.isPlaceholder
-                              ? null
-                              : flexRender(header.column.columnDef.header, header.getContext())}
-                            {header.column.getIsSorted() && (
-                              <Icon
-                                name="arrow-up"
-                                className="ml-2 h-4 w-4"
-                                style={{
-                                  transform:
-                                    header.column.getIsSorted() === "asc" ? "rotate(0deg)" : "rotate(180deg)",
-                                  transition: "transform 0.2s ease-in-out",
-                                }}
-                              />
-                            )}
-                          </div>
-                        </TableHead>
-                      ))}
-                    </TableRow>
-                  ))}
-                </TableHeader>
-              )}
-              <TableBody>
-                {paddingTop > 0 && (
-                  <tr>
-                    <td style={{ height: `${paddingTop}px` }} />
-                  </tr>
-                )}
-                {virtualRows && !isPending ? (
-                  virtualRows.map((virtualRow) => {
-                    const row = rows[virtualRow.index] as Row<TData>;
-                    return (
-                      <TableRow
-                        key={row.id}
-                        data-state={row.getIsSelected() && "selected"}
-                        onClick={() => onRowMouseclick && onRowMouseclick(row)}
-                        className={classNames(
-                          onRowMouseclick && "hover:cursor-pointer",
-                          variant === "compact" && "!border-0"
-                        )}>
-                        {row.getVisibleCells().map((cell) => (
-                          <TableCell key={cell.id} className={classNames(variant === "compact" && "p-1.5")}>
-                            {flexRender(cell.column.columnDef.cell, cell.getContext())}
-                          </TableCell>
-                        ))}
-                      </TableRow>
-                    );
-                  })
-                ) : (
-                  <TableRow>
-                    <TableCell colSpan={table.getAllColumns().length} className="h-24 text-center">
-                      No results.
-                    </TableCell>
-                  </TableRow>
-                )}
-                {paddingBottom > 0 && (
-                  <tr>
-                    <td style={{ height: `${paddingBottom}px` }} />
-                  </tr>
-                )}
-              </TableBody>
-            </Table>
-          </div>
-        </div>
-=======
       <div
         ref={tableContainerRef}
         onScroll={onScroll}
         className="scrollbar-thin border-subtle relative h-full overflow-auto rounded-md border"
         style={{ gridArea: "body" }}>
         <Table className="border-0">
-          <TableHeader className="bg-subtle sticky top-0 z-10">
-            {table.getHeaderGroups().map((headerGroup) => (
-              <TableRow key={headerGroup.id}>
-                {headerGroup.headers.map((header) => {
-                  const meta = header.column.columnDef.meta as { sticky?: boolean; stickyLeft?: number };
-                  return (
-                    <TableHead
-                      key={header.id}
-                      style={{
-                        left: meta?.stickyLeft ? `${meta.stickyLeft}px` : undefined,
-                      }}
-                      className={classNames(
-                        header.column.getCanSort() ? "cursor-pointer select-none" : "",
-                        meta?.sticky && "bg-subtle sticky left-0 top-0 z-20"
-                      )}>
-                      <div className="flex items-center" onClick={header.column.getToggleSortingHandler()}>
-                        {header.isPlaceholder
-                          ? null
-                          : flexRender(header.column.columnDef.header, header.getContext())}
-                        {header.column.getIsSorted() && (
-                          <Icon
-                            name="arrow-up"
-                            className="ml-2 h-4 w-4"
-                            style={{
-                              transform:
-                                header.column.getIsSorted() === "asc" ? "rotate(0deg)" : "rotate(180deg)",
-                              transition: "transform 0.2s ease-in-out",
-                            }}
-                          />
-                        )}
-                      </div>
-                    </TableHead>
-                  );
-                })}
-              </TableRow>
-            ))}
-          </TableHeader>
+          {!hideHeader && (
+            <TableHeader className="bg-subtle sticky top-0 z-10">
+              {table.getHeaderGroups().map((headerGroup) => (
+                <TableRow key={headerGroup.id}>
+                  {headerGroup.headers.map((header) => {
+                    const meta = header.column.columnDef.meta as { sticky?: boolean; stickyLeft?: number };
+                    return (
+                      <TableHead
+                        key={header.id}
+                        style={{
+                          left: meta?.stickyLeft ? `${meta.stickyLeft}px` : undefined,
+                        }}
+                        className={classNames(
+                          header.column.getCanSort() ? "cursor-pointer select-none" : "",
+                          meta?.sticky && "bg-subtle sticky left-0 top-0 z-20"
+                        )}>
+                        <div className="flex items-center" onClick={header.column.getToggleSortingHandler()}>
+                          {header.isPlaceholder
+                            ? null
+                            : flexRender(header.column.columnDef.header, header.getContext())}
+                          {header.column.getIsSorted() && (
+                            <Icon
+                              name="arrow-up"
+                              className="ml-2 h-4 w-4"
+                              style={{
+                                transform:
+                                  header.column.getIsSorted() === "asc" ? "rotate(0deg)" : "rotate(180deg)",
+                                transition: "transform 0.2s ease-in-out",
+                              }}
+                            />
+                          )}
+                        </div>
+                      </TableHead>
+                    );
+                  })}
+                </TableRow>
+              ))}
+            </TableHeader>
+          )}
           <TableBody>
             {paddingTop > 0 && (
               <tr>
@@ -239,7 +159,6 @@
             )}
           </TableBody>
         </Table>
->>>>>>> 3e0d5322
       </div>
       {children}
     </div>
