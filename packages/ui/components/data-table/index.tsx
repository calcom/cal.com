"use client";

import type {
  ColumnDef,
  ColumnFiltersState,
  Row,
  SortingState,
  VisibilityState,
  Table as TableType,
} from "@tanstack/react-table";
import {
  flexRender,
  getCoreRowModel,
  getFacetedRowModel,
  getFacetedUniqueValues,
  getFilteredRowModel,
  getSortedRowModel,
  useReactTable,
} from "@tanstack/react-table";
import { useState } from "react";
import { useVirtual } from "react-virtual";

import classNames from "@calcom/lib/classNames";

import { Table, TableBody, TableCell, TableHead, TableHeader, TableRow } from "../table/TableNew";
import type { ActionItem } from "./DataTableSelectionBar";
import { DataTableSelectionBar } from "./DataTableSelectionBar";
import type { FilterableItems } from "./DataTableToolbar";
import { DataTableToolbar } from "./DataTableToolbar";

export interface DataTableProps<TData, TValue> {
  tableContainerRef: React.RefObject<HTMLDivElement>;
  columns: ColumnDef<TData, TValue>[];
  data: TData[];
  searchKey?: string;
  onSearch?: (value: string) => void;
  filterableItems?: FilterableItems;
  selectionOptions?: ActionItem<TData>[];
  renderAboveSelection?: (table: TableType<TData>) => React.ReactNode;
  tableCTA?: React.ReactNode;
  isPending?: boolean;
  onRowMouseclick?: (row: Row<TData>) => void;
  onScroll?: (e: React.UIEvent<HTMLDivElement, UIEvent>) => void;
  CTA?: React.ReactNode;
  tableOverlay?: React.ReactNode;
  variant?: "default" | "compact";
  "data-testid"?: string;
}

export function DataTable<TData, TValue>({
  columns,
  data,
  filterableItems,
  tableCTA,
  searchKey,
  selectionOptions,
  tableContainerRef,
  isPending,
  tableOverlay,
  variant,
  renderAboveSelection,
  /** This should only really be used if you dont have actions in a row. */
  onSearch,
  onRowMouseclick,
  onScroll,
  ...rest
}: DataTableProps<TData, TValue>) {
  const [rowSelection, setRowSelection] = useState({});
  const [columnVisibility, setColumnVisibility] = useState<VisibilityState>({});
  const [columnFilters, setColumnFilters] = useState<ColumnFiltersState>([]);
  const [sorting, setSorting] = useState<SortingState>([]);

  const table = useReactTable({
    data,
    columns,
    state: {
      sorting,
      columnVisibility,
      rowSelection,
      columnFilters,
    },
    enableRowSelection: true,
    debugTable: true,
    manualPagination: true,
    onRowSelectionChange: setRowSelection,
    onSortingChange: setSorting,
    onColumnFiltersChange: setColumnFilters,
    onColumnVisibilityChange: setColumnVisibility,
    getCoreRowModel: getCoreRowModel(),
    getFilteredRowModel: getFilteredRowModel(),
    getSortedRowModel: getSortedRowModel(),
    getFacetedRowModel: getFacetedRowModel(),
    getFacetedUniqueValues: getFacetedUniqueValues(),
  });

  const { rows } = table.getRowModel();

  const rowVirtualizer = useVirtual({
    parentRef: tableContainerRef,
    size: rows.length,
    overscan: 10,
  });
  const { virtualItems: virtualRows, totalSize } = rowVirtualizer;
  const paddingTop = virtualRows.length > 0 ? virtualRows?.[0]?.start || 0 : 0;
  const paddingBottom =
    virtualRows.length > 0 ? totalSize - (virtualRows?.[virtualRows.length - 1]?.end || 0) : 0;

  return (
    <div className="relative space-y-4">
      <DataTableToolbar
        table={table}
        filterableItems={filterableItems}
        searchKey={searchKey}
        onSearch={onSearch}
        tableCTA={tableCTA}
      />
<<<<<<< HEAD
      <div className="border-subtle border" ref={tableContainerRef} onScroll={onScroll}>
        <Table>
=======
      <div ref={tableContainerRef} onScroll={onScroll} data-testid={rest["data-testid"] ?? "data-table"}>
        <Table data-testid="">
>>>>>>> e43690f1
          <TableHeader>
            {table.getHeaderGroups().map((headerGroup) => (
              <TableRow key={headerGroup.id}>
                {headerGroup.headers.map((header) => {
                  return (
                    <TableHead key={header.id}>
                      {header.isPlaceholder
                        ? null
                        : flexRender(header.column.columnDef.header, header.getContext())}
                    </TableHead>
                  );
                })}
              </TableRow>
            ))}
          </TableHeader>
          <TableBody>
            {paddingTop > 0 && (
              <tr>
                <td style={{ height: `${paddingTop}px` }} />
              </tr>
            )}
            {virtualRows && !isPending ? (
              virtualRows.map((virtualRow) => {
                const row = rows[virtualRow.index] as Row<TData>;
                return (
                  <TableRow
                    key={row.id}
                    data-state={row.getIsSelected() && "selected"}
                    onClick={() => onRowMouseclick && onRowMouseclick(row)}
                    className={classNames(
                      onRowMouseclick && "hover:cursor-pointer",
                      variant === "compact" && "!border-0"
                    )}>
                    {row.getVisibleCells().map((cell) => {
                      return (
                        <TableCell key={cell.id} className={classNames(variant === "compact" && "p-1.5")}>
                          {flexRender(cell.column.columnDef.cell, cell.getContext())}
                        </TableCell>
                      );
                    })}
                  </TableRow>
                );
              })
            ) : (
              <TableRow>
                <TableCell colSpan={columns.length} className="h-24 text-center">
                  No results.
                </TableCell>
              </TableRow>
            )}
            {paddingBottom > 0 && (
              <tr>
                <td style={{ height: `${paddingBottom}px` }} />
              </tr>
            )}
          </TableBody>
          {tableOverlay && tableOverlay}
        </Table>
      </div>
      {/* <DataTablePagination table={table} /> */}
      <DataTableSelectionBar
        table={table}
        actions={selectionOptions}
        renderAboveSelection={renderAboveSelection}
      />
    </div>
  );
}<|MERGE_RESOLUTION|>--- conflicted
+++ resolved
@@ -114,13 +114,8 @@
         onSearch={onSearch}
         tableCTA={tableCTA}
       />
-<<<<<<< HEAD
-      <div className="border-subtle border" ref={tableContainerRef} onScroll={onScroll}>
-        <Table>
-=======
       <div ref={tableContainerRef} onScroll={onScroll} data-testid={rest["data-testid"] ?? "data-table"}>
         <Table data-testid="">
->>>>>>> e43690f1
           <TableHeader>
             {table.getHeaderGroups().map((headerGroup) => (
               <TableRow key={headerGroup.id}>
