--- conflicted
+++ resolved
@@ -34,13 +34,10 @@
   height?: string;
   placeholder?: string;
   disableLists?: boolean;
-<<<<<<< HEAD
   updateTemplate?: boolean;
   firstRender?: boolean;
   setFirstRender?: Dispatch<SetStateAction<boolean>>;
-=======
   editable?: boolean;
->>>>>>> 86e903ce
 };
 
 const editorConfig = {
