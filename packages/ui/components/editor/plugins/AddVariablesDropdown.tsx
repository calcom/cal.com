--- conflicted
+++ resolved
@@ -124,15 +124,9 @@
           )}
         </div>
       </DropdownMenuTrigger>
-<<<<<<< HEAD
       <DropdownMenuContent className="w-96" onKeyDown={handleKeyDown}>
         <div className="p-4">
           <div className="text-subtle mb-3 text-left text-xs font-medium uppercase tracking-wide">
-=======
-      <DropdownMenuContent className="w-52">
-        <div className="space-y-2 p-1">
-          <div className="text-muted ml-1 text-left text-xs font-medium tracking-wide">
->>>>>>> 3bcce02b
             {t("add_dynamic_variables")}
           </div>
           <div>
@@ -146,7 +140,6 @@
               className="border-subtle bg-default focus:ring-brand-800 w-full rounded-md border px-3 py-2 text-sm outline-none focus:ring-1"
             />
           </div>
-<<<<<<< HEAD
           <div className="max-h-64 overflow-y-auto md:max-h-80" ref={dropdownContainerRef}>
             {filteredVariables.length === 0 ? (
               <div className="text-subtle px-4 py-2 text-center text-sm">{t("no_variables_found")}</div>
@@ -162,17 +155,6 @@
                     }`}
                     onMouseEnter={() => setSelectedIndex(index)}
                     data-active={selectedIndex === index}
-=======
-          <div className="max-h-64 overflow-y-auto overflow-x-hidden md:max-h-80">
-            {filteredVariables.length === 0 ? (
-              <div className="text-subtle px-4 py-2 text-center text-sm">{t("no_variables_found")}</div>
-            ) : (
-              filteredVariables.map((variable) => (
-                <DropdownMenuItem key={variable} className="w-full p-1 hover:ring-0">
-                  <div
-                    key={variable}
-                    className="w-full cursor-pointer rounded-md text-left transition-colors"
->>>>>>> 3bcce02b
                     onClick={() => {
                       props.addVariable(t(`${variable}_variable`));
                       setQuery("");
@@ -187,7 +169,7 @@
                       </div>
                       <div className="text-muted hidden text-xs sm:block">{t(`${variable}_info`)}</div>
                     </div>
-                  </div>
+                  </button>
                 </DropdownMenuItem>
               ))
             )}
