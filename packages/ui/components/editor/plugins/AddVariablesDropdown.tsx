import { useLocale } from "@calcom/lib/hooks/useLocale";

import { Dropdown, DropdownMenuContent, DropdownMenuItem, DropdownMenuTrigger } from "../../form/dropdown";
import { FiChevronDown } from "../../icon";

interface IAddVariablesDropdown {
  addVariable: (variable: string) => void;
  isTextEditor?: boolean;
  variables: string[];
}

export const AddVariablesDropdown = (props: IAddVariablesDropdown) => {
  const { t } = useLocale();

  return (
    <Dropdown>
      <DropdownMenuTrigger className="focus:bg-muted pt-[6px]">
        <div className="items-center ">
          {props.isTextEditor ? (
            <>
              <div className="hidden sm:flex">
                {t("add_variable")}
                <FiChevronDown className="mt-[2px] ml-1 h-4 w-4" />
              </div>
              <div className="block sm:hidden">+</div>
            </>
          ) : (
            <div className="flex">
              {t("add_variable")}
              <FiChevronDown className="mt-[2px] ml-1 h-4 w-4" />
            </div>
          )}
        </div>
      </DropdownMenuTrigger>
      <DropdownMenuContent>
        <div className="pt-4 pb-1">
          <div className="text-subtle mb-2 px-4 text-left text-xs">
            {t("add_dynamic_variables").toLocaleUpperCase()}
          </div>
          <div className="h-64 overflow-scroll md:h-80">
            {props.variables.map((variable) => (
              <DropdownMenuItem key={variable} className="hover:ring-0">
                <button
                  key={variable}
                  type="button"
                  className="w-full px-4 py-2"
                  onClick={() => props.addVariable(t(`${variable}_variable`))}>
                  <div className="sm:grid sm:grid-cols-2">
                    <div className="mr-3 text-left md:col-span-1">
                      {`{${t(`${variable}_variable`).toUpperCase().replace(/ /g, "_")}}`}
                    </div>
                    <div className="hidden text-left text-gray-600 sm:col-span-1 sm:flex">
                      {t(`${variable}_info`)}
                    </div>
                  </div>
<<<<<<< HEAD
                </button>
              </DropdownMenuItem>
            ))}
          </div>
=======
                  <div className="text-default hidden text-left sm:col-span-1 sm:flex">
                    {t(`${variable}_info`)}
                  </div>
                </div>
              </button>
            </DropdownMenuItem>
          ))}
>>>>>>> a363b1e9
        </div>
      </DropdownMenuContent>
    </Dropdown>
  );
};<|MERGE_RESOLUTION|>--- conflicted
+++ resolved
@@ -49,24 +49,14 @@
                     <div className="mr-3 text-left md:col-span-1">
                       {`{${t(`${variable}_variable`).toUpperCase().replace(/ /g, "_")}}`}
                     </div>
-                    <div className="hidden text-left text-gray-600 sm:col-span-1 sm:flex">
+                    <div className="text-default hidden text-left sm:col-span-1 sm:flex">
                       {t(`${variable}_info`)}
                     </div>
                   </div>
-<<<<<<< HEAD
                 </button>
               </DropdownMenuItem>
             ))}
           </div>
-=======
-                  <div className="text-default hidden text-left sm:col-span-1 sm:flex">
-                    {t(`${variable}_info`)}
-                  </div>
-                </div>
-              </button>
-            </DropdownMenuItem>
-          ))}
->>>>>>> a363b1e9
         </div>
       </DropdownMenuContent>
     </Dropdown>
