--- conflicted
+++ resolved
@@ -1,8 +1,4 @@
-<<<<<<< HEAD
-import { useState, useRef, useEffect } from "react";
-=======
-import { useMemo, useState } from "react";
->>>>>>> 550f34c1
+import { useMemo, useState, useRef, useEffect } from "react";
 
 import { useLocale } from "@calcom/lib/hooks/useLocale";
 
@@ -20,17 +16,6 @@
 export const AddVariablesDropdown = (props: IAddVariablesDropdown) => {
   const { t } = useLocale();
   const [query, setQuery] = useState("");
-
-  const filteredVariables = useMemo(() => {
-    const q = query.trim().toLowerCase();
-    if (!q) return props.variables;
-    return props.variables.filter((variable) => {
-      const key = variable.toLowerCase();
-      const name = t(`${variable}_variable`).toLowerCase();
-      const info = t(`${variable}_info`).toLowerCase();
-      return key.includes(q) || name.includes(q) || info.includes(q);
-    });
-  }, [props.variables, query, t]);
 
   const [isOpen, setisOpen] = useState(false);
   const [selectedIndex, setSelectedIndex] = useState<number>(-1);
@@ -57,6 +42,7 @@
 
   const handleOnOpen = (open: boolean) => {
     setisOpen(open);
+    if (!open) setQuery("");
     setSelectedIndex(open && props.variables.length > 0 ? 0 : -1);
   };
 
@@ -94,17 +80,20 @@
     }
   };
 
+  const filteredVariables = useMemo(() => {
+    const q = query.trim().toLowerCase();
+    if (!q) return props.variables;
+    return props.variables.filter((variable) => {
+      const key = variable.toLowerCase();
+      const name = t(`${variable}_variable`).toLowerCase();
+      const info = t(`${variable}_info`).toLowerCase();
+      return key.includes(q) || name.includes(q) || info.includes(q);
+    });
+  }, [props.variables, query, t]);
+
   return (
-<<<<<<< HEAD
-    <Dropdown open={isOpen} onOpenChange={handleOnOpen}>
+    <Dropdown onOpenChange={handleOnOpen} open={isOpen}>
       <DropdownMenuTrigger aria-label="Add variable" className="focus:bg-muted pt-[6px] focus:outline-none">
-=======
-    <Dropdown
-      onOpenChange={(open) => {
-        if (!open) setQuery("");
-      }}>
-      <DropdownMenuTrigger aria-label="Add variable" className="focus:bg-muted pt-[6px]">
->>>>>>> 550f34c1
         <div className="items-center">
           {props.isTextEditor ? (
             <>
@@ -136,24 +125,6 @@
           <div className="text-subtle mb-3 text-left text-xs font-medium uppercase tracking-wide">
             {t("add_dynamic_variables")}
           </div>
-<<<<<<< HEAD
-          <div className="max-h-64 overflow-y-auto md:max-h-80" ref={dropdownContainerRef}>
-            {props.variables.map((variable, index) => (
-              <DropdownMenuItem key={variable} className="p-0 hover:ring-0 focus:outline-none">
-                <button
-                  ref={(el) => (itemRefs.current[index] = el)}
-                  key={variable}
-                  type="button"
-                  className={`hover:bg-muted w-full rounded-md px-3 py-2 text-left transition-colors focus:outline-none ${
-                    selectedIndex === index ? "bg-muted" : ""
-                  }`}
-                  data-active={selectedIndex === index}
-                  onClick={() => props.addVariable(t(`${variable}_variable`))}
-                  onMouseEnter={() => setSelectedIndex(index)}>
-                  <div className="flex flex-col space-y-1">
-                    <div className="text-default font-mono text-sm">
-                      {`{${t(`${variable}_variable`).toUpperCase().replace(/ /g, "_")}}`}
-=======
           <div className="mb-2 px-2">
             <input
               type="text"
@@ -164,16 +135,21 @@
               className="border-subtle bg-default focus:ring-brand-800 w-full rounded-md border px-3 py-2 text-sm outline-none focus:ring-1"
             />
           </div>
-          <div className="max-h-64 overflow-y-auto md:max-h-80">
+          <div className="max-h-64 overflow-y-auto md:max-h-80" ref={dropdownContainerRef}>
             {filteredVariables.length === 0 ? (
               <div className="text-subtle px-4 py-2 text-center text-sm">{t("no_variables_found")}</div>
             ) : (
-              filteredVariables.map((variable) => (
-                <DropdownMenuItem key={variable} className="hover:ring-0">
+              filteredVariables.map((variable, index) => (
+                <DropdownMenuItem key={variable} className="p-0 hover:ring-0 focus:outline-none">
                   <button
+                    ref={(el) => (itemRefs.current[index] = el)}
                     key={variable}
                     type="button"
-                    className="hover:bg-muted w-full rounded-md px-3 py-2 text-left transition-colors"
+                    className={`hover:bg-muted w-full rounded-md px-3 py-2 text-left transition-colors focus:outline-none ${
+                      selectedIndex === index ? "bg-muted" : ""
+                    }`}
+                    onMouseEnter={() => setSelectedIndex(index)}
+                    data-active={selectedIndex === index}
                     onClick={() => {
                       props.addVariable(t(`${variable}_variable`));
                       setQuery("");
@@ -185,7 +161,6 @@
                       <div className="text-muted-foreground hidden text-xs sm:block">
                         {t(`${variable}_info`)}
                       </div>
->>>>>>> 550f34c1
                     </div>
                   </button>
                 </DropdownMenuItem>
