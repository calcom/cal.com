import { $generateHtmlFromNodes, $generateNodesFromDOM } from "@lexical/html";
import { $isLinkNode, TOGGLE_LINK_COMMAND } from "@lexical/link";
import {
  $isListNode,
  INSERT_ORDERED_LIST_COMMAND,
  INSERT_UNORDERED_LIST_COMMAND,
  ListNode,
  REMOVE_LIST_COMMAND,
} from "@lexical/list";
import { useLexicalComposerContext } from "@lexical/react/LexicalComposerContext";
import { $createHeadingNode, $isHeadingNode } from "@lexical/rich-text";
import { $isAtNodeEnd, $wrapNodes } from "@lexical/selection";
import { $getNearestNodeOfType, mergeRegister } from "@lexical/utils";
import classNames from "classnames";
import type { EditorState, GridSelection, LexicalEditor, NodeSelection, RangeSelection } from "lexical";
import {
  $createParagraphNode,
  $getRoot,
  $getSelection,
  $insertNodes,
  $isRangeSelection,
  FORMAT_TEXT_COMMAND,
  SELECTION_CHANGE_COMMAND,
} from "lexical";
import { useCallback, useEffect, useRef, useState } from "react";
import { createPortal } from "react-dom";

import { Button } from "../../button";
import { Dropdown, DropdownMenuContent, DropdownMenuItem, DropdownMenuTrigger } from "../../form/dropdown";
import { FiChevronDown } from "../../icon";
import type { TextEditorProps } from "../Editor";
import { AddVariablesDropdown } from "./AddVariablesDropdown";

const LowPriority = 1;

const supportedBlockTypes = new Set(["paragraph", "h1", "h2", "ul", "ol"]);

interface BlockType {
  [key: string]: string;
}

const blockTypeToBlockName: BlockType = {
  paragraph: "Normal",
  ol: "Numbered List",
  ul: "Bulleted List",
  h1: "Large Heading",
  h2: "Small Heading",
};

function positionEditorElement(editor: HTMLInputElement, rect: DOMRect | null) {
  if (rect === null) {
    editor.style.opacity = "0";
    editor.style.top = "-1000px";
    editor.style.left = "-1000px";
  } else {
    editor.style.opacity = "1";
    editor.style.top = `${rect.top + rect.height + window.pageYOffset + 10}px`;
    editor.style.left = `${rect.left + window.pageXOffset - editor.offsetWidth / 2 + rect.width / 2}px`;
  }
}

function FloatingLinkEditor({ editor }: { editor: LexicalEditor }) {
  const editorRef = useRef<HTMLInputElement>(null);
  const mouseDownRef = useRef(false);
  const inputRef = useRef<HTMLInputElement | null>(null);
  const [linkUrl, setLinkUrl] = useState("");
  const [isEditMode, setEditMode] = useState(false);
  const [lastSelection, setLastSelection] = useState<RangeSelection | NodeSelection | GridSelection | null>(
    null
  );

  const updateLinkEditor = useCallback(() => {
    const selection = $getSelection();
    if ($isRangeSelection(selection)) {
      const node = getSelectedNode(selection);
      const parent = node.getParent();
      if ($isLinkNode(parent)) {
        setLinkUrl(parent.getURL());
      } else if ($isLinkNode(node)) {
        setLinkUrl(node.getURL());
      } else {
        setLinkUrl("");
      }
    }
    const editorElem = editorRef.current;
    const nativeSelection = window.getSelection();
    const activeElement = document.activeElement;

    if (editorElem === null) {
      return;
    }

    const rootElement = editor.getRootElement();
    if (
      selection !== null &&
      !nativeSelection?.isCollapsed &&
      rootElement !== null &&
      rootElement.contains(nativeSelection?.anchorNode || null)
    ) {
      const domRange = nativeSelection?.getRangeAt(0);
      let rect: DOMRect | undefined;
      if (nativeSelection?.anchorNode === rootElement) {
        let inner: Element = rootElement;
        while (inner.firstElementChild != null) {
          inner = inner.firstElementChild;
        }
        rect = inner.getBoundingClientRect();
      } else {
        rect = domRange?.getBoundingClientRect();
      }
      if (!mouseDownRef.current) {
        positionEditorElement(editorElem, rect || null);
      }

      setLastSelection(selection);
    } else if (!activeElement || activeElement.className !== "link-input") {
      positionEditorElement(editorElem, null);
      setLastSelection(null);
      setEditMode(false);
      setLinkUrl("");
    }

    return true;
  }, [editor]);

  useEffect(() => {
    return mergeRegister(
      editor.registerUpdateListener(({ editorState }: { editorState: EditorState }) => {
        editorState.read(() => {
          updateLinkEditor();
        });
      }),

      editor.registerCommand(
        SELECTION_CHANGE_COMMAND,
        () => {
          updateLinkEditor();
          return true;
        },
        LowPriority
      )
    );
  }, [editor, updateLinkEditor]);

  useEffect(() => {
    editor.getEditorState().read(() => {
      updateLinkEditor();
    });
  }, [editor, updateLinkEditor]);

  useEffect(() => {
    if (isEditMode && inputRef.current) {
      inputRef.current.focus();
    }
  }, [isEditMode]);

  return (
    <div ref={editorRef} className="link-editor">
      {isEditMode ? (
        <input
          ref={inputRef}
          className="link-input"
          value={linkUrl}
          onChange={(event) => {
            setLinkUrl(event.target.value);
          }}
          onKeyDown={(event) => {
            if (event.key === "Enter") {
              event.preventDefault();
              if (lastSelection !== null) {
                if (linkUrl !== "") {
                  editor.dispatchCommand(TOGGLE_LINK_COMMAND, linkUrl);
                }
                setEditMode(false);
              }
            } else if (event.key === "Escape") {
              event.preventDefault();
              setEditMode(false);
            }
          }}
        />
      ) : (
        <>
          <div className="link-input">
            <a href={linkUrl} target="_blank" rel="noopener noreferrer">
              {linkUrl}
            </a>
            <div
              className="link-edit"
              role="button"
              tabIndex={0}
              onMouseDown={(event) => event.preventDefault()}
              onClick={() => {
                setEditMode(true);
              }}
            />
          </div>
        </>
      )}
    </div>
  );
}

function getSelectedNode(selection: RangeSelection) {
  const anchor = selection.anchor;
  const focus = selection.focus;
  const anchorNode = selection.anchor.getNode();
  const focusNode = selection.focus.getNode();
  if (anchorNode === focusNode) {
    return anchorNode;
  }
  const isBackward = selection.isBackward();
  if (isBackward) {
    return $isAtNodeEnd(focus) ? anchorNode : focusNode;
  } else {
    return $isAtNodeEnd(anchor) ? focusNode : anchorNode;
  }
}

export default function ToolbarPlugin(props: TextEditorProps) {
  const [editor] = useLexicalComposerContext();
  const toolbarRef = useRef(null);
  const [blockType, setBlockType] = useState("paragraph");
  const [isLink, setIsLink] = useState(false);
  const [isBold, setIsBold] = useState(false);
  const [isItalic, setIsItalic] = useState(false);

  const formatParagraph = () => {
    if (blockType !== "paragraph") {
      editor.update(() => {
        const selection = $getSelection();

        if ($isRangeSelection(selection)) {
          $wrapNodes(selection, () => $createParagraphNode());
        }
      });
    }
  };

  const formatLargeHeading = () => {
    if (blockType !== "h1") {
      editor.update(() => {
        const selection = $getSelection();

        if ($isRangeSelection(selection)) {
          $wrapNodes(selection, () => $createHeadingNode("h1"));
        }
      });
    }
  };

  const formatSmallHeading = () => {
    if (blockType !== "h2") {
      editor.update(() => {
        const selection = $getSelection();

        if ($isRangeSelection(selection)) {
          $wrapNodes(selection, () => $createHeadingNode("h2"));
        }
      });
    }
  };

  const formatBulletList = () => {
    if (blockType !== "ul") {
      editor.dispatchCommand(INSERT_UNORDERED_LIST_COMMAND, undefined);
    } else {
      editor.dispatchCommand(REMOVE_LIST_COMMAND, undefined);
    }
  };

  const formatNumberedList = () => {
    if (blockType !== "ol") {
      editor.dispatchCommand(INSERT_ORDERED_LIST_COMMAND, undefined);
    } else {
      editor.dispatchCommand(REMOVE_LIST_COMMAND, undefined);
    }
  };

  const format = (newBlockType: string) => {
    switch (newBlockType) {
      case "paragraph":
        formatParagraph();
        break;
      case "ul":
        formatBulletList();
        break;
      case "ol":
        formatNumberedList();
        break;
      case "h1":
        formatLargeHeading();
        break;
      case "h2":
        formatSmallHeading();
        break;
    }
  };

  const updateToolbar = useCallback(() => {
    const selection = $getSelection();
    if ($isRangeSelection(selection)) {
      const anchorNode = selection.anchor.getNode();
      const element = anchorNode.getKey() === "root" ? anchorNode : anchorNode.getTopLevelElementOrThrow();
      const elementKey = element.getKey();
      const elementDOM = editor.getElementByKey(elementKey);
      if (elementDOM !== null) {
        if ($isListNode(element)) {
          const parentList = $getNearestNodeOfType(anchorNode, ListNode);
          const type = parentList ? parentList.getTag() : element.getTag();
          setBlockType(type);
        } else {
          const type = $isHeadingNode(element) ? element.getTag() : element.getType();
          setBlockType(type);
        }
      }
      setIsBold(selection.hasFormat("bold"));
      setIsItalic(selection.hasFormat("italic"));

      const node = getSelectedNode(selection);
      const parent = node.getParent();
      if ($isLinkNode(parent) || $isLinkNode(node)) {
        setIsLink(true);
      } else {
        setIsLink(false);
      }
    }
  }, [editor]);

  const addVariable = (variable: string) => {
    editor.update(() => {
      const selection = $getSelection();
      if ($isRangeSelection(selection)) {
        editor.update(() => {
          const formatedVariable = `{${variable.toUpperCase().replace(/ /g, "_")}}`;
          selection?.insertRawText(formatedVariable);
        });
      }
    });
  };

  useEffect(() => {
    if (!props.firstRender) {
      editor.update(() => {
        const root = $getRoot();
        if (root) {
          editor.update(() => {
            const parser = new DOMParser();
            // Create a new TextNode
            const dom = parser.parseFromString(props.getText(), "text/html");

            const nodes = $generateNodesFromDOM(editor, dom);
            const paragraph = $createParagraphNode();
            root.clear().append(paragraph);
            paragraph.select();
            $insertNodes(nodes);
          });
        }
      });
    }
  }, [props.updateTemplate]);

  useEffect(() => {
    if (props.setFirstRender) {
      props.setFirstRender(false);
      editor.update(() => {
        const parser = new DOMParser();
        const dom = parser.parseFromString(props.getText(), "text/html");

        const nodes = $generateNodesFromDOM(editor, dom);

<<<<<<< HEAD
        $getRoot().select();
        $insertNodes(nodes);

        editor.registerUpdateListener(({ editorState, prevEditorState }) => {
          editorState.read(() => {
            const textInHtml = $generateHtmlFromNodes(editor);
            props.setText(textInHtml);
          });
          if (!prevEditorState._selection) editor.blur();
=======
      editor.registerUpdateListener(({ editorState, prevEditorState }) => {
        editorState.read(() => {
          const textInHtml = $generateHtmlFromNodes(editor).replace(/&lt;/g, "<").replace(/&gt;/g, ">");
          props.setText(textInHtml);
>>>>>>> 3aaa1cde
        });
      });
    }
  }, []);

  useEffect(() => {
    return mergeRegister(
      editor.registerUpdateListener(({ editorState }) => {
        editorState.read(() => {
          updateToolbar();
        });
      }),
      editor.registerCommand(
        SELECTION_CHANGE_COMMAND,
        (_payload, newEditor) => {
          updateToolbar();
          return false;
        },
        LowPriority
      )
    );
  }, [editor, updateToolbar]);

  const insertLink = useCallback(() => {
    if (!isLink) {
      editor.dispatchCommand(TOGGLE_LINK_COMMAND, "https://");
    } else {
      editor.dispatchCommand(TOGGLE_LINK_COMMAND, null);
    }
  }, [editor, isLink]);
  return (
    <div className="toolbar flex" ref={toolbarRef}>
      <>
        {!props.excludedToolbarItems?.includes("blockType") && supportedBlockTypes.has(blockType) && (
          <>
            <Dropdown>
              <DropdownMenuTrigger className="toolbar-item w-36 text-gray-500">
                <>
                  <span className={"icon block-type " + blockType} />
                  <span className="text hidden text-gray-700 sm:flex">
                    {blockTypeToBlockName[blockType as keyof BlockType]}
                  </span>
                  <FiChevronDown className="ml-2 h-4 w-4 text-gray-700" />
                </>
              </DropdownMenuTrigger>
              <DropdownMenuContent>
                {Object.keys(blockTypeToBlockName).map((key) => {
                  return (
                    <DropdownMenuItem key={key} className="outline-none hover:ring-0 focus:ring-0">
                      <Button
                        color="minimal"
                        type="button"
                        onClick={() => format(key)}
                        className={classNames(
                          "toolbar-item  w-full rounded-none focus:ring-0",
                          blockType === key ? "w-full  bg-gray-100" : ""
                        )}>
                        <>
                          <span className={"icon block-type " + key} />
                          <span>{blockTypeToBlockName[key]}</span>
                        </>
                      </Button>
                    </DropdownMenuItem>
                  );
                })}
              </DropdownMenuContent>
            </Dropdown>
          </>
        )}

        <>
          {!props.excludedToolbarItems?.includes("bold") && (
            <button
              type="button"
              onClick={() => {
                editor.dispatchCommand(FORMAT_TEXT_COMMAND, "bold");
                if (isItalic) {
                  editor.dispatchCommand(FORMAT_TEXT_COMMAND, "italic");
                }
              }}
              className={"toolbar-item spaced rounded-md " + (isBold ? "active" : "")}
              aria-label="Format Bold">
              <i className="format bold" />
            </button>
          )}
          {!props.excludedToolbarItems?.includes("italic") && (
            <button
              type="button"
              onClick={() => {
                editor.dispatchCommand(FORMAT_TEXT_COMMAND, "italic");
                if (isBold) {
                  editor.dispatchCommand(FORMAT_TEXT_COMMAND, "bold");
                }
              }}
              className={"toolbar-item spaced rounded-md " + (isItalic ? "active" : "")}
              aria-label="Format Italics">
              <i className="format italic" />
            </button>
          )}
          {!props.excludedToolbarItems?.includes("link") && (
            <>
              <button
                type="button"
                onClick={insertLink}
                className={"toolbar-item spaced rounded-md " + (isLink ? "active" : "")}
                aria-label="Insert Link">
                <i className="format link" />
              </button>
              {isLink && createPortal(<FloatingLinkEditor editor={editor} />, document.body)}{" "}
            </>
          )}
        </>
        {props.variables && (
          <div className="ml-auto">
            <AddVariablesDropdown
              addVariable={addVariable}
              isTextEditor={true}
              variables={props.variables || []}
            />
          </div>
        )}
      </>
    </div>
  );
}<|MERGE_RESOLUTION|>--- conflicted
+++ resolved
@@ -369,22 +369,15 @@
 
         const nodes = $generateNodesFromDOM(editor, dom);
 
-<<<<<<< HEAD
         $getRoot().select();
         $insertNodes(nodes);
 
         editor.registerUpdateListener(({ editorState, prevEditorState }) => {
           editorState.read(() => {
-            const textInHtml = $generateHtmlFromNodes(editor);
+            const textInHtml = $generateHtmlFromNodes(editor).replace(/&lt;/g, "<").replace(/&gt;/g, ">");
             props.setText(textInHtml);
           });
           if (!prevEditorState._selection) editor.blur();
-=======
-      editor.registerUpdateListener(({ editorState, prevEditorState }) => {
-        editorState.read(() => {
-          const textInHtml = $generateHtmlFromNodes(editor).replace(/&lt;/g, "<").replace(/&gt;/g, ">");
-          props.setText(textInHtml);
->>>>>>> 3aaa1cde
         });
       });
     }
