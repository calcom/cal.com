--- conflicted
+++ resolved
@@ -135,20 +135,4 @@
       expect(mockedNextSeoEl?.getAttribute("title")).toEqual(`${basicProps.title}`);
     });
   });
-
-<<<<<<< HEAD
-  test("Should render with meeting props", async () => {
-    const { container } = render(<HeadSeo {...basicProps} meeting={{} as HeadSeoProps["meeting"]} />);
-    await waitFor(async () => {
-      const mockedNextSeoEl = container.querySelector("#mocked-next-seo");
-      expect(mockedNextSeoEl?.getAttribute("image")).toContain("constructMeetingImage");
-=======
-  test("Should render with app props", async () => {
-    const { container } = render(<HeadSeo {...basicProps} app={{} as HeadSeoProps["app"]} />);
-    await waitFor(async () => {
-      const mockedNextSeoEl = container.querySelector("#mocked-next-seo");
-      expect(mockedNextSeoEl?.getAttribute("image")).toContain("constructAppImage");
->>>>>>> 00334c56
-    });
-  });
 });