--- conflicted
+++ resolved
@@ -1,10 +1,6 @@
 import Link from "next/link";
 
-<<<<<<< HEAD
-import classNames from "@calcom/lib/classNames";
-=======
 import { useLocale } from "@calcom/lib/hooks/useLocale";
->>>>>>> f15d3478
 import { useUrlMatchesCurrentUrl } from "@calcom/lib/hooks/useUrlMatchesCurrentUrl";
 import classNames from "@calcom/ui/classNames";
 
@@ -37,12 +33,8 @@
   matchFullPath,
   ...props
 }: HorizontalTabItemProps) {
-<<<<<<< HEAD
-  const isCurrent = useUrlMatchesCurrentUrl(href) || props?.isActive;
-=======
   const isCurrent = useUrlMatchesCurrentUrl(href, matchFullPath) || props?.isActive;
   const { t } = useLocale();
->>>>>>> f15d3478
 
   return (
     <Link
@@ -73,11 +65,7 @@
           aria-hidden="true"
         />
       )}
-<<<<<<< HEAD
-      {avatar && <Avatar size="xs" imageSrc={avatar} alt="avatar" className="-ml-0.5 me-1" />} {name}
-=======
       {avatar && <Avatar size="xs" imageSrc={avatar} alt="avatar" className="-ml-0.5 me-1" />} {t(name)}
->>>>>>> f15d3478
     </Link>
   );
 };
