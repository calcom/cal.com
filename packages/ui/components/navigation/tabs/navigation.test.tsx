--- conflicted
+++ resolved
@@ -25,27 +25,17 @@
 describe("Navigation Components", () => {
   describe("HorizontalTabs", () => {
     const mockTabs = [
-<<<<<<< HEAD
-      { name: "Dashboard", href: "/dashboard" },
-      { name: "Settings", href: "/settings", icon: "atom" },
-      { name: "Profile", href: "/profile", avatar: "user-avatar" },
-      { name: "Disabled", href: "/disabled", disabled: true },
-=======
       { name: "Dashboard", href: "/dashboard", "data-testid": "dashboard" },
       { name: "Settings", href: "/settings", icon: "atom", "data-testid": "settings" },
       { name: "Profile", href: "/profile", avatar: "user-avatar", "data-testid": "profile" },
       { name: "Disabled", href: "/disabled", disabled: true, "data-testid": "disabled" },
->>>>>>> f15d3478
     ] as {
       name: string;
       href: string;
       icon?: IconName;
       avatar?: string;
       disabled?: boolean;
-<<<<<<< HEAD
-=======
       "data-testid"?: string;
->>>>>>> f15d3478
     }[];
 
     beforeEach(() => {
@@ -56,11 +46,7 @@
       render(<HorizontalTabs tabs={mockTabs} />);
 
       for (const tab of mockTabs) {
-<<<<<<< HEAD
-        const tabElement = screen.getByTestId(`horizontal-tab-${tab.name}`);
-=======
         const tabElement = screen.getByTestId(`horizontal-tab-${tab["data-testid"]}`);
->>>>>>> f15d3478
         expect(tabElement).toBeInTheDocument();
         await expect(tabElement).toHaveAttribute("href", tab.href);
       }
@@ -74,11 +60,7 @@
       // eslint-disable-next-line playwright/no-conditional-in-test
       if (!disabledTab) throw new Error("Test requires a disabled tab in mockTabs");
 
-<<<<<<< HEAD
-      const tabElement = screen.getByTestId(`horizontal-tab-${disabledTab.name}`);
-=======
       const tabElement = screen.getByTestId(`horizontal-tab-${disabledTab["data-testid"]}`);
->>>>>>> f15d3478
 
       await expect(tabElement).toHaveAttribute("aria-disabled", "true");
     });
@@ -92,17 +74,10 @@
 
     test("handles tab click events", () => {
       const handleClick = vi.fn();
-<<<<<<< HEAD
-      const tabsWithClick = [{ name: "Tab", href: "/tab", onClick: handleClick }];
-
-      render(<HorizontalTabs tabs={tabsWithClick} />);
-      fireEvent.click(screen.getByTestId("horizontal-tab-Tab"));
-=======
       const tabsWithClick = [{ name: "Tab", href: "/tab", onClick: handleClick, "data-testid": "tab" }];
 
       render(<HorizontalTabs tabs={tabsWithClick} />);
       fireEvent.click(screen.getByTestId("horizontal-tab-tab"));
->>>>>>> f15d3478
 
       expect(handleClick).toHaveBeenCalledWith("Tab");
     });
@@ -115,40 +90,28 @@
         href: "/overview",
         icon: "home",
         info: "Main dashboard view",
-<<<<<<< HEAD
-=======
         "data-testid": "Overview",
->>>>>>> f15d3478
       },
       {
         name: "External",
         href: "https://external.com",
         isExternalLink: true,
         icon: "external",
-<<<<<<< HEAD
-=======
         "data-testid": "Exteral",
->>>>>>> f15d3478
       },
       {
         name: "Disabled",
         href: "/disabled",
         disabled: true,
         icon: "lock",
-<<<<<<< HEAD
-=======
         "data-testid": "Disabled",
->>>>>>> f15d3478
       },
       {
         name: "Child Tab",
         href: "/child",
         isChild: true,
         disableChevron: true,
-<<<<<<< HEAD
-=======
         "data-testid": "Child Tab",
->>>>>>> f15d3478
       },
     ] as {
       name: string;
@@ -160,10 +123,7 @@
       isChild?: boolean;
       disableChevron?: boolean;
       info?: string;
-<<<<<<< HEAD
-=======
       "data-testid"?: string;
->>>>>>> f15d3478
     }[];
 
     beforeEach(() => {
@@ -174,11 +134,7 @@
       const { container } = render(<VerticalTabs tabs={mockTabs} sticky className="custom-class" />);
 
       mockTabs.forEach(async (tab) => {
-<<<<<<< HEAD
-        const tabElement = screen.getByTestId(`vertical-tab-${tab.name}`);
-=======
         const tabElement = screen.getByTestId(`vertical-tab-${tab["data-testid"]}`);
->>>>>>> f15d3478
         expect(tabElement).toBeInTheDocument();
         await expect(tabElement).toHaveAttribute("href", tab.href);
 
@@ -237,10 +193,7 @@
               href: "/overview",
               icon: "atom",
               info: "Main dashboard view",
-<<<<<<< HEAD
-=======
               "data-testid": "overview",
->>>>>>> f15d3478
             },
           ]}
           className="custom-nav"
@@ -249,17 +202,10 @@
         />
       );
 
-<<<<<<< HEAD
-      const nav = screen.getByTestId("vertical-tab-Overview").closest("nav");
-      await expect(nav).toHaveClass("custom-nav");
-
-      const tabElement = screen.getByTestId("vertical-tab-Overview");
-=======
       const nav = screen.getByTestId("vertical-tab-overview").closest("nav");
       await expect(nav).toHaveClass("custom-nav");
 
       const tabElement = screen.getByTestId("vertical-tab-overview");
->>>>>>> f15d3478
       await expect(tabElement).toHaveClass("custom-item");
 
       const iconElement = screen.getByTestId("icon-component");
