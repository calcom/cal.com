import type { HorizontalTabItemProps } from "./HorizontalTabItem";
import HorizontalTabItem from "./HorizontalTabItem";

export interface NavTabProps {
  tabs: HorizontalTabItemProps[];
  linkShallow?: boolean;
  linkScroll?: boolean;
  actions?: JSX.Element;
}

const HorizontalTabs = function ({ tabs, linkShallow, linkScroll, actions, ...props }: NavTabProps) {
  return (
<<<<<<< HEAD
    <div className="max-w-full">
      <nav
        className="no-scrollbar flex space-x-0.5 overflow-x-scroll rounded-md"
        aria-label="Tabs"
        {...props}>
=======
    <div className="mb-4 max-w-full lg:mb-5">
      <nav className="no-scrollbar flex overflow-x-scroll" aria-label="Tabs" {...props}>
>>>>>>> 19d80478
        {tabs.map((tab, idx) => (
          <HorizontalTabItem {...tab} key={idx} linkShallow={linkShallow} linkScroll={linkScroll} />
          
        ))}
      </nav>
      
      {actions && actions}
    </div>
  );
};

export default HorizontalTabs;<|MERGE_RESOLUTION|>--- conflicted
+++ resolved
@@ -10,22 +10,16 @@
 
 const HorizontalTabs = function ({ tabs, linkShallow, linkScroll, actions, ...props }: NavTabProps) {
   return (
-<<<<<<< HEAD
     <div className="max-w-full">
       <nav
         className="no-scrollbar flex space-x-0.5 overflow-x-scroll rounded-md"
         aria-label="Tabs"
         {...props}>
-=======
-    <div className="mb-4 max-w-full lg:mb-5">
-      <nav className="no-scrollbar flex overflow-x-scroll" aria-label="Tabs" {...props}>
->>>>>>> 19d80478
         {tabs.map((tab, idx) => (
           <HorizontalTabItem {...tab} key={idx} linkShallow={linkShallow} linkScroll={linkScroll} />
-          
         ))}
       </nav>
-      
+
       {actions && actions}
     </div>
   );
