import Link from "next/link";
import { Fragment } from "react";

<<<<<<< HEAD
import classNames from "@calcom/lib/classNames";
=======
import { useLocale } from "@calcom/lib/hooks/useLocale";
>>>>>>> f15d3478
import { useUrlMatchesCurrentUrl } from "@calcom/lib/hooks/useUrlMatchesCurrentUrl";
import classNames from "@calcom/ui/classNames";

import { Icon } from "../../icon";
import type { IconName } from "../../icon";

export type VerticalTabItemProps = {
  name: string;
  info?: string;
  icon?: IconName;
  disabled?: boolean;
  children?: VerticalTabItemProps[];
  textClassNames?: string;
  className?: string;
  isChild?: boolean;
  hidden?: boolean;
  disableChevron?: boolean;
  href: string;
  isExternalLink?: boolean;
  linkShallow?: boolean;
  linkScroll?: boolean;
  avatar?: string;
  iconClassName?: string;
  onClick?: (name: string) => void;
  isActive?: boolean;
  "data-testid"?: string;
};

const VerticalTabItem = ({
  name,
  href,
  info,
  isChild,
  disableChevron,
  linkShallow,
  linkScroll,
  ...props
}: VerticalTabItemProps) => {
  const isCurrent = useUrlMatchesCurrentUrl(href) || props?.isActive;
  const { t } = useLocale();

  return (
    <Fragment key={name}>
      {!props.hidden && (
        <>
          <Link
            onClick={(e) => {
              if (props.onClick) {
                e.preventDefault();
                props.onClick(name);
              }
            }}
            key={name}
            href={href}
            shallow={linkShallow}
            scroll={linkScroll}
            aria-disabled={props.disabled ? "true" : undefined}
            target={props.isExternalLink ? "_blank" : "_self"}
            className={classNames(
              props.textClassNames || "text-default text-sm font-medium leading-none",
              "hover:bg-subtle [&[aria-current='page']]:bg-subtle [&[aria-current='page']]:text-emphasis group-hover:text-default group flex w-full flex-row items-center rounded-md p-2 transition",
              props.disabled && "pointer-events-none !opacity-30",
              (isChild || !props.icon) && "ml-7",
              props.className
            )}
            data-testid={`vertical-tab-${props["data-testid"]}`}
            aria-current={isCurrent ? "page" : undefined}>
            {props.icon && (
              <Icon
                name={props.icon}
                className={classNames("me-2 h-4 w-4", props.iconClassName)}
                data-testid="icon-component"
              />
            )}
            <div className="h-fit min-w-0 flex-1">
<<<<<<< HEAD
              <span className="flex items-center gap-2 truncate">
                {name}
=======
              <span className="flex items-center gap-2">
                {t(name)}
>>>>>>> f15d3478
                {props.isExternalLink ? <Icon name="external-link" data-testid="external-link" /> : null}
              </span>
              {info && (
                // TODO: I don't think having apps-info as a data-test-id is right here as this is meant to be dumb component.
<<<<<<< HEAD
                <p data-testid="apps-info" className="mt-1 truncate text-xs font-normal">
=======
                <p data-testid="apps-info" className="mt-1 text-xs font-normal">
>>>>>>> f15d3478
                  {info}
                </p>
              )}
            </div>
            {!disableChevron && isCurrent && (
              <div className="ml-auto self-center">
                <Icon
                  name="chevron-right"
                  width={20}
                  height={20}
                  className="text-default h-auto w-[20px] stroke-[1.5px]"
                  data-testid="chevron-right"
                />
              </div>
            )}
          </Link>
          {props.children?.map((child) => (
            <VerticalTabItem key={child.name} {...child} isChild />
          ))}
        </>
      )}
    </Fragment>
  );
};

export default VerticalTabItem;<|MERGE_RESOLUTION|>--- conflicted
+++ resolved
@@ -1,11 +1,7 @@
 import Link from "next/link";
 import { Fragment } from "react";
 
-<<<<<<< HEAD
-import classNames from "@calcom/lib/classNames";
-=======
 import { useLocale } from "@calcom/lib/hooks/useLocale";
->>>>>>> f15d3478
 import { useUrlMatchesCurrentUrl } from "@calcom/lib/hooks/useUrlMatchesCurrentUrl";
 import classNames from "@calcom/ui/classNames";
 
@@ -81,22 +77,13 @@
               />
             )}
             <div className="h-fit min-w-0 flex-1">
-<<<<<<< HEAD
-              <span className="flex items-center gap-2 truncate">
-                {name}
-=======
               <span className="flex items-center gap-2">
                 {t(name)}
->>>>>>> f15d3478
                 {props.isExternalLink ? <Icon name="external-link" data-testid="external-link" /> : null}
               </span>
               {info && (
                 // TODO: I don't think having apps-info as a data-test-id is right here as this is meant to be dumb component.
-<<<<<<< HEAD
-                <p data-testid="apps-info" className="mt-1 truncate text-xs font-normal">
-=======
                 <p data-testid="apps-info" className="mt-1 text-xs font-normal">
->>>>>>> f15d3478
                   {info}
                 </p>
               )}
