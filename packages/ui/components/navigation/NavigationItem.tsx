import { cva } from "class-variance-authority";
import { Fragment } from "react";

<<<<<<< HEAD
import { classNames } from "@calcom/lib";
=======
import classNames from "@calcom/ui/classNames";
>>>>>>> f15d3478

import { ButtonOrLink } from "../dropdown";
import { Icon } from "../icon";
import type { IconName } from "../icon";

export type NavigationItemType = {
  isLastChild?: boolean;
  isExpanded?: boolean;
  onToggle?: () => void;
  name: string;
  href?: string;
  isLoading?: boolean;
  badge?: React.ReactNode;
  icon?: IconName;
  child?: NavigationItemType[];
  onlyMobile?: boolean;
  onlyDesktop?: boolean;
  moreOnMobile?: boolean;
  isCurrent?: boolean;
};

const navigationItemStyles = cva(
  "text-default group flex items-center rounded-[10px] p-2 text-sm font-medium transition hover:bg-subtle hover:text-emphasis",
  {
    variants: {
      isChild: {
        true: "[&[aria-current='page']]:text-emphasis [&[aria-current='page']]:bg-emphasis hidden h-8 ml-16 lg:flex lg:ml-10 relative before:absolute before:left-[-24px] before:top-[-0.5rem] before:h-[calc(100%+0.5rem)] before:w-0.5 before:bg-subtle before:content-[''] [&:first-child]:before:rounded-t-full [&:last-child]:before:rounded-b-full",
        false: "[&[aria-current='page']]:text-emphasis mt-0.5 text-sm",
      },
      hasChild: {
        true: "[&[aria-current='page']]:!bg-transparent relative after:absolute after:left-[-24px] after:top-[1.5rem] after:h-[calc(100%-1.5rem)] after:w-0.5 after:bg-subtle after:content-[''] [&:first-child]:after:rounded-t-full [&:last-child]:after:rounded-b-full",
        false: "[&[aria-current='page']]:bg-subtle",
      },
      isFirstChild: {
        true: "mt-0",
        false: "mt-px",
      },
    },
    defaultVariants: {
      isChild: false,
      hasChild: false,
      isFirstChild: false,
    },
  }
);

const Label = ({ children }: { children: React.ReactNode }) => {
  return <span className="text-default ml-3">{children}</span>;
};

const NavigationItemComponent = ({
  item,
  isChild,
  index,
}: {
  item: NavigationItemType;
  isChild?: boolean;
  index?: number;
}) => {
  return (
    <Fragment>
      <ButtonOrLink
        data-test-id={item.name}
        href={item.href}
        className={navigationItemStyles({
          isChild,
          hasChild: !!item.child,
          isFirstChild: isChild && index === 0,
        })}
        aria-current={item.isCurrent ? "page" : undefined}
        onClick={item.onToggle}>
        {item.icon && (
          <Icon
            name={item.isLoading ? "rotate-cw" : item.icon}
            className={classNames(
              "text-subtle mr-2 h-4 w-4 flex-shrink-0 rtl:ml-2 md:ltr:mx-auto lg:ltr:mr-2",
              item.isLoading && "animate-spin"
            )}
            aria-hidden="true"
            aria-current={item.isCurrent ? "page" : undefined}
          />
        )}
        <span className="text-emphasis hidden w-full justify-between truncate text-ellipsis lg:flex">
          {item.name}
          {item.badge && item.badge}
        </span>
      </ButtonOrLink>
      {item.child &&
        item.isExpanded &&
        item.child.map((childItem, childIndex) => (
          <NavigationItem key={childItem.name} item={childItem} isChild index={childIndex} />
        ))}
    </Fragment>
  );
};

export const NavigationItem = Object.assign(NavigationItemComponent, { Label });<|MERGE_RESOLUTION|>--- conflicted
+++ resolved
@@ -1,11 +1,7 @@
 import { cva } from "class-variance-authority";
 import { Fragment } from "react";
 
-<<<<<<< HEAD
-import { classNames } from "@calcom/lib";
-=======
 import classNames from "@calcom/ui/classNames";
->>>>>>> f15d3478
 
 import { ButtonOrLink } from "../dropdown";
 import { Icon } from "../icon";
