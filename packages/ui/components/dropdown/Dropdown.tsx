import * as DropdownMenuPrimitive from "@radix-ui/react-dropdown-menu";
import Link from "next/link";
import type { ComponentProps } from "react";
import { forwardRef } from "react";

import classNames from "@calcom/ui/classNames";

import type { ButtonColor } from "../button";
import { Icon } from "../icon";
import type { IconName } from "../icon";

export const Dropdown = DropdownMenuPrimitive.Root;

type DropdownMenuTriggerProps = ComponentProps<(typeof DropdownMenuPrimitive)["Trigger"]>;
export const DropdownMenuTrigger = forwardRef<HTMLButtonElement, DropdownMenuTriggerProps>(
  ({ className = "", ...props }, forwardedRef) => (
    <DropdownMenuPrimitive.Trigger
      {...props}
      className={classNames(
        !props.asChild &&
          `focus:bg-subtle hover:bg-cal-muted text-default group-hover:text-emphasis inline-flex items-center rounded-md bg-transparent px-3 py-2 text-sm font-medium ring-0 transition ${className}`
      )}
      ref={forwardedRef}
    />
  )
);
DropdownMenuTrigger.displayName = "DropdownMenuTrigger";

export const DropdownMenuTriggerItem = DropdownMenuPrimitive.Trigger;

export const DropdownMenuPortal = DropdownMenuPrimitive.Portal;

type DropdownMenuContentProps = ComponentProps<(typeof DropdownMenuPrimitive)["Content"]>;
export const DropdownMenuContent = forwardRef<HTMLDivElement, DropdownMenuContentProps>(
  ({ children, sideOffset = 2, align = "end", ...props }, forwardedRef) => {
    return (
      <DropdownMenuPrimitive.Content
        align={align}
        {...props}
        sideOffset={sideOffset}
        className={classNames(
<<<<<<< HEAD
          "shadow-dropdown bg-default border-subtle relative z-10 origin-top-right space-y-px rounded-xl border p-1 text-sm",
=======
          "shadow-dropdown bg-default border-subtle relative z-50 origin-top-right space-y-[1px] rounded-xl border p-1 text-sm",
>>>>>>> 0c160de4
          "w-[220px]",
          props.className
        )}
        ref={forwardedRef}>
        {children}
      </DropdownMenuPrimitive.Content>
    );
  }
);
DropdownMenuContent.displayName = "DropdownMenuContent";

type DropdownMenuLabelProps = ComponentProps<(typeof DropdownMenuPrimitive)["Label"]>;
export const DropdownMenuLabel = (props: DropdownMenuLabelProps) => (
  <DropdownMenuPrimitive.Label
    {...props}
    className={classNames("text-subtle px-2 pb-1 pt-1.5 text-xs font-semibold leading-none", props.className)}
  />
);

type DropdownMenuItemProps = ComponentProps<(typeof DropdownMenuPrimitive)["CheckboxItem"]>;
export const DropdownMenuItem = forwardRef<HTMLDivElement, DropdownMenuItemProps>(
  ({ className = "", ...props }, forwardedRef) => (
    <DropdownMenuPrimitive.Item
      className={`hover:bg-subtle hover:text-emphasis text-default text-sm ring-inset first-of-type:rounded-t-[inherit] last-of-type:rounded-b-[inherit] hover:ring-0 focus:outline-none focus:bg-subtle focus:text-emphasis ${className}`}
      {...props}
      ref={forwardedRef}
    />
  )
);
DropdownMenuItem.displayName = "DropdownMenuItem";

export const DropdownMenuGroup = DropdownMenuPrimitive.Group;

type DropdownMenuCheckboxItemProps = ComponentProps<(typeof DropdownMenuPrimitive)["CheckboxItem"]>;
export const DropdownMenuCheckboxItem = forwardRef<HTMLDivElement, DropdownMenuCheckboxItemProps>(
  ({ children, checked, onCheckedChange, ...props }, forwardedRef) => {
    return (
      <DropdownMenuPrimitive.CheckboxItem
        {...props}
        checked={checked}
        onCheckedChange={onCheckedChange}
        ref={forwardedRef}
        className="hover:text-emphasis text-default hover:bg-subtle flex flex-1 items-center space-x-2 px-3 py-2 hover:outline-none hover:ring-0 disabled:cursor-not-allowed">
        <div className="w-full">{children}</div>
        {!checked && (
          <input
            aria-disabled={true}
            aria-label={typeof children === "string" ? `Not active ${children}` : undefined}
            aria-readonly
            checked={false}
            type="checkbox"
            className="text-emphasis dark:text-muted focus:ring-emphasis border-default bg-default ml-auto h-4 w-4 rounded transition hover:cursor-pointer"
          />
        )}
        <DropdownMenuPrimitive.ItemIndicator asChild>
          <input
            aria-disabled={true}
            aria-readonly
            aria-label={typeof children === "string" ? `Active ${children}` : undefined}
            checked={true}
            type="checkbox"
            className="text-emphasis dark:text-muted focus:ring-emphasis border-default bg-default h-4 w-4 rounded transition hover:cursor-pointer"
          />
        </DropdownMenuPrimitive.ItemIndicator>
      </DropdownMenuPrimitive.CheckboxItem>
    );
  }
);
DropdownMenuCheckboxItem.displayName = "DropdownMenuCheckboxItem";

export const DropdownMenuRadioGroup = DropdownMenuPrimitive.RadioGroup;

type DropdownMenuRadioItemProps = ComponentProps<(typeof DropdownMenuPrimitive)["RadioItem"]>;
export const DropdownMenuRadioItem = forwardRef<HTMLDivElement, DropdownMenuRadioItemProps>(
  ({ children, ...props }, forwardedRef) => {
    return (
      <DropdownMenuPrimitive.RadioItem {...props} ref={forwardedRef}>
        {children}
        <DropdownMenuPrimitive.ItemIndicator>
          <Icon name="circle-check" />
        </DropdownMenuPrimitive.ItemIndicator>
      </DropdownMenuPrimitive.RadioItem>
    );
  }
);
DropdownMenuRadioItem.displayName = "DropdownMenuRadioItem";

type DropdownItemProps = {
  children: React.ReactNode;
  color?: ButtonColor;
  StartIcon?: IconName;
  CustomStartIcon?: React.ReactNode;
  kbd?: string;
  EndIcon?: IconName;
  href?: string;
  disabled?: boolean;
  childrenClassName?: string;
} & ButtonOrLinkProps;

type ButtonOrLinkProps = ComponentProps<"button"> & ComponentProps<"a">;

export function ButtonOrLink({ href, ...props }: ButtonOrLinkProps) {
  const isLink = typeof href !== "undefined";
  const ButtonOrLink = isLink ? "a" : "button";

  const content = <ButtonOrLink {...props} />;

  if (isLink) {
    return (
      <Link href={href} legacyBehavior>
        {content}
      </Link>
    );
  }

  return content;
}

export const DropdownItem = (props: DropdownItemProps) => {
  const { CustomStartIcon, StartIcon, EndIcon, children, color, childrenClassName, ...rest } = props;

  return (
    <ButtonOrLink
      {...rest}
      className={classNames(
        "hover:text-emphasis text-default inline-flex w-full items-center space-x-1 rounded-lg  p-2 disabled:cursor-not-allowed",
        color === "destructive" ? "hover:bg-error hover:text-error text-error" : "hover:bg-subtle",
        props.className
      )}>
      <>
        {CustomStartIcon || (StartIcon && <Icon name={StartIcon} className="mr-1 h-4 w-4" />)}
        <div className={classNames("w-full text-left text-sm font-medium leading-none", childrenClassName)}>
          {children}
        </div>
        {EndIcon && <Icon name={EndIcon} className="h-4 w-4" />}
      </>
    </ButtonOrLink>
  );
};

type DropdownMenuSeparatorProps = ComponentProps<(typeof DropdownMenuPrimitive)["Separator"]>;
export const DropdownMenuSeparator = forwardRef<HTMLDivElement, DropdownMenuSeparatorProps>(
  ({ className = "", ...props }, forwardedRef) => {
    return (
      <DropdownMenuPrimitive.Separator
        className={classNames("bg-emphasis -mx-1 my-1 h-px", className)}
        {...props}
        ref={forwardedRef}
      />
    );
  }
);
DropdownMenuSeparator.displayName = "DropdownMenuSeparator";

export default Dropdown;<|MERGE_RESOLUTION|>--- conflicted
+++ resolved
@@ -39,11 +39,7 @@
         {...props}
         sideOffset={sideOffset}
         className={classNames(
-<<<<<<< HEAD
-          "shadow-dropdown bg-default border-subtle relative z-10 origin-top-right space-y-px rounded-xl border p-1 text-sm",
-=======
-          "shadow-dropdown bg-default border-subtle relative z-50 origin-top-right space-y-[1px] rounded-xl border p-1 text-sm",
->>>>>>> 0c160de4
+          "shadow-dropdown bg-default border-subtle relative z-50 origin-top-right space-y-px rounded-xl border p-1 text-sm",
           "w-[220px]",
           props.className
         )}
