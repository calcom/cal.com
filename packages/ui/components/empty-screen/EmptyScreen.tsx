import type { ReactNode } from "react";
import React from "react";
import type { IconType } from "react-icons";

import { classNames } from "@calcom/lib";
import type { SVGComponent } from "@calcom/types/SVGComponent";

import { Button } from "../../components/button";

export function EmptyScreen({
  Icon,
  avatar,
  headline,
  isLocked,
  description,
  buttonText,
  buttonOnClick,
  buttonRaw,
  border = true,
}: {
  Icon?: SVGComponent | IconType;
  avatar?: React.ReactElement;
  isLocked?: React.ReactNode;
  headline: string | React.ReactElement;
  description: string | React.ReactElement;
  buttonText?: string;
  buttonOnClick?: (event: React.MouseEvent<HTMLElement, MouseEvent>) => void;
  buttonRaw?: ReactNode; // Used incase you want to provide your own button.
  border?: boolean;
}) {
  return (
    <>
      <div
        data-testid="empty-screen"
        className={classNames(
          "min-h-80 flex w-full flex-col items-center justify-center rounded-md p-7 lg:p-20",
          border && "border-subtle border border-dashed"
        )}>
        {!avatar ? null : (
          <div className="flex h-[72px] w-[72px] items-center justify-center rounded-full">{avatar}</div>
        )}
        {!Icon ? null : (
          <div className="bg-emphasis flex h-[72px] w-[72px] items-center justify-center rounded-full ">
            <Icon className="text-default inline-block h-10 w-10 stroke-[1.3px]" />
          </div>
        )}
        <div className="flex max-w-[420px] flex-col items-center">
<<<<<<< HEAD
          <h2 className="text-semibold font-cal mt-6 text-center text-xl dark:text-gray-300">
            {headline} {isLocked}
          </h2>
          <div className="mt-3 mb-8 text-center text-sm font-normal leading-6 text-gray-700 dark:text-gray-300">
=======
          <h2 className="text-semibold font-cal text-emphasis mt-6 text-center text-xl">{headline}</h2>
          <div className="text-default mt-3 mb-8 text-center text-sm font-normal leading-6">
>>>>>>> 82ea4e9f
            {description}
          </div>
          {buttonOnClick && buttonText && <Button onClick={(e) => buttonOnClick(e)}>{buttonText}</Button>}
          {buttonRaw}
        </div>
      </div>
    </>
  );
}<|MERGE_RESOLUTION|>--- conflicted
+++ resolved
@@ -45,15 +45,11 @@
           </div>
         )}
         <div className="flex max-w-[420px] flex-col items-center">
-<<<<<<< HEAD
-          <h2 className="text-semibold font-cal mt-6 text-center text-xl dark:text-gray-300">
-            {headline} {isLocked}
+          <h2 className="text-semibold font-cal text-emphasis mt-6 text-center text-xl">
+            {headline}
+            {isLocked}
           </h2>
-          <div className="mt-3 mb-8 text-center text-sm font-normal leading-6 text-gray-700 dark:text-gray-300">
-=======
-          <h2 className="text-semibold font-cal text-emphasis mt-6 text-center text-xl">{headline}</h2>
           <div className="text-default mt-3 mb-8 text-center text-sm font-normal leading-6">
->>>>>>> 82ea4e9f
             {description}
           </div>
           {buttonOnClick && buttonText && <Button onClick={(e) => buttonOnClick(e)}>{buttonText}</Button>}
