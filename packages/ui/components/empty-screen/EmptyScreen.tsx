import type { LucideIcon as IconType } from "lucide-react";
import type { ReactNode } from "react";
import React from "react";

import { classNames } from "@calcom/lib";
import type { SVGComponent } from "@calcom/types/SVGComponent";

import { Button } from "../../components/button";

export function EmptyScreen({
  Icon,
  avatar,
  headline,
  description,
  buttonText,
  buttonOnClick,
  buttonRaw,
  border = true,
  dashedBorder = true,
  className,
}: {
  Icon?: SVGComponent | IconType;
  avatar?: React.ReactElement;
  headline: string | React.ReactElement;
  description?: string | React.ReactElement;
  buttonText?: string;
  buttonOnClick?: (event: React.MouseEvent<HTMLElement, MouseEvent>) => void;
  buttonRaw?: ReactNode; // Used incase you want to provide your own button.
  border?: boolean;
  dashedBorder?: boolean;
} & React.HTMLAttributes<HTMLDivElement>) {
  return (
    <>
      <div
        data-testid="empty-screen"
        className={classNames(
          "flex w-full select-none flex-col items-center justify-center rounded-lg p-7 lg:p-20",
          border && "border-subtle border",
          dashedBorder && "border-dashed",
          className
        )}>
        {!avatar ? null : (
          <div className="flex h-[72px] w-[72px] items-center justify-center rounded-full">{avatar}</div>
        )}
        {!Icon ? null : (
          <div className="bg-emphasis flex h-[72px] w-[72px] items-center justify-center rounded-full ">
            <Icon className="text-default inline-block h-10 w-10 stroke-[1.3px]" />
          </div>
        )}
        <div className="flex max-w-[420px] flex-col items-center">
<<<<<<< HEAD
          <h2 className="text-semibold font-cal text-emphasis mt-6 text-center text-xl">{headline}</h2>
=======
          <h2
            className={classNames(
              "text-semibold font-cal text-emphasis text-center text-xl",
              Icon && "mt-6"
            )}>
            {headline}
          </h2>
>>>>>>> b946f89f
          {description && (
            <div className="text-default mb-8 mt-3 text-center text-sm font-normal leading-6">
              {description}
            </div>
          )}
          {buttonOnClick && buttonText && <Button onClick={(e) => buttonOnClick(e)}>{buttonText}</Button>}
          {buttonRaw}
        </div>
      </div>
    </>
  );
}<|MERGE_RESOLUTION|>--- conflicted
+++ resolved
@@ -48,9 +48,6 @@
           </div>
         )}
         <div className="flex max-w-[420px] flex-col items-center">
-<<<<<<< HEAD
-          <h2 className="text-semibold font-cal text-emphasis mt-6 text-center text-xl">{headline}</h2>
-=======
           <h2
             className={classNames(
               "text-semibold font-cal text-emphasis text-center text-xl",
@@ -58,7 +55,6 @@
             )}>
             {headline}
           </h2>
->>>>>>> b946f89f
           {description && (
             <div className="text-default mb-8 mt-3 text-center text-sm font-normal leading-6">
               {description}
