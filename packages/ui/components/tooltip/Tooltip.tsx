import * as TooltipPrimitive from "@radix-ui/react-tooltip";
import React from "react";

import classNames from "@calcom/lib/classNames";

export function Tooltip({
  children,
  content,
  open,
  defaultOpen,
  onOpenChange,
  delayDuration,
  side = "top",
  ...props
}: {
  children: React.ReactNode;
  content: React.ReactNode;
  delayDuration?: number;
  open?: boolean;
  defaultOpen?: boolean;
  side?: "top" | "right" | "bottom" | "left";
  onOpenChange?: (open: boolean) => void;
} & TooltipPrimitive.TooltipContentProps) {
  return (
    <TooltipPrimitive.Root
      delayDuration={delayDuration || 50}
      open={open}
      defaultOpen={defaultOpen}
      onOpenChange={onOpenChange}>
      <TooltipPrimitive.Trigger asChild>{children}</TooltipPrimitive.Trigger>
      <TooltipPrimitive.Portal>
        <TooltipPrimitive.Content
          className={classNames(
            side === "top" && "-mt-7",
            side === "right" && "ml-2",
<<<<<<< HEAD
            "bg-inverted text-inverted relative relative z-50 rounded-md px-2 py-1 text-xs font-semibold shadow-lg"
=======
            "bg-inverted text-inverted relative z-50 rounded-md px-2 py-1 text-xs font-semibold shadow-lg"
>>>>>>> 2d1fec91
          )}
          side={side}
          align="center"
          {...props}>
          {content}
        </TooltipPrimitive.Content>
      </TooltipPrimitive.Portal>
    </TooltipPrimitive.Root>
  );
}

export default Tooltip;<|MERGE_RESOLUTION|>--- conflicted
+++ resolved
@@ -33,11 +33,7 @@
           className={classNames(
             side === "top" && "-mt-7",
             side === "right" && "ml-2",
-<<<<<<< HEAD
-            "bg-inverted text-inverted relative relative z-50 rounded-md px-2 py-1 text-xs font-semibold shadow-lg"
-=======
             "bg-inverted text-inverted relative z-50 rounded-md px-2 py-1 text-xs font-semibold shadow-lg"
->>>>>>> 2d1fec91
           )}
           side={side}
           align="center"
