"use client";

import * as TooltipPrimitive from "@radix-ui/react-tooltip";
import React from "react";

<<<<<<< HEAD
import { useIsPlatform } from "@calcom/atoms/monorepo";
import classNames from "@calcom/ui/classNames";
=======
import { useIsPlatform } from "@calcom/atoms/hooks/useIsPlatform";
import classNames from "@calcom/lib/classNames";
>>>>>>> fd6effa6

export function Tooltip({
  children,
  content,
  open,
  defaultOpen,
  onOpenChange,
  delayDuration,
  side = "top",
  ...props
}: {
  children: React.ReactNode;
  content: React.ReactNode;
  delayDuration?: number;
  open?: boolean;
  defaultOpen?: boolean;
  side?: "top" | "right" | "bottom" | "left";
  onOpenChange?: (open: boolean) => void;
} & TooltipPrimitive.TooltipContentProps) {
  const isPlatform = useIsPlatform();
  const Content = (
    <TooltipPrimitive.Content
      {...props}
      className={classNames(
        "calcom-tooltip",
        side === "top" && "-mt-7",
        side === "right" && "ml-2",
        "bg-inverted text-inverted relative z-50 rounded-md px-2 py-1 text-xs font-semibold shadow-lg",
        props.className && `${props.className}`
      )}
      side={side}
      align="center">
      {content}
    </TooltipPrimitive.Content>
  );

  return (
    <TooltipPrimitive.Root
      delayDuration={delayDuration || 50}
      open={open}
      defaultOpen={defaultOpen}
      onOpenChange={onOpenChange}>
      <TooltipPrimitive.Trigger asChild>{children}</TooltipPrimitive.Trigger>
      {isPlatform ? <>{Content}</> : <TooltipPrimitive.Portal>{Content}</TooltipPrimitive.Portal>}
    </TooltipPrimitive.Root>
  );
}

export default Tooltip;<|MERGE_RESOLUTION|>--- conflicted
+++ resolved
@@ -3,13 +3,8 @@
 import * as TooltipPrimitive from "@radix-ui/react-tooltip";
 import React from "react";
 
-<<<<<<< HEAD
-import { useIsPlatform } from "@calcom/atoms/monorepo";
+import { useIsPlatform } from "@calcom/atoms/hooks/useIsPlatform";
 import classNames from "@calcom/ui/classNames";
-=======
-import { useIsPlatform } from "@calcom/atoms/hooks/useIsPlatform";
-import classNames from "@calcom/lib/classNames";
->>>>>>> fd6effa6
 
 export function Tooltip({
   children,
