--- conflicted
+++ resolved
@@ -82,12 +82,8 @@
           <DropdownMenuTrigger asChild>
             <Button
               variant={props.disableMobileButton ? "button" : "fab"}
-<<<<<<< HEAD
-              StartIcon={FiPlus}
+              StartIcon={Plus}
               data-testid="new-event-type-dropdown"
-=======
-              StartIcon={Plus}
->>>>>>> a8368aac
               loading={props.isLoading}>
               {props.buttonText ? props.buttonText : t("new")}
             </Button>
