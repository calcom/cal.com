--- conflicted
+++ resolved
@@ -4,17 +4,12 @@
 
 const Table = React.forwardRef<HTMLTableElement, React.HTMLAttributes<HTMLTableElement>>(
   ({ className, ...props }, ref) => (
-<<<<<<< HEAD
-    <div className="border-subtle w-full overflow-auto rounded-lg border md:overflow-visible">
-      <table ref={ref} className={classNames("w-full caption-bottom text-sm", className)} {...props} />
-=======
     <div className="w-full overflow-y-auto">
       <table
         ref={ref}
         className={classNames("border-subtle w-full caption-bottom border text-sm", className)}
         {...props}
       />
->>>>>>> e1228ca0
     </div>
   )
 );
