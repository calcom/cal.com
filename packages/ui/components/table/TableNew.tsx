import * as React from "react";

import { classNames } from "@calcom/lib";

const Table = React.forwardRef<HTMLTableElement, React.HTMLAttributes<HTMLTableElement>>(
  ({ className, ...props }, ref) => (
<<<<<<< HEAD
    <div className="w-full overflow-y-auto">
      <table
        ref={ref}
        className={classNames("border-subtle w-full caption-bottom rounded-lg border text-sm", className)}
        {...props}
      />
    </div>
=======
    <table
      ref={ref}
      className={classNames("border-subtle w-full caption-bottom border text-sm", className)}
      {...props}
    />
>>>>>>> 3e0d5322
  )
);
Table.displayName = "Table";

const TableHeader = React.forwardRef<HTMLTableSectionElement, React.HTMLAttributes<HTMLTableSectionElement>>(
  ({ className, ...props }, ref) => (
    <thead
      ref={ref}
      className={classNames("[&_tr]:bg-subtle md:z-10 [&_tr]:border-b", className)}
      {...props}
    />
  )
);
TableHeader.displayName = "TableHeader";

const TableBody = React.forwardRef<HTMLTableSectionElement, React.HTMLAttributes<HTMLTableSectionElement>>(
  ({ className, ...props }, ref) => (
    <tbody ref={ref} className={classNames("[&_tr:last-child]:border-0", className)} {...props} />
  )
);
TableBody.displayName = "TableBody";

const TableFooter = React.forwardRef<HTMLTableSectionElement, React.HTMLAttributes<HTMLTableSectionElement>>(
  ({ className, ...props }, ref) => (
    <tfoot ref={ref} className={classNames("bg-default text-emphasis font-medium", className)} {...props} />
  )
);
TableFooter.displayName = "TableFooter";

const TableRow = React.forwardRef<HTMLTableRowElement, React.HTMLAttributes<HTMLTableRowElement>>(
  ({ className, ...props }, ref) => (
    <tr
      ref={ref}
      className={classNames(
        "hover:bg-muted data-[state=selected]:bg-subtle border-subtle border-b transition",
        className
      )}
      {...props}
    />
  )
);
TableRow.displayName = "TableRow";

const TableHead = React.forwardRef<HTMLTableCellElement, React.ThHTMLAttributes<HTMLTableCellElement>>(
  ({ className, ...props }, ref) => (
    <th
      ref={ref}
      className={classNames(
        "text-default h-12 px-2 text-left align-middle font-medium [&:has([role=checkbox])]:pr-0",
        className
      )}
      {...props}
    />
  )
);
TableHead.displayName = "TableHead";

const TableCell = React.forwardRef<HTMLTableCellElement, React.TdHTMLAttributes<HTMLTableCellElement>>(
  ({ className, ...props }, ref) => (
    <td
      ref={ref}
      className={classNames("text-default px-2 py-2.5 align-middle [&:has([role=checkbox])]:pr-0", className)}
      {...props}
    />
  )
);
TableCell.displayName = "TableCell";

const TableCaption = React.forwardRef<HTMLTableCaptionElement, React.HTMLAttributes<HTMLTableCaptionElement>>(
  ({ className, ...props }, ref) => (
    <caption ref={ref} className={classNames("text-default mt-4 text-sm", className)} {...props} />
  )
);
TableCaption.displayName = "TableCaption";

export { Table, TableHeader, TableBody, TableFooter, TableHead, TableRow, TableCell, TableCaption };<|MERGE_RESOLUTION|>--- conflicted
+++ resolved
@@ -4,21 +4,11 @@
 
 const Table = React.forwardRef<HTMLTableElement, React.HTMLAttributes<HTMLTableElement>>(
   ({ className, ...props }, ref) => (
-<<<<<<< HEAD
-    <div className="w-full overflow-y-auto">
-      <table
-        ref={ref}
-        className={classNames("border-subtle w-full caption-bottom rounded-lg border text-sm", className)}
-        {...props}
-      />
-    </div>
-=======
     <table
       ref={ref}
-      className={classNames("border-subtle w-full caption-bottom border text-sm", className)}
+      className={classNames("border-subtle w-full caption-bottom rounded-lg border text-sm", className)}
       {...props}
     />
->>>>>>> 3e0d5322
   )
 );
 Table.displayName = "Table";
