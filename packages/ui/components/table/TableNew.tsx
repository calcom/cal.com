--- conflicted
+++ resolved
@@ -39,11 +39,7 @@
     <tr
       ref={ref}
       className={classNames(
-<<<<<<< HEAD
-        "hover:bg-muted data-[state=selected]:bg-subtle border-muted border-b transition",
-=======
-        "hover:bg-cal-muted data-[state=selected]:bg-subtle border-subtle border-b transition",
->>>>>>> a09dfe37
+        "hover:bg-cal-muted data-[state=selected]:bg-subtle border-muted border-b transition",
         className
       )}
       {...props}
