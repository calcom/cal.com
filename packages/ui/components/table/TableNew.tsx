import * as React from "react";

import { classNames } from "@calcom/lib";

const Table = React.forwardRef<HTMLTableElement, React.HTMLAttributes<HTMLTableElement>>(
  ({ className, ...props }, ref) => (
    <div className="w-full overflow-auto md:overflow-visible">
<<<<<<< HEAD
      <table ref={ref} className={classNames("w-full caption-bottom text-sm", className)} {...props} />
=======
      <table
        ref={ref}
        className={classNames("border-subtle w-full caption-bottom border text-sm", className)}
        {...props}
      />
>>>>>>> a6a60969
    </div>
  )
);
Table.displayName = "Table";

const TableHeader = React.forwardRef<HTMLTableSectionElement, React.HTMLAttributes<HTMLTableSectionElement>>(
  ({ className, ...props }, ref) => (
    <thead
      ref={ref}
<<<<<<< HEAD
      className={classNames("[&_tr]:bg-subtle md:sticky md:top-[4.25rem] md:z-10 [&_tr]:border-b", className)}
=======
      className={classNames("[&_tr]:bg-subtle md:z-10 [&_tr]:border-b", className)}
>>>>>>> a6a60969
      {...props}
    />
  )
);
TableHeader.displayName = "TableHeader";

const TableBody = React.forwardRef<HTMLTableSectionElement, React.HTMLAttributes<HTMLTableSectionElement>>(
  ({ className, ...props }, ref) => (
    <tbody ref={ref} className={classNames("[&_tr:last-child]:border-0", className)} {...props} />
  )
);
TableBody.displayName = "TableBody";

const TableFooter = React.forwardRef<HTMLTableSectionElement, React.HTMLAttributes<HTMLTableSectionElement>>(
  ({ className, ...props }, ref) => (
    <tfoot ref={ref} className={classNames("bg-default text-emphasis font-medium", className)} {...props} />
  )
);
TableFooter.displayName = "TableFooter";

const TableRow = React.forwardRef<HTMLTableRowElement, React.HTMLAttributes<HTMLTableRowElement>>(
  ({ className, ...props }, ref) => (
    <tr
      ref={ref}
      className={classNames(
        "hover:bg-muted data-[state=selected]:bg-subtle border-subtle border-b",
        className
      )}
      {...props}
    />
  )
);
TableRow.displayName = "TableRow";

const TableHead = React.forwardRef<HTMLTableCellElement, React.ThHTMLAttributes<HTMLTableCellElement>>(
  ({ className, ...props }, ref) => (
    <th
      ref={ref}
      className={classNames(
        "text-default h-12 px-2 text-left align-middle font-medium [&:has([role=checkbox])]:pr-0",
        className
      )}
      {...props}
    />
  )
);
TableHead.displayName = "TableHead";

const TableCell = React.forwardRef<HTMLTableCellElement, React.TdHTMLAttributes<HTMLTableCellElement>>(
  ({ className, ...props }, ref) => (
    <td
      ref={ref}
      className={classNames("text-default px-2 py-2.5 align-middle [&:has([role=checkbox])]:pr-0", className)}
      {...props}
    />
  )
);
TableCell.displayName = "TableCell";

const TableCaption = React.forwardRef<HTMLTableCaptionElement, React.HTMLAttributes<HTMLTableCaptionElement>>(
  ({ className, ...props }, ref) => (
    <caption ref={ref} className={classNames("text-default mt-4 text-sm", className)} {...props} />
  )
);
TableCaption.displayName = "TableCaption";

export { Table, TableHeader, TableBody, TableFooter, TableHead, TableRow, TableCell, TableCaption };<|MERGE_RESOLUTION|>--- conflicted
+++ resolved
@@ -5,15 +5,11 @@
 const Table = React.forwardRef<HTMLTableElement, React.HTMLAttributes<HTMLTableElement>>(
   ({ className, ...props }, ref) => (
     <div className="w-full overflow-auto md:overflow-visible">
-<<<<<<< HEAD
-      <table ref={ref} className={classNames("w-full caption-bottom text-sm", className)} {...props} />
-=======
       <table
         ref={ref}
         className={classNames("border-subtle w-full caption-bottom border text-sm", className)}
         {...props}
       />
->>>>>>> a6a60969
     </div>
   )
 );
@@ -23,11 +19,7 @@
   ({ className, ...props }, ref) => (
     <thead
       ref={ref}
-<<<<<<< HEAD
-      className={classNames("[&_tr]:bg-subtle md:sticky md:top-[4.25rem] md:z-10 [&_tr]:border-b", className)}
-=======
       className={classNames("[&_tr]:bg-subtle md:z-10 [&_tr]:border-b", className)}
->>>>>>> a6a60969
       {...props}
     />
   )
