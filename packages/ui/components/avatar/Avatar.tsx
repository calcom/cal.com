--- conflicted
+++ resolved
@@ -12,11 +12,7 @@
 
 export type AvatarProps = {
   className?: string;
-<<<<<<< HEAD
-  size: "xxs" | "xs" | "sm" | "md" | "mdLg" | "lg" | "xl";
-=======
-  size: "xs" | "xsm" | "sm" | "md" | "mdLg" | "lg" | "xl";
->>>>>>> 3559e0d0
+  size: "xxs" | "xs" | "xsm" | "sm" | "md" | "mdLg" | "lg" | "xl";
   imageSrc?: Maybe<string>;
   title?: string;
   alt: string;
@@ -28,13 +24,9 @@
 };
 
 const sizesPropsBySize = {
-<<<<<<< HEAD
   xxs: "w-3.5 h-3.5 min-w-3.5 min-h-3.5", // 14px
-  xs: "w-4 h-4 min-w-4 min-h-4", // 16px
-=======
   xs: "w-4 h-4 min-w-4 min-h-4 max-h-4", // 16px
   xsm: "w-5 h-5 min-w-5 min-h-5", // 20px
->>>>>>> 3559e0d0
   sm: "w-6 h-6 min-w-6 min-h-6", // 24px
   md: "w-8 h-8 min-w-8 min-h-8", // 32px
   mdLg: "w-10 h-10 min-w-10 min-h-10", //40px
