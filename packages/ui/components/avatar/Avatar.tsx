--- conflicted
+++ resolved
@@ -39,11 +39,7 @@
   const rootClass = classNames("aspect-square rounded-full", sizesPropsBySize[size]);
   let avatar = (
     <AvatarPrimitive.Root
-<<<<<<< HEAD
-      data-testid="avatar-root"
-=======
       data-testid={props?.["data-testid"]}
->>>>>>> 0bb99fc6
       className={classNames(
         "bg-emphasis item-center relative inline-flex aspect-square justify-center rounded-full",
         indicator ? "overflow-visible" : "overflow-hidden",
