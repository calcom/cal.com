import * as AvatarPrimitive from "@radix-ui/react-avatar";
import * as TooltipPrimitive from "@radix-ui/react-tooltip";
import Link from "next/link";

import classNames from "@calcom/lib/classNames";
import { AVATAR_FALLBACK } from "@calcom/lib/constants";

import type { Maybe } from "@trpc/server";

import { Tooltip } from "../tooltip";

export type AvatarProps = {
  className?: string;
  size?: "xxs" | "xs" | "xsm" | "sm" | "md" | "mdLg" | "lg" | "xl";
  imageSrc?: Maybe<string>;
  title?: string;
  alt: string;
  href?: string;
  fallback?: React.ReactNode;
  accepted?: boolean;
  asChild?: boolean; // Added to ignore the outer span on the fallback component - messes up styling
  indicator?: React.ReactNode;
};

const sizesPropsBySize = {
  xxs: "w-3.5 h-3.5 min-w-3.5 min-h-3.5", // 14px
  xs: "w-4 h-4 min-w-4 min-h-4 max-h-4", // 16px
  xsm: "w-5 h-5 min-w-5 min-h-5", // 20px
  sm: "w-6 h-6 min-w-6 min-h-6", // 24px
  md: "w-8 h-8 min-w-8 min-h-8", // 32px
  mdLg: "w-10 h-10 min-w-10 min-h-10", //40px
  lg: "w-16 h-16 min-w-16 min-h-16", // 64px
  xl: "w-24 h-24 min-w-24 min-h-24", // 96px
} as const;

export function Avatar(props: AvatarProps) {
<<<<<<< HEAD
  const { imageSrc, gravatarFallbackMd5, size = "md", alt, title, href, indicator } = props;
=======
  const { imageSrc, size = "md", alt, title, href } = props;
>>>>>>> 9ccdf21d
  const rootClass = classNames("aspect-square rounded-full", sizesPropsBySize[size]);
  let avatar = (
    <AvatarPrimitive.Root
      className={classNames(
        "bg-emphasis item-center relative inline-flex aspect-square justify-center rounded-full",
        indicator ? "overflow-visible" : "overflow-hidden",
        props.className,
        sizesPropsBySize[size]
      )}>
      <>
        <AvatarPrimitive.Image
          src={imageSrc ?? undefined}
          alt={alt}
          className={classNames("aspect-square rounded-full", sizesPropsBySize[size])}
        />
        <AvatarPrimitive.Fallback
          delayMs={600}
          asChild={props.asChild}
          className="flex h-full items-center justify-center">
          <>
            {props.fallback ? props.fallback : <img src={AVATAR_FALLBACK} alt={alt} className={rootClass} />}
          </>
        </AvatarPrimitive.Fallback>
        {indicator}
      </>
    </AvatarPrimitive.Root>
  );

  if (href) {
    avatar = <Link href={href}>{avatar}</Link>;
  }

  return title ? (
    <TooltipPrimitive.Provider>
      <Tooltip content={title}>{avatar}</Tooltip>
    </TooltipPrimitive.Provider>
  ) : (
    <>{avatar}</>
  );
}<|MERGE_RESOLUTION|>--- conflicted
+++ resolved
@@ -34,11 +34,7 @@
 } as const;
 
 export function Avatar(props: AvatarProps) {
-<<<<<<< HEAD
-  const { imageSrc, gravatarFallbackMd5, size = "md", alt, title, href, indicator } = props;
-=======
-  const { imageSrc, size = "md", alt, title, href } = props;
->>>>>>> 9ccdf21d
+  const { imageSrc, size = "md", alt, title, href, indicator } = props;
   const rootClass = classNames("aspect-square rounded-full", sizesPropsBySize[size]);
   let avatar = (
     <AvatarPrimitive.Root
