import classNames from "@calcom/lib/classNames";

import { Avatar } from "./Avatar";

export type AvatarGroupProps = {
  size: "sm" | "lg";
  items: {
    image: string;
    title?: string;
    alt?: string;
    href?: string;
  }[];
  className?: string;
  accepted?: boolean;
  truncateAfter?: number;
};

export const AvatarGroup = function AvatarGroup(props: AvatarGroupProps) {
  const LENGTH = props.items.length;
  const truncateAfter = props.truncateAfter || 4;
  /**
   * First, filter all the avatars object that have image
   * Then, slice it until before `truncateAfter` index
   */
  const displayedAvatars = props.items.filter((avatar) => avatar.image).slice(0, truncateAfter);
  const numTruncatedAvatars = LENGTH - displayedAvatars.length;

  return (
<<<<<<< HEAD
    <>
      {displayedAvatars.length > 0 && (
        <ul className={classNames("flex items-center", props.className)}>
          {displayedAvatars.map((item, idx) => (
            <li key={idx} className="-mr-[4px] inline-block">
              <Avatar
                className="border-gray-200"
                imageSrc={item.image}
                title={item.title}
                alt={item.alt || ""}
                accepted={props.accepted}
                size={props.size}
                href={item.href}
              />
            </li>
          ))}
          {numTruncatedAvatars > 0 && (
            <li
              className={classNames(
                "bg-darkgray-300 relative -mr-[4px] mb-1 inline-flex justify-center overflow-hidden rounded-full",
                props.size === "sm" ? "min-w-6 h-6" : "min-w-16 h-16"
              )}>
              <span
                className={classNames(
                  "m-auto px-1 text-center text-white",
                  props.size === "sm" ? "text-[12px]" : "text-2xl"
                )}>
                +{numTruncatedAvatars}
              </span>
            </li>
          )}
        </ul>
=======
    <ul className={classNames("flex items-center", props.className)}>
      {displayedAvatars.map((item, idx) => (
        <li key={idx} className="-mr-[4px] inline-block">
          <Avatar
            className="border-subtle"
            imageSrc={item.image}
            title={item.title}
            alt={item.alt || ""}
            accepted={props.accepted}
            size={props.size}
            href={item.href}
          />
        </li>
      ))}
      {numTruncatedAvatars > 0 && (
        <li
          className={classNames(
            "bg-darkgray-300 relative -mr-[4px] mb-1 inline-flex justify-center overflow-hidden rounded-full",
            props.size === "sm" ? "min-w-6 h-6" : "min-w-16 h-16"
          )}>
          <span
            className={classNames(
              "text-inverted m-auto px-1 text-center",
              props.size === "sm" ? "text-[12px]" : "text-2xl"
            )}>
            +{numTruncatedAvatars}
          </span>
        </li>
>>>>>>> 82ea4e9f
      )}
    </>
  );
};<|MERGE_RESOLUTION|>--- conflicted
+++ resolved
@@ -25,41 +25,9 @@
   const displayedAvatars = props.items.filter((avatar) => avatar.image).slice(0, truncateAfter);
   const numTruncatedAvatars = LENGTH - displayedAvatars.length;
 
+  if (!displayedAvatars.length) return <></>;
+
   return (
-<<<<<<< HEAD
-    <>
-      {displayedAvatars.length > 0 && (
-        <ul className={classNames("flex items-center", props.className)}>
-          {displayedAvatars.map((item, idx) => (
-            <li key={idx} className="-mr-[4px] inline-block">
-              <Avatar
-                className="border-gray-200"
-                imageSrc={item.image}
-                title={item.title}
-                alt={item.alt || ""}
-                accepted={props.accepted}
-                size={props.size}
-                href={item.href}
-              />
-            </li>
-          ))}
-          {numTruncatedAvatars > 0 && (
-            <li
-              className={classNames(
-                "bg-darkgray-300 relative -mr-[4px] mb-1 inline-flex justify-center overflow-hidden rounded-full",
-                props.size === "sm" ? "min-w-6 h-6" : "min-w-16 h-16"
-              )}>
-              <span
-                className={classNames(
-                  "m-auto px-1 text-center text-white",
-                  props.size === "sm" ? "text-[12px]" : "text-2xl"
-                )}>
-                +{numTruncatedAvatars}
-              </span>
-            </li>
-          )}
-        </ul>
-=======
     <ul className={classNames("flex items-center", props.className)}>
       {displayedAvatars.map((item, idx) => (
         <li key={idx} className="-mr-[4px] inline-block">
@@ -88,8 +56,7 @@
             +{numTruncatedAvatars}
           </span>
         </li>
->>>>>>> 82ea4e9f
       )}
-    </>
+    </ul>
   );
 };