--- conflicted
+++ resolved
@@ -1,10 +1,6 @@
 import { Canvas, Meta, Story, ArgsTable } from '@storybook/addon-docs';
 import { Examples, Example, Note, Title,CustomArgsTable,VariantsTable,VariantRow } from '@calcom/storybook/components'
-<<<<<<< HEAD
-import { Icon } from "@calcom/ui";
-=======
 import { FiTrash, FiNavigation, FiClipboard } from "@calcom/ui/components/icon";
->>>>>>> 2d50d09c
 
 import { ButtonGroup} from './ButtonGroup';
 import { Button} from '../button/Button';
