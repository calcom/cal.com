--- conflicted
+++ resolved
@@ -21,11 +21,7 @@
         "flex",
         !combined
           ? "space-x-2 rtl:space-x-reverse"
-<<<<<<< HEAD
-          : "[&_button]:rounded-none [&_button]:ltr:border-l-0 rtl:[&_button]:border-r-0 ltr:[&>*:first-child]:rounded-l-md ltr:[&>*:first-child]:border-l rtl:[&>*:first-child]:rounded-r-md rtl:[&>*:first-child]:border-r [&_a]:rounded-none ltr:[&_a]:border-l-0 rtl:[&_a]:border-r-0 ltr:[&>*:last-child]:rounded-r-md rtl:[&>*:last-child]:rounded-l-md",
-=======
           : "ltr:[&>*:first-child]:rounded-l-md ltr:[&>*:first-child]:border-l rtl:[&>*:first-child]:rounded-r-md rtl:[&>*:first-child]:border-r ltr:[&>*:last-child]:rounded-r-md rtl:[&>*:last-child]:rounded-l-md [&_button]:rounded-none [&_button]:ltr:border-l-0 rtl:[&_button]:border-r-0 [&_a]:rounded-none ltr:[&_a]:border-l-0 rtl:[&_a]:border-r-0",
->>>>>>> 2d50d09c
         containerProps?.className
       )}>
       {children}
