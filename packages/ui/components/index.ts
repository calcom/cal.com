--- conflicted
+++ resolved
@@ -64,14 +64,11 @@
 export type { ListItemProps, ListProps } from "./list";
 export { HeadSeo } from "./head-seo";
 export { Skeleton, SkeletonAvatar, SkeletonButton, SkeletonContainer, SkeletonText } from "./skeleton";
-<<<<<<< HEAD
 export { HorizontalTabs, HorizontalTabItem, VerticalTabs, VerticalTabItem } from "./navigation";
 export type { HorizontalTabItemProps, NavTabProps, VerticalTabItemProps } from "./navigation";
-=======
 export { Card, StepCard } from "./card";
 export type { BaseCardProps } from "./card";
 export { Tooltip } from "./tooltip";
->>>>>>> 8e8c96c2
 export { Editor, AddVariablesDropdown } from "./editor";
 export {
   Dialog,
