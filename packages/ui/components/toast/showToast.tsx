--- conflicted
+++ resolved
@@ -13,12 +13,7 @@
 export const SuccessToast = ({ message, onClose, toastId }: IToast) => (
   <button
     className={classNames(
-<<<<<<< HEAD
-      "data-testid-toast-success bg-brand-default text-brand mb-2 flex h-auto space-x-2 rounded-md p-3 text-sm font-semibold shadow-md md:max-w-sm rtl:space-x-reverse",
-      toastVisible && "animate-fade-in-up cursor-pointer"
-=======
       "data-testid-toast-success bg-default dark:bg-inverted text-emphasis dark:text-inverted shadow-elevation-low border-subtle mb-2 flex h-auto space-x-2 rounded-lg border px-3 py-2.5 text-sm font-semibold rtl:space-x-reverse md:max-w-sm"
->>>>>>> 00ee1ef4
     )}
     onClick={() => onClose(toastId)}>
     <span className="mt-0.5">
@@ -27,19 +22,6 @@
     <p data-testid="toast-success" className="m-0 w-full text-left">
       {message}
     </p>
-<<<<<<< HEAD
-  </button>
-);
-
-export const ErrorToast = ({ message, toastVisible, onClose, toastId }: IToast) => (
-  <button
-    className={classNames(
-      "animate-fade-in-up bg-error text-error text-brand mb-2 flex h-auto space-x-2 rounded-md p-3 text-sm font-semibold shadow-md md:max-w-sm rtl:space-x-reverse",
-      toastVisible && "animate-fade-in-up cursor-pointer"
-    )}
-    onClick={() => onClose(toastId)}>
-=======
->>>>>>> 00ee1ef4
     <span className="mt-0.5">
       <Icon name="x" className="h-4 w-4 hover:cursor-pointer" />
     </span>
@@ -49,12 +31,7 @@
 export const ErrorToast = ({ message, onClose, toastId }: IToast) => (
   <button
     className={classNames(
-<<<<<<< HEAD
-      "animate-fade-in-up bg-brand-default text-brand mb-2 flex h-auto space-x-2 rounded-md p-3 text-sm font-semibold shadow-md md:max-w-sm rtl:space-x-reverse",
-      toastVisible && "animate-fade-in-up cursor-pointer"
-=======
       "animate-fade-in-up bg-semantic-error-subtle text-semantic-error shadow-elevation-low border-semantic-error-subtle mb-2 flex h-auto space-x-2 rounded-md border px-3 py-2.5 text-sm font-semibold rtl:space-x-reverse md:max-w-sm"
->>>>>>> 00ee1ef4
     )}
     onClick={() => onClose(toastId)}>
     <span className="mt-0.5">
@@ -72,12 +49,7 @@
 export const WarningToast = ({ message, onClose, toastId }: IToast) => (
   <button
     className={classNames(
-<<<<<<< HEAD
-      "animate-fade-in-up bg-brand-default text-brand mb-2 flex h-auto space-x-2 rounded-md p-3 text-sm font-semibold shadow-md md:max-w-sm rtl:space-x-reverse",
-      toastVisible && "animate-fade-in-up cursor-pointer"
-=======
       "animate-fade-in-up bg-semantic-attention-subtle text-semantic-attention shadow-elevation-low border-semantic-attention-subtle mb-2 flex h-auto space-x-2 rounded-md border px-3 py-2.5 text-sm font-semibold rtl:space-x-reverse md:max-w-sm"
->>>>>>> 00ee1ef4
     )}
     onClick={() => onClose(toastId)}>
     <span className="mt-0.5">
