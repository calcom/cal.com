--- conflicted
+++ resolved
@@ -13,12 +13,7 @@
 export const SuccessToast = ({ message, onClose, toastId }: IToast) => (
   <button
     className={classNames(
-<<<<<<< HEAD
-      "data-testid-toast-success bg-default dark:bg-inverted text-emphasis dark:text-inverted shadow-elevation-low border-subtle mb-2 flex h-auto space-x-2 rounded-lg border px-3 py-2.5 text-sm font-semibold rtl:space-x-reverse md:max-w-sm",
-      toastVisible && "animate-fade-in-up cursor-pointer"
-=======
       "data-testid-toast-success bg-default dark:bg-inverted text-emphasis dark:text-inverted shadow-elevation-low border-subtle mb-2 flex h-auto space-x-2 rounded-lg border px-3 py-2.5 text-sm font-semibold rtl:space-x-reverse md:max-w-sm"
->>>>>>> 7cc28aee
     )}
     onClick={() => onClose(toastId)}>
     <span className="mt-0.5">
@@ -27,55 +22,15 @@
     <p data-testid="toast-success" className="m-0 w-full text-left">
       {message}
     </p>
-<<<<<<< HEAD
     <span className="mt-0.5">
       <Icon name="x" className="h-4 w-4 hover:cursor-pointer" />
     </span>
   </button>
 );
 
-export const ErrorToast = ({ message, toastVisible, onClose, toastId }: IToast) => (
-  <button
-    className={classNames(
-      "animate-fade-in-up bg-semantic-error-subtle text-semantic-error shadow-elevation-low border-semantic-error-subtle mb-2 flex h-auto space-x-2 rounded-md border px-3 py-2.5 text-sm font-semibold rtl:space-x-reverse md:max-w-sm",
-      toastVisible && "animate-fade-in-up cursor-pointer"
-    )}
-    onClick={() => onClose(toastId)}>
-    <span className="mt-0.5">
-      <Icon name="info" className="text-semantic-error h-4 w-4" />
-    </span>
-    <p data-testid="toast-error" className="m-0 w-full text-left">
-      {message}
-    </p>
-    <span className="mt-0.5">
-      <Icon name="x" className="text-semantic-error h-4 w-4 hover:cursor-pointer" />
-    </span>
-=======
-    <span className="mt-0.5">
-      <Icon name="x" className="h-4 w-4 hover:cursor-pointer" />
-    </span>
->>>>>>> 7cc28aee
-  </button>
-);
-
 export const ErrorToast = ({ message, onClose, toastId }: IToast) => (
   <button
     className={classNames(
-<<<<<<< HEAD
-      "animate-fade-in-up bg-semantic-attention-subtle text-semantic-attention shadow-elevation-low border-semantic-attention-subtle mb-2 flex h-auto space-x-2 rounded-md border px-3 py-2.5 text-sm font-semibold rtl:space-x-reverse md:max-w-sm",
-      toastVisible && "animate-fade-in-up cursor-pointer"
-    )}
-    onClick={() => onClose(toastId)}>
-    <span className="mt-0.5">
-      <Icon name="info" className="text-semantic-attention h-4 w-4" />
-    </span>
-    <p data-testid="toast-warning" className="m-0 w-full text-left">
-      {message}
-    </p>
-    <span className="mt-0.5">
-      <Icon name="x" className="text-semantic-attention h-4 w-4 hover:cursor-pointer" />
-    </span>
-=======
       "animate-fade-in-up bg-semantic-error-subtle text-semantic-error shadow-elevation-low border-semantic-error-subtle mb-2 flex h-auto space-x-2 rounded-md border px-3 py-2.5 text-sm font-semibold rtl:space-x-reverse md:max-w-sm"
     )}
     onClick={() => onClose(toastId)}>
@@ -106,7 +61,6 @@
     <span className="mt-0.5">
       <Icon name="x" className="text-semantic-attention h-4 w-4 hover:cursor-pointer" />
     </span>
->>>>>>> 7cc28aee
   </button>
 );
 
@@ -136,11 +90,7 @@
 
   return toast.custom(
     toastElements[variant] ||
-<<<<<<< HEAD
-      ((t) => <SuccessToast message={message} toastVisible={t.visible} onClose={onClose} toastId={t.id} />),
-=======
       ((toastId) => <SuccessToast message={message} onClose={onClose} toastId={toastId} />),
->>>>>>> 7cc28aee
     _options
   );
 }