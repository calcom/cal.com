import * as DialogPrimitive from "@radix-ui/react-dialog";
import { useRouter } from "next/router";
import React, { ReactNode, useState } from "react";

import classNames from "@calcom/lib/classNames";

export type DialogProps = React.ComponentProps<typeof DialogPrimitive["Root"]> & {
  name?: string;
  clearQueryParamsOnClose?: string[];
};
export function Dialog(props: DialogProps) {
  const router = useRouter();
  const { children, name, ...dialogProps } = props;
  // only used if name is set
  const [open, setOpen] = useState(!!dialogProps.open);

  if (name) {
    const clearQueryParamsOnClose = ["dialog", ...(props.clearQueryParamsOnClose || [])];
    dialogProps.onOpenChange = (open) => {
      if (props.onOpenChange) {
        props.onOpenChange(open);
      }
      // toggles "dialog" query param
      if (open) {
        router.query["dialog"] = name;
      } else {
        clearQueryParamsOnClose.forEach((queryParam) => {
          delete router.query[queryParam];
        });
      }
      router.push(
        {
          pathname: router.pathname,
          query: {
            ...router.query,
          },
        },
        undefined,
        { shallow: true }
      );
      setOpen(open);
    };
    // handles initial state
    if (!open && router.query["dialog"] === name) {
      setOpen(true);
    }
    // allow overriding
    if (!("open" in dialogProps)) {
      dialogProps.open = open;
    }
  }

  return (
    <DialogPrimitive.Root {...dialogProps}>
      <DialogPrimitive.Overlay className="fadeIn fixed inset-0 z-40 bg-black bg-opacity-50 transition-opacity" />
      {children}
    </DialogPrimitive.Root>
  );
}
type DialogContentProps = React.ComponentProps<typeof DialogPrimitive["Content"]> & {
  size?: "xl" | "lg";
};

export const DialogContent = React.forwardRef<HTMLDivElement, DialogContentProps>(
  ({ children, ...props }, forwardedRef) => (
    <DialogPrimitive.Portal>
<<<<<<< HEAD
      <DialogPrimitive.Overlay className="fixed inset-0 z-40 bg-gray-500 bg-opacity-75 transition-opacity" />
      {/*zIndex one less than Toast */}
      <DialogPrimitive.Content
        {...props}
        className={classNames(
          "fixed left-1/2 top-1/2 z-[9998] min-w-[360px] -translate-x-1/2 -translate-y-1/2 rounded bg-white text-left shadow-xl focus-visible:outline-none sm:w-full sm:align-middle",
          props.size == "xl"
            ? "p-0.5 sm:max-w-[98vw]"
            : props.size == "lg"
            ? "p-6 sm:max-w-[70rem]"
            : "p-6 sm:max-w-[35rem]"
        )}
=======
      <DialogPrimitive.Overlay className="fadeIn fixed inset-0 z-40 bg-black bg-opacity-50 transition-opacity" />
      <DialogPrimitive.Content
        {...props}
        className="fadeIn fixed left-1/2 top-1/2 z-[9999999999] min-w-[360px] -translate-x-1/2 -translate-y-1/2 rounded bg-white p-6 text-left shadow-xl focus-visible:outline-none sm:w-full sm:max-w-[35rem] sm:align-middle"
>>>>>>> 43944a7d
        ref={forwardedRef}>
        {children}
      </DialogPrimitive.Content>
    </DialogPrimitive.Portal>
  )
);

type DialogHeaderProps = {
  title: React.ReactNode;
  subtitle?: React.ReactNode;
};

export function DialogHeader(props: DialogHeaderProps) {
  return (
    <div className="mb-8">
      <h3 className="leading-16 font-cal text-xl text-gray-900" id="modal-title">
        {props.title}
      </h3>
      {props.subtitle && <div className="text-sm text-gray-400">{props.subtitle}</div>}
    </div>
  );
}

export function DialogFooter(props: { children: ReactNode }) {
  return (
    <div>
      <div className="mt-5 flex justify-end space-x-2 rtl:space-x-reverse">{props.children}</div>
    </div>
  );
}

DialogContent.displayName = "DialogContent";

export const DialogTrigger = DialogPrimitive.Trigger;
export const DialogClose = DialogPrimitive.Close;<|MERGE_RESOLUTION|>--- conflicted
+++ resolved
@@ -64,25 +64,18 @@
 export const DialogContent = React.forwardRef<HTMLDivElement, DialogContentProps>(
   ({ children, ...props }, forwardedRef) => (
     <DialogPrimitive.Portal>
-<<<<<<< HEAD
-      <DialogPrimitive.Overlay className="fixed inset-0 z-40 bg-gray-500 bg-opacity-75 transition-opacity" />
+      <DialogPrimitive.Overlay className="fadeIn fixed inset-0 z-40 bg-gray-500 bg-opacity-75 transition-opacity" />
       {/*zIndex one less than Toast */}
       <DialogPrimitive.Content
         {...props}
         className={classNames(
-          "fixed left-1/2 top-1/2 z-[9998] min-w-[360px] -translate-x-1/2 -translate-y-1/2 rounded bg-white text-left shadow-xl focus-visible:outline-none sm:w-full sm:align-middle",
+          "fadeIn fixed left-1/2 top-1/2 z-[9998] min-w-[360px] -translate-x-1/2 -translate-y-1/2 rounded bg-white text-left shadow-xl focus-visible:outline-none sm:w-full sm:align-middle",
           props.size == "xl"
             ? "p-0.5 sm:max-w-[98vw]"
             : props.size == "lg"
             ? "p-6 sm:max-w-[70rem]"
             : "p-6 sm:max-w-[35rem]"
         )}
-=======
-      <DialogPrimitive.Overlay className="fadeIn fixed inset-0 z-40 bg-black bg-opacity-50 transition-opacity" />
-      <DialogPrimitive.Content
-        {...props}
-        className="fadeIn fixed left-1/2 top-1/2 z-[9999999999] min-w-[360px] -translate-x-1/2 -translate-y-1/2 rounded bg-white p-6 text-left shadow-xl focus-visible:outline-none sm:w-full sm:max-w-[35rem] sm:align-middle"
->>>>>>> 43944a7d
         ref={forwardedRef}>
         {children}
       </DialogPrimitive.Content>
