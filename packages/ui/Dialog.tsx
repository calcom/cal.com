import * as DialogPrimitive from "@radix-ui/react-dialog";
import { useRouter } from "next/router";
import React, { ReactNode, useState } from "react";

import classNames from "@calcom/lib/classNames";

export type DialogProps = React.ComponentProps<typeof DialogPrimitive["Root"]> & {
  name?: string;
  clearQueryParamsOnClose?: string[];
};
export function Dialog(props: DialogProps) {
  const router = useRouter();
  const { children, name, ...dialogProps } = props;
  // only used if name is set
  const [open, setOpen] = useState(!!dialogProps.open);

  if (name) {
    const clearQueryParamsOnClose = ["dialog", ...(props.clearQueryParamsOnClose || [])];
    dialogProps.onOpenChange = (open) => {
      if (props.onOpenChange) {
        props.onOpenChange(open);
      }
      // toggles "dialog" query param
      if (open) {
        router.query["dialog"] = name;
      } else {
        clearQueryParamsOnClose.forEach((queryParam) => {
          delete router.query[queryParam];
        });
      }
      router.push(
        {
          pathname: router.pathname,
          query: {
            ...router.query,
          },
        },
        undefined,
        { shallow: true }
      );
      setOpen(open);
    };
    // handles initial state
    if (!open && router.query["dialog"] === name) {
      setOpen(true);
    }
    // allow overriding
    if (!("open" in dialogProps)) {
      dialogProps.open = open;
    }
  }

  return (
    <DialogPrimitive.Root {...dialogProps}>
      <DialogPrimitive.Overlay className="fixed inset-0 z-40 transition-opacity bg-black bg-opacity-50 fadeIn" />
      {children}
    </DialogPrimitive.Root>
  );
}
type DialogContentProps = React.ComponentProps<typeof DialogPrimitive["Content"]> & {
  size?: "xl" | "lg";
};

export const DialogContent = React.forwardRef<HTMLDivElement, DialogContentProps>(
  ({ children, ...props }, forwardedRef) => (
    <DialogPrimitive.Portal>
      <DialogPrimitive.Overlay className="fixed inset-0 z-40 transition-opacity bg-gray-500 bg-opacity-75 fadeIn" />
      {/*zIndex one less than Toast */}
      <DialogPrimitive.Content
        {...props}
        className={classNames(
          "fadeIn fixed left-1/2 top-1/2 z-[9998] min-w-[360px] -translate-x-1/2 -translate-y-1/2 rounded bg-white text-left shadow-xl focus-visible:outline-none sm:w-full sm:align-middle",
          props.size == "xl"
            ? "p-0.5 sm:max-w-[98vw]"
            : props.size == "lg"
            ? "p-6 sm:max-w-[70rem]"
            : "p-6 sm:max-w-[35rem]",
          "max-h-[560px] overflow-visible overscroll-auto md:h-auto md:max-h-[inherit]",
          `${props.className || ""}`
        )}
        ref={forwardedRef}>
        {children}
      </DialogPrimitive.Content>
    </DialogPrimitive.Portal>
  )
);

type DialogHeaderProps = {
  title: React.ReactNode;
  subtitle?: React.ReactNode;
};

export function DialogHeader(props: DialogHeaderProps) {
  return (
    <div className="mb-8">
      <h3 className="text-xl text-gray-900 leading-16 font-cal" id="modal-title">
        {props.title}
      </h3>
      {props.subtitle && <div className="text-sm text-gray-400">{props.subtitle}</div>}
    </div>
  );
}

export function DialogFooter(props: { children: ReactNode }) {
  return (
    <div>
<<<<<<< HEAD
      <div className="flex mt-5 justify-end space-x-2 rtl:space-x-reverse">{props.children}</div>
=======
      <div className="flex justify-end mt-5 space-x-2 rtl:space-x-reverse">{props.children}</div>
>>>>>>> e493b164
    </div>
  );
}

DialogContent.displayName = "DialogContent";

export const DialogTrigger = DialogPrimitive.Trigger;
export const DialogClose = DialogPrimitive.Close;<|MERGE_RESOLUTION|>--- conflicted
+++ resolved
@@ -52,7 +52,7 @@
 
   return (
     <DialogPrimitive.Root {...dialogProps}>
-      <DialogPrimitive.Overlay className="fixed inset-0 z-40 transition-opacity bg-black bg-opacity-50 fadeIn" />
+      <DialogPrimitive.Overlay className="fadeIn fixed inset-0 z-40 bg-black bg-opacity-50 transition-opacity" />
       {children}
     </DialogPrimitive.Root>
   );
@@ -64,7 +64,7 @@
 export const DialogContent = React.forwardRef<HTMLDivElement, DialogContentProps>(
   ({ children, ...props }, forwardedRef) => (
     <DialogPrimitive.Portal>
-      <DialogPrimitive.Overlay className="fixed inset-0 z-40 transition-opacity bg-gray-500 bg-opacity-75 fadeIn" />
+      <DialogPrimitive.Overlay className="fadeIn fixed inset-0 z-40 bg-gray-500 bg-opacity-75 transition-opacity" />
       {/*zIndex one less than Toast */}
       <DialogPrimitive.Content
         {...props}
@@ -93,7 +93,7 @@
 export function DialogHeader(props: DialogHeaderProps) {
   return (
     <div className="mb-8">
-      <h3 className="text-xl text-gray-900 leading-16 font-cal" id="modal-title">
+      <h3 className="leading-16 font-cal text-xl text-gray-900" id="modal-title">
         {props.title}
       </h3>
       {props.subtitle && <div className="text-sm text-gray-400">{props.subtitle}</div>}
@@ -104,11 +104,7 @@
 export function DialogFooter(props: { children: ReactNode }) {
   return (
     <div>
-<<<<<<< HEAD
-      <div className="flex mt-5 justify-end space-x-2 rtl:space-x-reverse">{props.children}</div>
-=======
-      <div className="flex justify-end mt-5 space-x-2 rtl:space-x-reverse">{props.children}</div>
->>>>>>> e493b164
+      <div className="mt-5 flex justify-end space-x-2 rtl:space-x-reverse">{props.children}</div>
     </div>
   );
 }
