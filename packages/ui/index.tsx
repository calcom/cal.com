--- conflicted
+++ resolved
@@ -43,12 +43,6 @@
   CustomInputItem,
   EmptyScreen,
   HorizontalTabs,
-<<<<<<< HEAD
-=======
-  Select,
-  SelectField,
-  SelectWithValidation,
->>>>>>> e57f734e
   SettingsToggle,
   showToast,
   SkeletonAvatar,
