--- conflicted
+++ resolved
@@ -31,10 +31,7 @@
 export { default as ErrorBoundary } from "./ErrorBoundary";
 export { default as AddressInput } from "./form/AddressInputLazy";
 export { default as PhoneInput } from "./form/PhoneInputLazy";
-<<<<<<< HEAD
-=======
-export { default as Select, UnstyledSelect } from "./form/Select";
->>>>>>> 1e50488c
+export { UnstyledSelect } from "./form/Select";
 export { BadgeCheckIcon, ClipboardCopyIcon, Icon, ShieldCheckIcon, StarIconSolid } from "./Icon";
 export { default as Loader } from "./Loader";
 export { default as Shell, ShellMain } from "./Shell";
