import { APP_NAME } from "@calcom/lib/constants";

import { renderEmail } from "../";
import BaseEmail from "./_base-email";

export interface Feedback {
  username: string;
  email: string;
  rating: string;
  comment: string;
}

export default class FeedbackEmail extends BaseEmail {
  feedback: Feedback;

  constructor(feedback: Feedback) {
    super();
    this.feedback = feedback;
  }

  protected getNodeMailerPayload(): Record<string, unknown> {
    return {
<<<<<<< HEAD
      from: `Mento Coaching <${this.getMailerOptions().from}>`,
=======
      from: `${APP_NAME} <${this.getMailerOptions().from}>`,
>>>>>>> 546f0c38
      to: process.env.SEND_FEEDBACK_EMAIL,
      subject: `User Feedback`,
      html: renderEmail("FeedbackEmail", this.feedback),
      text: this.getTextBody(),
    };
  }

  protected getTextBody(): string {
    return `
User: ${this.feedback.username}
Email: ${this.feedback.email}
Rating: ${this.feedback.rating}
Comment: ${this.feedback.comment}
    `;
  }
}<|MERGE_RESOLUTION|>--- conflicted
+++ resolved
@@ -20,11 +20,7 @@
 
   protected getNodeMailerPayload(): Record<string, unknown> {
     return {
-<<<<<<< HEAD
-      from: `Mento Coaching <${this.getMailerOptions().from}>`,
-=======
       from: `${APP_NAME} <${this.getMailerOptions().from}>`,
->>>>>>> 546f0c38
       to: process.env.SEND_FEEDBACK_EMAIL,
       subject: `User Feedback`,
       html: renderEmail("FeedbackEmail", this.feedback),
