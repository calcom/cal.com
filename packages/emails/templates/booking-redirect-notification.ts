import type { TFunction } from "next-i18next";

import { EMAIL_FROM_NAME } from "@calcom/lib/constants";

import { renderEmail } from "..";
import BaseEmail from "./_base-email";

export interface IBookingRedirect {
  language: TFunction;
  fromEmail: string;
  eventOwner: string;
  toEmail: string;
  toName: string;
  oldDates?: string;
  dates: string;
  action: "add" | "update" | "cancel";
}

export default class BookingRedirectNotification extends BaseEmail {
  bookingRedirect: IBookingRedirect;

  constructor(bookingRedirect: IBookingRedirect) {
    super();
    this.name = "BOOKING_REDIRECT_NOTIFICATION";
    this.bookingRedirect = bookingRedirect;
  }

  protected async getNodeMailerPayload(): Promise<Record<string, unknown>> {
    return {
      to: `${this.bookingRedirect.toName} <${this.bookingRedirect.toEmail}>`,
      from: `${EMAIL_FROM_NAME} <${this.getMailerOptions().from}>`,
<<<<<<< HEAD
      subject: this.bookingRedirect.language("booking_redirect_email_subject"),
=======
      subject: this.bookingRedirect.language(
        {
          add: "booking_redirect_email_subject",
          update: "booking_redirect_updated_email_subject",
          cancel: "booking_redirect_cancelled_email_subject",
        }[this.bookingRedirect.action]
      ),
>>>>>>> 00ee1ef4
      html: await renderEmail("BookingRedirectEmailNotification", {
        ...this.bookingRedirect,
      }),
      text: "",
    };
  }
}<|MERGE_RESOLUTION|>--- conflicted
+++ resolved
@@ -29,9 +29,6 @@
     return {
       to: `${this.bookingRedirect.toName} <${this.bookingRedirect.toEmail}>`,
       from: `${EMAIL_FROM_NAME} <${this.getMailerOptions().from}>`,
-<<<<<<< HEAD
-      subject: this.bookingRedirect.language("booking_redirect_email_subject"),
-=======
       subject: this.bookingRedirect.language(
         {
           add: "booking_redirect_email_subject",
@@ -39,7 +36,6 @@
           cancel: "booking_redirect_cancelled_email_subject",
         }[this.bookingRedirect.action]
       ),
->>>>>>> 00ee1ef4
       html: await renderEmail("BookingRedirectEmailNotification", {
         ...this.bookingRedirect,
       }),
