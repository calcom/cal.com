<<<<<<< HEAD
import type { DateArray, Person } from "ics";
import { createEvent } from "ics";

import dayjs from "@calcom/dayjs";
import { getRichDescription } from "@calcom/lib/CalEventParser";
=======
>>>>>>> 00ee1ef4
import { EMAIL_FROM_NAME } from "@calcom/lib/constants";
import type { CalendarEvent } from "@calcom/types/Calendar";

import { renderEmail } from "..";
import generateIcsFile, { GenerateIcsRole } from "../lib/generateIcsFile";
import OrganizerScheduledEmail from "./organizer-scheduled-email";

export default class OrganizerRequestedToRescheduleEmail extends OrganizerScheduledEmail {
  private metadata: { rescheduleLink: string };
  constructor(calEvent: CalendarEvent, metadata: { rescheduleLink: string }) {
    super({ calEvent });
    this.metadata = metadata;
  }
  protected async getNodeMailerPayload(): Promise<Record<string, unknown>> {
    const toAddresses = [this.calEvent.organizer.email];

    return {
      icalEvent: generateIcsFile({
        calEvent: this.calEvent,
<<<<<<< HEAD
        title: this.t("request_reschedule_title_organizer", {
          attendee: this.calEvent.attendees[0].name,
        }),
        subtitle: this.t("request_reschedule_subtitle_organizer", {
          attendee: this.calEvent.attendees[0].name,
        }),
=======
>>>>>>> 00ee1ef4
        role: GenerateIcsRole.ORGANIZER,
        status: "CANCELLED",
      }),
      from: `${EMAIL_FROM_NAME} <${this.getMailerOptions().from}>`,
      to: toAddresses.join(","),
      subject: `${this.t("rescheduled_event_type_subject", {
        eventType: this.calEvent.type,
        name: this.calEvent.attendees[0].name,
        date: this.getFormattedDate(),
      })}`,
      html: await renderEmail("OrganizerRequestedToRescheduleEmail", {
        calEvent: this.calEvent,
        attendee: this.calEvent.organizer,
      }),
      text: this.getTextBody(
        this.t("request_reschedule_title_organizer", {
          attendee: this.calEvent.attendees[0].name,
        }),
        this.t("request_reschedule_subtitle_organizer", {
          attendee: this.calEvent.attendees[0].name,
        })
      ),
    };
  }
}<|MERGE_RESOLUTION|>--- conflicted
+++ resolved
@@ -1,11 +1,3 @@
-<<<<<<< HEAD
-import type { DateArray, Person } from "ics";
-import { createEvent } from "ics";
-
-import dayjs from "@calcom/dayjs";
-import { getRichDescription } from "@calcom/lib/CalEventParser";
-=======
->>>>>>> 00ee1ef4
 import { EMAIL_FROM_NAME } from "@calcom/lib/constants";
 import type { CalendarEvent } from "@calcom/types/Calendar";
 
@@ -25,15 +17,6 @@
     return {
       icalEvent: generateIcsFile({
         calEvent: this.calEvent,
-<<<<<<< HEAD
-        title: this.t("request_reschedule_title_organizer", {
-          attendee: this.calEvent.attendees[0].name,
-        }),
-        subtitle: this.t("request_reschedule_subtitle_organizer", {
-          attendee: this.calEvent.attendees[0].name,
-        }),
-=======
->>>>>>> 00ee1ef4
         role: GenerateIcsRole.ORGANIZER,
         status: "CANCELLED",
       }),
