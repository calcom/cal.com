import { TFunction } from "next-i18next";

import { APP_NAME } from "@calcom/lib/constants";

import { renderEmail } from "../";
import BaseEmail from "./_base-email";

export type TeamInvite = {
  language: TFunction;
  from: string;
  to: string;
  teamName: string;
  joinLink: string;
};

export default class TeamInviteEmail extends BaseEmail {
  teamInviteEvent: TeamInvite;

  constructor(teamInviteEvent: TeamInvite) {
    super();
    this.name = "SEND_TEAM_INVITE_EMAIL";
    this.teamInviteEvent = teamInviteEvent;
  }

  protected getNodeMailerPayload(): Record<string, unknown> {
    return {
      to: this.teamInviteEvent.to,
<<<<<<< HEAD
      from: `Mento Coaching <${this.getMailerOptions().from}>`,
=======
      from: `${APP_NAME} <${this.getMailerOptions().from}>`,
>>>>>>> 546f0c38
      subject: this.teamInviteEvent.language("user_invited_you", {
        user: this.teamInviteEvent.from,
        team: this.teamInviteEvent.teamName,
        appName: APP_NAME,
      }),
      html: renderEmail("TeamInviteEmail", this.teamInviteEvent),
      text: "",
    };
  }
}<|MERGE_RESOLUTION|>--- conflicted
+++ resolved
@@ -25,11 +25,7 @@
   protected getNodeMailerPayload(): Record<string, unknown> {
     return {
       to: this.teamInviteEvent.to,
-<<<<<<< HEAD
-      from: `Mento Coaching <${this.getMailerOptions().from}>`,
-=======
       from: `${APP_NAME} <${this.getMailerOptions().from}>`,
->>>>>>> 546f0c38
       subject: this.teamInviteEvent.language("user_invited_you", {
         user: this.teamInviteEvent.from,
         team: this.teamInviteEvent.teamName,
