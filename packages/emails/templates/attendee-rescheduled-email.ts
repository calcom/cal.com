--- conflicted
+++ resolved
@@ -9,11 +9,6 @@
     return {
       icalEvent: generateIcsFile({
         calEvent: this.calEvent,
-<<<<<<< HEAD
-        title: this.t("event_type_has_been_rescheduled"),
-        subtitle: this.t("emailed_you_and_any_other_attendees"),
-=======
->>>>>>> 00ee1ef4
         role: GenerateIcsRole.ATTENDEE,
         status: "CONFIRMED",
       }),
