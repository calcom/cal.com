import { renderEmail } from "../";
import AttendeeScheduledEmail from "./attendee-scheduled-email";

export default class AttendeeDeclinedEmail extends AttendeeScheduledEmail {
  protected getNodeMailerPayload(): Record<string, unknown> {
    return {
      to: `${this.attendee.name} <${this.attendee.email}>`,
      from: `${this.calEvent.organizer.name} <${this.getMailerOptions().from}>`,
      replyTo: this.calEvent.organizer.email,
      subject: `${this.t("event_declined_subject", {
        eventType: this.calEvent.type,
        name: this.calEvent.team?.name || this.calEvent.organizer.name,
        date: this.getFormattedDate(),
      })}`,
      html: renderEmail("AttendeeDeclinedEmail", {
        calEvent: this.calEvent,
        attendee: this.attendee,
      }),
      text: this.getTextBody(
<<<<<<< HEAD
        this.calEvent.recurrence ? "event_request_declined_recurring" : "event_request_declined"
=======
        this.calEvent.recurringEvent?.count ? "event_request_declined_recurring" : "event_request_declined"
>>>>>>> 1f1e364a
      ),
    };
  }
}<|MERGE_RESOLUTION|>--- conflicted
+++ resolved
@@ -17,11 +17,7 @@
         attendee: this.attendee,
       }),
       text: this.getTextBody(
-<<<<<<< HEAD
-        this.calEvent.recurrence ? "event_request_declined_recurring" : "event_request_declined"
-=======
         this.calEvent.recurringEvent?.count ? "event_request_declined_recurring" : "event_request_declined"
->>>>>>> 1f1e364a
       ),
     };
   }
