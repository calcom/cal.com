<<<<<<< HEAD
import { createEvent, DateArray } from "ics";
import { cloneDeep } from "lodash";
import { TFunction } from "next-i18next";
=======
import type { DateArray } from "ics";
import { createEvent } from "ics";
import type { TFunction } from "next-i18next";
>>>>>>> e018eb9e
import { RRule } from "rrule";

import dayjs from "@calcom/dayjs";
import { getRichDescription } from "@calcom/lib/CalEventParser";
import type { CalendarEvent, Person } from "@calcom/types/Calendar";

import { renderEmail } from "../";
import BaseEmail from "./_base-email";

export default class AttendeeScheduledEmail extends BaseEmail {
  calEvent: CalendarEvent;
  attendee: Person;
  showAttendees: boolean | undefined;
  t: TFunction;
  attendees: Person[];

  constructor(calEvent: CalendarEvent, attendee: Person, showAttendees?: boolean | undefined) {
    super();
    this.name = "SEND_BOOKING_CONFIRMATION";
    this.calEvent = calEvent;
    this.attendee = attendee;
    this.showAttendees = showAttendees;
    this.t = attendee.language.translate;
    this.attendees = [...this.calEvent.attendees];
    if (!this.showAttendees && this.calEvent.seatsPerTimeSlot) {
      this.attendees = [this.attendee];
      this.calEvent.attendees = [this.attendee];
    }
  }

  protected getiCalEventAsString(): string | undefined {
    // Taking care of recurrence rule
    let recurrenceRule: string | undefined = undefined;
    if (this.calEvent.recurringEvent?.count) {
      // ics appends "RRULE:" already, so removing it from RRule generated string
      recurrenceRule = new RRule(this.calEvent.recurringEvent).toString().replace("RRULE:", "");
    }
    const icsEvent = createEvent({
      start: dayjs(this.calEvent.startTime)
        .utc()
        .toArray()
        .slice(0, 6)
        .map((v, i) => (i === 1 ? v + 1 : v)) as DateArray,
      startInputType: "utc",
      productId: "calendso/ics",
      title: this.calEvent.title,
      description: this.getTextBody(),
      duration: { minutes: dayjs(this.calEvent.endTime).diff(dayjs(this.calEvent.startTime), "minute") },
      organizer: { name: this.calEvent.organizer.name, email: this.calEvent.organizer.email },
<<<<<<< HEAD
      attendees: this.attendees.map((attendee: Person) => ({
        name: attendee.name,
        email: attendee.email,
      })),
=======
      attendees: [
        ...this.calEvent.attendees.map((attendee: Person) => ({
          name: attendee.name,
          email: attendee.email,
        })),
        ...(this.calEvent.team?.members
          ? this.calEvent.team?.members.map((member: Person) => ({
              name: member.name,
              email: member.email,
            }))
          : []),
      ],
>>>>>>> e018eb9e
      ...{ recurrenceRule },
      status: "CONFIRMED",
    });
    if (icsEvent.error) {
      throw icsEvent.error;
    }
    return icsEvent.value;
  }

  protected getNodeMailerPayload(): Record<string, unknown> {
    const clonedCalEvent = cloneDeep(this.calEvent);

    this.getiCalEventAsString();

    return {
      icalEvent: {
        filename: "event.ics",
        content: this.getiCalEventAsString(),
      },
      to: `${this.attendee.name} <${this.attendee.email}>`,
      from: `${this.calEvent.organizer.name} <${this.getMailerOptions().from}>`,
      replyTo: [...this.calEvent.attendees.map(({ email }) => email), this.calEvent.organizer.email],
      subject: decodeURIComponent(`${this.calEvent.title}`),
      html: renderEmail("AttendeeScheduledEmail", {
        calEvent: clonedCalEvent,
        attendee: this.attendee,
      }),
      text: this.getTextBody(),
    };
  }

  protected getTextBody(title = "", subtitle = "emailed_you_and_any_other_attendees"): string {
    return `
${this.t(
  title || this.calEvent.recurringEvent?.count
    ? "your_event_has_been_scheduled_recurring"
    : "your_event_has_been_scheduled"
)}
${this.t(subtitle)}

${getRichDescription(this.calEvent)}
`.trim();
  }

  protected getTimezone(): string {
    // Timezone is based on the first attendee in the attendee list
    // as the first attendee is the one who created the booking
    return this.calEvent.attendees[0].timeZone;
  }

  protected getInviteeStart(format: string) {
    return this.getRecipientTime(this.calEvent.startTime, format);
  }

  protected getInviteeEnd(format: string) {
    return this.getRecipientTime(this.calEvent.endTime, format);
  }

  public getFormattedDate() {
    return `${this.getInviteeStart("h:mma")} - ${this.getInviteeEnd("h:mma")}, ${this.t(
      this.getInviteeStart("dddd").toLowerCase()
    )}, ${this.t(this.getInviteeStart("MMMM").toLowerCase())} ${this.getInviteeStart("D, YYYY")}`;
  }
}<|MERGE_RESOLUTION|>--- conflicted
+++ resolved
@@ -1,12 +1,7 @@
-<<<<<<< HEAD
-import { createEvent, DateArray } from "ics";
-import { cloneDeep } from "lodash";
-import { TFunction } from "next-i18next";
-=======
 import type { DateArray } from "ics";
 import { createEvent } from "ics";
+import { cloneDeep } from "lodash";
 import type { TFunction } from "next-i18next";
->>>>>>> e018eb9e
 import { RRule } from "rrule";
 
 import dayjs from "@calcom/dayjs";
@@ -56,12 +51,7 @@
       description: this.getTextBody(),
       duration: { minutes: dayjs(this.calEvent.endTime).diff(dayjs(this.calEvent.startTime), "minute") },
       organizer: { name: this.calEvent.organizer.name, email: this.calEvent.organizer.email },
-<<<<<<< HEAD
-      attendees: this.attendees.map((attendee: Person) => ({
-        name: attendee.name,
-        email: attendee.email,
-      })),
-=======
+
       attendees: [
         ...this.calEvent.attendees.map((attendee: Person) => ({
           name: attendee.name,
@@ -74,7 +64,6 @@
             }))
           : []),
       ],
->>>>>>> e018eb9e
       ...{ recurrenceRule },
       status: "CONFIRMED",
     });
