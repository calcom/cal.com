--- conflicted
+++ resolved
@@ -29,61 +29,7 @@
     this.t = attendee.language.translate;
   }
 
-<<<<<<< HEAD
-  protected getNodeMailerPayload(): Record<string, unknown> {
-=======
-  protected getiCalEventAsString(): string | undefined {
-    // Taking care of recurrence rule
-    let recurrenceRule: string | undefined = undefined;
-    if (this.calEvent.recurringEvent?.count) {
-      // ics appends "RRULE:" already, so removing it from RRule generated string
-      recurrenceRule = new RRule(this.calEvent.recurringEvent).toString().replace("RRULE:", "");
-    }
-    const partstat: ParticipationStatus = "ACCEPTED";
-    const role: ParticipationRole = "REQ-PARTICIPANT";
-    const icsEvent = createEvent({
-      uid: this.calEvent.iCalUID || this.calEvent.uid!,
-      start: dayjs(this.calEvent.startTime)
-        .utc()
-        .toArray()
-        .slice(0, 6)
-        .map((v, i) => (i === 1 ? v + 1 : v)) as DateArray,
-      startInputType: "utc",
-      productId: "calcom/ics",
-      title: this.calEvent.title,
-      description: this.getTextBody(),
-      duration: { minutes: dayjs(this.calEvent.endTime).diff(dayjs(this.calEvent.startTime), "minute") },
-      organizer: { name: this.calEvent.organizer.name, email: this.calEvent.organizer.email },
-      attendees: [
-        ...this.calEvent.attendees.map((attendee: Person) => ({
-          name: attendee.name,
-          email: attendee.email,
-          partstat,
-          role,
-          rsvp: true,
-        })),
-        ...(this.calEvent.team?.members
-          ? this.calEvent.team?.members.map((member: Person) => ({
-              name: member.name,
-              email: member.email,
-              partstat,
-              role,
-              rsvp: true,
-            }))
-          : []),
-      ],
-      method: "REQUEST",
-      ...{ recurrenceRule },
-      status: "CONFIRMED",
-    });
-    if (icsEvent.error) {
-      throw icsEvent.error;
-    }
-    return icsEvent.value;
-  }
-
   protected async getNodeMailerPayload(): Promise<Record<string, unknown>> {
->>>>>>> 228e509a
     const clonedCalEvent = cloneDeep(this.calEvent);
 
     return {
