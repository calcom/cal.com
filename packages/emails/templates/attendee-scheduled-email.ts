import { createEvent, DateArray } from "ics";
import { TFunction } from "next-i18next";
import { RRule } from "rrule";

import dayjs from "@calcom/dayjs";
import { getRichDescription } from "@calcom/lib/CalEventParser";
import type { CalendarEvent, Person } from "@calcom/types/Calendar";

import { renderEmail } from "../";
import BaseEmail from "./_base-email";

export default class AttendeeScheduledEmail extends BaseEmail {
  calEvent: CalendarEvent;
  attendee: Person;
  showAttendees: boolean | undefined;
  t: TFunction;

  constructor(calEvent: CalendarEvent, attendee: Person, showAttendees?: boolean | undefined) {
    super();
    this.name = "SEND_BOOKING_CONFIRMATION";
    this.calEvent = calEvent;
    this.attendee = attendee;
    this.showAttendees = showAttendees;
    this.t = attendee.language.translate;

    if (!this.showAttendees) {
      this.calEvent.attendees = [
        {
          ...this.attendee,
        },
      ];
    }
  }

  protected getiCalEventAsString(): string | undefined {
    // Taking care of recurrence rule
    let recurrenceRule: string | undefined = undefined;
    if (this.calEvent.recurringEvent?.count) {
      // ics appends "RRULE:" already, so removing it from RRule generated string
      recurrenceRule = new RRule(this.calEvent.recurringEvent).toString().replace("RRULE:", "");
    }
    const icsEvent = createEvent({
      start: dayjs(this.calEvent.startTime)
        .utc()
        .toArray()
        .slice(0, 6)
        .map((v, i) => (i === 1 ? v + 1 : v)) as DateArray,
      startInputType: "utc",
      productId: "calendso/ics",
      title: this.calEvent.title,
      description: this.getTextBody(),
      duration: { minutes: dayjs(this.calEvent.endTime).diff(dayjs(this.calEvent.startTime), "minute") },
      organizer: { name: this.calEvent.organizer.name, email: this.calEvent.organizer.email },
      attendees: this.calEvent.attendees.map((attendee: Person) => ({
        name: attendee.name,
        email: attendee.email,
      })),
      ...{ recurrenceRule },
      status: "CONFIRMED",
    });
    if (icsEvent.error) {
      throw icsEvent.error;
    }
    return icsEvent.value;
  }

  protected getNodeMailerPayload(): Record<string, unknown> {
    return {
      icalEvent: {
        filename: "event.ics",
        content: this.getiCalEventAsString(),
      },
      to: `${this.attendee.name} <${this.attendee.email}>`,
      from: `${this.calEvent.organizer.name} <${this.getMailerOptions().from}>`,
      replyTo: [...this.calEvent.attendees.map(({ email }) => email), this.calEvent.organizer.email],
<<<<<<< HEAD
      subject: `${this.calEvent.title}`,
=======
      subject: decodeURIComponent(`${this.calEvent.title}`),
>>>>>>> 2d50d09c
      html: renderEmail("AttendeeScheduledEmail", {
        calEvent: this.calEvent,
        attendee: this.attendee,
      }),
      text: this.getTextBody(),
    };
  }

  protected getTextBody(title = "", subtitle = "emailed_you_and_any_other_attendees"): string {
    return `
${this.t(
  title || this.calEvent.recurringEvent?.count
    ? "your_event_has_been_scheduled_recurring"
    : "your_event_has_been_scheduled"
)}
${this.t(subtitle)}

${getRichDescription(this.calEvent)}
`.trim();
  }

  protected getTimezone(): string {
    // Timezone is based on the first attendee in the attendee list
    // as the first attendee is the one who created the booking
    return this.calEvent.attendees[0].timeZone;
  }

  protected getInviteeStart(format: string) {
    return this.getRecipientTime(this.calEvent.startTime, format);
  }

  protected getInviteeEnd(format: string) {
    return this.getRecipientTime(this.calEvent.endTime, format);
  }

  protected getFormattedDate() {
    return `${this.getInviteeStart("h:mma")} - ${this.getInviteeEnd("h:mma")}, ${this.t(
      this.getInviteeStart("dddd").toLowerCase()
    )}, ${this.t(this.getInviteeStart("MMMM").toLowerCase())} ${this.getInviteeStart("D, YYYY")}`;
  }
}<|MERGE_RESOLUTION|>--- conflicted
+++ resolved
@@ -73,11 +73,7 @@
       to: `${this.attendee.name} <${this.attendee.email}>`,
       from: `${this.calEvent.organizer.name} <${this.getMailerOptions().from}>`,
       replyTo: [...this.calEvent.attendees.map(({ email }) => email), this.calEvent.organizer.email],
-<<<<<<< HEAD
-      subject: `${this.calEvent.title}`,
-=======
       subject: decodeURIComponent(`${this.calEvent.title}`),
->>>>>>> 2d50d09c
       html: renderEmail("AttendeeScheduledEmail", {
         calEvent: this.calEvent,
         attendee: this.attendee,
