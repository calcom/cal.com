--- conflicted
+++ resolved
@@ -26,52 +26,7 @@
     this.teamMember = input.teamMember;
   }
 
-<<<<<<< HEAD
-  protected getNodeMailerPayload(): Record<string, unknown> {
-=======
-  protected getiCalEventAsString(): string | undefined {
-    // Taking care of recurrence rule
-    let recurrenceRule: string | undefined = undefined;
-    if (this.calEvent.recurringEvent?.count) {
-      // ics appends "RRULE:" already, so removing it from RRule generated string
-      recurrenceRule = new RRule(this.calEvent.recurringEvent).toString().replace("RRULE:", "");
-    }
-    const icsEvent = createEvent({
-      uid: this.calEvent.iCalUID || this.calEvent.uid!,
-      start: dayjs(this.calEvent.startTime)
-        .utc()
-        .toArray()
-        .slice(0, 6)
-        .map((v, i) => (i === 1 ? v + 1 : v)) as DateArray,
-      startInputType: "utc",
-      productId: "calcom/ics",
-      title: this.calEvent.title,
-      description: this.getTextBody(),
-      duration: { minutes: dayjs(this.calEvent.endTime).diff(dayjs(this.calEvent.startTime), "minute") },
-      organizer: { name: this.calEvent.organizer.name, email: this.calEvent.organizer.email },
-      ...{ recurrenceRule },
-      attendees: [
-        ...this.calEvent.attendees.map((attendee: Person) => ({
-          name: attendee.name,
-          email: attendee.email,
-        })),
-        ...(this.calEvent.team?.members
-          ? this.calEvent.team?.members.map((member: Person) => ({
-              name: member.name,
-              email: member.email,
-            }))
-          : []),
-      ],
-      status: "CONFIRMED",
-    });
-    if (icsEvent.error) {
-      throw icsEvent.error;
-    }
-    return icsEvent.value;
-  }
-
   protected async getNodeMailerPayload(): Promise<Record<string, unknown>> {
->>>>>>> 228e509a
     const clonedCalEvent = cloneDeep(this.calEvent);
     const toAddresses = [this.teamMember?.email || this.calEvent.organizer.email];
 
