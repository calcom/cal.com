--- conflicted
+++ resolved
@@ -67,13 +67,9 @@
   ): string {
     return `
 ${this.t(
-<<<<<<< HEAD
-  title || this.calEvent.recurringEvent?.count || this.calEvent.differentRoundRobinRecurringHosts
-=======
   title
     ? title
-    : this.calEvent.recurringEvent?.count
->>>>>>> 53c37a9d
+    : this.calEvent.recurringEvent?.count && !this.calEvent.differentRoundRobinRecurringHosts
     ? "new_event_scheduled_recurring"
     : "new_event_scheduled"
 )}
