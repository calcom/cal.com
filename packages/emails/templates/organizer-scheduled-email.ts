--- conflicted
+++ resolved
@@ -73,13 +73,9 @@
       },
       from: `${APP_NAME} <${this.getMailerOptions().from}>`,
       to: toAddresses.join(","),
-<<<<<<< HEAD
-      subject: `${this.newSeat ? this.t("new_attendee") + ":" : ""} ${this.calEvent.title}`,
-=======
       subject: decodeURIComponent(
         `${this.newSeat ? this.t("new_attendee") + ":" : ""} ${this.calEvent.title}`
       ),
->>>>>>> 2d50d09c
       html: renderEmail("OrganizerScheduledEmail", {
         calEvent: this.calEvent,
         attendee: this.calEvent.organizer,
