--- conflicted
+++ resolved
@@ -5,6 +5,7 @@
 import utc from "dayjs/plugin/utc";
 import { createEvent, DateArray, Person } from "ics";
 import { TFunction } from "next-i18next";
+import rrule from "rrule";
 
 import { getRichDescription } from "@calcom/lib/CalEventParser";
 import type { CalendarEvent } from "@calcom/types/Calendar";
@@ -19,10 +20,6 @@
 
 export default class OrganizerScheduledEmail extends BaseEmail {
   calEvent: CalendarEvent;
-<<<<<<< HEAD
-=======
-
->>>>>>> 1f1e364a
   t: TFunction;
 
   constructor(calEvent: CalendarEvent) {
@@ -35,14 +32,9 @@
   protected getiCalEventAsString(): string | undefined {
     // Taking care of recurrence rule
     let recurrenceRule: string | undefined = undefined;
-<<<<<<< HEAD
-    if (this.calEvent.recurrence) {
-      recurrenceRule = this.calEvent.recurrence.replace("RRULE:", "");
-=======
     if (this.calEvent.recurringEvent?.count) {
       // ics appends "RRULE:" already, so removing it from RRule generated string
       recurrenceRule = new rrule(this.calEvent.recurringEvent).toString().replace("RRULE:", "");
->>>>>>> 1f1e364a
     }
     const icsEvent = createEvent({
       start: dayjs(this.calEvent.startTime)
@@ -110,13 +102,9 @@
     callToAction = ""
   ): string {
     return `
-<<<<<<< HEAD
-${this.t(title || this.calEvent.recurrence ? "new_event_scheduled_recurring" : "new_event_scheduled")}
-=======
 ${this.t(
   title || this.calEvent.recurringEvent?.count ? "new_event_scheduled_recurring" : "new_event_scheduled"
 )}
->>>>>>> 1f1e364a
 ${this.t(subtitle)}
 ${extraInfo}
 ${getRichDescription(this.calEvent)}
