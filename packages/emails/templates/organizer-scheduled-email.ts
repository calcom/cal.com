// eslint-disable-next-line no-restricted-imports
import { cloneDeep } from "lodash";
import type { TFunction } from "next-i18next";

import { getRichDescription } from "@calcom/lib/CalEventParser";
import { EMAIL_FROM_NAME } from "@calcom/lib/constants";
import { TimeFormat } from "@calcom/lib/timeFormat";
import type { CalendarEvent, Person } from "@calcom/types/Calendar";

import { renderEmail } from "../";
import generateIcsFile from "../lib/generateIcsFile";
import { GenerateIcsRole } from "../lib/generateIcsFile";
import BaseEmail from "./_base-email";

export type Reassigned = { name: string | null; email: string; reason?: string; byUser?: string };
export default class OrganizerScheduledEmail extends BaseEmail {
  calEvent: CalendarEvent;
  t: TFunction;
  newSeat?: boolean;
  teamMember?: Person;
  reassigned?: Reassigned;
  attendee?: Person;

  constructor(input: {
    calEvent: CalendarEvent;
    newSeat?: boolean;
    teamMember?: Person;
    reassigned?: Reassigned;
    attendee?: Person;
  }) {
    super();
    this.name = "SEND_BOOKING_CONFIRMATION";
    this.calEvent = input.calEvent;
    this.t = this.calEvent.organizer.language.translate;
    this.newSeat = input.newSeat;
    this.teamMember = input.teamMember;
    this.reassigned = input.reassigned;
    this.attendee = input.attendee;
  }

  protected async getNodeMailerPayload(): Promise<Record<string, unknown>> {
    const clonedCalEvent = cloneDeep(this.calEvent);
    const toAddresses = [this.teamMember?.email || this.calEvent.organizer.email];

    return {
      icalEvent: generateIcsFile({
        calEvent: this.calEvent,
<<<<<<< HEAD
        title: this.calEvent.recurringEvent?.count
          ? this.t("new_event_scheduled_recurring")
          : this.t("new_event_scheduled"),
        subtitle: this.t("emailed_you_and_any_other_attendees"),
=======
>>>>>>> 00ee1ef4
        role: GenerateIcsRole.ORGANIZER,
        status: "CONFIRMED",
      }),
      from: `${EMAIL_FROM_NAME} <${this.getMailerOptions().from}>`,
      to: toAddresses.join(","),
      replyTo: [this.calEvent.organizer.email, ...this.calEvent.attendees.map(({ email }) => email)],
      subject: `${this.newSeat ? `${this.t("new_attendee")}: ` : ""}${this.calEvent.title}`,
      html: await this.getHtml(
        clonedCalEvent,
        this.attendee || this.calEvent.organizer,
        this.teamMember,
        this.newSeat,
        this.reassigned
      ),
      text: this.getTextBody(),
    };
  }

  async getHtml(
    calEvent: CalendarEvent,
    attendee: Person,
    teamMember?: Person,
    newSeat?: boolean,
    reassigned?: Reassigned
  ) {
    return await renderEmail("OrganizerScheduledEmail", {
      calEvent,
      attendee,
      teamMember,
      newSeat,
      reassigned,
    });
  }

  protected getTextBody(
    title = "",
    subtitle = "emailed_you_and_any_other_attendees",
    extraInfo = "",
    callToAction = ""
  ): string {
    return `
${this.t(
  title
    ? title
    : this.calEvent.recurringEvent?.count
    ? "new_event_scheduled_recurring"
    : "new_event_scheduled"
)}
${this.t(subtitle)}
${extraInfo}
${getRichDescription(this.calEvent, this.t, true)}
${callToAction}
`.trim();
  }

  protected getTimezone(): string {
    return this.calEvent.organizer.timeZone;
  }

  protected getLocale(): string {
    return this.calEvent.organizer.language.locale;
  }

  protected getOrganizerStart(format: string) {
    return this.getFormattedRecipientTime({
      time: this.calEvent.startTime,
      format,
    });
  }

  protected getOrganizerEnd(format: string) {
    return this.getFormattedRecipientTime({
      time: this.calEvent.endTime,
      format,
    });
  }

  protected getFormattedDate() {
    const organizerTimeFormat = this.calEvent.organizer.timeFormat || TimeFormat.TWELVE_HOUR;
    return `${this.getOrganizerStart(organizerTimeFormat)} - ${this.getOrganizerEnd(
      organizerTimeFormat
    )}, ${this.t(this.getOrganizerStart("dddd").toLowerCase())}, ${this.t(
      this.getOrganizerStart("MMMM").toLowerCase()
    )} ${this.getOrganizerStart("D, YYYY")}`;
  }
}<|MERGE_RESOLUTION|>--- conflicted
+++ resolved
@@ -45,13 +45,6 @@
     return {
       icalEvent: generateIcsFile({
         calEvent: this.calEvent,
-<<<<<<< HEAD
-        title: this.calEvent.recurringEvent?.count
-          ? this.t("new_event_scheduled_recurring")
-          : this.t("new_event_scheduled"),
-        subtitle: this.t("emailed_you_and_any_other_attendees"),
-=======
->>>>>>> 00ee1ef4
         role: GenerateIcsRole.ORGANIZER,
         status: "CONFIRMED",
       }),
