import { TFunction } from "next-i18next";

import { getRichDescription } from "@calcom/lib/CalEventParser";
import { APP_NAME } from "@calcom/lib/constants";
import type { CalendarEvent } from "@calcom/types/Calendar";

import { renderEmail } from "..";
import BaseEmail from "./_base-email";

export default class BrokenIntegrationEmail extends BaseEmail {
  type: "calendar" | "video";
  calEvent: CalendarEvent;
  t: TFunction;

  constructor(calEvent: CalendarEvent, type: "calendar" | "video") {
    super();
    this.name = "SEND_BROKEN_INTEGRATION";
    this.calEvent = calEvent;
    this.t = this.calEvent.organizer.language.translate;
    this.type = type;
  }

  protected getNodeMailerPayload(): Record<string, unknown> {
    const toAddresses = [this.calEvent.organizer.email];
    if (this.calEvent.team) {
      this.calEvent.team.members.forEach((member) => {
        const memberAttendee = this.calEvent.attendees.find((attendee) => attendee.name === member);
        if (memberAttendee) {
          toAddresses.push(memberAttendee.email);
        }
      });
    }

    return {
<<<<<<< HEAD
      from: `Mento Coaching <${this.getMailerOptions().from}>`,
=======
      from: `${APP_NAME} <${this.getMailerOptions().from}>`,
>>>>>>> 546f0c38
      to: toAddresses.join(","),
      subject: `[Action Required] ${this.t("confirmed_event_type_subject", {
        eventType: this.calEvent.type,
        name: this.calEvent.attendees[0].name,
        date: this.getFormattedDate(),
      })}`,
      html: renderEmail("BrokenIntegrationEmail", {
        calEvent: this.calEvent,
        attendee: this.calEvent.organizer,
        type: this.type,
      }),
      text: this.getTextBody(),
    };
  }

  protected getTextBody(
    title = "",
    subtitle = "emailed_you_and_any_other_attendees",
    extraInfo = "",
    callToAction = ""
  ): string {
    return `
${this.t(
  title || this.calEvent.recurringEvent?.count ? "new_event_scheduled_recurring" : "new_event_scheduled"
)}
${this.t(subtitle)}
${extraInfo}
${getRichDescription(this.calEvent)}
${callToAction}
`.trim();
  }

  protected getTimezone(): string {
    return this.calEvent.organizer.timeZone;
  }

  protected getOrganizerStart(format: string) {
    return this.getRecipientTime(this.calEvent.startTime, format);
  }

  protected getOrganizerEnd(format: string) {
    return this.getRecipientTime(this.calEvent.endTime, format);
  }

  protected getFormattedDate() {
    return `${this.getOrganizerStart("h:mma")} - ${this.getOrganizerEnd("h:mma")}, ${this.t(
      this.getOrganizerStart("dddd").toLowerCase()
    )}, ${this.t(this.getOrganizerStart("MMMM").toLowerCase())} ${this.getOrganizerStart("D, YYYY")}`;
  }
}<|MERGE_RESOLUTION|>--- conflicted
+++ resolved
@@ -32,11 +32,7 @@
     }
 
     return {
-<<<<<<< HEAD
-      from: `Mento Coaching <${this.getMailerOptions().from}>`,
-=======
       from: `${APP_NAME} <${this.getMailerOptions().from}>`,
->>>>>>> 546f0c38
       to: toAddresses.join(","),
       subject: `[Action Required] ${this.t("confirmed_event_type_subject", {
         eventType: this.calEvent.type,
