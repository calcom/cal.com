import { EMAIL_FROM_NAME } from "@calcom/lib/constants";
<<<<<<< HEAD
=======
import type { CalendarEvent, Person } from "@calcom/types/Calendar";
>>>>>>> 00ee1ef4

import { renderEmail } from "../";
import generateIcsFile, { GenerateIcsRole } from "../lib/generateIcsFile";
import OrganizerScheduledEmail from "./organizer-scheduled-email";

export default class OrganizerRescheduledEmail extends OrganizerScheduledEmail {
  protected async getNodeMailerPayload(): Promise<Record<string, unknown>> {
    const toAddresses = [this.teamMember?.email || this.calEvent.organizer.email];

    return {
      icalEvent: generateIcsFile({
        calEvent: this.calEvent,
<<<<<<< HEAD
        title: this.t("event_type_has_been_rescheduled"),
        subtitle: this.t("emailed_you_and_any_other_attendees"),
=======
>>>>>>> 00ee1ef4
        role: GenerateIcsRole.ORGANIZER,
        status: "CONFIRMED",
      }),
      from: `${EMAIL_FROM_NAME} <${this.getMailerOptions().from}>`,
      to: toAddresses.join(","),
      replyTo: [this.calEvent.organizer.email, ...this.calEvent.attendees.map(({ email }) => email)],
      subject: `${this.calEvent.organizer.language.translate("event_type_has_been_rescheduled_on_time_date", {
        title: this.calEvent.title,
        date: this.getFormattedDate(),
      })}`,
      html: await this.getHtml(
        { ...this.calEvent, attendeeSeatId: undefined },
        this.calEvent.organizer,
        this.teamMember
      ),
      text: this.getTextBody("event_has_been_rescheduled"),
    };
  }

  async getHtml(calEvent: CalendarEvent, attendee: Person, teamMember?: Person) {
    return await renderEmail("OrganizerRescheduledEmail", {
      calEvent,
      attendee,
      teamMember,
    });
  }
}<|MERGE_RESOLUTION|>--- conflicted
+++ resolved
@@ -1,8 +1,5 @@
 import { EMAIL_FROM_NAME } from "@calcom/lib/constants";
-<<<<<<< HEAD
-=======
 import type { CalendarEvent, Person } from "@calcom/types/Calendar";
->>>>>>> 00ee1ef4
 
 import { renderEmail } from "../";
 import generateIcsFile, { GenerateIcsRole } from "../lib/generateIcsFile";
@@ -15,11 +12,6 @@
     return {
       icalEvent: generateIcsFile({
         calEvent: this.calEvent,
-<<<<<<< HEAD
-        title: this.t("event_type_has_been_rescheduled"),
-        subtitle: this.t("emailed_you_and_any_other_attendees"),
-=======
->>>>>>> 00ee1ef4
         role: GenerateIcsRole.ORGANIZER,
         status: "CONFIRMED",
       }),
