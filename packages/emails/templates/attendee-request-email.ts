--- conflicted
+++ resolved
@@ -1,8 +1,5 @@
 import { EMAIL_FROM_NAME } from "@calcom/lib/constants";
-<<<<<<< HEAD
-=======
 import type { CalendarEvent, Person } from "@calcom/types/Calendar";
->>>>>>> 00ee1ef4
 
 import { renderEmail } from "../";
 import AttendeeScheduledEmail from "./attendee-scheduled-email";
