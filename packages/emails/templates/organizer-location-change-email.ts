import { EMAIL_FROM_NAME } from "@calcom/lib/constants";

import { renderEmail } from "../";
import generateIcsFile, { GenerateIcsRole } from "../lib/generateIcsFile";
import OrganizerScheduledEmail from "./organizer-scheduled-email";

export default class OrganizerLocationChangeEmail extends OrganizerScheduledEmail {
  protected async getNodeMailerPayload(): Promise<Record<string, unknown>> {
    const toAddresses = [this.teamMember?.email || this.calEvent.organizer.email];

    return {
      icalEvent: generateIcsFile({
        calEvent: this.calEvent,
<<<<<<< HEAD
        title: this.t("event_location_changed"),
        subtitle: this.t("emailed_you_and_any_other_attendees"),
=======
>>>>>>> 00ee1ef4
        role: GenerateIcsRole.ORGANIZER,
        status: "CONFIRMED",
      }),
      from: `${EMAIL_FROM_NAME} <${this.getMailerOptions().from}>`,
      to: toAddresses.join(","),
      replyTo: [this.calEvent.organizer.email, ...this.calEvent.attendees.map(({ email }) => email)],
      subject: `${this.t("location_changed_event_type_subject", {
        eventType: this.calEvent.type,
        name: this.calEvent.attendees[0].name,
        date: this.getFormattedDate(),
      })}`,
      html: await renderEmail("OrganizerLocationChangeEmail", {
        attendee: this.calEvent.organizer,
        calEvent: this.calEvent,
      }),
      text: this.getTextBody("event_location_changed"),
    };
  }
}<|MERGE_RESOLUTION|>--- conflicted
+++ resolved
@@ -11,11 +11,6 @@
     return {
       icalEvent: generateIcsFile({
         calEvent: this.calEvent,
-<<<<<<< HEAD
-        title: this.t("event_location_changed"),
-        subtitle: this.t("emailed_you_and_any_other_attendees"),
-=======
->>>>>>> 00ee1ef4
         role: GenerateIcsRole.ORGANIZER,
         status: "CONFIRMED",
       }),
