--- conflicted
+++ resolved
@@ -28,15 +28,10 @@
   protected getNodeMailerPayload(): Record<string, unknown> {
     return {
       to: `${this.passwordEvent.user.name} <${this.passwordEvent.user.email}>`,
-<<<<<<< HEAD
-      from: `Mento Coaching <${this.getMailerOptions().from}>`,
-      subject: this.passwordEvent.language("reset_password_subject"),
-=======
       from: `${APP_NAME} <${this.getMailerOptions().from}>`,
       subject: this.passwordEvent.language("reset_password_subject", {
         appName: APP_NAME,
       }),
->>>>>>> 546f0c38
       html: renderEmail("ForgotPasswordEmail", this.passwordEvent),
       text: this.getTextBody(),
     };
