--- conflicted
+++ resolved
@@ -6,8 +6,6 @@
 import { getRichDescription } from "@calcom/lib/CalEventParser";
 import { getVideoCallUrlFromCalEvent } from "@calcom/lib/CalEventParser";
 import type { CalendarEvent, Person } from "@calcom/types/Calendar";
-
-import { GenerateIcsRole } from "./generateIcsFile";
 
 export enum BookingAction {
   Create = "create",
@@ -53,12 +51,7 @@
 }: {
   event: ICSCalendarEvent;
   status: EventStatus;
-<<<<<<< HEAD
-  role: GenerateIcsRole;
-  isRequestReschedule?: boolean;
-=======
   partstat?: ParticipationStatus;
->>>>>>> 00ee1ef4
   t?: TFunction;
 }) => {
   const location = getVideoCallUrlFromCalEvent(event) || event.location;
@@ -71,27 +64,6 @@
     recurrenceRule = new RRule(event.recurringEvent).toString().replace("RRULE:", "");
   }
 
-<<<<<<< HEAD
-  const getTextBody = (title: string, subtitle: string): string => {
-    let body: string;
-    if (isRequestReschedule && role === GenerateIcsRole.ATTENDEE && t) {
-      body = `
-      ${title}
-      ${getWhen(event, t)}
-      ${subtitle}`;
-    }
-    body = `
-    ${title}
-    ${subtitle}
-
-    ${getRichDescription(event, t)}
-    `.trim();
-
-    return body;
-  };
-
-=======
->>>>>>> 00ee1ef4
   const icsEvent = createEvent({
     uid: event.iCalUID || event.uid!,
     sequence: event.iCalSequence || 0,
