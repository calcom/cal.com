import type { EventStatus } from "ics";
import type { TFunction } from "next-i18next";

import type { CalendarEvent } from "@calcom/types/Calendar";

import generateIcsString from "./generateIcsString";

export enum GenerateIcsRole {
  ATTENDEE = "attendee",
  ORGANIZER = "organizer",
}

export default function generateIcsFile({
  calEvent,
  title,
  subtitle,
  role,
  status,
  t,
  isRequestReschedule,
}: {
  calEvent: CalendarEvent;
  title: string;
  subtitle: string;
  role: GenerateIcsRole;
  status: EventStatus;
  t?: TFunction;
  isRequestReschedule?: boolean;
}) {
  // O365 deletes emails if the calendar event is selected. Currently no option to disable this on the web
  if (
    role !== GenerateIcsRole.ATTENDEE &&
    calEvent.destinationCalendar &&
<<<<<<< HEAD
    calEvent.destinationCalendar.length &&
    calEvent.destinationCalendar[0].integration === "office365_calendar"
=======
    calEvent.destinationCalendar[0]?.integration === "office365_calendar"
>>>>>>> 971d9ff0
  )
    return null;

  return {
    filename: "event.ics",
    content: generateIcsString({
      event: calEvent,
      title,
      subtitle,
      role,
      status,
      t,
      isRequestReschedule,
    }),
    method: "REQUEST",
  };
}<|MERGE_RESOLUTION|>--- conflicted
+++ resolved
@@ -31,12 +31,7 @@
   if (
     role !== GenerateIcsRole.ATTENDEE &&
     calEvent.destinationCalendar &&
-<<<<<<< HEAD
-    calEvent.destinationCalendar.length &&
-    calEvent.destinationCalendar[0].integration === "office365_calendar"
-=======
     calEvent.destinationCalendar[0]?.integration === "office365_calendar"
->>>>>>> 971d9ff0
   )
     return null;
 
