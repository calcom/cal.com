import dayjs from "dayjs";
import timezone from "dayjs/plugin/timezone";
import { TFunction } from "next-i18next";
import rrule from "rrule";

<<<<<<< HEAD
import { getEveryFreqFor } from "@calcom/lib/recurringStrings";
import type { CalendarEvent } from "@calcom/types/Calendar";
import { RecurringEvent } from "@calcom/types/Calendar";
=======
import type { CalendarEvent } from "@calcom/types/Calendar";
>>>>>>> 1f1e364a

import { Info } from "./Info";

dayjs.extend(timezone);

<<<<<<< HEAD
function getRecurringWhen({ calEvent }: { calEvent: CalendarEvent }) {
  if (calEvent.recurrence !== undefined) {
    const t = calEvent.attendees[0].language.translate;
    const rruleOptions = rrule.fromString(calEvent.recurrence).options;
    const recurringEvent: RecurringEvent = {
      freq: rruleOptions.freq,
      count: rruleOptions.count || 1,
      interval: rruleOptions.interval,
    };
    return ` - ${getEveryFreqFor({ t, recurringEvent })}`;
  }
  return "";
}

export function WhenInfo(props: { calEvent: CalendarEvent; timeZone: string; t: TFunction }) {
  const { timeZone, t } = props;
=======
function getRecurringWhen(props: { calEvent: CalendarEvent }) {
  const t = props.calEvent.attendees[0].language.translate;
  const { calEvent: { recurringEvent } = {} } = props;
  return recurringEvent?.count && recurringEvent?.freq
    ? ` - ${t("every_for_freq", {
        freq: t(`${rrule.FREQUENCIES[recurringEvent.freq].toString().toLowerCase()}`),
      })} ${recurringEvent.count} ${t(`${rrule.FREQUENCIES[recurringEvent.freq].toString().toLowerCase()}`, {
        count: recurringEvent.count,
      })}`
    : "";
}

export function WhenInfo(props: { calEvent: CalendarEvent; timeZone: string; t: TFunction }) {
  const { timeZone, t, calEvent: { recurringEvent } = {} } = props;
>>>>>>> 1f1e364a

  function getRecipientStart(format: string) {
    return dayjs(props.calEvent.startTime).tz(timeZone).format(format);
  }

  function getRecipientEnd(format: string) {
    return dayjs(props.calEvent.endTime).tz(timeZone).format(format);
  }

  return (
    <div>
      <Info
        label={`${t("when")} ${getRecurringWhen(props)}`}
        lineThrough={!!props.calEvent.cancellationReason}
        description={
          <>
<<<<<<< HEAD
            {props.calEvent.recurrence ? `${t("starting")} ` : ""}
=======
            {recurringEvent?.count ? `${t("starting")} ` : ""}
>>>>>>> 1f1e364a
            {t(getRecipientStart("dddd").toLowerCase())}, {t(getRecipientStart("MMMM").toLowerCase())}{" "}
            {getRecipientStart("D, YYYY | h:mma")} - {getRecipientEnd("h:mma")}{" "}
            <span style={{ color: "#888888" }}>({timeZone})</span>
          </>
        }
        withSpacer
      />
    </div>
  );
}<|MERGE_RESOLUTION|>--- conflicted
+++ resolved
@@ -3,23 +3,18 @@
 import { TFunction } from "next-i18next";
 import rrule from "rrule";
 
-<<<<<<< HEAD
 import { getEveryFreqFor } from "@calcom/lib/recurringStrings";
 import type { CalendarEvent } from "@calcom/types/Calendar";
 import { RecurringEvent } from "@calcom/types/Calendar";
-=======
-import type { CalendarEvent } from "@calcom/types/Calendar";
->>>>>>> 1f1e364a
 
 import { Info } from "./Info";
 
 dayjs.extend(timezone);
 
-<<<<<<< HEAD
 function getRecurringWhen({ calEvent }: { calEvent: CalendarEvent }) {
-  if (calEvent.recurrence !== undefined) {
+  if (calEvent.recurringEvent) {
     const t = calEvent.attendees[0].language.translate;
-    const rruleOptions = rrule.fromString(calEvent.recurrence).options;
+    const rruleOptions = new rrule(calEvent.recurringEvent).options;
     const recurringEvent: RecurringEvent = {
       freq: rruleOptions.freq,
       count: rruleOptions.count || 1,
@@ -31,23 +26,7 @@
 }
 
 export function WhenInfo(props: { calEvent: CalendarEvent; timeZone: string; t: TFunction }) {
-  const { timeZone, t } = props;
-=======
-function getRecurringWhen(props: { calEvent: CalendarEvent }) {
-  const t = props.calEvent.attendees[0].language.translate;
-  const { calEvent: { recurringEvent } = {} } = props;
-  return recurringEvent?.count && recurringEvent?.freq
-    ? ` - ${t("every_for_freq", {
-        freq: t(`${rrule.FREQUENCIES[recurringEvent.freq].toString().toLowerCase()}`),
-      })} ${recurringEvent.count} ${t(`${rrule.FREQUENCIES[recurringEvent.freq].toString().toLowerCase()}`, {
-        count: recurringEvent.count,
-      })}`
-    : "";
-}
-
-export function WhenInfo(props: { calEvent: CalendarEvent; timeZone: string; t: TFunction }) {
   const { timeZone, t, calEvent: { recurringEvent } = {} } = props;
->>>>>>> 1f1e364a
 
   function getRecipientStart(format: string) {
     return dayjs(props.calEvent.startTime).tz(timeZone).format(format);
@@ -64,11 +43,7 @@
         lineThrough={!!props.calEvent.cancellationReason}
         description={
           <>
-<<<<<<< HEAD
-            {props.calEvent.recurrence ? `${t("starting")} ` : ""}
-=======
             {recurringEvent?.count ? `${t("starting")} ` : ""}
->>>>>>> 1f1e364a
             {t(getRecipientStart("dddd").toLowerCase())}, {t(getRecipientStart("MMMM").toLowerCase())}{" "}
             {getRecipientStart("D, YYYY | h:mma")} - {getRecipientEnd("h:mma")}{" "}
             <span style={{ color: "#888888" }}>({timeZone})</span>
