import type { TFunction } from "next-i18next";

<<<<<<< HEAD
import { BOOKED_WITH_SMS_EMAIL } from "@calcom/lib/constants";
=======
import isSmsCalEmail from "@calcom/lib/isSmsCalEmail";
>>>>>>> 799ebe24
import type { CalendarEvent } from "@calcom/types/Calendar";

import { Info } from "./Info";

const PersonInfo = ({ name = "", email = "", role = "", phoneNumber = "" }) => (
  <div style={{ color: "#101010", fontWeight: 400, lineHeight: "24px" }}>
    {name} - {role} {phoneNumber}
<<<<<<< HEAD
    {email !== BOOKED_WITH_SMS_EMAIL && (
=======
    {!isSmsCalEmail(email) && (
>>>>>>> 799ebe24
      <span style={{ color: "#4B5563" }}>
        <a href={`mailto:${email}`} style={{ color: "#4B5563" }}>
          {email}
        </a>
      </span>
    )}
  </div>
);

export function WhoInfo(props: { calEvent: CalendarEvent; t: TFunction }) {
  const { t } = props;
  return (
    <Info
      label={t("who")}
      description={
        <>
          <PersonInfo
            name={props.calEvent.organizer.name}
            role={t("organizer")}
            email={props.calEvent.organizer.email}
          />
          {props.calEvent.team?.members.map((member) => (
<<<<<<< HEAD
            <PersonInfo
              key={member.name}
              name={member.name}
              role={t("team_member")}
              email={member?.email ?? undefined}
            />
=======
            <PersonInfo key={member.name} name={member.name} role={t("team_member")} email={member?.email} />
>>>>>>> 799ebe24
          ))}
          {props.calEvent.attendees.map((attendee) => (
            <PersonInfo
              key={attendee.id || attendee.name}
              name={attendee.name}
              role={t("guest")}
              email={attendee.email}
              phoneNumber={attendee.phoneNumber ?? undefined}
            />
          ))}
        </>
      }
      withSpacer
    />
  );
}<|MERGE_RESOLUTION|>--- conflicted
+++ resolved
@@ -1,10 +1,6 @@
 import type { TFunction } from "next-i18next";
 
-<<<<<<< HEAD
-import { BOOKED_WITH_SMS_EMAIL } from "@calcom/lib/constants";
-=======
 import isSmsCalEmail from "@calcom/lib/isSmsCalEmail";
->>>>>>> 799ebe24
 import type { CalendarEvent } from "@calcom/types/Calendar";
 
 import { Info } from "./Info";
@@ -12,11 +8,7 @@
 const PersonInfo = ({ name = "", email = "", role = "", phoneNumber = "" }) => (
   <div style={{ color: "#101010", fontWeight: 400, lineHeight: "24px" }}>
     {name} - {role} {phoneNumber}
-<<<<<<< HEAD
-    {email !== BOOKED_WITH_SMS_EMAIL && (
-=======
     {!isSmsCalEmail(email) && (
->>>>>>> 799ebe24
       <span style={{ color: "#4B5563" }}>
         <a href={`mailto:${email}`} style={{ color: "#4B5563" }}>
           {email}
@@ -39,16 +31,7 @@
             email={props.calEvent.organizer.email}
           />
           {props.calEvent.team?.members.map((member) => (
-<<<<<<< HEAD
-            <PersonInfo
-              key={member.name}
-              name={member.name}
-              role={t("team_member")}
-              email={member?.email ?? undefined}
-            />
-=======
             <PersonInfo key={member.name} name={member.name} role={t("team_member")} email={member?.email} />
->>>>>>> 799ebe24
           ))}
           {props.calEvent.attendees.map((attendee) => (
             <PersonInfo
