--- conflicted
+++ resolved
@@ -68,15 +68,9 @@
       <Info label={t("cancellation_reason")} description={props.calEvent.cancellationReason} withSpacer />
       <Info label={t("rejection_reason")} description={props.calEvent.rejectionReason} withSpacer />
       <Info label={t("what")} description={props.calEvent.type} withSpacer />
-<<<<<<< HEAD
       <WhenInfo calEvent={props.calEvent} t={t} timeZone={timeZone} />
-      <WhoInfo calEvent={props.calEvent} />
-      <LocationInfo calEvent={props.calEvent} />
-=======
-      <WhenInfo calEvent={props.calEvent} recurringEvent={props.recurringEvent} t={t} timeZone={timeZone} />
       <WhoInfo calEvent={props.calEvent} t={t} />
       <LocationInfo calEvent={props.calEvent} t={t} />
->>>>>>> bb487544
       <Info label={t("description")} description={props.calEvent.description} withSpacer />
       <Info label={t("additional_notes")} description={props.calEvent.additionalNotes} withSpacer />
       <CustomInputs calEvent={props.calEvent} />
