--- conflicted
+++ resolved
@@ -9,10 +9,6 @@
     newSeat?: boolean;
   } & Partial<React.ComponentProps<typeof BaseScheduledEmail>>
 ) => {
-<<<<<<< HEAD
-  console.log(props.newSeat);
-=======
->>>>>>> d0325c13
   let subject;
   let title;
 
