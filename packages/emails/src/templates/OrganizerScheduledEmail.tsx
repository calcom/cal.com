--- conflicted
+++ resolved
@@ -1,8 +1,4 @@
-<<<<<<< HEAD
-import { SchedulingType } from "@calcom/platform-enums";
-=======
 import { SchedulingType } from "@calcom/prisma/enums";
->>>>>>> 00ee1ef4
 import type { CalendarEvent, Person } from "@calcom/types/Calendar";
 
 import { BaseScheduledEmail } from "./BaseScheduledEmail";
