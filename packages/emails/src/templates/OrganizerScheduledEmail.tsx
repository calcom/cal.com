import type { CalendarEvent, Person } from "@calcom/types/Calendar";

import { BaseScheduledEmail } from "./BaseScheduledEmail";

export const OrganizerScheduledEmail = (
  props: {
    calEvent: CalendarEvent;
    attendee: Person;
  } & Partial<React.ComponentProps<typeof BaseScheduledEmail>>
) => {
  const t = props.calEvent.organizer.language.translate;
  return (
    <BaseScheduledEmail
      timeZone={props.calEvent.organizer.timeZone}
      t={t}
      subject={t("confirmed_event_type_subject")}
<<<<<<< HEAD
      title={t(props.calEvent.recurrence ? "new_event_scheduled_recurring" : "new_event_scheduled")}
=======
      title={t(
        props.calEvent.recurringEvent?.count ? "new_event_scheduled_recurring" : "new_event_scheduled"
      )}
>>>>>>> 1f1e364a
      {...props}
    />
  );
};<|MERGE_RESOLUTION|>--- conflicted
+++ resolved
@@ -14,13 +14,9 @@
       timeZone={props.calEvent.organizer.timeZone}
       t={t}
       subject={t("confirmed_event_type_subject")}
-<<<<<<< HEAD
-      title={t(props.calEvent.recurrence ? "new_event_scheduled_recurring" : "new_event_scheduled")}
-=======
       title={t(
         props.calEvent.recurringEvent?.count ? "new_event_scheduled_recurring" : "new_event_scheduled"
       )}
->>>>>>> 1f1e364a
       {...props}
     />
   );
