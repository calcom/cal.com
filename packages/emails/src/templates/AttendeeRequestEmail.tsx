import { AttendeeScheduledEmail } from "./AttendeeScheduledEmail";

export const AttendeeRequestEmail = (props: React.ComponentProps<typeof AttendeeScheduledEmail>) => (
  <AttendeeScheduledEmail
    title={props.calEvent.organizer.language.translate(
<<<<<<< HEAD
      props.calEvent.recurrence ? "booking_submitted_recurring" : "booking_submitted"
    )}
    subtitle={props.calEvent.organizer.language.translate(
      props.calEvent.recurrence
=======
      props.calEvent.recurringEvent?.count ? "booking_submitted_recurring" : "booking_submitted"
    )}
    subtitle={props.calEvent.organizer.language.translate(
      props.calEvent.recurringEvent?.count
>>>>>>> 1f1e364a
        ? "user_needs_to_confirm_or_reject_booking_recurring"
        : "user_needs_to_confirm_or_reject_booking",
      { user: props.calEvent.organizer.name }
    )}
    headerType="calendarCircle"
    subject="booking_submitted_subject"
    {...props}
  />
);<|MERGE_RESOLUTION|>--- conflicted
+++ resolved
@@ -3,17 +3,10 @@
 export const AttendeeRequestEmail = (props: React.ComponentProps<typeof AttendeeScheduledEmail>) => (
   <AttendeeScheduledEmail
     title={props.calEvent.organizer.language.translate(
-<<<<<<< HEAD
-      props.calEvent.recurrence ? "booking_submitted_recurring" : "booking_submitted"
-    )}
-    subtitle={props.calEvent.organizer.language.translate(
-      props.calEvent.recurrence
-=======
       props.calEvent.recurringEvent?.count ? "booking_submitted_recurring" : "booking_submitted"
     )}
     subtitle={props.calEvent.organizer.language.translate(
       props.calEvent.recurringEvent?.count
->>>>>>> 1f1e364a
         ? "user_needs_to_confirm_or_reject_booking_recurring"
         : "user_needs_to_confirm_or_reject_booking",
       { user: props.calEvent.organizer.name }
