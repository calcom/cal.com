--- conflicted
+++ resolved
@@ -97,11 +97,7 @@
   return !!metadata?.disableStandardEmails?.all?.host;
 };
 
-<<<<<<< HEAD
-export const sendScheduledEmails = async (
-=======
 export const sendScheduledEmailsAndSMS = async (
->>>>>>> 00ee1ef4
   calEvent: CalendarEvent,
   eventNameObject?: EventNameObjectType,
   hostEmailDisabled?: boolean,
@@ -149,13 +145,6 @@
 };
 
 // for rescheduled round robin booking that assigned new members
-<<<<<<< HEAD
-export const sendRoundRobinScheduledEmails = async (
-  calEvent: CalendarEvent,
-  members: Person[],
-  eventTypeMetadata?: EventTypeMetadata
-) => {
-=======
 export const sendRoundRobinScheduledEmailsAndSMS = async ({
   calEvent,
   members,
@@ -167,7 +156,6 @@
   eventTypeMetadata?: EventTypeMetadata;
   reassigned?: { name: string | null; email: string; reason?: string; byUser?: string };
 }) => {
->>>>>>> 00ee1ef4
   if (eventTypeDisableHostEmail(eventTypeMetadata)) return;
   const formattedCalEvent = formatCalEvent(calEvent);
   const emailsAndSMSToSend: Promise<unknown>[] = [];
@@ -185,22 +173,13 @@
   await Promise.all(emailsAndSMSToSend);
 };
 
-<<<<<<< HEAD
-export const sendRoundRobinRescheduledEmails = async (
-  calEvent: CalendarEvent,
-  members: Person[],
+export const sendRoundRobinRescheduledEmailsAndSMS = async (
+  calEvent: CalendarEvent,
+  teamMembersAndAttendees: Person[],
   eventTypeMetadata?: EventTypeMetadata
 ) => {
   if (eventTypeDisableHostEmail(eventTypeMetadata)) return;
-=======
-export const sendRoundRobinRescheduledEmailsAndSMS = async (
-  calEvent: CalendarEvent,
-  teamMembersAndAttendees: Person[],
-  eventTypeMetadata?: EventTypeMetadata
-) => {
-  if (eventTypeDisableHostEmail(eventTypeMetadata)) return;
-
->>>>>>> 00ee1ef4
+
   const calendarEvent = formatCalEvent(calEvent);
   const emailsAndSMSToSend: Promise<unknown>[] = [];
   const successfullyReScheduledSMS = new EventSuccessfullyReScheduledSMS(calEvent);
@@ -233,18 +212,11 @@
   await Promise.all(emailsToSend);
 };
 
-<<<<<<< HEAD
-export const sendRoundRobinCancelledEmails = async (
-  calEvent: CalendarEvent,
-  members: Person[],
-  eventTypeMetadata?: EventTypeMetadata
-=======
 export const sendRoundRobinCancelledEmailsAndSMS = async (
   calEvent: CalendarEvent,
   members: Person[],
   eventTypeMetadata?: EventTypeMetadata,
   reassignedTo?: { name: string | null; email: string }
->>>>>>> 00ee1ef4
 ) => {
   if (eventTypeDisableHostEmail(eventTypeMetadata)) return;
   const calendarEvent = formatCalEvent(calEvent);
@@ -272,11 +244,7 @@
   await Promise.all(emailsAndSMSToSend);
 };
 
-<<<<<<< HEAD
-export const sendRescheduledEmails = async (
-=======
 export const sendRescheduledEmailsAndSMS = async (
->>>>>>> 00ee1ef4
   calEvent: CalendarEvent,
   eventTypeMetadata?: EventTypeMetadata
 ) => {
@@ -308,11 +276,7 @@
   await successfullyReScheduledSms.sendSMSToAttendees();
 };
 
-<<<<<<< HEAD
-export const sendRescheduledSeatEmail = async (
-=======
 export const sendRescheduledSeatEmailAndSMS = async (
->>>>>>> 00ee1ef4
   calEvent: CalendarEvent,
   attendee: Person,
   eventTypeMetadata?: EventTypeMetadata
@@ -326,12 +290,9 @@
     emailsToSend.push(sendEmail(() => new OrganizerRescheduledEmail({ calEvent: calendarEvent })));
   if (!eventTypeDisableAttendeeEmail(eventTypeMetadata))
     emailsToSend.push(sendEmail(() => new AttendeeRescheduledEmail(clonedCalEvent, attendee)));
-<<<<<<< HEAD
-=======
 
   const successfullyReScheduledSMS = new EventSuccessfullyReScheduledSMS(calEvent);
   await successfullyReScheduledSMS.sendSMSToAttendee(attendee);
->>>>>>> 00ee1ef4
 
   await Promise.all(emailsToSend);
 };
@@ -381,11 +342,7 @@
   await eventScheduledSMS.sendSMSToAttendee(invitee);
 };
 
-<<<<<<< HEAD
-export const sendCancelledSeatEmails = async (
-=======
 export const sendCancelledSeatEmailsAndSMS = async (
->>>>>>> 00ee1ef4
   calEvent: CalendarEvent,
   cancelledAttendee: Person,
   eventTypeMetadata?: EventTypeMetadata
@@ -398,12 +355,6 @@
     emailsToSend.push(sendEmail(() => new AttendeeCancelledSeatEmail(clonedCalEvent, cancelledAttendee)));
   if (!eventTypeDisableHostEmail(eventTypeMetadata))
     emailsToSend.push(
-<<<<<<< HEAD
-      sendEmail(() => new OrganizerAttendeeCancelledSeatEmail({ calEvent: formattedCalEvent }))
-    );
-
-  await Promise.all(emailsToSend);
-=======
       sendEmail(
         () =>
           new OrganizerAttendeeCancelledSeatEmail({
@@ -416,7 +367,6 @@
   await Promise.all(emailsToSend);
   const cancelledSeatSMS = new CancelledSeatSMS(clonedCalEvent);
   await cancelledSeatSMS.sendSMSToAttendee(cancelledAttendee);
->>>>>>> 00ee1ef4
 };
 
 export const sendOrganizerRequestEmail = async (
@@ -439,37 +389,24 @@
   await Promise.all(emailsToSend);
 };
 
-<<<<<<< HEAD
-export const sendAttendeeRequestEmail = async (
-=======
 export const sendAttendeeRequestEmailAndSMS = async (
->>>>>>> 00ee1ef4
   calEvent: CalendarEvent,
   attendee: Person,
   eventTypeMetadata?: EventTypeMetadata
 ) => {
   if (eventTypeDisableAttendeeEmail(eventTypeMetadata)) return;
-<<<<<<< HEAD
-=======
-
->>>>>>> 00ee1ef4
   const calendarEvent = formatCalEvent(calEvent);
   await sendEmail(() => new AttendeeRequestEmail(calendarEvent, attendee));
   const eventRequestSms = new EventRequestSMS(calendarEvent);
   await eventRequestSms.sendSMSToAttendee(attendee);
 };
 
-<<<<<<< HEAD
-export const sendDeclinedEmails = async (calEvent: CalendarEvent, eventTypeMetadata?: EventTypeMetadata) => {
+export const sendDeclinedEmailsAndSMS = async (
+  calEvent: CalendarEvent,
+  eventTypeMetadata?: EventTypeMetadata
+) => {
   if (eventTypeDisableAttendeeEmail(eventTypeMetadata)) return;
-=======
-export const sendDeclinedEmailsAndSMS = async (
-  calEvent: CalendarEvent,
-  eventTypeMetadata?: EventTypeMetadata
-) => {
-  if (eventTypeDisableAttendeeEmail(eventTypeMetadata)) return;
-
->>>>>>> 00ee1ef4
+
   const calendarEvent = formatCalEvent(calEvent);
   const emailsToSend: Promise<unknown>[] = [];
 
@@ -493,7 +430,6 @@
   const emailsToSend: Promise<unknown>[] = [];
   const calEventLength = calendarEvent.length;
   const eventDuration = calEventLength as number;
-<<<<<<< HEAD
 
   if (typeof calEventLength !== "number") {
     logger.error(
@@ -505,19 +441,6 @@
   if (!eventTypeDisableHostEmail(eventTypeMetadata)) {
     emailsToSend.push(sendEmail(() => new OrganizerCancelledEmail({ calEvent: calendarEvent })));
 
-=======
-
-  if (typeof calEventLength !== "number") {
-    logger.error(
-      "`calEventLength` is not a number",
-      safeStringify({ calEventLength, calEventTitle: calEvent.title, bookingId: calEvent.bookingId })
-    );
-  }
-
-  if (!eventTypeDisableHostEmail(eventTypeMetadata)) {
-    emailsToSend.push(sendEmail(() => new OrganizerCancelledEmail({ calEvent: calendarEvent })));
-
->>>>>>> 00ee1ef4
     if (calendarEvent.team?.members) {
       for (const teamMember of calendarEvent.team.members) {
         emailsToSend.push(
@@ -578,11 +501,7 @@
   }
 };
 
-<<<<<<< HEAD
-export const sendAwaitingPaymentEmail = async (
-=======
 export const sendAwaitingPaymentEmailAndSMS = async (
->>>>>>> 00ee1ef4
   calEvent: CalendarEvent,
   eventTypeMetadata?: EventTypeMetadata
 ) => {
@@ -662,11 +581,7 @@
   await eventRequestToReschedule.sendSMSToAttendees();
 };
 
-<<<<<<< HEAD
-export const sendLocationChangeEmails = async (
-=======
 export const sendLocationChangeEmailsAndSMS = async (
->>>>>>> 00ee1ef4
   calEvent: CalendarEvent,
   eventTypeMetadata?: EventTypeMetadata
 ) => {
@@ -695,11 +610,8 @@
   }
 
   await Promise.all(emailsToSend);
-<<<<<<< HEAD
-=======
   const eventLocationChangedSMS = new EventLocationChangedSMS(calendarEvent);
   await eventLocationChangedSMS.sendSMSToAttendees();
->>>>>>> 00ee1ef4
 };
 export const sendAddGuestsEmails = async (calEvent: CalendarEvent, newGuests: string[]) => {
   const calendarEvent = formatCalEvent(calEvent);
