import { default as cloneDeep } from "lodash/cloneDeep";
import type { z } from "zod";

import dayjs from "@calcom/dayjs";
import type BaseEmail from "@calcom/emails/templates/_base-email";
import type { EventNameObjectType } from "@calcom/features/eventtypes/lib/eventNaming";
import { getEventName } from "@calcom/features/eventtypes/lib/eventNaming";
import { formatCalEvent } from "@calcom/lib/formatCalendarEvent";
import logger from "@calcom/lib/logger";
import { safeStringify } from "@calcom/lib/safeStringify";
import { withReporting } from "@calcom/lib/sentryWrapper";
import type { EventTypeMetaDataSchema } from "@calcom/prisma/zod-utils";
import type { CalendarEvent, Person } from "@calcom/types/Calendar";

type CalendarEventWithBranding = CalendarEvent & { hideBranding: boolean };

export function withHideBranding(calEvent: CalendarEvent, explicit?: boolean): CalendarEventWithBranding {
  return { ...calEvent, hideBranding: explicit ?? calEvent.hideBranding ?? false };
}

import AwaitingPaymentSMS from "../sms/attendee/awaiting-payment-sms";
import CancelledSeatSMS from "../sms/attendee/cancelled-seat-sms";
import EventCancelledSMS from "../sms/attendee/event-cancelled-sms";
import EventDeclinedSMS from "../sms/attendee/event-declined-sms";
import EventLocationChangedSMS from "../sms/attendee/event-location-changed-sms";
import EventRequestSMS from "../sms/attendee/event-request-sms";
import EventRequestToRescheduleSMS from "../sms/attendee/event-request-to-reschedule-sms";
import EventSuccessfullyReScheduledSMS from "../sms/attendee/event-rescheduled-sms";
import EventSuccessfullyScheduledSMS from "../sms/attendee/event-scheduled-sms";
import AttendeeAddGuestsEmail from "./templates/attendee-add-guests-email";
import AttendeeAwaitingPaymentEmail from "./templates/attendee-awaiting-payment-email";
import AttendeeCancelledEmail from "./templates/attendee-cancelled-email";
import AttendeeCancelledSeatEmail from "./templates/attendee-cancelled-seat-email";
import AttendeeDeclinedEmail from "./templates/attendee-declined-email";
import AttendeeLocationChangeEmail from "./templates/attendee-location-change-email";
import AttendeeRequestEmail from "./templates/attendee-request-email";
import AttendeeRescheduledEmail from "./templates/attendee-rescheduled-email";
import AttendeeScheduledEmail from "./templates/attendee-scheduled-email";
import AttendeeUpdatedEmail from "./templates/attendee-updated-email";
import AttendeeWasRequestedToRescheduleEmail from "./templates/attendee-was-requested-to-reschedule-email";
import OrganizerAddGuestsEmail from "./templates/organizer-add-guests-email";
import OrganizerAttendeeCancelledSeatEmail from "./templates/organizer-attendee-cancelled-seat-email";
import OrganizerCancelledEmail from "./templates/organizer-cancelled-email";
import OrganizerLocationChangeEmail from "./templates/organizer-location-change-email";
import OrganizerReassignedEmail from "./templates/organizer-reassigned-email";
import OrganizerRequestEmail from "./templates/organizer-request-email";
import OrganizerRequestReminderEmail from "./templates/organizer-request-reminder-email";
import OrganizerRequestedToRescheduleEmail from "./templates/organizer-requested-to-reschedule-email";
import OrganizerRescheduledEmail from "./templates/organizer-rescheduled-email";
import OrganizerScheduledEmail from "./templates/organizer-scheduled-email";

type EventTypeMetadata = z.infer<typeof EventTypeMetaDataSchema>;

const sendEmail = (prepare: () => BaseEmail) => {
  return new Promise((resolve, reject) => {
    try {
      const email = prepare();
      resolve(email.sendEmail());
    } catch (e) {
      reject(console.error(`${prepare.constructor.name}.sendEmail failed`, e));
    }
  });
};

const eventTypeDisableAttendeeEmail = (metadata?: EventTypeMetadata) => {
  return !!metadata?.disableStandardEmails?.all?.attendee;
};

const eventTypeDisableHostEmail = (metadata?: EventTypeMetadata) => {
  return !!metadata?.disableStandardEmails?.all?.host;
};

const _sendScheduledEmailsAndSMS = async (
  calEvent: CalendarEventWithBranding,
  eventNameObject?: EventNameObjectType,
  hostEmailDisabled?: boolean,
  attendeeEmailDisabled?: boolean,
  eventTypeMetadata?: EventTypeMetadata
) => {
  const formattedCalEvent = formatCalEvent(calEvent);
  const emailsToSend: Promise<unknown>[] = [];

  if (!hostEmailDisabled && !eventTypeDisableHostEmail(eventTypeMetadata)) {
    emailsToSend.push(sendEmail(() => new OrganizerScheduledEmail({ calEvent: formattedCalEvent })));

    if (formattedCalEvent.team) {
      for (const teamMember of formattedCalEvent.team.members) {
        emailsToSend.push(
          sendEmail(() => new OrganizerScheduledEmail({ calEvent: formattedCalEvent, teamMember }))
        );
      }
    }
  }

  if (!attendeeEmailDisabled && !eventTypeDisableAttendeeEmail(eventTypeMetadata)) {
    emailsToSend.push(
      ...formattedCalEvent.attendees.map((attendee) => {
        return sendEmail(
          () =>
            new AttendeeScheduledEmail(
              {
                ...formattedCalEvent,
                ...(formattedCalEvent.hideCalendarNotes && { additionalNotes: undefined }),
                ...(eventNameObject && {
                  title: getEventName({ ...eventNameObject, t: attendee.language.translate }),
                }),
              },
              attendee
            )
        );
      })
    );
  }

  await Promise.all(emailsToSend);
  const successfullyScheduledSms = new EventSuccessfullyScheduledSMS(calEvent);
  await successfullyScheduledSms.sendSMSToAttendees();
};

export const sendScheduledEmailsAndSMS = withReporting(
  _sendScheduledEmailsAndSMS,
  "sendScheduledEmailsAndSMS"
);

// for rescheduled round robin booking that assigned new members
export const sendRoundRobinScheduledEmailsAndSMS = async ({
  calEvent,
  members,
  eventTypeMetadata,
  reassigned,
}: {
  calEvent: CalendarEventWithBranding;
  members: Person[];
  eventTypeMetadata?: EventTypeMetadata;
  reassigned?: { name: string | null; email: string; reason?: string; byUser?: string };
}) => {
  if (eventTypeDisableHostEmail(eventTypeMetadata)) return;
  const formattedCalEvent = formatCalEvent(calEvent);
  const emailsAndSMSToSend: Promise<unknown>[] = [];
  const eventScheduledSMS = new EventSuccessfullyScheduledSMS(calEvent);

  for (const teamMember of members) {
    emailsAndSMSToSend.push(
      sendEmail(() => new OrganizerScheduledEmail({ calEvent: formattedCalEvent, teamMember, reassigned }))
    );
    if (teamMember.phoneNumber) {
      emailsAndSMSToSend.push(eventScheduledSMS.sendSMSToAttendee(teamMember));
    }
  }

  await Promise.all(emailsAndSMSToSend);
};

export const sendRoundRobinRescheduledEmailsAndSMS = async (
  calEvent: CalendarEventWithBranding,
  teamMembersAndAttendees: Person[],
  eventTypeMetadata?: EventTypeMetadata
) => {
  const calendarEvent = formatCalEvent(calEvent);
  const emailsAndSMSToSend: Promise<unknown>[] = [];
  const successfullyReScheduledSMS = new EventSuccessfullyReScheduledSMS(calEvent);

  for (const person of teamMembersAndAttendees) {
    const isAttendee = calendarEvent.attendees.some((attendee) => attendee.email === person.email);
    const isTeamMember = !!calendarEvent.team?.members.some((member) => member.email === person.email);

    if (isAttendee && !isTeamMember) {
      if (!eventTypeDisableAttendeeEmail(eventTypeMetadata)) {
        emailsAndSMSToSend.push(sendEmail(() => new AttendeeRescheduledEmail(calendarEvent, person)));
        if (person.phoneNumber) {
          emailsAndSMSToSend.push(successfullyReScheduledSMS.sendSMSToAttendee(person));
        }
      }
    } else if (!eventTypeDisableHostEmail(eventTypeMetadata)) {
      emailsAndSMSToSend.push(
        sendEmail(() => new OrganizerRescheduledEmail({ calEvent: calendarEvent, teamMember: person }))
      );
      if (person.phoneNumber) {
        emailsAndSMSToSend.push(successfullyReScheduledSMS.sendSMSToAttendee(person));
      }
    }
  }

  await Promise.all(emailsAndSMSToSend);
};

export const sendRoundRobinUpdatedEmailsAndSMS = async ({
  calEvent,
  eventTypeMetadata,
}: {
  calEvent: CalendarEventWithBranding;
  eventTypeMetadata?: EventTypeMetadata;
}) => {
  if (eventTypeDisableAttendeeEmail(eventTypeMetadata)) return;

  const emailsToSend = calEvent.attendees.map((attendee) =>
    sendEmail(() => new AttendeeUpdatedEmail(calEvent, attendee))
  );

  await Promise.all(emailsToSend);
};

export const sendRoundRobinCancelledEmailsAndSMS = async (
  calEvent: CalendarEventWithBranding,
  members: Person[],
  eventTypeMetadata?: EventTypeMetadata,
  reassignedTo?: { name: string | null; email: string; reason?: string }
) => {
  if (eventTypeDisableHostEmail(eventTypeMetadata)) return;
  const calendarEvent = formatCalEvent(calEvent);
  const emailsAndSMSToSend: Promise<unknown>[] = [];
  const successfullyReScheduledSMS = new EventCancelledSMS(calEvent);
  for (const teamMember of members) {
    emailsAndSMSToSend.push(
      sendEmail(
        () => new OrganizerCancelledEmail({ calEvent: calendarEvent, teamMember, reassigned: reassignedTo })
      )
    );

    if (teamMember.phoneNumber) {
      emailsAndSMSToSend.push(successfullyReScheduledSMS.sendSMSToAttendee(teamMember));
    }
  }

  await Promise.all(emailsAndSMSToSend);
};

export const sendRoundRobinReassignedEmailsAndSMS = async (args: {
  calEvent: CalendarEventWithBranding;
  members: Person[];
  reassignedTo: { name: string | null; email: string };
  eventTypeMetadata?: EventTypeMetadata;
}) => {
  const { calEvent, members, reassignedTo, eventTypeMetadata } = args;
  if (eventTypeDisableHostEmail(eventTypeMetadata)) return;
  const calendarEvent = formatCalEvent(calEvent);
  const emailsAndSMSToSend: Promise<unknown>[] = [];
  const successfullyReScheduledSMS = new EventCancelledSMS(calEvent);
  for (const teamMember of members) {
    emailsAndSMSToSend.push(
      sendEmail(
        () => new OrganizerReassignedEmail({ calEvent: calendarEvent, teamMember, reassigned: reassignedTo })
      )
    );

    if (teamMember.phoneNumber) {
      emailsAndSMSToSend.push(successfullyReScheduledSMS.sendSMSToAttendee(teamMember));
    }
  }

  await Promise.all(emailsAndSMSToSend);
};

const _sendRescheduledEmailsAndSMS = async (
  calEvent: CalendarEventWithBranding,
  eventTypeMetadata?: EventTypeMetadata
) => {
  const calendarEvent = formatCalEvent(calEvent);
  const emailsToSend: Promise<unknown>[] = [];

  if (!eventTypeDisableHostEmail(eventTypeMetadata)) {
    emailsToSend.push(sendEmail(() => new OrganizerRescheduledEmail({ calEvent: calendarEvent })));

    if (calendarEvent.team) {
      for (const teamMember of calendarEvent.team.members) {
        emailsToSend.push(
          sendEmail(() => new OrganizerRescheduledEmail({ calEvent: calendarEvent, teamMember }))
        );
      }
    }
  }

  if (!eventTypeDisableAttendeeEmail(eventTypeMetadata)) {
    emailsToSend.push(
      ...calendarEvent.attendees.map((attendee) => {
        return sendEmail(() => new AttendeeRescheduledEmail(calendarEvent, attendee));
      })
    );
  }

  await Promise.all(emailsToSend);
  const successfullyReScheduledSms = new EventSuccessfullyReScheduledSMS(calEvent);
  await successfullyReScheduledSms.sendSMSToAttendees();
};
export const sendRescheduledEmailsAndSMS = withReporting(
  _sendRescheduledEmailsAndSMS,
  "sendRescheduledEmailsAndSMS"
);

export const sendRescheduledSeatEmailAndSMS = async (
  calEvent: CalendarEventWithBranding,
  attendee: Person,
  eventTypeMetadata?: EventTypeMetadata
) => {
  const calendarEvent = formatCalEvent(calEvent);

  const clonedCalEvent = cloneDeep(calendarEvent);
  const emailsToSend: Promise<unknown>[] = [];

  if (!eventTypeDisableHostEmail(eventTypeMetadata))
    emailsToSend.push(sendEmail(() => new OrganizerRescheduledEmail({ calEvent: calendarEvent })));
  if (!eventTypeDisableAttendeeEmail(eventTypeMetadata))
    emailsToSend.push(sendEmail(() => new AttendeeRescheduledEmail(clonedCalEvent, attendee)));

  const successfullyReScheduledSMS = new EventSuccessfullyReScheduledSMS(calEvent);
  await successfullyReScheduledSMS.sendSMSToAttendee(attendee);

  await Promise.all(emailsToSend);
};

export const sendScheduledSeatsEmailsAndSMS = async (
  calEvent: CalendarEventWithBranding,
  invitee: Person,
  newSeat: boolean,
  showAttendees: boolean,
  hostEmailDisabled?: boolean,
  attendeeEmailDisabled?: boolean,
  eventTypeMetadata?: EventTypeMetadata
) => {
  const calendarEvent = formatCalEvent(calEvent);

  const emailsToSend: Promise<unknown>[] = [];

  if (!hostEmailDisabled && !eventTypeDisableHostEmail(eventTypeMetadata)) {
    emailsToSend.push(sendEmail(() => new OrganizerScheduledEmail({ calEvent: calendarEvent, newSeat })));

    if (calendarEvent.team) {
      for (const teamMember of calendarEvent.team.members) {
        emailsToSend.push(
          sendEmail(() => new OrganizerScheduledEmail({ calEvent: calendarEvent, newSeat, teamMember }))
        );
      }
    }
  }

  if (!attendeeEmailDisabled && !eventTypeDisableAttendeeEmail(eventTypeMetadata)) {
    emailsToSend.push(
      sendEmail(
        () =>
          new AttendeeScheduledEmail(
            {
              ...calendarEvent,
              ...(calendarEvent.hideCalendarNotes && { additionalNotes: undefined }),
            },
            invitee,
            showAttendees
          )
      )
    );
  }
  await Promise.all(emailsToSend);
  const eventScheduledSMS = new EventSuccessfullyScheduledSMS(calendarEvent);
  await eventScheduledSMS.sendSMSToAttendee(invitee);
};

export const sendCancelledSeatEmailsAndSMS = async (
  calEvent: CalendarEventWithBranding,
  cancelledAttendee: Person,
  eventTypeMetadata?: EventTypeMetadata
) => {
  const formattedCalEvent = formatCalEvent(calEvent);
  const clonedCalEvent = cloneDeep(formattedCalEvent);
  const emailsToSend: Promise<unknown>[] = [];

  if (!eventTypeDisableAttendeeEmail(eventTypeMetadata))
    emailsToSend.push(sendEmail(() => new AttendeeCancelledSeatEmail(clonedCalEvent, cancelledAttendee)));
  if (!eventTypeDisableHostEmail(eventTypeMetadata))
    emailsToSend.push(
      sendEmail(
        () =>
          new OrganizerAttendeeCancelledSeatEmail({
            calEvent: formattedCalEvent,
            attendee: cancelledAttendee,
          })
      )
    );

  await Promise.all(emailsToSend);
  const cancelledSeatSMS = new CancelledSeatSMS(clonedCalEvent);
  await cancelledSeatSMS.sendSMSToAttendee(cancelledAttendee);
};

const _sendOrganizerRequestEmail = async (
  calEvent: CalendarEventWithBranding,
  eventTypeMetadata?: EventTypeMetadata
) => {
  if (eventTypeDisableHostEmail(eventTypeMetadata)) return;
  const calendarEvent = formatCalEvent(calEvent);

  const emailsToSend: Promise<unknown>[] = [];

  emailsToSend.push(sendEmail(() => new OrganizerRequestEmail({ calEvent: calendarEvent })));

  if (calendarEvent.team?.members) {
    for (const teamMember of calendarEvent.team.members) {
      emailsToSend.push(sendEmail(() => new OrganizerRequestEmail({ calEvent: calendarEvent, teamMember })));
    }
  }

  await Promise.all(emailsToSend);
};

export const sendOrganizerRequestEmail = withReporting(
  _sendOrganizerRequestEmail,
  "sendOrganizerRequestEmail"
);

const _sendAttendeeRequestEmailAndSMS = async (
  calEvent: CalendarEventWithBranding,
  attendee: Person,
  eventTypeMetadata?: EventTypeMetadata
) => {
  if (eventTypeDisableAttendeeEmail(eventTypeMetadata)) return;

  const calendarEvent = formatCalEvent(calEvent);
  await sendEmail(() => new AttendeeRequestEmail(calendarEvent, attendee));
  const eventRequestSms = new EventRequestSMS(calendarEvent);
  await eventRequestSms.sendSMSToAttendee(attendee);
};

export const sendAttendeeRequestEmailAndSMS = withReporting(
  _sendAttendeeRequestEmailAndSMS,
  "sendAttendeeRequestEmailAndSMS"
);

export const sendDeclinedEmailsAndSMS = async (
  calEvent: CalendarEventWithBranding,
  eventTypeMetadata?: EventTypeMetadata
) => {
  if (eventTypeDisableAttendeeEmail(eventTypeMetadata)) return;

  const calendarEvent = formatCalEvent(calEvent);
  const emailsToSend: Promise<unknown>[] = [];

  emailsToSend.push(
    ...calendarEvent.attendees.map((attendee) => {
      return sendEmail(() => new AttendeeDeclinedEmail(calendarEvent, attendee));
    })
  );

  await Promise.all(emailsToSend);
  const eventDeclindedSms = new EventDeclinedSMS(calEvent);
  await eventDeclindedSms.sendSMSToAttendees();
};

export const sendCancelledEmailsAndSMS = async (
  calEvent: CalendarEventWithBranding,
  eventNameObject: Pick<EventNameObjectType, "eventName">,
  eventTypeMetadata?: EventTypeMetadata
) => {
  const calendarEvent = formatCalEvent(calEvent);
  const emailsToSend: Promise<unknown>[] = [];
  const calEventLength = calendarEvent.length;
  const eventDuration = dayjs(calEvent.endTime).diff(calEvent.startTime, "minutes");

  if (typeof calEventLength !== "number") {
    logger.error(
      "`calEventLength` is not a number",
      safeStringify({ calEventLength, calEventTitle: calEvent.title, bookingId: calEvent.bookingId })
    );
  }

  if (!eventTypeDisableHostEmail(eventTypeMetadata)) {
    emailsToSend.push(sendEmail(() => new OrganizerCancelledEmail({ calEvent: calendarEvent })));

    if (calendarEvent.team?.members) {
      for (const teamMember of calendarEvent.team.members) {
        emailsToSend.push(
          sendEmail(() => new OrganizerCancelledEmail({ calEvent: calendarEvent, teamMember }))
        );
      }
    }
  }

  if (!eventTypeDisableAttendeeEmail(eventTypeMetadata)) {
    emailsToSend.push(
      ...calendarEvent.attendees.map((attendee) => {
        return sendEmail(
          () =>
            new AttendeeCancelledEmail(
              {
                ...calendarEvent,
                title: getEventName({
                  ...eventNameObject,
                  t: attendee.language.translate,
                  attendeeName: attendee.name,
                  host: calendarEvent.organizer.name,
                  eventType: calendarEvent.title,
                  eventDuration,
                  ...(calendarEvent.responses && { bookingFields: calendarEvent.responses }),
                  ...(calendarEvent.location && { location: calendarEvent.location }),
                }),
              },
              attendee
            )
        );
      })
    );
  }

  await Promise.all(emailsToSend);
  const eventCancelledSms = new EventCancelledSMS(calEvent);
  await eventCancelledSms.sendSMSToAttendees();
};

export const sendOrganizerRequestReminderEmail = async (
  calEvent: CalendarEventWithBranding,
  eventTypeMetadata?: EventTypeMetadata
) => {
  if (eventTypeDisableHostEmail(eventTypeMetadata)) return;
  const calendarEvent = formatCalEvent(calEvent);

  const emailsToSend: Promise<unknown>[] = [];

  emailsToSend.push(sendEmail(() => new OrganizerRequestReminderEmail({ calEvent: calendarEvent })));

  if (calendarEvent.team?.members) {
    for (const teamMember of calendarEvent.team.members) {
      emailsToSend.push(
        sendEmail(() => new OrganizerRequestReminderEmail({ calEvent: calendarEvent, teamMember }))
      );
    }
  }
};

export const sendAwaitingPaymentEmailAndSMS = async (
  calEvent: CalendarEventWithBranding,
  eventTypeMetadata?: EventTypeMetadata
) => {
  if (eventTypeDisableAttendeeEmail(eventTypeMetadata)) return;
  const emailsToSend: Promise<unknown>[] = [];

  emailsToSend.push(
    ...calEvent.attendees.map((attendee) => {
      return sendEmail(() => new AttendeeAwaitingPaymentEmail(calEvent, attendee));
    })
  );
  await Promise.all(emailsToSend);
  const awaitingPaymentSMS = new AwaitingPaymentSMS(calEvent);
  await awaitingPaymentSMS.sendSMSToAttendees();
};

<<<<<<< HEAD
export const sendOrganizerPaymentRefundFailedEmail = async (calEvent: CalendarEventWithBranding) => {
  const emailsToSend: Promise<unknown>[] = [];
  emailsToSend.push(sendEmail(() => new OrganizerPaymentRefundFailedEmail({ calEvent })));

  if (calEvent.team?.members) {
    for (const teamMember of calEvent.team.members) {
      emailsToSend.push(sendEmail(() => new OrganizerPaymentRefundFailedEmail({ calEvent, teamMember })));
    }
  }

  await Promise.all(emailsToSend);
};

export const sendPasswordResetEmail = async (passwordResetEvent: PasswordReset) => {
  await sendEmail(() => new ForgotPasswordEmail(passwordResetEvent));
};

export const sendTeamInviteEmail = async (teamInviteEvent: TeamInvite) => {
  await sendEmail(() => new TeamInviteEmail(teamInviteEvent));
};

export const sendCustomWorkflowEmail = async (emailData: WorkflowEmailData) => {
  await sendEmail(() => new WorkflowEmail(emailData));
};

export const sendOrganizationCreationEmail = async (organizationCreationEvent: OrganizationCreation) => {
  await sendEmail(() => new OrganizationCreationEmail(organizationCreationEvent));
};

export const sendOrganizationAdminNoSlotsNotification = async (
  orgInviteEvent: OrganizationAdminNoSlotsEmailInput
) => {
  await sendEmail(() => new OrganizationAdminNoSlotsEmail(orgInviteEvent));
};

export const sendEmailVerificationLink = async (verificationInput: EmailVerifyLink) => {
  await sendEmail(() => new AccountVerifyEmail(verificationInput));
};

export const sendEmailVerificationCode = async (verificationInput: EmailVerifyCode) => {
  await sendEmail(() => new AttendeeVerifyEmail(verificationInput));
};

export const sendChangeOfEmailVerificationLink = async (verificationInput: ChangeOfEmailVerifyLink) => {
  await sendEmail(() => new ChangeOfEmailVerifyEmail(verificationInput));
};
=======
>>>>>>> 1ff5d57d

export const sendRequestRescheduleEmailAndSMS = async (
  calEvent: CalendarEvent,
  metadata: { rescheduleLink: string },
  eventTypeMetadata?: EventTypeMetadata
) => {
  const emailsToSend: Promise<unknown>[] = [];
  const calendarEvent = formatCalEvent(calEvent);

  if (!eventTypeDisableHostEmail(eventTypeMetadata)) {
    emailsToSend.push(sendEmail(() => new OrganizerRequestedToRescheduleEmail(calendarEvent, metadata)));
  }
  if (!eventTypeDisableAttendeeEmail(eventTypeMetadata)) {
    emailsToSend.push(sendEmail(() => new AttendeeWasRequestedToRescheduleEmail(calendarEvent, metadata)));
  }

  await Promise.all(emailsToSend);
  const eventRequestToReschedule = new EventRequestToRescheduleSMS(calendarEvent);
  await eventRequestToReschedule.sendSMSToAttendees();
};

export const sendLocationChangeEmailsAndSMS = async (
  calEvent: CalendarEventWithBranding,
  eventTypeMetadata?: EventTypeMetadata
) => {
  const calendarEvent = formatCalEvent(calEvent);

  const emailsToSend: Promise<unknown>[] = [];

  if (!eventTypeDisableHostEmail(eventTypeMetadata)) {
    emailsToSend.push(sendEmail(() => new OrganizerLocationChangeEmail({ calEvent: calendarEvent })));

    if (calendarEvent.team?.members) {
      for (const teamMember of calendarEvent.team.members) {
        emailsToSend.push(
          sendEmail(() => new OrganizerLocationChangeEmail({ calEvent: calendarEvent, teamMember }))
        );
      }
    }
  }

  if (!eventTypeDisableAttendeeEmail(eventTypeMetadata)) {
    emailsToSend.push(
      ...calendarEvent.attendees.map((attendee) => {
        return sendEmail(() => new AttendeeLocationChangeEmail(calendarEvent, attendee));
      })
    );
  }

  await Promise.all(emailsToSend);
  const eventLocationChangedSMS = new EventLocationChangedSMS(calendarEvent);
  await eventLocationChangedSMS.sendSMSToAttendees();
};
export const sendAddGuestsEmails = async (calEvent: CalendarEventWithBranding, newGuests: string[]) => {
  const calendarEvent = formatCalEvent(calEvent);

  const emailsToSend: Promise<unknown>[] = [];
  emailsToSend.push(sendEmail(() => new OrganizerAddGuestsEmail({ calEvent: calendarEvent })));

  if (calendarEvent.team?.members) {
    for (const teamMember of calendarEvent.team.members) {
      emailsToSend.push(
        sendEmail(() => new OrganizerAddGuestsEmail({ calEvent: calendarEvent, teamMember }))
      );
    }
  }

  emailsToSend.push(
    ...calendarEvent.attendees.map((attendee) => {
      if (newGuests.includes(attendee.email)) {
        return sendEmail(() => new AttendeeScheduledEmail(calendarEvent, attendee));
      } else {
        return sendEmail(() => new AttendeeAddGuestsEmail(calendarEvent, attendee));
      }
    })
  );

  await Promise.all(emailsToSend);
};

export const sendAddGuestsEmailsAndSMS = async (args: {
  calEvent: CalendarEvent;
  newGuests: string[];
  eventTypeMetadata?: EventTypeMetadata;
}) => {
  const { calEvent, newGuests, eventTypeMetadata } = args;
  const calendarEvent = formatCalEvent(calEvent);

  const emailsAndSMSToSend: Promise<unknown>[] = [];

  if (!eventTypeDisableHostEmail(eventTypeMetadata)) {
    emailsAndSMSToSend.push(sendEmail(() => new OrganizerAddGuestsEmail({ calEvent: calendarEvent })));

    if (calendarEvent.team?.members) {
      for (const teamMember of calendarEvent.team.members) {
        emailsAndSMSToSend.push(
          sendEmail(() => new OrganizerAddGuestsEmail({ calEvent: calendarEvent, teamMember }))
        );
      }
    }
  }

  if (!eventTypeDisableAttendeeEmail(eventTypeMetadata)) {
    const eventScheduledSMS = new EventSuccessfullyScheduledSMS(calEvent);

    for (const attendee of calendarEvent.attendees) {
      if (newGuests.includes(attendee.email)) {
        emailsAndSMSToSend.push(sendEmail(() => new AttendeeScheduledEmail(calendarEvent, attendee)));

        if (attendee.phoneNumber) {
          emailsAndSMSToSend.push(eventScheduledSMS.sendSMSToAttendee(attendee));
        }
      } else {
        emailsAndSMSToSend.push(sendEmail(() => new AttendeeAddGuestsEmail(calendarEvent, attendee)));
      }
    }
  }

  await Promise.all(emailsAndSMSToSend);
<<<<<<< HEAD
};

export const sendFeedbackEmail = async (feedback: Feedback) => {
  await sendEmail(() => new FeedbackEmail(feedback));
};

export const sendBrokenIntegrationEmail = async (
  evt: CalendarEventWithBranding,
  type: "video" | "calendar"
) => {
  const calendarEvent = formatCalEvent(evt);
  await sendEmail(() => new BrokenIntegrationEmail(calendarEvent, type));
};

export const sendDisabledAppEmail = async ({
  email,
  appName,
  appType,
  t,
  title = undefined,
  eventTypeId = undefined,
}: {
  email: string;
  appName: string;
  appType: string[];
  t: TFunction;
  title?: string;
  eventTypeId?: number;
}) => {
  await sendEmail(() => new DisabledAppEmail(email, appName, appType, t, title, eventTypeId));
};

export const sendSlugReplacementEmail = async ({
  email,
  name,
  teamName,
  t,
  slug,
}: {
  email: string;
  name: string;
  teamName: string | null;
  t: TFunction;
  slug: string;
}) => {
  await sendEmail(() => new SlugReplacementEmail(email, name, teamName, slug, t));
};

export const sendNoShowFeeChargedEmail = async (
  attendee: Person,
  evt: CalendarEventWithBranding,
  eventTypeMetadata?: EventTypeMetadata
) => {
  if (eventTypeDisableAttendeeEmail(eventTypeMetadata)) return;
  await sendEmail(() => new NoShowFeeChargedEmail(evt, attendee));
};

export const sendDailyVideoRecordingEmails = async (
  calEvent: CalendarEventWithBranding,
  downloadLink: string
) => {
  const calendarEvent = formatCalEvent(calEvent);
  const emailsToSend: Promise<unknown>[] = [];

  emailsToSend.push(
    sendEmail(() => new OrganizerDailyVideoDownloadRecordingEmail(calendarEvent, downloadLink))
  );

  for (const attendee of calendarEvent.attendees) {
    emailsToSend.push(
      sendEmail(() => new AttendeeDailyVideoDownloadRecordingEmail(calendarEvent, attendee, downloadLink))
    );
  }
  await Promise.all(emailsToSend);
};

export const sendDailyVideoTranscriptEmails = async (
  calEvent: CalendarEventWithBranding,
  transcripts: string[]
) => {
  const emailsToSend: Promise<unknown>[] = [];

  emailsToSend.push(sendEmail(() => new OrganizerDailyVideoDownloadTranscriptEmail(calEvent, transcripts)));

  for (const attendee of calEvent.attendees) {
    emailsToSend.push(
      sendEmail(() => new AttendeeDailyVideoDownloadTranscriptEmail(calEvent, attendee, transcripts))
    );
  }
  await Promise.all(emailsToSend);
};

export const sendOrganizationEmailVerification = async (sendOrgInput: OrganizationEmailVerify) => {
  await sendEmail(() => new OrganizationEmailVerification(sendOrgInput));
};

export const sendMonthlyDigestEmails = async (eventData: MonthlyDigestEmailData) => {
  await sendEmail(() => new MonthlyDigestEmail(eventData));
};

export const sendAdminOrganizationNotification = async (input: OrganizationNotification) => {
  await sendEmail(() => new AdminOrganizationNotification(input));
};

export const sendBookingRedirectNotification = async (bookingRedirect: IBookingRedirect) => {
  await sendEmail(() => new BookingRedirectEmailNotification(bookingRedirect));
};

export const sendCreditBalanceLowWarningEmails = async (input: {
  team?: {
    name: string | null;
    id: number;
    adminAndOwners: {
      id: number;
      name: string | null;
      email: string;
      t: TFunction;
    }[];
  };
  user?: {
    id: number;
    name: string | null;
    email: string;
    t: TFunction;
  };
  balance: number;
  creditFor?: CreditUsageType;
}) => {
  const { team, balance, user, creditFor } = input;
  if ((!team || !team.adminAndOwners.length) && !user) return;

  if (team) {
    const emailsToSend: Promise<unknown>[] = [];

    for (const admin of team.adminAndOwners) {
      emailsToSend.push(
        sendEmail(() => new CreditBalanceLowWarningEmail({ user: admin, balance, team, creditFor }))
      );
    }

    await Promise.all(emailsToSend);
  }

  if (user) {
    await sendEmail(() => new CreditBalanceLowWarningEmail({ user, balance, creditFor }));
  }
};

export const sendCreditBalanceLimitReachedEmails = async ({
  team,
  user,
  creditFor,
}: {
  team?: {
    name: string;
    id: number;
    adminAndOwners: {
      id: number;
      name: string | null;
      email: string;
      t: TFunction;
    }[];
  };
  user?: {
    id: number;
    name: string | null;
    email: string;
    t: TFunction;
  };
  creditFor?: CreditUsageType;
}) => {
  if ((!team || !team.adminAndOwners.length) && !user) return;

  if (team) {
    const emailsToSend: Promise<unknown>[] = [];

    for (const admin of team.adminAndOwners) {
      emailsToSend.push(
        sendEmail(() => new CreditBalanceLimitReachedEmail({ user: admin, team, creditFor }))
      );
    }
    await Promise.all(emailsToSend);
  }

  if (user) {
    await sendEmail(() => new CreditBalanceLimitReachedEmail({ user, creditFor }));
  }
};

export const sendDelegationCredentialDisabledEmail = async ({
  recipientEmail,
  recipientName,
  calendarAppName,
  conferencingAppName,
}: {
  recipientEmail: string;
  recipientName?: string;
  calendarAppName: string;
  conferencingAppName: string;
}) => {
  await sendEmail(
    () =>
      new DelegationCredentialDisabledEmail({
        recipientEmail,
        recipientName,
        calendarAppName,
        conferencingAppName,
      })
  );
=======
>>>>>>> 1ff5d57d
};<|MERGE_RESOLUTION|>--- conflicted
+++ resolved
@@ -540,7 +540,6 @@
   await awaitingPaymentSMS.sendSMSToAttendees();
 };
 
-<<<<<<< HEAD
 export const sendOrganizerPaymentRefundFailedEmail = async (calEvent: CalendarEventWithBranding) => {
   const emailsToSend: Promise<unknown>[] = [];
   emailsToSend.push(sendEmail(() => new OrganizerPaymentRefundFailedEmail({ calEvent })));
@@ -587,8 +586,6 @@
 export const sendChangeOfEmailVerificationLink = async (verificationInput: ChangeOfEmailVerifyLink) => {
   await sendEmail(() => new ChangeOfEmailVerifyEmail(verificationInput));
 };
-=======
->>>>>>> 1ff5d57d
 
 export const sendRequestRescheduleEmailAndSMS = async (
   calEvent: CalendarEvent,
@@ -708,7 +705,6 @@
   }
 
   await Promise.all(emailsAndSMSToSend);
-<<<<<<< HEAD
 };
 
 export const sendFeedbackEmail = async (feedback: Feedback) => {
@@ -918,6 +914,4 @@
         conferencingAppName,
       })
   );
-=======
->>>>>>> 1ff5d57d
 };