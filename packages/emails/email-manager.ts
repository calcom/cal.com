// eslint-disable-next-line no-restricted-imports
import { cloneDeep } from "lodash";
import type { TFunction } from "next-i18next";

import type { EventNameObjectType } from "@calcom/core/event";
import { getEventName } from "@calcom/core/event";
import type BaseEmail from "@calcom/emails/templates/_base-email";
import type { CalendarEvent, Person } from "@calcom/types/Calendar";

import type { MonthlyDigestEmailData } from "./src/templates/MonthlyDigestEmail";
import type { EmailVerifyLink } from "./templates/account-verify-email";
import AccountVerifyEmail from "./templates/account-verify-email";
import type { OrganizationNotification } from "./templates/admin-organization-notification";
import AdminOrganizationNotification from "./templates/admin-organization-notification";
import AttendeeAwaitingPaymentEmail from "./templates/attendee-awaiting-payment-email";
import AttendeeCancelledEmail from "./templates/attendee-cancelled-email";
import AttendeeCancelledSeatEmail from "./templates/attendee-cancelled-seat-email";
import AttendeeDailyVideoDownloadRecordingEmail from "./templates/attendee-daily-video-download-recording-email";
import AttendeeDeclinedEmail from "./templates/attendee-declined-email";
import AttendeeLocationChangeEmail from "./templates/attendee-location-change-email";
import AttendeeRequestEmail from "./templates/attendee-request-email";
import AttendeeRescheduledEmail from "./templates/attendee-rescheduled-email";
import AttendeeScheduledEmail from "./templates/attendee-scheduled-email";
import type { EmailVerifyCode } from "./templates/attendee-verify-email";
import AttendeeVerifyEmail from "./templates/attendee-verify-email";
import AttendeeWasRequestedToRescheduleEmail from "./templates/attendee-was-requested-to-reschedule-email";
import BrokenIntegrationEmail from "./templates/broken-integration-email";
import DisabledAppEmail from "./templates/disabled-app-email";
import type { Feedback } from "./templates/feedback-email";
import FeedbackEmail from "./templates/feedback-email";
import type { PasswordReset } from "./templates/forgot-password-email";
import ForgotPasswordEmail from "./templates/forgot-password-email";
import MonthlyDigestEmail from "./templates/monthly-digest-email";
import NoShowFeeChargedEmail from "./templates/no-show-fee-charged-email";
import type { OrgAutoInvite } from "./templates/org-auto-join-invite";
import OrgAutoJoinEmail from "./templates/org-auto-join-invite";
import type { OrganizationEmailVerify } from "./templates/organization-email-verification";
import OrganizationEmailVerification from "./templates/organization-email-verification";
import OrganizerAttendeeCancelledSeatEmail from "./templates/organizer-attendee-cancelled-seat-email";
import OrganizerCancelledEmail from "./templates/organizer-cancelled-email";
import OrganizerDailyVideoDownloadRecordingEmail from "./templates/organizer-daily-video-download-recording-email";
import OrganizerLocationChangeEmail from "./templates/organizer-location-change-email";
import OrganizerPaymentRefundFailedEmail from "./templates/organizer-payment-refund-failed-email";
import OrganizerRequestEmail from "./templates/organizer-request-email";
import OrganizerRequestReminderEmail from "./templates/organizer-request-reminder-email";
import OrganizerRequestedToRescheduleEmail from "./templates/organizer-requested-to-reschedule-email";
import OrganizerRescheduledEmail from "./templates/organizer-rescheduled-email";
import OrganizerScheduledEmail from "./templates/organizer-scheduled-email";
import SlugReplacementEmail from "./templates/slug-replacement-email";
import type { TeamInvite } from "./templates/team-invite-email";
import TeamInviteEmail from "./templates/team-invite-email";

const sendEmail = (prepare: () => BaseEmail) => {
  return new Promise((resolve, reject) => {
    try {
      const email = prepare();
      resolve(email.sendEmail());
    } catch (e) {
      reject(console.error(`${prepare.constructor.name}.sendEmail failed`, e));
    }
  });
};

export const sendScheduledEmails = async (
  calEvent: CalendarEvent,
  eventNameObject?: EventNameObjectType,
  hostEmailDisabled?: boolean,
  attendeeEmailDisabled?: boolean
) => {
  const emailsToSend: Promise<unknown>[] = [];

  if (!hostEmailDisabled) {
    emailsToSend.push(sendEmail(() => new OrganizerScheduledEmail({ calEvent })));

    if (calEvent.team) {
      for (const teamMember of calEvent.team.members) {
        emailsToSend.push(sendEmail(() => new OrganizerScheduledEmail({ calEvent, teamMember })));
      }
    }
  }

  if (!attendeeEmailDisabled) {
    emailsToSend.push(
      ...calEvent.attendees.map((attendee) => {
        return sendEmail(
          () =>
            new AttendeeScheduledEmail(
              {
                ...calEvent,
                ...(eventNameObject && {
                  title: getEventName({ ...eventNameObject, t: attendee.language.translate }),
                }),
              },
              attendee
            )
        );
      })
    );
  }

  await Promise.all(emailsToSend);
};

export const sendRescheduledEmails = async (calEvent: CalendarEvent) => {
  const emailsToSend: Promise<unknown>[] = [];

  emailsToSend.push(sendEmail(() => new OrganizerRescheduledEmail({ calEvent })));

  if (calEvent.team) {
    for (const teamMember of calEvent.team.members) {
      emailsToSend.push(sendEmail(() => new OrganizerRescheduledEmail({ calEvent, teamMember })));
    }
  }

  emailsToSend.push(
    ...calEvent.attendees.map((attendee) => {
      return sendEmail(() => new AttendeeRescheduledEmail(calEvent, attendee));
    })
  );

  await Promise.all(emailsToSend);
};

export const sendRescheduledSeatEmail = async (calEvent: CalendarEvent, attendee: Person) => {
  const clonedCalEvent = cloneDeep(calEvent);
  const emailsToSend: Promise<unknown>[] = [
    sendEmail(() => new AttendeeRescheduledEmail(clonedCalEvent, attendee)),
    sendEmail(() => new OrganizerRescheduledEmail({ calEvent })),
  ];

  await Promise.all(emailsToSend);
};

export const sendScheduledSeatsEmails = async (
  calEvent: CalendarEvent,
  invitee: Person,
  newSeat: boolean,
  showAttendees: boolean
) => {
  const emailsToSend: Promise<unknown>[] = [];

  emailsToSend.push(sendEmail(() => new OrganizerScheduledEmail({ calEvent, newSeat })));

  if (calEvent.team) {
    for (const teamMember of calEvent.team.members) {
      emailsToSend.push(sendEmail(() => new OrganizerScheduledEmail({ calEvent, newSeat, teamMember })));
    }
  }

  emailsToSend.push(sendEmail(() => new AttendeeScheduledEmail(calEvent, invitee, showAttendees)));

  await Promise.all(emailsToSend);
};

export const sendCancelledSeatEmails = async (calEvent: CalendarEvent, cancelledAttendee: Person) => {
  const clonedCalEvent = cloneDeep(calEvent);
  await Promise.all([
    sendEmail(() => new AttendeeCancelledSeatEmail(clonedCalEvent, cancelledAttendee)),
    sendEmail(() => new OrganizerAttendeeCancelledSeatEmail({ calEvent })),
  ]);
};

export const sendOrganizerRequestEmail = async (calEvent: CalendarEvent) => {
  const emailsToSend: Promise<unknown>[] = [];

  emailsToSend.push(sendEmail(() => new OrganizerRequestEmail({ calEvent })));

  if (calEvent.team?.members) {
    for (const teamMember of calEvent.team.members) {
      emailsToSend.push(sendEmail(() => new OrganizerRequestEmail({ calEvent, teamMember })));
    }
  }

  await Promise.all(emailsToSend);
};

export const sendAttendeeRequestEmail = async (calEvent: CalendarEvent, attendee: Person) => {
  await sendEmail(() => new AttendeeRequestEmail(calEvent, attendee));
};

export const sendDeclinedEmails = async (calEvent: CalendarEvent) => {
  const emailsToSend: Promise<unknown>[] = [];

  emailsToSend.push(
    ...calEvent.attendees.map((attendee) => {
      return sendEmail(() => new AttendeeDeclinedEmail(calEvent, attendee));
    })
  );

  await Promise.all(emailsToSend);
};

export const sendCancelledEmails = async (
  calEvent: CalendarEvent,
  eventNameObject: Pick<EventNameObjectType, "eventName">
) => {
  const emailsToSend: Promise<unknown>[] = [];

  emailsToSend.push(sendEmail(() => new OrganizerCancelledEmail({ calEvent })));

  if (calEvent.team?.members) {
    for (const teamMember of calEvent.team.members) {
      emailsToSend.push(sendEmail(() => new OrganizerCancelledEmail({ calEvent, teamMember })));
    }
  }

  emailsToSend.push(
    ...calEvent.attendees.map((attendee) => {
      return sendEmail(
        () =>
          new AttendeeCancelledEmail(
            {
              ...calEvent,
              title: getEventName({
                ...eventNameObject,
                t: attendee.language.translate,
                attendeeName: attendee.name,
                host: calEvent.organizer.name,
                eventType: calEvent.type,
                ...(calEvent.responses && { bookingFields: calEvent.responses }),
                ...(calEvent.location && { location: calEvent.location }),
              }),
            },
            attendee
          )
      );
    })
  );

  await Promise.all(emailsToSend);
};

export const sendOrganizerRequestReminderEmail = async (calEvent: CalendarEvent) => {
  const emailsToSend: Promise<unknown>[] = [];

  emailsToSend.push(sendEmail(() => new OrganizerRequestReminderEmail({ calEvent })));

  if (calEvent.team?.members) {
    for (const teamMember of calEvent.team.members) {
      emailsToSend.push(sendEmail(() => new OrganizerRequestReminderEmail({ calEvent, teamMember })));
    }
  }
};

export const sendAwaitingPaymentEmail = async (calEvent: CalendarEvent) => {
  const emailsToSend: Promise<unknown>[] = [];

  emailsToSend.push(
    ...calEvent.attendees.map((attendee) => {
      return sendEmail(() => new AttendeeAwaitingPaymentEmail(calEvent, attendee));
    })
  );
  await Promise.all(emailsToSend);
};

export const sendOrganizerPaymentRefundFailedEmail = async (calEvent: CalendarEvent) => {
  const emailsToSend: Promise<unknown>[] = [];
  emailsToSend.push(sendEmail(() => new OrganizerPaymentRefundFailedEmail({ calEvent })));

  if (calEvent.team?.members) {
    for (const teamMember of calEvent.team.members) {
      emailsToSend.push(sendEmail(() => new OrganizerPaymentRefundFailedEmail({ calEvent, teamMember })));
    }
  }

  await Promise.all(emailsToSend);
};

export const sendPasswordResetEmail = async (passwordResetEvent: PasswordReset) => {
  await sendEmail(() => new ForgotPasswordEmail(passwordResetEvent));
};

export const sendTeamInviteEmail = async (teamInviteEvent: TeamInvite) => {
  await sendEmail(() => new TeamInviteEmail(teamInviteEvent));
};

export const sendOrganizationAutoJoinEmail = async (orgInviteEvent: OrgAutoInvite) => {
  await sendEmail(() => new OrgAutoJoinEmail(orgInviteEvent));
};

export const sendEmailVerificationLink = async (verificationInput: EmailVerifyLink) => {
  await sendEmail(() => new AccountVerifyEmail(verificationInput));
};

export const sendEmailVerificationCode = async (verificationInput: EmailVerifyCode) => {
  await sendEmail(() => new AttendeeVerifyEmail(verificationInput));
};

export const sendRequestRescheduleEmail = async (
  calEvent: CalendarEvent,
  metadata: { rescheduleLink: string }
) => {
  const emailsToSend: Promise<unknown>[] = [];

  emailsToSend.push(sendEmail(() => new OrganizerRequestedToRescheduleEmail(calEvent, metadata)));

  emailsToSend.push(sendEmail(() => new AttendeeWasRequestedToRescheduleEmail(calEvent, metadata)));

  await Promise.all(emailsToSend);
};

export const sendLocationChangeEmails = async (calEvent: CalendarEvent) => {
  const emailsToSend: Promise<unknown>[] = [];

  emailsToSend.push(sendEmail(() => new OrganizerLocationChangeEmail({ calEvent })));

  if (calEvent.team?.members) {
    for (const teamMember of calEvent.team.members) {
      emailsToSend.push(sendEmail(() => new OrganizerLocationChangeEmail({ calEvent, teamMember })));
    }
  }

  emailsToSend.push(
    ...calEvent.attendees.map((attendee) => {
      return sendEmail(() => new AttendeeLocationChangeEmail(calEvent, attendee));
    })
  );

  await Promise.all(emailsToSend);
};
export const sendFeedbackEmail = async (feedback: Feedback) => {
  await sendEmail(() => new FeedbackEmail(feedback));
};

export const sendBrokenIntegrationEmail = async (evt: CalendarEvent, type: "video" | "calendar") => {
  await sendEmail(() => new BrokenIntegrationEmail(evt, type));
};

export const sendDisabledAppEmail = async ({
  email,
  appName,
  appType,
  t,
  title = undefined,
  eventTypeId = undefined,
}: {
  email: string;
  appName: string;
  appType: string[];
  t: TFunction;
  title?: string;
  eventTypeId?: number;
}) => {
  await sendEmail(() => new DisabledAppEmail(email, appName, appType, t, title, eventTypeId));
};

export const sendSlugReplacementEmail = async ({
  email,
  name,
  teamName,
  t,
  slug,
}: {
  email: string;
  name: string;
  teamName: string | null;
  t: TFunction;
  slug: string;
}) => {
  await sendEmail(() => new SlugReplacementEmail(email, name, teamName, slug, t));
};

export const sendNoShowFeeChargedEmail = async (attendee: Person, evt: CalendarEvent) => {
  await sendEmail(() => new NoShowFeeChargedEmail(evt, attendee));
};

export const sendDailyVideoRecordingEmails = async (calEvent: CalendarEvent, downloadLink: string) => {
  const emailsToSend: Promise<unknown>[] = [];

  emailsToSend.push(sendEmail(() => new OrganizerDailyVideoDownloadRecordingEmail(calEvent, downloadLink)));

  for (const attendee of calEvent.attendees) {
    emailsToSend.push(
      sendEmail(() => new AttendeeDailyVideoDownloadRecordingEmail(calEvent, attendee, downloadLink))
    );
  }
  await Promise.all(emailsToSend);
};

export const sendOrganizationEmailVerification = async (sendOrgInput: OrganizationEmailVerify) => {
  await sendEmail(() => new OrganizationEmailVerification(sendOrgInput));
};

<<<<<<< HEAD
export const sendMonthlyDigestEmails = async (eventData: MonthlyDigestEmailData) => {
  await sendEmail(() => new MonthlyDigestEmail(eventData));
=======
export const sendAdminOrganizationNotification = async (input: OrganizationNotification) => {
  await sendEmail(() => new AdminOrganizationNotification(input));
>>>>>>> c1bcfcfa
};<|MERGE_RESOLUTION|>--- conflicted
+++ resolved
@@ -381,11 +381,9 @@
   await sendEmail(() => new OrganizationEmailVerification(sendOrgInput));
 };
 
-<<<<<<< HEAD
 export const sendMonthlyDigestEmails = async (eventData: MonthlyDigestEmailData) => {
   await sendEmail(() => new MonthlyDigestEmail(eventData));
-=======
+  
 export const sendAdminOrganizationNotification = async (input: OrganizationNotification) => {
   await sendEmail(() => new AdminOrganizationNotification(input));
->>>>>>> c1bcfcfa
 };