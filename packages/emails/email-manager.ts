--- conflicted
+++ resolved
@@ -288,7 +288,6 @@
   await sendEmail(() => new DisabledAppEmail(email, appName, appType, t, title, eventTypeId));
 };
 
-<<<<<<< HEAD
 export const sendSlugReplacementEmail = async ({
   email,
   name,
@@ -303,8 +302,8 @@
   slug: string;
 }) => {
   await sendEmail(() => new SlugReplacementEmail(email, name, teamName, slug, t));
-=======
+};
+
 export const sendNoShowFeeChargedEmail = async (attendee: Person, evt: CalendarEvent) => {
   await sendEmail(() => new NoShowFeeChargedEmail(evt, attendee));
->>>>>>> d61f5072
 };