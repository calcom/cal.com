// eslint-disable-next-line no-restricted-imports
import { cloneDeep } from "lodash";
import type { TFunction } from "next-i18next";
import type { z } from "zod";

import type { EventNameObjectType } from "@calcom/core/event";
import { getEventName } from "@calcom/core/event";
import type BaseEmail from "@calcom/emails/templates/_base-email";
import { formatCalEvent } from "@calcom/lib/formatCalendarEvent";
<<<<<<< HEAD
import type { EventTypeMetaDataSchema } from "@calcom/prisma/zod-utils";
=======
import logger from "@calcom/lib/logger";
import { safeStringify } from "@calcom/lib/safeStringify";
>>>>>>> 90ce124b
import type { CalendarEvent, Person } from "@calcom/types/Calendar";

import type { MonthlyDigestEmailData } from "./src/templates/MonthlyDigestEmail";
import type { OrganizationAdminNoSlotsEmailInput } from "./src/templates/OrganizationAdminNoSlots";
import type { EmailVerifyLink } from "./templates/account-verify-email";
import AccountVerifyEmail from "./templates/account-verify-email";
import type { OrganizationNotification } from "./templates/admin-organization-notification";
import AdminOrganizationNotification from "./templates/admin-organization-notification";
import AttendeeAwaitingPaymentEmail from "./templates/attendee-awaiting-payment-email";
import AttendeeCancelledEmail from "./templates/attendee-cancelled-email";
import AttendeeCancelledSeatEmail from "./templates/attendee-cancelled-seat-email";
import AttendeeDailyVideoDownloadRecordingEmail from "./templates/attendee-daily-video-download-recording-email";
import AttendeeDailyVideoDownloadTranscriptEmail from "./templates/attendee-daily-video-download-transcript-email";
import AttendeeDeclinedEmail from "./templates/attendee-declined-email";
import AttendeeLocationChangeEmail from "./templates/attendee-location-change-email";
import AttendeeRequestEmail from "./templates/attendee-request-email";
import AttendeeRescheduledEmail from "./templates/attendee-rescheduled-email";
import AttendeeScheduledEmail from "./templates/attendee-scheduled-email";
import type { EmailVerifyCode } from "./templates/attendee-verify-email";
import AttendeeVerifyEmail from "./templates/attendee-verify-email";
import AttendeeWasRequestedToRescheduleEmail from "./templates/attendee-was-requested-to-reschedule-email";
import BookingRedirectEmailNotification from "./templates/booking-redirect-notification";
import type { IBookingRedirect } from "./templates/booking-redirect-notification";
import BrokenIntegrationEmail from "./templates/broken-integration-email";
import type { ChangeOfEmailVerifyLink } from "./templates/change-account-email-verify";
import ChangeOfEmailVerifyEmail from "./templates/change-account-email-verify";
import DisabledAppEmail from "./templates/disabled-app-email";
import type { Feedback } from "./templates/feedback-email";
import FeedbackEmail from "./templates/feedback-email";
import type { PasswordReset } from "./templates/forgot-password-email";
import ForgotPasswordEmail from "./templates/forgot-password-email";
import MonthlyDigestEmail from "./templates/monthly-digest-email";
import NoShowFeeChargedEmail from "./templates/no-show-fee-charged-email";
import OrganizationAdminNoSlotsEmail from "./templates/organization-admin-no-slots-email";
import type { OrganizationCreation } from "./templates/organization-creation-email";
import OrganizationCreationEmail from "./templates/organization-creation-email";
import type { OrganizationEmailVerify } from "./templates/organization-email-verification";
import OrganizationEmailVerification from "./templates/organization-email-verification";
import OrganizerAttendeeCancelledSeatEmail from "./templates/organizer-attendee-cancelled-seat-email";
import OrganizerCancelledEmail from "./templates/organizer-cancelled-email";
import OrganizerDailyVideoDownloadRecordingEmail from "./templates/organizer-daily-video-download-recording-email";
import OrganizerDailyVideoDownloadTranscriptEmail from "./templates/organizer-daily-video-download-transcript-email";
import OrganizerLocationChangeEmail from "./templates/organizer-location-change-email";
import OrganizerPaymentRefundFailedEmail from "./templates/organizer-payment-refund-failed-email";
import OrganizerRequestEmail from "./templates/organizer-request-email";
import OrganizerRequestReminderEmail from "./templates/organizer-request-reminder-email";
import OrganizerRequestedToRescheduleEmail from "./templates/organizer-requested-to-reschedule-email";
import OrganizerRescheduledEmail from "./templates/organizer-rescheduled-email";
import OrganizerScheduledEmail from "./templates/organizer-scheduled-email";
import SlugReplacementEmail from "./templates/slug-replacement-email";
import type { TeamInvite } from "./templates/team-invite-email";
import TeamInviteEmail from "./templates/team-invite-email";

type EventTypeMetadata = z.infer<typeof EventTypeMetaDataSchema>;

const sendEmail = (prepare: () => BaseEmail) => {
  return new Promise((resolve, reject) => {
    try {
      const email = prepare();
      resolve(email.sendEmail());
    } catch (e) {
      reject(console.error(`${prepare.constructor.name}.sendEmail failed`, e));
    }
  });
};

const eventTypeDisableAttendeeEmail = (metadata?: EventTypeMetadata) => {
  return !!metadata?.disableStandardEmails?.all?.attendee;
};

const eventTypeDisableHostEmail = (metadata?: EventTypeMetadata) => {
  return !!metadata?.disableStandardEmails?.all?.host;
};

export const sendScheduledEmails = async (
  calEvent: CalendarEvent,
  eventNameObject?: EventNameObjectType,
  hostEmailDisabled?: boolean,
  attendeeEmailDisabled?: boolean
) => {
  const formattedCalEvent = formatCalEvent(calEvent);
  const emailsToSend: Promise<unknown>[] = [];

  if (!hostEmailDisabled) {
    emailsToSend.push(sendEmail(() => new OrganizerScheduledEmail({ calEvent: formattedCalEvent })));

    if (formattedCalEvent.team) {
      for (const teamMember of formattedCalEvent.team.members) {
        emailsToSend.push(
          sendEmail(() => new OrganizerScheduledEmail({ calEvent: formattedCalEvent, teamMember }))
        );
      }
    }
  }

  if (!attendeeEmailDisabled) {
    emailsToSend.push(
      ...formattedCalEvent.attendees.map((attendee) => {
        return sendEmail(
          () =>
            new AttendeeScheduledEmail(
              {
                ...formattedCalEvent,
                ...(formattedCalEvent.hideCalendarNotes && { additionalNotes: undefined }),
                ...(eventNameObject && {
                  title: getEventName({ ...eventNameObject, t: attendee.language.translate }),
                }),
              },
              attendee
            )
        );
      })
    );
  }

  await Promise.all(emailsToSend);
};

// for rescheduled round robin booking that assigned new members
export const sendRoundRobinScheduledEmails = async (
  calEvent: CalendarEvent,
  members: Person[],
  eventTypeMetadata?: EventTypeMetadata
) => {
  if (eventTypeDisableHostEmail(eventTypeMetadata)) return;
  const formattedCalEvent = formatCalEvent(calEvent);
  const emailsToSend: Promise<unknown>[] = [];

  for (const teamMember of members) {
    emailsToSend.push(
      sendEmail(() => new OrganizerScheduledEmail({ calEvent: formattedCalEvent, teamMember }))
    );
  }

  await Promise.all(emailsToSend);
};

export const sendRoundRobinRescheduledEmails = async (
  calEvent: CalendarEvent,
  members: Person[],
  eventTypeMetadata?: EventTypeMetadata
) => {
  if (eventTypeDisableHostEmail(eventTypeMetadata)) return;
  const calendarEvent = formatCalEvent(calEvent);
  const emailsToSend: Promise<unknown>[] = [];

  for (const teamMember of members) {
    emailsToSend.push(
      sendEmail(() => new OrganizerRescheduledEmail({ calEvent: calendarEvent, teamMember }))
    );
  }

  await Promise.all(emailsToSend);
};

export const sendRoundRobinCancelledEmails = async (
  calEvent: CalendarEvent,
  members: Person[],
  eventTypeMetadata?: EventTypeMetadata
) => {
  if (eventTypeDisableHostEmail(eventTypeMetadata)) return;
  const calendarEvent = formatCalEvent(calEvent);
  const emailsToSend: Promise<unknown>[] = [];

  for (const teamMember of members) {
    emailsToSend.push(sendEmail(() => new OrganizerCancelledEmail({ calEvent: calendarEvent, teamMember })));
  }

  await Promise.all(emailsToSend);
};

export const sendRescheduledEmails = async (
  calEvent: CalendarEvent,
  eventTypeMetadata?: EventTypeMetadata
) => {
  const calendarEvent = formatCalEvent(calEvent);
  const emailsToSend: Promise<unknown>[] = [];

  if (!eventTypeDisableHostEmail(eventTypeMetadata)) {
    emailsToSend.push(sendEmail(() => new OrganizerRescheduledEmail({ calEvent: calendarEvent })));

    if (calendarEvent.team) {
      for (const teamMember of calendarEvent.team.members) {
        emailsToSend.push(
          sendEmail(() => new OrganizerRescheduledEmail({ calEvent: calendarEvent, teamMember }))
        );
      }
    }
  }

  if (!eventTypeDisableAttendeeEmail(eventTypeMetadata)) {
    emailsToSend.push(
      ...calendarEvent.attendees.map((attendee) => {
        return sendEmail(() => new AttendeeRescheduledEmail(calendarEvent, attendee));
      })
    );
  }

  await Promise.all(emailsToSend);
};

export const sendRescheduledSeatEmail = async (
  calEvent: CalendarEvent,
  attendee: Person,
  eventTypeMetadata?: EventTypeMetadata
) => {
  const calendarEvent = formatCalEvent(calEvent);

  const clonedCalEvent = cloneDeep(calendarEvent);
  const emailsToSend: Promise<unknown>[] = [];

  if (!eventTypeDisableHostEmail(eventTypeMetadata))
    emailsToSend.push(sendEmail(() => new OrganizerRescheduledEmail({ calEvent: calendarEvent })));
  if (!eventTypeDisableAttendeeEmail(eventTypeMetadata))
    emailsToSend.push(sendEmail(() => new AttendeeRescheduledEmail(clonedCalEvent, attendee)));

  await Promise.all(emailsToSend);
};

export const sendScheduledSeatsEmails = async (
  calEvent: CalendarEvent,
  invitee: Person,
  newSeat: boolean,
  showAttendees: boolean,
  hostEmailDisabled?: boolean,
  attendeeEmailDisabled?: boolean
) => {
  const calendarEvent = formatCalEvent(calEvent);

  const emailsToSend: Promise<unknown>[] = [];

  if (!hostEmailDisabled) {
    emailsToSend.push(sendEmail(() => new OrganizerScheduledEmail({ calEvent: calendarEvent, newSeat })));

    if (calendarEvent.team) {
      for (const teamMember of calendarEvent.team.members) {
        emailsToSend.push(
          sendEmail(() => new OrganizerScheduledEmail({ calEvent: calendarEvent, newSeat, teamMember }))
        );
      }
    }
  }

  if (!attendeeEmailDisabled) {
    emailsToSend.push(
      sendEmail(
        () =>
          new AttendeeScheduledEmail(
            {
              ...calendarEvent,
              ...(calendarEvent.hideCalendarNotes && { additionalNotes: undefined }),
            },
            invitee,
            showAttendees
          )
      )
    );
  }
  await Promise.all(emailsToSend);
};

export const sendCancelledSeatEmails = async (
  calEvent: CalendarEvent,
  cancelledAttendee: Person,
  eventTypeMetadata?: EventTypeMetadata
) => {
  const formattedCalEvent = formatCalEvent(calEvent);
  const clonedCalEvent = cloneDeep(formattedCalEvent);
  const emailsToSend: Promise<unknown>[] = [];

  if (!eventTypeDisableAttendeeEmail(eventTypeMetadata))
    emailsToSend.push(sendEmail(() => new AttendeeCancelledSeatEmail(clonedCalEvent, cancelledAttendee)));
  if (!eventTypeDisableHostEmail(eventTypeMetadata))
    emailsToSend.push(
      sendEmail(() => new OrganizerAttendeeCancelledSeatEmail({ calEvent: formattedCalEvent }))
    );

  await Promise.all(emailsToSend);
};

export const sendOrganizerRequestEmail = async (
  calEvent: CalendarEvent,
  eventTypeMetadata?: EventTypeMetadata
) => {
  if (eventTypeDisableHostEmail(eventTypeMetadata)) return;
  const calendarEvent = formatCalEvent(calEvent);

  const emailsToSend: Promise<unknown>[] = [];

  emailsToSend.push(sendEmail(() => new OrganizerRequestEmail({ calEvent: calendarEvent })));

  if (calendarEvent.team?.members) {
    for (const teamMember of calendarEvent.team.members) {
      emailsToSend.push(sendEmail(() => new OrganizerRequestEmail({ calEvent: calendarEvent, teamMember })));
    }
  }

  await Promise.all(emailsToSend);
};

export const sendAttendeeRequestEmail = async (
  calEvent: CalendarEvent,
  attendee: Person,
  eventTypeMetadata?: EventTypeMetadata
) => {
  if (eventTypeDisableAttendeeEmail(eventTypeMetadata)) return;
  const calendarEvent = formatCalEvent(calEvent);
  await sendEmail(() => new AttendeeRequestEmail(calendarEvent, attendee));
};

export const sendDeclinedEmails = async (calEvent: CalendarEvent, eventTypeMetadata?: EventTypeMetadata) => {
  if (eventTypeDisableAttendeeEmail(eventTypeMetadata)) return;
  const calendarEvent = formatCalEvent(calEvent);
  const emailsToSend: Promise<unknown>[] = [];

  emailsToSend.push(
    ...calendarEvent.attendees.map((attendee) => {
      return sendEmail(() => new AttendeeDeclinedEmail(calendarEvent, attendee));
    })
  );

  await Promise.all(emailsToSend);
};

export const sendCancelledEmails = async (
  calEvent: CalendarEvent,
  eventNameObject: Pick<EventNameObjectType, "eventName">,
  eventTypeMetadata?: EventTypeMetadata
) => {
  const calendarEvent = formatCalEvent(calEvent);
  const emailsToSend: Promise<unknown>[] = [];

<<<<<<< HEAD
  if (!eventTypeDisableHostEmail(eventTypeMetadata)) {
    emailsToSend.push(sendEmail(() => new OrganizerCancelledEmail({ calEvent: calendarEvent })));
=======
  emailsToSend.push(sendEmail(() => new OrganizerCancelledEmail({ calEvent: calendarEvent })));
  const calEventLength = calendarEvent.length;
  if (typeof calEventLength !== "number") {
    logger.error(
      "`calEventLength` is not a number",
      safeStringify({ calEventLength, calEventTitle: calEvent.title, bookingId: calEvent.bookingId })
    );
  }
  const eventDuration = calEventLength as number;
>>>>>>> 90ce124b

    if (calendarEvent.team?.members) {
      for (const teamMember of calendarEvent.team.members) {
        emailsToSend.push(
          sendEmail(() => new OrganizerCancelledEmail({ calEvent: calendarEvent, teamMember }))
        );
      }
    }
  }

<<<<<<< HEAD
  if (!eventTypeDisableAttendeeEmail(eventTypeMetadata)) {
    emailsToSend.push(
      ...calendarEvent.attendees.map((attendee) => {
        return sendEmail(
          () =>
            new AttendeeCancelledEmail(
              {
                ...calendarEvent,
                title: getEventName({
                  ...eventNameObject,
                  t: attendee.language.translate,
                  attendeeName: attendee.name,
                  host: calendarEvent.organizer.name,
                  eventType: calendarEvent.type,
                  ...(calendarEvent.responses && { bookingFields: calendarEvent.responses }),
                  ...(calendarEvent.location && { location: calendarEvent.location }),
                }),
              },
              attendee
            )
        );
      })
    );
  }
=======
  emailsToSend.push(
    ...calendarEvent.attendees.map((attendee) => {
      return sendEmail(
        () =>
          new AttendeeCancelledEmail(
            {
              ...calendarEvent,
              title: getEventName({
                ...eventNameObject,
                t: attendee.language.translate,
                attendeeName: attendee.name,
                host: calendarEvent.organizer.name,
                eventType: calendarEvent.type,
                eventDuration,
                ...(calendarEvent.responses && { bookingFields: calendarEvent.responses }),
                ...(calendarEvent.location && { location: calendarEvent.location }),
              }),
            },
            attendee
          )
      );
    })
  );
>>>>>>> 90ce124b

  await Promise.all(emailsToSend);
};

export const sendOrganizerRequestReminderEmail = async (
  calEvent: CalendarEvent,
  eventTypeMetadata?: EventTypeMetadata
) => {
  if (eventTypeDisableHostEmail(eventTypeMetadata)) return;
  const calendarEvent = formatCalEvent(calEvent);

  const emailsToSend: Promise<unknown>[] = [];

  emailsToSend.push(sendEmail(() => new OrganizerRequestReminderEmail({ calEvent: calendarEvent })));

  if (calendarEvent.team?.members) {
    for (const teamMember of calendarEvent.team.members) {
      emailsToSend.push(
        sendEmail(() => new OrganizerRequestReminderEmail({ calEvent: calendarEvent, teamMember }))
      );
    }
  }
};

export const sendAwaitingPaymentEmail = async (
  calEvent: CalendarEvent,
  eventTypeMetadata?: EventTypeMetadata
) => {
  if (eventTypeDisableAttendeeEmail(eventTypeMetadata)) return;
  const emailsToSend: Promise<unknown>[] = [];

  emailsToSend.push(
    ...calEvent.attendees.map((attendee) => {
      return sendEmail(() => new AttendeeAwaitingPaymentEmail(calEvent, attendee));
    })
  );
  await Promise.all(emailsToSend);
};

export const sendOrganizerPaymentRefundFailedEmail = async (calEvent: CalendarEvent) => {
  const emailsToSend: Promise<unknown>[] = [];
  emailsToSend.push(sendEmail(() => new OrganizerPaymentRefundFailedEmail({ calEvent })));

  if (calEvent.team?.members) {
    for (const teamMember of calEvent.team.members) {
      emailsToSend.push(sendEmail(() => new OrganizerPaymentRefundFailedEmail({ calEvent, teamMember })));
    }
  }

  await Promise.all(emailsToSend);
};

export const sendPasswordResetEmail = async (passwordResetEvent: PasswordReset) => {
  await sendEmail(() => new ForgotPasswordEmail(passwordResetEvent));
};

export const sendTeamInviteEmail = async (teamInviteEvent: TeamInvite) => {
  await sendEmail(() => new TeamInviteEmail(teamInviteEvent));
};

export const sendOrganizationCreationEmail = async (organizationCreationEvent: OrganizationCreation) => {
  await sendEmail(() => new OrganizationCreationEmail(organizationCreationEvent));
};

export const sendOrganizationAdminNoSlotsNotification = async (
  orgInviteEvent: OrganizationAdminNoSlotsEmailInput
) => {
  await sendEmail(() => new OrganizationAdminNoSlotsEmail(orgInviteEvent));
};

export const sendEmailVerificationLink = async (verificationInput: EmailVerifyLink) => {
  await sendEmail(() => new AccountVerifyEmail(verificationInput));
};

export const sendEmailVerificationCode = async (verificationInput: EmailVerifyCode) => {
  await sendEmail(() => new AttendeeVerifyEmail(verificationInput));
};

export const sendChangeOfEmailVerificationLink = async (verificationInput: ChangeOfEmailVerifyLink) => {
  await sendEmail(() => new ChangeOfEmailVerifyEmail(verificationInput));
};

export const sendRequestRescheduleEmail = async (
  calEvent: CalendarEvent,
  metadata: { rescheduleLink: string },
  eventTypeMetadata?: EventTypeMetadata
) => {
  const emailsToSend: Promise<unknown>[] = [];
  const calendarEvent = formatCalEvent(calEvent);

  if (!eventTypeDisableHostEmail(eventTypeMetadata)) {
    emailsToSend.push(sendEmail(() => new OrganizerRequestedToRescheduleEmail(calendarEvent, metadata)));
  }
  if (!eventTypeDisableAttendeeEmail(eventTypeMetadata)) {
    emailsToSend.push(sendEmail(() => new AttendeeWasRequestedToRescheduleEmail(calendarEvent, metadata)));
  }

  await Promise.all(emailsToSend);
};

export const sendLocationChangeEmails = async (
  calEvent: CalendarEvent,
  eventTypeMetadata?: EventTypeMetadata
) => {
  const calendarEvent = formatCalEvent(calEvent);

  const emailsToSend: Promise<unknown>[] = [];

  if (!eventTypeDisableHostEmail(eventTypeMetadata)) {
    emailsToSend.push(sendEmail(() => new OrganizerLocationChangeEmail({ calEvent: calendarEvent })));

    if (calendarEvent.team?.members) {
      for (const teamMember of calendarEvent.team.members) {
        emailsToSend.push(
          sendEmail(() => new OrganizerLocationChangeEmail({ calEvent: calendarEvent, teamMember }))
        );
      }
    }
  }

  if (!eventTypeDisableAttendeeEmail(eventTypeMetadata)) {
    emailsToSend.push(
      ...calendarEvent.attendees.map((attendee) => {
        return sendEmail(() => new AttendeeLocationChangeEmail(calendarEvent, attendee));
      })
    );
  }

  await Promise.all(emailsToSend);
};
export const sendFeedbackEmail = async (feedback: Feedback) => {
  await sendEmail(() => new FeedbackEmail(feedback));
};

export const sendBrokenIntegrationEmail = async (evt: CalendarEvent, type: "video" | "calendar") => {
  const calendarEvent = formatCalEvent(evt);
  await sendEmail(() => new BrokenIntegrationEmail(calendarEvent, type));
};

export const sendDisabledAppEmail = async ({
  email,
  appName,
  appType,
  t,
  title = undefined,
  eventTypeId = undefined,
}: {
  email: string;
  appName: string;
  appType: string[];
  t: TFunction;
  title?: string;
  eventTypeId?: number;
}) => {
  await sendEmail(() => new DisabledAppEmail(email, appName, appType, t, title, eventTypeId));
};

export const sendSlugReplacementEmail = async ({
  email,
  name,
  teamName,
  t,
  slug,
}: {
  email: string;
  name: string;
  teamName: string | null;
  t: TFunction;
  slug: string;
}) => {
  await sendEmail(() => new SlugReplacementEmail(email, name, teamName, slug, t));
};

export const sendNoShowFeeChargedEmail = async (
  attendee: Person,
  evt: CalendarEvent,
  eventTypeMetadata?: EventTypeMetadata
) => {
  if (eventTypeDisableAttendeeEmail(eventTypeMetadata)) return;
  await sendEmail(() => new NoShowFeeChargedEmail(evt, attendee));
};

export const sendDailyVideoRecordingEmails = async (calEvent: CalendarEvent, downloadLink: string) => {
  const calendarEvent = formatCalEvent(calEvent);
  const emailsToSend: Promise<unknown>[] = [];

  emailsToSend.push(
    sendEmail(() => new OrganizerDailyVideoDownloadRecordingEmail(calendarEvent, downloadLink))
  );

  for (const attendee of calendarEvent.attendees) {
    emailsToSend.push(
      sendEmail(() => new AttendeeDailyVideoDownloadRecordingEmail(calendarEvent, attendee, downloadLink))
    );
  }
  await Promise.all(emailsToSend);
};

export const sendDailyVideoTranscriptEmails = async (calEvent: CalendarEvent, transcripts: string[]) => {
  const emailsToSend: Promise<unknown>[] = [];

  emailsToSend.push(sendEmail(() => new OrganizerDailyVideoDownloadTranscriptEmail(calEvent, transcripts)));

  for (const attendee of calEvent.attendees) {
    emailsToSend.push(
      sendEmail(() => new AttendeeDailyVideoDownloadTranscriptEmail(calEvent, attendee, transcripts))
    );
  }
  await Promise.all(emailsToSend);
};

export const sendOrganizationEmailVerification = async (sendOrgInput: OrganizationEmailVerify) => {
  await sendEmail(() => new OrganizationEmailVerification(sendOrgInput));
};

export const sendMonthlyDigestEmails = async (eventData: MonthlyDigestEmailData) => {
  await sendEmail(() => new MonthlyDigestEmail(eventData));
};

export const sendAdminOrganizationNotification = async (input: OrganizationNotification) => {
  await sendEmail(() => new AdminOrganizationNotification(input));
};

export const sendBookingRedirectNotification = async (bookingRedirect: IBookingRedirect) => {
  await sendEmail(() => new BookingRedirectEmailNotification(bookingRedirect));
};<|MERGE_RESOLUTION|>--- conflicted
+++ resolved
@@ -7,12 +7,9 @@
 import { getEventName } from "@calcom/core/event";
 import type BaseEmail from "@calcom/emails/templates/_base-email";
 import { formatCalEvent } from "@calcom/lib/formatCalendarEvent";
-<<<<<<< HEAD
-import type { EventTypeMetaDataSchema } from "@calcom/prisma/zod-utils";
-=======
 import logger from "@calcom/lib/logger";
 import { safeStringify } from "@calcom/lib/safeStringify";
->>>>>>> 90ce124b
+import type { EventTypeMetaDataSchema } from "@calcom/prisma/zod-utils";
 import type { CalendarEvent, Person } from "@calcom/types/Calendar";
 
 import type { MonthlyDigestEmailData } from "./src/templates/MonthlyDigestEmail";
@@ -345,20 +342,16 @@
   const calendarEvent = formatCalEvent(calEvent);
   const emailsToSend: Promise<unknown>[] = [];
 
-<<<<<<< HEAD
   if (!eventTypeDisableHostEmail(eventTypeMetadata)) {
     emailsToSend.push(sendEmail(() => new OrganizerCancelledEmail({ calEvent: calendarEvent })));
-=======
-  emailsToSend.push(sendEmail(() => new OrganizerCancelledEmail({ calEvent: calendarEvent })));
-  const calEventLength = calendarEvent.length;
-  if (typeof calEventLength !== "number") {
-    logger.error(
-      "`calEventLength` is not a number",
-      safeStringify({ calEventLength, calEventTitle: calEvent.title, bookingId: calEvent.bookingId })
-    );
-  }
-  const eventDuration = calEventLength as number;
->>>>>>> 90ce124b
+    const calEventLength = calendarEvent.length;
+    if (typeof calEventLength !== "number") {
+      logger.error(
+        "`calEventLength` is not a number",
+        safeStringify({ calEventLength, calEventTitle: calEvent.title, bookingId: calEvent.bookingId })
+      );
+    }
+    const eventDuration = calEventLength as number;
 
     if (calendarEvent.team?.members) {
       for (const teamMember of calendarEvent.team.members) {
@@ -369,7 +362,6 @@
     }
   }
 
-<<<<<<< HEAD
   if (!eventTypeDisableAttendeeEmail(eventTypeMetadata)) {
     emailsToSend.push(
       ...calendarEvent.attendees.map((attendee) => {
@@ -384,6 +376,7 @@
                   attendeeName: attendee.name,
                   host: calendarEvent.organizer.name,
                   eventType: calendarEvent.type,
+                  eventDuration,
                   ...(calendarEvent.responses && { bookingFields: calendarEvent.responses }),
                   ...(calendarEvent.location && { location: calendarEvent.location }),
                 }),
@@ -394,31 +387,6 @@
       })
     );
   }
-=======
-  emailsToSend.push(
-    ...calendarEvent.attendees.map((attendee) => {
-      return sendEmail(
-        () =>
-          new AttendeeCancelledEmail(
-            {
-              ...calendarEvent,
-              title: getEventName({
-                ...eventNameObject,
-                t: attendee.language.translate,
-                attendeeName: attendee.name,
-                host: calendarEvent.organizer.name,
-                eventType: calendarEvent.type,
-                eventDuration,
-                ...(calendarEvent.responses && { bookingFields: calendarEvent.responses }),
-                ...(calendarEvent.location && { location: calendarEvent.location }),
-              }),
-            },
-            attendee
-          )
-      );
-    })
-  );
->>>>>>> 90ce124b
 
   await Promise.all(emailsToSend);
 };
