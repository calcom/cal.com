--- conflicted
+++ resolved
@@ -269,10 +269,6 @@
   // URL and branding
   const orgBranding = useOrgBranding();
   const bookerUrl = orgBranding ? orgBranding?.fullDomain : WEBSITE_URL;
-<<<<<<< HEAD
-  const embedLink = `${team ? `team/${team.slug}` : eventType.users[0].username}/${eventType.slug}`;
-  const permalink = `${bookerUrl}/${embedLink}`;
-=======
 
   const permalink = `${bookerUrl}/${team ? `team/${team.slug}` : eventType.users[0].username}/${
     eventType.slug
@@ -289,7 +285,6 @@
   } catch (error) {
     embedLink = `${team ? `team/${team.slug}` : eventType.users[0].username}/${eventType.slug}`;
   }
->>>>>>> 9a54a160
 
   // Permissions
   let hasPermsToDelete;
