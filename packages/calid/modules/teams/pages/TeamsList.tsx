--- conflicted
+++ resolved
@@ -135,17 +135,6 @@
             {teamInvitation.map((team) => (
               <li
                 key={team.id}
-<<<<<<< HEAD
-                className="border-subtle bg-default group relative rounded-md border transition hover:shadow-md">
-                <div className="flex items-center justify-between p-4">
-                  <div className="flex items-center space-x-3">
-                    <Avatar
-                      size="md"
-                      shape="square"
-                      imageSrc={getDefaultAvatar(team?.logoUrl, team?.name as string)}
-                      alt="Team logo"
-                      className="h-10 w-10"
-=======
                 className="border-subtle flex items-center justify-between rounded-md border p-4">
                 <div className="flex items-center space-x-2">
                   <Avatar
@@ -161,7 +150,6 @@
                 </div>
                 <div className="flex items-center space-x-2">
                   <Badge variant="attention">{t("pending")}</Badge>
-
                   <Button
                     type="button"
                     className="border-empthasis mr-3"
@@ -178,7 +166,6 @@
                     onClick={() => acceptOrLeave(true, team.id)}
                     StartIcon="check"
                   />
-
                   <Tooltip content={t("view_team")}>
                     <Button
                       color="minimal"
@@ -188,31 +175,8 @@
                       StartIcon="external-link"
                       onClick={() => router.push(`${WEBAPP_URL}/settings/teams/${team.id}/profile`)}
                       data-testid={`view-team-invite-${team.id}`}
->>>>>>> 0bee8538
                     />
-                    <div>
-                      <h3 className="text-default text-base font-semibold">{team.name}</h3>
-                      <div className="flex items-center gap-2">
-                        <Badge variant="secondary" isPublicUrl={true}>
-                          {teamUrl(team?.slug ?? null)}
-                        </Badge>
-                      </div>
-                    </div>
-                  </div>
-                  <div className="flex items-center space-x-2">
-                    <Badge variant="attention">{t("pending")}</Badge>
-                    <Tooltip content={t("view_team")}>
-                      <Button
-                        color="minimal"
-                        variant="icon"
-                        size="sm"
-                        type="button"
-                        StartIcon="external-link"
-                        onClick={() => router.push(`${WEBAPP_URL}/settings/teams/${team.id}/profile`)}
-                        data-testid={`view-team-invite-${team.id}`}
-                      />
-                    </Tooltip>
-                  </div>
+                  </Tooltip>
                 </div>
               </li>
             ))}
