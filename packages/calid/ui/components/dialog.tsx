"use client";

import { cn } from "@calid/features/lib/cn";
import { Icon } from "@calid/features/ui";
import * as DialogPrimitive from "@radix-ui/react-dialog";
import { cva, type VariantProps } from "class-variance-authority";
import * as React from "react";

const dialogClasses = cva(
  "fixed left-[50%] top-[50%] z-50 grid w-[95vw] translate-x-[-50%] translate-y-[-50%] gap-4 rounded-md border bg-white shadow-lg duration-200",
  {
    variants: {
      size: {
        xl: "max-w-[90rem] p-8",
        lg: "max-w-[70rem] p-8",
        md: "max-w-[48rem] p-8",
        default: "max-w-lg p-6",
        sm: "w-1/3 p-6",
      },
    },
    defaultVariants: {
      size: "default",
    },
  }
);

export type DialogProps = React.ComponentProps<(typeof DialogPrimitive)["Root"]>;
export const DialogClose = DialogPrimitive.Close;

export function Dialog(props: DialogProps) {
  const { children, ...dialogProps } = props;
  return <DialogPrimitive.Root {...dialogProps}>{children}</DialogPrimitive.Root>;
}

export const DialogTrigger = React.forwardRef<
  React.ElementRef<typeof DialogPrimitive.Trigger>,
  React.ComponentPropsWithoutRef<typeof DialogPrimitive.Trigger>
>(({ children, ...props }, ref) => (
  <DialogPrimitive.Trigger ref={ref} asChild {...props}>
    {children}
  </DialogPrimitive.Trigger>
));
DialogTrigger.displayName = "DialogTrigger";

export const DialogOverlay = React.forwardRef<
  React.ElementRef<typeof DialogPrimitive.Overlay>,
  React.ComponentPropsWithoutRef<typeof DialogPrimitive.Overlay>
>(({ className, ...props }, ref) => (
  <DialogPrimitive.Overlay
    ref={ref}
    className={cn(
      "fixed inset-0 z-50 bg-black/50 backdrop-blur-sm",
      "data-[state=open]:animate-in data-[state=closed]:animate-out",
      "data-[state=closed]:fade-out-0 data-[state=open]:fade-in-0",
      className
    )}
    {...props}
  />
));
DialogOverlay.displayName = DialogPrimitive.Overlay.displayName;

export const DialogContent = React.forwardRef<
  React.ElementRef<typeof DialogPrimitive.Content>,
  React.ComponentPropsWithoutRef<typeof DialogPrimitive.Content> &
    VariantProps<typeof dialogClasses> & {
      type?: "creation" | "confirmation";
      title?: string;
      description?: string | JSX.Element | null;
      Icon?: React.ComponentProps<typeof Icon>["name"];
      enableOverflow?: boolean;
      preventCloseOnOutsideClick?: boolean;
    }
>(
  (
    {
      className,
      children,
      size,
      type,
      title,
      description,
      Icon: icon,
      enableOverflow,
      preventCloseOnOutsideClick,
      ...props
    },
    ref
  ) => (
    <DialogPrimitive.Portal>
      <DialogOverlay />
      <DialogPrimitive.Content
        ref={ref}
        className={cn(
          dialogClasses({ size }),
          "data-[state=open]:animate-in data-[state=closed]:animate-out",
          "data-[state=closed]:fade-out-0 data-[state=open]:fade-in-0",
          "data-[state=closed]:zoom-out-95 data-[state=open]:zoom-in-95",
          "data-[state=closed]:slide-out-to-left-1/2 data-[state=closed]:slide-out-to-top-[48%]",
          "data-[state=open]:slide-in-from-left-1/2 data-[state=open]:slide-in-from-top-[48%]",
          "max-h-[95vh]",
          enableOverflow ? "overflow-y-auto" : "overflow-visible",
          className
        )}
        onPointerDownOutside={(e) => {
          if (preventCloseOnOutsideClick) {
            e.preventDefault();
          }
        }}
        {...props}>
        {type === "creation" && (
          <div>
            <DialogHeader title={title} subtitle={description} />
            <div data-testid="dialog-creation" className="flex flex-col">
              {children}
            </div>
          </div>
        )}

        {type === "confirmation" && (
          <div className="flex">
            {icon && (
              <div className="flex h-10 w-10 flex-shrink-0 items-center justify-center rounded-full bg-slate-100">
                <Icon name={icon} className="h-4 w-4 text-slate-600" />
              </div>
            )}
            <div className={cn("flex-grow", icon && "ml-4")}>
              <DialogHeader title={title} subtitle={description} />
              <div data-testid="dialog-confirmation">{children}</div>
            </div>
          </div>
        )}

        {!type && children}

<<<<<<< HEAD
export const DialogHeader = ({ className, ...props }: React.HTMLAttributes<HTMLDivElement>) => (
  <div className={cn("flex flex-col space-y-2 text-left", className)} {...props} />
=======
        <DialogPrimitive.Close className="absolute right-4 top-4 rounded-md opacity-70 ring-offset-white transition-opacity hover:opacity-100 focus:outline-none focus:ring-2 focus:ring-slate-950 focus:ring-offset-2 disabled:pointer-events-none">
          <Icon name="x" className="h-4 w-4" />
        </DialogPrimitive.Close>
      </DialogPrimitive.Content>
    </DialogPrimitive.Portal>
  )
>>>>>>> fd040b69
);
DialogContent.displayName = DialogPrimitive.Content.displayName;

type DialogHeaderProps = {
  title?: React.ReactNode;
  subtitle?: React.ReactNode;
} & React.HTMLAttributes<HTMLDivElement>;

export const DialogHeader = ({ className, title, subtitle, children, ...props }: DialogHeaderProps) => {
  if (!title && !children) return null;

  return (
    <div className={cn("mb-px flex flex-col space-y-1.5 text-left", className)} {...props}>
      {title ? (
        <>
          <h2
            data-testid="dialog-title"
            className="mb-1 text-lg font-semibold leading-none tracking-tight text-slate-900">
            {title}
          </h2>
          {subtitle && (
            <p className="text-sm text-slate-600" data-testid="dialog-subtitle">
              {subtitle}
            </p>
          )}
        </>
      ) : (
        children
      )}
    </div>
  );
};

DialogHeader.displayName = "DialogHeader";

export const DialogFooter = ({ className, ...props }: React.HTMLAttributes<HTMLDivElement>) => (
  <div className={cn("flex flex-row justify-end space-x-2", className)} {...props} />
);
DialogFooter.displayName = "DialogFooter";

export const DialogTitle = React.forwardRef<
  React.ElementRef<typeof DialogPrimitive.Title>,
  React.ComponentPropsWithoutRef<typeof DialogPrimitive.Title>
>(({ className, ...props }, ref) => (
  <DialogPrimitive.Title
    ref={ref}
    className={cn("text-lg font-semibold leading-none tracking-tight text-slate-900", className)}
    {...props}
  />
));
DialogTitle.displayName = DialogPrimitive.Title.displayName;

export const DialogDescription = React.forwardRef<
  React.ElementRef<typeof DialogPrimitive.Description>,
  React.ComponentPropsWithoutRef<typeof DialogPrimitive.Description>
>(({ className, ...props }, ref) => (
  <DialogPrimitive.Description ref={ref} className={cn("text-sm text-slate-600", className)} {...props} />
));
DialogDescription.displayName = DialogPrimitive.Description.displayName;<|MERGE_RESOLUTION|>--- conflicted
+++ resolved
@@ -132,50 +132,18 @@
 
         {!type && children}
 
-<<<<<<< HEAD
-export const DialogHeader = ({ className, ...props }: React.HTMLAttributes<HTMLDivElement>) => (
-  <div className={cn("flex flex-col space-y-2 text-left", className)} {...props} />
-=======
         <DialogPrimitive.Close className="absolute right-4 top-4 rounded-md opacity-70 ring-offset-white transition-opacity hover:opacity-100 focus:outline-none focus:ring-2 focus:ring-slate-950 focus:ring-offset-2 disabled:pointer-events-none">
           <Icon name="x" className="h-4 w-4" />
         </DialogPrimitive.Close>
       </DialogPrimitive.Content>
     </DialogPrimitive.Portal>
   )
->>>>>>> fd040b69
 );
 DialogContent.displayName = DialogPrimitive.Content.displayName;
 
-type DialogHeaderProps = {
-  title?: React.ReactNode;
-  subtitle?: React.ReactNode;
-} & React.HTMLAttributes<HTMLDivElement>;
-
-export const DialogHeader = ({ className, title, subtitle, children, ...props }: DialogHeaderProps) => {
-  if (!title && !children) return null;
-
-  return (
-    <div className={cn("mb-px flex flex-col space-y-1.5 text-left", className)} {...props}>
-      {title ? (
-        <>
-          <h2
-            data-testid="dialog-title"
-            className="mb-1 text-lg font-semibold leading-none tracking-tight text-slate-900">
-            {title}
-          </h2>
-          {subtitle && (
-            <p className="text-sm text-slate-600" data-testid="dialog-subtitle">
-              {subtitle}
-            </p>
-          )}
-        </>
-      ) : (
-        children
-      )}
-    </div>
-  );
-};
-
+export const DialogHeader = ({ className, ...props }: React.HTMLAttributes<HTMLDivElement>) => (
+  <div className={cn("flex flex-col space-y-2 text-left", className)} {...props} />
+);
 DialogHeader.displayName = "DialogHeader";
 
 export const DialogFooter = ({ className, ...props }: React.HTMLAttributes<HTMLDivElement>) => (
