--- conflicted
+++ resolved
@@ -1,14 +1,6 @@
-<<<<<<< HEAD
-import * as RadixToggleGroup from "@radix-ui/react-toggle-group";
-import type { ReactNode } from "react";
-=======
 "use client";
 
-import { cn } from "@calid/features/lib/cn";
-import * as ToggleGroupPrimitive from "@radix-ui/react-toggle-group";
-import { type VariantProps } from "class-variance-authority";
 import * as React from "react";
->>>>>>> fd040b69
 
 import classNames from "@calcom/ui/classNames";
 
