"use client";

import { cn } from "@calid/features/lib/cn";
import { cva } from "class-variance-authority";
import React, { forwardRef, useId, useState } from "react";
import { useCallback } from "react";

import { useLocale } from "@calcom/lib/hooks/useLocale";

import { Icon } from "../icon/Icon";
import { Label } from "../label";
import { Tooltip, TooltipContent, TooltipTrigger, TooltipProvider } from "../tooltip";
import { HintsOrErrors } from "./hint-or-errors";
import type { InputProps, InputFieldProps } from "./types";

export const inputStyles = cva(
  [
    // Base styles
    "rounded-md border",
    "leading-none font-normal",

    // Colors
    "bg-default",
    "border-default",
    "text-default",
    "placeholder:text-muted",

    // States
    "hover:border-emphasis",
    "focus:ring-0",
    "focus:outline-none",
    "focus:shadow-outline-gray-focused",

    // Disabled state
    "disabled:bg-subtle",
    "disabled:hover:border-default",
    "disabled:cursor-not-allowed",

    // Shadow
    "shadow-outline-gray-rested",

    // Transitions
    "transition",
  ],
  {
    variants: {
      size: {
        sm: "h-7 px-2 py-1 text-xs",
        md: "h-8 px-3 py-2 text-sm",
      },
    },
    defaultVariants: {
      size: "md",
    },
  }
);

export const Input = forwardRef<HTMLInputElement, InputProps>(function Input(
  { isFullWidth = true, size = "md", className, ...props },
  ref
) {
  return (
    <input {...props} ref={ref} className={cn(inputStyles({ size }), isFullWidth && "w-full", className)} />
  );
});

type AddonProps = {
  children: React.ReactNode;
  className?: string;
  error?: boolean;
  onClickAddon?: () => void;
  size?: "sm" | "md";
  position?: "start" | "end";
};

const Addon = ({ children, className, error, onClickAddon, size = "md", position = "start" }: AddonProps) => (
  <div
    onClick={onClickAddon && onClickAddon}
    className={cn(
      "flex flex-shrink-0 items-center justify-center whitespace-nowrap",
      onClickAddon && "pointer-events-auto cursor-pointer disabled:hover:cursor-not-allowed",
      className
    )}>
    <span
      className={cn(
        "text-sm font-medium leading-none",
        error ? "text-error" : "text-muted peer-disabled:opacity-50"
      )}>
      {children}
    </span>
  </div>
);

export const InputField = forwardRef<HTMLInputElement, InputFieldProps>(function InputField(props, ref) {
  const id = useId();
  const { t: _t, isLocaleReady, i18n } = useLocale();
  const t = props.t || _t;
  const name = props.name || "";
  const {
    label = t(name),
    labelProps,
    labelClassName,
    disabled,
    LockedIcon,
    placeholder = isLocaleReady && i18n.exists(`${name}_placeholder`) ? t(`${name}_placeholder`) : "",
    className,
    addOnLeading,
    addOnSuffix,
    addOnClassname,
    inputIsFullWidth,
    hint,
    type,
    hintErrors,
    labelSrOnly,
    noLabel,
    containerClassName,
    readOnly,
    showAsteriskIndicator,
    onClickAddon,
    // eslint-disable-next-line @typescript-eslint/no-unused-vars
    t: __t,
    dataTestid,
    size,
    ...passThrough
  } = props;

  const [inputValue, setInputValue] = useState<string>("");

  return (
    <div className={cn(containerClassName)}>
      {!!name && !noLabel && (
        <Label
          htmlFor={id}
          {...labelProps}
          className={cn(labelClassName, labelSrOnly && "sr-only", props.error && "text-error")}>
          {label}
          {showAsteriskIndicator && !readOnly && passThrough.required ? (
            <span className="text-default ml-1 font-medium">*</span>
          ) : null}
          {LockedIcon}
        </Label>
      )}
      {addOnLeading || addOnSuffix ? (
        <div
          dir="ltr"
          className={cn(
            inputStyles({ size }),
            "group relative flex min-w-0 items-center gap-1",
            "[&:has(:disabled)]:bg-subtle [&:has(:disabled)]:hover:border-default [&:has(:disabled)]:cursor-not-allowed",
            inputIsFullWidth && "w-full"
          )}>
          {addOnLeading && (
            <Addon size={size ?? "md"} position="start" className={cn(addOnClassname)}>
              {addOnLeading}
            </Addon>
          )}
          <input
            data-testid={dataTestid ? `${dataTestid}-input` : "input-field"}
            id={id}
            type={type}
            placeholder={placeholder}
            className={cn(
              "w-full min-w-0 truncate border-0 bg-transparent focus:outline-none focus:ring-0",
              "text-default rounded-md text-sm font-medium leading-none",
              "placeholder:text-muted disabled:cursor-not-allowed disabled:bg-transparent",
              addOnLeading && "pl-0.5 pr-0",
              addOnSuffix && "pl-0",
              className
            )}
            {...passThrough}
            {...(type == "search" && {
              onChange: (e) => {
                setInputValue(e.target.value);
                props.onChange && props.onChange(e);
              },
              value: inputValue,
            })}
            disabled={readOnly || disabled}
            ref={ref}
          />
          {addOnSuffix && (
            <Addon
              size={size ?? "md"}
              position="end"
              onClickAddon={onClickAddon}
              className={cn(addOnClassname)}>
              {addOnSuffix}
            </Addon>
          )}
          {type === "search" && inputValue?.toString().length > 0 && (
            <Icon
              name="x"
              className="text-subtle absolute top-2 h-4 w-4 cursor-pointer ltr:right-2 rtl:left-2"
              onClick={(e) => {
                setInputValue("");
                props.onChange && props.onChange(e as unknown as React.ChangeEvent<HTMLInputElement>);
              }}
            />
          )}
        </div>
      ) : (
        <Input
          id={id}
          type={type}
          placeholder={placeholder}
          size={size}
          className={cn(
            className,
            "disabled:bg-subtle disabled:hover:border-subtle disabled:cursor-not-allowed" 
          )}
          {...passThrough}
          readOnly={readOnly}
          ref={ref}
          isFullWidth={inputIsFullWidth}
          disabled={readOnly || disabled}
        />
      )}
      <HintsOrErrors hintErrors={hintErrors} fieldName={name} t={t} />
      {hint && <div className="text-default mt-2 flex items-center text-sm">{hint}</div>}
    </div>
  );
});

export const TextField = forwardRef<HTMLInputElement, InputFieldProps>(function TextField(props, ref) {
  return <InputField ref={ref} {...props} />;
});

<<<<<<< HEAD
export const EmailField = forwardRef<HTMLInputElement, TextFieldProps>(function EmailField(props, ref) {
=======
export const EmailField = forwardRef<HTMLInputElement, InputFieldProps>(function EmailField(props, ref) {
>>>>>>> 3451da4b
  return (
    <TextField
      ref={ref}
      type="email"
      autoCapitalize="none"
      autoComplete="email"
      autoCorrect="off"
      inputMode="email"
      {...props}
    />
  );
});

type PasswordFieldTranslations = {
  showPasswordText?: string;
  hidePasswordText?: string;
};

export const PasswordField = forwardRef<HTMLInputElement, TextFieldProps>(function PasswordField(props, ref) {
  const { t } = useLocale();
  const [isPasswordVisible, setIsPasswordVisible] = useState(false);
  const toggleIsPasswordVisible = useCallback(
    () => setIsPasswordVisible(!isPasswordVisible),
    [isPasswordVisible, setIsPasswordVisible]
  );
  const textLabel = isPasswordVisible ? t("hide_password") : t("show_password");

  return (
    <TextField
      type={isPasswordVisible ? "text" : "password"}
      placeholder={props.placeholder || "•••••••••••••"}
      ref={ref}
      {...props}
      className={cn(
        "addon-wrapper focus-visible:ring-none mb-0 w-full rounded-r-none focus-visible:ring-0 ltr:border-r-0 rtl:border-l-0",
        props.className
      )}
      addOnSuffix={
        <TooltipProvider>
          <Tooltip content={textLabel}>
            <TooltipTrigger>
<<<<<<< HEAD
              <button className="text-emphasis"
              tabIndex={-1}
              type="button"
              onClick={() => toggleIsPasswordVisible()}>
              {isPasswordVisible ? (
                <Icon name="eye-off" className="h-4 w-4 stroke-[2.5px]" />
              ) : (
                <Icon name="eye" className="h-4 w-4 stroke-[2.5px]" />
              )}
              <span className="sr-only">{textLabel}</span>
            </button>
=======
              <button
                className="text-emphasis"
                tabIndex={-1}
                type="button"
                onClick={() => toggleIsPasswordVisible()}>
                {isPasswordVisible ? (
                  <Icon name="eye-off" className="h-4 w-4 stroke-[2.5px]" />
                ) : (
                  <Icon name="eye" className="h-4 w-4 stroke-[2.5px]" />
                )}
                <span className="sr-only">{textLabel}</span>
              </button>
>>>>>>> 3451da4b
            </TooltipTrigger>
            <TooltipContent>{textLabel}</TooltipContent>
          </Tooltip>
        </TooltipProvider>
      }
    />
  );
<<<<<<< HEAD
});

export const NumberInput = forwardRef<HTMLInputElement, TextFieldProps>(function NumberInput(props, ref) {
  return (
    <Input
      ref={ref}
      type="number"
      autoCapitalize="none"
      autoComplete="numeric"
      autoCorrect="off"
      inputMode="numeric"
      {...props}
    />
  );
=======
>>>>>>> 3451da4b
});<|MERGE_RESOLUTION|>--- conflicted
+++ resolved
@@ -206,7 +206,7 @@
           size={size}
           className={cn(
             className,
-            "disabled:bg-subtle disabled:hover:border-subtle disabled:cursor-not-allowed" 
+            "disabled:bg-subtle disabled:hover:border-subtle disabled:cursor-not-allowed"
           )}
           {...passThrough}
           readOnly={readOnly}
@@ -225,11 +225,7 @@
   return <InputField ref={ref} {...props} />;
 });
 
-<<<<<<< HEAD
 export const EmailField = forwardRef<HTMLInputElement, TextFieldProps>(function EmailField(props, ref) {
-=======
-export const EmailField = forwardRef<HTMLInputElement, InputFieldProps>(function EmailField(props, ref) {
->>>>>>> 3451da4b
   return (
     <TextField
       ref={ref}
@@ -271,19 +267,6 @@
         <TooltipProvider>
           <Tooltip content={textLabel}>
             <TooltipTrigger>
-<<<<<<< HEAD
-              <button className="text-emphasis"
-              tabIndex={-1}
-              type="button"
-              onClick={() => toggleIsPasswordVisible()}>
-              {isPasswordVisible ? (
-                <Icon name="eye-off" className="h-4 w-4 stroke-[2.5px]" />
-              ) : (
-                <Icon name="eye" className="h-4 w-4 stroke-[2.5px]" />
-              )}
-              <span className="sr-only">{textLabel}</span>
-            </button>
-=======
               <button
                 className="text-emphasis"
                 tabIndex={-1}
@@ -296,7 +279,6 @@
                 )}
                 <span className="sr-only">{textLabel}</span>
               </button>
->>>>>>> 3451da4b
             </TooltipTrigger>
             <TooltipContent>{textLabel}</TooltipContent>
           </Tooltip>
@@ -304,7 +286,6 @@
       }
     />
   );
-<<<<<<< HEAD
 });
 
 export const NumberInput = forwardRef<HTMLInputElement, TextFieldProps>(function NumberInput(props, ref) {
@@ -319,6 +300,4 @@
       {...props}
     />
   );
-=======
->>>>>>> 3451da4b
 });