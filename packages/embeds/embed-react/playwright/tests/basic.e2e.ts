--- conflicted
+++ resolved
@@ -3,7 +3,6 @@
 import { getEmbedIframe } from "@calcom/embed-core/playwright/lib/testUtils";
 import { test } from "@calcom/web/playwright/lib/fixtures";
 
-<<<<<<< HEAD
 test("Inline Usage Snapshot", async ({ page, getActionFiredDetails, addEmbedListeners }) => {
   //TODO: Do it with page.goto automatically
   await addEmbedListeners("");
@@ -15,24 +14,5 @@
     searchParams: {
       theme: "dark",
     },
-=======
-test.describe("Inline Embed", () => {
-  test("should verify that the iframe got created with correct URL", async ({
-    page,
-    getActionFiredDetails,
-    addEmbedListeners,
-  }) => {
-    //TODO: Do it with page.goto automatically
-    await addEmbedListeners("");
-    await page.goto("/");
-    const embedIframe = await getEmbedIframe({ page, pathname: "/pro" });
-    expect(embedIframe).toBeEmbedCalLink("", getActionFiredDetails, {
-      pathname: "/pro",
-      searchParams: {
-        theme: "dark",
-      },
-    });
-    // expect(await page.screenshot()).toMatchSnapshot("react-component-inline.png");
->>>>>>> c24f5200
   });
 });