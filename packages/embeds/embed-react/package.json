--- conflicted
+++ resolved
@@ -32,18 +32,6 @@
     }
   },
   "devDependencies": {
-<<<<<<< HEAD
-    "@types/react": "^17.0.0",
-    "@types/react-dom": "^17.0.0",
-    "@vitejs/plugin-react": "^1.3.0",
-    "eslint": "^8.10.0",
-    "vite": "^2.9.5",
-    "playwright": "^1.21.1",
-    "typescript": "^4.6.3"
-  },
-  "dependencies": {
-    "@calcom/embed-snippet": "^1.0.0"
-=======
     "@calcom/embed-snippet": "^1.0.0",
     "@types/react": "18.0.9",
     "@types/react-dom": "18.0.4",
@@ -54,6 +42,5 @@
   "dependencies": {
     "playwright": "^1.22.1",
     "typescript": "^4.6.4"
->>>>>>> fa837a5d
   }
 }