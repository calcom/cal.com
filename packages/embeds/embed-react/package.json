{
  "name": "@calcom/embed-react",
  "version": "1.0.6",
  "description": "Embed Cal Link as a React Component",
  "scripts": {
    "dev": "vite --port=3101 --open",
<<<<<<< HEAD
    "tsc": "tsc",
=======
>>>>>>> 4652878e
    "build": "vite build && tsc --emitDeclarationOnly --declarationDir dist",
    "preview": "vite preview",
    "prepare": "NEXT_PUBLIC_EMBED_LIB_URL='https://app.cal.com/embed/embed.js' NEXT_PUBLIC_WEBAPP_URL='https://app.cal.com'  yarn build",
    "type-check": "tsc --pretty --noEmit",
    "lint": "eslint --ext .ts,.js,.tsx,.jsx ./src",
    "embed-tests": "yarn playwright test --config=./playwright/config/playwright.config.ts",
    "embed-tests-quick": "QUICK=true yarn embed-tests",
    "publish-prod": "npm version patch && npm publish --access public",
    "publish-beta": "npm version prepatch && npm publish --access public --tag beta",
    "embed-tests-update-snapshots:ci": "yarn embed-tests-quick --update-snapshots",
    "embed-web-start": "yarn workspace @calcom/web start",
    "embed-dev": "yarn workspace @calcom/embed-react dev"
  },
  "main": "./dist/Cal.umd.js",
  "module": "./dist/Cal.es.js",
  "types": "./dist/index.d.ts",
  "peerDependencies": {
    "react": "^18.1.0",
    "react-dom": "^18.1.0"
  },
  "files": [
    "dist"
  ],
  "exports": {
    ".": {
      "import": "./dist/Cal.es.js",
      "require": "./dist/Cal.umd.js"
    }
  },
  "devDependencies": {
    "@types/react": "18.0.9",
    "@types/react-dom": "18.0.4",
    "@vitejs/plugin-react": "^1.3.2",
    "eslint": "^8.15.0",
    "vite": "^2.9.9",
    "playwright": "^1.22.1",
    "typescript": "^4.6.4"
  },
  "dependencies": {
    "@calcom/embed-snippet": "1.0.1",
    "@calcom/embed-core": "1.1.0"
  }
}<|MERGE_RESOLUTION|>--- conflicted
+++ resolved
@@ -4,10 +4,6 @@
   "description": "Embed Cal Link as a React Component",
   "scripts": {
     "dev": "vite --port=3101 --open",
-<<<<<<< HEAD
-    "tsc": "tsc",
-=======
->>>>>>> 4652878e
     "build": "vite build && tsc --emitDeclarationOnly --declarationDir dist",
     "preview": "vite preview",
     "prepare": "NEXT_PUBLIC_EMBED_LIB_URL='https://app.cal.com/embed/embed.js' NEXT_PUBLIC_WEBAPP_URL='https://app.cal.com'  yarn build",
