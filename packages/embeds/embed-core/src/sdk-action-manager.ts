type Namespace = string;
type CustomEventDetail = Record<string, unknown>;

function _fireEvent(fullName: string, detail: CustomEventDetail) {
  const event = new window.CustomEvent(fullName, {
    detail: detail,
  });

  window.dispatchEvent(event);
}

export type EventDataMap = {
  eventTypeSelected: {
    // eslint-disable-next-line @typescript-eslint/no-explicit-any
    eventType: any;
  };
  linkFailed: {
    code: string;
    msg: string;
    data: {
      url: string;
    };
  };
  linkReady: Record<string, never>;
<<<<<<< HEAD
  availabilityLoaded: {
    eventId: number | null | undefined;
    eventSlug: string | null | undefined;
    eventTitle: string | null | undefined;
  };
=======
  __connectInitiated: Record<string, never>;
  __connectCompleted: Record<string, never>;
>>>>>>> 97b81d6f
  bookingSuccessfulV2: {
    uid: string | undefined;
    title: string | undefined;
    startTime: string | undefined;
    endTime: string | undefined;
    eventTypeId: number | null | undefined;
    status: string | undefined;
    paymentRequired: boolean;
    isRecurring: boolean;
    /**
     * This is only used for recurring bookings
     */
    allBookings?: { startTime: string; endTime: string }[];
    videoCallUrl?: string;
  };

  /**
   * @deprecated Use `bookingSuccessfulV2` instead. We restrict the data heavily there, only sending what is absolutely needed and keeping it light as well. Plus, more importantly that can be documented well.
   */
  bookingSuccessful: {
    // TODO: Shouldn't send the entire booking and eventType objects, we should send specific fields from them.
    booking: unknown;
    eventType: unknown;
    date: string;
    duration: number | undefined;
    organizer: {
      name: string;
      email: string;
      timeZone: string;
    };
    confirmed: boolean;
  };
  rescheduleBookingSuccessfulV2: {
    uid: string | undefined;
    title: string | undefined;
    startTime: string | undefined;
    endTime: string | undefined;
    eventTypeId: number | null | undefined;
    status: string | undefined;
    paymentRequired: boolean;
    isRecurring: boolean;
    /**
     * This is only used for recurring bookings
     */
    allBookings?: { startTime: string; endTime: string }[];
  };
  /**
   * @deprecated Use `rescheduleBookingSuccessfulV2` instead. We restrict the data heavily there, only sending what is absolutely needed and keeping it light as well. Plus, more importantly that can be documented well.
   */
  rescheduleBookingSuccessful: {
    booking: unknown;
    eventType: unknown;
    date: string;
    duration: number | undefined;
    organizer: {
      name: string;
      email: string;
      timeZone: string;
    };
    confirmed: boolean;
  };
  bookingCancelled: {
    booking: unknown;
    organizer: {
      name: string;
      email: string;
      timeZone?: string | undefined;
    };
    eventType: unknown;
  };
  routed: {
    actionType: "customPageMessage" | "externalRedirectUrl" | "eventTypeRedirectUrl";
    actionValue: string;
  };
  navigatedToBooker: Record<string, never>;
  "*": Record<string, unknown>;
  __routeChanged: Record<string, never>;
  __windowLoadComplete: Record<string, never>;
  __closeIframe: Record<string, never>;
  __iframeReady: {
    isPrerendering: boolean;
  };
  __dimensionChanged: {
    iframeHeight: number;
    iframeWidth: number;
    isFirstTime: boolean;
  };
};

export type EventData<T extends keyof EventDataMap> = {
  [K in T]: {
    type: string;
    namespace: string;
    fullType: string;
    data: EventDataMap[K];
  };
}[T];

export type EmbedEvent<T extends keyof EventDataMap> = CustomEvent<EventData<T>>;

export class SdkActionManager {
  namespace: Namespace;

  static parseAction(fullType: string) {
    if (!fullType) {
      return null;
    }
    //FIXME: Ensure that any action if it has :, it is properly encoded.
    const [cal, calNamespace, type] = fullType.split(":");
    if (cal !== "CAL") {
      return null;
    }
    return {
      ns: calNamespace,
      type,
    };
  }

  getFullActionName(name: string) {
    return this.namespace ? `CAL:${this.namespace}:${name}` : `CAL::${name}`;
  }

  fire<T extends keyof EventDataMap>(name: T, data: EventDataMap[T]) {
    const fullName = this.getFullActionName(name);
    const detail = {
      type: name,
      namespace: this.namespace,
      fullType: fullName,
      data,
    };

    _fireEvent(fullName, detail);

    // Wildcard Event
    _fireEvent(this.getFullActionName("*"), detail);
  }

  on<T extends keyof EventDataMap>(name: T, callback: (arg0: CustomEvent<EventData<T>>) => void) {
    const fullName = this.getFullActionName(name);
    window.addEventListener(fullName, callback as EventListener);
  }

  off<T extends keyof EventDataMap>(name: T, callback: (arg0: CustomEvent<EventData<T>>) => void) {
    const fullName = this.getFullActionName(name);
    window.removeEventListener(fullName, callback as EventListener);
  }

  constructor(ns: string | null) {
    ns = ns || "";
    this.namespace = ns;
  }
}<|MERGE_RESOLUTION|>--- conflicted
+++ resolved
@@ -22,16 +22,13 @@
     };
   };
   linkReady: Record<string, never>;
-<<<<<<< HEAD
   availabilityLoaded: {
     eventId: number | null | undefined;
     eventSlug: string | null | undefined;
     eventTitle: string | null | undefined;
   };
-=======
   __connectInitiated: Record<string, never>;
   __connectCompleted: Record<string, never>;
->>>>>>> 97b81d6f
   bookingSuccessfulV2: {
     uid: string | undefined;
     title: string | undefined;
