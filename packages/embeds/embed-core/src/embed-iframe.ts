import { useRouter } from "next/router";
import { useState, useEffect, CSSProperties } from "react";

import { sdkActionManager } from "./sdk-event";

export interface UiConfig {
  theme?: "dark" | "light" | "auto";
  styles?: EmbedStyles;
}
declare global {
  interface Window {
    CalEmbed: {
      __logQueue?: any[];
      embedStore: any;
    };
    CalComPageStatus: string;
    CalComPlan: string;
    isEmbed: () => boolean;
    resetEmbedStatus: () => void;
    getEmbedNamespace: () => string | null;
    getEmbedTheme: () => "dark" | "light" | null;
    isPageOptimizedForEmbed: (calLink: string) => boolean;
  }
}

const embedStore = {
  // Store all embed styles here so that as and when new elements are mounted, styles can be applied to it.
  styles: {},
  namespace: null,
  embedType: undefined,
  // Store all React State setters here.
  reactStylesStateSetters: {},
  parentInformedAboutContentHeight: false,
  windowLoadEventFired: false,
} as {
  styles: UiConfig["styles"];
  namespace: string | null;
  embedType: undefined | null | string;
  reactStylesStateSetters: any;
  parentInformedAboutContentHeight: boolean;
  windowLoadEventFired: boolean;
  theme?: UiConfig["theme"];
  setTheme: (arg0: string) => void;
};

let isSafariBrowser = false;
const isBrowser = typeof window !== "undefined";

if (isBrowser) {
  window.CalEmbed = window.CalEmbed || {};
  window.CalEmbed.embedStore = embedStore;
  const ua = navigator.userAgent.toLowerCase();
  isSafariBrowser = ua.includes("safari") && !ua.includes("chrome");
  if (isSafariBrowser) {
    log("Safari Detected: Using setTimeout instead of rAF");
  }
}

function runAsap(fn: (...arg: any) => void) {
  if (isSafariBrowser) {
    // https://adpiler.com/blog/the-full-solution-why-do-animations-run-slower-in-safari/
    return setTimeout(fn, 50);
  }
  return requestAnimationFrame(fn);
}

function log(...args: any[]) {
  if (isBrowser) {
    const namespace = getNamespace();

    const searchParams = new URL(document.URL).searchParams;
    const logQueue = (window.CalEmbed.__logQueue = window.CalEmbed.__logQueue || []);
    args.push({
      ns: namespace,
      url: document.URL,
    });
    args.unshift("CAL:");
    logQueue.push(args);
    if (searchParams.get("debug")) {
      console.log(...args);
    }
  }
}

// Only allow certain styles to be modified so that when we make any changes to HTML, we know what all embed styles might be impacted.
// Keep this list to minimum, only adding those styles which are really needed.
interface EmbedStyles {
  body?: Pick<CSSProperties, "background">;
  eventTypeListItem?: Pick<CSSProperties, "background" | "color" | "backgroundColor">;
  enabledDateButton?: Pick<CSSProperties, "background" | "color" | "backgroundColor">;
  disabledDateButton?: Pick<CSSProperties, "background" | "color" | "backgroundColor">;
  availabilityDatePicker?: Pick<CSSProperties, "background" | "color" | "backgroundColor">;
}
interface EmbedNonStylesConfig {
  /** Default would be center */
  align: "left";
  branding?: {
    brandColor?: string;
    lightColor?: string;
    lighterColor?: string;
    lightestColor?: string;
    highlightColor?: string;
    darkColor?: string;
    darkerColor?: string;
    medianColor?: string;
  };
}

type ReactEmbedStylesSetter = React.Dispatch<React.SetStateAction<EmbedStyles | EmbedNonStylesConfig>>;

const setEmbedStyles = (stylesConfig: UiConfig["styles"]) => {
  embedStore.styles = stylesConfig;
  for (const [, setEmbedStyle] of Object.entries(embedStore.reactStylesStateSetters)) {
    (setEmbedStyle as any)((styles: any) => {
      return {
        ...styles,
        ...stylesConfig,
      };
    });
  }
};

const registerNewSetter = (elementName: keyof EmbedStyles | keyof EmbedNonStylesConfig, setStyles: any) => {
  embedStore.reactStylesStateSetters[elementName] = setStyles;
  // It's possible that 'ui' instruction has already been processed and the registration happened due to some action by the user in iframe.
  // So, we should call the setter immediately with available embedStyles
  setStyles(embedStore.styles);
};

const removeFromEmbedStylesSetterMap = (elementName: keyof EmbedStyles | keyof EmbedNonStylesConfig) => {
  delete embedStore.reactStylesStateSetters[elementName];
};

function isValidNamespace(ns: string | null | undefined) {
  return typeof ns !== "undefined" && ns !== null;
}

export const useEmbedTheme = () => {
  const router = useRouter();
  const [theme, setTheme] = useState(embedStore.theme || (router.query.theme as string));
  useEffect(() => {
    router.events.on("routeChangeComplete", () => {
      sdkActionManager?.fire("__routeChanged", {});
    });
  }, [router.events]);
  embedStore.setTheme = setTheme;
  return theme === "auto" ? null : theme;
};

// TODO: Make it usable as an attribute directly instead of styles value. It would allow us to go beyond styles e.g. for debugging we can add a special attribute indentifying the element on which UI config has been applied
export const useEmbedStyles = (elementName: keyof EmbedStyles) => {
  const [styles, setStyles] = useState({} as EmbedStyles);

  useEffect(() => {
    registerNewSetter(elementName, setStyles);
    // It's important to have an element's embed style be required in only one component. If due to any reason it is required in multiple components, we would override state setter.
    return () => {
      // Once the component is unmounted, we can remove that state setter.
      removeFromEmbedStylesSetterMap(elementName);
    };
  }, []);

  return styles[elementName] || {};
};

export const useEmbedNonStylesConfig = (elementName: keyof EmbedNonStylesConfig) => {
  const [styles, setStyles] = useState({} as EmbedNonStylesConfig);

  useEffect(() => {
    registerNewSetter(elementName, setStyles);
    // It's important to have an element's embed style be required in only one component. If due to any reason it is required in multiple components, we would override state setter.
    return () => {
      // Once the component is unmounted, we can remove that state setter.
      removeFromEmbedStylesSetterMap(elementName);
    };
  }, []);

  return styles[elementName] || {};
};

export const useIsBackgroundTransparent = () => {
  let isBackgroundTransparent = false;
  // TODO: Background should be read as ui.background and not ui.body.background
  const bodyEmbedStyles = useEmbedStyles("body");

  if (bodyEmbedStyles.background === "transparent") {
    isBackgroundTransparent = true;
  }
  return isBackgroundTransparent;
};

export const useBrandColors = () => {
  // TODO: Branding shouldn't be part of ui.styles. It should exist as ui.branding.
  const brandingColors = useEmbedNonStylesConfig("branding") as EmbedNonStylesConfig["branding"];
  return brandingColors || {};
};

function getNamespace() {
  if (isValidNamespace(embedStore.namespace)) {
    // Persist this so that even if query params changed, we know that it is an embed.
    return embedStore.namespace;
  }
  if (isBrowser) {
    const namespace = window.getEmbedNamespace();
    embedStore.namespace = namespace;
    return namespace;
  }
}

function getEmbedType() {
  if (embedStore.embedType) {
    return embedStore.embedType;
  }
  if (isBrowser) {
    const url = new URL(document.URL);
    const embedType = (embedStore.embedType = url.searchParams.get("embedType"));
    return embedType;
  }
}

<<<<<<< HEAD
export const useIsEmbed = (embedSsr?: boolean) => {
  const [isEmbed, setIsEmbed] = useState(embedSsr);
=======
export const useIsEmbed = () => {
  // We can't simply return isEmbed() from this method.
  // isEmbed() returns different values on server and browser, which messes up the hydration.
  // TODO: We can avoid using document.URL and instead use Router.
  const router = useRouter();
  const [isEmbed, setIsEmbed] = useState<boolean | null>(typeof router.query.embed === "string");
>>>>>>> 8583d9b2
  useEffect(() => {
    const namespace = getNamespace();
    const _isValidNamespace = isValidNamespace(namespace);
    if (parent !== window && !_isValidNamespace) {
      log(
        "Looks like you have iframed cal.com but not using Embed Snippet. Directly using an iframe isn't recommended."
      );
    }
    setIsEmbed(window.isEmbed());
  }, []);
  return isEmbed;
};

export const useEmbedType = () => {
  const [state, setState] = useState<string | null | undefined>(null);
  useEffect(() => {
    setState(getEmbedType());
  }, []);
  return state;
};

function unhideBody() {
  document.body.style.visibility = "visible";
}

// If you add a method here, give type safety to parent manually by adding it to embed.ts. Look for "parentKnowsIframeReady" in it
export const methods = {
  ui: function style(uiConfig: UiConfig) {
    // TODO: Create automatic logger for all methods. Useful for debugging.
    log("Method: ui called", uiConfig);
    const stylesConfig = uiConfig.styles;

    // In case where parent gives instructions before CalComPlan is set.
    // This is easily possible as React takes time to initialize and render components where this variable is set.
    if (!window.CalComPlan) {
      return requestAnimationFrame(() => {
        style(uiConfig);
      });
    }

    // body can't be styled using React state hook as it is generated by _document.tsx which doesn't support hooks.
    if (stylesConfig?.body?.background) {
      document.body.style.background = stylesConfig.body.background as string;
    }

    if (uiConfig.theme) {
      embedStore.theme = uiConfig.theme as UiConfig["theme"];
      embedStore.setTheme(uiConfig.theme);
    }

    setEmbedStyles(stylesConfig || {});
  },
  parentKnowsIframeReady: () => {
    log("Method: `parentKnowsIframeReady` called");
    runAsap(function tryInformingLinkReady() {
      // TODO: Do it by attaching a listener for change in parentInformedAboutContentHeight
      if (!embedStore.parentInformedAboutContentHeight) {
        runAsap(tryInformingLinkReady);
        return;
      }
      // No UI change should happen in sight. Let the parent height adjust and in next cycle show it.
      // HACK: React components take time to commit their updates of isEmbed=true to DOM, so add this random 500ms delay which seems to work
      // TODO: Optimize page by page and then remove this unnecessary delay
      setTimeout(() => {
        unhideBody();
      }, 500);
      sdkActionManager?.fire("linkReady", {});
    });
  },
};

const messageParent = (data: any) => {
  parent.postMessage(
    {
      originator: "CAL",
      ...data,
    },
    "*"
  );
};

function keepParentInformedAboutDimensionChanges() {
  let knownIframeHeight: number | null = null;
  let knownIframeWidth: number | null = null;
  let numDimensionChanges = 0;
  let isFirstTime = true;
  let isWindowLoadComplete = false;
  runAsap(function informAboutScroll() {
    if (document.readyState !== "complete") {
      // Wait for window to load to correctly calculate the initial scroll height.
      runAsap(informAboutScroll);
      return;
    }
    if (!isWindowLoadComplete) {
      // On Safari, even though document.readyState is complete, still the page is not rendered and we can't compute documentElement.scrollHeight correctly
      // Postponing to just next cycle allow us to fix this.
      setTimeout(() => {
        isWindowLoadComplete = true;
        informAboutScroll();
      }, 100);
      return;
    }
    if (!embedStore.windowLoadEventFired) {
      sdkActionManager?.fire("__windowLoadComplete", {});
    }
    embedStore.windowLoadEventFired = true;
    // Use the dimensions of main element as in most places there is max-width restriction on it and we just want to show the main content.
    // It avoids the unwanted padding outside main tag.
    const mainElement =
      (document.getElementsByClassName("main")[0] as HTMLElement) ||
      document.getElementsByTagName("main")[0] ||
      document.documentElement;
    const documentScrollHeight = document.documentElement.scrollHeight;
    const documentScrollWidth = document.documentElement.scrollWidth;

    const contentHeight = mainElement.offsetHeight;
    const contentWidth = mainElement.offsetWidth;

    // During first render let iframe tell parent that how much is the expected height to avoid scroll.
    // Parent would set the same value as the height of iframe which would prevent scroll.
    // On subsequent renders, consider html height as the height of the iframe. If we don't do this, then if iframe get's bigger in height, it would never shrink
    const iframeHeight = isFirstTime ? documentScrollHeight : contentHeight;
    const iframeWidth = isFirstTime ? documentScrollWidth : contentWidth;
    embedStore.parentInformedAboutContentHeight = true;
    if (!iframeHeight || !iframeWidth) {
      runAsap(informAboutScroll);
      return;
    }
    if (knownIframeHeight !== iframeHeight || knownIframeWidth !== iframeWidth) {
      knownIframeHeight = iframeHeight;
      knownIframeWidth = iframeWidth;
      numDimensionChanges++;
      // FIXME: This event shouldn't be subscribable by the user. Only by the SDK.
      sdkActionManager?.fire("__dimensionChanged", {
        iframeHeight,
        iframeWidth,
        isFirstTime,
      });
    }
    isFirstTime = false;
    // Parent Counterpart would change the dimension of iframe and thus page's dimension would be impacted which is recursive.
    // It should stop ideally by reaching a hiddenHeight value of 0.
    // FIXME: If 0 can't be reached we need to just abandon our quest for perfect iframe and let scroll be there. Such case can be logged in the wild and fixed later on.
    runAsap(informAboutScroll);
  });
}

if (isBrowser) {
  log("Embed SDK loaded", { isEmbed: window.isEmbed() });
  const url = new URL(document.URL);
  embedStore.theme = (window.getEmbedTheme() || "auto") as UiConfig["theme"];
  if (url.searchParams.get("prerender") !== "true" && window.isEmbed()) {
    log("Initializing embed-iframe");
    // HACK
    const pageStatus = window.CalComPageStatus;
    // If embed link is opened in top, and not in iframe. Let the page be visible.
    if (top === window) {
      unhideBody();
    }

    sdkActionManager?.on("*", (e) => {
      const detail = e.detail;
      //console.log(detail.fullType, detail.type, detail.data);
      log(detail);
      messageParent(detail);
    });

    // This event should be fired whenever you want to let the content take automatic width which is available.
    // Because on cal-iframe we set explicty width to make it look inline and part of page, there is never space available for content to automatically expand
    // This is a HACK to quickly tell iframe to go full width and let iframe content adapt to that and set new width.
    sdkActionManager?.on("__refreshWidth", () => {
      // sdkActionManager?.fire("__dimensionChanged", {
      //   iframeWidth: 100,
      //   __unit: "%",
      // });
      // runAsap(() => {
      //   sdkActionManager?.fire("__dimensionChanged", {
      //     iframeWidth: 100,
      //     __unit: "%",
      //   });
      // });
    });

    window.addEventListener("message", (e) => {
      const data: Record<string, any> = e.data;
      if (!data) {
        return;
      }
      const method: keyof typeof methods = data.method;
      if (data.originator === "CAL" && typeof method === "string") {
        methods[method]?.(data.arg);
      }
    });

    document.addEventListener("click", (e) => {
      if (!e.target) {
        return;
      }
      const mainElement =
        (document.getElementsByClassName("main")[0] as HTMLElement) ||
        document.getElementsByTagName("main")[0] ||
        document.documentElement;
      if ((e.target as HTMLElement).contains(mainElement)) {
        sdkActionManager?.fire("__closeIframe", {});
      }
    });

    if (!pageStatus || pageStatus == "200") {
      keepParentInformedAboutDimensionChanges();
      sdkActionManager?.fire("__iframeReady", {});
    } else
      sdkActionManager?.fire("linkFailed", {
        code: pageStatus,
        msg: "Problem loading the link",
        data: {
          url: document.URL,
        },
      });
  }
}<|MERGE_RESOLUTION|>--- conflicted
+++ resolved
@@ -218,17 +218,8 @@
   }
 }
 
-<<<<<<< HEAD
 export const useIsEmbed = (embedSsr?: boolean) => {
   const [isEmbed, setIsEmbed] = useState(embedSsr);
-=======
-export const useIsEmbed = () => {
-  // We can't simply return isEmbed() from this method.
-  // isEmbed() returns different values on server and browser, which messes up the hydration.
-  // TODO: We can avoid using document.URL and instead use Router.
-  const router = useRouter();
-  const [isEmbed, setIsEmbed] = useState<boolean | null>(typeof router.query.embed === "string");
->>>>>>> 8583d9b2
   useEffect(() => {
     const namespace = getNamespace();
     const _isValidNamespace = isValidNamespace(namespace);
@@ -290,11 +281,7 @@
         return;
       }
       // No UI change should happen in sight. Let the parent height adjust and in next cycle show it.
-      // HACK: React components take time to commit their updates of isEmbed=true to DOM, so add this random 500ms delay which seems to work
-      // TODO: Optimize page by page and then remove this unnecessary delay
-      setTimeout(() => {
-        unhideBody();
-      }, 500);
+      unhideBody();
       sdkActionManager?.fire("linkReady", {});
     });
   },
