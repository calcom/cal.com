/// <reference types="../env" />
import { FloatingButton } from "./FloatingButton/FloatingButton";
import { Inline } from "./Inline/inline";
import { ModalBox } from "./ModalBox/ModalBox";
import { addAppCssVars } from "./addAppCssVars";
import type { InterfaceWithParent, interfaceWithParent, PrefillAndIframeAttrsConfig } from "./embed-iframe";
import css from "./embed.css";
import { SdkActionManager } from "./sdk-action-manager";
import type { EventData, EventDataMap } from "./sdk-action-manager";
import tailwindCss from "./tailwindCss";
import type { UiConfig } from "./types";
import { fromEntriesWithDuplicateKeys } from "./utils";

export type { PrefillAndIframeAttrsConfig } from "./embed-iframe";

// Exporting for consumption by @calcom/embed-core user
export type { EmbedEvent } from "./sdk-action-manager";

// eslint-disable-next-line @typescript-eslint/no-explicit-any
type Rest<T extends any[] | undefined> = T extends [any, ...infer U] ? U : never;
export type Message = {
  originator: string;
  method: keyof InterfaceWithParent;
  arg: InterfaceWithParent[keyof InterfaceWithParent];
};
// HACK: Redefine and don't import WEBAPP_URL as it causes import statement to be present in built file.
// This is happening because we are not able to generate an App and a lib using single Vite Config.
const WEBAPP_URL = process.env.EMBED_PUBLIC_WEBAPP_URL || `https://${process.env.EMBED_PUBLIC_VERCEL_URL}`;

customElements.define("cal-modal-box", ModalBox);
customElements.define("cal-floating-button", FloatingButton);
customElements.define("cal-inline", Inline);

declare module "*.css";
type Namespace = string;
type InitConfig = {
  calOrigin: string;
  debug?: boolean;
  uiDebug?: boolean;
};

type InitArgConfig = Partial<InitConfig> & {
  origin?: string;
};

type DoInIframeArg = {
  [K in keyof typeof interfaceWithParent]: {
    method: K;
    arg?: Parameters<(typeof interfaceWithParent)[K]>[0];
  };
}[keyof typeof interfaceWithParent];

const globalCal = window.Cal;
if (!globalCal || !globalCal.q) {
  throw new Error("Cal is not defined. This shouldn't happen");
}

initializeGlobalCalProps();

document.head.appendChild(document.createElement("style")).innerHTML = css;

// eslint-disable-next-line @typescript-eslint/ban-types
type ValidationSchemaPropType = string | Function;

type ValidationSchema = {
  required?: boolean;
  props?: Record<
    string,
    ValidationSchema & {
      type: ValidationSchemaPropType | ValidationSchemaPropType[];
    }
  >;
};
/**
 * //TODO: Warn about extra properties not part of schema. Helps in fixing wrong expectations
 * A very simple data validator written with intention of keeping payload size low.
 * Extend the functionality of it as required by the embed.
 * @param data
 * @param schema
 */
function validate(data: Record<string, unknown>, schema: ValidationSchema) {
  function checkType(value: unknown, expectedType: ValidationSchemaPropType) {
    if (typeof expectedType === "string") {
      return typeof value == expectedType;
    } else {
      return value instanceof expectedType;
    }
  }

  function isUndefined(data: unknown) {
    return typeof data === "undefined";
  }

  if (schema.required && isUndefined(data)) {
    throw new Error("Argument is required");
  }

  for (const [prop, propSchema] of Object.entries(schema.props || {})) {
    if (propSchema.required && isUndefined(data[prop])) {
      throw new Error(`"${prop}" is required`);
    }
    let typeCheck = true;
    if (propSchema.type && !isUndefined(data[prop])) {
      if (propSchema.type instanceof Array) {
        propSchema.type.forEach((type) => {
          typeCheck = typeCheck || checkType(data[prop], type);
        });
      } else {
        typeCheck = checkType(data[prop], propSchema.type);
      }
    }
    if (!typeCheck) {
      throw new Error(`"${prop}" is of wrong type.Expected type "${propSchema.type}"`);
    }
  }
}

function getColorScheme(el: Element) {
  const pageColorScheme = getComputedStyle(el).colorScheme;
  if (pageColorScheme === "dark" || pageColorScheme === "light") {
    return pageColorScheme;
  }
  return null;
}

function withColorScheme(
  config: PrefillAndIframeAttrsConfigWithGuest,
  containerEl: Element
): PrefillAndIframeAttrsConfigWithGuestAndColorScheme {
  // If color-scheme not explicitly configured, keep it same as the webpage that has the iframe
  // This is done to avoid having an opaque background of iframe that arises when they aren't same. We really need to have a transparent background to make embed part of the page
  // https://fvsch.com/transparent-iframes#:~:text=the%20resolution%20was%3A-,If%20the%20color%20scheme%20of%20an%20iframe%20differs%20from%20embedding%20document%2C%20iframe%20gets%20an%20opaque%20canvas%20background%20appropriate%20to%20its%20color%20scheme.,-So%20the%20dark
  if (!config["ui.color-scheme"]) {
    const colorScheme = getColorScheme(containerEl);
    // Only handle two color-schemes for now. We don't want to have unintended affect by always explicitly adding color-scheme
    if (colorScheme) {
      config["ui.color-scheme"] = colorScheme;
    }
  }
  return config;
}

type allPossibleCallbacksAndActions = {
  [K in keyof EventDataMap]: {
    action: K;
    callback: (arg0: CustomEvent<EventData<K>>) => void;
  };
}[keyof EventDataMap];

type SingleInstructionMap = {
  on: ["on", allPossibleCallbacksAndActions];
  off: ["off", allPossibleCallbacksAndActions];
} & {
  [K in Exclude<keyof CalApi, "on" | "off">]: CalApi[K] extends (...args: never[]) => void
    ? [K, ...Parameters<CalApi[K]>]
    : never;
};

type SingleInstruction = SingleInstructionMap[keyof SingleInstructionMap];

export type Instruction = SingleInstruction | SingleInstruction[];
export type InstructionQueue = Instruction[];

const excludeParam = (key: string, _value: unknown) => {
  const paramsReservedByBookingForm = [
    "month",
    "date",
    "slot",
    "rescheduleUid",
    "bookingUid",
    "duration",
    "overlayCalendar",
  ];

  const EXCLUDED_PARAMS = [...paramsReservedByBookingForm];

  if (EXCLUDED_PARAMS.includes(key)) return true;

  return false;
};

type PrefillAndIframeAttrsConfigWithGuest = PrefillAndIframeAttrsConfig & {
  guest?: string | string[];
};

type PrefillAndIframeAttrsConfigWithGuestAndColorScheme = PrefillAndIframeAttrsConfigWithGuest & {
  "ui.color-scheme"?: string | null;
};

export class Cal {
  iframe?: HTMLIFrameElement;

  __config: InitConfig;

  modalBox?: Element;

  inlineEl?: Element;

  namespace: string;

  actionManager: SdkActionManager;

  iframeReady!: boolean;

  iframeDoQueue: DoInIframeArg[] = [];

  api: CalApi;

  isPerendering?: boolean;

  static actionsManagers: Record<Namespace, SdkActionManager>;

  static ensureGuestKey(config: PrefillAndIframeAttrsConfig) {
    config = config || {};
    return {
      ...config,
      // guests is better for API but Booking Page accepts guest. So do the mapping
      guest: config.guests ?? undefined,
    } as PrefillAndIframeAttrsConfigWithGuest;
  }

  processInstruction(instructionAsArgs: IArguments | Instruction) {
    // The instruction is actually an array-like object(arguments). Make it an array.
    const instruction: Instruction = [].slice.call(instructionAsArgs);
    // If there are multiple instructions in the array, process them one by one
    if (typeof instruction[0] !== "string") {
      // It is an instruction
      instruction.forEach((instruction) => {
        this.processInstruction(instruction);
      });
      return;
    }

    const [method, ...args] = instruction;
    if (!this.api[method]) {
      // Instead of throwing error, log and move forward in the queue
      log(`Instruction ${method} not FOUND`);
    }
    try {
      // eslint-disable-next-line @typescript-eslint/ban-ts-comment
      //@ts-ignore There can be any method which can have any number of arguments.
      this.api[method](...args);
    } catch (e) {
      // Instead of throwing error, log and move forward in the queue
      log(`Instruction couldn't be executed`, e);
    }
    return instruction;
  }

  processQueue(queue: Queue) {
    queue.forEach((instruction) => {
      this.processInstruction(instruction);
    });

    queue.splice(0);

    // eslint-disable-next-line @typescript-eslint/ban-ts-comment
    /** @ts-ignore */ // We changed the definition of push here.
    queue.push = (instruction) => {
      this.processInstruction(instruction);
    };
  }

  /**
   * Iframe is added invisible and shown only after color-scheme is set by the embedded calLink to avoid flash of non-transparent(white/black) background
   */
  createIframe({
    calLink,
    config = {},
    calOrigin,
  }: {
    calLink: string;
    config?: PrefillAndIframeAttrsConfigWithGuestAndColorScheme;
    calOrigin: string | null;
  }) {
    const iframe = (this.iframe = document.createElement("iframe"));
    iframe.className = "cal-embed";
    iframe.name = `cal-embed=${this.namespace}`;
    iframe.title = `Book a call`;
<<<<<<< HEAD
    const config = this.getConfig();
    const { iframeAttrs, ...restQueryObject } = queryObject;
=======
    const embedConfig = this.getInitConfig();
    const { iframeAttrs, ...queryParamsFromConfig } = config;
>>>>>>> 00ee1ef4

    if (iframeAttrs && iframeAttrs.id) {
      iframe.setAttribute("id", iframeAttrs.id);
    }

    const searchParams = this.buildFilteredQueryParams(queryParamsFromConfig);

    // cal.com has rewrite issues on Safari that sometimes cause 404 for assets.
    const originToUse = (calOrigin || embedConfig.calOrigin || "").replace(
      "https://cal.com",
      "https://app.cal.com"
    );
    const urlInstance = new URL(`${originToUse}/${calLink}`);
    if (!urlInstance.pathname.endsWith("embed")) {
      // TODO: Make a list of patterns that are embeddable. All except that should be allowed with a warning that "The page isn't optimized for embedding"
      urlInstance.pathname = `${urlInstance.pathname}/embed`;
    }

    urlInstance.searchParams.set("embed", this.namespace);

    if (embedConfig.debug) {
      urlInstance.searchParams.set("debug", `${embedConfig.debug}`);
    }

    // Keep iframe invisible, till the embedded calLink sets its color-scheme. This is so that there is no flash of non-transparent(white/black) background
    iframe.style.visibility = "hidden";

    if (embedConfig.uiDebug) {
      iframe.style.border = "1px solid green";
    }

    // Merge searchParams from config onto the URL which might have query params already
    // eslint-disable-next-line @typescript-eslint/ban-ts-comment
    //@ts-ignore
    for (const [key, value] of searchParams) {
      urlInstance.searchParams.append(key, value);
    }
    iframe.src = urlInstance.toString();
    return iframe;
  }

  getInitConfig() {
    return this.__config;
  }

  doInIframe(doInIframeArg: DoInIframeArg) {
    if (!this.iframeReady) {
      this.iframeDoQueue.push(doInIframeArg);
      return;
    }
    if (!this.iframe) {
      throw new Error("iframe doesn't exist. `createIframe` must be called before `doInIframe`");
    }
    if (this.iframe.contentWindow) {
      // TODO: Ensure that targetOrigin is as defined by user(and not *). Generally it would be cal.com but in case of self hosting it can be anything.
      // Maybe we can derive targetOrigin from __config.origin
      this.iframe.contentWindow.postMessage(
        { originator: "CAL", method: doInIframeArg.method, arg: doInIframeArg.arg },
        "*"
      );
    }
  }

  constructor(namespace: string, q: Queue) {
    this.__config = {
      // Use WEBAPP_URL till full page reload problem with website URL is solved
      calOrigin: WEBAPP_URL,
    };
    this.api = new CalApi(this);
    this.namespace = namespace;
    this.actionManager = new SdkActionManager(namespace);

    Cal.actionsManagers = Cal.actionsManagers || {};
    Cal.actionsManagers[namespace] = this.actionManager;

    this.processQueue(q);

    // 1. Initial iframe width and height would be according to 100% value of the parent element
    // 2. Once webpage inside iframe renders, it would tell how much iframe height should be increased so that my entire content is visible without iframe scroll
    // 3. Parent window would check what iframe height can be set according to parent Element
    this.actionManager.on("__dimensionChanged", (e) => {
      const { data } = e.detail;
      const iframe = this.iframe;

      if (!iframe) {
        // Iframe might be pre-rendering
        return;
      }
      const unit = "px";
      if (data.iframeHeight) {
        iframe.style.height = data.iframeHeight + unit;
      }

      if (this.modalBox) {
        // It ensures that if the iframe is so tall that it can't fit in the parent window without scroll. Then force the scroll by restricting the max-height to innerHeight
        // This case is reproducible when viewing in ModalBox on Mobile.
        const spacingTopPlusBottom = 2 * 50; // 50 is the padding we want to keep to show close button comfortably. Make it same as top for bottom.
        iframe.style.maxHeight = `${window.innerHeight - spacingTopPlusBottom}px`;
      }
    });

    this.actionManager.on("__iframeReady", () => {
      this.iframeReady = true;
      if (this.iframe) {
        // It's a bit late to make the iframe visible here. We just needed to wait for the HTML tag of the embedded calLink to be rendered(which then informs the browser of the color-scheme)
        // Right now it would wait for embed-iframe.js bundle to be loaded as well. We can speed that up by inlining the JS that informs about color-scheme being set in the HTML.
        // But it's okay to do it here for now because the embedded calLink also keeps itself hidden till it receives `parentKnowsIframeReady` message(It has it's own reasons for that)
        // Once the embedded calLink starts not hiding the document, we should optimize this line to make the iframe visible earlier than this.

        // Imp: Don't use visibility:visible as that would make the iframe show even if the host element(A paren tof the iframe) has visibility:hidden set. Just reset the visibility to default
        this.iframe.style.visibility = "";
      }
      this.doInIframe({ method: "parentKnowsIframeReady" } as const);
      this.iframeDoQueue.forEach((doInIframeArg) => {
        this.doInIframe(doInIframeArg);
      });
    });

    this.actionManager.on("__routeChanged", () => {
      if (!this.inlineEl) {
        return;
      }
      const { top, height } = this.inlineEl.getBoundingClientRect();
      // Try to readjust and scroll into view if more than 25% is hidden.
      // Otherwise we assume that user might have positioned the content appropriately already
      if (top < 0 && Math.abs(top / height) >= 0.25) {
        // eslint-disable-next-line @calcom/eslint/no-scroll-into-view-embed -- Intentionally done
        this.inlineEl.scrollIntoView({ behavior: "smooth" });
      }
    });

    this.actionManager.on("linkReady", () => {
      if (this.isPerendering) {
        // Absolute check to ensure that we don't mark embed as loaded if it's prerendering otherwise prerendered embed would showup without any user action
        return;
      }
      this.modalBox?.setAttribute("state", "loaded");
      this.inlineEl?.setAttribute("loading", "done");
    });

    this.actionManager.on("linkFailed", (e) => {
      const iframe = this.iframe;
      if (!iframe) {
        return;
      }
      this.inlineEl?.setAttribute("data-error-code", e.detail.data.code);
      this.modalBox?.setAttribute("data-error-code", e.detail.data.code);
      this.inlineEl?.setAttribute("loading", "failed");
      this.modalBox?.setAttribute("state", "failed");
    });
  }

  private filterParams(params: Record<string, unknown>): Record<string, unknown> {
    return Object.fromEntries(Object.entries(params).filter(([key, value]) => !excludeParam(key, value)));
  }

  private getQueryParamsFromPage() {
    const queryParamsFromPage = getQueryParamsFromPage();
    // Ensure valid params are used from the page.
    return this.filterParams(queryParamsFromPage);
  }

  private buildFilteredQueryParams(queryParamsFromConfig: PrefillAndIframeAttrsConfig): URLSearchParams {
    const queryParamsFromPageUrl = globalCal.config?.forwardQueryParams ? this.getQueryParamsFromPage() : {};

    // Query Params via config have higher precedence
    const mergedQueryParams = { ...queryParamsFromPageUrl, ...queryParamsFromConfig };

    const searchParams = new URLSearchParams();
    for (const [key, value] of Object.entries(mergedQueryParams)) {
      if (value === undefined) {
        continue;
      }
      if (value instanceof Array) {
        value.forEach((val) => searchParams.append(key, val));
      } else {
        searchParams.set(key, value as string);
      }
    }

    return searchParams;
  }
}

class CalApi {
  cal: Cal;
  static initializedNamespaces = [] as string[];
  modalUid?: string;
  preloadedModalUid?: string;
  constructor(cal: Cal) {
    this.cal = cal;
  }

  /**
   * If namespaceOrConfig is a string, config is available in config argument
   * If namespaceOrConfig is an object, namespace is assumed to be default and config isn't provided
   */
  init(namespaceOrConfig?: string | InitArgConfig, config = {} as InitArgConfig) {
    let initForNamespace = "";
    if (typeof namespaceOrConfig !== "string") {
      config = (namespaceOrConfig || {}) as InitConfig;
    } else {
      initForNamespace = namespaceOrConfig;
    }

    // Just in case 'init' instruction belongs to another namespace, ignore it
    // Though it shouldn't happen normally as the snippet takes care of delegating the init instruction to appropriate namespace queue
    if (initForNamespace !== this.cal.namespace) {
      return;
    }

    CalApi.initializedNamespaces.push(this.cal.namespace);

    const { calOrigin: calOrigin, origin: origin, ...restConfig } = config;

    this.cal.__config.calOrigin = calOrigin || origin || this.cal.__config.calOrigin;

    this.cal.__config = { ...this.cal.__config, ...restConfig };
  }

  /**
   * Used when a non-default namespace is to be initialized
   * It allows default queue to take care of instantiation of the non-default namespace queue
   */
  initNamespace(namespace: string) {
    // Creating this instance automatically starts processing the queue for the namespace
    globalCal.ns[namespace].instance =
      globalCal.ns[namespace].instance || new Cal(namespace, globalCal.ns[namespace].q);
  }
  /**
   * It is an instruction that adds embed iframe inline as last child of the element
   */
  inline({
    calLink,
    elementOrSelector,
    config,
  }: {
    calLink: string;
    elementOrSelector: string | HTMLElement;
    config?: PrefillAndIframeAttrsConfig;
  }) {
    // eslint-disable-next-line prefer-rest-params
    validate(arguments[0], {
      required: true,
      props: {
        calLink: {
          // TODO: Add a special type calLink for it and validate that it doesn't start with / or https?://
          required: true,
          type: "string",
        },
        elementOrSelector: {
          required: true,
          type: ["string", HTMLElement],
        },
        config: {
          required: false,
          type: Object,
        },
      },
    });

    // If someone re-executes inline embed instruction, we want to ensure that duplicate inlineEl isn't added to the page per namespace
    if (this.cal.inlineEl && document.body.contains(this.cal.inlineEl)) {
      console.warn("Inline embed already exists. Ignoring this call");
      return;
    }

    config = config || {};
    if (typeof config.iframeAttrs === "string" || config.iframeAttrs instanceof Array) {
      throw new Error("iframeAttrs should be an object");
    }
    const containerEl =
      elementOrSelector instanceof HTMLElement
        ? elementOrSelector
        : document.querySelector(elementOrSelector);

    if (!containerEl) {
      throw new Error("Element not found");
    }

    config.embedType = "inline";
    const calConfig = this.cal.getInitConfig();

    const iframe = this.cal.createIframe({
      calLink,
      config: withColorScheme(Cal.ensureGuestKey(config), containerEl),
      calOrigin: calConfig.calOrigin,
    });

    iframe.style.height = "100%";
    iframe.style.width = "100%";

    containerEl.classList.add("cal-inline-container");
    const template = document.createElement("template");
    template.innerHTML = `<cal-inline style="max-height:inherit;height:inherit;min-height:inherit;display:flex;position:relative;flex-wrap:wrap;width:100%"></cal-inline><style>.cal-inline-container::-webkit-scrollbar{display:none}.cal-inline-container{scrollbar-width:none}</style>`;
    this.cal.inlineEl = template.content.children[0];
    this.cal.inlineEl.appendChild(iframe);
    containerEl.appendChild(template.content);
  }

  floatingButton({
    calLink,
    buttonText = "Book my Cal",
    hideButtonIcon = false,
    attributes,
    buttonPosition = "bottom-right",
    buttonColor = "rgb(0, 0, 0)",
    buttonTextColor = "rgb(255, 255, 255)",
    calOrigin,
    config,
  }: {
    calLink: string;
    buttonText?: string;
    attributes?: Record<"id", string> & Record<string | "id", string>;
    hideButtonIcon?: boolean;
    buttonPosition?: "bottom-left" | "bottom-right";
    buttonColor?: string;
    buttonTextColor?: string;
    calOrigin?: string;
    config?: PrefillAndIframeAttrsConfig;
  }) {
    // validate(arguments[0], {
    //   required: true,
    //   props: {
    //     calLink: {
    //       required: true,
    //       type: "string",
    //     },
    //   },
    // });
    let existingEl: HTMLElement | null = null;

    if (attributes?.id) {
      existingEl = document.getElementById(attributes.id);
    }
    let el: FloatingButton;
    if (!existingEl) {
      el = document.createElement("cal-floating-button") as FloatingButton;
      // It makes it a target element that opens up embed modal on click
      el.dataset.calLink = calLink;
      el.dataset.calNamespace = this.cal.namespace;
      el.dataset.calOrigin = calOrigin ?? "";
      if (config) {
        el.dataset.calConfig = JSON.stringify(config);
      }

      if (attributes?.id) {
        el.id = attributes.id;
      }

      document.body.appendChild(el);
    } else {
      el = existingEl as FloatingButton;
    }
    const dataset = el.dataset;
    dataset["buttonText"] = buttonText;
    dataset["hideButtonIcon"] = `${hideButtonIcon}`;
    dataset["buttonPosition"] = `${buttonPosition}`;
    dataset["buttonColor"] = `${buttonColor}`;
    dataset["buttonTextColor"] = `${buttonTextColor}`;
  }

  modal({
    calLink,
    config = {},
    calOrigin,
    __prerender = false,
  }: {
    calLink: string;
    config?: PrefillAndIframeAttrsConfig;
    calOrigin?: string;
    __prerender?: boolean;
  }) {
    const uid = this.modalUid || this.preloadedModalUid || String(Date.now()) || "0";
    const isConnectingToPreloadedModal = this.preloadedModalUid && !this.modalUid;

    const containerEl = document.body;

    this.cal.isPerendering = !!__prerender;

    if (__prerender) {
      // Add preload query param
      config.prerender = "true";
    }

    const configWithGuestKeyAndColorScheme = withColorScheme(
      Cal.ensureGuestKey({
        ...config,
        embedType: "modal",
      }),
      containerEl
    );
    const existingModalEl = document.querySelector(`cal-modal-box[uid="${uid}"]`);

    if (existingModalEl) {
      if (isConnectingToPreloadedModal) {
        this.cal.doInIframe({
          method: "connect",
          arg: configWithGuestKeyAndColorScheme,
        });
        this.modalUid = uid;
        existingModalEl.setAttribute("state", "loading");
        return;
      } else {
        existingModalEl.setAttribute("state", "reopening");
        return;
      }
    }

    if (__prerender) {
      this.preloadedModalUid = uid;
    } else {
      // Intentionally not setting it to have the behaviour of reusing the same modal. Because it causes outdated content that might not be valid based on
      // 1. The time difference b/w reopening(availability getting changed in b/w)
      // 2. User using different query params but they not being used because of the same modal being reused. Happens in case of headless router being opened in embed
      // this.modalUid = uid;
    }

    if (typeof config.iframeAttrs === "string" || config.iframeAttrs instanceof Array) {
      throw new Error("iframeAttrs should be an object");
    }

    let iframe = null;

    if (!iframe) {
      iframe = this.cal.createIframe({
        calLink,
        config: configWithGuestKeyAndColorScheme,
        calOrigin: calOrigin || null,
      });
    }

    iframe.style.borderRadius = "8px";
    iframe.style.height = "100%";
    iframe.style.width = "100%";
    const template = document.createElement("template");
    template.innerHTML = `<cal-modal-box uid="${uid}"></cal-modal-box>`;
    this.cal.modalBox = template.content.children[0];
    this.cal.modalBox.appendChild(iframe);
    if (__prerender) {
      this.cal.modalBox.setAttribute("state", "prerendering");
    }
    this.handleClose();
    containerEl.appendChild(template.content);
  }

  private handleClose() {
    // A request, to close from the iframe, should close the modal
    this.cal.actionManager.on("__closeIframe", () => {
      this.cal.modalBox?.setAttribute("state", "closed");
    });
  }

  on<T extends keyof EventDataMap>({
    action,
    callback,
  }: {
    action: T;
    callback: (arg0: CustomEvent<EventData<T>>) => void;
  }) {
    // eslint-disable-next-line prefer-rest-params
    validate(arguments[0], {
      required: true,
      props: {
        action: {
          required: true,
          type: "string",
        },
        callback: {
          required: true,
          type: Function,
        },
      },
    });
    this.cal.actionManager.on(action, callback);
  }

  off<T extends keyof EventDataMap>({
    action,
    callback,
  }: {
    action: T;
    callback: (arg0: CustomEvent<EventData<T>>) => void;
  }) {
    this.cal.actionManager.off(action, callback);
  }
  /**
   *
   * type is provided and prerenderIframe not set. We would assume prerenderIframe to be true
   * type is provided and prerenderIframe set to false. We would ignore the type and preload assets only
   * type is not provided and prerenderIframe set to true. We would throw error as we don't know what to prerender
   * type is not provided and prerenderIframe set to false. We would preload assets only
   */
  preload({
    calLink,
    type,
    options = {},
  }: {
    calLink: string;
    type?: "modal" | "floatingButton";
    options?: {
      prerenderIframe?: boolean;
    };
  }) {
    // eslint-disable-next-line prefer-rest-params
    validate(arguments[0], {
      required: true,
      props: {
        calLink: {
          type: "string",
          required: true,
        },
        type: {
          type: "string",
          required: false,
        },
        options: {
          type: Object,
          required: false,
        },
      },
    });
    let api: GlobalCalWithoutNs = globalCal;
    const namespace = this.cal.namespace;
    if (namespace) {
      api = globalCal.ns[namespace];
    }

    if (!api) {
      throw new Error(`Namespace ${namespace} isn't defined`);
    }

    const config = this.cal.getInitConfig();
    let prerenderIframe = options.prerenderIframe;
    if (type && prerenderIframe === undefined) {
      prerenderIframe = true;
    }

    if (!type && prerenderIframe) {
      throw new Error("You should provide 'type'");
    }

    if (prerenderIframe) {
      if (type === "modal" || type === "floatingButton") {
        this.cal.isPerendering = true;
        this.modal({
          calLink,
          calOrigin: config.calOrigin,
          __prerender: true,
        });
      } else {
        console.warn("Ignoring - full preload for inline embed and instead preloading assets only");
        preloadAssetsForCalLink({ calLink, config });
      }
    } else {
      preloadAssetsForCalLink({ calLink, config });
    }
  }

  prerender({ calLink, type }: { calLink: string; type: "modal" | "floatingButton" }) {
    this.preload({
      calLink,
      type,
    });
  }

  ui(uiConfig: UiConfig) {
    validate(uiConfig, {
      required: true,
      props: {
        theme: {
          required: false,
          type: "string",
        },
        styles: {
          required: false,
          type: Object,
        },
      },
    });

    this.cal.doInIframe({ method: "ui", arg: uiConfig });
  }
}

function getQueryParamsFromPage() {
  const params = new URLSearchParams(window.location.search);
  return fromEntriesWithDuplicateKeys(params.entries());
}

// eslint-disable-next-line @typescript-eslint/no-explicit-any
export type Queue = any[];
type GlobalConfig = {
  forwardQueryParams?: boolean;
};

type KeyOfSingleInstructionMap = keyof SingleInstructionMap;
// This is a full fledged Cal instance but doesn't have ns property because it would be nested inside an ns instance already
export interface GlobalCalWithoutNs {
  <T extends KeyOfSingleInstructionMap>(methodName: T, ...arg: Rest<SingleInstructionMap[T]>): void;
  /** Marks that the embed.js is loaded. Avoids re-downloading it. */
  loaded?: boolean;
  /** Maintains a queue till the time embed.js isn't loaded */
  q: Queue;
  /** If user registers multiple namespaces, those are available here */
  instance?: Cal;
  __css?: string;
  fingerprint?: string;
  version?: string;
  __logQueue?: unknown[];
  config?: GlobalConfig;
}

// Well Omit removes the Function Signature from a type if used. So, instead construct the types like this.
type GlobalCalWithNs = GlobalCalWithoutNs & {
  ns: Record<string, GlobalCalWithoutNs>;
};

export type GlobalCal = GlobalCalWithNs;

declare global {
  interface Window {
    Cal: GlobalCal;
  }
}

export interface CalWindow extends Window {
  Cal: GlobalCal;
}

const DEFAULT_NAMESPACE = "";

globalCal.instance = new Cal(DEFAULT_NAMESPACE, globalCal.q);

// Namespaces created before embed.js executes are instantiated here for old Embed Snippets which don't use 'initNamespace' instruction
// Snippets that support 'initNamespace' instruction don't really need this but it is okay if it's done because it's idempotent
for (const [ns, api] of Object.entries(globalCal.ns)) {
  api.instance = api.instance ?? new Cal(ns, api.q);
}

/**
 * Intercepts all postmessages and fires action in corresponding actionManager
 */
window.addEventListener("message", (e) => {
  const detail = e.data;
  const fullType = detail.fullType;
  const parsedAction = SdkActionManager.parseAction(fullType);
  if (!parsedAction) {
    return;
  }

  const actionManager = Cal.actionsManagers[parsedAction.ns];
  globalCal.__logQueue = globalCal.__logQueue || [];
  globalCal.__logQueue.push({ ...parsedAction, data: detail.data });

  if (!actionManager) {
    throw new Error(`Unhandled Action ${parsedAction}`);
  }
  // eslint-disable-next-line @typescript-eslint/ban-ts-comment
  // @ts-ignore
  actionManager.fire(parsedAction.type, detail.data);
});

document.addEventListener("click", (e) => {
  const targetEl = e.target;

  const calLinkEl = getCalLinkEl(targetEl);
  const path = calLinkEl?.dataset?.calLink;
  if (!path) {
    return;
  }

  const namespace = calLinkEl.dataset.calNamespace;
  const configString = calLinkEl.dataset.calConfig || "";
  const calOrigin = calLinkEl.dataset.calOrigin || "";
  let config;
  try {
    config = JSON.parse(configString);
  } catch (e) {
    config = {};
  }

  let api: GlobalCalWithoutNs = globalCal;

  if (namespace) {
    api = globalCal.ns[namespace];
  }

  if (!api) {
    throw new Error(`Namespace ${namespace} isn't defined`);
  }

  api("modal", {
    calLink: path,
    config,
    calOrigin,
  });

  function getCalLinkEl(target: EventTarget | null) {
    let calLinkEl;
    if (!(target instanceof HTMLElement)) {
      return null;
    }
    if (target?.dataset.calLink) {
      calLinkEl = target;
    } else {
      // If the element clicked is a child of the cal-link element, then return the cal-link element
      calLinkEl = Array.from(document.querySelectorAll("[data-cal-link]")).find((el) => el.contains(target));
    }

    if (!(calLinkEl instanceof HTMLElement)) {
      return null;
    }

    return calLinkEl;
  }
});

let currentColorScheme: string | null = null;

(function watchAndActOnColorSchemeChange() {
  // TODO: Maybe find a better way to identify change in color-scheme, a mutation observer seems overkill for this. Settle with setInterval for now.
  setInterval(() => {
    const colorScheme = getColorScheme(document.body);
    if (colorScheme && colorScheme !== currentColorScheme) {
      currentColorScheme = colorScheme;
      // Go through all the embeds on the same page and update all of them with this info
      CalApi.initializedNamespaces.forEach((ns) => {
        const api = getEmbedApiFn(ns);
        api("ui", {
          colorScheme: colorScheme,
        });
      });
    }
  }, 50);
})();

function getEmbedApiFn(ns: string) {
  let api;
  if (ns === DEFAULT_NAMESPACE) {
    api = globalCal;
  } else {
    api = globalCal.ns[ns];
  }
  return api;
}

function preloadAssetsForCalLink({ config, calLink }: { config: InitConfig; calLink: string }) {
  const iframe = document.body.appendChild(document.createElement("iframe"));

  const urlInstance = new URL(`${config.calOrigin}/${calLink}`);
  urlInstance.searchParams.set("preload", "true");
  iframe.src = urlInstance.toString();
  iframe.style.width = "0";
  iframe.style.height = "0";
  iframe.style.display = "none";
}

function initializeGlobalCalProps() {
  // Store Commit Hash to know exactly what version of the code is running
  // TODO: Ideally it should be the version as per package.json and then it can be renamed to version.
  // But because it is built on local machine right now, it is much more reliable to have the commit hash.
  globalCal.fingerprint = process.env.EMBED_PUBLIC_EMBED_FINGER_PRINT as string;
  globalCal.version = process.env.EMBED_PUBLIC_EMBED_VERSION as string;
  globalCal.__css = tailwindCss;

  if (!globalCal.config) {
    globalCal.config = {};
  }

  // This is disabled by default because if we miss any param in reserved list, we might end up breaking embed Booking Form for a lot of users.
  // Better to be conservative and let the user decide if he wants to forward the params or not.
  // TODO: Going forward, Booking Form should maintain a list of params used by it and then we can enable this by default after using that list itself as reserved list.
  // Use if configured by user otherwise set default
  globalCal.config.forwardQueryParams = globalCal.config.forwardQueryParams ?? false;
}

addAppCssVars();

function log(...args: unknown[]) {
  console.log(...args);
}<|MERGE_RESOLUTION|>--- conflicted
+++ resolved
@@ -277,13 +277,8 @@
     iframe.className = "cal-embed";
     iframe.name = `cal-embed=${this.namespace}`;
     iframe.title = `Book a call`;
-<<<<<<< HEAD
-    const config = this.getConfig();
-    const { iframeAttrs, ...restQueryObject } = queryObject;
-=======
     const embedConfig = this.getInitConfig();
     const { iframeAttrs, ...queryParamsFromConfig } = config;
->>>>>>> 00ee1ef4
 
     if (iframeAttrs && iframeAttrs.id) {
       iframe.setAttribute("id", iframeAttrs.id);
