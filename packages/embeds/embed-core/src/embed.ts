/// <reference types="../env" />
import { FloatingButton } from "./FloatingButton/FloatingButton";
import { Inline } from "./Inline/inline";
import { ModalBox } from "./ModalBox/ModalBox";
import type { InterfaceWithParent, interfaceWithParent, PrefillAndIframeAttrsConfig } from "./embed-iframe";
import css from "./embed.css";
import { SdkActionManager } from "./sdk-action-manager";
import type { EventData, EventDataMap } from "./sdk-action-manager";
import tailwindCss from "./tailwindCss";
import type { UiConfig } from "./types";
import { fromEntriesWithDuplicateKeys } from "./utils";

export type { PrefillAndIframeAttrsConfig } from "./embed-iframe";

// Exporting for consumption by @calcom/embed-core user
export type { EmbedEvent } from "./sdk-action-manager";

// eslint-disable-next-line @typescript-eslint/no-explicit-any
type Rest<T extends any[] | undefined> = T extends [any, ...infer U] ? U : never;
export type Message = {
  originator: string;
  method: keyof InterfaceWithParent;
  arg: InterfaceWithParent[keyof InterfaceWithParent];
};
// HACK: Redefine and don't import WEBAPP_URL as it causes import statement to be present in built file.
// This is happening because we are not able to generate an App and a lib using single Vite Config.
const WEBAPP_URL = process.env.EMBED_PUBLIC_WEBAPP_URL || `https://${process.env.EMBED_PUBLIC_VERCEL_URL}`;

customElements.define("cal-modal-box", ModalBox);
customElements.define("cal-floating-button", FloatingButton);
customElements.define("cal-inline", Inline);

declare module "*.css";
type Namespace = string;
type InitConfig = {
  calOrigin: string;
  debug?: boolean;
  uiDebug?: boolean;
};

type InitArgConfig = Partial<InitConfig> & {
  origin?: string;
};

type DoInIframeArg = {
  [K in keyof typeof interfaceWithParent]: {
    method: K;
    arg?: Parameters<(typeof interfaceWithParent)[K]>[0];
  };
}[keyof typeof interfaceWithParent];

const globalCal = window.Cal;
if (!globalCal || !globalCal.q) {
  throw new Error("Cal is not defined. This shouldn't happen");
}

<<<<<<< HEAD
initializeGlobalCalProps();
=======
// Store Commit Hash to know exactly what version of the code is running
// TODO: Ideally it should be the version as per package.json and then it can be renamed to version.
// But because it is built on local machine right now, it is much more reliable to have the commit hash.
globalCal.fingerprint = process.env.EMBED_PUBLIC_EMBED_FINGER_PRINT as string;
globalCal.version = process.env.EMBED_PUBLIC_EMBED_VERSION as string;
globalCal.__css = allCss;
document.head.appendChild(document.createElement("style")).innerHTML = css;
>>>>>>> 7183ec7f

document.head.appendChild(document.createElement("style")).innerHTML = css;

// eslint-disable-next-line @typescript-eslint/ban-types
type ValidationSchemaPropType = string | Function;

type ValidationSchema = {
  required?: boolean;
  props?: Record<
    string,
    ValidationSchema & {
      type: ValidationSchemaPropType | ValidationSchemaPropType[];
    }
  >;
};
/**
 * //TODO: Warn about extra properties not part of schema. Helps in fixing wrong expectations
 * A very simple data validator written with intention of keeping payload size low.
 * Extend the functionality of it as required by the embed.
 * @param data
 * @param schema
 */
function validate(data: Record<string, unknown>, schema: ValidationSchema) {
  function checkType(value: unknown, expectedType: ValidationSchemaPropType) {
    if (typeof expectedType === "string") {
      return typeof value == expectedType;
    } else {
      return value instanceof expectedType;
    }
  }

  function isUndefined(data: unknown) {
    return typeof data === "undefined";
  }

  if (schema.required && isUndefined(data)) {
    throw new Error("Argument is required");
  }

  for (const [prop, propSchema] of Object.entries(schema.props || {})) {
    if (propSchema.required && isUndefined(data[prop])) {
      throw new Error(`"${prop}" is required`);
    }
    let typeCheck = true;
    if (propSchema.type && !isUndefined(data[prop])) {
      if (propSchema.type instanceof Array) {
        propSchema.type.forEach((type) => {
          typeCheck = typeCheck || checkType(data[prop], type);
        });
      } else {
        typeCheck = checkType(data[prop], propSchema.type);
      }
    }
    if (!typeCheck) {
      throw new Error(`"${prop}" is of wrong type.Expected type "${propSchema.type}"`);
    }
  }
}

function getColorScheme(el: Element) {
  const pageColorScheme = getComputedStyle(el).colorScheme;
  if (pageColorScheme === "dark" || pageColorScheme === "light") {
    return pageColorScheme;
  }
  return null;
}

function withColorScheme(
  config: PrefillAndIframeAttrsConfigWithGuest,
  containerEl: Element
): PrefillAndIframeAttrsConfigWithGuestAndColorScheme {
  // If color-scheme not explicitly configured, keep it same as the webpage that has the iframe
  // This is done to avoid having an opaque background of iframe that arises when they aren't same. We really need to have a transparent background to make embed part of the page
  // https://fvsch.com/transparent-iframes#:~:text=the%20resolution%20was%3A-,If%20the%20color%20scheme%20of%20an%20iframe%20differs%20from%20embedding%20document%2C%20iframe%20gets%20an%20opaque%20canvas%20background%20appropriate%20to%20its%20color%20scheme.,-So%20the%20dark
  if (!config["ui.color-scheme"]) {
    const colorScheme = getColorScheme(containerEl);
    // Only handle two color-schemes for now. We don't want to have unintented affect by always explicitly adding color-scheme
    if (colorScheme) {
      config["ui.color-scheme"] = colorScheme;
    }
  }
  return config;
}

type allPossibleCallbacksAndActions = {
  [K in keyof EventDataMap]: {
    action: K;
    callback: (arg0: CustomEvent<EventData<K>>) => void;
  };
}[keyof EventDataMap];

type SingleInstructionMap = {
  on: ["on", allPossibleCallbacksAndActions];
  off: ["off", allPossibleCallbacksAndActions];
} & {
  [K in Exclude<keyof CalApi, "on" | "off">]: CalApi[K] extends (...args: never[]) => void
    ? [K, ...Parameters<CalApi[K]>]
    : never;
};

type SingleInstruction = SingleInstructionMap[keyof SingleInstructionMap];

export type Instruction = SingleInstruction | SingleInstruction[];
export type InstructionQueue = Instruction[];

const excludeParam = (key: string, _value: unknown) => {
  const paramsReservedByBookingForm = [
    "month",
    "date",
    "slot",
    "rescheduleUid",
    "bookingUid",
    "duration",
    "overlayCalendar",
  ];

  const EXCLUDED_PARAMS = [...paramsReservedByBookingForm];

  if (EXCLUDED_PARAMS.includes(key)) return true;

  return false;
};

type PrefillAndIframeAttrsConfigWithGuest = PrefillAndIframeAttrsConfig & {
  guest?: string | string[];
};

type PrefillAndIframeAttrsConfigWithGuestAndColorScheme = PrefillAndIframeAttrsConfigWithGuest & {
  "ui.color-scheme"?: string | null;
};

export class Cal {
  iframe?: HTMLIFrameElement;

  __config: InitConfig;

  modalBox?: Element;

  inlineEl?: Element;

  namespace: string;

  actionManager: SdkActionManager;

  iframeReady!: boolean;

  iframeDoQueue: DoInIframeArg[] = [];

  api: CalApi;

  isPerendering?: boolean;

  static actionsManagers: Record<Namespace, SdkActionManager>;

  static ensureGuestKey(config: PrefillAndIframeAttrsConfig) {
    config = config || {};
    return {
      ...config,
      // guests is better for API but Booking Page accepts guest. So do the mapping
      guest: config.guests ?? undefined,
    } as PrefillAndIframeAttrsConfigWithGuest;
  }

  processInstruction(instructionAsArgs: IArguments | Instruction) {
    // The instruction is actually an array-like object(arguments). Make it an array.
    const instruction: Instruction = [].slice.call(instructionAsArgs);
    // If there are multiple instructions in the array, process them one by one
    if (typeof instruction[0] !== "string") {
      // It is an instruction
      instruction.forEach((instruction) => {
        this.processInstruction(instruction);
      });
      return;
    }

    const [method, ...args] = instruction;
    if (!this.api[method]) {
      // Instead of throwing error, log and move forward in the queue
      log(`Instruction ${method} not FOUND`);
    }
    try {
      // eslint-disable-next-line @typescript-eslint/ban-ts-comment
      //@ts-ignore There can be any method which can have any number of arguments.
      this.api[method](...args);
    } catch (e) {
      // Instead of throwing error, log and move forward in the queue
      log(`Instruction couldn't be executed`, e);
    }
    return instruction;
  }

  processQueue(queue: Queue) {
    queue.forEach((instruction) => {
      this.processInstruction(instruction);
    });

    queue.splice(0);

    // eslint-disable-next-line @typescript-eslint/ban-ts-comment
    /** @ts-ignore */ // We changed the definition of push here.
    queue.push = (instruction) => {
      this.processInstruction(instruction);
    };
  }

  /**
   * Iframe is added invisible and shown only after color-scheme is set by the embedded calLink to avoid flash of non-transparent(white/black) background
   */
  createIframe({
    calLink,
    config = {},
    calOrigin,
  }: {
    calLink: string;
    config?: PrefillAndIframeAttrsConfigWithGuestAndColorScheme;
    calOrigin: string | null;
  }) {
    const iframe = (this.iframe = document.createElement("iframe"));
    iframe.className = "cal-embed";
    iframe.name = `cal-embed=${this.namespace}`;
    iframe.title = `Book a call`;
    const embedConfig = this.getInitConfig();
    const { iframeAttrs, ...queryParamsFromConfig } = config;

    if (iframeAttrs && iframeAttrs.id) {
      iframe.setAttribute("id", iframeAttrs.id);
    }

    const searchParams = this.buildFilteredQueryParams(queryParamsFromConfig);

    // cal.com has rewrite issues on Safari that sometimes cause 404 for assets.
    const originToUse = (calOrigin || embedConfig.calOrigin || "").replace(
      "https://cal.com",
      "https://app.cal.com"
    );
    const urlInstance = new URL(`${originToUse}/${calLink}`);
    if (!urlInstance.pathname.endsWith("embed")) {
      // TODO: Make a list of patterns that are embeddable. All except that should be allowed with a warning that "The page isn't optimized for embedding"
      urlInstance.pathname = `${urlInstance.pathname}/embed`;
    }

    // eslint-disable-next-line @typescript-eslint/ban-ts-comment
    // @ts-ignore
    if (window.ENABLE_FUTURE_ROUTES) {
      urlInstance.pathname = `/future${urlInstance.pathname}`;
    }

    urlInstance.searchParams.set("embed", this.namespace);

    if (embedConfig.debug) {
      urlInstance.searchParams.set("debug", `${embedConfig.debug}`);
    }

    // Keep iframe invisible, till the embedded calLink sets its color-scheme. This is so that there is no flash of non-transparent(white/black) background
    iframe.style.visibility = "hidden";

    if (embedConfig.uiDebug) {
      iframe.style.border = "1px solid green";
    }

    // Merge searchParams from config onto the URL which might have query params already
    // eslint-disable-next-line @typescript-eslint/ban-ts-comment
    //@ts-ignore
    for (const [key, value] of searchParams) {
      urlInstance.searchParams.append(key, value);
    }
    iframe.src = urlInstance.toString();
    return iframe;
  }

  getInitConfig() {
    return this.__config;
  }

  doInIframe(doInIframeArg: DoInIframeArg) {
    if (!this.iframeReady) {
      this.iframeDoQueue.push(doInIframeArg);
      return;
    }
    if (!this.iframe) {
      throw new Error("iframe doesn't exist. `createIframe` must be called before `doInIframe`");
    }
    if (this.iframe.contentWindow) {
      // TODO: Ensure that targetOrigin is as defined by user(and not *). Generally it would be cal.com but in case of self hosting it can be anything.
      // Maybe we can derive targetOrigin from __config.origin
      this.iframe.contentWindow.postMessage(
        { originator: "CAL", method: doInIframeArg.method, arg: doInIframeArg.arg },
        "*"
      );
    }
  }

  constructor(namespace: string, q: Queue) {
    this.__config = {
      // Use WEBAPP_URL till full page reload problem with website URL is solved
      calOrigin: WEBAPP_URL,
    };
    this.api = new CalApi(this);
    this.namespace = namespace;
    this.actionManager = new SdkActionManager(namespace);

    Cal.actionsManagers = Cal.actionsManagers || {};
    Cal.actionsManagers[namespace] = this.actionManager;

    this.processQueue(q);

    // 1. Initial iframe width and height would be according to 100% value of the parent element
    // 2. Once webpage inside iframe renders, it would tell how much iframe height should be increased so that my entire content is visible without iframe scroll
    // 3. Parent window would check what iframe height can be set according to parent Element
    this.actionManager.on("__dimensionChanged", (e) => {
      const { data } = e.detail;
      const iframe = this.iframe;

      if (!iframe) {
        // Iframe might be pre-rendering
        return;
      }
      const unit = "px";
      if (data.iframeHeight) {
        iframe.style.height = data.iframeHeight + unit;
      }

      if (this.modalBox) {
        // It ensures that if the iframe is so tall that it can't fit in the parent window without scroll. Then force the scroll by restricting the max-height to innerHeight
        // This case is reproducible when viewing in ModalBox on Mobile.
        const spacingTopPlusBottom = 2 * 50; // 50 is the padding we want to keep to show close button comfortably. Make it same as top for bottom.
        iframe.style.maxHeight = `${window.innerHeight - spacingTopPlusBottom}px`;
      }
    });

    this.actionManager.on("__iframeReady", () => {
      this.iframeReady = true;
      if (this.iframe) {
        // It's a bit late to make the iframe visible here. We just needed to wait for the HTML tag of the embedded calLink to be rendered(which then informs the browser of the color-scheme)
        // Right now it would wait for embed-iframe.js bundle to be loaded as well. We can speed that up by inlining the JS that informs about color-scheme being set in the HTML.
        // But it's okay to do it here for now because the embedded calLink also keeps itself hidden till it receives `parentKnowsIframeReady` message(It has it's own reasons for that)
        // Once the embedded calLink starts not hiding the document, we should optimize this line to make the iframe visible earlier than this.

        // Imp: Don't use visiblity:visible as that would make the iframe show even if the host element(A paren tof the iframe) has visiblity:hidden set. Just reset the visibility to default
        this.iframe.style.visibility = "";
      }
      this.doInIframe({ method: "parentKnowsIframeReady" } as const);
      this.iframeDoQueue.forEach((doInIframeArg) => {
        this.doInIframe(doInIframeArg);
      });
    });

    this.actionManager.on("__routeChanged", () => {
      if (!this.inlineEl) {
        return;
      }
      const { top, height } = this.inlineEl.getBoundingClientRect();
      // Try to readjust and scroll into view if more than 25% is hidden.
      // Otherwise we assume that user might have positioned the content appropriately already
      if (top < 0 && Math.abs(top / height) >= 0.25) {
        // eslint-disable-next-line @calcom/eslint/no-scroll-into-view-embed -- Intentionally done
        this.inlineEl.scrollIntoView({ behavior: "smooth" });
      }
    });

    this.actionManager.on("linkReady", () => {
      if (this.isPerendering) {
        // Absolute check to ensure that we don't mark embed as loaded if it's prerendering otherwise prerendered embed would showup without any user action
        return;
      }
      this.modalBox?.setAttribute("state", "loaded");
      this.inlineEl?.setAttribute("loading", "done");
    });

    this.actionManager.on("linkFailed", (e) => {
      const iframe = this.iframe;
      if (!iframe) {
        return;
      }
      this.inlineEl?.setAttribute("data-error-code", e.detail.data.code);
      this.modalBox?.setAttribute("data-error-code", e.detail.data.code);
      this.inlineEl?.setAttribute("loading", "failed");
      this.modalBox?.setAttribute("state", "failed");
    });
  }

  private filterParams(params: Record<string, unknown>): Record<string, unknown> {
    return Object.fromEntries(Object.entries(params).filter(([key, value]) => !excludeParam(key, value)));
  }

  private buildFilteredQueryParams(queryParamsFromConfig: PrefillAndIframeAttrsConfig): URLSearchParams {
    const queryParamsFromPageUrl = globalCal.config?.forwardQueryParams ? getQueryParamsFromPage() : {};

    // Query Params via config have higher precedence
    const mergedQueryParams = { ...queryParamsFromPageUrl, ...queryParamsFromConfig };

    const filteredQueryParams = this.filterParams(mergedQueryParams);

    const searchParams = new URLSearchParams();
    for (const [key, value] of Object.entries(filteredQueryParams)) {
      if (value === undefined) {
        continue;
      }
      if (value instanceof Array) {
        value.forEach((val) => searchParams.append(key, val));
      } else {
        searchParams.set(key, value as string);
      }
    }

    return searchParams;
  }
}

class CalApi {
  cal: Cal;
  static initializedNamespaces = [] as string[];
  modalUid?: string;
  preloadedModalUid?: string;
  constructor(cal: Cal) {
    this.cal = cal;
  }

  /**
   * If namespaceOrConfig is a string, config is available in config argument
   * If namespaceOrConfig is an object, namespace is assumed to be default and config isn't provided
   */
  init(namespaceOrConfig?: string | InitArgConfig, config = {} as InitArgConfig) {
    let initForNamespace = "";
    if (typeof namespaceOrConfig !== "string") {
      config = (namespaceOrConfig || {}) as InitConfig;
    } else {
      initForNamespace = namespaceOrConfig;
    }

    // Just in case 'init' instruction belongs to another namespace, ignore it
    // Though it shouldn't happen normally as the snippet takes care of delegating the init instruction to appropriate namespace queue
    if (initForNamespace !== this.cal.namespace) {
      return;
    }

    CalApi.initializedNamespaces.push(this.cal.namespace);

    const { calOrigin: calOrigin, origin: origin, ...restConfig } = config;

    this.cal.__config.calOrigin = calOrigin || origin || this.cal.__config.calOrigin;

    this.cal.__config = { ...this.cal.__config, ...restConfig };
  }

  /**
   * Used when a non-default namespace is to be initialized
   * It allows default queue to take care of instantiation of the non-default namespace queue
   */
  initNamespace(namespace: string) {
    // Creating this instance automatically starts processing the queue for the namespace
    globalCal.ns[namespace].instance =
      globalCal.ns[namespace].instance || new Cal(namespace, globalCal.ns[namespace].q);
  }
  /**
   * It is an instruction that adds embed iframe inline as last child of the element
   */
  inline({
    calLink,
    elementOrSelector,
    config,
  }: {
    calLink: string;
    elementOrSelector: string | HTMLElement;
    config?: PrefillAndIframeAttrsConfig;
  }) {
    // eslint-disable-next-line prefer-rest-params
    validate(arguments[0], {
      required: true,
      props: {
        calLink: {
          // TODO: Add a special type calLink for it and validate that it doesn't start with / or https?://
          required: true,
          type: "string",
        },
        elementOrSelector: {
          required: true,
          type: ["string", HTMLElement],
        },
        config: {
          required: false,
          type: Object,
        },
      },
    });

    // If someone re-executes inline embed instruction, we want to ensure that duplicate inlineEl isn't added to the page per namespace
    if (this.cal.inlineEl && document.body.contains(this.cal.inlineEl)) {
      console.warn("Inline embed already exists. Ignoring this call");
      return;
    }

    config = config || {};
    if (typeof config.iframeAttrs === "string" || config.iframeAttrs instanceof Array) {
      throw new Error("iframeAttrs should be an object");
    }
    const containerEl =
      elementOrSelector instanceof HTMLElement
        ? elementOrSelector
        : document.querySelector(elementOrSelector);

    if (!containerEl) {
      throw new Error("Element not found");
    }

    config.embedType = "inline";
    const calConfig = this.cal.getInitConfig();

    const iframe = this.cal.createIframe({
      calLink,
      config: withColorScheme(Cal.ensureGuestKey(config), containerEl),
      calOrigin: calConfig.calOrigin,
    });

    iframe.style.height = "100%";
    iframe.style.width = "100%";

    containerEl.classList.add("cal-inline-container");
    const template = document.createElement("template");
    template.innerHTML = `<cal-inline style="max-height:inherit;height:inherit;min-height:inherit;display:flex;position:relative;flex-wrap:wrap;width:100%"></cal-inline><style>.cal-inline-container::-webkit-scrollbar{display:none}.cal-inline-container{scrollbar-width:none}</style>`;
    this.cal.inlineEl = template.content.children[0];
    this.cal.inlineEl.appendChild(iframe);
    containerEl.appendChild(template.content);
  }

  floatingButton({
    calLink,
    buttonText = "Book my Cal",
    hideButtonIcon = false,
    attributes,
    buttonPosition = "bottom-right",
    buttonColor = "rgb(0, 0, 0)",
    buttonTextColor = "rgb(255, 255, 255)",
    calOrigin,
    config,
  }: {
    calLink: string;
    buttonText?: string;
    attributes?: Record<"id", string> & Record<string | "id", string>;
    hideButtonIcon?: boolean;
    buttonPosition?: "bottom-left" | "bottom-right";
    buttonColor?: string;
    buttonTextColor?: string;
    calOrigin?: string;
    config?: PrefillAndIframeAttrsConfig;
  }) {
    // validate(arguments[0], {
    //   required: true,
    //   props: {
    //     calLink: {
    //       required: true,
    //       type: "string",
    //     },
    //   },
    // });
    let existingEl: HTMLElement | null = null;

    if (attributes?.id) {
      existingEl = document.getElementById(attributes.id);
    }
    let el: FloatingButton;
    if (!existingEl) {
      el = document.createElement("cal-floating-button") as FloatingButton;
      // It makes it a target element that opens up embed modal on click
      el.dataset.calLink = calLink;
      el.dataset.calNamespace = this.cal.namespace;
      el.dataset.calOrigin = calOrigin ?? "";
      if (config) {
        el.dataset.calConfig = JSON.stringify(config);
      }

      if (attributes?.id) {
        el.id = attributes.id;
      }

      document.body.appendChild(el);
    } else {
      el = existingEl as FloatingButton;
    }
    const dataset = el.dataset;
    dataset["buttonText"] = buttonText;
    dataset["hideButtonIcon"] = `${hideButtonIcon}`;
    dataset["buttonPosition"] = `${buttonPosition}`;
    dataset["buttonColor"] = `${buttonColor}`;
    dataset["buttonTextColor"] = `${buttonTextColor}`;
  }

  modal({
    calLink,
    config = {},
    calOrigin,
    __prerender = false,
  }: {
    calLink: string;
    config?: PrefillAndIframeAttrsConfig;
    calOrigin?: string;
    __prerender?: boolean;
  }) {
    const uid = this.modalUid || this.preloadedModalUid || String(Date.now()) || "0";
    const isConnectingToPreloadedModal = this.preloadedModalUid && !this.modalUid;

    const containerEl = document.body;

    this.cal.isPerendering = !!__prerender;

    if (__prerender) {
      // Add preload query param
      config.prerender = "true";
    }

    const configWithGuestKeyAndColorScheme = withColorScheme(Cal.ensureGuestKey(config), containerEl);
    const existingModalEl = document.querySelector(`cal-modal-box[uid="${uid}"]`);

    if (existingModalEl) {
      if (isConnectingToPreloadedModal) {
        this.cal.doInIframe({
          method: "connect",
          arg: configWithGuestKeyAndColorScheme,
        });
        this.modalUid = uid;
        existingModalEl.setAttribute("state", "loading");
        return;
      } else {
        existingModalEl.setAttribute("state", "reopening");
        return;
      }
    }

    if (__prerender) {
      this.preloadedModalUid = uid;
    }

    if (typeof config.iframeAttrs === "string" || config.iframeAttrs instanceof Array) {
      throw new Error("iframeAttrs should be an object");
    }

    config.embedType = "modal";
    let iframe = null;

    if (!iframe) {
      iframe = this.cal.createIframe({
        calLink,
        config: configWithGuestKeyAndColorScheme,
        calOrigin: calOrigin || null,
      });
    }

    iframe.style.borderRadius = "8px";
    iframe.style.height = "100%";
    iframe.style.width = "100%";
    const template = document.createElement("template");
    template.innerHTML = `<cal-modal-box uid="${uid}"></cal-modal-box>`;
    this.cal.modalBox = template.content.children[0];
    this.cal.modalBox.appendChild(iframe);
    if (__prerender) {
      this.cal.modalBox.setAttribute("state", "prerendering");
    }
    this.handleClose();
    containerEl.appendChild(template.content);
  }

  private handleClose() {
    // A request, to close from the iframe, should close the modal
    this.cal.actionManager.on("__closeIframe", () => {
      this.cal.modalBox?.setAttribute("state", "closed");
    });
  }

  on<T extends keyof EventDataMap>({
    action,
    callback,
  }: {
    action: T;
    callback: (arg0: CustomEvent<EventData<T>>) => void;
  }) {
    // eslint-disable-next-line prefer-rest-params
    validate(arguments[0], {
      required: true,
      props: {
        action: {
          required: true,
          type: "string",
        },
        callback: {
          required: true,
          type: Function,
        },
      },
    });
    this.cal.actionManager.on(action, callback);
  }

  off<T extends keyof EventDataMap>({
    action,
    callback,
  }: {
    action: T;
    callback: (arg0: CustomEvent<EventData<T>>) => void;
  }) {
    this.cal.actionManager.off(action, callback);
  }
  /**
   *
   * type is provided and prerenderIframe not set. We would assume prerenderIframe to be true
   * type is provided and prerenderIframe set to false. We would ignore the type and preload assets only
   * type is not provided and prerenderIframe set to true. We would throw error as we don't know what to prerender
   * type is not provided and prerenderIframe set to false. We would preload assets only
   */
  preload({
    calLink,
    type,
    options = {},
  }: {
    calLink: string;
    type?: "modal" | "floatingButton";
    options?: {
      prerenderIframe?: boolean;
    };
  }) {
    // eslint-disable-next-line prefer-rest-params
    validate(arguments[0], {
      required: true,
      props: {
        calLink: {
          type: "string",
          required: true,
        },
        type: {
          type: "string",
          required: false,
        },
        options: {
          type: Object,
          required: false,
        },
      },
    });
    let api: GlobalCalWithoutNs = globalCal;
    const namespace = this.cal.namespace;
    if (namespace) {
      api = globalCal.ns[namespace];
    }

    if (!api) {
      throw new Error(`Namespace ${namespace} isn't defined`);
    }

    const config = this.cal.getInitConfig();
    let prerenderIframe = options.prerenderIframe;
    if (type && prerenderIframe === undefined) {
      prerenderIframe = true;
    }

    if (!type && prerenderIframe) {
      throw new Error("You should provide 'type'");
    }

    if (prerenderIframe) {
      if (type === "modal" || type === "floatingButton") {
        this.cal.isPerendering = true;
        this.modal({
          calLink,
          calOrigin: config.calOrigin,
          __prerender: true,
        });
      } else {
        console.warn("Ignoring - full preload for inline embed and instead preloading assets only");
        preloadAssetsForCalLink({ calLink, config });
      }
    } else {
      preloadAssetsForCalLink({ calLink, config });
    }
  }

  prerender({ calLink, type }: { calLink: string; type: "modal" | "floatingButton" }) {
    this.preload({
      calLink,
      type,
    });
  }

  ui(uiConfig: UiConfig) {
    validate(uiConfig, {
      required: true,
      props: {
        theme: {
          required: false,
          type: "string",
        },
        styles: {
          required: false,
          type: Object,
        },
      },
    });

    this.cal.doInIframe({ method: "ui", arg: uiConfig });
  }
}

function getQueryParamsFromPage() {
  const params = new URLSearchParams(window.location.search);
  return fromEntriesWithDuplicateKeys(params.entries());
}

// eslint-disable-next-line @typescript-eslint/no-explicit-any
export type Queue = any[];
type GlobalConfig = {
  forwardQueryParams?: boolean;
};

type KeyOfSingleInstructionMap = keyof SingleInstructionMap;
// This is a full fledged Cal instance but doesn't have ns property because it would be nested inside an ns instance already
export interface GlobalCalWithoutNs {
  <T extends KeyOfSingleInstructionMap>(methodName: T, ...arg: Rest<SingleInstructionMap[T]>): void;
  /** Marks that the embed.js is loaded. Avoids re-downloading it. */
  loaded?: boolean;
  /** Maintains a queue till the time embed.js isn't loaded */
  q: Queue;
  /** If user registers multiple namespaces, those are available here */
  instance?: Cal;
  __css?: string;
  fingerprint?: string;
  version?: string;
  __logQueue?: unknown[];
  config?: GlobalConfig;
}

// Well Omit removes the Function Signature from a type if used. So, instead construct the types like this.
type GlobalCalWithNs = GlobalCalWithoutNs & {
  ns: Record<string, GlobalCalWithoutNs>;
};

export type GlobalCal = GlobalCalWithNs;

declare global {
  interface Window {
    Cal: GlobalCal;
  }
}

export interface CalWindow extends Window {
  Cal: GlobalCal;
}

const DEFAULT_NAMESPACE = "";

globalCal.instance = new Cal(DEFAULT_NAMESPACE, globalCal.q);

// Namespaces created before embed.js executes are instantiated here for old Embed Snippets which don't use 'initNamespace' instruction
// Snippets that support 'initNamespace' instruction don't really need this but it is okay if it's done because it's idempotent
for (const [ns, api] of Object.entries(globalCal.ns)) {
  api.instance = api.instance ?? new Cal(ns, api.q);
}

/**
 * Intercepts all postmessages and fires action in corresponding actionManager
 */
window.addEventListener("message", (e) => {
  const detail = e.data;
  const fullType = detail.fullType;
  const parsedAction = SdkActionManager.parseAction(fullType);
  if (!parsedAction) {
    return;
  }

  const actionManager = Cal.actionsManagers[parsedAction.ns];
  globalCal.__logQueue = globalCal.__logQueue || [];
  globalCal.__logQueue.push({ ...parsedAction, data: detail.data });

  if (!actionManager) {
    throw new Error(`Unhandled Action ${parsedAction}`);
  }
  // eslint-disable-next-line @typescript-eslint/ban-ts-comment
  // @ts-ignore
  actionManager.fire(parsedAction.type, detail.data);
});

document.addEventListener("click", (e) => {
  const targetEl = e.target;

  const calLinkEl = getCalLinkEl(targetEl);
  const path = calLinkEl?.dataset?.calLink;
  if (!path) {
    return;
  }

  const namespace = calLinkEl.dataset.calNamespace;
  const configString = calLinkEl.dataset.calConfig || "";
  const calOrigin = calLinkEl.dataset.calOrigin || "";
  let config;
  try {
    config = JSON.parse(configString);
  } catch (e) {
    config = {};
  }

  let api: GlobalCalWithoutNs = globalCal;

  if (namespace) {
    api = globalCal.ns[namespace];
  }

  if (!api) {
    throw new Error(`Namespace ${namespace} isn't defined`);
  }

  api("modal", {
    calLink: path,
    config,
    calOrigin,
  });

  function getCalLinkEl(target: EventTarget | null) {
    let calLinkEl;
    if (!(target instanceof HTMLElement)) {
      return null;
    }
    if (target?.dataset.calLink) {
      calLinkEl = target;
    } else {
      // If the element clicked is a child of the cal-link element, then return the cal-link element
      calLinkEl = Array.from(document.querySelectorAll("[data-cal-link]")).find((el) => el.contains(target));
    }

    if (!(calLinkEl instanceof HTMLElement)) {
      return null;
    }

    return calLinkEl;
  }
});

let currentColorScheme: string | null = null;

(function watchAndActOnColorSchemeChange() {
  // TODO: Maybe find a better way to identify change in color-scheme, a mutation observer seems overkill for this. Settle with setInterval for now.
  setInterval(() => {
    const colorScheme = getColorScheme(document.body);
    if (colorScheme && colorScheme !== currentColorScheme) {
      currentColorScheme = colorScheme;
      // Go through all the embeds on the same page and update all of them with this info
      CalApi.initializedNamespaces.forEach((ns) => {
        const api = getEmbedApiFn(ns);
        api("ui", {
          colorScheme: colorScheme,
        });
      });
    }
  }, 50);
})();

function getEmbedApiFn(ns: string) {
  let api;
  if (ns === DEFAULT_NAMESPACE) {
    api = globalCal;
  } else {
    api = globalCal.ns[ns];
  }
  return api;
}

function preloadAssetsForCalLink({ config, calLink }: { config: InitConfig; calLink: string }) {
  const iframe = document.body.appendChild(document.createElement("iframe"));

  const urlInstance = new URL(`${config.calOrigin}/${calLink}`);
  urlInstance.searchParams.set("preload", "true");
  iframe.src = urlInstance.toString();
  iframe.style.width = "0";
  iframe.style.height = "0";
  iframe.style.display = "none";
}

function initializeGlobalCalProps() {
  // Store Commit Hash to know exactly what version of the code is running
  // TODO: Ideally it should be the version as per package.json and then it can be renamed to version.
  // But because it is built on local machine right now, it is much more reliable to have the commit hash.
  globalCal.fingerprint = process.env.EMBED_PUBLIC_EMBED_FINGER_PRINT as string;
  globalCal.__css = tailwindCss;

  if (!globalCal.config) {
    globalCal.config = {};
  }

  // This is disabled by default because if we miss any param in reserved list, we might end up breaking embed Booking Form for a lot of users.
  // Better to be conservative and let the user decide if he wants to forward the params or not.
  // TODO: Going forward, Booking Form should maintain a list of params used by it and then we can enable this by default after using that list itself as reserved list.
  // Use if configured by user otherwise set default
  globalCal.config.forwardQueryParams = globalCal.config.forwardQueryParams ?? false;
}

function log(...args: unknown[]) {
  console.log(...args);
}<|MERGE_RESOLUTION|>--- conflicted
+++ resolved
@@ -54,17 +54,7 @@
   throw new Error("Cal is not defined. This shouldn't happen");
 }
 
-<<<<<<< HEAD
 initializeGlobalCalProps();
-=======
-// Store Commit Hash to know exactly what version of the code is running
-// TODO: Ideally it should be the version as per package.json and then it can be renamed to version.
-// But because it is built on local machine right now, it is much more reliable to have the commit hash.
-globalCal.fingerprint = process.env.EMBED_PUBLIC_EMBED_FINGER_PRINT as string;
-globalCal.version = process.env.EMBED_PUBLIC_EMBED_VERSION as string;
-globalCal.__css = allCss;
-document.head.appendChild(document.createElement("style")).innerHTML = css;
->>>>>>> 7183ec7f
 
 document.head.appendChild(document.createElement("style")).innerHTML = css;
 
@@ -1043,6 +1033,7 @@
   // TODO: Ideally it should be the version as per package.json and then it can be renamed to version.
   // But because it is built on local machine right now, it is much more reliable to have the commit hash.
   globalCal.fingerprint = process.env.EMBED_PUBLIC_EMBED_FINGER_PRINT as string;
+  globalCal.version = process.env.EMBED_PUBLIC_EMBED_VERSION as string;
   globalCal.__css = tailwindCss;
 
   if (!globalCal.config) {
