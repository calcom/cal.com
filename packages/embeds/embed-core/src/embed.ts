/// <reference types="../env" />
import { FloatingButton } from "./FloatingButton/FloatingButton";
import { Inline } from "./Inline/inline";
import { ModalBox } from "./ModalBox/ModalBox";
import type {
  InterfaceWithParent,
  interfaceWithParent,
  UiConfig,
  EmbedThemeConfig,
  BookerLayouts,
} from "./embed-iframe";
import css from "./embed.css";
import type { EventData, EventDataMap } from "./sdk-action-manager";
import { SdkActionManager } from "./sdk-action-manager";
import allCss from "./tailwind.generated.css?inline";

// eslint-disable-next-line @typescript-eslint/no-explicit-any
type Rest<T extends any[]> = T extends [any, ...infer U] ? U : never;
export type Message = {
  originator: string;
  method: keyof InterfaceWithParent;
  arg: InterfaceWithParent[keyof InterfaceWithParent];
};
// HACK: Redefine and don't import WEBAPP_URL as it causes import statement to be present in built file.
// This is happening because we are not able to generate an App and a lib using single Vite Config.
const WEBAPP_URL =
  import.meta.env.EMBED_PUBLIC_WEBAPP_URL || `https://${import.meta.env.EMBED_PUBLIC_VERCEL_URL}`;

customElements.define("cal-modal-box", ModalBox);
customElements.define("cal-floating-button", FloatingButton);
customElements.define("cal-inline", Inline);

declare module "*.css";
type Namespace = string;
type Config = {
  calOrigin: string;
  debug?: boolean;
  uiDebug?: boolean;
};
type InitArgConfig = Partial<Config> & {
  origin?: string;
};

type DoInIframeArg = {
  [K in keyof typeof interfaceWithParent]: {
    method: K;
    arg?: Parameters<(typeof interfaceWithParent)[K]>[0];
  };
}[keyof typeof interfaceWithParent];

const globalCal = window.Cal;
if (!globalCal || !globalCal.q) {
  throw new Error("Cal is not defined. This shouldn't happen");
}

// Store Commit Hash to know exactly what version of the code is running
// TODO: Ideally it should be the version as per package.json and then it can be renamed to version.
// But because it is built on local machine right now, it is much more reliable to have the commit hash.
globalCal.fingerprint = import.meta.env.EMBED_PUBLIC_EMBED_FINGER_PRINT as string;
globalCal.__css = allCss;
document.head.appendChild(document.createElement("style")).innerHTML = css;

function log(...args: unknown[]) {
  console.log(...args);
}

// eslint-disable-next-line @typescript-eslint/ban-types
type ValidationSchemaPropType = string | Function;

type ValidationSchema = {
  required?: boolean;
  props?: Record<
    string,
    ValidationSchema & {
      type: ValidationSchemaPropType | ValidationSchemaPropType[];
    }
  >;
};
/**
 * //TODO: Warn about extra properties not part of schema. Helps in fixing wrong expectations
 * A very simple data validator written with intention of keeping payload size low.
 * Extend the functionality of it as required by the embed.
 * @param data
 * @param schema
 */
function validate(data: Record<string, unknown>, schema: ValidationSchema) {
  function checkType(value: unknown, expectedType: ValidationSchemaPropType) {
    if (typeof expectedType === "string") {
      return typeof value == expectedType;
    } else {
      return value instanceof expectedType;
    }
  }

  function isUndefined(data: unknown) {
    return typeof data === "undefined";
  }

  if (schema.required && isUndefined(data)) {
    throw new Error("Argument is required");
  }

  for (const [prop, propSchema] of Object.entries(schema.props || {})) {
    if (propSchema.required && isUndefined(data[prop])) {
      throw new Error(`"${prop}" is required`);
    }
    let typeCheck = true;
    if (propSchema.type && !isUndefined(data[prop])) {
      if (propSchema.type instanceof Array) {
        propSchema.type.forEach((type) => {
          typeCheck = typeCheck || checkType(data[prop], type);
        });
      } else {
        typeCheck = checkType(data[prop], propSchema.type);
      }
    }
    if (!typeCheck) {
      throw new Error(`"${prop}" is of wrong type.Expected type "${propSchema.type}"`);
    }
  }
}

function getColorScheme(el: Element) {
  const pageColorScheme = getComputedStyle(el).colorScheme;
  if (pageColorScheme === "dark" || pageColorScheme === "light") {
    return pageColorScheme;
  }
  return null;
}

function withColorScheme(
  queryObject: PrefillAndIframeAttrsConfig & { guest?: string | string[] },
  containerEl: Element
) {
  // If color-scheme not explicitly configured, keep it same as the webpage that has the iframe
  // This is done to avoid having an opaque background of iframe that arises when they aren't same. We really need to have a transparent background to make embed part of the page
  // https://fvsch.com/transparent-iframes#:~:text=the%20resolution%20was%3A-,If%20the%20color%20scheme%20of%20an%20iframe%20differs%20from%20embedding%20document%2C%20iframe%20gets%20an%20opaque%20canvas%20background%20appropriate%20to%20its%20color%20scheme.,-So%20the%20dark
  if (!queryObject["ui.color-scheme"]) {
    const colorScheme = getColorScheme(containerEl);
    // Only handle two color-schemes for now. We don't want to have unintented affect by always explicitly adding color-scheme
    if (colorScheme) {
      queryObject["ui.color-scheme"] = colorScheme;
    }
  }
  return queryObject;
}

type SingleInstructionMap = {
  // TODO: This makes api("on", {}) loose it's generic type. Find a way to fix it.
  // e.g. api("on", { action: "__dimensionChanged", callback: (e) => { /* `e.detail.data` has all possible values for all events/actions */} });
  [K in keyof CalApi]: CalApi[K] extends (...args: never[]) => void ? [K, ...Parameters<CalApi[K]>] : never;
};

type SingleInstruction = SingleInstructionMap[keyof SingleInstructionMap];

export type Instruction = SingleInstruction | SingleInstruction[];
export type InstructionQueue = Instruction[];

/**
 * All types of config that are critical to be processed as soon as possible are provided as query params to the iframe
 */
export type PrefillAndIframeAttrsConfig = Record<string, string | string[] | Record<string, string>> & {
  // TODO: iframeAttrs shouldn't be part of it as that configures the iframe element and not the iframed app.
  iframeAttrs?: Record<string, string> & {
    id?: string;
  };

  // TODO: It should have a dedicated prefill prop
  // prefill: {},

<<<<<<< HEAD
  // TODO: Move layout and theme as nested props of ui as it makes it clear that these two can be configured using `ui` instruction as well any time.
  // ui: {layout; theme}
  layout?: BookerLayouts;
=======
  // TODO: Rename layout and theme as ui.layout and ui.theme as it makes it clear that these two can be configured using `ui` instruction as well any time.
  "ui.color-scheme"?: string;
  layout?: `${BookerLayouts}`;
>>>>>>> 1566a80e
  theme?: EmbedThemeConfig;
};

export class Cal {
  iframe?: HTMLIFrameElement;

  __config: Config;

  modalBox!: Element;

  inlineEl!: Element;

  namespace: string;

  actionManager: SdkActionManager;

  iframeReady!: boolean;

  iframeDoQueue: DoInIframeArg[] = [];

  api: CalApi;

  static actionsManagers: Record<Namespace, SdkActionManager>;

  static getQueryObject(config: PrefillAndIframeAttrsConfig) {
    config = config || {};
    return {
      ...config,
      // guests is better for API but Booking Page accepts guest. So do the mapping
      guest: config.guests ?? undefined,
    } as PrefillAndIframeAttrsConfig & { guest?: string | string[] };
  }

  processInstruction(instructionAsArgs: IArguments | Instruction) {
    // The instruction is actually an array-like object(arguments). Make it an array.
    const instruction: Instruction = [].slice.call(instructionAsArgs);
    // If there are multiple instructions in the array, process them one by one
    if (typeof instruction[0] !== "string") {
      // It is an instruction
      instruction.forEach((instruction) => {
        this.processInstruction(instruction);
      });
      return;
    }

    const [method, ...args] = instruction;
    if (!this.api[method]) {
      // Instead of throwing error, log and move forward in the queue
      log(`Instruction ${method} not FOUND`);
    }
    try {
      // eslint-disable-next-line @typescript-eslint/ban-ts-comment
      //@ts-ignore There can be any method which can have any number of arguments.
      this.api[method](...args);
    } catch (e) {
      // Instead of throwing error, log and move forward in the queue
      log(`Instruction couldn't be executed`, e);
    }
    return instruction;
  }

  processQueue(queue: IArguments[]) {
    queue.forEach((instruction) => {
      this.processInstruction(instruction);
    });

    queue.splice(0);

    // eslint-disable-next-line @typescript-eslint/ban-ts-comment
    /** @ts-ignore */ // We changed the definition of push here.
    queue.push = (instruction) => {
      this.processInstruction(instruction);
    };
  }

  /**
   * Iframe is added invisible and shown only after color-scheme is set by the embedded calLink to avoid flash of non-transparent(white/black) background
   */
  createIframe({
    calLink,
    queryObject = {},
    calOrigin,
  }: {
    calLink: string;
    queryObject?: PrefillAndIframeAttrsConfig & { guest?: string | string[] };
    calOrigin?: string;
  }) {
    const iframe = (this.iframe = document.createElement("iframe"));
    iframe.className = "cal-embed";
    iframe.name = `cal-embed=${this.namespace}`;
    const config = this.getConfig();
    const { iframeAttrs, ...restQueryObject } = queryObject;

    if (iframeAttrs && iframeAttrs.id) {
      iframe.setAttribute("id", iframeAttrs.id);
    }

    // Prepare searchParams from config
    const searchParams = new URLSearchParams();
    for (const [key, value] of Object.entries(restQueryObject)) {
      if (value === undefined) {
        continue;
      }
      if (value instanceof Array) {
        value.forEach((val) => searchParams.append(key, val));
      } else {
        searchParams.set(key, value as string);
      }
    }

    const urlInstance = new URL(`${calOrigin || config.calOrigin}/${calLink}`);
    if (!urlInstance.pathname.endsWith("embed")) {
      // TODO: Make a list of patterns that are embeddable. All except that should be allowed with a warning that "The page isn't optimized for embedding"
      urlInstance.pathname = `${urlInstance.pathname}/embed`;
    }
    urlInstance.searchParams.set("embed", this.namespace);

    if (config.debug) {
      urlInstance.searchParams.set("debug", "" + config.debug);
    }

    // Keep iframe invisible, till the embedded calLink sets its color-scheme. This is so that there is no flash of non-transparent(white/black) background
    iframe.style.visibility = "hidden";

    if (config.uiDebug) {
      iframe.style.border = "1px solid green";
    }

    // Merge searchParams from config onto the URL which might have query params already
    // eslint-disable-next-line @typescript-eslint/ban-ts-comment
    //@ts-ignore
    for (const [key, value] of searchParams) {
      urlInstance.searchParams.append(key, value);
    }
    iframe.src = urlInstance.toString();
    return iframe;
  }

  getConfig() {
    return this.__config;
  }

  doInIframe(doInIframeArg: DoInIframeArg) {
    if (!this.iframeReady) {
      this.iframeDoQueue.push(doInIframeArg);
      return;
    }
    if (!this.iframe) {
      throw new Error("iframe doesn't exist. `createIframe` must be called before `doInIframe`");
    }
    if (this.iframe.contentWindow) {
      // TODO: Ensure that targetOrigin is as defined by user(and not *). Generally it would be cal.com but in case of self hosting it can be anything.
      // Maybe we can derive targetOrigin from __config.origin
      this.iframe.contentWindow.postMessage(
        { originator: "CAL", method: doInIframeArg.method, arg: doInIframeArg.arg },
        "*"
      );
    }
  }

  constructor(namespace: string, q: IArguments[]) {
    this.__config = {
      // Use WEBAPP_URL till full page reload problem with website URL is solved
      calOrigin: WEBAPP_URL,
    };
    this.api = new CalApi(this);
    this.namespace = namespace;
    this.actionManager = new SdkActionManager(namespace);

    Cal.actionsManagers = Cal.actionsManagers || {};
    Cal.actionsManagers[namespace] = this.actionManager;

    this.processQueue(q);

    // 1. Initial iframe width and height would be according to 100% value of the parent element
    // 2. Once webpage inside iframe renders, it would tell how much iframe height should be increased so that my entire content is visible without iframe scroll
    // 3. Parent window would check what iframe height can be set according to parent Element
    this.actionManager.on("__dimensionChanged", (e) => {
      const { data } = e.detail;
      const iframe = this.iframe;

      if (!iframe) {
        // Iframe might be pre-rendering
        return;
      }
      const unit = "px";
      if (data.iframeHeight) {
        iframe.style.height = data.iframeHeight + unit;
      }

      if (this.modalBox) {
        // It ensures that if the iframe is so tall that it can't fit in the parent window without scroll. Then force the scroll by restricting the max-height to innerHeight
        // This case is reproducible when viewing in ModalBox on Mobile.
        const spacingTopPlusBottom = 2 * 50; // 50 is the padding we want to keep to show close button comfortably. Make it same as top for bottom.
        iframe.style.maxHeight = window.innerHeight - spacingTopPlusBottom + "px";
      }
    });

    this.actionManager.on("__iframeReady", () => {
      this.iframeReady = true;
      if (this.iframe) {
        // It's a bit late to make the iframe visible here. We just needed to wait for the HTML tag of the embedded calLink to be rendered(which then informs the browser of the color-scheme)
        // Right now it would wait for embed-iframe.js bundle to be loaded as well. We can speed that up by inlining the JS that informs about color-scheme being set in the HTML.
        // But it's okay to do it here for now because the embedded calLink also keeps itself hidden till it receives `parentKnowsIframeReady` message(It has it's own reasons for that)
        // Once the embedded calLink starts not hiding the document, we should optimize this line to make the iframe visible earlier than this.
        this.iframe.style.visibility = "visible";
      }
      this.doInIframe({ method: "parentKnowsIframeReady" } as const);
      this.iframeDoQueue.forEach((doInIframeArg) => {
        this.doInIframe(doInIframeArg);
      });
    });

    this.actionManager.on("__routeChanged", () => {
      const { top, height } = this.inlineEl.getBoundingClientRect();
      // Try to readjust and scroll into view if more than 25% is hidden.
      // Otherwise we assume that user might have positioned the content appropriately already
      if (top < 0 && Math.abs(top / height) >= 0.25) {
        this.inlineEl.scrollIntoView({ behavior: "smooth" });
      }
    });

    this.actionManager.on("linkReady", () => {
      this.modalBox?.setAttribute("state", "loaded");
      this.inlineEl?.setAttribute("loading", "done");
    });

    this.actionManager.on("linkFailed", (e) => {
      const iframe = this.iframe;
      if (!iframe) {
        return;
      }
      this.inlineEl?.setAttribute("data-error-code", e.detail.data.code);
      this.modalBox?.setAttribute("data-error-code", e.detail.data.code);
      this.inlineEl?.setAttribute("loading", "failed");
      this.modalBox?.setAttribute("state", "failed");
    });
  }
}

class CalApi {
  cal: Cal;
  static initializedNamespaces = [] as string[];
  constructor(cal: Cal) {
    this.cal = cal;
  }

  init(namespaceOrConfig?: string | InitArgConfig, config = {} as InitArgConfig) {
    if (typeof namespaceOrConfig !== "string") {
      config = (namespaceOrConfig || {}) as Config;
    }

    CalApi.initializedNamespaces.push(this.cal.namespace);

    const { calOrigin: calOrigin, origin: origin, ...restConfig } = config;

    this.cal.__config.calOrigin = calOrigin || origin || this.cal.__config.calOrigin;

    this.cal.__config = { ...this.cal.__config, ...restConfig };
  }
  /**
   * It is an instruction that adds embed iframe inline as last child of the element
   */
  inline({
    calLink,
    elementOrSelector,
    config,
  }: {
    calLink: string;
    elementOrSelector: string | HTMLElement;
    config?: PrefillAndIframeAttrsConfig;
  }) {
    // eslint-disable-next-line prefer-rest-params
    validate(arguments[0], {
      required: true,
      props: {
        calLink: {
          // TODO: Add a special type calLink for it and validate that it doesn't start with / or https?://
          required: true,
          type: "string",
        },
        elementOrSelector: {
          required: true,
          type: ["string", HTMLElement],
        },
        config: {
          required: false,
          type: Object,
        },
      },
    });

    config = config || {};
    if (typeof config.iframeAttrs === "string" || config.iframeAttrs instanceof Array) {
      throw new Error("iframeAttrs should be an object");
    }
    const containerEl =
      elementOrSelector instanceof HTMLElement
        ? elementOrSelector
        : document.querySelector(elementOrSelector);

    if (!containerEl) {
      throw new Error("Element not found");
    }

    config.embedType = "inline";

    const iframe = this.cal.createIframe({
      calLink,
      queryObject: withColorScheme(Cal.getQueryObject(config), containerEl),
    });

    iframe.style.height = "100%";
    iframe.style.width = "100%";

    containerEl.classList.add("cal-inline-container");
    const template = document.createElement("template");
    template.innerHTML = `<cal-inline style="max-height:inherit;height:inherit;min-height:inherit;display:flex;position:relative;flex-wrap:wrap;width:100%"></cal-inline><style>.cal-inline-container::-webkit-scrollbar{display:none}.cal-inline-container{scrollbar-width:none}</style>`;
    this.cal.inlineEl = template.content.children[0];
    this.cal.inlineEl.appendChild(iframe);
    containerEl.appendChild(template.content);
  }

  floatingButton({
    calLink,
    buttonText = "Book my Cal",
    hideButtonIcon = false,
    attributes,
    buttonPosition = "bottom-right",
    buttonColor = "rgb(0, 0, 0)",
    buttonTextColor = "rgb(255, 255, 255)",
    calOrigin,
    config,
  }: {
    calLink: string;
    buttonText?: string;
    attributes?: Record<"id", string> & Record<string | "id", string>;
    hideButtonIcon?: boolean;
    buttonPosition?: "bottom-left" | "bottom-right";
    buttonColor?: string;
    buttonTextColor?: string;
    calOrigin?: string;
    config?: PrefillAndIframeAttrsConfig;
  }) {
    // validate(arguments[0], {
    //   required: true,
    //   props: {
    //     calLink: {
    //       required: true,
    //       type: "string",
    //     },
    //   },
    // });
    let existingEl: HTMLElement | null = null;

    if (attributes?.id) {
      existingEl = document.getElementById(attributes.id);
    }
    let el: FloatingButton;
    if (!existingEl) {
      el = document.createElement("cal-floating-button") as FloatingButton;
      // It makes it a target element that opens up embed modal on click
      el.dataset.calLink = calLink;
      el.dataset.calNamespace = this.cal.namespace;
      el.dataset.calOrigin = calOrigin ?? "";
      if (config) {
        el.dataset.calConfig = JSON.stringify(config);
      }

      if (attributes?.id) {
        el.id = attributes.id;
      }

      document.body.appendChild(el);
    } else {
      el = existingEl as FloatingButton;
    }
    const dataset = el.dataset;
    dataset["buttonText"] = buttonText;
    dataset["hideButtonIcon"] = "" + hideButtonIcon;
    dataset["buttonPosition"] = "" + buttonPosition;
    dataset["buttonColor"] = "" + buttonColor;
    dataset["buttonTextColor"] = "" + buttonTextColor;
  }

  modal({
    calLink,
    calOrigin,
    config = {},
    uid,
  }: {
    calLink: string;
    config?: PrefillAndIframeAttrsConfig;
    uid?: string | number;
    calOrigin?: string;
  }) {
    uid = uid || 0;

    const existingModalEl = document.querySelector(`cal-modal-box[uid="${uid}"]`);
    if (existingModalEl) {
      existingModalEl.setAttribute("state", "started");
      return;
    }
    if (typeof config.iframeAttrs === "string" || config.iframeAttrs instanceof Array) {
      throw new Error("iframeAttrs should be an object");
    }

    config.embedType = "modal";
    const containerEl = document.body;
    const iframe = this.cal.createIframe({
      calLink,
      queryObject: withColorScheme(Cal.getQueryObject(config), containerEl),
    });

    iframe.style.borderRadius = "8px";

    iframe.style.height = "100%";
    iframe.style.width = "100%";
    const template = document.createElement("template");
    template.innerHTML = `<cal-modal-box uid="${uid}"></cal-modal-box>`;

    this.cal.modalBox = template.content.children[0];
    this.cal.modalBox.appendChild(iframe);
    this.cal.actionManager.on("__closeIframe", () => {
      this.cal.modalBox.setAttribute("state", "closed");
    });
    containerEl.appendChild(template.content);
  }

  on<T extends keyof EventDataMap>({
    action,
    callback,
  }: {
    action: T;
    callback: (arg0: CustomEvent<EventData<T>>) => void;
  }) {
    // eslint-disable-next-line prefer-rest-params
    validate(arguments[0], {
      required: true,
      props: {
        action: {
          required: true,
          type: "string",
        },
        callback: {
          required: true,
          type: Function,
        },
      },
    });
    this.cal.actionManager.on(action, callback);
  }

  off<T extends keyof EventDataMap>({
    action,
    callback,
  }: {
    action: T;
    callback: (arg0: CustomEvent<EventData<T>>) => void;
  }) {
    this.cal.actionManager.off(action, callback);
  }

  preload({ calLink }: { calLink: string }) {
    // eslint-disable-next-line prefer-rest-params
    validate(arguments[0], {
      required: true,
      props: {
        calLink: {
          type: "string",
          required: true,
        },
      },
    });
    const iframe = document.body.appendChild(document.createElement("iframe"));
    const config = this.cal.getConfig();

    const urlInstance = new URL(`${config.calOrigin}/${calLink}`);
    urlInstance.searchParams.set("prerender", "true");
    iframe.src = urlInstance.toString();
    iframe.style.width = "0";
    iframe.style.height = "0";
    iframe.style.display = "none";
  }

  ui(uiConfig: UiConfig) {
    validate(uiConfig, {
      required: true,
      props: {
        theme: {
          required: false,
          type: "string",
        },
        styles: {
          required: false,
          type: Object,
        },
      },
    });

    this.cal.doInIframe({ method: "ui", arg: uiConfig });
  }
}

// This is a full fledged Cal instance but doesn't have ns property because it would be nested inside an ns instance already
export interface GlobalCalWithoutNs {
  <T extends keyof SingleInstructionMap>(methodName: T, ...arg: Rest<SingleInstructionMap[T]>): void;
  /** Marks that the embed.js is loaded. Avoids re-downloading it. */
  loaded?: boolean;
  /** Maintains a queue till the time embed.js isn't loaded */
  q: IArguments[];
  /** If user registers multiple namespaces, those are available here */
  instance?: Cal;
  __css?: string;
  fingerprint?: string;
  __logQueue?: unknown[];
}

// Well Omit removes the Function Signature from a type if used. So, instead construct the types like this.
type GlobalCalWithNs = GlobalCalWithoutNs & {
  ns: Record<string, GlobalCalWithoutNs>;
};

export type GlobalCal = GlobalCalWithNs;

declare global {
  interface Window {
    Cal: GlobalCal;
  }
}

export interface CalWindow extends Window {
  Cal: GlobalCal;
}

const DEFAULT_NAMESPACE = "";

globalCal.instance = new Cal(DEFAULT_NAMESPACE, globalCal.q);
for (const [ns, api] of Object.entries(globalCal.ns)) {
  api.instance = new Cal(ns, api.q);
}

/**
 * Intercepts all postmessages and fires action in corresponding actionManager
 */
window.addEventListener("message", (e) => {
  const detail = e.data;
  const fullType = detail.fullType;
  const parsedAction = SdkActionManager.parseAction(fullType);
  if (!parsedAction) {
    return;
  }

  const actionManager = Cal.actionsManagers[parsedAction.ns];
  globalCal.__logQueue = globalCal.__logQueue || [];
  globalCal.__logQueue.push({ ...parsedAction, data: detail.data });

  if (!actionManager) {
    throw new Error("Unhandled Action" + parsedAction);
  }
  // eslint-disable-next-line @typescript-eslint/ban-ts-comment
  // @ts-ignore
  actionManager.fire(parsedAction.type, detail.data);
});

document.addEventListener("click", (e) => {
  const targetEl = e.target;
  if (!(targetEl instanceof HTMLElement)) {
    return;
  }
  const path = targetEl.dataset.calLink;
  if (!path) {
    return;
  }
  const modalUniqueId = (targetEl.dataset.uniqueId = targetEl.dataset.uniqueId || String(Date.now()));
  const namespace = targetEl.dataset.calNamespace;
  const configString = targetEl.dataset.calConfig || "";
  const calOrigin = targetEl.dataset.calOrigin || "";
  let config;
  try {
    config = JSON.parse(configString);
  } catch (e) {
    config = {};
  }

  let api: GlobalCalWithoutNs = globalCal;

  if (namespace) {
    api = globalCal.ns[namespace];
  }

  if (!api) {
    throw new Error(`Namespace ${namespace} isn't defined`);
  }

  api("modal", {
    calLink: path,
    config,
    uid: modalUniqueId,
    calOrigin,
  });
});

let currentColorScheme: string | null = null;

(function watchAndActOnColorSchemeChange() {
  // TODO: Maybe find a better way to identify change in color-scheme, a mutation observer seems overkill for this. Settle with setInterval for now.
  setInterval(() => {
    const colorScheme = getColorScheme(document.body);
    if (colorScheme && colorScheme !== currentColorScheme) {
      currentColorScheme = colorScheme;
      // Go through all the embeds on the same page and update all of them with this info
      CalApi.initializedNamespaces.forEach((ns) => {
        const api = getEmbedApiFn(ns);
        api("ui", {
          colorScheme: colorScheme,
        });
      });
    }
  }, 50);
})();

function getEmbedApiFn(ns: string) {
  let api;
  if (ns === DEFAULT_NAMESPACE) {
    api = globalCal;
  } else {
    api = globalCal.ns[ns];
  }
  return api;
}<|MERGE_RESOLUTION|>--- conflicted
+++ resolved
@@ -168,15 +168,11 @@
   // TODO: It should have a dedicated prefill prop
   // prefill: {},
 
-<<<<<<< HEAD
   // TODO: Move layout and theme as nested props of ui as it makes it clear that these two can be configured using `ui` instruction as well any time.
   // ui: {layout; theme}
   layout?: BookerLayouts;
-=======
   // TODO: Rename layout and theme as ui.layout and ui.theme as it makes it clear that these two can be configured using `ui` instruction as well any time.
   "ui.color-scheme"?: string;
-  layout?: `${BookerLayouts}`;
->>>>>>> 1566a80e
   theme?: EmbedThemeConfig;
 };
 
