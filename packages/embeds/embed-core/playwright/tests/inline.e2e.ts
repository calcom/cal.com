--- conflicted
+++ resolved
@@ -6,19 +6,11 @@
   assertNoRequestIsBlocked,
   bookFirstEvent,
   deleteAllBookingsByEmail,
-<<<<<<< HEAD
-  getEmbedIframe,
-} from "../lib/testUtils";
-
-test.describe("Inline Iframe", () => {
-  test("Inline Iframe - Configured with Dark Theme. Do booking and verify that COEP/CORP headers are correctly set", async ({
-=======
   ensureEmbedIframe,
 } from "../lib/testUtils";
 
 test.describe("Inline Iframe", () => {
   test("Configured with Dark Theme. Do booking and verify that COEP/CORP headers are correctly set", async ({
->>>>>>> 00ee1ef4
     page,
     embeds,
   }) => {
@@ -31,13 +23,6 @@
         theme: "dark",
       },
     });
-<<<<<<< HEAD
-    // expect(await page.screenshot()).toMatchSnapshot("event-types-list.png");
-    if (!embedIframe) {
-      throw new Error("Embed iframe not found");
-    }
-=======
->>>>>>> 00ee1ef4
 
     assertNoRequestIsBlocked(page);
 
@@ -45,12 +30,8 @@
     await deleteAllBookingsByEmail("embed-user@example.com");
   });
 
-<<<<<<< HEAD
-  test("COEP flag if not enabled, embed is blocked", async ({ page, embeds }) => {
-=======
   // Enable this after fixing https://github.com/calcom/cal.com/issues/16571
   test.skip("COEP flag if not enabled, embed is blocked", async ({ page, embeds }) => {
->>>>>>> 00ee1ef4
     const embedBlockedPromise = new Promise((resolve) => {
       page.on("requestfailed", (request) => {
         const error = request.failure()?.errorText;
@@ -70,8 +51,6 @@
     });
   });
 
-<<<<<<< HEAD
-=======
   test("Ensure iframe doesn't hijack scroll in embed mode", async ({ page, embeds, users }) => {
     const user = await users.create();
     const calNamespace = "autoScrollTest";
@@ -83,7 +62,6 @@
     expect(finalScrollPosition).toBe(0);
   });
 
->>>>>>> 00ee1ef4
   todo(
     "Ensure that on all pages - [user], [user]/[type], team/[slug], team/[slug]/book, UI styling works if these pages are directly linked in embed"
   );
