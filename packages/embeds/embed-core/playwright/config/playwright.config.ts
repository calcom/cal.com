--- conflicted
+++ resolved
@@ -1,4 +1,3 @@
-/* eslint-disable */
 import type { PlaywrightTestConfig, Frame } from "@playwright/test";
 import { devices, expect } from "@playwright/test";
 import * as path from "path";
@@ -82,11 +81,7 @@
       toBeEmbedCalLink(
         calNamespace: string,
         // eslint-disable-next-line
-<<<<<<< HEAD
-        getActionFiredDetails: Function,
-=======
         getActionFiredDetails: (a: { calNamespace: string; actionType: string }) => Promise<any>,
->>>>>>> 6c551385
         expectedUrlDetails?: ExpectedUrlDetails
       ): Promise<R>;
     }
@@ -119,7 +114,7 @@
       };
     }
     const pathname = u.pathname;
-    const expectedPathname = expectedUrlDetails.pathname;
+    const expectedPathname = expectedUrlDetails.pathname + "/embed";
     if (expectedPathname && expectedPathname !== pathname) {
       return {
         pass: false,
