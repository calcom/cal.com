--- conflicted
+++ resolved
@@ -80,13 +80,8 @@
     interface Matchers<R> {
       toBeEmbedCalLink(
         calNamespace: string,
-<<<<<<< HEAD
-        // eslint-disable-next-line @typescript-eslint/ban-types
-        getActionFiredDetails: Function,
-=======
         // eslint-disable-next-line
         getActionFiredDetails: (a: { calNamespace: string; actionType: string }) => Promise<any>,
->>>>>>> 02d70c63
         expectedUrlDetails?: ExpectedUrlDetails
       ): Promise<R>;
     }
@@ -98,13 +93,8 @@
     iframe: Frame,
     calNamespace: string,
     //TODO: Move it to testUtil, so that it doesn't need to be passed
-<<<<<<< HEAD
-    // eslint-disable-next-line @typescript-eslint/ban-types
-    getActionFiredDetails: Function,
-=======
     // eslint-disable-next-line
     getActionFiredDetails: (a: { calNamespace: string; actionType: string }) => Promise<any>,
->>>>>>> 02d70c63
     expectedUrlDetails: ExpectedUrlDetails = {}
   ) {
     if (!iframe || !iframe.url) {
