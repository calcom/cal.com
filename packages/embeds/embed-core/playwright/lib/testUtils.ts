import { Page, Frame, test, expect } from "@playwright/test";

import prisma from "@lib/prisma";

export function todo(title: string) {
  test.skip(title, () => {});
}
export const deleteAllBookingsByEmail = async (email: string) =>
  await prisma.booking.deleteMany({
    where: {
      attendees: {
        some: {
          email: email,
        },
      },
    },
  });

export const getBooking = async (bookingId: string) => {
  const booking = await prisma.booking.findUnique({
    where: {
      uid: bookingId,
    },
    include: {
      attendees: true,
    },
  });
  if (!booking) {
    throw new Error("Booking not found");
  }
  return booking;
};

export const getEmbedIframe = async ({ page, pathname }: { page: Page; pathname: string }) => {
  // FIXME: Need to wait for the iframe to be properly added to shadow dom. There should be a no time boundation way to do it.
  await new Promise((resolve) => {
    // Keep checking
    const interval = setInterval(() => {
      if (page.frame("cal-embed")) {
        resolve(true);
      }
    }, 1000);

    // Hard Timer
    setTimeout(() => {
      clearInterval(interval);
      resolve(true);
    }, 10000);
  });
<<<<<<< HEAD

=======
>>>>>>> 445cdd7c
  const embedIframe = page.frame("cal-embed");
  if (!embedIframe) {
    return null;
  }
  const u = new URL(embedIframe.url());
  if (u.pathname === pathname) {
    return embedIframe;
  }
  return null;
};

async function selectFirstAvailableTimeSlotNextMonth(frame: Frame, page: Page) {
  await frame.click('[data-testid="incrementMonth"]');
  // @TODO: Find a better way to make test wait for full month change render to end
  // so it can click up on the right day, also when resolve remove other todos
  // Waiting for full month increment
  await frame.waitForTimeout(1000);
  expect(await page.screenshot()).toMatchSnapshot("availability-page-2.png");
  // TODO: Find out why the first day is always booked on tests
  await frame.locator('[data-testid="day"][data-disabled="false"]').nth(1).click();
  await frame.click('[data-testid="time"]');
}

export async function bookFirstEvent(username: string, frame: Frame, page: Page) {
  // Click first event type
  await frame.click('[data-testid="event-type-link"]');
  await frame.waitForNavigation({
    url(url) {
      return !!url.pathname.match(new RegExp(`/${username}/.*$`));
    },
  });
  expect(await page.screenshot()).toMatchSnapshot("availability-page-1.png");
  await selectFirstAvailableTimeSlotNextMonth(frame, page);
  await frame.waitForNavigation({
    url(url) {
      return url.pathname.includes(`/${username}/book`);
    },
  });
  expect(await page.screenshot()).toMatchSnapshot("booking-page.png");
  // --- fill form
  await frame.fill('[name="name"]', "Embed User");
  await frame.fill('[name="email"]', "embed-user@example.com");
  await frame.press('[name="email"]', "Enter");
  const response = await page.waitForResponse("**/api/book/event");
  const responseObj = await response.json();
  const bookingId = responseObj.uid;
  // Make sure we're navigated to the success page
  await expect(frame.locator("[data-testid=success-page]")).toBeVisible();
  expect(await page.screenshot()).toMatchSnapshot("success-page.png");
  return bookingId;
}<|MERGE_RESOLUTION|>--- conflicted
+++ resolved
@@ -47,10 +47,6 @@
       resolve(true);
     }, 10000);
   });
-<<<<<<< HEAD
-
-=======
->>>>>>> 445cdd7c
   const embedIframe = page.frame("cal-embed");
   if (!embedIframe) {
     return null;
