import type { Page, Frame } from "@playwright/test";
import { test, expect } from "@playwright/test";

import prisma from "@calcom/prisma";

export function todo(title: string) {
  // eslint-disable-next-line @typescript-eslint/no-empty-function, playwright/no-skipped-test
  test.skip(title, () => {});
}

export const deleteAllBookingsByEmail = async (email: string) =>
  await prisma.booking.deleteMany({
    where: {
      attendees: {
        some: {
          email: email,
        },
      },
    },
  });

export const getBooking = async (bookingId: string) => {
  const booking = await prisma.booking.findUnique({
    where: {
      uid: bookingId,
    },
    include: {
      attendees: true,
    },
  });
  if (!booking) {
    throw new Error("Booking not found");
  }
  return booking;
};

export const getEmbedIframe = async ({
  calNamespace,
  page,
  pathname,
}: {
  calNamespace: string;
  page: Page;
  pathname: string;
}) => {
  // We can't seem to access page.frame till contentWindow is available. So wait for that.
  const iframeReady = await page.evaluate(
    (hardTimeout) => {
      return new Promise((resolve) => {
        const interval = setInterval(() => {
          const iframe = document.querySelector<HTMLIFrameElement>(".cal-embed");
          // eslint-disable-next-line @typescript-eslint/ban-ts-comment
          // @ts-ignore
          if (iframe && iframe.contentWindow && window.iframeReady) {
            clearInterval(interval);
            resolve(true);
          } else {
            // eslint-disable-next-line @typescript-eslint/ban-ts-comment
            // @ts-ignore
            console.log("Iframe Status:", !!iframe, !!iframe?.contentWindow, window.iframeReady);
          }
        }, 500);

        // A hard timeout if iframe isn't ready in that time. Avoids infinite wait
        setTimeout(() => {
          clearInterval(interval);
          resolve(false);
          // This is the time embed-iframe.ts loads in the iframe and fires atleast one event. Also, it is a load of entire React Application so it can sometime take more time even on CI.
        }, hardTimeout);
      });
    },
    !process.env.CI ? 150000 : 15000
  );
  if (!iframeReady) {
    return null;
  }

  // We just verified that iframeReady is true here, so obviously embedIframe is not null
  // eslint-disable-next-line @typescript-eslint/no-non-null-assertion
  const embedIframe = page.frame(`cal-embed=${calNamespace}`)!;
  const u = new URL(embedIframe.url());
  if (u.pathname === pathname + "/embed") {
    return embedIframe;
  }
  console.log('Embed iframe url pathname match. Expected: "' + pathname + '/embed"', "Actual: " + u.pathname);
  return null;
};

async function selectFirstAvailableTimeSlotNextMonth(frame: Frame, page: Page, n: number) {
  await frame.click('[data-testid="incrementMonth"]');

  // @TODO: Find a better way to make test wait for full month change render to end
  // so it can click up on the right day, also when done, resolve other todos as well
  // The problem is that the Month Text changes instantly but we don't know when the corresponding dates are visible

  // Waiting for full month increment
  await frame.waitForTimeout(1000);
  // expect(await page.screenshot()).toMatchSnapshot("availability-page-2.png");
  // TODO: Find out why the first day is always booked on tests
  await frame.locator('[data-testid="day"][data-disabled="false"]').nth(n).click();
  await frame.click('[data-testid="time"]');
}

export async function bookNthEvent(username: string, frame: Frame, page: Page, n: number) {
  // Click first event type on Profile Page
  await frame.click('[data-testid="event-type-link"]');
  await frame.waitForURL((url) => {
    // Wait for reaching the event page
    const matches = url.pathname.match(new RegExp(`/${username}/(.+)$`));
    if (!matches || !matches[1]) {
      return false;
    }
    if (matches[1] === "embed") {
      return false;
    }
    return true;
  });

  // Let current month dates fully render.
  // There is a bug where if we don't let current month fully render and quickly click go to next month, current month get's rendered
  // This doesn't seem to be replicable with the speed of a person, only during automation.
  // It would also allow correct snapshot to be taken for current month.
  await frame.waitForTimeout(1000);
  // expect(await page.screenshot()).toMatchSnapshot("availability-page-1.png");
<<<<<<< HEAD
  const eventSlug = new URL(frame.url()).pathname;
  await selectFirstAvailableTimeSlotNextMonth(frame, page, n);
=======
  // Remove /embed from the end if present.
  const eventSlug = new URL(frame.url()).pathname.replace(/\/embed$/, "");
  await selectFirstAvailableTimeSlotNextMonth(frame, page);
>>>>>>> 02f1c50b
  await frame.waitForURL((url) => {
    return url.pathname.includes(`/${username}/book`);
  });
  // expect(await page.screenshot()).toMatchSnapshot("booking-page.png");
  // --- fill form
  await frame.fill('[name="name"]', "Embed User");
  await frame.fill('[name="email"]', "embed-user@example.com");
  await frame.press('[name="email"]', "Enter");
  const response = await page.waitForResponse("**/api/book/event");
  const booking = (await response.json()) as { uid: string; eventSlug: string };
  booking.eventSlug = eventSlug;

  // Make sure we're navigated to the success page
  await expect(frame.locator("[data-testid=success-page]")).toBeVisible();
  // expect(await page.screenshot()).toMatchSnapshot("success-page.png");

  //NOTE: frame.click('body') won't work here. Because the way it works, it clicks on the center of the body tag which is an element inside the popup view and that won't close the popup
  await frame.evaluate(() => {
    // Closes popup - if it is a popup. If not a popup, it will just do nothing
    document.body.click();
  });

  return booking;
}

export async function rescheduleEvent(username: string, frame: Frame, page: Page) {
  await selectFirstAvailableTimeSlotNextMonth(frame, page, 1);
  await frame.waitForURL((url: { pathname: string | string[] }) => {
    return url.pathname.includes(`/${username}/book`);
  });
  // --- fill form
  await frame.press('[name="email"]', "Enter");
  await frame.click("[data-testid=confirm-reschedule-button]");
  const response = await page.waitForResponse("**/api/book/event");
  const responseObj = await response.json();
  const booking = responseObj.uid;
  // Make sure we're navigated to the success page
  await expect(frame.locator("[data-testid=success-page]")).toBeVisible();
  return booking;
}<|MERGE_RESOLUTION|>--- conflicted
+++ resolved
@@ -122,14 +122,9 @@
   // It would also allow correct snapshot to be taken for current month.
   await frame.waitForTimeout(1000);
   // expect(await page.screenshot()).toMatchSnapshot("availability-page-1.png");
-<<<<<<< HEAD
-  const eventSlug = new URL(frame.url()).pathname;
-  await selectFirstAvailableTimeSlotNextMonth(frame, page, n);
-=======
   // Remove /embed from the end if present.
   const eventSlug = new URL(frame.url()).pathname.replace(/\/embed$/, "");
-  await selectFirstAvailableTimeSlotNextMonth(frame, page);
->>>>>>> 02f1c50b
+  await selectFirstAvailableTimeSlotNextMonth(frame, page, n);
   await frame.waitForURL((url) => {
     return url.pathname.includes(`/${username}/book`);
   });
