--- conflicted
+++ resolved
@@ -254,11 +254,7 @@
     <div>
       <a href="?only=ns:floatingButton">Floating Popup</a>
 
-<<<<<<< HEAD
-      <h2>Popup Examples</h2>
-=======
       <h2>Popup Examples - Theme Tests</h2>
->>>>>>> 00ee1ef4
       <button data-cal-namespace="e2ePopupLightTheme" data-cal-link="free" data-cal-config='{"theme":"light", "flag.coep": "true"}'>Book an event with Free[Light Theme]</button>
       <button data-cal-namespace="popupAutoTheme" data-cal-link="free" data-cal-config='{"flag.coep": "true"}'>
         Book with Free User[Auto Theme]
@@ -287,17 +283,6 @@
       <h2>Popup Examples - Reschedule Tests</h2>
       <script>
         document.write(
-<<<<<<< HEAD
-          `<button data-cal-namespace="popupReschedule" data-cal-config='{"flag.coep":"true"}' data-cal-link="reschedule/${popupRescheduleId}">Reschedule Event[Auto Theme]</button>`
-        );
-      </script>
-      <button data-cal-namespace="popupPaidEvent" data-cal-link="pro/paid" data-cal-config='{"flag.coep": "true"}'>
-        Book Paid Event [Auto Theme]
-      </button>
-      <button data-cal-namespace="popupHideEventTypeDetails" data-cal-link="free/30min" data-cal-config='{"flag.coep": "true"}'>
-        Book Free Event [Auto Theme][uiConfig.hideEventTypeDetails=true]
-      </button>
-=======
           `<button data-cal-namespace="popupRescheduleWithReschedulePath" data-cal-config='{"flag.coep":"true"}' data-cal-link="reschedule/${popupRescheduleUid}">Reschedule Event(with /reschedule) - Needs popupRescheduleUid param</button>`
         );
       </script>
@@ -317,7 +302,6 @@
         Book Paid Event - column view
       </button>
       <h2>Popup Examples - Routing Form Tests</h2>
->>>>>>> 00ee1ef4
       <button data-cal-namespace="routingFormAuto" data-cal-link="forms/948ae412-d995-4865-875a-48302588de03" data-cal-config='{"flag.coep": "true"}'>
         Book through Routing Form [Auto Theme] - Test for 'routed' event
       </button>
@@ -327,20 +311,10 @@
         data-cal-link="forms/948ae412-d995-4865-875a-48302588de03">
         Book through Routing Form [Dark Theme]
       </button>
-<<<<<<< HEAD
-      <button data-cal-namespace="popupPaidEvent" data-cal-config='{"layout":"week_view", "flag.coep": "true"}' data-cal-link="pro/paid">
-        Book Paid Event - weekly view
-      </button>
-      <button data-cal-namespace="popupPaidEvent" data-cal-config='{"layout":"column_view", "flag.coep": "true"}' data-cal-link="pro/paid">
-        Book Paid Event - column view
-      </button>
-
-=======
       <button data-cal-namespace="routingFormHeadlessRouter" data-cal-link="router?form=948ae412-d995-4865-875a-48302588de03&Test field=event-routing" data-cal-config='{"flag.coep": "true"}'>
         Book through Headless Router
       </button>
       <h2>Popup Examples - Child Element Target Tests</h2>
->>>>>>> 00ee1ef4
       <a style="display: block;" data-cal-namespace="childElementTarget" href="javascript:void(0)" data-cal-link="free/30min" data-cal-config='{"flag.coep": "true"}'>
         I am Anchor
         <b>[I am Bold inside anchor]</b>
@@ -464,8 +438,6 @@
       <h3><a href="?only=ns:columnView">Test Column View</a></h3>
       <div class="place" style="width: 100%"></div>
     </div>
-<<<<<<< HEAD
-=======
 
     <div class="inline-embed-container" id="cal-booking-place-columnViewHideEventTypeDetails">
       <h3><a href="?only=ns:columnViewHideEventTypeDetails">Test Column View Hide Event Type Details</a></h3>
@@ -479,7 +451,6 @@
       <h3><a href="?only=ns:autoScrollTest">Test Auto Scroll</a></h3>
       <div class="place" style="width: 100%"></div>
     </div>
->>>>>>> 00ee1ef4
     <script type="module" src="./playground.ts"></script>
   </body>
 </html>