--- conflicted
+++ resolved
@@ -363,14 +363,11 @@
 Cal("init", "popupRescheduleWithReschedulePath", {
   debug: true,
   origin: origin,
-<<<<<<< HEAD
-=======
 });
 
 Cal("init", "popupRescheduleWithRescheduleUidParam", {
   debug: true,
   origin: origin,
->>>>>>> 00ee1ef4
 });
 
 Cal("init", "popupAutoTheme", {
@@ -416,14 +413,11 @@
 Cal("init", "routingFormAuto", {
   debug: true,
   origin: origin,
-<<<<<<< HEAD
-=======
 });
 
 Cal("init", "routingFormHeadlessRouter", {
   debug: true,
   origin: origin,
->>>>>>> 00ee1ef4
 });
 
 Cal.ns.routingFormAuto("on", {
