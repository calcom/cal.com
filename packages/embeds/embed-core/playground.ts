import type { GlobalCal, EmbedEvent } from "./src/embed";

const Cal = window.Cal as GlobalCal;
// eslint-disable-next-line @typescript-eslint/no-explicit-any
const callback = function (e: any) {
  const detail = e.detail;
  console.log("Event: ", e.type, detail);
};

const origin = `${new URL(document.URL).protocol}localhost:3000`;
document.addEventListener("click", (e) => {
  const target = e.target as HTMLElement;
  if ("href" in target && typeof target.href === "string") {
    const toUrl = new URL(target.href);
    const pageUrl = new URL(document.URL);
    for (const [name, value] of pageUrl.searchParams.entries()) {
      if (toUrl.searchParams.get(name) === null) {
        toUrl.searchParams.append(decodeURIComponent(name), value);
      }
    }
    location.href = `?${toUrl.searchParams.toString()}#${toUrl.hash}`;
    e.preventDefault();
  }
});

const searchParams = new URL(document.URL).searchParams;
const only = searchParams.get("only");
const colorScheme = searchParams.get("color-scheme");
const prerender = searchParams.get("prerender");

// @ts-expect-error We haven't defined ENABLE_FUTURE_ROUTES as it is a playground specific variable.
window.ENABLE_FUTURE_ROUTES = searchParams.get("future-routes") === "true";

if (colorScheme) {
  document.documentElement.style.colorScheme = colorScheme;
}
const themeInParam = searchParams.get("theme");
const validThemes = ["light", "dark", "auto"] as const;
const theme = validThemes.includes((themeInParam as (typeof validThemes)[number]) || "")
  ? (themeInParam as (typeof validThemes)[number])
  : null;
if (themeInParam && !theme) {
  throw new Error(`Invalid theme: ${themeInParam}`);
}

const calLink = searchParams.get("cal-link");

if (only === "all" || only === "ns:default") {
  Cal("init", {
    debug: true,
    calOrigin: origin,
  });

  Cal("inline", {
    elementOrSelector: "#cal-booking-place-default .place",
    calLink: "pro?case=1",
    config: {
      iframeAttrs: {
        id: "cal-booking-place-default-iframe",
      },
      name: "John",
      email: "johndoe@gmail.com",
      notes: "Test Meeting",
      guests: ["janedoe@example.com", "test@example.com"],
      theme: "dark",
      "flag.coep": "true",
    },
  });
  Cal("on", {
    action: "*",
    callback,
  });
}
if (only === "all" || only === "ns:second") {
  // Create a namespace "second". It can be accessed as Cal.ns.second with the exact same API as Cal
  Cal("init", "second", {
    debug: true,
    origin: origin,
  });

  Cal.ns.second(
    "inline",
    // eslint-disable-next-line @typescript-eslint/ban-ts-comment
    //@ts-ignore
    {
      elementOrSelector: "#cal-booking-place-second .place",
      calLink: "pro?case=2",
      config: {
        iframeAttrs: {
          id: "cal-booking-place-second-iframe",
        },
        theme: "auto",
        "flag.coep": "true",
      },
    }
  );
  Cal.ns.second("on", {
    action: "*",
    callback,
  });
}
if (only === "all" || only === "ns:third") {
  // Create a namespace "third". It can be accessed as Cal.ns.second with the exact same API as Cal
  Cal("init", "third", {
    debug: true,
    origin: origin,
  });

  Cal.ns.third(
    [
      "inline",
      // eslint-disable-next-line @typescript-eslint/ban-ts-comment
      //@ts-ignore
      {
        elementOrSelector: "#cal-booking-place-third .place",
        calLink: "pro/30min",
        config: {
          iframeAttrs: {
            id: "cal-booking-place-third-iframe",
          },
          "flag.coep": "true",
        },
      },
    ],
    [
      "ui",
      {
        styles: {
          body: {
            background: "transparent",
          },
          branding: {
            brandColor: "#81e61c",
            lightColor: "#494545",
            lighterColor: "#4c4848",
            lightestColor: "#7c7777",
            highlightColor: "#9b0e0e",
            medianColor: "black",
          },
          enabledDateButton: {
            backgroundColor: "red",
          },
          disabledDateButton: {
            backgroundColor: "green",
          },
        },
      },
    ]
  );
  Cal.ns.third("on", {
    action: "*",
    callback,
  });
}
if (only === "all" || only === "ns:fourth") {
  Cal("init", "fourth", {
    debug: true,
    origin: origin,
  });
  Cal.ns.fourth(
    [
      "inline",
      // eslint-disable-next-line @typescript-eslint/ban-ts-comment
      //@ts-ignore
      {
        elementOrSelector: "#cal-booking-place-fourth .place",
        calLink: "team/seeded-team",
        config: {
          iframeAttrs: {
            id: "cal-booking-place-fourth-iframe",
          },
          "flag.coep": "true",
        },
      },
    ],
    [
      "ui",
      {
        styles: {
          body: {
            background: "transparent",
          },
          branding: {
            brandColor: "#81e61c",
            lightColor: "#494545",
            lighterColor: "#4c4848",
            lightestColor: "#7c7777",
            highlightColor: "#9b0e0e",
            medianColor: "black",
          },
        },
      },
    ]
  );
  Cal.ns.fourth("on", {
    action: "*",
    callback,
  });
}

if (only === "all" || only === "ns:corpTest") {
  Cal("init", "corpTest", {
    debug: true,
    origin: "http://localhost:3000",
  });
  Cal.ns.corpTest([
    "inline",
    // eslint-disable-next-line @typescript-eslint/ban-ts-comment
    //@ts-ignore
    {
      elementOrSelector: "#cal-booking-place-corpTest .place",
      calLink: "pro",
      config: {
        iframeAttrs: {
          id: "cal-booking-place-corpTest-iframe",
        },
        "flag.coep": "false",
      },
    },
  ]);
}
if (only === "all" || only === "ns:fifth") {
  Cal("init", "fifth", {
    debug: true,
    origin: origin,
  });
  Cal.ns.fifth([
    "inline",
    // eslint-disable-next-line @typescript-eslint/ban-ts-comment
    //@ts-ignore
    {
      elementOrSelector: "#cal-booking-place-fifth .place",
      calLink: "team/seeded-team/collective-seeded-team-event",
      config: {
        iframeAttrs: {
          id: "cal-booking-place-fifth-iframe",
        },
        "flag.coep": "true",
      },
    },
  ]);
  Cal.ns.fifth("on", {
    action: "*",
    callback,
  });
}

if (only === "all" || only === "prerender-test") {
  Cal("init", "e2ePrerenderLightTheme", {
    debug: true,
    origin: origin,
  });
  Cal.ns.e2ePrerenderLightTheme("prerender", {
    calLink: "free/30min?flag.coep=true",
    type: "modal",
  });
}

if (only === "all" || only === "preload-test") {
  Cal("init", "preloadTest", {
    debug: true,
    origin: origin,
  });
  Cal.ns.preloadTest("preload", {
    calLink: "free/30min",
  });
}

if (only === "all" || only === "inline-routing-form") {
  Cal("init", "inline-routing-form", {
    debug: true,
    origin: origin,
  });
  Cal.ns["inline-routing-form"]([
    "inline",
    // eslint-disable-next-line @typescript-eslint/ban-ts-comment
    //@ts-ignore
    {
      elementOrSelector: "#cal-booking-place-inline-routing-form .place",
      calLink: "forms/948ae412-d995-4865-875a-48302588de03",
      config: {
        iframeAttrs: {
          id: "cal-booking-place-inline-routing-form-iframe",
        },
        "flag.coep": "true",
      },
    },
  ]);
}

if (only === "all" || only === "hideEventTypeDetails") {
  const identifier = "hideEventTypeDetails";
  Cal("init", identifier, {
    debug: true,
    origin: origin,
  });

  Cal.ns.hideEventTypeDetails(
    [
      "inline",
      // eslint-disable-next-line @typescript-eslint/ban-ts-comment
      //@ts-ignore
      {
        elementOrSelector: `#cal-booking-place-${identifier} .place`,
        calLink: "free/30min",
        config: {
          iframeAttrs: {
            id: `cal-booking-place-${identifier}-iframe`,
          },
          "flag.coep": "true",
        },
      },
    ],
    [
      "ui",
      {
        hideEventTypeDetails: true,
      },
    ]
  );
}

if (only === "conflicting-theme") {
  Cal("init", "conflictingTheme", {
    debug: true,
    origin: origin,
  });

  Cal.ns.conflictingTheme("inline", {
    elementOrSelector: "#cal-booking-place-conflicting-theme .dark",
    calLink: "pro/30min",
    config: {
      theme: "dark",
    },
  });
  Cal.ns.conflictingTheme("inline", {
    elementOrSelector: "#cal-booking-place-conflicting-theme .light",
    calLink: "pro/30min",
    config: {
      theme: "light",
    },
  });
}

Cal("init", "popupDarkTheme", {
  debug: true,
  origin: origin,
});

Cal("init", "e2ePopupLightTheme", {
  debug: true,
  origin: origin,
});

Cal("init", "popupHideEventTypeDetails", {
  debug: true,
  origin: origin,
});

Cal.ns.popupHideEventTypeDetails("ui", {
  hideEventTypeDetails: true,
});

Cal("init", "popupReschedule", {
  debug: true,
  origin: origin,
});

Cal("init", "popupAutoTheme", {
  debug: true,
  origin: origin,
});

Cal("init", "popupTeamLinkLightTheme", {
  debug: true,
  origin: origin,
});

Cal("init", "popupTeamLinkDarkTheme", {
  debug: true,
  origin: origin,
});

Cal("init", "popupTeamLinkDarkTheme", {
  debug: true,
  origin: origin,
});

Cal("init", "popupTeamLinksList", {
  debug: true,
  origin: origin,
});

Cal("init", "popupPaidEvent", {
  debug: true,
  origin: origin,
});

Cal("init", "childElementTarget", {
  debug: true,
  origin: origin,
});

Cal("init", "floatingButton", {
  debug: true,
  origin: origin,
});

Cal("init", "routingFormAuto", {
  debug: true,
  origin: origin,
});

Cal.ns.routingFormAuto("on", {
  action: "routed",
  callback: (e) => {
    const detail = e.detail;
    console.log("`routed` event data:", detail.data);
    alert(`Routing Done - Check console for 'routed' event data`);
  },
});

Cal("init", "routingFormDark", {
  debug: true,
  origin: origin,
});

if (only === "all" || only == "ns:floatingButton") {
  if (prerender == "true") {
    Cal.ns.floatingButton("prerender", {
      calLink: calLink || "pro",
      type: "floatingButton",
    });
  }
  Cal.ns.floatingButton("floatingButton", {
    calLink: calLink || "pro",
    config: {
      iframeAttrs: {
        id: "floatingtest",
      },
      "flag.coep": "true",
      name: "John",
      email: "johndoe@gmail.com",
      notes: "Test Meeting",
      guests: ["janedoe@example.com", "test@example.com"],
      ...(theme ? { theme } : {}),
    },
  });
}

if (only === "all" || only == "ns:monthView") {
  // Create a namespace "second". It can be accessed as Cal.ns.second with the exact same API as Cal
  Cal("init", "monthView", {
    debug: true,
    origin: origin,
  });

  Cal.ns.monthView(
    "inline",
    // eslint-disable-next-line @typescript-eslint/ban-ts-comment
    //@ts-ignore
    {
      elementOrSelector: "#cal-booking-place-monthView .place",
      calLink: "pro/paid",
      config: {
        iframeAttrs: {
          id: "cal-booking-place-monthView-iframe",
        },
        "flag.coep": "true",
        layout: "month_view",
      },
    }
  );
}

if (only === "all" || only == "ns:weekView") {
  // Create a namespace "second". It can be accessed as Cal.ns.second with the exact same API as Cal
  Cal("init", "weekView", {
    debug: true,
    origin: origin,
  });

  Cal.ns.weekView(
    "inline",
    // eslint-disable-next-line @typescript-eslint/ban-ts-comment
    //@ts-ignore
    {
      elementOrSelector: "#cal-booking-place-weekView .place",
      calLink: "pro/paid",
      config: {
        iframeAttrs: {
          id: "cal-booking-place-weekView-iframe",
        },
        "flag.coep": "true",
        layout: "week_view",
      },
    }
  );
  Cal.ns.weekView("on", {
    action: "*",
    callback,
  });
}

if (only === "all" || only == "ns:columnView") {
  // Create a namespace "second". It can be accessed as Cal.ns.second with the exact same API as Cal
  Cal("init", "columnView", {
    debug: true,
    origin: origin,
  });

  Cal.ns.columnView(
    "inline",
    // eslint-disable-next-line @typescript-eslint/ban-ts-comment
    //@ts-ignore
    {
      elementOrSelector: "#cal-booking-place-columnView .place",
      calLink: "pro/paid",
      config: {
        iframeAttrs: {
          id: "cal-booking-place-columnView-iframe",
        },
        "flag.coep": "true",
        layout: "column_view",
      },
    }
  );
  Cal.ns.columnView("on", {
    action: "*",
    callback,
  });
}

<<<<<<< HEAD
if (only === "all" || only == "ns:autoScrollTest") {
  if (!calLink) {
    throw new Error("cal-link parameter is required for autoScrollTest");
  }
  Cal("init", "autoScrollTest", {
    debug: true,
    origin: origin,
  });
  Cal.ns.autoScrollTest("inline", {
    elementOrSelector: "#cal-booking-place-autoScrollTest .place",
    calLink: calLink,
    config: {
      "flag.coep": "true",
    },
  });
}
=======
// Verifies that the type of e.detail.data is valid. type-check will fail if we accidentally break it.
const bookingSuccessfulV2Callback = (e: EmbedEvent<"bookingSuccessfulV2">) => {
  const data = e.detail.data;
  console.log("bookingSuccessfulV2", {
    endTime: data.endTime,
    startTime: data.startTime,
    title: data.title,
  });

  // Remove the event listener after it is fired once
  Cal("off", {
    action: "bookingSuccessfulV2",
    callback: bookingSuccessfulV2Callback,
  });
};

Cal("on", {
  action: "bookingSuccessfulV2",
  callback: bookingSuccessfulV2Callback,
});
>>>>>>> d670976a
<|MERGE_RESOLUTION|>--- conflicted
+++ resolved
@@ -531,7 +531,6 @@
   });
 }
 
-<<<<<<< HEAD
 if (only === "all" || only == "ns:autoScrollTest") {
   if (!calLink) {
     throw new Error("cal-link parameter is required for autoScrollTest");
@@ -548,7 +547,6 @@
     },
   });
 }
-=======
 // Verifies that the type of e.detail.data is valid. type-check will fail if we accidentally break it.
 const bookingSuccessfulV2Callback = (e: EmbedEvent<"bookingSuccessfulV2">) => {
   const data = e.detail.data;
@@ -568,5 +566,4 @@
 Cal("on", {
   action: "bookingSuccessfulV2",
   callback: bookingSuccessfulV2Callback,
-});
->>>>>>> d670976a
+});