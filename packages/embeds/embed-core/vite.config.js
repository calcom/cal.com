--- conflicted
+++ resolved
@@ -24,12 +24,8 @@
     server: {
       // Helps us to test that embed works with these headers
       headers: {
-<<<<<<< HEAD
-        "Cross-Origin-Embedder-Policy": "require-corp",
-=======
         // TODO: https://github.com/calcom/cal.com/issues/16571
         // "Cross-Origin-Embedder-Policy": "require-corp",
->>>>>>> 00ee1ef4
       },
     },
     build: {
