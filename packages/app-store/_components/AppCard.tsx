--- conflicted
+++ resolved
@@ -130,11 +130,7 @@
           {app?.isInstalled && switchChecked ? (
             app.isSetupAlready === undefined || app.isSetupAlready ? (
               <div className="relative p-4 pt-5 text-sm [&_input]:mb-0 [&_input]:leading-4">
-<<<<<<< HEAD
-                {!hideSettingsIcon && (
-=======
                 {!hideSettingsIcon && !isPlatform && (
->>>>>>> 00ee1ef4
                   <Link href={`/apps/${app.slug}/setup`} className="absolute right-4 top-4">
                     <Icon name="settings" className="text-default h-4 w-4" aria-hidden="true" />
                   </Link>
