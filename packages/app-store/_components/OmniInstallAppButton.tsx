import { classNames } from "@calcom/lib";
import useApp from "@calcom/lib/hooks/useApp";
import { useLocale } from "@calcom/lib/hooks/useLocale";
import { trpc } from "@calcom/trpc/react";
import { Button, showToast } from "@calcom/ui";
import { Plus } from "@calcom/ui/components/icon";

import useAddAppMutation from "../_utils/useAddAppMutation";
import { InstallAppButton } from "../components";

/**
 * Use this component to allow installing an app from anywhere on the app.
 * Use of this component requires you to remove custom InstallAppButtonComponent so that it can manage the redirection itself
 */
export default function OmniInstallAppButton({
  appId,
  className,
  returnTo,
}: {
  appId: string;
  className: string;
  returnTo?: string;
}) {
  const { t } = useLocale();
  const { data: app } = useApp(appId);
  const utils = trpc.useContext();

  const mutation = useAddAppMutation(null, {
    returnTo,
    onSuccess: (data) => {
      //TODO: viewer.appById might be replaced with viewer.apps so that a single query needs to be invalidated.
      utils.viewer.appById.invalidate({ appId });
      utils.viewer.apps.invalidate({ extendsFeature: "EventType" });
      if (data?.setupPending) return;
      showToast(t("app_successfully_installed"), "success");
    },
    onError: (error) => {
      if (error instanceof Error) showToast(error.message || t("app_could_not_be_installed"), "error");
    },
  });

  if (!app) {
    return null;
  }

  return (
    <InstallAppButton
      type={app.type}
<<<<<<< HEAD
=======
      isProOnly={app.isProOnly}
      teamsPlanRequired={app.teamsPlanRequired}
>>>>>>> d469f1bc
      wrapperClassName={classNames("[@media(max-width:260px)]:w-full", className)}
      render={({ useDefaultComponent, ...props }) => {
        if (useDefaultComponent) {
          props = {
            ...props,
            onClick: () => {
              mutation.mutate({ type: app.type, variant: app.variant, slug: app.slug, isOmniInstall: true });
            },
          };
        }

        return (
          <Button
            loading={mutation.isLoading}
            color="secondary"
            className="[@media(max-width:260px)]:w-full [@media(max-width:260px)]:justify-center"
            StartIcon={Plus}
            {...props}>
            {t("install")}
          </Button>
        );
      }}
    />
  );
}<|MERGE_RESOLUTION|>--- conflicted
+++ resolved
@@ -46,11 +46,7 @@
   return (
     <InstallAppButton
       type={app.type}
-<<<<<<< HEAD
-=======
-      isProOnly={app.isProOnly}
       teamsPlanRequired={app.teamsPlanRequired}
->>>>>>> d469f1bc
       wrapperClassName={classNames("[@media(max-width:260px)]:w-full", className)}
       render={({ useDefaultComponent, ...props }) => {
         if (useDefaultComponent) {
