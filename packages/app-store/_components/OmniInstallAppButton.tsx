import useApp from "@calcom/lib/hooks/useApp";
import { useLocale } from "@calcom/lib/hooks/useLocale";
<<<<<<< HEAD
import { trpc } from "@calcom/trpc/react";
=======
>>>>>>> 55df0e3c
import classNames from "@calcom/ui/classNames";
import { Button } from "@calcom/ui/components/button";
import { showToast } from "@calcom/ui/components/toast";

import { InstallAppButton } from "../InstallAppButton";
import useAddAppMutation from "../_utils/useAddAppMutation";

/**
 * Use this component to allow installing an app from anywhere on the app.
 * Use of this component requires you to remove custom InstallAppButtonComponent so that it can manage the redirection itself
 */
export default function OmniInstallAppButton({
  appId,
  className,
  returnTo,
  teamId,
  onAppInstallSuccess,
}: {
  appId: string;
  className: string;
  onAppInstallSuccess: () => void;
  returnTo?: string;
  teamId?: number;
}) {
  const { t } = useLocale();
  const { data: app } = useApp(appId);

  const mutation = useAddAppMutation(null, {
    returnTo,
    onSuccess: (data) => {
      onAppInstallSuccess();
      if (data?.setupPending) return;
      showToast(t("app_successfully_installed"), "success");
    },
    onError: (error) => {
      if (error instanceof Error) showToast(error.message || t("app_could_not_be_installed"), "error");
    },
  });

  if (!app) {
    return null;
  }

  return (
    <InstallAppButton
      type={app.type}
      teamsPlanRequired={app.teamsPlanRequired}
      wrapperClassName={classNames("[@media(max-width:260px)]:w-full", className)}
      render={({ useDefaultComponent, ...props }) => {
        if (useDefaultComponent) {
          props = {
            ...props,
            onClick: () => {
              mutation.mutate({
                type: app.type,
                variant: app.variant,
                slug: app.slug,
                ...(teamId && { teamId }),
              });
            },
          };
        }

        return (
          <Button
            loading={mutation.isPending}
            color="secondary"
            className="[@media(max-width:260px)]:w-full [@media(max-width:260px)]:justify-center"
            StartIcon="plus"
            {...props}>
            {t("add")}
          </Button>
        );
      }}
    />
  );
}<|MERGE_RESOLUTION|>--- conflicted
+++ resolved
@@ -1,9 +1,5 @@
 import useApp from "@calcom/lib/hooks/useApp";
 import { useLocale } from "@calcom/lib/hooks/useLocale";
-<<<<<<< HEAD
-import { trpc } from "@calcom/trpc/react";
-=======
->>>>>>> 55df0e3c
 import classNames from "@calcom/ui/classNames";
 import { Button } from "@calcom/ui/components/button";
 import { showToast } from "@calcom/ui/components/toast";
