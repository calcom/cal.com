/**
 * TODO: Consolidate this file with BookingLocationService and add tests
 */
import type { TFunction } from "i18next";
import { z } from "zod";

import { appStoreMetadata } from "@calcom/app-store/bookerAppsMetaData";
import logger from "@calcom/lib/logger";
import { BookingStatus } from "@calcom/prisma/enums";
import type { Ensure, Optional } from "@calcom/types/utils";

import type { EventLocationTypeFromAppMeta } from "../types/App";
import {
  MeetLocationType as importedMeetLocationType,
  MSTeamsLocationType as importedMSTeamsLocationType,
} from "./constants";

export const MeetLocationType = importedMeetLocationType;
export const MSTeamsLocationType = importedMSTeamsLocationType;

export type DefaultEventLocationType = {
  default: true;
  type: DefaultEventLocationTypeEnum;
  label: string;
  messageForOrganizer: string;
  category: "in person" | "conferencing" | "other" | "phone";
  linkType: "static";
  supportsCustomLabel?: boolean;

  iconUrl: string;
  urlRegExp?: string;
  // HACK: `variable` and `defaultValueVariable` are required due to legacy reason where different locations were stored in different places.
  variable:
    | "locationType"
    | "locationAddress"
    | "address"
    | "locationLink"
    | "locationPhoneNumber"
    | "phone"
    | "hostDefault";
  defaultValueVariable:
    | "address"
    | "attendeeAddress"
    | "link"
    | "hostPhoneNumber"
    | "hostDefault"
    | "phone"
    | "somewhereElse";
} & (
  | {
      organizerInputType: "phone" | "text" | null;
      organizerInputPlaceholder?: string | null;
      organizerInputLabel?: string | null;
      attendeeInputType?: null;
      attendeeInputPlaceholder?: null;
    }
  | {
      attendeeInputType: "phone" | "attendeeAddress" | "somewhereElse" | null;
      attendeeInputPlaceholder: string;
      organizerInputType?: null;
      organizerInputPlaceholder?: null;
    }
);

export type EventLocationTypeFromApp = Ensure<
  EventLocationTypeFromAppMeta,
  "defaultValueVariable" | "variable"
> & { supportsCustomLabel?: boolean; organizerInputLabel?: string };

export type EventLocationType = DefaultEventLocationType | EventLocationTypeFromApp;

export const DailyLocationType = "integrations:daily";
<<<<<<< HEAD
=======
export const CalVideoLocationType = DailyLocationType;
export const MeetLocationType = "integrations:google:meet";

export const MSTeamsLocationType = "integrations:office365_video";
>>>>>>> 2d90d11e

/**
 * This isn't an actual location app type. It is a special value that informs to use the Organizer's default conferencing app during booking
 */
export const OrganizerDefaultConferencingAppType = "conferencing";

export enum DefaultEventLocationTypeEnum {
  /**
   * Booker Address
   */
  AttendeeInPerson = "attendeeInPerson",
  /**
   * Organizer Address
   */
  InPerson = "inPerson",
  /**
   * Booker Phone
   */
  Phone = "phone",
  /**
   * Organizer Phone
   */
  UserPhone = "userPhone",
  Link = "link",
  // Same as `OrganizerDefaultConferencingAppType`
  Conferencing = "conferencing",
  SomewhereElse = "somewhereElse",
}

export const defaultLocations: DefaultEventLocationType[] = [
  {
    default: true,
    type: DefaultEventLocationTypeEnum.AttendeeInPerson,
    label: "in_person_attendee_address",
    variable: "address",
    organizerInputType: null,
    messageForOrganizer: "Cal will ask your invitee to enter an address before scheduling.",
    attendeeInputType: "attendeeAddress",
    attendeeInputPlaceholder: "enter_address",
    defaultValueVariable: "attendeeAddress",
    iconUrl: "/map-pin-dark.svg",
    category: "in person",
    linkType: "static",
  },
  {
    default: true,
    type: DefaultEventLocationTypeEnum.SomewhereElse,
    label: "custom_attendee_location",
    variable: "address",
    organizerInputType: null,
    messageForOrganizer: "Cal will ask your invitee to enter any location before scheduling.",
    attendeeInputType: "somewhereElse",
    attendeeInputPlaceholder: "any_location",
    defaultValueVariable: "somewhereElse",
    iconUrl: "/message-pin.svg",
    category: "other",
    linkType: "static",
  },
  {
    default: true,
    type: DefaultEventLocationTypeEnum.InPerson,
    label: "in_person",
    organizerInputType: "text",
    messageForOrganizer: "Provide an Address or Place",
    // HACK:
    variable: "locationAddress",
    defaultValueVariable: "address",
    iconUrl: "/map-pin-dark.svg",
    category: "in person",
    linkType: "static",
  },
  {
    default: true,
    type: DefaultEventLocationTypeEnum.Conferencing,
    iconUrl: "/link.svg",
    organizerInputType: null,
    label: "organizer_default_conferencing_app",
    variable: "hostDefault",
    defaultValueVariable: "hostDefault",
    category: "conferencing",
    messageForOrganizer: "",
    linkType: "static",
    supportsCustomLabel: true,
  },
  {
    default: true,
    type: DefaultEventLocationTypeEnum.Link,
    label: "link_meeting",
    organizerInputType: "text",
    organizerInputLabel: "meeting_link",
    variable: "locationLink",
    messageForOrganizer: "Provide a Meeting Link",
    defaultValueVariable: "link",
    iconUrl: "/link.svg",
    category: "other",
    linkType: "static",
    supportsCustomLabel: true,
  },
  {
    default: true,
    type: DefaultEventLocationTypeEnum.Phone,
    label: "attendee_phone_number",
    variable: "phone",
    organizerInputType: null,
    attendeeInputType: "phone",
    attendeeInputPlaceholder: `enter_phone_number`,
    defaultValueVariable: "phone",
    messageForOrganizer: "Cal will ask your invitee to enter a phone number before scheduling.",
    // This isn't inputType phone because organizer doesn't need to provide it.
    // inputType: "phone"
    iconUrl: "/phone.svg",
    category: "phone",
    linkType: "static",
  },
  {
    default: true,
    type: DefaultEventLocationTypeEnum.UserPhone,
    label: "organizer_phone_number",
    messageForOrganizer: "Provide your phone number",
    organizerInputType: "phone",
    organizerInputLabel: "phone_number",
    variable: "locationPhoneNumber",
    defaultValueVariable: "hostPhoneNumber",
    iconUrl: "/phone.svg",
    category: "phone",
    linkType: "static",
  },
];

const translateAbleKeys = [
  "in_person_attendee_address",
  "in_person",
  "attendee_phone_number",
  "link_meeting",
  "organizer_phone_number",
  "organizer_default_conferencing_app",
  "somewhere_else",
  "custom_attendee_location",
];

export type LocationObject = {
  type: string;
  address?: string;
  displayLocationPublicly?: boolean;
  credentialId?: number;
  customLabel?: string;
} & Partial<
  Record<
    "address" | "attendeeAddress" | "link" | "hostPhoneNumber" | "hostDefault" | "phone" | "somewhereElse",
    string
  >
>;

// integrations:jitsi | 919999999999 | Delhi | https://manual.meeting.link | Around Video
export type BookingLocationValue = string;

export const AppStoreLocationType: Record<string, string> = {};

const locationsFromApps: EventLocationTypeFromApp[] = [];

for (const [appName, meta] of Object.entries(appStoreMetadata)) {
  const location = meta.appData?.location;
  if (location) {
    // TODO: This template variable replacement should happen once during app-store:build.
    for (const [key, value] of Object.entries(location)) {
      if (typeof value === "string") {
        // eslint-disable-next-line @typescript-eslint/ban-ts-comment
        // @ts-ignore
        location[key] = value.replace(/{SLUG}/g, meta.slug).replace(/{TITLE}/g, meta.name);
      }
    }
    const newLocation = {
      ...location,
      messageForOrganizer: location.messageForOrganizer || `Set ${location.label} link`,
      iconUrl: meta.logo,
      // For All event location apps, locationLink is where we store the input
      // TODO: locationLink and link seems redundant. We can modify the code to keep just one of them.
      variable: location.variable || "locationLink",
      defaultValueVariable: location.defaultValueVariable || "link",
    };

    // Static links always require organizer to input
    if (newLocation.linkType === "static") {
      newLocation.organizerInputType = location.organizerInputType || "text";
      if (newLocation.organizerInputPlaceholder?.match(/https?:\/\//)) {
        // HACK: Translation ends up removing https? if it's in the beginning :(
        newLocation.organizerInputPlaceholder = ` ${newLocation.organizerInputPlaceholder}`;
      }
    } else {
      newLocation.organizerInputType = null;
    }

    AppStoreLocationType[appName] = newLocation.type;

    locationsFromApps.push({
      ...newLocation,
    });
  }
}

const locations = [...defaultLocations, ...locationsFromApps];

export const getLocationFromApp = (locationType: string) =>
  locationsFromApps.find((l) => l.type === locationType);

// TODO: Rename this to getLocationByType()
export const getEventLocationType = (locationType: string | undefined | null) =>
  locations.find((l) => l.type === locationType);

const getStaticLinkLocationByValue = (value: string | undefined | null) => {
  if (!value) {
    return null;
  }
  return locations.find((l) => {
    if (l.default || l.linkType == "dynamic" || !l.urlRegExp) {
      return;
    }
    return new RegExp(l.urlRegExp).test(value);
  });
};

export const guessEventLocationType = (locationTypeOrValue: string | undefined | null) =>
  getEventLocationType(locationTypeOrValue) || getStaticLinkLocationByValue(locationTypeOrValue);

export const LocationType = { ...DefaultEventLocationTypeEnum, ...AppStoreLocationType };

type PrivacyFilteredLocationObject = Optional<LocationObject, "address" | "link" | "customLabel">;

export const privacyFilteredLocations = (locations: LocationObject[]): PrivacyFilteredLocationObject[] => {
  const locationsAfterPrivacyFilter = locations.map((location) => {
    const eventLocationType = getEventLocationType(location.type);
    if (!eventLocationType) {
      logger.debug(`Couldn't find location type. App might be uninstalled: ${location.type} `);
    }
    // Filter out locations that are not to be displayed publicly
    // Display if the location can be set to public - and also display all locations like google meet etc
    if (location.displayLocationPublicly || !eventLocationType) {
      return location;
    } else {
      // eslint-disable-next-line @typescript-eslint/no-unused-vars
      const { address: _1, link: _2, hostPhoneNumber: _3, ...privacyFilteredLocation } = location;
      logger.debug("Applied Privacy Filter", location, privacyFilteredLocation);
      return privacyFilteredLocation;
    }
  });
  return locationsAfterPrivacyFilter;
};

/**
 * Use this function for translating event location to a readable string
 * @param location
 * @param t
 * @returns string
 */
export const getMessageForOrganizer = (location: string, t: TFunction) => {
  const videoLocation = getLocationFromApp(location);
  const defaultLocation = defaultLocations.find((l) => l.type === location);
  if (defaultLocation) {
    return t(defaultLocation.messageForOrganizer);
  }
  if (videoLocation && videoLocation.linkType !== "static" && videoLocation.type !== "integrations:zoom") {
    return t(`Cal will provide a ${videoLocation.label} URL.`);
  }
  return "";
};

/**
 * Use this function to translate booking location value to a readable string
 * @param linkValue
 * @param translationFunction
 * @returns
 */
export const getHumanReadableLocationValue = (
  linkValue: string | undefined | null,
  translationFunction: TFunction
): string => {
  if (!linkValue) {
    return translationFunction("no_location");
  }

  // Just in case linkValue is a `locationType.type`(for old bookings)
  const eventLocationType = getEventLocationType(linkValue);
  const isDefault = eventLocationType?.default;
  if (eventLocationType) {
    // If we can find a video location based on linkValue then it means that the linkValue is something like integrations:google-meet and in that case we don't have the meeting URL to show.
    // Show a generic message in that case.
    return isDefault ? translationFunction(eventLocationType.label) : `${eventLocationType.label}`;
  }
  // Otherwise just show the available link value.
  return linkValue || "";
};

export const locationKeyToString = (location: LocationObject) => {
  const eventLocationType = getEventLocationType(location.type);
  if (!eventLocationType) {
    return null;
  }
  const defaultValueVariable = eventLocationType.defaultValueVariable;
  if (!defaultValueVariable) {
    console.error(`defaultValueVariable not set for ${location.type}`);
    return "";
  }
  return location[defaultValueVariable] || eventLocationType.label;
};

export const getEventLocationWithType = (
  locations: LocationObject[],
  locationType: EventLocationType["type"] | undefined
) => {
  const location = locations.find((location) => location.type === locationType);
  return location;
};

/**
 * It converts a static link based video location type(e.g. integrations:campfire_video) to it's value (e.g. https://campfire.to/my_link) set in the eventType.
 * If the type provided is already a value(when displayLocationPublicly is on), it would just return that.
 * For, dynamic link based video location apps, it doesn't do anything.
 */
export const getLocationValueForDB = (
  bookingLocationTypeOrValue: EventLocationType["type"],
  eventLocations: LocationObject[]
) => {
  let bookingLocation = bookingLocationTypeOrValue;
  let conferenceCredentialId: number | undefined = undefined;

  eventLocations.forEach((location) => {
    if (location.type === bookingLocationTypeOrValue) {
      const eventLocationType = getEventLocationType(bookingLocationTypeOrValue);
      conferenceCredentialId = location.credentialId;
      if (!eventLocationType) {
        return;
      }
      if (!eventLocationType.default && eventLocationType.linkType === "dynamic") {
        // Dynamic link based locations should still be saved as type. The beyond logic generates meeting URL based on the type.
        // This difference can be avoided when we start storing both type and value of a location
        return;
      }

      bookingLocation = location[eventLocationType.defaultValueVariable] || bookingLocation;
    }
  });

  if (bookingLocation.trim().length === 0) {
    bookingLocation = DailyLocationType;
  }

  return { bookingLocation, conferenceCredentialId };
};

export const getEventLocationValue = (eventLocations: LocationObject[], bookingLocation: LocationObject) => {
  const eventLocationType = getEventLocationType(bookingLocation?.type);
  if (!eventLocationType) {
    return "";
  }
  const defaultValueVariable = eventLocationType.defaultValueVariable;
  if (!defaultValueVariable) {
    console.error(`${defaultValueVariable} not set for ${bookingLocation.type}`);
    return "";
  }
  const eventLocation = getEventLocationWithType(eventLocations, bookingLocation?.type);
  if (!eventLocation) {
    console.error(`Could not find eventLocation for ${bookingLocation}`);
    return "";
  }

  // Must send .type here if value isn't available due to privacy setting.
  // For Booker Phone Number, it would be a value always. For others, value is either autogenerated or provided by Organizer and thus it's possible that organizer doesn't want it to show
  // Backend checks for `integration` to generate link
  // TODO: use zodSchema to ensure the type of data is correct
  return (
    bookingLocation[defaultValueVariable] || eventLocation[defaultValueVariable] || eventLocationType.type
  );
};

export function getSuccessPageLocationMessage(
  location: EventLocationType["type"],
  t: TFunction,
  bookingStatus?: BookingStatus
) {
  const eventLocationType = getEventLocationType(location);
  let locationToDisplay = location;
  if (eventLocationType && !eventLocationType.default && eventLocationType.linkType === "dynamic") {
    const isConfirmed = bookingStatus === BookingStatus.ACCEPTED;

    if (bookingStatus === BookingStatus.CANCELLED || bookingStatus === BookingStatus.REJECTED) {
      locationToDisplay == t("web_conference");
    } else if (isConfirmed) {
      locationToDisplay = `${getHumanReadableLocationValue(location, t)}: ${t(
        "meeting_url_in_confirmation_email"
      )}`;
    } else {
      locationToDisplay = t("web_conferencing_details_to_follow");
    }
  }
  return locationToDisplay;
}

export const getTranslatedLocation = (
  location: PrivacyFilteredLocationObject,
  eventLocationType: ReturnType<typeof getEventLocationType>,
  t: TFunction
) => {
  if (!eventLocationType) return null;
  const locationKey = z.string().default("").parse(locationKeyToString(location));
  const translatedLocation = location.type.startsWith("integrations:")
    ? eventLocationType.label
    : translateAbleKeys.includes(locationKey)
    ? t(locationKey)
    : locationKey;

  return translatedLocation;
};

export const getOrganizerInputLocationTypes = () => {
  const result: DefaultEventLocationType["type"] | EventLocationTypeFromApp["type"][] = [];

  const organizerInputTypeLocations = locations.filter((location) => !!location.organizerInputType);
  organizerInputTypeLocations?.forEach((l) => result.push(l.type));

  return result;
};

export const isAttendeeInputRequired = (locationType: string) => {
  const location = locations.find((l) => l.type === locationType);
  if (!location) {
    // Consider throwing an error here. This shouldn't happen normally.
    return false;
  }
  return location.attendeeInputType;
};<|MERGE_RESOLUTION|>--- conflicted
+++ resolved
@@ -70,13 +70,6 @@
 export type EventLocationType = DefaultEventLocationType | EventLocationTypeFromApp;
 
 export const DailyLocationType = "integrations:daily";
-<<<<<<< HEAD
-=======
-export const CalVideoLocationType = DailyLocationType;
-export const MeetLocationType = "integrations:google:meet";
-
-export const MSTeamsLocationType = "integrations:office365_video";
->>>>>>> 2d90d11e
 
 /**
  * This isn't an actual location app type. It is a special value that informs to use the Organizer's default conferencing app during booking
