--- conflicted
+++ resolved
@@ -21,9 +21,29 @@
       switchOnClick={(e) => {
         updateEnabled(e);
       }}
-<<<<<<< HEAD
       switchChecked={enabled}
       teamId={eventType.team?.id || undefined}>
+      <div className="flex flex-col gap-2">
+        <TextField
+          name="Plausible URL"
+          defaultValue="https://plausible.io/js/script.js"
+          placeholder="https://plausible.io/js/script.js"
+          value={plausibleUrl}
+          disabled={disabled}
+          onChange={(e) => {
+            setAppData("PLAUSIBLE_URL", e.target.value);
+          }}
+        />
+        <TextField
+          disabled={disabled}
+          name="Tracked Domain"
+          placeholder="yourdomain.com"
+          value={trackingId}
+          onChange={(e) => {
+            setAppData("trackingId", e.target.value);
+          }}
+        />
+      </div>
       <TextField
         name="Plausible URL"
         defaultValue="https://plausible.io/js/script.js"
@@ -43,28 +63,6 @@
           setAppData("trackingId", e.target.value);
         }}
       />
-=======
-      switchChecked={enabled}>
-      <div className="flex flex-col gap-2">
-        <TextField
-          name="Plausible URL"
-          defaultValue="https://plausible.io/js/script.js"
-          placeholder="https://plausible.io/js/script.js"
-          value={plausibleUrl}
-          onChange={(e) => {
-            setAppData("PLAUSIBLE_URL", e.target.value);
-          }}
-        />
-        <TextField
-          name="Tracked Domain"
-          placeholder="yourdomain.com"
-          value={trackingId}
-          onChange={(e) => {
-            setAppData("trackingId", e.target.value);
-          }}
-        />
-      </div>
->>>>>>> 4c4d8d97
     </AppCard>
   );
 };
