--- conflicted
+++ resolved
@@ -1,13 +1,5 @@
-<<<<<<< HEAD
-import { ethers } from "ethers";
-import { configureChains, createClient } from "wagmi";
-import { z } from "zod";
-
 import publicProcedure from "@calcom/trpc/server/procedures/publicProcedure";
 import { router } from "@calcom/trpc/server/trpc";
-=======
-import { router, publicProcedure } from "@calcom/trpc/server/trpc";
->>>>>>> 1eeb91a7
 
 import { ZBalanceInputSchema, ZBalanceOutputSchema } from "./balance.schema";
 import { ZContractInputSchema, ZContractOutputSchema } from "./contract.schema";
