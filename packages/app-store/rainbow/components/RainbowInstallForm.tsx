import { useEffect } from "react";
import { z } from "zod";

import { SetAppDataGeneric } from "@calcom/app-store/EventTypeAppContext";
import { useLocale } from "@calcom/lib/hooks/useLocale";
import { SUPPORTED_CHAINS_FOR_FORM } from "@calcom/rainbow/utils/ethereum";
<<<<<<< HEAD
import Select from "@calcom/ui/v2/core/form/Select";
=======
import type { FormValues } from "@calcom/web/pages/v2/event-types/[type]";
>>>>>>> 8583d9b2

import { appDataSchema } from "../zod";

type RainbowInstallFormProps = {
  setAppData: SetAppDataGeneric<typeof appDataSchema>;
} & Pick<z.infer<typeof appDataSchema>, "smartContractAddress" | "blockchainId">;

const RainbowInstallForm: React.FC<RainbowInstallFormProps> = ({
  setAppData,
  blockchainId,
  smartContractAddress,
}) => {
  const { t } = useLocale();

  return (
    <>
      <div className="mt-4 block items-center sm:flex">
        <div className="min-w-48 mb-4 sm:mb-0">
          <label htmlFor="blockchainId" className="flex text-sm font-medium text-neutral-700">
            {t("Blockchain")}
          </label>
        </div>
        <Select
          isSearchable={false}
          className="block w-full min-w-0 flex-1 rounded-sm text-sm"
          onChange={(e) => {
            setAppData("blockchainId", (e && e.value) || 1);
          }}
          defaultValue={SUPPORTED_CHAINS_FOR_FORM.find((e) => e.value === blockchainId)}
          options={SUPPORTED_CHAINS_FOR_FORM || [{ value: 1, label: "Ethereum" }]}
        />
      </div>
      <div className="block items-center sm:flex">
        <div className="min-w-48 mb-4 sm:mb-0">
          <label htmlFor="smartContractAddress" className="flex text-sm font-medium text-neutral-700">
            {t("token_address")}
          </label>
        </div>
        <div className="w-full">
          <div className="relative mt-1 rounded-sm">
            <input
              type="text"
              className="block w-full rounded-sm border-gray-300 text-sm "
              placeholder={t("Example: 0x71c7656ec7ab88b098defb751b7401b5f6d8976f")}
              defaultValue={(smartContractAddress || "") as string}
              onChange={(e) => {
                setAppData("smartContractAddress", e.target.value);
              }}
            />
          </div>
        </div>
      </div>
    </>
  );
};

export default RainbowInstallForm;<|MERGE_RESOLUTION|>--- conflicted
+++ resolved
@@ -1,14 +1,9 @@
-import { useEffect } from "react";
 import { z } from "zod";
 
 import { SetAppDataGeneric } from "@calcom/app-store/EventTypeAppContext";
 import { useLocale } from "@calcom/lib/hooks/useLocale";
 import { SUPPORTED_CHAINS_FOR_FORM } from "@calcom/rainbow/utils/ethereum";
-<<<<<<< HEAD
-import Select from "@calcom/ui/v2/core/form/Select";
-=======
-import type { FormValues } from "@calcom/web/pages/v2/event-types/[type]";
->>>>>>> 8583d9b2
+import Select from "@calcom/ui/v2/core/form/select";
 
 import { appDataSchema } from "../zod";
 
