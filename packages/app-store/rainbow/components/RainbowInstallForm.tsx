--- conflicted
+++ resolved
@@ -3,11 +3,7 @@
 import { SetAppDataGeneric } from "@calcom/app-store/EventTypeAppContext";
 import { useLocale } from "@calcom/lib/hooks/useLocale";
 import { SUPPORTED_CHAINS_FOR_FORM } from "@calcom/rainbow/utils/ethereum";
-<<<<<<< HEAD
-import { Select } from "@calcom/ui/components/form/select";
-=======
 import { Select } from "@calcom/ui";
->>>>>>> 22a030af
 
 import { appDataSchema } from "../zod";
 
