import { randomString } from "@calcom/lib/random";
import type { App } from "@calcom/types/App";

import { LocationType } from "../locations";
import _package from "./package.json";

export const metadata = {
  name: "Huddle01",
  description: _package.description,
  installed: true,
  type: "huddle01_video",
  imageSrc: "/api/app-store/huddle01video/icon.svg",
  variant: "conferencing",
  logo: "/api/app-store/huddle01video/icon.svg",
  publisher: "huddle01.com",
  url: "https://huddle01.com",
  verified: true,
  rating: 0, // TODO: placeholder for now, pull this from TrustPilot or G2
  reviews: 0, // TODO: placeholder for now, pull this from TrustPilot or G2
  category: "web3",
  slug: "huddle01_video",
  title: "Huddle01",
  trending: true,
  isGlobal: true,
  email: "support@huddle01.com",
  locationType: LocationType.Huddle01,
<<<<<<< HEAD
=======
  locationLabel: "Huddle01 Video",
>>>>>>> d1ffd1ed
  key: { apikey: randomString(12) },
} as App;

export * as lib from "./lib";<|MERGE_RESOLUTION|>--- conflicted
+++ resolved
@@ -24,10 +24,7 @@
   isGlobal: true,
   email: "support@huddle01.com",
   locationType: LocationType.Huddle01,
-<<<<<<< HEAD
-=======
   locationLabel: "Huddle01 Video",
->>>>>>> d1ffd1ed
   key: { apikey: randomString(12) },
 } as App;
 
