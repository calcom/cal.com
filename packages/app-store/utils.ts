import { Prisma } from "@prisma/client";
import { TFunction } from "next-i18next";
import { z } from "zod";

import { defaultLocations, EventLocationType } from "@calcom/app-store/locations";
import { EventTypeModel } from "@calcom/prisma/zod";
import { EventTypeMetaDataSchema } from "@calcom/prisma/zod-utils";
import type { App, AppMeta } from "@calcom/types/App";

// If you import this file on any app it should produce circular dependency
// import appStore from "./index";
import { appStoreMetadata } from "./apps.metadata.generated";

export type EventTypeApps = NonNullable<NonNullable<z.infer<typeof EventTypeMetaDataSchema>>["apps"]>;
export type EventTypeAppsList = keyof EventTypeApps;

const ALL_APPS_MAP = Object.keys(appStoreMetadata).reduce((store, key) => {
  store[key] = appStoreMetadata[key as keyof typeof appStoreMetadata];
  // eslint-disable-next-line @typescript-eslint/ban-ts-comment
  //@ts-ignore
  delete store[key]["/*"];
  // eslint-disable-next-line @typescript-eslint/ban-ts-comment
  //@ts-ignore
  delete store[key]["__createdUsingCli"];
  return store;
}, {} as Record<string, AppMeta>);

const credentialData = Prisma.validator<Prisma.CredentialArgs>()({
  select: { id: true, type: true, key: true, userId: true, appId: true },
});

type CredentialData = Prisma.CredentialGetPayload<typeof credentialData>;

export enum InstalledAppVariants {
  "conferencing" = "conferencing",
  "calendar" = "calendar",
  "payment" = "payment",
<<<<<<< HEAD
=======
  "analytics" = "analytics",
>>>>>>> e54bdb4c
  "automation" = "automation",
  "other" = "other",
}

export const ALL_APPS = Object.values(ALL_APPS_MAP);

type OptionTypeBase = {
  label: string;
  value: EventLocationType["type"];
  disabled?: boolean;
};

function translateLocations(locations: OptionTypeBase[], t: TFunction) {
  return locations.map((l) => ({
    ...l,
    label: t(l.label),
  }));
}

export function getLocationOptions(integrations: ReturnType<typeof getApps>, t: TFunction) {
  const locations: OptionTypeBase[] = [];
  defaultLocations.forEach((l) => {
    locations.push({
      label: l.label,
      value: l.type,
    });
  });
  integrations.forEach((app) => {
    if (app.locationOption) {
      locations.push(app.locationOption);
    }
  });

  return translateLocations(locations, t);
}

/**
 * This should get all available apps to the user based on his saved
 * credentials, this should also get globally available apps.
 */
function getApps(userCredentials: CredentialData[]) {
  const apps = ALL_APPS.map((appMeta) => {
    const credentials = userCredentials.filter((credential) => credential.type === appMeta.type);
    let locationOption: OptionTypeBase | null = null;

    /** If the app is a globally installed one, let's inject it's key */
    if (appMeta.isGlobal) {
      credentials.push({
        id: +new Date().getTime(),
        type: appMeta.type,
        // eslint-disable-next-line @typescript-eslint/no-non-null-assertion
        key: appMeta.key!,
        userId: +new Date().getTime(),
        appId: appMeta.slug,
      });
    }

    /** Check if app has location option AND add it if user has credentials for it */
    if (credentials.length > 0 && appMeta?.appData?.location) {
      locationOption = {
        value: appMeta.appData.location.type,
        label: appMeta.appData.location.label || "No label set",
        disabled: false,
      };
    }

    const credential: typeof credentials[number] | null = credentials[0] || null;
    return {
      ...appMeta,
      /**
       * @deprecated use `credentials`
       */
      credential,
      credentials,
      /** Option to display in `location` field while editing event types */
      locationOption,
    };
  });

  return apps;
}

export function hasIntegrationInstalled(type: App["type"]): boolean {
  return ALL_APPS.some((app) => app.type === type && !!app.installed);
}

export function getAppName(name: string): string | null {
  return ALL_APPS_MAP[name as keyof typeof ALL_APPS_MAP]?.name ?? null;
}

export function getAppType(name: string): string {
  const type = ALL_APPS_MAP[name as keyof typeof ALL_APPS_MAP].type;

  if (type.endsWith("_calendar")) {
    return "Calendar";
  }
  if (type.endsWith("_payment")) {
    return "Payment";
  }
  return "Unknown";
}

export const getEventTypeAppData = <T extends EventTypeAppsList>(
  eventType: Pick<z.infer<typeof EventTypeModel>, "price" | "currency" | "metadata">,
  appId: T,
  forcedGet?: boolean
): EventTypeApps[T] => {
  const metadata = eventType.metadata;
  const appMetadata = metadata?.apps && metadata.apps[appId];
  if (appMetadata) {
    const allowDataGet = forcedGet ? true : appMetadata.enabled;
    return allowDataGet ? appMetadata : null;
  }

  // Backward compatibility for existing event types.
  // TODO: After the new AppStore EventType App flow is stable, write a migration to migrate metadata to new format which will let us remove this compatibility code
  // Migration isn't being done right now, to allow a revert if needed
  const legacyAppsData = {
    stripe: {
      enabled: eventType.price > 0,
      // Price default is 0 in DB. So, it would always be non nullish.
      price: eventType.price,
      // Currency default is "usd" in DB.So, it would also be available always
      currency: eventType.currency,
    },
    rainbow: {
      enabled: !!(eventType.metadata?.smartContractAddress && eventType.metadata?.blockchainId),
      smartContractAddress: eventType.metadata?.smartContractAddress || "",
      blockchainId: eventType.metadata?.blockchainId || 0,
    },
    giphy: {
      enabled: !!eventType.metadata?.giphyThankYouPage,
      thankYouPage: eventType.metadata?.giphyThankYouPage || "",
    },
  } as const;

  // TODO: This assertion helps typescript hint that only one of the app's data can be returned
  const legacyAppData = legacyAppsData[appId as Extract<T, keyof typeof legacyAppsData>];
  const allowDataGet = forcedGet ? true : legacyAppData?.enabled;
  return allowDataGet ? legacyAppData : null;
};

export default getApps;<|MERGE_RESOLUTION|>--- conflicted
+++ resolved
@@ -35,10 +35,7 @@
   "conferencing" = "conferencing",
   "calendar" = "calendar",
   "payment" = "payment",
-<<<<<<< HEAD
-=======
   "analytics" = "analytics",
->>>>>>> e54bdb4c
   "automation" = "automation",
   "other" = "other",
 }
