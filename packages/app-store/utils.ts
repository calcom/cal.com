// If you import this file on any app it should produce circular dependency
// import appStore from "./index";
import { appStoreMetadata } from "@calcom/app-store/appStoreMetaData";
import type { EventLocationType } from "@calcom/app-store/locations";
import logger from "@calcom/lib/logger";
import { getPiiFreeCredential } from "@calcom/lib/piiFreeData";
import { safeStringify } from "@calcom/lib/safeStringify";
import type { AppCategories } from "@calcom/prisma/client";
import type { App, AppMeta } from "@calcom/types/App";
import type { CredentialForCalendarService } from "@calcom/types/Credential";

export * from "./_utils/getEventTypeAppData";

export type LocationOption = {
  label: string;
  value: EventLocationType["type"];
  icon?: string;
  disabled?: boolean;
};

const ALL_APPS_MAP = Object.keys(appStoreMetadata).reduce((store, key) => {
  const metadata = appStoreMetadata[key as keyof typeof appStoreMetadata] as AppMeta;

  store[key] = metadata;

  // eslint-disable-next-line @typescript-eslint/ban-ts-comment
  //@ts-ignore
  delete store[key]["/*"];
  // eslint-disable-next-line @typescript-eslint/ban-ts-comment
  //@ts-ignore
  delete store[key]["__createdUsingCli"];
  return store;
}, {} as Record<string, AppMeta>);

export type CredentialDataWithTeamName = CredentialForCalendarService & {
  team?: {
    name: string;
  } | null;
};

export const ALL_APPS = Object.values(ALL_APPS_MAP);

/**
 * This should get all available apps to the user based on his saved
 * credentials, this should also get globally available apps.
 */
function getApps(credentials: CredentialDataWithTeamName[], filterOnCredentials?: boolean) {
  const apps = ALL_APPS.reduce((reducedArray, appMeta) => {
    const appCredentials = credentials.filter((credential) => credential.appId === appMeta.slug);

    if (filterOnCredentials && !appCredentials.length && !appMeta.isGlobal) return reducedArray;

    let locationOption: LocationOption | null = null;

    /** If the app is a globally installed one, let's inject it's key */
    if (appMeta.isGlobal) {
      const credential = {
        id: 0,
        type: appMeta.type,
<<<<<<< HEAD

=======
         
>>>>>>> 14e845ea
        key: appMeta.key!,
        userId: 0,
        user: { email: "" },
        teamId: null,
        appId: appMeta.slug,
        invalid: false,
        delegatedTo: null,
        delegatedToId: null,
        delegationCredentialId: null,
        team: {
          name: "Default",
        },
      };
      logger.debug(
        `${appMeta.type} is a global app, injecting credential`,
        safeStringify(getPiiFreeCredential(credential))
      );
      appCredentials.push(credential);
    }

    /** Check if app has location option AND add it if user has credentials for it */
    if (appCredentials.length > 0 && appMeta?.appData?.location) {
      locationOption = {
        value: appMeta.appData.location.type,
        label: appMeta.appData.location.label || "No label set",
        disabled: false,
      };
    }

    const credential: (typeof appCredentials)[number] | null = appCredentials[0] || null;

    reducedArray.push({
      ...appMeta,
      /**
       * @deprecated use `credentials`
       */
      credential,
      credentials: appCredentials,
      /** Option to display in `location` field while editing event types */
      locationOption,
    });

    return reducedArray;
  }, [] as (App & { credential: CredentialDataWithTeamName; credentials: CredentialDataWithTeamName[]; locationOption: LocationOption | null })[]);

  return apps;
}

export function getLocalAppMetadata() {
  return ALL_APPS;
}

export function hasIntegrationInstalled(type: App["type"]): boolean {
  return ALL_APPS.some((app) => app.type === type && !!app.installed);
}

export function getAppName(name: string): string | null {
  return ALL_APPS_MAP[name as keyof typeof ALL_APPS_MAP]?.name ?? null;
}

export function getAppType(name: string): string {
  const type = ALL_APPS_MAP[name as keyof typeof ALL_APPS_MAP].type;

  if (type.endsWith("_calendar")) {
    return "Calendar";
  }
  if (type.endsWith("_payment")) {
    return "Payment";
  }
  return "Unknown";
}

export function getAppFromSlug(slug: string | undefined): AppMeta | undefined {
  return ALL_APPS.find((app) => app.slug === slug);
}

export function getAppFromLocationValue(type: string): AppMeta | undefined {
  return ALL_APPS.find((app) => app?.appData?.location?.type === type);
}

/**
 *
 * @param appCategories - from app metadata
 * @param concurrentMeetings - from app metadata
 * @returns - true if app supports team install
 */
export function doesAppSupportTeamInstall({
  appCategories,
  concurrentMeetings = undefined,
  isPaid,
}: {
  appCategories: string[];
  concurrentMeetings: boolean | undefined;
  isPaid: boolean;
}) {
  // Paid apps can't be installed on team level - That isn't supported
  if (isPaid) {
    return false;
  }
  return !appCategories.some(
    (category) =>
      category === "calendar" ||
      (defaultVideoAppCategories.includes(category as AppCategories) && !concurrentMeetings)
  );
}

export function isConferencing(appCategories: string[]) {
  return appCategories.some((category) => category === "conferencing" || category === "video");
}
export const defaultVideoAppCategories: AppCategories[] = [
  "messaging",
  "conferencing",
  // Legacy name for conferencing
  "video",
];

export default getApps;<|MERGE_RESOLUTION|>--- conflicted
+++ resolved
@@ -57,11 +57,6 @@
       const credential = {
         id: 0,
         type: appMeta.type,
-<<<<<<< HEAD
-
-=======
-         
->>>>>>> 14e845ea
         key: appMeta.key!,
         userId: 0,
         user: { email: "" },
