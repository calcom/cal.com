import type { AppCategories } from "@prisma/client";
import { Prisma } from "@prisma/client";

// If you import this file on any app it should produce circular dependency
// import appStore from "./index";
import { appStoreMetadata } from "@calcom/app-store/appStoreMetaData";
import type { EventLocationType } from "@calcom/app-store/locations";
import type { App, AppMeta } from "@calcom/types/App";

export * from "./_utils/getEventTypeAppData";

type LocationOption = {
  label: string;
  value: EventLocationType["type"];
  icon?: string;
  disabled?: boolean;
};

const ALL_APPS_MAP = Object.keys(appStoreMetadata).reduce((store, key) => {
  const metadata = appStoreMetadata[key as keyof typeof appStoreMetadata] as AppMeta;

  store[key] = metadata;

  // eslint-disable-next-line @typescript-eslint/ban-ts-comment
  //@ts-ignore
  delete store[key]["/*"];
  // eslint-disable-next-line @typescript-eslint/ban-ts-comment
  //@ts-ignore
  delete store[key]["__createdUsingCli"];
  return store;
}, {} as Record<string, AppMeta>);

const credentialData = Prisma.validator<Prisma.CredentialArgs>()({
  select: { id: true, type: true, key: true, userId: true, teamId: true, appId: true, invalid: true },
});

export type CredentialData = Prisma.CredentialGetPayload<typeof credentialData>;

export type CredentialDataWithTeamName = CredentialData & {
  team?: {
    name: string;
  } | null;
};

export const ALL_APPS = Object.values(ALL_APPS_MAP);

/**
 * This should get all available apps to the user based on his saved
 * credentials, this should also get globally available apps.
 */
function getApps(credentials: CredentialDataWithTeamName[], filterOnCredentials?: boolean) {
  const apps = ALL_APPS.reduce((reducedArray, appMeta) => {
    const appCredentials = credentials.filter((credential) => credential.type === appMeta.type);

    if (filterOnCredentials && !appCredentials.length && !appMeta.isGlobal) return reducedArray;

    let locationOption: LocationOption | null = null;

    /** If the app is a globally installed one, let's inject it's key */
    if (appMeta.isGlobal) {
      appCredentials.push({
        id: 0,
        type: appMeta.type,
        // eslint-disable-next-line @typescript-eslint/no-non-null-assertion
        key: appMeta.key!,
        userId: 0,
        teamId: null,
        appId: appMeta.slug,
        invalid: false,
        team: {
          name: "Global",
        },
      });
    }

    /** Check if app has location option AND add it if user has credentials for it */
    if (appCredentials.length > 0 && appMeta?.appData?.location) {
      locationOption = {
        value: appMeta.appData.location.type,
        label: appMeta.appData.location.label || "No label set",
        disabled: false,
      };
    }

    const credential: (typeof appCredentials)[number] | null = appCredentials[0] || null;

    reducedArray.push({
      ...appMeta,
      /**
       * @deprecated use `credentials`
       */
      credential,
      credentials: appCredentials,
      /** Option to display in `location` field while editing event types */
      locationOption,
    });

    return reducedArray;
  }, [] as (App & { credential: CredentialDataWithTeamName; credentials: CredentialDataWithTeamName[]; locationOption: LocationOption | null })[]);

  return apps;
}

export function getLocalAppMetadata() {
  return ALL_APPS;
}

export function hasIntegrationInstalled(type: App["type"]): boolean {
  return ALL_APPS.some((app) => app.type === type && !!app.installed);
}

export function getAppName(name: string): string | null {
  return ALL_APPS_MAP[name as keyof typeof ALL_APPS_MAP]?.name ?? null;
}

export function getAppType(name: string): string {
  const type = ALL_APPS_MAP[name as keyof typeof ALL_APPS_MAP].type;

  if (type.endsWith("_calendar")) {
    return "Calendar";
  }
  if (type.endsWith("_payment")) {
    return "Payment";
  }
  return "Unknown";
}

export function getAppFromSlug(slug: string | undefined): AppMeta | undefined {
  return ALL_APPS.find((app) => app.slug === slug);
}

export function getAppFromLocationValue(type: string): AppMeta | undefined {
  return ALL_APPS.find((app) => app?.appData?.location?.type === type);
}

export const defaultVideoAppCategories: AppCategories[] = [
  "conferencing",
  "messaging",
  // Legacy name for conferencing
  "video",
];

/**
 *
 * @param appCategories - from app metadata
 * @param concurrentMeetings - from app metadata
 * @returns - true if app supports team install
 */
export function doesAppSupportTeamInstall(
  appCategories: AppCategories[],
  concurrentMeetings: boolean | undefined = undefined
) {
  return !appCategories.some(
    (category) =>
<<<<<<< HEAD
      category === "calendar" || (defaultVideoAppCategories.includes(category) && !concurrentMeetings)
=======
      category === "calendar" ||
      (defaultVideoAppCategories.includes(category as AppCategories) && !concurrentMeetings)
>>>>>>> 57afd7a2
  );
}

export const defaultVideoAppCategories: AppCategories[] = [
  "conferencing",
  "messaging",
  // Legacy name for conferencing
  "video",
];

export default getApps;<|MERGE_RESOLUTION|>--- conflicted
+++ resolved
@@ -133,13 +133,6 @@
   return ALL_APPS.find((app) => app?.appData?.location?.type === type);
 }
 
-export const defaultVideoAppCategories: AppCategories[] = [
-  "conferencing",
-  "messaging",
-  // Legacy name for conferencing
-  "video",
-];
-
 /**
  *
  * @param appCategories - from app metadata
@@ -147,17 +140,13 @@
  * @returns - true if app supports team install
  */
 export function doesAppSupportTeamInstall(
-  appCategories: AppCategories[],
+  appCategories: string[],
   concurrentMeetings: boolean | undefined = undefined
 ) {
   return !appCategories.some(
     (category) =>
-<<<<<<< HEAD
-      category === "calendar" || (defaultVideoAppCategories.includes(category) && !concurrentMeetings)
-=======
       category === "calendar" ||
       (defaultVideoAppCategories.includes(category as AppCategories) && !concurrentMeetings)
->>>>>>> 57afd7a2
   );
 }
 
