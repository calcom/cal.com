import { Prisma } from "@prisma/client";
import type { TFunction } from "next-i18next";

// If you import this file on any app it should produce circular dependency
// import appStore from "./index";
import { appStoreMetadata } from "@calcom/app-store/appStoreMetaData";
import type { EventLocationType } from "@calcom/app-store/locations";
import { defaultLocations } from "@calcom/app-store/locations";
import type { App, AppMeta } from "@calcom/types/App";

export * from "./_utils/getEventTypeAppData";

type LocationOption = {
  label: string;
  value: EventLocationType["type"];
  icon?: string;
  disabled?: boolean;
};

const ALL_APPS_MAP = Object.keys(appStoreMetadata).reduce((store, key) => {
  const metadata = appStoreMetadata[key as keyof typeof appStoreMetadata] as AppMeta;
  if (metadata.logo && !metadata.logo.includes("/")) {
    const appDirName = `${metadata.isTemplate ? "templates" : ""}/${metadata.slug}`;
    metadata.logo = `/api/app-store/${appDirName}/${metadata.logo}`;
  }
  store[key] = metadata;

  // eslint-disable-next-line @typescript-eslint/ban-ts-comment
  //@ts-ignore
  delete store[key]["/*"];
  // eslint-disable-next-line @typescript-eslint/ban-ts-comment
  //@ts-ignore
  delete store[key]["__createdUsingCli"];
  return store;
}, {} as Record<string, AppMeta>);

const credentialData = Prisma.validator<Prisma.CredentialArgs>()({
  select: { id: true, type: true, key: true, userId: true, appId: true, invalid: true },
});

export type CredentialData = Prisma.CredentialGetPayload<typeof credentialData>;

export const InstalledAppVariants = [
  "conferencing",
  "calendar",
  "payment",
  "analytics",
  "automation",
  "other",
  "web3",
] as const;

export const ALL_APPS = Object.values(ALL_APPS_MAP);

export function getLocationGroupedOptions(integrations: ReturnType<typeof getApps>, t: TFunction) {
  const apps: Record<
    string,
    { label: string; value: string; disabled?: boolean; icon?: string; slug?: string }[]
  > = {};
  integrations.forEach((app) => {
    if (app.locationOption) {
      // All apps that are labeled as a locationOption are video apps. Extract the secondary category if available
      let category =
        app.categories.length >= 2 ? app.categories.find((category) => category !== "video") : app.category;
      if (!category) category = "video";
<<<<<<< HEAD
      const option = { ...app.locationOption, icon: app.imageSrc, slug: app.slug };
=======
      const option = { ...app.locationOption, icon: app.logo };
>>>>>>> 6f2312d1
      if (apps[category]) {
        apps[category] = [...apps[category], option];
      } else {
        apps[category] = [option];
      }
    }
  });

  defaultLocations.forEach((l) => {
    const category = l.category;
    if (apps[category]) {
      apps[category] = [
        ...apps[category],
        {
          label: l.label,
          value: l.type,
          icon: l.iconUrl,
        },
      ];
    } else {
      apps[category] = [
        {
          label: l.label,
          value: l.type,
          icon: l.iconUrl,
        },
      ];
    }
  });
  const locations = [];

  // Translating labels and pushing into array
  for (const category in apps) {
    const tmp = {
      label: t(category),
      options: apps[category].map((l) => ({
        ...l,
        label: t(l.label),
      })),
    };

    locations.push(tmp);
  }

  return locations;
}

/**
 * This should get all available apps to the user based on his saved
 * credentials, this should also get globally available apps.
 */
function getApps(userCredentials: CredentialData[]) {
  const apps = ALL_APPS.map((appMeta) => {
    const credentials = userCredentials.filter((credential) => credential.type === appMeta.type);
    let locationOption: LocationOption | null = null;

    /** If the app is a globally installed one, let's inject it's key */
    if (appMeta.isGlobal) {
      credentials.push({
        id: +new Date().getTime(),
        type: appMeta.type,
        // eslint-disable-next-line @typescript-eslint/no-non-null-assertion
        key: appMeta.key!,
        userId: +new Date().getTime(),
        appId: appMeta.slug,
        invalid: false,
      });
    }

    /** Check if app has location option AND add it if user has credentials for it */
    if (credentials.length > 0 && appMeta?.appData?.location) {
      locationOption = {
        value: appMeta.appData.location.type,
        label: appMeta.appData.location.label || "No label set",
        disabled: false,
      };
    }

    const credential: (typeof credentials)[number] | null = credentials[0] || null;
    return {
      ...appMeta,
      /**
       * @deprecated use `credentials`
       */
      credential,
      credentials,
      /** Option to display in `location` field while editing event types */
      locationOption,
    };
  });

  return apps;
}

export function getLocalAppMetadata() {
  return ALL_APPS;
}

export function hasIntegrationInstalled(type: App["type"]): boolean {
  return ALL_APPS.some((app) => app.type === type && !!app.installed);
}

export function getAppName(name: string): string | null {
  return ALL_APPS_MAP[name as keyof typeof ALL_APPS_MAP]?.name ?? null;
}

export function getAppType(name: string): string {
  const type = ALL_APPS_MAP[name as keyof typeof ALL_APPS_MAP].type;

  if (type.endsWith("_calendar")) {
    return "Calendar";
  }
  if (type.endsWith("_payment")) {
    return "Payment";
  }
  return "Unknown";
}

export function getAppFromSlug(slug: string | undefined): AppMeta | undefined {
  return ALL_APPS.find((app) => app.slug === slug);
}

export function getAppFromLocationValue(type: string): AppMeta | undefined {
  return ALL_APPS.find((app) => app?.appData?.location?.type === type);
}

export default getApps;<|MERGE_RESOLUTION|>--- conflicted
+++ resolved
@@ -63,11 +63,7 @@
       let category =
         app.categories.length >= 2 ? app.categories.find((category) => category !== "video") : app.category;
       if (!category) category = "video";
-<<<<<<< HEAD
-      const option = { ...app.locationOption, icon: app.imageSrc, slug: app.slug };
-=======
-      const option = { ...app.locationOption, icon: app.logo };
->>>>>>> 6f2312d1
+      const option = { ...app.locationOption, icon: app.logo, slug: app.slug };
       if (apps[category]) {
         apps[category] = [...apps[category], option];
       } else {
