import { AppOnboardingSteps } from "@calcom/lib/apps/appOnboardingSteps";
import { getAppOnboardingUrl } from "@calcom/lib/apps/getAppOnboardingUrl";
import { WEBAPP_URL } from "@calcom/lib/constants";
import type { DialogProps } from "@calcom/ui";
import { Button } from "@calcom/ui";
import { Dialog, DialogClose, DialogContent, DialogFooter } from "@calcom/ui";

<<<<<<< HEAD
import useAddAppMutation from "../../_utils/useAddAppMutation";

export function AccountDialog(props: DialogProps) {
  const mutation = useAddAppMutation(null);
=======
export function AccountDialog(
  props: DialogProps & {
    handleSubmit: () => void;
  }
) {
>>>>>>> 00ee1ef4
  return (
    <Dialog name="Account check" open={props.open} onOpenChange={props.onOpenChange}>
      <DialogContent
        type="creation"
        title="Connecting with MS Teams requires a work/school Microsoft account."
        description="If you continue with a personal account you will receive an error">
        <DialogFooter showDivider className="mt-6">
          <>
            <DialogClose
              type="button"
              color="secondary"
              tabIndex={-1}
              onClick={() => {
                props.onOpenChange?.(false);
              }}>
              Cancel
            </DialogClose>

<<<<<<< HEAD
            <Button
              type="button"
              onClick={() =>
                mutation.mutate({
                  type: "office365_video",
                  variant: "conferencing",
                  slug: "msteams",
                  returnTo:
                    WEBAPP_URL +
                    getAppOnboardingUrl({
                      slug: "msteams",
                      step: AppOnboardingSteps.EVENT_TYPES_STEP,
                    }),
                })
              }>
=======
            <Button type="button" onClick={props.handleSubmit}>
>>>>>>> 00ee1ef4
              Continue
            </Button>
          </>
        </DialogFooter>
      </DialogContent>
    </Dialog>
  );
}

export default AccountDialog;<|MERGE_RESOLUTION|>--- conflicted
+++ resolved
@@ -1,22 +1,12 @@
-import { AppOnboardingSteps } from "@calcom/lib/apps/appOnboardingSteps";
-import { getAppOnboardingUrl } from "@calcom/lib/apps/getAppOnboardingUrl";
-import { WEBAPP_URL } from "@calcom/lib/constants";
 import type { DialogProps } from "@calcom/ui";
 import { Button } from "@calcom/ui";
 import { Dialog, DialogClose, DialogContent, DialogFooter } from "@calcom/ui";
 
-<<<<<<< HEAD
-import useAddAppMutation from "../../_utils/useAddAppMutation";
-
-export function AccountDialog(props: DialogProps) {
-  const mutation = useAddAppMutation(null);
-=======
 export function AccountDialog(
   props: DialogProps & {
     handleSubmit: () => void;
   }
 ) {
->>>>>>> 00ee1ef4
   return (
     <Dialog name="Account check" open={props.open} onOpenChange={props.onOpenChange}>
       <DialogContent
@@ -35,25 +25,7 @@
               Cancel
             </DialogClose>
 
-<<<<<<< HEAD
-            <Button
-              type="button"
-              onClick={() =>
-                mutation.mutate({
-                  type: "office365_video",
-                  variant: "conferencing",
-                  slug: "msteams",
-                  returnTo:
-                    WEBAPP_URL +
-                    getAppOnboardingUrl({
-                      slug: "msteams",
-                      step: AppOnboardingSteps.EVENT_TYPES_STEP,
-                    }),
-                })
-              }>
-=======
             <Button type="button" onClick={props.handleSubmit}>
->>>>>>> 00ee1ef4
               Continue
             </Button>
           </>
