--- conflicted
+++ resolved
@@ -75,11 +75,7 @@
                         }}
                         type="button"
                         className="mt-4 text-base sm:mt-0 sm:rounded-l-none">
-<<<<<<< HEAD
-                        <Icon.ClipboardCopyIcon className="mr-2 h-5 w-5 text-neutral-100" />
-=======
-                        <ClipboardCopyIcon className="h-5 w-5 text-neutral-100 ltr:mr-2 rtl:ml-2" />
->>>>>>> 45d10a3b
+                        <Icon.ClipboardCopyIcon className="h-5 w-5 text-neutral-100 ltr:mr-2 rtl:ml-2" />
                         {t("copy")}
                       </Button>
                     </Tooltip>
