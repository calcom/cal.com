--- conflicted
+++ resolved
@@ -5,12 +5,8 @@
 
 import { useLocale } from "@calcom/lib/hooks/useLocale";
 import { trpc } from "@calcom/trpc/react";
-<<<<<<< HEAD
-import { Button, Icon, showToast, Tooltip } from "@calcom/ui";
-=======
 import { Button, showToast, Tooltip } from "@calcom/ui";
 import { ClipboardCopyIcon } from "@calcom/ui/components/icon";
->>>>>>> 2d50d09c
 
 export interface IZapierSetupProps {
   inviteLink: string;
@@ -80,11 +76,7 @@
                         }}
                         type="button"
                         className="mt-4 text-base sm:mt-0 sm:rounded-l-none">
-<<<<<<< HEAD
-                        <Icon.ClipboardCopyIcon className="h-5 w-5 text-neutral-100 ltr:mr-2 rtl:ml-2" />
-=======
                         <ClipboardCopyIcon className="h-5 w-5 text-gray-100 ltr:mr-2 rtl:ml-2" />
->>>>>>> 2d50d09c
                         {t("copy")}
                       </Button>
                     </Tooltip>
