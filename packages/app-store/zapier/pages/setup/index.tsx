import { Trans } from "next-i18next";
import Link from "next/link";
import { useState } from "react";
import { Toaster } from "react-hot-toast";

import { useLocale } from "@calcom/lib/hooks/useLocale";
import { trpc } from "@calcom/trpc/react";
import { Button, Tooltip, showToast } from "@calcom/ui";
import { Clipboard } from "@calcom/ui/components/icon";

export interface IZapierSetupProps {
  inviteLink?: string;
}

const ZAPIER = "zapier";

export default function ZapierSetup(props: IZapierSetupProps) {
  const [newApiKeys, setNewApiKeys] = useState<Record<string, string>>({});
  const { t } = useLocale();
  const utils = trpc.useContext();
  const integrations = trpc.viewer.integrations.useQuery({ variant: "automation" });
  const oldApiKey = trpc.viewer.apiKeys.findKeyOfType.useQuery({ appId: ZAPIER });
<<<<<<< HEAD
  const teamsList = trpc.viewer.teams.listOwnedTeams.useQuery(undefined, {
    refetchOnWindowFocus: false,
  });
  const teams = teamsList.data?.map((team) => ({ id: team.id, name: team.name }));
  const deleteApiKey = trpc.viewer.apiKeys.delete.useMutation({
    onSuccess: () => {
      utils.viewer.apiKeys.findKeyOfType.invalidate();
    },
  });
  const zapierCredentials: { credentialIds: number[] } | undefined = integrations.data?.items.find(
=======

  const deleteApiKey = trpc.viewer.apiKeys.delete.useMutation();
  const zapierCredentials: { userCredentialIds: number[] } | undefined = integrations.data?.items.find(
>>>>>>> 58d6bb84
    (item: { type: string }) => item.type === "zapier_automation"
  );
  const [credentialId] = zapierCredentials?.userCredentialIds || [false];
  const showContent = integrations.data && integrations.isSuccess && credentialId;
  const isCalDev = process.env.NEXT_PUBLIC_WEBAPP_URL === "https://app.cal.dev";

  async function createApiKey(teamId?: number) {
    const event = { note: "Zapier", expiresAt: null, appId: ZAPIER, teamId };
    const apiKey = await utils.client.viewer.apiKeys.create.mutate(event);

    if (oldApiKey.data) {
      const oldKey = teamId
        ? oldApiKey.data.find((key) => key.teamId === teamId)
        : oldApiKey.data.find((key) => !key.teamId);

      if (oldKey) {
        deleteApiKey.mutate({
          id: oldKey.id,
        });
      }
    }

    return apiKey;
  }

  async function generateApiKey(teamId?: number) {
    const apiKey = await createApiKey(teamId);
    setNewApiKeys({ ...newApiKeys, [teamId || ""]: apiKey });
  }

  if (integrations.isLoading) {
    return <div className="bg-emphasis absolute z-50 flex h-screen w-full items-center" />;
  }

  return (
    <div className="bg-emphasis flex h-screen">
      {showContent ? (
        <div className="bg-default m-auto max-w-[43em] overflow-auto rounded pb-10 md:p-10">
          <div className="md:flex md:flex-row">
            <div className="invisible md:visible">
              <img className="h-11" src="/api/app-store/zapier/icon.svg" alt="Zapier Logo" />
            </div>
            <div className="ml-2 ltr:mr-2 rtl:ml-2 md:ml-5">
              <div className="text-default">{t("setting_up_zapier")}</div>

              <>
                <div className="mt-1 text-xl">{t("generate_api_key")}:</div>
                {!teams ? (
                  <Button color="secondary" onClick={() => createApiKey()} className="mb-4 mt-2">
                    {t("generate_api_key")}
                  </Button>
                ) : (
                  <>
                    <div className="mt-8 text-sm font-semibold">Your event types:</div>
                    {!newApiKeys[""] ? (
                      <Button color="secondary" onClick={() => generateApiKey()} className="mb-4 mt-2">
                        {t("generate_api_key")}
                      </Button>
                    ) : (
                      <CopyApiKey apiKey={newApiKeys[""]} />
                    )}
                    {teams.map((team) => {
                      return (
                        <div key={team.name}>
                          <div className="mt-2 text-sm font-semibold">{team.name}:</div>
                          {!newApiKeys[team.id] ? (
                            <Button
                              color="secondary"
                              onClick={() => generateApiKey(team.id)}
                              className="mb-4 mt-2">
                              {t("generate_api_key")}
                            </Button>
                          ) : (
                            <CopyApiKey apiKey={newApiKeys[team.id]} />
                          )}
                        </div>
                      );
                    })}
                  </>
                )}
              </>

              <ol className="mb-5 ml-5 mt-5 list-decimal ltr:mr-5 rtl:ml-5">
                {isCalDev && (
                  <li>
                    {t("go_to")}
                    <a href={props.inviteLink} className="text-orange-600 underline">
                      {t("zapier_invite_link")}
                    </a>
                  </li>
                )}
                <Trans i18nKey="zapier_setup_instructions">
                  <li>Log into your Zapier account and create a new Zap.</li>
                  <li>Select Cal.com as your Trigger app. Also choose a Trigger event.</li>
                  <li>Choose your account and then enter your Unique API Key.</li>
                  <li>Test your Trigger.</li>
                  <li>You&apos;re set!</li>
                </Trans>
              </ol>
              <Link href="/apps/installed/automation?hl=zapier" passHref={true} legacyBehavior>
                <Button color="secondary">{t("done")}</Button>
              </Link>
            </div>
          </div>
        </div>
      ) : (
        <div className="ml-5 mt-5">
          <div>{t("install_zapier_app")}</div>
          <div className="mt-3">
            <Link href="/apps/zapier" passHref={true} legacyBehavior>
              <Button>{t("go_to_app_store")}</Button>
            </Link>
          </div>
        </div>
      )}
      <Toaster position="bottom-right" />
    </div>
  );
}

const CopyApiKey = ({ apiKey }: { apiKey: string }) => {
  const { t } = useLocale();
  return (
    <div>
      <div className="my-2 mt-3 flex-wrap sm:flex sm:flex-nowrap">
        <code className="bg-subtle h-full w-full whitespace-pre-wrap rounded-md py-[6px] pl-2 pr-2 sm:rounded-r-none sm:pr-5">
          {apiKey}
        </code>
        <Tooltip side="top" content={t("copy_to_clipboard")}>
          <Button
            onClick={() => {
              navigator.clipboard.writeText(apiKey);
              showToast(t("api_key_copied"), "success");
            }}
            type="button"
            className="mt-4 text-base sm:mt-0 sm:rounded-l-none">
            <Clipboard className="h-4 w-4 ltr:mr-2 rtl:ml-2" />
            {t("copy")}
          </Button>
        </Tooltip>
      </div>
      <div className="text-subtle mb-5 mt-2 text-sm">{t("copy_somewhere_safe")}</div>
    </div>
  );
};<|MERGE_RESOLUTION|>--- conflicted
+++ resolved
@@ -20,7 +20,6 @@
   const utils = trpc.useContext();
   const integrations = trpc.viewer.integrations.useQuery({ variant: "automation" });
   const oldApiKey = trpc.viewer.apiKeys.findKeyOfType.useQuery({ appId: ZAPIER });
-<<<<<<< HEAD
   const teamsList = trpc.viewer.teams.listOwnedTeams.useQuery(undefined, {
     refetchOnWindowFocus: false,
   });
@@ -30,12 +29,7 @@
       utils.viewer.apiKeys.findKeyOfType.invalidate();
     },
   });
-  const zapierCredentials: { credentialIds: number[] } | undefined = integrations.data?.items.find(
-=======
-
-  const deleteApiKey = trpc.viewer.apiKeys.delete.useMutation();
   const zapierCredentials: { userCredentialIds: number[] } | undefined = integrations.data?.items.find(
->>>>>>> 58d6bb84
     (item: { type: string }) => item.type === "zapier_automation"
   );
   const [credentialId] = zapierCredentials?.userCredentialIds || [false];
