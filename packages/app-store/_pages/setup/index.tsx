import dynamic from "next/dynamic";

import { DynamicComponent } from "../../_components/DynamicComponent";

export const AppSetupMap = {
  alby: dynamic(() => import("../../alby/pages/setup")),
  "apple-calendar": dynamic(() => import("../../applecalendar/pages/setup")),
  exchange: dynamic(() => import("../../exchangecalendar/pages/setup")),
  "exchange2013-calendar": dynamic(() => import("../../exchange2013calendar/pages/setup")),
  "exchange2016-calendar": dynamic(() => import("../../exchange2016calendar/pages/setup")),
  "caldav-calendar": dynamic(() => import("../../caldavcalendar/pages/setup")),
  "ics-feed": dynamic(() => import("../../ics-feedcalendar/pages/setup")),
  zapier: dynamic(() => import("../../zapier/pages/setup")),
  make: dynamic(() => import("../../make/pages/setup")),
  sendgrid: dynamic(() => import("../../sendgrid/pages/setup")),
  stripe: dynamic(() => import("../../stripepayment/pages/setup")),
  paypal: dynamic(() => import("../../paypal/pages/setup")),
<<<<<<< HEAD
  adyen: dynamic(() => import("../../adyen/pages/setup")),
=======
  hitpay: dynamic(() => import("../../hitpay/pages/setup")),
>>>>>>> 1848cd55
};

export const AppSetupPage = (props: { slug: string }) => {
  return <DynamicComponent<typeof AppSetupMap> componentMap={AppSetupMap} {...props} />;
};

export default AppSetupPage;<|MERGE_RESOLUTION|>--- conflicted
+++ resolved
@@ -15,11 +15,8 @@
   sendgrid: dynamic(() => import("../../sendgrid/pages/setup")),
   stripe: dynamic(() => import("../../stripepayment/pages/setup")),
   paypal: dynamic(() => import("../../paypal/pages/setup")),
-<<<<<<< HEAD
+  hitpay: dynamic(() => import("../../hitpay/pages/setup")),
   adyen: dynamic(() => import("../../adyen/pages/setup")),
-=======
-  hitpay: dynamic(() => import("../../hitpay/pages/setup")),
->>>>>>> 1848cd55
 };
 
 export const AppSetupPage = (props: { slug: string }) => {
