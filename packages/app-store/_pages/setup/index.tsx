--- conflicted
+++ resolved
@@ -16,11 +16,8 @@
   stripe: dynamic(() => import("../../stripepayment/pages/setup")),
   paypal: dynamic(() => import("../../paypal/pages/setup")),
   hitpay: dynamic(() => import("../../hitpay/pages/setup")),
-<<<<<<< HEAD
   bigbluebutton: dynamic(() => import("../../bigbluebutton/pages/setup")),
-=======
   btcpayserver: dynamic(() => import("../../btcpayserver/pages/setup")),
->>>>>>> 6ba49a73
 };
 
 export const AppSetupPage = (props: { slug: string }) => {
