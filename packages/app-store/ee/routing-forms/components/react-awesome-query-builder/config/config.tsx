--- conflicted
+++ resolved
@@ -125,11 +125,7 @@
 delete operators.is_not_null;
 
 /**
-<<<<<<< HEAD
- * Not supported with JSONLogic
-=======
  * Not supported with JSONLogic. Implement them and add these back -> https://github.com/jwadhams/json-logic-js/issues/81
->>>>>>> 8593da4e
  */
 delete operators.starts_with;
 delete operators.ends_with;
