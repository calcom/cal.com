--- conflicted
+++ resolved
@@ -194,11 +194,7 @@
   const utils = trpc.useContext();
   const router = useRouter();
 
-<<<<<<< HEAD
-  const mutation = trpc.useMutation("viewer.app_routing_forms.form.create", {
-=======
   const mutation = trpc.useMutation("viewer.app_routing_forms.formMutation", {
->>>>>>> 78a02441
     onSuccess() {
       router.replace(router.asPath);
       showToast("Form updated successfully.", "success");
