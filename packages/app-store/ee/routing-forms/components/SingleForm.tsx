import { App_RoutingForms_Form } from "@prisma/client";
import Link from "next/link";
import { useEffect, useState } from "react";
import { Controller, useForm, UseFormReturn } from "react-hook-form";

import { ShellMain } from "@calcom/features/shell/Shell";
import useApp from "@calcom/lib/hooks/useApp";
import { useLocale } from "@calcom/lib/hooks/useLocale";
import { trpc } from "@calcom/trpc/react";
import {
  AppGetServerSidePropsContext,
  AppPrisma,
  AppSsrInit,
  AppUser,
} from "@calcom/types/AppGetServerSideProps";
import {
  Alert,
  Badge,
  Button,
  ButtonGroup,
  Dialog,
  DialogClose,
  DialogContent,
  DialogFooter,
  DialogHeader,
  DropdownMenuSeparator,
  Form,
  Meta,
  SettingsToggle,
  showToast,
  TextAreaField,
  TextField,
  Tooltip,
  VerticalDivider,
} from "@calcom/ui";
import { FiExternalLink, FiLink, FiDownload, FiCode, FiTrash } from "@calcom/ui/components/icon";

import { RoutingPages } from "../lib/RoutingPages";
import { getSerializableForm } from "../lib/getSerializableForm";
import { processRoute } from "../lib/processRoute";
import { Response, Route, SerializableForm } from "../types/types";
import { FormAction, FormActionsDropdown, FormActionsProvider } from "./FormActions";
import FormInputFields from "./FormInputFields";
import RoutingNavBar from "./RoutingNavBar";

type RoutingForm = SerializableForm<App_RoutingForms_Form>;

export type RoutingFormWithResponseCount = RoutingForm & {
  _count: {
    responses: number;
  };
};

const Actions = ({
  form,
  mutation,
}: {
  form: RoutingFormWithResponseCount;
  mutation: {
    isLoading: boolean;
  };
}) => {
  const { t } = useLocale();
  const { data: typeformApp } = useApp("typeform");

  return (
    <div className="flex items-center">
      <FormAction className="self-center" data-testid="toggle-form" action="toggle" routingForm={form} />
      <VerticalDivider />
      <ButtonGroup combined containerProps={{ className: "hidden md:inline-flex items-center" }}>
        <Tooltip content={t("preview")}>
          <FormAction
            routingForm={form}
            color="secondary"
            target="_blank"
            variant="icon"
            type="button"
            rel="noreferrer"
            action="preview"
            StartIcon={FiExternalLink}
          />
        </Tooltip>
        <FormAction
          routingForm={form}
          action="copyLink"
          color="secondary"
          variant="icon"
          type="button"
          StartIcon={FiLink}
          tooltip={t("copy_link_to_form")}
        />

        <Tooltip content="Download Responses">
          <FormAction
            data-testid="download-responses"
            routingForm={form}
            action="download"
            color="secondary"
            variant="icon"
            type="button"
            StartIcon={FiDownload}
          />
        </Tooltip>
        <FormAction
          routingForm={form}
          action="embed"
          color="secondary"
          variant="icon"
          StartIcon={FiCode}
          tooltip={t("embed")}
        />
        <DropdownMenuSeparator />
        <FormAction
          routingForm={form}
          action="_delete"
          // className="mr-3"
          variant="icon"
          StartIcon={FiTrash}
          color="secondary"
          type="button"
          tooltip={t("delete")}
        />
        {typeformApp?.isInstalled ? (
          <FormActionsDropdown form={form}>
            <FormAction
              data-testid="copy-redirect-url"
              routingForm={form}
              action="copyRedirectUrl"
              color="minimal"
              type="button"
              StartIcon={FiLink}>
              {t("Copy Typeform Redirect Url")}
            </FormAction>
          </FormActionsDropdown>
        ) : null}
      </ButtonGroup>

      <div className="flex md:hidden">
        <FormActionsDropdown form={form}>
          <FormAction
            routingForm={form}
            color="minimal"
            target="_blank"
            type="button"
            rel="noreferrer"
            action="preview"
            StartIcon={FiExternalLink}>
            {t("preview")}
          </FormAction>
          <FormAction
            action="copyLink"
            className="w-full"
            routingForm={form}
            color="minimal"
            type="button"
            StartIcon={FiLink}>
            {t("copy_link_to_form")}
          </FormAction>
          <FormAction
            action="download"
            routingForm={form}
            className="w-full"
            color="minimal"
            type="button"
            StartIcon={FiDownload}>
            {t("download_responses")}
          </FormAction>
          <FormAction
            action="embed"
            routingForm={form}
            color="minimal"
            type="button"
            className="w-full"
            StartIcon={FiCode}>
            {t("embed")}
          </FormAction>
          {typeformApp ? (
            <FormAction
              data-testid="copy-redirect-url"
              routingForm={form}
              action="copyRedirectUrl"
              color="minimal"
              type="button"
              StartIcon={FiLink}>
              {t("Copy Typeform Redirect Url")}
            </FormAction>
          ) : null}
          <DropdownMenuSeparator />
          <FormAction
            action="_delete"
            routingForm={form}
            className="w-full"
            type="button"
            color="destructive"
            StartIcon={FiTrash}>
            {t("delete")}
          </FormAction>
        </FormActionsDropdown>
      </div>
      <VerticalDivider />
      <Button data-testid="update-form" loading={mutation.isLoading} type="submit" color="primary">
        {t("save")}
      </Button>
    </div>
  );
};

type SingleFormComponentProps = {
  form: RoutingFormWithResponseCount;
  appUrl: string;
  Page: React.FC<{
    form: RoutingFormWithResponseCount;
    appUrl: string;
    hookForm: UseFormReturn<RoutingFormWithResponseCount>;
  }>;
};

function SingleForm({ form, appUrl, Page }: SingleFormComponentProps) {
  const utils = trpc.useContext();
  const { t } = useLocale();

  const [isTestPreviewOpen, setIsTestPreviewOpen] = useState(false);
  const [response, setResponse] = useState<Response>({});
  const [decidedAction, setDecidedAction] = useState<Route["action"] | null>(null);

  function testRouting() {
    const action = processRoute({ form, response });
    setDecidedAction(action);
  }

  const hookForm = useForm({
    defaultValues: form,
  });

  useEffect(() => {
    hookForm.reset(form);
  }, [form, hookForm]);

  const mutation = trpc.viewer.appRoutingForms.formMutation.useMutation({
    onSuccess() {
      showToast("Form updated successfully.", "success");
    },
    onError(e) {
      if (e.message) {
        showToast(e.message, "error");
        return;
      }
      showToast(`Something went wrong`, "error");
    },
    onSettled() {
      utils.viewer.appRoutingForms.formQuery.invalidate({ id: form.id });
    },
  });
  const connectedForms = form.connectedForms;

  return (
    <>
      <Form
        form={hookForm}
        handleSubmit={(data) => {
          // eslint-disable-next-line @typescript-eslint/ban-ts-comment
          //@ts-ignore
          mutation.mutate({
            ...data,
          });
        }}>
        <FormActionsProvider appUrl={appUrl}>
          <Meta title={form.name} description={form.description || ""} />
          <ShellMain
            heading={form.name}
            subtitle={form.description || ""}
            backPath={`/${appUrl}/forms`}
            CTA={<Actions form={form} mutation={mutation} />}>
            <div className="-mx-4 px-4 sm:px-6 md:-mx-8 md:px-8">
              <div className="flex flex-col items-center md:flex-row md:items-start">
                <div className="lg:min-w-72 lg:max-w-72 mb-6 md:mr-6">
                  <TextField
                    type="text"
                    containerClassName="mb-6"
                    placeholder="Title"
                    {...hookForm.register("name")}
                  />
                  <TextAreaField
                    rows={3}
                    id="description"
                    data-testid="description"
                    placeholder="Form Description"
                    {...hookForm.register("description")}
                    defaultValue={form.description || ""}
                  />

                  <div className="mt-6">
                    <Controller
                      name="settings.emailOwnerOnSubmission"
                      control={hookForm.control}
                      render={({ field: { value, onChange } }) => {
                        return (
                          <SettingsToggle
                            title={t("routing_forms_send_email_owner")}
                            description={t("routing_forms_send_email_owner_description")}
                            checked={value}
                            onCheckedChange={(val) => onChange(val)}
                          />
                        );
                      }}
                    />
                  </div>

                  {form.routers.length ? (
                    <div className="mt-6">
<<<<<<< HEAD
                      <div className="mb-2 block text-sm  font-semibold leading-none text-black ">
                        Routers
                      </div>
=======
                      <div className="mb-2 block text-sm font-semibold leading-none text-black ">Routers</div>
>>>>>>> 2d50d09c
                      <p className="-mt-1 text-xs leading-normal text-gray-600">
                        Modifications in fields and routes of following forms will be reflected in this form.
                      </p>
                      <div className="flex">
                        {form.routers.map((router) => {
                          return (
                            <div key={router.id} className="mr-2">
                              <Link href={`/${appUrl}/route-builder/${router.id}`}>
                                <Badge variant="gray">{router.name}</Badge>
                              </Link>
                            </div>
                          );
                        })}
                      </div>
                    </div>
                  ) : null}

                  {connectedForms?.length ? (
                    <div className="mt-6">
<<<<<<< HEAD
                      <div className="mb-2 block text-sm  font-semibold leading-none text-black ">
=======
                      <div className="mb-2 block text-sm font-semibold leading-none text-black ">
>>>>>>> 2d50d09c
                        Connected Forms
                      </div>
                      <p className="-mt-1 text-xs leading-normal text-gray-600">
                        Following forms would be affected when you modify fields or routes here
                      </p>
                      <div className="flex">
                        {connectedForms.map((router) => {
                          return (
                            <div key={router.id} className="mr-2">
                              <Link href={`/${appUrl}/route-builder/${router.id}`}>
                                <Badge variant="default">{router.name}</Badge>
                              </Link>
                            </div>
                          );
                        })}
                      </div>
                    </div>
                  ) : null}

                  <div className="mt-6">
                    <Button
                      color="secondary"
                      data-testid="test-preview"
                      onClick={() => setIsTestPreviewOpen(true)}>
                      {t("test_preview")}
                    </Button>
                  </div>
                  {!form._count?.responses && (
                    <>
                      <Alert
                        className="mt-6"
                        severity="neutral"
                        title="No responses yet"
                        message="Wait for some time for responses to be collected. You can go and submit the form yourself as well."
                      />
                    </>
                  )}
                </div>
                <div className="w-full rounded-md border border-gray-200 p-8">
                  <RoutingNavBar appUrl={appUrl} form={form} />
                  <Page hookForm={hookForm} form={form} appUrl={appUrl} />
                </div>
              </div>
            </div>
          </ShellMain>
        </FormActionsProvider>
      </Form>
      <Dialog open={isTestPreviewOpen} onOpenChange={setIsTestPreviewOpen}>
        <DialogContent enableOverflow>
          <DialogHeader title={t("test_routing_form")} subtitle={t("test_preview_description")} />
          <div>
            <form
              onSubmit={(e) => {
                e.preventDefault();
                testRouting();
              }}>
              <div className="px-1">
                {form && <FormInputFields form={form} response={response} setResponse={setResponse} />}
              </div>
              <div>
                {decidedAction && (
                  <div className="mt-5 rounded-md bg-gray-100 p-3">
                    <div className="font-bold ">{t("route_to")}:</div>
                    <div className="mt-2">
                      {RoutingPages.map((page) => {
                        if (page.value !== decidedAction.type) return null;
                        return (
                          <div key={page.value} data-testid="test-routing-result-type">
                            {page.label}
                          </div>
                        );
                      })}
                      :{" "}
                      {decidedAction.type === "customPageMessage" ? (
                        <span className="text-gray-700" data-testid="test-routing-result">
                          {decidedAction.value}
                        </span>
                      ) : decidedAction.type === "externalRedirectUrl" ? (
                        <span className="text-gray-700 underline">
                          <a
                            target="_blank"
                            data-testid="test-routing-result"
                            href={
                              decidedAction.value.includes("https://") ||
                              decidedAction.value.includes("http://")
                                ? decidedAction.value
                                : `http://${decidedAction.value}`
                            }
                            rel="noreferrer">
                            {decidedAction.value}
                          </a>
                        </span>
                      ) : (
                        <span className="text-gray-700 underline">
                          <a
                            target="_blank"
                            href={`/${decidedAction.value}`}
                            rel="noreferrer"
                            data-testid="test-routing-result">
                            {decidedAction.value}
                          </a>
                        </span>
                      )}
                    </div>
                  </div>
                )}
              </div>
              <DialogFooter>
                <DialogClose
                  color="secondary"
                  onClick={() => {
                    setIsTestPreviewOpen(false);
                    setDecidedAction(null);
                    setResponse({});
                  }}>
                  {t("close")}
                </DialogClose>
                <Button type="submit" data-testid="test-routing">
                  {t("test_routing")}
                </Button>
              </DialogFooter>
            </form>
          </div>
        </DialogContent>
      </Dialog>
    </>
  );
}

export default function SingleFormWrapper({ form: _form, ...props }: SingleFormComponentProps) {
  const { data: form, isLoading } = trpc.viewer.appRoutingForms.formQuery.useQuery(
    { id: _form.id },
    {
      initialData: _form,
      trpc: {},
    }
  );
  const { t } = useLocale();

  if (isLoading) {
    // It shouldn't be possible because we are passing the data from SSR to it as initialData. So, no need for skeleton here
    return null;
  }

  if (!form) {
    throw new Error(t("something_went_wrong"));
  }
  return <SingleForm form={form} {...props} />;
}

export const getServerSidePropsForSingleFormView = async function getServerSidePropsForSingleFormView(
  context: AppGetServerSidePropsContext,
  prisma: AppPrisma,
  user: AppUser,
  ssrInit: AppSsrInit
) {
  const ssr = await ssrInit(context);

  if (!user) {
    return {
      redirect: {
        permanent: false,
        destination: "/auth/login",
      },
    };
  }
  const { params } = context;
  if (!params) {
    return {
      notFound: true,
    };
  }
  const formId = params.appPages[0];
  if (!formId || params.appPages.length > 1) {
    return {
      notFound: true,
    };
  }

  const isFormEditAllowed = (await import("../lib/isFormEditAllowed")).isFormEditAllowed;
  if (!(await isFormEditAllowed({ userId: user.id, formId }))) {
    return {
      notFound: true,
    };
  }

  const form = await prisma.app_RoutingForms_Form.findUnique({
    where: {
      id: formId,
    },
    include: {
      _count: {
        select: {
          responses: true,
        },
      },
    },
  });
  if (!form) {
    return {
      notFound: true,
    };
  }

  return {
    props: {
      trpcState: ssr.dehydrate(),
      form: await getSerializableForm(form),
    },
  };
};<|MERGE_RESOLUTION|>--- conflicted
+++ resolved
@@ -308,13 +308,7 @@
 
                   {form.routers.length ? (
                     <div className="mt-6">
-<<<<<<< HEAD
-                      <div className="mb-2 block text-sm  font-semibold leading-none text-black ">
-                        Routers
-                      </div>
-=======
                       <div className="mb-2 block text-sm font-semibold leading-none text-black ">Routers</div>
->>>>>>> 2d50d09c
                       <p className="-mt-1 text-xs leading-normal text-gray-600">
                         Modifications in fields and routes of following forms will be reflected in this form.
                       </p>
@@ -334,11 +328,7 @@
 
                   {connectedForms?.length ? (
                     <div className="mt-6">
-<<<<<<< HEAD
-                      <div className="mb-2 block text-sm  font-semibold leading-none text-black ">
-=======
                       <div className="mb-2 block text-sm font-semibold leading-none text-black ">
->>>>>>> 2d50d09c
                         Connected Forms
                       </div>
                       <p className="-mt-1 text-xs leading-normal text-gray-600">
