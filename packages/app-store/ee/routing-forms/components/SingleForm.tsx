--- conflicted
+++ resolved
@@ -13,12 +13,8 @@
   AppUser,
 } from "@calcom/types/AppGetServerSideProps";
 import {
-<<<<<<< HEAD
   Alert,
-=======
->>>>>>> fc4203e9
   Button,
-  Banner,
   Badge,
   ButtonGroup,
   Dialog,
