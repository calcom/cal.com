import { useAutoAnimate } from "@formkit/auto-animate/react";
import { App_RoutingForms_Form } from "@prisma/client";
import React, { useCallback, useState } from "react";
import { Builder, Config, Query, Utils as QbUtils } from "react-awesome-query-builder";
// types
import { BuilderProps, ImmutableTree, JsonTree } from "react-awesome-query-builder";

import { trpc } from "@calcom/trpc/react";
import { inferSSRProps } from "@calcom/types/inferSSRProps";
<<<<<<< HEAD
import { Icon } from "@calcom/ui";
import { Button, TextField, TextArea, SelectWithValidation as Select } from "@calcom/ui/components";
import { Shell } from "@calcom/ui/v2";
import FormCard from "@calcom/ui/v2/core/form/FormCard";
=======
import {
  Button,
  FormCard,
  Icon,
  SelectWithValidation as Select,
  Shell,
  TextArea,
  TextField,
} from "@calcom/ui";
>>>>>>> 22a030af

import SingleForm, {
  getServerSidePropsForSingleFormView as getServerSideProps,
} from "../../components/SingleForm";
import QueryBuilderInitialConfig from "../../components/react-awesome-query-builder/config/config";
import "../../components/react-awesome-query-builder/styles.css";
import { SerializableForm } from "../../types/types";
import { FieldTypes } from "../form-edit/[...appPages]";

export { getServerSideProps };

type RoutingForm = SerializableForm<App_RoutingForms_Form>;

const InitialConfig = QueryBuilderInitialConfig;
const hasRules = (route: Route) =>
  route.queryValue.children1 && Object.keys(route.queryValue.children1).length;
type QueryBuilderUpdatedConfig = typeof QueryBuilderInitialConfig & { fields: Config["fields"] };
export function getQueryBuilderConfig(form: RoutingForm, forReporting = false) {
  const fields: Record<
    string,
    {
      label: string;
      type: string;
      valueSources: ["value"];
      fieldSettings: {
        listValues?: {
          value: string;
          title: string;
        }[];
      };
    }
  > = {};
  form.fields?.forEach((field) => {
    if (FieldTypes.map((f) => f.value).includes(field.type)) {
      const optionValues = field.selectText?.trim().split("\n");
      const options = optionValues?.map((value) => {
        const title = value;
        return {
          value,
          title,
        };
      });

      const widget = InitialConfig.widgets[field.type];
      const widgetType = widget.type;

      fields[field.id] = {
        label: field.label,
        type: widgetType,
        valueSources: ["value"],
        fieldSettings: {
          listValues: options,
        },
        // preferWidgets: field.type === "textarea" ? ["textarea"] : [],
      };
    } else {
      throw new Error("Unsupported field type:" + field.type);
    }
  });

  const initialConfigCopy = { ...InitialConfig, operators: { ...InitialConfig.operators } };
  if (forReporting) {
    delete initialConfigCopy.operators.is_empty;
    delete initialConfigCopy.operators.is_not_empty;
    initialConfigCopy.operators.__calReporting = true;
  }
  // You need to provide your own config. See below 'Config format'
  const config: QueryBuilderUpdatedConfig = {
    ...initialConfigCopy,
    fields: fields,
  };
  return config;
}

const getEmptyRoute = (): SerializableRoute => {
  const uuid = QbUtils.uuid();
  return {
    id: uuid,
    action: {
      type: "eventTypeRedirectUrl",
      value: "",
    },
    queryValue: { id: uuid, type: "group" },
  };
};

const createFallbackRoute = (): SerializableRoute => {
  const uuid = QbUtils.uuid();
  return {
    id: uuid,
    isFallback: true,
    action: {
      type: "customPageMessage",
      value: "Thank you for your interest! We will be in touch soon.",
    },
    queryValue: { id: uuid, type: "group" },
  };
};

type Route = {
  id: string;
  isFallback?: boolean;
  action: {
    type: "customPageMessage" | "externalRedirectUrl" | "eventTypeRedirectUrl";
    value: string;
  };
  // This is what's persisted
  queryValue: JsonTree;
  // `queryValue` is parsed to create state
  state: {
    tree: ImmutableTree;
    config: QueryBuilderUpdatedConfig;
  };
};

type SerializableRoute = Pick<Route, "id" | "action"> & {
  queryValue: Route["queryValue"];
  isFallback?: Route["isFallback"];
};

export const RoutingPages: { label: string; value: Route["action"]["type"] }[] = [
  {
    label: "Custom Page",
    value: "customPageMessage",
  },
  {
    label: "External Redirect",
    value: "externalRedirectUrl",
  },
  {
    label: "Event Redirect",
    value: "eventTypeRedirectUrl",
  },
];

const Route = ({
  route,
  routes,
  setRoute,
  config,
  setRoutes,
  moveUp,
  moveDown,
}: {
  route: Route;
  routes: Route[];
  setRoute: (id: string, route: Partial<Route>) => void;
  config: QueryBuilderUpdatedConfig;
  setRoutes: React.Dispatch<React.SetStateAction<Route[]>>;
  moveUp?: { fn: () => void; check: () => boolean } | null;
  moveDown?: { fn: () => void; check: () => boolean } | null;
}) => {
  const index = routes.indexOf(route);

  const { data: eventTypesByGroup } = trpc.viewer.eventTypes.getByViewer.useQuery();

  const eventOptions: { label: string; value: string }[] = [];
  eventTypesByGroup?.eventTypeGroups.forEach((group) => {
    group.eventTypes.forEach((eventType) => {
      const uniqueSlug = `${group.profile.slug}/${eventType.slug}`;
      eventOptions.push({
        label: uniqueSlug,
        value: uniqueSlug,
      });
    });
  });

  const onChange = (route: Route, immutableTree: ImmutableTree, config: QueryBuilderUpdatedConfig) => {
    const jsonTree = QbUtils.getTree(immutableTree);
    setRoute(route.id, {
      state: { tree: immutableTree, config: config },
      queryValue: jsonTree,
    });
  };

  const renderBuilder = useCallback(
    (props: BuilderProps) => (
      <div className="query-builder-container">
        <div className="query-builder qb-lite">
          <Builder {...props} />
        </div>
      </div>
    ),
    []
  );

  return (
    <FormCard
      className="mb-6"
      moveUp={moveUp}
      moveDown={moveDown}
      label={route.isFallback ? "Fallback Route" : `Route ${index + 1}`}
      deleteField={{
        check: () => routes.length !== 1 && !route.isFallback,
        fn: () => {
          const newRoutes = routes.filter((r) => r.id !== route.id);
          setRoutes(newRoutes);
        },
      }}>
      <div className="-mx-4 mb-4 flex w-full items-center sm:mx-0">
        <div className="cal-query-builder w-full ">
          <div>
            <div className="flex w-full items-center text-sm text-gray-900">
              <div className="flex flex-grow-0 whitespace-nowrap">
                <span>Send Booker to</span>
              </div>
              <Select
                className="block w-full flex-grow px-2"
                required
                value={RoutingPages.find((page) => page.value === route.action.type)}
                onChange={(item) => {
                  if (!item) {
                    return;
                  }
                  const action: Route["action"] = {
                    type: item.value,
                    value: "",
                  };

                  if (action.type === "customPageMessage") {
                    action.value = "We are not ready for you yet :(";
                  } else {
                    action.value = "";
                  }

                  setRoute(route.id, { action });
                }}
                options={RoutingPages}
              />
              {route.action.type ? (
                route.action.type === "customPageMessage" ? (
                  <TextArea
                    required
                    name="customPageMessage"
                    className="flex w-full flex-grow border-gray-300"
                    value={route.action.value}
                    onChange={(e) => {
                      setRoute(route.id, { action: { ...route.action, value: e.target.value } });
                    }}
                  />
                ) : route.action.type === "externalRedirectUrl" ? (
                  <TextField
                    name="externalRedirectUrl"
                    className="flex w-full flex-grow border-gray-300 text-sm"
                    containerClassName="w-full mt-2"
                    type="text"
                    required
                    labelSrOnly
                    value={route.action.value}
                    onChange={(e) => {
                      setRoute(route.id, { action: { ...route.action, value: e.target.value } });
                    }}
                    placeholder="Enter External Redirect URL"
                  />
                ) : (
                  <div className="block w-full">
                    <Select
                      required
                      options={eventOptions}
                      onChange={(option) => {
                        if (!option) {
                          return;
                        }
                        setRoute(route.id, { action: { ...route.action, value: option.value } });
                      }}
                      value={eventOptions.find((eventOption) => eventOption.value === route.action.value)}
                    />
                  </div>
                )
              ) : null}
            </div>

            {((route.isFallback && hasRules(route)) || !route.isFallback) && (
              <>
                <hr className="my-6 text-gray-200" />
                <Query
                  {...config}
                  value={route.state.tree}
                  onChange={(immutableTree, config) => {
                    onChange(route, immutableTree, config as QueryBuilderUpdatedConfig);
                  }}
                  renderBuilder={renderBuilder}
                />
              </>
            )}
          </div>
        </div>
      </div>
    </FormCard>
  );
};

const deserializeRoute = (route: SerializableRoute, config: QueryBuilderUpdatedConfig): Route => {
  return {
    ...route,
    state: {
      tree: QbUtils.checkTree(QbUtils.loadTree(route.queryValue), config),
      config: config,
    },
  };
};

const Routes = ({
  form,
  hookForm,
}: {
  form: inferSSRProps<typeof getServerSideProps>["form"];
  // Figure out the type
  // eslint-disable-next-line @typescript-eslint/no-explicit-any
  hookForm: any;
}) => {
  const { routes: serializedRoutes } = form;
  const config = getQueryBuilderConfig(form);
  const [routes, setRoutes] = useState(() => {
    const transformRoutes = () => {
      const _routes = serializedRoutes || [getEmptyRoute()];
      _routes.forEach((r) => {
        if (!r.queryValue?.id) {
          r.queryValue = { id: QbUtils.uuid(), type: "group" };
        }
      });
      return _routes;
    };

    return transformRoutes().map((route) => deserializeRoute(route, config));
  });

  const [animationRef] = useAutoAnimate<HTMLDivElement>();

  const mainRoutes = routes.filter((route) => !route.isFallback);
  let fallbackRoute = routes.find((route) => route.isFallback);
  if (!fallbackRoute) {
    fallbackRoute = deserializeRoute(createFallbackRoute(), config);
    setRoutes((routes) => {
      // Even though it's obvious that fallbackRoute is defined here but TypeScript just can't figure it out.
      // eslint-disable-next-line @typescript-eslint/no-non-null-assertion
      return [...routes, fallbackRoute!];
    });
    return null;
  } else if (routes.indexOf(fallbackRoute) !== routes.length - 1) {
    // Ensure fallback is last
    setRoutes((routes) => {
      // Even though it's obvious that fallbackRoute is defined here but TypeScript just can't figure it out.
      // eslint-disable-next-line @typescript-eslint/no-non-null-assertion
      return [...routes.filter((route) => route.id !== fallbackRoute!.id), fallbackRoute!];
    });
  }
  const setRoute = (id: string, route: Partial<Route>) => {
    const index = routes.findIndex((route) => route.id === id);
    const newRoutes = [...routes];
    newRoutes[index] = { ...routes[index], ...route };
    setRoutes(newRoutes);
  };

  const swap = (from: number, to: number) => {
    setRoutes((routes) => {
      const newRoutes = [...routes];
      const routeToSwap = newRoutes[from];
      newRoutes[from] = newRoutes[to];
      newRoutes[to] = routeToSwap;
      return newRoutes;
    });
  };

  const routesToSave: SerializableRoute[] = routes.map((route) => ({
    id: route.id,
    action: route.action,
    isFallback: route.isFallback,
    queryValue: route.queryValue,
  }));
  hookForm.setValue("routes", routesToSave);
  return (
    <div className="flex flex-col-reverse md:flex-row">
      <div ref={animationRef} className="w-full ltr:mr-2 rtl:ml-2">
        {mainRoutes.map((route, key) => {
          return (
            <Route
              key={route.id}
              config={config}
              route={route}
              moveUp={{
                check: () => key !== 0,
                fn: () => {
                  swap(key, key - 1);
                },
              }}
              moveDown={{
                // routes.length - 1 is fallback route always. So, routes.length - 2 is the last item that can be moved down
                check: () => key !== routes.length - 2,
                fn: () => {
                  swap(key, key + 1);
                },
              }}
              routes={routes}
              setRoute={setRoute}
              setRoutes={setRoutes}
            />
          );
        })}
        <Button
          type="button"
          className="mb-6"
          color="secondary"
          StartIcon={Icon.FiPlus}
          data-testid="add-route"
          onClick={() => {
            const newEmptyRoute = getEmptyRoute();
            const newRoutes = [
              ...routes,
              {
                ...newEmptyRoute,
                state: {
                  tree: QbUtils.checkTree(QbUtils.loadTree(newEmptyRoute.queryValue), config),
                  config,
                },
              },
            ];
            setRoutes(newRoutes);
          }}>
          Add Route
        </Button>
        <div>
          <Route
            config={config}
            route={fallbackRoute}
            routes={routes}
            setRoute={setRoute}
            setRoutes={setRoutes}
          />
        </div>
      </div>
    </div>
  );
};

export default function RouteBuilder({
  form,
  appUrl,
}: inferSSRProps<typeof getServerSideProps> & { appUrl: string }) {
  return (
    <SingleForm
      form={form}
      appUrl={appUrl}
      Page={({ hookForm, form }) => (
        <div className="route-config">
          <Routes hookForm={hookForm} form={form} />
        </div>
      )}
    />
  );
}

RouteBuilder.getLayout = (page: React.ReactElement) => {
  return (
    <Shell backPath="/apps/routing-forms/forms" withoutMain={true}>
      {page}
    </Shell>
  );
};<|MERGE_RESOLUTION|>--- conflicted
+++ resolved
@@ -7,12 +7,6 @@
 
 import { trpc } from "@calcom/trpc/react";
 import { inferSSRProps } from "@calcom/types/inferSSRProps";
-<<<<<<< HEAD
-import { Icon } from "@calcom/ui";
-import { Button, TextField, TextArea, SelectWithValidation as Select } from "@calcom/ui/components";
-import { Shell } from "@calcom/ui/v2";
-import FormCard from "@calcom/ui/v2/core/form/FormCard";
-=======
 import {
   Button,
   FormCard,
@@ -22,7 +16,6 @@
   TextArea,
   TextField,
 } from "@calcom/ui";
->>>>>>> 22a030af
 
 import SingleForm, {
   getServerSidePropsForSingleFormView as getServerSideProps,
