import { useAutoAnimate } from "@formkit/auto-animate/react";
import { App_RoutingForms_Form } from "@prisma/client";
import React, { useState, useCallback } from "react";
import { Query, Config, Builder, Utils as QbUtils } from "react-awesome-query-builder";
// types
import { JsonTree, ImmutableTree, BuilderProps } from "react-awesome-query-builder";

import { trpc } from "@calcom/trpc/react";
import {
  AppGetServerSidePropsContext,
  AppPrisma,
  AppUser,
  AppSsrInit,
} from "@calcom/types/AppGetServerSideProps";
import { inferSSRProps } from "@calcom/types/inferSSRProps";
import { Icon } from "@calcom/ui";
<<<<<<< HEAD
import { Button } from "@calcom/ui/components";
import { TextField, SelectWithValidation as Select, TextArea, Shell } from "@calcom/ui/v2";
=======
import { Button, TextField, TextArea } from "@calcom/ui/components";
import { SelectWithValidation as Select, Shell } from "@calcom/ui/v2";
>>>>>>> 22dad1ae
import FormCard from "@calcom/ui/v2/core/form/FormCard";

import SingleForm from "../../components/SingleForm";
import QueryBuilderInitialConfig from "../../components/react-awesome-query-builder/config/config";
import "../../components/react-awesome-query-builder/styles.css";
import { getSerializableForm } from "../../lib/getSerializableForm";
import { SerializableForm } from "../../types/types";
import { FieldTypes } from "../form-edit/[...appPages]";

type RoutingForm = SerializableForm<App_RoutingForms_Form>;

const InitialConfig = QueryBuilderInitialConfig;
const hasRules = (route: Route) =>
  route.queryValue.children1 && Object.keys(route.queryValue.children1).length;
type QueryBuilderUpdatedConfig = typeof QueryBuilderInitialConfig & { fields: Config["fields"] };
export function getQueryBuilderConfig(form: RoutingForm) {
  const fields: Record<
    string,
    {
      label: string;
      type: string;
      valueSources: ["value"];
      fieldSettings: {
        listValues?: {
          value: string;
          title: string;
        }[];
      };
    }
  > = {};
  form.fields?.forEach((field) => {
    if (FieldTypes.map((f) => f.value).includes(field.type)) {
      const optionValues = field.selectText?.trim().split("\n");
      const options = optionValues?.map((value) => {
        const title = value;
        return {
          value,
          title,
        };
      });

      const widget = InitialConfig.widgets[field.type];
      const widgetType = widget.type;

      fields[field.id] = {
        label: field.label,
        type: widgetType,
        valueSources: ["value"],
        fieldSettings: {
          listValues: options,
        },
        // preferWidgets: field.type === "textarea" ? ["textarea"] : [],
      };
    } else {
      throw new Error("Unsupported field type:" + field.type);
    }
  });

  // You need to provide your own config. See below 'Config format'
  const config: QueryBuilderUpdatedConfig = {
    ...InitialConfig,
    fields: fields,
  };
  return config;
}

const getEmptyRoute = (): SerializableRoute => {
  const uuid = QbUtils.uuid();
  return {
    id: uuid,
    action: {
      type: "eventTypeRedirectUrl",
      value: "",
    },
    queryValue: { id: uuid, type: "group" },
  };
};

const createFallbackRoute = (): SerializableRoute => {
  const uuid = QbUtils.uuid();
  return {
    id: uuid,
    isFallback: true,
    action: {
      type: "customPageMessage",
      value: "Thank you for your interest! We will be in touch soon.",
    },
    queryValue: { id: uuid, type: "group" },
  };
};

type Route = {
  id: string;
  isFallback?: boolean;
  action: {
    type: "customPageMessage" | "externalRedirectUrl" | "eventTypeRedirectUrl";
    value: string;
  };
  // This is what's persisted
  queryValue: JsonTree;
  // `queryValue` is parsed to create state
  state: {
    tree: ImmutableTree;
    config: QueryBuilderUpdatedConfig;
  };
};

type SerializableRoute = Pick<Route, "id" | "action"> & {
  queryValue: Route["queryValue"];
  isFallback?: Route["isFallback"];
};

const Route = ({
  route,
  routes,
  setRoute,
  config,
  setRoutes,
  moveUp,
  moveDown,
}: {
  route: Route;
  routes: Route[];
  setRoute: (id: string, route: Partial<Route>) => void;
  config: QueryBuilderUpdatedConfig;
  setRoutes: React.Dispatch<React.SetStateAction<Route[]>>;
  moveUp?: { fn: () => void; check: () => boolean } | null;
  moveDown?: { fn: () => void; check: () => boolean } | null;
}) => {
  const index = routes.indexOf(route);
  const RoutingPages: { label: string; value: Route["action"]["type"] }[] = [
    {
      label: "Custom Page",
      value: "customPageMessage",
    },
    {
      label: "External Redirect",
      value: "externalRedirectUrl",
    },
    {
      label: "Event Redirect",
      value: "eventTypeRedirectUrl",
    },
  ];
  const { data: eventTypesByGroup } = trpc.useQuery(["viewer.eventTypes"]);

  const eventOptions: { label: string; value: string }[] = [];
  eventTypesByGroup?.eventTypeGroups.forEach((group) => {
    group.eventTypes.forEach((eventType) => {
      const uniqueSlug = `${group.profile.slug}/${eventType.slug}`;
      eventOptions.push({
        label: uniqueSlug,
        value: uniqueSlug,
      });
    });
  });

  const onChange = (route: Route, immutableTree: ImmutableTree, config: QueryBuilderUpdatedConfig) => {
    const jsonTree = QbUtils.getTree(immutableTree);
    setRoute(route.id, {
      state: { tree: immutableTree, config: config },
      queryValue: jsonTree,
    });
  };

  const renderBuilder = useCallback(
    (props: BuilderProps) => (
      <div className="query-builder-container">
        <div className="query-builder qb-lite">
          <Builder {...props} />
        </div>
      </div>
    ),
    []
  );

  return (
    <FormCard
      className="mb-6"
      moveUp={moveUp}
      moveDown={moveDown}
      label={route.isFallback ? "Fallback Route" : `Route ${index + 1}`}
      deleteField={{
        check: () => routes.length !== 1 && !route.isFallback,
        fn: () => {
          const newRoutes = routes.filter((r) => r.id !== route.id);
          setRoutes(newRoutes);
        },
      }}>
      <div className="-mx-4 mb-4 flex w-full items-center sm:mx-0">
        <div className="cal-query-builder w-full ">
          <div>
            <div className="flex w-full items-center text-sm text-gray-900">
              <div className="flex flex-grow-0 whitespace-nowrap">
                <span>Send Booker to</span>
              </div>
              <Select
                className="block w-full flex-grow px-2"
                required
                value={RoutingPages.find((page) => page.value === route.action.type)}
                onChange={(item) => {
                  if (!item) {
                    return;
                  }
                  const action: Route["action"] = {
                    type: item.value,
                    value: "",
                  };

                  if (action.type === "customPageMessage") {
                    action.value = "We are not ready for you yet :(";
                  } else {
                    action.value = "";
                  }

                  setRoute(route.id, { action });
                }}
                options={RoutingPages}
              />
              {route.action.type ? (
                route.action.type === "customPageMessage" ? (
                  <TextArea
                    required
                    name="customPageMessage"
                    className="flex w-full flex-grow border-gray-300"
                    value={route.action.value}
                    onChange={(e) => {
                      setRoute(route.id, { action: { ...route.action, value: e.target.value } });
                    }}
                  />
                ) : route.action.type === "externalRedirectUrl" ? (
                  <TextField
                    name="externalRedirectUrl"
                    className="flex w-full flex-grow border-gray-300 text-sm"
                    containerClassName="w-full mt-2"
                    type="text"
                    required
                    labelSrOnly
                    value={route.action.value}
                    onChange={(e) => {
                      setRoute(route.id, { action: { ...route.action, value: e.target.value } });
                    }}
                    placeholder="Enter External Redirect URL"
                  />
                ) : (
                  <div className="block w-full">
                    <Select
                      required
                      options={eventOptions}
                      onChange={(option) => {
                        if (!option) {
                          return;
                        }
                        setRoute(route.id, { action: { ...route.action, value: option.value } });
                      }}
                      value={eventOptions.find((eventOption) => eventOption.value === route.action.value)}
                    />
                  </div>
                )
              ) : null}
            </div>

            {((route.isFallback && hasRules(route)) || !route.isFallback) && (
              <>
                <hr className="my-6 text-gray-200" />
                <Query
                  {...config}
                  value={route.state.tree}
                  onChange={(immutableTree, config) => {
                    onChange(route, immutableTree, config as QueryBuilderUpdatedConfig);
                  }}
                  renderBuilder={renderBuilder}
                />
              </>
            )}
          </div>
        </div>
      </div>
    </FormCard>
  );
};

const deserializeRoute = (route: SerializableRoute, config: QueryBuilderUpdatedConfig): Route => {
  return {
    ...route,
    state: {
      tree: QbUtils.checkTree(QbUtils.loadTree(route.queryValue), config),
      config: config,
    },
  };
};

const Routes = ({
  form,
  hookForm,
}: {
  form: inferSSRProps<typeof getServerSideProps>["form"];
  // Figure out the type
  // eslint-disable-next-line @typescript-eslint/no-explicit-any
  hookForm: any;
}) => {
  const { routes: serializedRoutes } = form;
  const config = getQueryBuilderConfig(form);
  const [routes, setRoutes] = useState(() => {
    const transformRoutes = () => {
      const _routes = serializedRoutes || [getEmptyRoute()];
      _routes.forEach((r) => {
        if (!r.queryValue?.id) {
          r.queryValue = { id: QbUtils.uuid(), type: "group" };
        }
      });
      return _routes;
    };

    return transformRoutes().map((route) => deserializeRoute(route, config));
  });

  const [animationRef] = useAutoAnimate<HTMLDivElement>();

  const mainRoutes = routes.filter((route) => !route.isFallback);
  let fallbackRoute = routes.find((route) => route.isFallback);
  if (!fallbackRoute) {
    fallbackRoute = deserializeRoute(createFallbackRoute(), config);
    setRoutes((routes) => {
      // Even though it's obvious that fallbackRoute is defined here but TypeScript just can't figure it out.
      // eslint-disable-next-line @typescript-eslint/no-non-null-assertion
      return [...routes, fallbackRoute!];
    });
    return null;
  } else if (routes.indexOf(fallbackRoute) !== routes.length - 1) {
    // Ensure fallback is last
    setRoutes((routes) => {
      // Even though it's obvious that fallbackRoute is defined here but TypeScript just can't figure it out.
      // eslint-disable-next-line @typescript-eslint/no-non-null-assertion
      return [...routes.filter((route) => route.id !== fallbackRoute!.id), fallbackRoute!];
    });
  }
  const setRoute = (id: string, route: Partial<Route>) => {
    const index = routes.findIndex((route) => route.id === id);
    const newRoutes = [...routes];
    newRoutes[index] = { ...routes[index], ...route };
    setRoutes(newRoutes);
  };

  const swap = (from: number, to: number) => {
    setRoutes((routes) => {
      const newRoutes = [...routes];
      const routeToSwap = newRoutes[from];
      newRoutes[from] = newRoutes[to];
      newRoutes[to] = routeToSwap;
      return newRoutes;
    });
  };

  const routesToSave: SerializableRoute[] = routes.map((route) => ({
    id: route.id,
    action: route.action,
    isFallback: route.isFallback,
    queryValue: route.queryValue,
  }));
  hookForm.setValue("routes", routesToSave);
  return (
    <div className="flex flex-col-reverse md:flex-row">
      <div ref={animationRef} className="w-full ltr:mr-2 rtl:ml-2">
        {mainRoutes.map((route, key) => {
          return (
            <Route
              key={route.id}
              config={config}
              route={route}
              moveUp={{
                check: () => key !== 0,
                fn: () => {
                  swap(key, key - 1);
                },
              }}
              moveDown={{
                // routes.length - 1 is fallback route always. So, routes.length - 2 is the last item that can be moved down
                check: () => key !== routes.length - 2,
                fn: () => {
                  swap(key, key + 1);
                },
              }}
              routes={routes}
              setRoute={setRoute}
              setRoutes={setRoutes}
            />
          );
        })}
        <Button
          type="button"
          className="mb-6"
          color="secondary"
          StartIcon={Icon.FiPlus}
          data-testid="add-route"
          onClick={() => {
            const newEmptyRoute = getEmptyRoute();
            const newRoutes = [
              ...routes,
              {
                ...newEmptyRoute,
                state: {
                  tree: QbUtils.checkTree(QbUtils.loadTree(newEmptyRoute.queryValue), config),
                  config,
                },
              },
            ];
            setRoutes(newRoutes);
          }}>
          Add Route
        </Button>
        <div>
          <Route
            config={config}
            route={fallbackRoute}
            routes={routes}
            setRoute={setRoute}
            setRoutes={setRoutes}
          />
        </div>
      </div>
    </div>
  );
};

export default function RouteBuilder({
  form,
  appUrl,
}: inferSSRProps<typeof getServerSideProps> & { appUrl: string }) {
  return (
    <SingleForm
      form={form}
      appUrl={appUrl}
      Page={({ hookForm, form }) => (
        <div className="route-config">
          <Routes hookForm={hookForm} form={form} />
        </div>
      )}
    />
  );
}

RouteBuilder.getLayout = (page: React.ReactElement) => {
  return (
    <Shell backPath="/apps/routing-forms/forms" withoutMain={true}>
      {page}
    </Shell>
  );
};

export const getServerSideProps = async function getServerSideProps(
  context: AppGetServerSidePropsContext,
  prisma: AppPrisma,
  user: AppUser,
  ssrInit: AppSsrInit
) {
  const ssr = await ssrInit(context);

  if (!user) {
    return {
      redirect: {
        permanent: false,
        destination: "/auth/login",
      },
    };
  }
  const { params } = context;
  if (!params) {
    return {
      notFound: true,
    };
  }
  const formId = params.appPages[0];
  if (!formId || params.appPages.length > 1) {
    return {
      notFound: true,
    };
  }

  const isAllowed = (await import("../../lib/isAllowed")).isAllowed;
  if (!(await isAllowed({ userId: user.id, formId }))) {
    return {
      notFound: true,
    };
  }

  const form = await prisma.app_RoutingForms_Form.findUnique({
    where: {
      id: formId,
    },
    include: {
      _count: {
        select: {
          responses: true,
        },
      },
    },
  });
  if (!form) {
    return {
      notFound: true,
    };
  }

  return {
    props: {
      trpcState: ssr.dehydrate(),
      form: getSerializableForm(form),
    },
  };
};<|MERGE_RESOLUTION|>--- conflicted
+++ resolved
@@ -14,13 +14,8 @@
 } from "@calcom/types/AppGetServerSideProps";
 import { inferSSRProps } from "@calcom/types/inferSSRProps";
 import { Icon } from "@calcom/ui";
-<<<<<<< HEAD
-import { Button } from "@calcom/ui/components";
-import { TextField, SelectWithValidation as Select, TextArea, Shell } from "@calcom/ui/v2";
-=======
 import { Button, TextField, TextArea } from "@calcom/ui/components";
 import { SelectWithValidation as Select, Shell } from "@calcom/ui/v2";
->>>>>>> 22dad1ae
 import FormCard from "@calcom/ui/v2/core/form/FormCard";
 
 import SingleForm from "../../components/SingleForm";
