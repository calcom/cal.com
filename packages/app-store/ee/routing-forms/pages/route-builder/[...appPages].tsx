--- conflicted
+++ resolved
@@ -161,26 +161,8 @@
   moveDown?: { fn: () => void; check: () => boolean } | null;
 }) => {
   const index = routes.indexOf(route);
-<<<<<<< HEAD
-  const RoutingPages: { label: string; value: Route["action"]["type"] }[] = [
-    {
-      label: "Custom Page",
-      value: "customPageMessage",
-    },
-    {
-      label: "External Redirect",
-      value: "externalRedirectUrl",
-    },
-    {
-      label: "Event Redirect",
-      value: "eventTypeRedirectUrl",
-    },
-  ];
+
   const { data: eventTypesByGroup } = trpc.viewer.eventTypes.getByViewer.useQuery();
-=======
-
-  const { data: eventTypesByGroup } = trpc.useQuery(["viewer.eventTypes"]);
->>>>>>> 6d678086
 
   const eventOptions: { label: string; value: string }[] = [];
   eventTypesByGroup?.eventTypeGroups.forEach((group) => {
