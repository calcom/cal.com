--- conflicted
+++ resolved
@@ -60,56 +60,32 @@
 
   const features = [
     {
-<<<<<<< HEAD
-      icon: <Icon.FiFileText className="h-5 w-5 text-orange-500" />,
-=======
       icon: <FiFileText className="h-5 w-5 text-orange-500" />,
->>>>>>> 5f351230
       title: t("create_your_first_form"),
       description: t("create_your_first_form_description"),
     },
     {
-<<<<<<< HEAD
-      icon: <Icon.FiShuffle className="h-5 w-5 text-lime-500" />,
-=======
       icon: <FiShuffle className="h-5 w-5 text-lime-500" />,
->>>>>>> 5f351230
       title: t("create_your_first_route"),
       description: t("route_to_the_right_person"),
     },
     {
-<<<<<<< HEAD
-      icon: <Icon.FiBarChart className="h-5 w-5 text-blue-500" />,
-=======
       icon: <FiBarChart className="h-5 w-5 text-blue-500" />,
->>>>>>> 5f351230
       title: t("reporting"),
       description: t("reporting_feature"),
     },
     {
-<<<<<<< HEAD
-      icon: <Icon.FiCheckCircle className="h-5 w-5 text-teal-500" />,
-=======
       icon: <FiCheckCircle className="h-5 w-5 text-teal-500" />,
->>>>>>> 5f351230
       title: t("test_routing_form"),
       description: t("test_preview_description"),
     },
     {
-<<<<<<< HEAD
-      icon: <Icon.FiMail className="h-5 w-5 text-yellow-500" />,
-=======
       icon: <FiMail className="h-5 w-5 text-yellow-500" />,
->>>>>>> 5f351230
       title: t("routing_forms_send_email_owner"),
       description: t("routing_forms_send_email_owner_description"),
     },
     {
-<<<<<<< HEAD
-      icon: <Icon.FiDownload className="h-5 w-5 text-violet-500" />,
-=======
       icon: <FiDownload className="h-5 w-5 text-violet-500" />,
->>>>>>> 5f351230
       title: t("download_responses"),
       description: t("download_responses_description"),
     },
@@ -160,11 +136,7 @@
             <div className="mb-10 w-full px-4 pb-2 sm:px-6 md:px-8">
               {!forms?.length ? (
                 <EmptyScreen
-<<<<<<< HEAD
-                  Icon={Icon.FiGitMerge}
-=======
                   Icon={FiGitMerge}
->>>>>>> 5f351230
                   headline={t("create_your_first_form")}
                   description={t("create_your_first_form_description")}
                   buttonRaw={<NewFormButton />}
@@ -198,11 +170,7 @@
                                     action="preview"
                                     routingForm={form}
                                     target="_blank"
-<<<<<<< HEAD
-                                    StartIcon={Icon.FiExternalLink}
-=======
                                     StartIcon={FiExternalLink}
->>>>>>> 5f351230
                                     color="secondary"
                                     variant="icon"
                                     disabled={disabled}
@@ -213,11 +181,7 @@
                                   action="copyLink"
                                   color="secondary"
                                   variant="icon"
-<<<<<<< HEAD
-                                  StartIcon={Icon.FiLink}
-=======
                                   StartIcon={FiLink}
->>>>>>> 5f351230
                                   disabled={disabled}
                                   tooltip={t("copy_link_to_form")}
                                 />
@@ -227,22 +191,14 @@
                                     routingForm={form}
                                     color="minimal"
                                     className="!flex"
-<<<<<<< HEAD
-                                    StartIcon={Icon.FiEdit}>
-=======
                                     StartIcon={FiEdit}>
->>>>>>> 5f351230
                                     {t("edit")}
                                   </FormAction>
                                   <FormAction
                                     action="download"
                                     routingForm={form}
                                     color="minimal"
-<<<<<<< HEAD
-                                    StartIcon={Icon.FiDownload}>
-=======
                                     StartIcon={FiDownload}>
->>>>>>> 5f351230
                                     {t("download_responses")}
                                   </FormAction>
                                   <FormAction
@@ -250,11 +206,7 @@
                                     routingForm={form}
                                     color="minimal"
                                     className="w-full"
-<<<<<<< HEAD
-                                    StartIcon={Icon.FiCode}>
-=======
                                     StartIcon={FiCode}>
->>>>>>> 5f351230
                                     {t("embed")}
                                   </FormAction>
                                   <FormAction
@@ -262,11 +214,7 @@
                                     routingForm={form}
                                     color="minimal"
                                     className="w-full"
-<<<<<<< HEAD
-                                    StartIcon={Icon.FiCopy}>
-=======
                                     StartIcon={FiCopy}>
->>>>>>> 5f351230
                                     {t("duplicate")}
                                   </FormAction>
                                   {typeformApp?.isInstalled ? (
@@ -276,11 +224,7 @@
                                       action="copyRedirectUrl"
                                       color="minimal"
                                       type="button"
-<<<<<<< HEAD
-                                      StartIcon={Icon.FiLink}>
-=======
                                       StartIcon={FiLink}>
->>>>>>> 5f351230
                                       {t("Copy Typeform Redirect Url")}
                                     </FormAction>
                                   ) : null}
@@ -290,11 +234,7 @@
                                     routingForm={form}
                                     color="destructive"
                                     className="w-full"
-<<<<<<< HEAD
-                                    StartIcon={Icon.FiTrash}>
-=======
                                     StartIcon={FiTrash}>
->>>>>>> 5f351230
                                     {t("delete")}
                                   </FormAction>
                                 </FormActionsDropdown>
@@ -302,15 +242,6 @@
                             </>
                           }>
                           <div className="flex flex-wrap gap-1">
-<<<<<<< HEAD
-                            <Badge variant="gray" StartIcon={Icon.FiMenu}>
-                              {fields.length} {fields.length === 1 ? "field" : "fields"}
-                            </Badge>
-                            <Badge variant="gray" StartIcon={Icon.FiGitMerge}>
-                              {form.routes.length} {form.routes.length === 1 ? "route" : "routes"}
-                            </Badge>
-                            <Badge variant="gray" StartIcon={Icon.FiMessageCircle}>
-=======
                             <Badge variant="gray" StartIcon={FiMenu}>
                               {fields.length} {fields.length === 1 ? "field" : "fields"}
                             </Badge>
@@ -318,7 +249,6 @@
                               {form.routes.length} {form.routes.length === 1 ? "route" : "routes"}
                             </Badge>
                             <Badge variant="gray" StartIcon={FiMessageCircle}>
->>>>>>> 5f351230
                               {form._count.responses} {form._count.responses === 1 ? "response" : "responses"}
                             </Badge>
                           </div>
