import { useAutoAnimate } from "@formkit/auto-animate/react";
import { App_RoutingForms_Form } from "@prisma/client";
import { useEffect, useState } from "react";
import { Controller, useFieldArray, UseFormReturn } from "react-hook-form";
import { v4 as uuidv4 } from "uuid";

import classNames from "@calcom/lib/classNames";
<<<<<<< HEAD
import { Icon } from "@calcom/ui";
import { Button, TextAreaField, TextField, SelectField } from "@calcom/ui/components";
import { EmptyScreen, Shell } from "@calcom/ui/v2";
import { BooleanToggleGroupField } from "@calcom/ui/v2/core/form/BooleanToggleGroup";
import FormCard from "@calcom/ui/v2/core/form/FormCard";
=======
import {
  BooleanToggleGroupField,
  Button,
  EmptyScreen,
  FormCard,
  Icon,
  SelectField,
  Shell,
  TextAreaField,
  TextField,
} from "@calcom/ui";
>>>>>>> 22a030af

import { inferSSRProps } from "@lib/types/inferSSRProps";

import SingleForm, {
  getServerSidePropsForSingleFormView as getServerSideProps,
} from "../../components/SingleForm";
import { SerializableForm } from "../../types/types";

export { getServerSideProps };
type RoutingForm = SerializableForm<App_RoutingForms_Form>;
type RoutingFormWithResponseCount = RoutingForm & {
  _count: {
    responses: number;
  };
};
type HookForm = UseFormReturn<RoutingFormWithResponseCount>;
export const FieldTypes = [
  {
    label: "Short Text",
    value: "text",
  },
  {
    label: "Number",
    value: "number",
  },
  {
    label: "Long Text",
    value: "textarea",
  },
  {
    label: "Select",
    value: "select",
  },
  {
    label: "MultiSelect",
    value: "multiselect",
  },
  {
    label: "Phone",
    value: "phone",
  },
  {
    label: "Email",
    value: "email",
  },
];

function Field({
  hookForm,
  hookFieldNamespace,
  deleteField,
  fieldIndex,
  moveUp,
  moveDown,
}: {
  fieldIndex: number;
  hookForm: HookForm;
  hookFieldNamespace: `fields.${number}`;
  deleteField: {
    check: () => boolean;
    fn: () => void;
  };
  moveUp: {
    check: () => boolean;
    fn: () => void;
  };
  moveDown: {
    check: () => boolean;
    fn: () => void;
  };
}) {
  const [identifier, _setIdentifier] = useState(hookForm.getValues(`${hookFieldNamespace}.identifier`));

  const setUserChangedIdentifier = (val: string) => {
    _setIdentifier(val);
    // Also, update the form identifier so tha it can be persisted
    hookForm.setValue(`${hookFieldNamespace}.identifier`, val);
  };

  const label = hookForm.watch(`${hookFieldNamespace}.label`);

  useEffect(() => {
    if (!hookForm.getValues(`${hookFieldNamespace}.identifier`)) {
      _setIdentifier(label);
    }
  }, [label, hookFieldNamespace, hookForm]);

  return (
    <div
      data-testid="field"
      className="group mb-4 flex w-full items-center justify-between ltr:mr-2 rtl:ml-2">
      <FormCard
        label={label || `Field ${fieldIndex + 1}`}
        moveUp={moveUp}
        moveDown={moveDown}
        deleteField={deleteField}>
        <div className="w-full">
          <div className="mb-6 w-full">
            <TextField
              label="Label"
              type="text"
              placeholder="This is what your users would see"
              required
              {...hookForm.register(`${hookFieldNamespace}.label`)}
              className="block w-full rounded-sm border-gray-300 text-sm"
            />
          </div>
          <div className="mb-6 w-full">
            <TextField
              label="Identifier"
              name="identifier"
              required
              placeholder="Identifies field by this name."
              value={identifier}
              onChange={(e) => setUserChangedIdentifier(e.target.value)}
              className="block w-full rounded-sm border-gray-300 text-sm"
            />
          </div>
          <div className="mb-6 w-full ">
            <Controller
              name={`${hookFieldNamespace}.type`}
              control={hookForm.control}
              render={({ field: { value, onChange } }) => {
                const defaultValue = FieldTypes.find((fieldType) => fieldType.value === value);
                return (
                  <SelectField
                    label="Type"
                    containerClassName="data-testid-field-type"
                    options={FieldTypes}
                    onChange={(option) => {
                      if (!option) {
                        return;
                      }
                      onChange(option.value);
                    }}
                    defaultValue={defaultValue}
                  />
                );
              }}
            />
          </div>
          {["select", "multiselect"].includes(hookForm.watch(`${hookFieldNamespace}.type`)) ? (
            <div className="mt-2 block items-center sm:flex">
              <div className="w-full">
                <TextAreaField
                  rows={3}
                  label="Options"
                  placeholder="Add 1 option per line"
                  {...hookForm.register(`${hookFieldNamespace}.selectText`)}
                />
              </div>
            </div>
          ) : null}

          <div className="w-full">
            <Controller
              name={`${hookFieldNamespace}.required`}
              control={hookForm.control}
              render={({ field: { value, onChange } }) => {
                return <BooleanToggleGroupField label="Required" value={value} onValueChange={onChange} />;
              }}
            />
          </div>
        </div>
      </FormCard>
    </div>
  );
}
const FormEdit = ({
  hookForm,
  form,
}: {
  hookForm: HookForm;
  form: inferSSRProps<typeof getServerSideProps>["form"];
}) => {
  const fieldsNamespace = "fields";
  const {
    fields: hookFormFields,
    append: appendHookFormField,
    remove: removeHookFormField,
    swap: swapHookFormField,
    // eslint-disable-next-line @typescript-eslint/ban-ts-comment
    //@ts-ignore https://github.com/react-hook-form/react-hook-form/issues/6679
  } = useFieldArray({
    control: hookForm.control,
    name: fieldsNamespace,
  });

  const [animationRef] = useAutoAnimate<HTMLDivElement>();

  const addField = () => {
    appendHookFormField({
      // eslint-disable-next-line @typescript-eslint/ban-ts-comment
      //@ts-ignore
      id: uuidv4(),
      // This is same type from react-awesome-query-builder
      type: "text",
      label: "",
    });
  };

  // hookForm.reset(form);
  if (!form.fields) {
    form.fields = [];
  }
  return hookFormFields.length ? (
    <div className="flex flex-col-reverse lg:flex-row">
      <div className="w-full ltr:mr-2 rtl:ml-2">
        <div ref={animationRef} className="flex w-full flex-col">
          {hookFormFields.map((field, key) => {
            return (
              <Field
                fieldIndex={key}
                hookForm={hookForm}
                hookFieldNamespace={`${fieldsNamespace}.${key}`}
                deleteField={{
                  check: () => hookFormFields.length > 1,
                  fn: () => {
                    removeHookFormField(key);
                  },
                }}
                moveUp={{
                  check: () => key !== 0,
                  fn: () => {
                    swapHookFormField(key, key - 1);
                  },
                }}
                moveDown={{
                  check: () => key !== hookFormFields.length - 1,
                  fn: () => {
                    if (key === hookFormFields.length - 1) {
                      return;
                    }
                    swapHookFormField(key, key + 1);
                  },
                }}
                key={key}
              />
            );
          })}
        </div>
        {hookFormFields.length ? (
          <div className={classNames("flex")}>
            <Button
              data-testid="add-field"
              type="button"
              StartIcon={Icon.FiPlus}
              color="secondary"
              onClick={addField}>
              Add Field
            </Button>
          </div>
        ) : null}
      </div>
    </div>
  ) : (
    <button data-testid="add-field" onClick={addField} className="w-full">
      <EmptyScreen
        Icon={Icon.FiFileText}
        headline="Create your first field"
        description="Fields are the form fields that the booker would see."
        buttonRaw={<Button>Create Field</Button>}
      />
    </button>
  );
};

export default function FormEditPage({
  form,
  appUrl,
}: inferSSRProps<typeof getServerSideProps> & { appUrl: string }) {
  return (
    <SingleForm
      form={form}
      appUrl={appUrl}
      Page={({ hookForm, form }) => <FormEdit hookForm={hookForm} form={form} />}
    />
  );
}

FormEditPage.getLayout = (page: React.ReactElement) => {
  return (
    <Shell backPath="/apps/routing-forms/forms" withoutMain={true}>
      {page}
    </Shell>
  );
};<|MERGE_RESOLUTION|>--- conflicted
+++ resolved
@@ -5,13 +5,6 @@
 import { v4 as uuidv4 } from "uuid";
 
 import classNames from "@calcom/lib/classNames";
-<<<<<<< HEAD
-import { Icon } from "@calcom/ui";
-import { Button, TextAreaField, TextField, SelectField } from "@calcom/ui/components";
-import { EmptyScreen, Shell } from "@calcom/ui/v2";
-import { BooleanToggleGroupField } from "@calcom/ui/v2/core/form/BooleanToggleGroup";
-import FormCard from "@calcom/ui/v2/core/form/FormCard";
-=======
 import {
   BooleanToggleGroupField,
   Button,
@@ -23,7 +16,6 @@
   TextAreaField,
   TextField,
 } from "@calcom/ui";
->>>>>>> 22a030af
 
 import { inferSSRProps } from "@lib/types/inferSSRProps";
 
