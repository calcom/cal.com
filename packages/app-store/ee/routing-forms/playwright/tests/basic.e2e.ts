--- conflicted
+++ resolved
@@ -118,16 +118,12 @@
 
     // TODO: How to install the app just once?
     test.beforeEach(async ({ page, users }) => {
-<<<<<<< HEAD
-      const user = await users.create({ username: "routing-forms" });
-=======
       const user = await users.create(
         { username: "routing-forms" },
         {
           hasTeam: true,
         }
       );
->>>>>>> 2d50d09c
       await user.login();
       // Install app
       await page.goto(`/apps/routing-forms`);
