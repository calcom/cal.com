--- conflicted
+++ resolved
@@ -169,11 +169,7 @@
           return form;
         },
       })
-<<<<<<< HEAD
-      .mutation("form.create", {
-=======
       .mutation("formMutation", {
->>>>>>> 78a02441
         input: z.object({
           id: z.string(),
           name: z.string(),
