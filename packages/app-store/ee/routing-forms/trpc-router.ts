import { App_RoutingForms_Form, Prisma, User, WebhookTriggerEvents } from "@prisma/client";
import { v4 as uuidv4 } from "uuid";
import { z } from "zod";

import getWebhooks from "@calcom/features/webhooks/lib/getWebhooks";
import { sendGenericWebhookPayload } from "@calcom/features/webhooks/lib/sendPayload";
import logger from "@calcom/lib/logger";
import { RoutingFormSettings } from "@calcom/prisma/zod-utils";
import { TRPCError } from "@calcom/trpc/server";
import { createProtectedRouter, createRouter } from "@calcom/trpc/server/createRouter";
import { Ensure } from "@calcom/types/utils";

import ResponseEmail from "./emails/templates/response-email";
<<<<<<< HEAD
import { jsonLogicToPrisma } from "./jsonLogicToPrisma";
=======
>>>>>>> 4c24614e
import { getSerializableForm } from "./lib/getSerializableForm";
import { isAllowed } from "./lib/isAllowed";
import { Response, SerializableForm } from "./types/types";
import { zodFields, zodRoutes } from "./zod";

async function onFormSubmission(
  form: Ensure<SerializableForm<App_RoutingForms_Form> & { user: User }, "fields">,
  response: Response
) {
  const fieldResponsesByName: Record<string, typeof response[keyof typeof response]["value"]> = {};

  for (const [fieldId, fieldResponse] of Object.entries(response)) {
    // Use the label lowercased as the key to identify a field.
    const key =
      form.fields.find((f) => f.id === fieldId)?.identifier ||
      (fieldResponse.label as keyof typeof fieldResponsesByName);
    fieldResponsesByName[key] = fieldResponse.value;
  }

  const subscriberOptions = {
    userId: form.user.id,
    // It isn't an eventType webhook
    eventTypeId: -1,
    triggerEvent: WebhookTriggerEvents.FORM_SUBMITTED,
  };

  const webhooks = await getWebhooks(subscriberOptions);
  const promises = webhooks.map((webhook) => {
    sendGenericWebhookPayload(
      webhook.secret,
      "FORM_SUBMITTED",
      new Date().toISOString(),
      webhook,
      fieldResponsesByName
    ).catch((e) => {
      console.error(`Error executing routing form webhook`, webhook, e);
    });
  });

  await Promise.all(promises);
  if (form.settings?.emailOwnerOnSubmission) {
    logger.debug(
      `Preparing to send Form Response email for Form:${form.id} to form owner: ${form.user.email}`
    );
    await sendResponseEmail(form, response, form.user.email);
  }
}

const sendResponseEmail = async (
  form: Pick<App_RoutingForms_Form, "id" | "name">,
  response: Response,
  ownerEmail: string
) => {
  try {
    const email = new ResponseEmail({ form: form, toAddresses: [ownerEmail], response: response });
    await email.sendEmail();
  } catch (e) {
    logger.error("Error sending response email", e);
  }
};

const app_RoutingForms = createRouter()
  .merge(
    "public.",
    createRouter().mutation("response", {
      input: z.object({
        formId: z.string(),
        formFillerId: z.string(),
        response: z.record(
          z.object({
            label: z.string(),
            value: z.union([z.string(), z.array(z.string())]),
          })
        ),
      }),
      async resolve({ ctx: { prisma }, input }) {
        try {
          const { response, formId } = input;
          const form = await prisma.app_RoutingForms_Form.findFirst({
            where: {
              id: formId,
            },
            include: {
              user: true,
            },
          });
          if (!form) {
            throw new TRPCError({
              code: "NOT_FOUND",
            });
          }

          const serializableForm = getSerializableForm(form);
          if (!serializableForm.fields) {
            // There is no point in submitting a form that doesn't have fields defined
            throw new TRPCError({
              code: "BAD_REQUEST",
            });
          }

          const serializableFormWithFields = {
            ...serializableForm,
            fields: serializableForm.fields,
          };

          const missingFields = serializableFormWithFields.fields
            .filter((field) => !(field.required ? response[field.id]?.value : true))
            .map((f) => f.label);

          if (missingFields.length) {
            throw new TRPCError({
              code: "BAD_REQUEST",
              message: `Missing required fields ${missingFields.join(", ")}`,
            });
          }
          const invalidFields = serializableFormWithFields.fields
            .filter((field) => {
              const fieldValue = response[field.id]?.value;
              // The field isn't required at this point. Validate only if it's set
              if (!fieldValue) {
                return false;
              }
              let schema;
              if (field.type === "email") {
                schema = z.string().email();
              } else if (field.type === "phone") {
                schema = z.any();
              } else {
                schema = z.any();
              }
              return !schema.safeParse(fieldValue).success;
            })
            .map((f) => ({ label: f.label, type: f.type }));

          if (invalidFields.length) {
            throw new TRPCError({
              code: "BAD_REQUEST",
              message: `Invalid fields ${invalidFields.map((f) => `${f.label}: ${f.type}`)}`,
            });
          }

          const dbFormResponse = await prisma.app_RoutingForms_FormResponse.create({
            data: input,
          });

          await onFormSubmission(serializableFormWithFields, dbFormResponse.response as Response);
          return dbFormResponse;
        } catch (e) {
          if (e instanceof Prisma.PrismaClientKnownRequestError) {
            if (e.code === "P2002") {
              throw new TRPCError({
                code: "CONFLICT",
              });
            }
          }
          throw e;
        }
      },
    })
  )
  .merge(
    "",
    createProtectedRouter()
      .query("forms", {
        async resolve({ ctx: { user, prisma } }) {
          const forms = await prisma.app_RoutingForms_Form.findMany({
            where: {
              userId: user.id,
            },
            orderBy: {
              createdAt: "desc",
            },
            include: {
              _count: {
                select: {
                  responses: true,
                },
              },
            },
          });

          const serializableForms = forms.map((form) => getSerializableForm(form));
          return serializableForms;
        },
      })
      .query("formQuery", {
        input: z.object({
          id: z.string(),
        }),
        async resolve({ ctx: { prisma, user }, input }) {
          const form = await prisma.app_RoutingForms_Form.findFirst({
            where: {
              userId: user.id,
              id: input.id,
            },
            include: {
              _count: {
                select: {
                  responses: true,
                },
              },
            },
          });

          if (!form) {
            return null;
          }

          return getSerializableForm(form);
        },
      })
      .query("report", {
        input: z.object({
          formId: z.string(),
          jsonLogicQuery: z.any(),
        }),
        async resolve({ ctx: { prisma, user }, input }) {
          const prismaWhere = jsonLogicToPrisma(input.jsonLogicQuery);
          console.log(
            `Built Prisma where ${JSON.stringify(prismaWhere)} from jsonLogicQuery ${JSON.stringify(
              input.jsonLogicQuery
            )}`
          );
          const form = await prisma.app_RoutingForms_Form.findUnique({
            where: {
              id: input.formId,
            },
          });
          const responses = await prisma.app_RoutingForms_FormResponse.findMany({
            where: {
              formId: input.formId,
              ...prismaWhere,
            },
          });
          const headers = form?.fields.map((field) => field.label);
          return {
            headers,
            responses,
          };
        },
      })
      .mutation("formMutation", {
        input: z.object({
          id: z.string(),
          name: z.string(),
          description: z.string().nullable().optional(),
          disabled: z.boolean().optional(),
          fields: zodFields,
          routes: zodRoutes,
          addFallback: z.boolean().optional(),
          duplicateFrom: z.string().nullable().optional(),
          settings: RoutingFormSettings.optional(),
        }),
        async resolve({ ctx: { user, prisma }, input }) {
          const { name, id, description, settings, disabled, addFallback, duplicateFrom } = input;
          if (!(await isAllowed({ userId: user.id, formId: id }))) {
            throw new TRPCError({
              code: "FORBIDDEN",
            });
          }
          let { routes } = input;
          let { fields } = input;

          if (duplicateFrom) {
            const sourceForm = await prisma.app_RoutingForms_Form.findFirst({
              where: {
                userId: user.id,
                id: duplicateFrom,
              },
              select: {
                fields: true,
                routes: true,
              },
            });
            if (!sourceForm) {
              throw new TRPCError({
                code: "BAD_REQUEST",
                message: `Form to duplicate: ${duplicateFrom} not found`,
              });
            }
            const fieldParsed = zodFields.safeParse(sourceForm.fields);
            const routesParsed = zodRoutes.safeParse(sourceForm.routes);
            if (!fieldParsed.success || !routesParsed.success) {
              throw new TRPCError({
                code: "INTERNAL_SERVER_ERROR",
                message: "Could not parse source form's fields or routes",
              });
            }
            // Duplicate just routes and fields
            // We don't want name, description and responses to be copied
            routes = routesParsed.data;
            fields = fieldParsed.data;
          }

          fields = fields || [];

          if (addFallback) {
            const uuid = uuidv4();
            routes = routes || [];
            // Add a fallback route if there is none
            if (!routes.find((route) => route.isFallback)) {
              routes.push({
                id: uuid,
                isFallback: true,
                action: {
                  type: "customPageMessage",
                  value: "Thank you for your interest! We will be in touch soon.",
                },
                queryValue: { id: uuid, type: "group" },
              });
            }
          }

          return await prisma.app_RoutingForms_Form.upsert({
            where: {
              id: id,
            },
            create: {
              user: {
                connect: {
                  id: user.id,
                },
              },
              fields: fields,
              name: name,
              description,
              // Prisma doesn't allow setting null value directly for JSON. It recommends using JsonNull for that case.
              routes: routes === null ? Prisma.JsonNull : routes,
              id: id,
            },
            update: {
              disabled: disabled,
              fields: fields,
              name: name,
              description,
              settings: settings === null ? Prisma.JsonNull : settings,
              routes: routes === null ? Prisma.JsonNull : routes,
            },
          });
        },
      })
      // TODO: Can't we use DELETE method on form?
      .mutation("deleteForm", {
        input: z.object({
          id: z.string(),
        }),
        async resolve({ ctx: { user, prisma }, input }) {
          if (!(await isAllowed({ userId: user.id, formId: input.id }))) {
            throw new TRPCError({
              code: "FORBIDDEN",
            });
          }
          return await prisma.app_RoutingForms_Form.deleteMany({
            where: {
              id: input.id,
              userId: user.id,
            },
          });
        },
      })
  );

export default app_RoutingForms;<|MERGE_RESOLUTION|>--- conflicted
+++ resolved
@@ -11,10 +11,7 @@
 import { Ensure } from "@calcom/types/utils";
 
 import ResponseEmail from "./emails/templates/response-email";
-<<<<<<< HEAD
 import { jsonLogicToPrisma } from "./jsonLogicToPrisma";
-=======
->>>>>>> 4c24614e
 import { getSerializableForm } from "./lib/getSerializableForm";
 import { isAllowed } from "./lib/isAllowed";
 import { Response, SerializableForm } from "./types/types";
