import { App_RoutingForms_Form, Prisma, User, WebhookTriggerEvents } from "@prisma/client";
import { v4 as uuidv4 } from "uuid";
import { z } from "zod";

import getWebhooks from "@calcom/features/webhooks/lib/getWebhooks";
import { sendGenericWebhookPayload } from "@calcom/features/webhooks/lib/sendPayload";
import logger from "@calcom/lib/logger";
import { RoutingFormSettings } from "@calcom/prisma/zod-utils";
import { TRPCError } from "@calcom/trpc/server";
import { authedProcedure, publicProcedure, router } from "@calcom/trpc/server/trpc";
import { Ensure } from "@calcom/types/utils";

import ResponseEmail from "./emails/templates/response-email";
import { jsonLogicToPrisma } from "./jsonLogicToPrisma";
import { getSerializableForm } from "./lib/getSerializableForm";
import { isAllowed } from "./lib/isAllowed";
import { Response, SerializableForm } from "./types/types";
import { zodFields, zodRoutes } from "./zod";

async function onFormSubmission(
  form: Ensure<SerializableForm<App_RoutingForms_Form> & { user: User }, "fields">,
  response: Response
) {
  const fieldResponsesByName: Record<string, typeof response[keyof typeof response]["value"]> = {};

  for (const [fieldId, fieldResponse] of Object.entries(response)) {
    // Use the label lowercased as the key to identify a field.
    const key =
      form.fields.find((f) => f.id === fieldId)?.identifier ||
      (fieldResponse.label as keyof typeof fieldResponsesByName);
    fieldResponsesByName[key] = fieldResponse.value;
  }

  const subscriberOptions = {
    userId: form.user.id,
    // It isn't an eventType webhook
    eventTypeId: -1,
    triggerEvent: WebhookTriggerEvents.FORM_SUBMITTED,
  };

  const webhooks = await getWebhooks(subscriberOptions);
  const promises = webhooks.map((webhook) => {
    sendGenericWebhookPayload(
      webhook.secret,
      "FORM_SUBMITTED",
      new Date().toISOString(),
      webhook,
      fieldResponsesByName
    ).catch((e) => {
      console.error(`Error executing routing form webhook`, webhook, e);
    });
  });

  await Promise.all(promises);
  if (form.settings?.emailOwnerOnSubmission) {
    logger.debug(
      `Preparing to send Form Response email for Form:${form.id} to form owner: ${form.user.email}`
    );
    await sendResponseEmail(form, response, form.user.email);
  }
}

const sendResponseEmail = async (
  form: Pick<App_RoutingForms_Form, "id" | "name">,
  response: Response,
  ownerEmail: string
) => {
  try {
    const email = new ResponseEmail({ form: form, toAddresses: [ownerEmail], response: response });
    await email.sendEmail();
  } catch (e) {
    logger.error("Error sending response email", e);
  }
};

const appRoutingForms = router({
  public: router({
    response: publicProcedure
      .input(
        z.object({
          formId: z.string(),
          formFillerId: z.string(),
          response: z.record(
            z.object({
              label: z.string(),
              value: z.union([z.string(), z.array(z.string())]),
            })
          ),
        })
      )
      .mutation(async ({ ctx, input }) => {
        const { prisma } = ctx;
        try {
          const { response, formId } = input;
          const form = await prisma.app_RoutingForms_Form.findFirst({
            where: {
              id: formId,
            },
            include: {
              user: true,
            },
          });
          if (!form) {
            throw new TRPCError({
              code: "NOT_FOUND",
            });
          }

          const serializableForm = getSerializableForm(form);
          if (!serializableForm.fields) {
            // There is no point in submitting a form that doesn't have fields defined
            throw new TRPCError({
              code: "BAD_REQUEST",
            });
          }

          const serializableFormWithFields = {
            ...serializableForm,
            fields: serializableForm.fields,
          };

          const missingFields = serializableFormWithFields.fields
            .filter((field) => !(field.required ? response[field.id]?.value : true))
            .map((f) => f.label);

          if (missingFields.length) {
            throw new TRPCError({
              code: "BAD_REQUEST",
              message: `Missing required fields ${missingFields.join(", ")}`,
            });
          }
          const invalidFields = serializableFormWithFields.fields
            .filter((field) => {
              const fieldValue = response[field.id]?.value;
              // The field isn't required at this point. Validate only if it's set
              if (!fieldValue) {
                return false;
              }
              let schema;
              if (field.type === "email") {
                schema = z.string().email();
              } else if (field.type === "phone") {
                schema = z.any();
              } else {
                schema = z.any();
              }
              return !schema.safeParse(fieldValue).success;
            })
            .map((f) => ({ label: f.label, type: f.type }));

          if (invalidFields.length) {
            throw new TRPCError({
              code: "BAD_REQUEST",
              message: `Invalid fields ${invalidFields.map((f) => `${f.label}: ${f.type}`)}`,
            });
          }

          const dbFormResponse = await prisma.app_RoutingForms_FormResponse.create({
            data: input,
          });

          await onFormSubmission(serializableFormWithFields, dbFormResponse.response as Response);
          return dbFormResponse;
        } catch (e) {
          if (e instanceof Prisma.PrismaClientKnownRequestError) {
            if (e.code === "P2002") {
              throw new TRPCError({
                code: "CONFLICT",
              });
            }
          }
          throw e;
        }
      }),
  }),
  forms: authedProcedure.query(async ({ ctx }) => {
    const { prisma, user } = ctx;
    const forms = await prisma.app_RoutingForms_Form.findMany({
      where: {
        userId: user.id,
      },
      orderBy: {
        createdAt: "desc",
      },
      include: {
        _count: {
          select: {
            responses: true,
          },
        },
      },
    });

    const serializableForms = forms.map((form) => getSerializableForm(form));
    return serializableForms;
  }),
  formQuery: authedProcedure
    .input(
      z.object({
        id: z.string(),
      })
    )
    .query(async ({ ctx, input }) => {
      const { prisma, user } = ctx;
      const form = await prisma.app_RoutingForms_Form.findFirst({
        where: {
          userId: user.id,
          id: input.id,
        },
        include: {
          _count: {
            select: {
              responses: true,
            },
          },
        },
<<<<<<< HEAD
      })
      .query("report", {
        input: z.object({
          formId: z.string(),
          jsonLogicQuery: z.object({
            logic: z.union([z.record(z.any()), z.null()]),
          }),
          cursor: z.number().nullish(), // <-- "cursor" needs to exist when using useInfiniteQuery, but can be any type
        }),
        async resolve({ ctx: { prisma }, input }) {
          // Can be any prisma `where` clause
          // eslint-disable-next-line @typescript-eslint/no-explicit-any
          const prismaWhere: Record<string, any> = input.jsonLogicQuery
            ? jsonLogicToPrisma(input.jsonLogicQuery)
            : {};
          const skip = input.cursor ?? 0;
          const take = 50;
          logger.debug(
            `Built Prisma where ${JSON.stringify(prismaWhere)} from jsonLogicQuery ${JSON.stringify(
              input.jsonLogicQuery
            )}`
          );
          const form = await prisma.app_RoutingForms_Form.findUnique({
            where: {
              id: input.formId,
            },
          });

          if (!form) {
            throw new TRPCError({
              code: "NOT_FOUND",
              message: "Form not found",
            });
          }
          // TODO: Second argument is required to return deleted operators.
          const serializedForm = getSerializableForm(form, true);

          const rows = await prisma.app_RoutingForms_FormResponse.findMany({
            where: {
              formId: input.formId,
              ...prismaWhere,
            },
            take,
            skip,
          });
          const fields = serializedForm?.fields || [];
          const headers = fields.map((f) => f.label + (f.deleted ? "(Deleted)" : ""));
          const responses: string[][] = [];
          rows.forEach((r) => {
            const rowResponses: string[] = [];
            responses.push(rowResponses);
            fields.forEach((field) => {
              if (!r.response) {
                return;
              }
              const response = r.response as Response;
              const value = response[field.id]?.value || "";
              let stringValue = "";
              if (value instanceof Array) {
                stringValue = value.join(", ");
              } else {
                stringValue = value;
              }
              rowResponses.push(stringValue);
            });
          });
          const areThereNoResultsOrLessThanAskedFor = !rows.length || rows.length < take;
          return {
            headers,
            responses,
            nextCursor: areThereNoResultsOrLessThanAskedFor ? null : skip + rows.length,
          };
        },
      })
      .mutation("formMutation", {
        input: z.object({
          id: z.string(),
          name: z.string(),
          description: z.string().nullable().optional(),
          disabled: z.boolean().optional(),
          fields: zodFields,
          routes: zodRoutes,
          addFallback: z.boolean().optional(),
          duplicateFrom: z.string().nullable().optional(),
          settings: RoutingFormSettings.optional(),
        }),
        async resolve({ ctx: { user, prisma }, input }) {
          const { name, id, description, settings, disabled, addFallback, duplicateFrom } = input;
          if (!(await isAllowed({ userId: user.id, formId: id }))) {
            throw new TRPCError({
              code: "FORBIDDEN",
            });
          }
          let { routes } = input;
          let { fields } = input;
=======
      });
>>>>>>> db7c3fb5

      if (!form) {
        return null;
      }

      return getSerializableForm(form);
    }),
  formMutation: authedProcedure
    .input(
      z.object({
        id: z.string(),
        name: z.string(),
        description: z.string().nullable().optional(),
        disabled: z.boolean().optional(),
        fields: zodFields,
        routes: zodRoutes,
        addFallback: z.boolean().optional(),
        duplicateFrom: z.string().nullable().optional(),
        settings: RoutingFormSettings.optional(),
      })
    )
    .mutation(async ({ ctx, input }) => {
      const { user, prisma } = ctx;
      const { name, id, description, settings, disabled, addFallback, duplicateFrom } = input;
      if (!(await isAllowed({ userId: user.id, formId: id }))) {
        throw new TRPCError({
          code: "FORBIDDEN",
        });
      }
      let { routes } = input;
      let { fields } = input;

      if (duplicateFrom) {
        const sourceForm = await prisma.app_RoutingForms_Form.findFirst({
          where: {
            userId: user.id,
            id: duplicateFrom,
          },
          select: {
            fields: true,
            routes: true,
          },
        });
        if (!sourceForm) {
          throw new TRPCError({
            code: "BAD_REQUEST",
            message: `Form to duplicate: ${duplicateFrom} not found`,
          });
        }
        const fieldParsed = zodFields.safeParse(sourceForm.fields);
        const routesParsed = zodRoutes.safeParse(sourceForm.routes);
        if (!fieldParsed.success || !routesParsed.success) {
          throw new TRPCError({
            code: "INTERNAL_SERVER_ERROR",
            message: "Could not parse source form's fields or routes",
          });
        }
        // Duplicate just routes and fields
        // We don't want name, description and responses to be copied
        routes = routesParsed.data;
        fields = fieldParsed.data;
      }

      fields = fields || [];

      const form = await prisma.app_RoutingForms_Form.findUnique({
        where: {
          id: id,
        },
        select: {
          id: true,
          user: true,
          name: true,
          description: true,
          userId: true,
          disabled: true,
          createdAt: true,
          updatedAt: true,
          routes: true,
          fields: true,
          settings: true,
        },
      });

      // Add back deleted fields in the end. Fields can't be deleted, to make sure columns never decrease which hugely simplifies CSV generation
      if (form) {
        const serializedForm = getSerializableForm(form, true);
        // Find all fields that are in DB(including deleted) but not in the mutation
        const deletedFields =
          serializedForm.fields?.filter((f) => !fields!.find((field) => field.id === f.id)) || [];

        fields = fields.concat(
          deletedFields.map((f) => {
            f.deleted = true;
            return f;
          })
        );
      }

      if (addFallback) {
        const uuid = uuidv4();
        routes = routes || [];
        // Add a fallback route if there is none
        if (!routes.find((route) => route.isFallback)) {
          routes.push({
            id: uuid,
            isFallback: true,
            action: {
              type: "customPageMessage",
              value: "Thank you for your interest! We will be in touch soon.",
            },
            queryValue: { id: uuid, type: "group" },
          });
        }
      }

      return await prisma.app_RoutingForms_Form.upsert({
        where: {
          id: id,
        },
        create: {
          user: {
            connect: {
              id: user.id,
            },
          },
          fields: fields,
          name: name,
          description,
          // Prisma doesn't allow setting null value directly for JSON. It recommends using JsonNull for that case.
          routes: routes === null ? Prisma.JsonNull : routes,
          id: id,
        },
        update: {
          disabled: disabled,
          fields: fields,
          name: name,
          description,
          settings: settings === null ? Prisma.JsonNull : settings,
          routes: routes === null ? Prisma.JsonNull : routes,
        },
      });
    }),
  deleteForm: authedProcedure
    .input(
      z.object({
        id: z.string(),
      })
    )
    .mutation(async ({ ctx, input }) => {
      const { user, prisma } = ctx;
      if (!(await isAllowed({ userId: user.id, formId: input.id }))) {
        throw new TRPCError({
          code: "FORBIDDEN",
        });
      }
      return await prisma.app_RoutingForms_Form.deleteMany({
        where: {
          id: input.id,
          userId: user.id,
        },
      });
    }),
});

export default appRoutingForms;<|MERGE_RESOLUTION|>--- conflicted
+++ resolved
@@ -214,105 +214,7 @@
             },
           },
         },
-<<<<<<< HEAD
-      })
-      .query("report", {
-        input: z.object({
-          formId: z.string(),
-          jsonLogicQuery: z.object({
-            logic: z.union([z.record(z.any()), z.null()]),
-          }),
-          cursor: z.number().nullish(), // <-- "cursor" needs to exist when using useInfiniteQuery, but can be any type
-        }),
-        async resolve({ ctx: { prisma }, input }) {
-          // Can be any prisma `where` clause
-          // eslint-disable-next-line @typescript-eslint/no-explicit-any
-          const prismaWhere: Record<string, any> = input.jsonLogicQuery
-            ? jsonLogicToPrisma(input.jsonLogicQuery)
-            : {};
-          const skip = input.cursor ?? 0;
-          const take = 50;
-          logger.debug(
-            `Built Prisma where ${JSON.stringify(prismaWhere)} from jsonLogicQuery ${JSON.stringify(
-              input.jsonLogicQuery
-            )}`
-          );
-          const form = await prisma.app_RoutingForms_Form.findUnique({
-            where: {
-              id: input.formId,
-            },
-          });
-
-          if (!form) {
-            throw new TRPCError({
-              code: "NOT_FOUND",
-              message: "Form not found",
-            });
-          }
-          // TODO: Second argument is required to return deleted operators.
-          const serializedForm = getSerializableForm(form, true);
-
-          const rows = await prisma.app_RoutingForms_FormResponse.findMany({
-            where: {
-              formId: input.formId,
-              ...prismaWhere,
-            },
-            take,
-            skip,
-          });
-          const fields = serializedForm?.fields || [];
-          const headers = fields.map((f) => f.label + (f.deleted ? "(Deleted)" : ""));
-          const responses: string[][] = [];
-          rows.forEach((r) => {
-            const rowResponses: string[] = [];
-            responses.push(rowResponses);
-            fields.forEach((field) => {
-              if (!r.response) {
-                return;
-              }
-              const response = r.response as Response;
-              const value = response[field.id]?.value || "";
-              let stringValue = "";
-              if (value instanceof Array) {
-                stringValue = value.join(", ");
-              } else {
-                stringValue = value;
-              }
-              rowResponses.push(stringValue);
-            });
-          });
-          const areThereNoResultsOrLessThanAskedFor = !rows.length || rows.length < take;
-          return {
-            headers,
-            responses,
-            nextCursor: areThereNoResultsOrLessThanAskedFor ? null : skip + rows.length,
-          };
-        },
-      })
-      .mutation("formMutation", {
-        input: z.object({
-          id: z.string(),
-          name: z.string(),
-          description: z.string().nullable().optional(),
-          disabled: z.boolean().optional(),
-          fields: zodFields,
-          routes: zodRoutes,
-          addFallback: z.boolean().optional(),
-          duplicateFrom: z.string().nullable().optional(),
-          settings: RoutingFormSettings.optional(),
-        }),
-        async resolve({ ctx: { user, prisma }, input }) {
-          const { name, id, description, settings, disabled, addFallback, duplicateFrom } = input;
-          if (!(await isAllowed({ userId: user.id, formId: id }))) {
-            throw new TRPCError({
-              code: "FORBIDDEN",
-            });
-          }
-          let { routes } = input;
-          let { fields } = input;
-=======
-      });
->>>>>>> db7c3fb5
+      });
 
       if (!form) {
         return null;
@@ -476,6 +378,80 @@
         },
       });
     }),
+  report: authedProcedure
+    .input(
+      z.object({
+        formId: z.string(),
+        jsonLogicQuery: z.object({
+          logic: z.union([z.record(z.any()), z.null()]),
+        }),
+        cursor: z.number().nullish(), // <-- "cursor" needs to exist when using useInfiniteQuery, but can be any type
+      })
+    )
+    .query(async ({ ctx: { prisma }, input }) => {
+      // Can be any prisma `where` clause
+      // eslint-disable-next-line @typescript-eslint/no-explicit-any
+      const prismaWhere: Record<string, any> = input.jsonLogicQuery
+        ? jsonLogicToPrisma(input.jsonLogicQuery)
+        : {};
+      const skip = input.cursor ?? 0;
+      const take = 50;
+      logger.debug(
+        `Built Prisma where ${JSON.stringify(prismaWhere)} from jsonLogicQuery ${JSON.stringify(
+          input.jsonLogicQuery
+        )}`
+      );
+      const form = await prisma.app_RoutingForms_Form.findUnique({
+        where: {
+          id: input.formId,
+        },
+      });
+
+      if (!form) {
+        throw new TRPCError({
+          code: "NOT_FOUND",
+          message: "Form not found",
+        });
+      }
+      // TODO: Second argument is required to return deleted operators.
+      const serializedForm = getSerializableForm(form, true);
+
+      const rows = await prisma.app_RoutingForms_FormResponse.findMany({
+        where: {
+          formId: input.formId,
+          ...prismaWhere,
+        },
+        take,
+        skip,
+      });
+      const fields = serializedForm?.fields || [];
+      const headers = fields.map((f) => f.label + (f.deleted ? "(Deleted)" : ""));
+      const responses: string[][] = [];
+      rows.forEach((r) => {
+        const rowResponses: string[] = [];
+        responses.push(rowResponses);
+        fields.forEach((field) => {
+          if (!r.response) {
+            return;
+          }
+          const response = r.response as Response;
+          const value = response[field.id]?.value || "";
+          let stringValue = "";
+          if (value instanceof Array) {
+            stringValue = value.join(", ");
+          } else {
+            stringValue = value;
+          }
+          rowResponses.push(stringValue);
+        });
+      });
+      const areThereNoResultsOrLessThanAskedFor = !rows.length || rows.length < take;
+      return {
+        headers,
+        responses,
+        nextCursor: areThereNoResultsOrLessThanAskedFor ? null : skip + rows.length,
+      };
+    }),
 });
 
 export default appRoutingForms;