--- conflicted
+++ resolved
@@ -102,12 +102,6 @@
               code: "NOT_FOUND",
             });
           }
-<<<<<<< HEAD
-          const parsedForm = getSerializableForm(form);
-
-          const fields = parsedForm.fields;
-=======
->>>>>>> 8593da4e
 
           const serializableForm = getSerializableForm(form);
           if (!serializableForm.fields) {
