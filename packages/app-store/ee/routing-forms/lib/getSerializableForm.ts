--- conflicted
+++ resolved
@@ -31,16 +31,12 @@
   // Ideally we shouldb't have needed to explicitly type it but due to some reason it's not working reliably with VSCode TypeCheck
   const serializableForm: SerializableForm<TForm> = {
     ...form,
-<<<<<<< HEAD
+    settings: settings,
     fields: fieldsParsed.data
       ? withDeletedFields
         ? fieldsParsed.data
         : fieldsParsed.data.filter((f) => !f.deleted)
       : [],
-=======
-    settings: settings,
-    fields: fieldsParsed.data,
->>>>>>> 8593da4e
     routes: routesParsed.data,
     createdAt: form.createdAt.toString(),
     updatedAt: form.updatedAt.toString(),
