import { App_RoutingForms_Form } from "@prisma/client";
import { useRouter } from "next/router";
import { useForm, UseFormReturn } from "react-hook-form";

import { useLocale } from "@calcom/lib/hooks/useLocale";
import { trpc } from "@calcom/trpc/react";
import { Icon } from "@calcom/ui";
import { Form } from "@calcom/ui/form/fields";
import { showToast } from "@calcom/ui/v2";
import {
  ButtonGroup,
  TextAreaField,
  TextField,
  Tooltip,
  DropdownMenuSeparator,
  Button,
  VerticalDivider,
} from "@calcom/ui/v2";
import Meta from "@calcom/ui/v2/core/Meta";
import { ShellMain } from "@calcom/ui/v2/core/Shell";
import Banner from "@calcom/ui/v2/core/banner";

import { SerializableForm } from "../types/types";
import { FormAction, FormActionsDropdown, FormActionsProvider } from "./FormActions";
import RoutingNavBar from "./RoutingNavBar";

type RoutingForm = SerializableForm<App_RoutingForms_Form>;
type RoutingFormWithResponseCount = RoutingForm & {
  _count: {
    responses: number;
  };
};

const Actions = ({
  form,
  mutation,
}: {
  form: RoutingFormWithResponseCount;
  mutation: {
    isLoading: boolean;
  };
}) => {
  const { t } = useLocale();
  return (
    <div className="flex items-center">
      <FormAction className="self-center" data-testid="toggle-form" action="toggle" routingForm={form} />
      <VerticalDivider />
      <ButtonGroup combined containerProps={{ className: "hidden md:inline-flex items-center" }}>
        <Tooltip content={t("preview")}>
          <FormAction
            routingForm={form}
            color="secondary"
            target="_blank"
            size="icon"
            type="button"
            rel="noreferrer"
            action="preview"
            StartIcon={Icon.FiExternalLink}
          />
        </Tooltip>
        <FormAction
          routingForm={form}
          action="copyLink"
          color="secondary"
          size="icon"
          type="button"
          StartIcon={Icon.FiLink}
          tooltip={t("copy_link")}
        />
        <Tooltip content="Download Responses">
          <FormAction
            data-testid="download-responses"
            routingForm={form}
            action="download"
            color="secondary"
            size="icon"
            type="button"
            StartIcon={Icon.FiDownload}
          />
        </Tooltip>
        <FormAction
          routingForm={form}
          action="embed"
          color="secondary"
          size="icon"
          StartIcon={Icon.FiCode}
          tooltip={t("embed")}
        />
        <FormAction
          routingForm={form}
          action="_delete"
          // className="mr-3"
          size="icon"
          StartIcon={Icon.FiTrash}
          color="secondary"
          type="button"
          tooltip={t("delete")}
        />
      </ButtonGroup>
      <div className="flex md:hidden">
        <FormActionsDropdown form={form}>
          <FormAction
            routingForm={form}
            color="minimal"
            target="_blank"
            type="button"
            rel="noreferrer"
            action="preview"
<<<<<<< HEAD
            StartIcon={Icon.FiExternalLink}
            combined>
            {t("preview")}
=======
            StartIcon={Icon.FiExternalLink}>
            Preview
>>>>>>> 3e925710
          </FormAction>
          <FormAction
            action="copyLink"
            className="w-full"
            routingForm={form}
            color="minimal"
            type="button"
            StartIcon={Icon.FiCopy}>
            {t("copy")}
          </FormAction>
          <FormAction
            action="download"
            routingForm={form}
            className="w-full"
            color="minimal"
            type="button"
            StartIcon={Icon.FiDownload}>
            {t("download_responses")}
          </FormAction>
          <FormAction
            action="embed"
            routingForm={form}
            color="minimal"
            type="button"
            className="w-full"
            StartIcon={Icon.FiCode}>
            {t("embed")}
          </FormAction>
          <FormAction
            action="_delete"
            routingForm={form}
            className="w-full"
            type="button"
            color="destructive"
            StartIcon={Icon.FiTrash}>
            {t("delete")}
          </FormAction>
        </FormActionsDropdown>
      </div>
      <VerticalDivider />
      <Button data-testid="update-form" loading={mutation.isLoading} type="submit" color="primary">
        {t("save")}
      </Button>
    </div>
  );
};

export default function SingleForm({
  form,
  appUrl,
  Page,
}: {
  form: RoutingFormWithResponseCount;
  appUrl: string;
  Page: React.FC<{
    form: RoutingFormWithResponseCount;
    appUrl: string;
    hookForm: UseFormReturn<RoutingFormWithResponseCount>;
  }>;
}) {
  const hookForm = useForm({
    defaultValues: form,
  });
  const utils = trpc.useContext();
  const router = useRouter();

  const mutation = trpc.useMutation("viewer.app_routing_forms.form", {
    onSuccess() {
      router.replace(router.asPath);
      showToast("Form updated successfully.", "success");
    },
    onError() {
      showToast(`Something went wrong`, "error");
    },
    onSettled() {
      utils.invalidateQueries(["viewer.app_routing_forms.form"]);
    },
  });
  return (
    <Form
      form={hookForm}
      handleSubmit={(data) => {
        // eslint-disable-next-line @typescript-eslint/ban-ts-comment
        //@ts-ignore
        mutation.mutate({
          ...data,
        });
      }}>
      <FormActionsProvider appUrl={appUrl}>
        <Meta title={form.name} description={form.description || ""} />
        <ShellMain
          heading={form.name}
          subtitle={form.description || ""}
          backPath={`/${appUrl}/forms`}
          CTA={<Actions form={form} mutation={mutation} />}>
          <div className="-mx-4 px-4 sm:px-6 md:-mx-8 md:px-8">
            <div className="flex flex-col items-center md:flex-row md:items-start">
              <div className="lg:min-w-72 lg:max-w-72 mb-6 md:mr-6">
                <TextField
                  type="text"
                  containerClassName="mb-6"
                  placeholder="Title"
                  {...hookForm.register("name")}
                />
                <TextAreaField
                  rows={3}
                  id="description"
                  data-testid="description"
                  placeholder="Form Description"
                  {...hookForm.register("description")}
                  defaultValue={form.description || ""}
                />
                {!form._count?.responses && (
                  <Banner
                    className="mt-6"
                    variant="neutral"
                    title="No Responses yet"
                    description="Wait for some time for responses to be collected. You can go and submit the form yourself as well."
                    Icon={Icon.FiInfo}
                    onDismiss={() => console.log("dismissed")}
                  />
                )}
              </div>
              <div className="w-full rounded-md border border-gray-200 p-8">
                <RoutingNavBar appUrl={appUrl} form={form} />
                <Page hookForm={hookForm} form={form} appUrl={appUrl} />
              </div>
            </div>
          </div>
        </ShellMain>
      </FormActionsProvider>
    </Form>
  );
}<|MERGE_RESOLUTION|>--- conflicted
+++ resolved
@@ -106,14 +106,8 @@
             type="button"
             rel="noreferrer"
             action="preview"
-<<<<<<< HEAD
-            StartIcon={Icon.FiExternalLink}
-            combined>
+            StartIcon={Icon.FiExternalLink}>
             {t("preview")}
-=======
-            StartIcon={Icon.FiExternalLink}>
-            Preview
->>>>>>> 3e925710
           </FormAction>
           <FormAction
             action="copyLink"
