import type { Booking, BookingReference, User } from "@prisma/client";
import type { TFunction } from "next-i18next";

import dayjs from "@calcom/dayjs";
import { sendRequestRescheduleEmailAndSMS } from "@calcom/emails";
import { CalendarEventBuilder } from "@calcom/lib/builders/CalendarEvent/builder";
import { CalendarEventDirector } from "@calcom/lib/builders/CalendarEvent/director";
import logger from "@calcom/lib/logger";
import { getTranslation } from "@calcom/lib/server/i18n";
import { deleteMeeting } from "@calcom/lib/videoClient";
import prisma from "@calcom/prisma";
import { BookingStatus } from "@calcom/prisma/enums";
import type { EventTypeMetadata } from "@calcom/prisma/zod-utils";
import type { Person } from "@calcom/types/Calendar";

import { getCalendar } from "../../_utils/getCalendar";

type PersonAttendeeCommonFields = Pick<User, "id" | "email" | "name" | "locale" | "timeZone" | "username"> & {
  phoneNumber?: string | null;
};

const Reschedule = async (bookingUid: string, cancellationReason: string) => {
  const bookingToReschedule = await prisma.booking.findFirstOrThrow({
    select: {
      id: true,
      uid: true,
      title: true,
      startTime: true,
      endTime: true,
      userId: true,
      eventTypeId: true,
      location: true,
      attendees: true,
      references: true,
      eventType: {
        include: {
          team: {
            select: {
              id: true,
              name: true,
            },
          },
        },
      },
      user: {
        select: {
          id: true,
          email: true,
          name: true,
          timeZone: true,
          locale: true,
          username: true,
          credentials: true,
          destinationCalendar: true,
        },
      },
      eventType: {
        select: {
          metadata: true,
        },
      },
    },
    where: {
      uid: bookingUid,
      NOT: {
        status: {
          in: [BookingStatus.CANCELLED, BookingStatus.REJECTED],
        },
      },
    },
  });

  if (bookingToReschedule && bookingToReschedule.eventTypeId && bookingToReschedule.user) {
    const userOwner = bookingToReschedule.user;
    const event = await prisma.eventType.findFirstOrThrow({
      select: {
        title: true,
      },
      where: {
        id: bookingToReschedule.eventTypeId,
      },
    });
    await prisma.booking.update({
      where: {
        id: bookingToReschedule.id,
      },
      data: {
        rescheduled: true,
        cancellationReason,
        status: BookingStatus.CANCELLED,
        updatedAt: dayjs().toISOString(),
      },
    });
    const [mainAttendee] = bookingToReschedule.attendees;
    // @NOTE: Should we assume attendees language?
    const tAttendees = await getTranslation(mainAttendee.locale ?? "en", "common");
    const usersToPeopleType = (
      users: PersonAttendeeCommonFields[],
      selectedLanguage: TFunction
    ): Person[] => {
      return users?.map((user) => {
        return {
          email: user.email || "",
          name: user.name || "",
          username: user?.username || "",
          language: { translate: selectedLanguage, locale: user.locale || "en" },
          timeZone: user?.timeZone,
          phoneNumber: user?.phoneNumber,
        };
      });
    };
    const userOwnerTranslation = await getTranslation(userOwner.locale ?? "en", "common");
    const [userOwnerAsPeopleType] = usersToPeopleType([userOwner], userOwnerTranslation);
    const builder = new CalendarEventBuilder();
    builder.init({
      title: bookingToReschedule.title,
      type: event.title,
      startTime: bookingToReschedule.startTime.toISOString(),
      endTime: bookingToReschedule.endTime.toISOString(),
      attendees: usersToPeopleType(
        // username field doesn't exists on attendee but could be in the future
        bookingToReschedule.attendees as unknown as PersonAttendeeCommonFields[],
        tAttendees
      ),
      organizer: userOwnerAsPeopleType,
      team: !!bookingToReschedule.eventType?.team
        ? {
            name: bookingToReschedule.eventType.team.name,
            id: bookingToReschedule.eventType.team.id,
            members: [],
          }
        : undefined,
    });
    const director = new CalendarEventDirector();
    director.setBuilder(builder);
    director.setExistingBooking(bookingToReschedule as unknown as Booking);
    director.setCancellationReason(cancellationReason);
    await director.buildForRescheduleEmail();
    // Handling calendar and videos cancellation
    // This can set previous time as available, until virtual calendar is done
    const credentialsMap = new Map();
    userOwner.credentials.forEach((credential) => {
      credentialsMap.set(credential.type, credential);
    });
    const bookingRefsFiltered: BookingReference[] = bookingToReschedule.references.filter(
      (ref) => !!credentialsMap.get(ref.type)
    );

    const promises = bookingRefsFiltered.map(async (bookingRef) => {
      if (!bookingRef.uid) return;

      if (bookingRef.type.endsWith("_calendar")) {
        const calendar = await getCalendar(credentialsMap.get(bookingRef.type));
        return calendar?.deleteEvent(bookingRef.uid, builder.calendarEvent);
      } else if (bookingRef.type.endsWith("_video")) {
        return deleteMeeting(credentialsMap.get(bookingRef.type), bookingRef.uid);
      }
    });
    try {
      await Promise.all(promises);
    } catch (error) {
      // FIXME: error logging - non-Error type errors are currently discarded
      if (error instanceof Error) {
        logger.error(error.message);
      }
    }

    // Send emails
    try {
<<<<<<< HEAD
      await sendRequestRescheduleEmail(
=======
      await sendRequestRescheduleEmailAndSMS(
>>>>>>> 00ee1ef4
        builder.calendarEvent,
        {
          rescheduleLink: builder.rescheduleLink,
        },
        bookingToReschedule?.eventType?.metadata as EventTypeMetadata
      );
    } catch (error) {
      if (error instanceof Error) {
        logger.error(error.message);
      }
    }
    return true;
  }
};

export default Reschedule;<|MERGE_RESOLUTION|>--- conflicted
+++ resolved
@@ -52,11 +52,6 @@
           username: true,
           credentials: true,
           destinationCalendar: true,
-        },
-      },
-      eventType: {
-        select: {
-          metadata: true,
         },
       },
     },
@@ -167,11 +162,7 @@
 
     // Send emails
     try {
-<<<<<<< HEAD
-      await sendRequestRescheduleEmail(
-=======
       await sendRequestRescheduleEmailAndSMS(
->>>>>>> 00ee1ef4
         builder.calendarEvent,
         {
           rescheduleLink: builder.rescheduleLink,
