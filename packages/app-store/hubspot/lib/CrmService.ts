--- conflicted
+++ resolved
@@ -7,8 +7,8 @@
   SimplePublicObjectInput,
 } from "@hubspot/api-client/lib/codegen/crm/objects/meetings";
 
+import { getLocation } from "@calcom/lib/CalEventParser";
 import getLabelValueMapFromResponses from "@calcom/lib/bookings/getLabelValueMapFromResponses";
-import { getLocation } from "@calcom/lib/CalEventParser";
 import { WEBAPP_URL } from "@calcom/lib/constants";
 import { HttpError } from "@calcom/lib/http-error";
 import logger from "@calcom/lib/logger";
@@ -206,10 +206,6 @@
     return await this.handleMeetingCreation(event, contacts);
   }
 
-<<<<<<< HEAD
-   
-=======
->>>>>>> bb9c4bb8
   async updateEvent(uid: string, event: CalendarEvent): Promise<any> {
     const auth = await this.auth;
     await auth.getToken();
