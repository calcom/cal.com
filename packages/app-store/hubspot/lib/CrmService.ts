/* eslint-disable @typescript-eslint/no-explicit-any */
import * as hubspot from "@hubspot/api-client";
import type { BatchInputPublicAssociation } from "@hubspot/api-client/lib/codegen/crm/associations";
import type { PublicObjectSearchRequest } from "@hubspot/api-client/lib/codegen/crm/contacts";
import type {
  SimplePublicObject,
  SimplePublicObjectInput,
} from "@hubspot/api-client/lib/codegen/crm/objects/meetings";
import type { z } from "zod";

import { getLocation } from "@calcom/lib/CalEventParser";
import getLabelValueMapFromResponses from "@calcom/lib/bookings/getLabelValueMapFromResponses";
import { WEBAPP_URL } from "@calcom/lib/constants";
import { HttpError } from "@calcom/lib/http-error";
import logger from "@calcom/lib/logger";
import prisma from "@calcom/prisma";
import type { CalendarEvent, CalEventResponses } from "@calcom/types/Calendar";
import type { CredentialPayload } from "@calcom/types/Credential";
import type { CRM, ContactCreateInput, Contact, CrmEvent } from "@calcom/types/CrmService";

import { CrmFieldType, DateFieldType } from "../../_lib/crm-enums";
import getAppKeysFromSlug from "../../_utils/getAppKeysFromSlug";
import refreshOAuthTokens from "../../_utils/oauth/refreshOAuthTokens";
import { BookingRepository } from "@calcom/features/bookings/repositories/BookingRepository";
import { PrismaTrackingRepository } from "@calcom/lib/server/repository/PrismaTrackingRepository";
import type { HubspotToken } from "../api/callback";
import type { appDataSchema } from "../zod";

export default class HubspotCalendarService implements CRM {
  private url = "";
  private integrationName = "";
  private auth: Promise<{ getToken: () => Promise<HubspotToken | void | never[]> }>;
  private log: typeof logger;
  private client_id = "";
  private client_secret = "";
  private hubspotClient: hubspot.Client;
  private appOptions: z.infer<typeof appDataSchema>;
  private bookingRepository: BookingRepository;
  private trackingRepository: PrismaTrackingRepository;

  constructor(credential: CredentialPayload, appOptions?: z.infer<typeof appDataSchema>) {
    this.hubspotClient = new hubspot.Client();

    this.integrationName = "hubspot_other_calendar";

    this.auth = this.hubspotAuth(credential).then((r) => r);

    this.log = logger.getSubLogger({ prefix: [`[[lib] ${this.integrationName}`] });

    this.appOptions = appOptions || {};
    this.bookingRepository = new BookingRepository(prisma);
    this.trackingRepository = new PrismaTrackingRepository(prisma);
  }

  private getHubspotMeetingBody = (event: CalendarEvent): string => {
    const userFields = getLabelValueMapFromResponses(event);
    const plainText = event?.description?.replace(/<\/?[^>]+(>|$)/g, "").replace(/_/g, " ");
    const location = getLocation(event);
    const userFieldsHtml = Object.entries(userFields)
      .map(([key, value]) => {
        const formattedValue = typeof value === "boolean" ? (value ? "Yes" : "No") : value || "-";
        return `<b>${event.organizer.language.translate(key)}:</b> ${formattedValue}`;
      })
      .join("<br><br>");

<<<<<<< HEAD
    return `<b>${event.organizer.language.translate("invitee_timezone")}:</b> ${event.attendees[0].timeZone
=======
    const organizerName = event.organizer.name || event.organizer.email;
    const organizerInfo = `<b>${event.organizer.language.translate("organizer")}:</b> ${organizerName} (${event.organizer.email
      })`;

    return `${organizerInfo}<br><br><b>${event.organizer.language.translate("invitee_timezone")}:</b> ${event.attendees[0].timeZone
>>>>>>> fed6899c
      }<br><br>${event.additionalNotes
        ? `<b>${event.organizer.language.translate("share_additional_notes")}</b><br>${event.additionalNotes
        }<br><br>`
        : ""
      }
    ${userFieldsHtml}<br><br>
    <b>${event.organizer.language.translate("where")}:</b> ${location}<br><br>
    ${plainText ? `<b>${event.organizer.language.translate("description")}</b><br>${plainText}` : ""}
  `;
  };

<<<<<<< HEAD
  private async ensureFieldsExistOnMeeting(fieldsToTest: string[]) {
    const log = logger.getSubLogger({ prefix: [`[ensureFieldsExistOnMeeting]`] });
    const fieldSet = new Set(fieldsToTest);
    const foundFields: Array<{ name: string; type: string;[key: string]: any }> = [];

    try {
      const properties = await this.hubspotClient.crm.properties.coreApi.getAll("meetings");

      for (const property of properties.results) {
        if (foundFields.length === fieldSet.size) break;

        if (fieldSet.has(property.name)) {
          foundFields.push(property);
        }
      }

      const foundFieldNames = new Set(foundFields.map((f) => f.name));
      const missingFields = fieldsToTest.filter((field) => !foundFieldNames.has(field));

      if (missingFields.length > 0) {
        log.warn(
          `The following fields do not exist in HubSpot and will be skipped: ${missingFields.join(", ")}. Meeting creation will continue without these fields.`
        );
      }

      return foundFields;
    } catch (e: any) {
      log.error(`Error ensuring fields ${fieldsToTest} exist on Meeting object with error ${e}`);
      // Return empty array to gracefully degrade - meeting creation will proceed without custom field validation
      return [];
    }
  }

  private async getTextValueFromBookingTracking(fieldValue: string, bookingUid: string, fieldName: string) {
    const log = logger.getSubLogger({
      prefix: [`[getTextValueFromBookingTracking]: ${fieldName} - ${bookingUid}`],
    });

    const tracking = await this.trackingRepository.findByBookingUid(bookingUid);

    if (!tracking) {
      log.warn(`No tracking found for bookingUid ${bookingUid}`);
      return "";
    }

    const utmParam = fieldValue.split(":")[1].slice(0, -1);
    return tracking[`utm_${utmParam}` as keyof typeof tracking]?.toString() ?? "";
  }

  private getTextValueFromBookingResponse(fieldValue: string, calEventResponses: CalEventResponses) {
    const regexValueToReplace = /\{(.*?)\}/g;
    return fieldValue.replace(regexValueToReplace, (match, captured) => {
      return calEventResponses[captured]?.value ? calEventResponses[captured].value.toString() : match;
    });
  }

  private async getDateFieldValue(
    fieldValue: string,
    startTime?: string,
    bookingUid?: string | null
  ): Promise<string | null> {
    if (fieldValue === DateFieldType.BOOKING_START_DATE) {
      if (!startTime) {
        this.log.error("StartTime is required for BOOKING_START_DATE but was not provided");
        return null;
      }
      return new Date(startTime).toISOString();
    }

    if (fieldValue === DateFieldType.BOOKING_CREATED_DATE && bookingUid) {
      const booking = await this.bookingRepository.findBookingByUid({ bookingUid });

      if (!booking) {
        this.log.warn(`No booking found for ${bookingUid}`);
        return null;
      }

      return new Date(booking.createdAt).toISOString();
    }

    if (fieldValue === DateFieldType.BOOKING_CANCEL_DATE) {
      return new Date().toISOString();
    }

    return null;
  }

  private async getFieldValue({
    fieldValue,
    fieldType,
    calEventResponses,
    bookingUid,
    startTime,
    fieldName,
  }: {
    fieldValue: string | boolean;
    fieldType: CrmFieldType;
    calEventResponses?: CalEventResponses | null;
    bookingUid?: string | null;
    startTime?: string;
    fieldName: string;
  }): Promise<string | boolean | null> {
    const log = logger.getSubLogger({ prefix: [`[getFieldValue]: ${fieldName}`] });

    if (fieldType === CrmFieldType.CHECKBOX) {
      return !!fieldValue;
    }

    if (fieldType === CrmFieldType.DATE || fieldType === CrmFieldType.DATETIME) {
      return await this.getDateFieldValue(fieldValue as string, startTime, bookingUid);
    }

    if (
      fieldType === CrmFieldType.TEXT ||
      fieldType === CrmFieldType.STRING ||
      fieldType === CrmFieldType.PHONE ||
      fieldType === CrmFieldType.TEXTAREA ||
      fieldType === CrmFieldType.CUSTOM
    ) {
      if (typeof fieldValue !== "string") {
        log.error(`Expected string value for field ${fieldName}, got ${typeof fieldValue}`);
        return null;
      }

      if (!fieldValue.startsWith("{") && !fieldValue.endsWith("}")) {
        log.info("Returning static value");
        return fieldValue;
      }

      let valueToWrite = fieldValue;

      // Extract from UTM tracking
      if (fieldValue.startsWith("{utm:")) {
        if (!bookingUid) {
          log.error(`BookingUid not passed. Cannot get tracking values without it`);
          return null;
        }
        valueToWrite = await this.getTextValueFromBookingTracking(fieldValue, bookingUid, fieldName);
      } else {
        // Extract from booking form responses
        if (!calEventResponses) {
          log.error(`CalEventResponses not passed. Cannot get booking form responses`);
          return null;
        }
        valueToWrite = this.getTextValueFromBookingResponse(fieldValue, calEventResponses);
      }

      if (valueToWrite === fieldValue) {
        log.error("No responses found returning nothing");
        return null;
      }

      return valueToWrite;
    }

    log.error(`Unsupported field type ${fieldType} for field ${fieldName}`);
    return null;
  }

  private async generateWriteToMeetingBody(event: CalendarEvent) {
    const appOptions = this.getAppOptions();

    const customFieldInputsEnabled =
      appOptions?.onBookingWriteToEventObject && appOptions?.onBookingWriteToEventObjectFields;

    if (!customFieldInputsEnabled) return {};

    if (!appOptions?.onBookingWriteToEventObjectFields) return {};

    const customFieldInputs = customFieldInputsEnabled
      ? await this.ensureFieldsExistOnMeeting(Object.keys(appOptions.onBookingWriteToEventObjectFields))
      : [];

    const confirmedCustomFieldInputs: Record<string, any> = {};

    for (const field of customFieldInputs) {
      const fieldConfig = appOptions.onBookingWriteToEventObjectFields[field.name];

      confirmedCustomFieldInputs[field.name] = await this.getFieldValue({
        fieldValue: fieldConfig.value,
        fieldType: fieldConfig.fieldType,
        calEventResponses: event.responses,
        bookingUid: event?.uid,
        startTime: event.startTime,
        fieldName: field.name,
      });
    }

    this.log.info(`Writing to meeting fields: ${Object.keys(confirmedCustomFieldInputs)}`);

    return confirmedCustomFieldInputs;
  }

  private hubspotCreateMeeting = async (event: CalendarEvent) => {
    const writeToMeetingRecord = await this.generateWriteToMeetingBody(event);

    const simplePublicObjectInput: SimplePublicObjectInput = {
      properties: {
        hs_timestamp: Date.now().toString(),
        hs_meeting_title: event.title,
        hs_meeting_body: this.getHubspotMeetingBody(event),
        hs_meeting_location: getLocation(event),
        hs_meeting_start_time: new Date(event.startTime).toISOString(),
        hs_meeting_end_time: new Date(event.endTime).toISOString(),
        hs_meeting_outcome: "SCHEDULED",
        ...writeToMeetingRecord,
      },
=======
  private hubspotCreateMeeting = async (event: CalendarEvent, hubspotOwnerId?: string) => {
    const properties: Record<string, string> = {
      hs_timestamp: Date.now().toString(),
      hs_meeting_title: event.title,
      hs_meeting_body: this.getHubspotMeetingBody(event),
      hs_meeting_location: getLocation(event),
      hs_meeting_start_time: new Date(event.startTime).toISOString(),
      hs_meeting_end_time: new Date(event.endTime).toISOString(),
      hs_meeting_outcome: "SCHEDULED",
    };

    if (hubspotOwnerId) {
      properties.hubspot_owner_id = hubspotOwnerId;
      this.log.debug("hubspot:meeting:setting_owner", { hubspotOwnerId });
    }

    const simplePublicObjectInput: SimplePublicObjectInput = {
      properties,
>>>>>>> fed6899c
    };

    return this.hubspotClient.crm.objects.meetings.basicApi.create(simplePublicObjectInput);
  };

  private hubspotAssociate = async (meeting: SimplePublicObject, contacts: Array<{ id: string }>) => {
    const batchInputPublicAssociation: BatchInputPublicAssociation = {
      inputs: contacts.map((contact: { id: string }) => ({
        _from: { id: meeting.id },
        to: { id: contact.id },
        type: "meeting_event_to_contact",
      })),
    };
    return this.hubspotClient.crm.associations.batchApi.create(
      "meetings",
      "contacts",
      batchInputPublicAssociation
    );
  };

  private hubspotUpdateMeeting = async (uid: string, event: CalendarEvent) => {
    const simplePublicObjectInput: SimplePublicObjectInput = {
      properties: {
        hs_timestamp: Date.now().toString(),
        hs_meeting_title: event.title,
        hs_meeting_body: this.getHubspotMeetingBody(event),
        hs_meeting_location: getLocation(event),
        hs_meeting_start_time: new Date(event.startTime).toISOString(),
        hs_meeting_end_time: new Date(event.endTime).toISOString(),
        hs_meeting_outcome: "RESCHEDULED",
      },
    };

    return this.hubspotClient.crm.objects.meetings.basicApi.update(uid, simplePublicObjectInput);
  };

  private hubspotCancelMeeting = async (uid: string) => {
    const simplePublicObjectInput: SimplePublicObjectInput = {
      properties: {
        hs_meeting_outcome: "CANCELED",
      },
    };

    return this.hubspotClient.crm.objects.meetings.basicApi.update(uid, simplePublicObjectInput);
  };

  private hubspotArchiveMeeting = async (uid: string) => {
    return this.hubspotClient.crm.objects.meetings.basicApi.archive(uid);
  };

  private getHubspotOwnerIdByEmail = async (email: string): Promise<string | undefined> => {
    try {
      const ownersResponse = await this.hubspotClient.crm.owners.ownersApi.getPage(
        email,
        undefined,
        100,
        false
      );

      if (ownersResponse.results && ownersResponse.results.length > 0) {
        const matchingOwner = ownersResponse.results.find(
          (owner) => owner.email?.toLowerCase() === email.toLowerCase()
        );

        if (matchingOwner) {
          this.log.debug("hubspot:owner:found", { ownerId: matchingOwner.id });
          return matchingOwner.id;
        }
      }

      this.log.debug("hubspot:owner:not_found");
      return undefined;
    } catch (error) {
      this.log.error("hubspot:owner:lookup_error", { error });
      return undefined;
    }
  };

  private hubspotAuth = async (credential: CredentialPayload) => {
    const appKeys = await getAppKeysFromSlug("hubspot");
    if (typeof appKeys.client_id === "string") this.client_id = appKeys.client_id;
    if (typeof appKeys.client_secret === "string") this.client_secret = appKeys.client_secret;
    if (!this.client_id) throw new HttpError({ statusCode: 400, message: "Hubspot client_id missing." });
    if (!this.client_secret)
      throw new HttpError({ statusCode: 400, message: "Hubspot client_secret missing." });
    let currentToken = credential.key as unknown as HubspotToken;

    const isTokenValid = (token: HubspotToken) =>
      token &&
      token.tokenType &&
      token.accessToken &&
      token.expiryDate &&
      token.expiryDate > Date.now();

    const refreshAccessToken = async (refreshToken: string) => {
      try {
        const hubspotRefreshToken: HubspotToken = await refreshOAuthTokens(
          async () =>
            await this.hubspotClient.oauth.tokensApi.createToken(
              "refresh_token",
              undefined,
              `${WEBAPP_URL}/api/integrations/hubspot/callback`,
              this.client_id,
              this.client_secret,
              refreshToken
            ),
          "hubspot",
          credential.userId
        );
        hubspotRefreshToken.expiryDate = Math.round(Date.now() + hubspotRefreshToken.expiresIn * 1000);
        await prisma.credential.update({
          where: {
            id: credential.id,
          },
          data: {
            key: hubspotRefreshToken as any,
          },
        });

        this.hubspotClient.setAccessToken(hubspotRefreshToken.accessToken);
        currentToken = { ...currentToken, ...hubspotRefreshToken };
      } catch (e: unknown) {
        this.log.error(e);
      }
    };

    return {
      getToken: async () => {
        if (!isTokenValid(currentToken)) {
          await refreshAccessToken(currentToken.refreshToken);
        } else {
          this.hubspotClient.setAccessToken(currentToken.accessToken);
        }
      },
    };
  };

  async handleMeetingCreation(event: CalendarEvent, contacts: Contact[]) {
    const contactIds: { id?: string }[] = contacts.map((contact) => ({ id: contact.id }));

    const organizerEmail = event.organizer.email;
    this.log.debug("hubspot:meeting:fetching_owner");

    const hubspotOwnerId = await this.getHubspotOwnerIdByEmail(organizerEmail);

    const meetingEvent = await this.hubspotCreateMeeting(event, hubspotOwnerId);
    if (meetingEvent) {
      this.log.debug("meeting:creation:ok", { meetingId: meetingEvent.id, hubspotOwnerId });
      const associatedMeeting = await this.hubspotAssociate(meetingEvent, contactIds as any);
      if (associatedMeeting) {
        this.log.debug("association:creation:ok", { associatedMeeting });
        return Promise.resolve({
          uid: meetingEvent.id,
          id: meetingEvent.id,
          type: "hubspot_other_calendar",
          password: "",
          url: "",
          additionalInfo: { contacts, associatedMeeting },
        });
      }
      return Promise.reject("Something went wrong when associating the meeting and attendees in HubSpot");
    }
    this.log.debug("meeting:creation:notOk", { meetingEvent, event, contacts });
    return Promise.reject("Something went wrong when creating a meeting in HubSpot");
  }

  async createEvent(event: CalendarEvent, contacts: Contact[]): Promise<CrmEvent> {
    const auth = await this.auth;
    await auth.getToken();

    return await this.handleMeetingCreation(event, contacts);
  }

  async updateEvent(uid: string, event: CalendarEvent): Promise<any> {
    const auth = await this.auth;
    await auth.getToken();
    return await this.hubspotUpdateMeeting(uid, event);
  }

  async deleteEvent(uid: string, event: CalendarEvent): Promise<void> {
    const auth = await this.auth;
    await auth.getToken();

    if (event?.hasOrganizerChanged) {
      await this.hubspotArchiveMeeting(uid);
      return;
    }
    await this.hubspotCancelMeeting(uid);
  }

  async getContacts({ emails }: { emails: string | string[] }): Promise<Contact[]> {
    const auth = await this.auth;
    await auth.getToken();

    const emailArray = Array.isArray(emails) ? emails : [emails];

    const publicObjectSearchRequest: PublicObjectSearchRequest = {
      filterGroups: emailArray.map((attendeeEmail) => ({
        filters: [
          {
            value: attendeeEmail,
            propertyName: "email",
            operator: "EQ",
          },
        ],
      })),
      sorts: ["hs_object_id"],
      properties: ["hs_object_id", "email"],
      limit: 10,
      after: 0,
    };

    const contacts = await this.hubspotClient.crm.contacts.searchApi
      .doSearch(publicObjectSearchRequest)
      .then((apiResponse) => apiResponse.results);

    return contacts.map((contact) => {
      return {
        id: contact.id,
        email: contact.properties.email,
      };
    });
  }

  async createContacts(contactsToCreate: ContactCreateInput[]): Promise<Contact[]> {
    const auth = await this.auth;
    await auth.getToken();

    const simplePublicObjectInputs = contactsToCreate.map((attendee) => {
      const [firstname, lastname] = attendee.name ? attendee.name.split(" ") : [attendee.email, ""];
      return {
        properties: {
          firstname,
          lastname,
          email: attendee.email,
        },
      };
    });
    const createdContacts = await Promise.all(
      simplePublicObjectInputs.map((contact) =>
        this.hubspotClient.crm.contacts.basicApi.create(contact).catch((error) => {
          // If multiple events are created, subsequent events may fail due to
          // contact was created by previous event creation, so we introduce a
          // fallback taking advantage of the error message providing the contact id
          if (error.body.message.includes("Contact already exists. Existing ID:")) {
            const split = error.body.message.split("Contact already exists. Existing ID: ");
            return { id: split[1], properties: contact.properties };
          } else {
            throw error;
          }
        })
      )
    );

    return createdContacts.map((contact) => {
      return {
        id: contact.id,
        email: contact.properties.email,
      };
    });
  }

  getAppOptions() {
    return this.appOptions;
  }

  async handleAttendeeNoShow() {
    console.log("Not implemented");
  }
}<|MERGE_RESOLUTION|>--- conflicted
+++ resolved
@@ -63,15 +63,11 @@
       })
       .join("<br><br>");
 
-<<<<<<< HEAD
-    return `<b>${event.organizer.language.translate("invitee_timezone")}:</b> ${event.attendees[0].timeZone
-=======
     const organizerName = event.organizer.name || event.organizer.email;
     const organizerInfo = `<b>${event.organizer.language.translate("organizer")}:</b> ${organizerName} (${event.organizer.email
       })`;
 
     return `${organizerInfo}<br><br><b>${event.organizer.language.translate("invitee_timezone")}:</b> ${event.attendees[0].timeZone
->>>>>>> fed6899c
       }<br><br>${event.additionalNotes
         ? `<b>${event.organizer.language.translate("share_additional_notes")}</b><br>${event.additionalNotes
         }<br><br>`
@@ -83,7 +79,6 @@
   `;
   };
 
-<<<<<<< HEAD
   private async ensureFieldsExistOnMeeting(fieldsToTest: string[]) {
     const log = logger.getSubLogger({ prefix: [`[ensureFieldsExistOnMeeting]`] });
     const fieldSet = new Set(fieldsToTest);
@@ -277,22 +272,9 @@
     return confirmedCustomFieldInputs;
   }
 
-  private hubspotCreateMeeting = async (event: CalendarEvent) => {
+  private hubspotCreateMeeting = async (event: CalendarEvent, hubspotOwnerId?: string) => {
     const writeToMeetingRecord = await this.generateWriteToMeetingBody(event);
 
-    const simplePublicObjectInput: SimplePublicObjectInput = {
-      properties: {
-        hs_timestamp: Date.now().toString(),
-        hs_meeting_title: event.title,
-        hs_meeting_body: this.getHubspotMeetingBody(event),
-        hs_meeting_location: getLocation(event),
-        hs_meeting_start_time: new Date(event.startTime).toISOString(),
-        hs_meeting_end_time: new Date(event.endTime).toISOString(),
-        hs_meeting_outcome: "SCHEDULED",
-        ...writeToMeetingRecord,
-      },
-=======
-  private hubspotCreateMeeting = async (event: CalendarEvent, hubspotOwnerId?: string) => {
     const properties: Record<string, string> = {
       hs_timestamp: Date.now().toString(),
       hs_meeting_title: event.title,
@@ -301,6 +283,7 @@
       hs_meeting_start_time: new Date(event.startTime).toISOString(),
       hs_meeting_end_time: new Date(event.endTime).toISOString(),
       hs_meeting_outcome: "SCHEDULED",
+      ...writeToMeetingRecord,
     };
 
     if (hubspotOwnerId) {
@@ -310,7 +293,6 @@
 
     const simplePublicObjectInput: SimplePublicObjectInput = {
       properties,
->>>>>>> fed6899c
     };
 
     return this.hubspotClient.crm.objects.meetings.basicApi.create(simplePublicObjectInput);
