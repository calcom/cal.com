--- conflicted
+++ resolved
@@ -174,28 +174,18 @@
 
     const refreshAccessToken = async (refreshToken: string) => {
       try {
-<<<<<<< HEAD
-        const hubspotRefreshToken: HubspotToken = await hubspotClient.oauth.tokensApi.createToken(
-          "refresh_token",
-          undefined,
-          `${WEBAPP_URL}/api/integrations/hubspot/callback`,
-          this.client_id,
-          this.client_secret,
-          refreshToken
-=======
         const hubspotRefreshToken: HubspotToken = await refreshOAuthTokens(
           async () =>
             await hubspotClient.oauth.tokensApi.createToken(
               "refresh_token",
               undefined,
-              WEBAPP_URL + "/api/integrations/hubspot/callback",
+               `${WEBAPP_URL}/api/integrations/hubspot/callback`,
               this.client_id,
               this.client_secret,
               refreshToken
             ),
           "hubspot",
           credential.userId
->>>>>>> 96263b0c
         );
 
         // set expiry date as offset from current time.
