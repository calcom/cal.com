import Script from "next/script";

import { getEventTypeAppData } from "@calcom/app-store/_utils/getEventTypeAppData";
import { appStoreMetadata } from "@calcom/app-store/bookerAppsMetaData";
import type { Tag } from "@calcom/app-store/types";
import { sdkActionManager } from "@calcom/lib/sdk-event";
import type { AppMeta } from "@calcom/types/App";

import type { appDataSchemas } from "./apps.schemas.generated";

const PushEventPrefix = "cal_analytics_app_";

// AnalyticApp has appData.tag always set
type AnalyticApp = Omit<AppMeta, "appData"> & {
  appData: Omit<NonNullable<AppMeta["appData"]>, "tag"> & {
    tag: NonNullable<NonNullable<AppMeta["appData"]>["tag"]>;
  };
};

const getPushEventScript = ({ tag, appId }: { tag: Tag; appId: string }) => {
  if (!tag.pushEventScript) {
    return tag.pushEventScript;
  }

  return {
    ...tag.pushEventScript,
    // In case of complex pushEvent implementations, we could think about exporting a pushEvent function from the analytics app maybe but for now this should suffice
    content: tag.pushEventScript?.content?.replace("$pushEvent", `${PushEventPrefix}_${appId}`),
  };
};

function getAnalyticsApps(eventType: Parameters<typeof getEventTypeAppData>[0]) {
  return Object.entries(appStoreMetadata).reduce(
    (acc, entry) => {
      const [appId, app] = entry;
      const eventTypeAppData = getEventTypeAppData(eventType, appId as keyof typeof appDataSchemas);

      if (!eventTypeAppData || !app.appData?.tag) {
        return acc;
      }

      acc[appId] = {
        meta: app as AnalyticApp,
        eventTypeAppData: eventTypeAppData,
      };
      return acc;
    },
    {} as Record<
      string,
      {
        meta: AnalyticApp;
        eventTypeAppData: ReturnType<typeof getEventTypeAppData>;
      }
    >
  );
}

export function handleEvent(event: { detail: Record<string, unknown> & { type: string } }) {
  const { type: name, ...data } = event.detail;
  // Don't push internal events to analytics apps
  // They are meant for internal use like helping embed make some decisions
  if (name.startsWith("__")) {
    return false;
  }

  Object.entries(window).forEach(([prop, value]) => {
    if (!prop.startsWith(PushEventPrefix) || typeof value !== "function") {
      return;
    }
    // Find the pushEvent if defined by the analytics app
    const pushEvent = window[prop as keyof typeof window];

    pushEvent({
      name,
      data,
    });
  });

<<<<<<< HEAD
=======
  // Support sending all events to opener which is currently used by ReroutingDialog to identify if the booking is successfully rescheduled.
  if (window.opener) {
    window.opener.postMessage(
      {
        type: `CAL:${name}`,
        ...data,
      },
      "*"
    );
  }
>>>>>>> 00ee1ef4
  return true;
}

export default function BookingPageTagManager({
  eventType,
}: {
  eventType: Parameters<typeof getEventTypeAppData>[0];
}) {
  const analyticsApps = getAnalyticsApps(eventType);
  return (
    <>
      {Object.entries(analyticsApps).map(([appId, { meta: app, eventTypeAppData }]) => {
        const tag = app.appData.tag;
        const parseValue = <T extends string | undefined>(val: T): T => {
          if (!val) {
            return val;
          }

          // Only support UpperCase,_and numbers in template variables. This prevents accidental replacement of other strings.
          const regex = /\{([A-Z_\d]+)\}/g;
          let matches;
          while ((matches = regex.exec(val))) {
            const variableName = matches[1];
            if (eventTypeAppData[variableName]) {
              // Replace if value is available. It can possible not be a template variable that just matches the regex.
              val = val.replace(
                new RegExp(`{${variableName}}`, "g"),
                eventTypeAppData[variableName]
              ) as NonNullable<T>;
            }
          }
          return val;
        };

        const pushEventScript = getPushEventScript({ tag, appId });
        return tag.scripts.concat(pushEventScript ? [pushEventScript] : []).map((script, index) => {
          const parsedAttributes: NonNullable<(typeof tag.scripts)[number]["attrs"]> = {};
          const attrs = script.attrs || {};
          Object.entries(attrs).forEach(([name, value]) => {
            if (typeof value === "string") {
              value = parseValue(value);
            }
            parsedAttributes[name] = value;
          });

          return (
            <Script
              data-testid={`cal-analytics-app-${appId}`}
              src={parseValue(script.src)}
              id={`${appId}-${index}`}
              key={`${appId}-${index}`}
              // It is strictly not necessary to disable, but in a future update of react/no-danger this will error.
              // And we don't want it to error here anyways
              // eslint-disable-next-line react/no-danger
              dangerouslySetInnerHTML={{
                __html: parseValue(script.content) || "",
              }}
              {...parsedAttributes}
              defer
            />
          );
        });
      })}
    </>
  );
}

if (typeof window !== "undefined") {
  // Attach listener outside React as it has to be attached only once per page load
  // Setup listener for all events to push to analytics apps
  sdkActionManager?.on("*", handleEvent);
}<|MERGE_RESOLUTION|>--- conflicted
+++ resolved
@@ -76,8 +76,6 @@
     });
   });
 
-<<<<<<< HEAD
-=======
   // Support sending all events to opener which is currently used by ReroutingDialog to identify if the booking is successfully rescheduled.
   if (window.opener) {
     window.opener.postMessage(
@@ -88,7 +86,6 @@
       "*"
     );
   }
->>>>>>> 00ee1ef4
   return true;
 }
 
