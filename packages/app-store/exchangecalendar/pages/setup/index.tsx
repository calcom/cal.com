--- conflicted
+++ resolved
@@ -6,13 +6,8 @@
 import z from "zod";
 
 import { useLocale } from "@calcom/lib/hooks/useLocale";
-<<<<<<< HEAD
-import { Button } from "@calcom/ui/components";
-import { Alert, EmailField, Form, PasswordField, TextField, SelectField, Switch } from "@calcom/ui/v2";
-=======
 import { Button, EmailField, Form, PasswordField, TextField } from "@calcom/ui/components";
 import { Alert, SelectField, Switch } from "@calcom/ui/v2";
->>>>>>> 22dad1ae
 
 import { ExchangeAuthentication } from "../../enums";
 
