--- conflicted
+++ resolved
@@ -89,18 +89,15 @@
       throw new HttpCode({ statusCode: 400, message: "invoice amount does not match payment amount" });
     }
 
-<<<<<<< HEAD
+    const traceContext = distributedTracing.createTrace("alby_webhook", {
+      meta: { paymentId: payment.id, bookingId: payment.bookingId },
+    });
     return await handlePaymentSuccess({
       paymentId: payment.id,
       bookingId: payment.bookingId,
       appSlug: "alby",
+      traceContext,
     });
-=======
-    const traceContext = distributedTracing.createTrace("alby_webhook", {
-      meta: { paymentId: payment.id, bookingId: payment.bookingId },
-    });
-    return await handlePaymentSuccess(payment.id, payment.bookingId, traceContext);
->>>>>>> f0bfb934
   } catch (_err) {
     const err = getServerErrorFromUnknown(_err);
     console.error(`Webhook Error: ${err.message}`);
