import type { Locator, Page } from "@playwright/test";
import { expect } from "@playwright/test";

import { prisma } from "@calcom/prisma";
import { AttributeType, MembershipRole, SchedulingType } from "@calcom/prisma/enums";
import type { Fixtures } from "@calcom/web/playwright/lib/fixtures";
import { test } from "@calcom/web/playwright/lib/fixtures";
<<<<<<< HEAD
import { gotoRoutingLink } from "@calcom/web/playwright/lib/testUtils";
=======
import { selectInteractions } from "@calcom/web/playwright/lib/pageObject";
import { getEmailsReceivedByUser, gotoRoutingLink } from "@calcom/web/playwright/lib/testUtils";
>>>>>>> 00ee1ef4

import {
  addForm,
  saveCurrentForm,
  verifySelectOptions,
  addOneFieldAndDescriptionAndSaveForm,
} from "./testUtils";

function todo(title: string) {
  // eslint-disable-next-line playwright/no-skipped-test, @typescript-eslint/no-empty-function
  test.skip(title, () => {});
}

const Identifiers = {
  multi: "multi",
  multiNewFormat: "multi-new-format",
<<<<<<< HEAD
};

=======
  select: "test-select",
  selectNewFormat: "test-select-new-format",
};

async function enableContactOwnerOverride(page: Page) {
  await page.click("text=Contact owner will be the Round Robin host if available");
}

async function selectFirstAttributeOption({ fromLocator }: { fromLocator: Locator }) {
  await selectOptionUsingLocator({
    locator: fromLocator,
    option: 1,
  });
}

async function selectFirstValueForAttributeValue({
  fromLocator,
  option,
}: {
  fromLocator: Locator;
  option: number;
}) {
  await selectOptionUsingLocator({
    locator: fromLocator,
    option,
  });
}

async function addAttributeRoutingRule(page: Page) {
  // TODO: Use a better selector maybe?
  await page.locator('text="Add rule"').nth(1).click();
  const attributeQueryBuilder = page.locator(".group-container").nth(1);
  const attributeSelectorFirstRule = attributeQueryBuilder.locator(".rule--field").nth(0);
  await selectFirstAttributeOption({
    fromLocator: attributeSelectorFirstRule,
  });

  const attributeValueSelector = attributeQueryBuilder.locator(".rule--value").nth(0);
  await selectFirstValueForAttributeValue({
    fromLocator: attributeValueSelector,
    // Select 'Value of Field Short Text' option
    option: 1,
  });
}

async function selectFirstEventRedirectOption(page: Page) {
  await selectOption({
    selector: {
      selector: ".data-testid-eventTypeRedirectUrl-select",
      nth: 0,
    },
    option: 2,
    page,
  });
}

>>>>>>> 00ee1ef4
test.describe("Routing Forms", () => {
  test.describe("Zero State Routing Forms", () => {
    test("should be able to add a new form and view it", async ({ page }) => {
      const formId = await addForm(page);

      await page.click('[data-test-id="routing"]');

      await page.waitForSelector('[data-testid="routing-forms-list"]');
      // Ensure that it's visible in forms list
      await expect(page.locator('[data-testid="routing-forms-list"] > div')).toHaveCount(1);

      await gotoRoutingLink({ page, formId });
      await expect(page.locator("text=Test Form Name")).toBeVisible();

      await page.goto(`apps/routing-forms/route-builder/${formId}`);
      await disableForm(page);
      await gotoRoutingLink({ page, formId });
      await expect(page.getByTestId(`404-page`)).toBeVisible();
    });

    test("recently added form appears first in the list", async ({ page }) => {
      await addForm(page, { name: "Test Form 1" });
      await page.goto(`apps/routing-forms/forms`);
      await page.waitForSelector('[data-testid="routing-forms-list"]');
      await expect(page.locator('[data-testid="routing-forms-list"] > div h1')).toHaveCount(1);

      await addForm(page, { name: "Test Form 2" });
      await page.goto(`apps/routing-forms/forms`);
      await page.waitForSelector('[data-testid="routing-forms-list"]');
      await expect(page.locator('[data-testid="routing-forms-list"] > div h1')).toHaveCount(2);

      const firstForm = page.locator('[data-testid="routing-forms-list"] > div h1').first();
      await expect(firstForm).toHaveText("Test Form 2");
    });

    test("should be able to edit a newly created form", async ({ page }) => {
      const formId = await addForm(page);
      const description = "Test Description";

      const label = "Test Label";

      const createdFields: Record<number, { label: string; typeIndex: number }> = {};

      const { fieldTypesList: types, fields } = await addAllTypesOfFieldsAndSaveForm(formId, page, {
        description,
        label,
      });

      await expect(page.locator('[data-testid="description"]')).toHaveValue(description);
      await expect(page.locator('[data-testid="field"]')).toHaveCount(types.length);

      fields.forEach((item, index) => {
        createdFields[index] = { label: item.label, typeIndex: index };
      });

      await expectCurrentFormToHaveFields(page, createdFields, types);

      await page.click('[href*="/route-builder/"]');
      await selectNewRoute(page);

      await page.click('[data-testid="add-rule"]');

      const options = Object.values(createdFields).map((item) => item.label);
      await verifyFieldOptionsInRule(options, page);
    });

    test.describe("F1<-F2 Relationship", () => {
      test("Create relationship by adding F1 as route.Editing F1 should update F2", async ({ page }) => {
        const form1Id = await addForm(page, { name: "F1" });
        await page.goto(`/routing-forms/forms`);
        const form2Id = await addForm(page, { name: "F2" });

        await addOneFieldAndDescriptionAndSaveForm(form1Id, page, {
          name: "F1",
          description: "Form 1 Description",
          field: {
            label: "F1 Field1",
            typeIndex: 1,
          },
        });

        const { types } = await addOneFieldAndDescriptionAndSaveForm(form2Id, page, {
          name: "F2",
          description: "Form 2 Description",
          field: {
            label: "F2 Field1",
            //TODO: Maybe choose some other type and choose type by it's name and not index
            typeIndex: 1,
          },
        });

        // Add F1 as Router to F2
        await page.goto(`/routing-forms/route-builder/${form2Id}`);
        await selectNewRoute(page, {
          // It should be F1. TODO: Verify that it's F1
          routeSelectNumber: 2,
        });
        await saveCurrentForm(page);

        // Expect F1 fields to be available in F2
        await page.goto(`/routing-forms/form-edit/${form2Id}`);
        //FIXME: Figure out why this delay is required. Without it field count comes out to be 1 only
        await new Promise((resolve) => setTimeout(resolve, 1000));

        await expect(page.locator('[data-testid="field"]')).toHaveCount(2);
        await expectCurrentFormToHaveFields(page, { 1: { label: "F1 Field1", typeIndex: 1 } }, types);
        // Add 1 more field in F1
        await addOneFieldAndDescriptionAndSaveForm(form1Id, page, {
          name: "F1",
          field: {
            label: "F1 Field2",
            typeIndex: 1,
          },
        });

        await page.goto(`/routing-forms/form-edit/${form2Id}`);
        //FIXME: Figure out why this delay is required. Without it field count comes out to be 1 only
        await new Promise((resolve) => setTimeout(resolve, 1000));
        await expect(page.locator('[data-testid="field"]')).toHaveCount(3);
        await expectCurrentFormToHaveFields(page, { 2: { label: "F1 Field2", typeIndex: 1 } }, types);
      });
      todo("Create relationship by using duplicate with live connect");
    });

    test("should be able to submit a prefilled form with all types of fields", async ({ page }) => {
      const formId = await addForm(page);
      await page.click('[href*="/route-builder/"]');
      await selectNewRoute(page);
      await selectOption({
        selector: {
          selector: ".data-testid-select-routing-action",
          nth: 0,
        },
        option: 2,
        page,
      });
      await page.fill("[name=externalRedirectUrl]", "https://cal.com");
      await saveCurrentForm(page);

      const { fields } = await addAllTypesOfFieldsAndSaveForm(formId, page, {
        description: "Description",
        label: "Test Field",
      });
      const queryString =
        "firstField=456&Test Field Number=456&Test Field Single Selection=456&Test Field Multiple Selection=456&Test Field Multiple Selection=789&Test Field Phone=456&Test Field Email=456@example.com";

      await gotoRoutingLink({ page, queryString });

      await page.fill('[data-testid="form-field-Test Field Long Text"]', "manual-fill");

      await expect(page.locator('[data-testid="form-field-firstField"]')).toHaveValue("456");
      await expect(page.locator('[data-testid="form-field-Test Field Number"]')).toHaveValue("456");

      // TODO: Verify select and multiselect has prefilled values.
      // expect(await page.locator(`[data-testid="form-field-Test Field Select"]`).inputValue()).toBe("456");
      // expect(await page.locator(`[data-testid="form-field-Test Field MultiSelect"]`).inputValue()).toBe("456");

      await expect(page.locator('[data-testid="form-field-Test Field Phone"]')).toHaveValue("456");
      await expect(page.locator('[data-testid="form-field-Test Field Email"]')).toHaveValue(
        "456@example.com"
      );

      await page.click('button[type="submit"]');
      await page.waitForURL((url) => {
        return url.hostname.includes("cal.com");
      });

      const url = new URL(page.url());

      // Coming from the response filled by booker
      expect(url.searchParams.get("firstField")).toBe("456");

      // All other params come from prefill URL
      expect(url.searchParams.get("Test Field Number")).toBe("456");
      expect(url.searchParams.get("Test Field Long Text")).toBe("manual-fill");
      expect(url.searchParams.get("Test Field Multiple Selection")).toBe("456");
      expect(url.searchParams.getAll("Test Field Multiple Selection")).toMatchObject(["456", "789"]);
      expect(url.searchParams.get("Test Field Phone")).toBe("456");
      expect(url.searchParams.get("Test Field Email")).toBe("456@example.com");
    });

    // TODO: How to install the app just once?
    test.beforeEach(async ({ page, users }) => {
      const user = await users.create(
        { username: "routing-forms" },
        {
          hasTeam: true,
        }
      );
      await user.apiLogin();
    });

    test.afterEach(async ({ users }) => {
      // This also delete forms on cascade
      await users.deleteAll();
    });
  });

  todo("should be able to duplicate form");

  test.describe("Seeded Routing Form ", () => {
    test.beforeEach(async ({ page }) => {
      await page.goto(`/routing-forms/forms`);
    });
    test.afterEach(async ({ users }) => {
      // This also delete forms on cascade
      await users.deleteAll();
    });
    const createUserAndLogin = async function ({ users, page }: { users: Fixtures["users"]; page: Page }) {
      const user = await users.create(
        { username: "routing-forms" },
        { seedRoutingForms: true, hasTeam: true }
      );
      await user.apiLogin();
      return user;
    };

    test("Routing Link - Reporting and CSV Download ", async ({ page, users }) => {
      const user = await createUserAndLogin({ users, page });
      const routingForm = user.routingForms[0];
      test.setTimeout(120000);
      // Fill form when you are logged out
      await users.logout();

      await fillSeededForm(page, routingForm.id);

      // Log back in to view form responses.
      await user.apiLogin();

      await page.goto(`/routing-forms/reporting/${routingForm.id}`);

      const headerEls = page.locator("[data-testid='reporting-header'] th");

      // Wait for the headers to be visible(will automaically wait for getting response from backend) along with it the rows are rendered.
      await headerEls.first().waitFor();

      const numHeaderEls = await headerEls.count();
      const headers = [];
      for (let i = 0; i < numHeaderEls; i++) {
        headers.push(await headerEls.nth(i).innerText());
      }

      const responses = [];
      const responseRows = page.locator("[data-testid='reporting-row']");
      const numResponseRows = await responseRows.count();
      for (let i = 0; i < numResponseRows; i++) {
        const rowLocator = responseRows.nth(i).locator("td");
        const numRowEls = await rowLocator.count();
        const rowResponses = [];
        for (let j = 0; j < numRowEls; j++) {
          rowResponses.push(await rowLocator.nth(j).innerText());
        }
        responses.push(rowResponses);
      }

<<<<<<< HEAD
      expect(headers).toEqual(["Test field", "Multi Select(with Legacy `selectText`)", "Multi Select"]);
      expect(responses).toEqual([
        ["event-routing", "", ""],
        ["external-redirect", "", ""],
        ["custom-page", "", ""],
=======
      expect(headers).toEqual([
        "Test field",
        "Multi Select(with Legacy `selectText`)",
        "Multi Select",
        "Legacy Select",
        "Select",
        // TODO: Find a way to incorporate Routed To and Booked At into the report
        // @see https://github.com/calcom/cal.com/pull/17229
        "Routed To",
        "Assignment Reason",
        "Booked At",
        "Submitted At",
      ]);
      /* Last two columns are "Routed To" and "Booked At" */
      expect(responses).toEqual([
        ["custom-page", "Option-2", "Option-2", "Option-2", "Option-2", "", "", "", expect.any(String)],
        ["external-redirect", "Option-2", "Option-2", "Option-2", "Option-2", "", "", "", expect.any(String)],
        ["event-routing", "Option-2", "Option-2", "Option-2", "Option-2", "", "", "", expect.any(String)],
>>>>>>> 00ee1ef4
      ]);

      await page.goto(`apps/routing-forms/route-builder/${routingForm.id}`);
      const [download] = await Promise.all([
        // Start waiting for the download
        page.waitForEvent("download"),
        // Perform the action that initiates download
        page.click('[data-testid="download-responses"]'),
      ]);
      const downloadStream = await download.createReadStream();
      expect(download.suggestedFilename()).toEqual(`${routingForm.name}-${routingForm.id}.csv`);
      const csv: string = await new Promise((resolve) => {
        let body = "";
        downloadStream?.on("data", (chunk) => {
          body += chunk;
        });
        downloadStream?.on("end", () => {
          resolve(body);
        });
      });
      const csvRows = csv.trim().split("\n");
      const csvHeaderRow = csvRows[0];
      expect(csvHeaderRow).toEqual(
<<<<<<< HEAD
        "Test field,Multi Select(with Legacy `selectText`),Multi Select,Submission Time"
=======
        "Test field,Multi Select(with Legacy `selectText`),Multi Select,Legacy Select,Select,Submission Time"
>>>>>>> 00ee1ef4
      );

      const firstResponseCells = csvRows[1].split(",");
      const secondResponseCells = csvRows[2].split(",");
      const thirdResponseCells = csvRows[3].split(",");

<<<<<<< HEAD
      expect(firstResponseCells.slice(0, -1).join(",")).toEqual("event-routing,,");
      expect(new Date(firstResponseCells.at(-1) as string).getDay()).toEqual(new Date().getDay());

      expect(secondResponseCells.slice(0, -1).join(",")).toEqual("external-redirect,,");
      expect(new Date(secondResponseCells.at(-1) as string).getDay()).toEqual(new Date().getDay());

      expect(thirdResponseCells.slice(0, -1).join(",")).toEqual("custom-page,,");
=======
      expect(firstResponseCells.slice(0, -1).join(",")).toEqual(
        "event-routing,Option-2,Option-2,Option-2,Option-2"
      );
      expect(new Date(firstResponseCells.at(-1) as string).getDay()).toEqual(new Date().getDay());

      expect(secondResponseCells.slice(0, -1).join(",")).toEqual(
        "external-redirect,Option-2,Option-2,Option-2,Option-2"
      );
      expect(new Date(secondResponseCells.at(-1) as string).getDay()).toEqual(new Date().getDay());

      expect(thirdResponseCells.slice(0, -1).join(",")).toEqual(
        "custom-page,Option-2,Option-2,Option-2,Option-2"
      );
>>>>>>> 00ee1ef4
      expect(new Date(thirdResponseCells.at(-1) as string).getDay()).toEqual(new Date().getDay());
    });

    test("Router URL should work", async ({ page, users }) => {
      const user = await createUserAndLogin({ users, page });
      const routingForm = user.routingForms[0];

      // Router should be publicly accessible
      await users.logout();
      await page.goto(`/router?form=${routingForm.id}&Test field=event-routing`);
      await page.waitForURL((url) => {
        return url.pathname.endsWith("/pro/30min") && url.searchParams.get("Test field") === "event-routing";
      });

      await page.goto(`/router?form=${routingForm.id}&Test field=external-redirect`);
      await page.waitForURL((url) => {
        return url.hostname.includes("cal.com") && url.searchParams.get("Test field") === "external-redirect";
      });

      await page.goto(`/router?form=${routingForm.id}&Test field=custom-page`);
      await expect(page.locator("text=Custom Page Result")).toBeVisible();

      await page.goto(`/router?form=${routingForm.id}&Test field=doesntmatter&${Identifiers.multi}=Option-2`);
      await expect(page.locator("text=Multiselect(Legacy) chosen")).toBeVisible({ timeout: 10000 });

      await page.goto(
        `/router?form=${routingForm.id}&Test field=doesntmatter&${Identifiers.multiNewFormat}=d1302635-9f12-17b1-9153-c3a854649182`
      );
      await expect(page.locator("text=Multiselect chosen")).toBeVisible({ timeout: 10000 });
<<<<<<< HEAD
=======

      // Negative test - Ensures that the "No logic" situation where a Route is considered to be always passing isn't hitting
      await page.goto(`/router?form=${routingForm.id}&Test field=kuchbhi`);
      await page.waitForURL((url) => {
        return url.searchParams.get("Test field") === "kuchbhi";
      });

      expect(page.url()).not.toContain("/pro/30min");
>>>>>>> 00ee1ef4
    });

    test("Routing Link should validate fields", async ({ page, users }) => {
      const user = await createUserAndLogin({ users, page });
      const routingForm = user.routingForms[0];
      await gotoRoutingLink({ page, formId: routingForm.id });
      page.click('button[type="submit"]');
      const firstInputMissingValue = await page.evaluate(() => {
        return document.querySelectorAll("input")[0].validity.valueMissing;
      });
      expect(firstInputMissingValue).toBe(true);
      await expect(page.locator('button[type="submit"][disabled]')).toHaveCount(0);
    });

    test("Test preview should return correct route", async ({ page, users }) => {
      const user = await createUserAndLogin({ users, page });
      const routingForm = user.routingForms[0];
      await page.goto(`apps/routing-forms/form-edit/${routingForm.id}`);
      await page.click('[data-testid="test-preview"]');

      //event redirect
      await page.fill('[data-testid="form-field-Test field"]', "event-routing");
      await page.click('[data-testid="test-routing"]');
      let routingType = await page.locator('[data-testid="test-routing-result-type"]').innerText();
      let route = await page.locator('[data-testid="test-routing-result"]').innerText();
      expect(routingType).toBe("Event Redirect");
      expect(route).toBe("pro/30min");

      //custom page
      await page.fill('[data-testid="form-field-Test field"]', "custom-page");
      await page.click('[data-testid="test-routing"]');
      routingType = await page.locator('[data-testid="test-routing-result-type"]').innerText();
      route = await page.locator('[data-testid="test-routing-result"]').innerText();
      expect(routingType).toBe("Custom Page");
      expect(route).toBe("Custom Page Result");

      //external redirect
      await page.fill('[data-testid="form-field-Test field"]', "external-redirect");
      await page.click('[data-testid="test-routing"]');
      routingType = await page.locator('[data-testid="test-routing-result-type"]').innerText();
      route = await page.locator('[data-testid="test-routing-result"]').innerText();
      expect(routingType).toBe("External Redirect");
<<<<<<< HEAD
      expect(route).toBe("https://google.com");
=======
      expect(route).toBe("https://cal.com");
>>>>>>> 00ee1ef4
      await page.click('[data-testid="dialog-rejection"]');

      // Multiselect(Legacy)
      await page.click('[data-testid="test-preview"]');
      await page.fill('[data-testid="form-field-Test field"]', "doesntmatter");
      await page.click(`[data-testid="form-field-${Identifiers.multi}"]`); // Open dropdown
      await page.click("text=Option-2"); // Select option
      await page.click('[data-testid="test-routing"]');
      routingType = await page.locator('[data-testid="test-routing-result-type"]').innerText();
      route = await page.locator('[data-testid="test-routing-result"]').innerText();
      expect(routingType).toBe("Custom Page");
      expect(route).toBe("Multiselect(Legacy) chosen");
      await page.click('[data-testid="dialog-rejection"]');

      // Multiselect
      await page.click('[data-testid="test-preview"]');
      await page.fill('[data-testid="form-field-Test field"]', "doesntmatter");
      await page.click(`[data-testid="form-field-${Identifiers.multiNewFormat}"]`); // Open dropdown
      await page.click("text=Option-2"); // Select option
      await page.click('[data-testid="test-routing"]');
      routingType = await page.locator('[data-testid="test-routing-result-type"]').innerText();
      route = await page.locator('[data-testid="test-routing-result"]').innerText();
      expect(routingType).toBe("Custom Page");
      expect(route).toBe("Multiselect chosen");
      await page.click('[data-testid="dialog-rejection"]');

      //fallback route
      await page.click('[data-testid="test-preview"]');
      await page.fill('[data-testid="form-field-Test field"]', "fallback");
      await page.click('[data-testid="test-routing"]');
      routingType = await page.locator('[data-testid="test-routing-result-type"]').innerText();
      route = await page.locator('[data-testid="test-routing-result"]').innerText();
      expect(routingType).toBe("Custom Page");
      expect(route).toBe("Fallback Message");
    });
  });

  test.describe("Form with Attribute Routing - Team Form", () => {
    test.beforeEach(async ({ page, users }) => {
      const userFixture = await users.create(
        { username: "routing-forms" },
        {
          hasTeam: true,
          isOrg: true,
          hasSubteam: true,
          schedulingType: SchedulingType.ROUND_ROBIN,
        }
      );

      const orgMembership = await userFixture.getOrgMembership();

      const createdAttribute = await prisma.attribute.create({
        data: {
          teamId: orgMembership.teamId,
          type: AttributeType.SINGLE_SELECT,
          name: "Company Size",
          slug: `company-size-orgId-${orgMembership.teamId}`,
          options: {
            create: [
              {
                slug: "large",
                value: "large",
              },
              {
                slug: "medium",
                value: "medium",
              },
              {
                slug: "small",
                value: "small",
              },
            ],
          },
        },
        include: {
          options: true,
        },
      });

      await prisma.attributeToUser.create({
        data: {
          member: {
            connect: {
              userId_teamId: {
                userId: userFixture.id,
                teamId: orgMembership.teamId,
              },
            },
          },
          attributeOption: {
            connect: {
              id: createdAttribute.options[0].id,
            },
          },
        },
      });
      await userFixture.apiLogin();
    });

    test.afterEach(async ({ users }) => {
      // This also delete forms on cascade
      await users.deleteAll();
    });

    test("should be able to add attribute routing to a newly created team form", async ({ page }) => {
      const formId = await addForm(page, {
        forTeam: true,
      });

      await addShortTextFieldAndSaveForm({
        page,
        formId,
      });

      await page.click('[href*="/route-builder/"]');
      await selectNewRoute(page);
      // This would select Round Robin event that we created above
      await selectFirstEventRedirectOption(page);
      await addAttributeRoutingRule(page);
      await saveCurrentForm(page);

      await (async function testPreviewWhereThereIsMatch() {
        await page.click('[data-testid="test-preview"]');
        await page.fill('[data-testid="form-field-short-text"]', "large");
        await page.click('[data-testid="test-routing"]');
        await page.waitForSelector("text=@example.com");
        await page.click('[data-testid="dialog-rejection"]');
      })();

      await (async function testPreviewWhereThereIsNoMatch() {
        await page.click('[data-testid="test-preview"]');
        await page.fill('[data-testid="form-field-short-text"]', "medium");
        await page.click('[data-testid="test-routing"]');
        await page.waitForSelector("text=Attribute logic matched: No");
        await page.waitForSelector("text=Attribute logic fallback matched: Yes");
        await page.waitForSelector(
          "text=All assigned members of the team event type. Consider adding some attribute rules to fallback."
        );
        await page.click('[data-testid="dialog-rejection"]');
      })();
    });
  });

  test.describe("Team Routing Form", () => {
    test.afterEach(async ({ users }) => {
      await users.deleteAll();
    });

    const createUserAndTeamRoutingForm = async ({
      users,
      page,
    }: {
      users: Fixtures["users"];
      page: Page;
    }) => {
      const owner = await users.create(
        { username: "routing-forms" },
        {
          hasTeam: true,
          isOrg: true,
          hasSubteam: true,
        }
      );
      const { team } = await owner.getFirstTeamMembership();
      await owner.apiLogin();
      const formId = await addForm(page, {
        forTeam: true,
      });
      await addShortTextFieldAndSaveForm({
        page,
        formId,
      });
      await page.click('[href*="/route-builder/"]');
      await selectNewRoute(page);
      await selectOption({
        selector: {
          selector: ".data-testid-select-routing-action",
          nth: 0,
        },
        option: 2,
        page,
      });
      await page.fill("[name=externalRedirectUrl]", "https://cal.com");
      await saveCurrentForm(page);
      return {
        formId,
        teamId: team.id,
        owner,
      };
    };

    const selectSendMailToAllMembers = async ({ page, formId }: { page: Page; formId: string }) => {
      await page.goto(`apps/routing-forms/form-edit/${formId}`);
      await page.click('[data-testid="assign-all-team-members-toggle"]');
      await saveCurrentForm(page);
    };

    const selectSendMailToUser = async ({
      page,
      formId,
      text,
    }: {
      page: Page;
      formId: string;
      text: string;
    }) => {
      await page.goto(`apps/routing-forms/form-edit/${formId}`);
      await page.click('[data-testid="routing-form-select-members"]');
      await page.getByText(text).nth(1).click();
      await saveCurrentForm(page);
    };

    const addNewUserToTeam = async ({ users, teamId }: { users: Fixtures["users"]; teamId: number }) => {
      const newUser = await users.create();
      await prisma.membership.create({
        data: {
          teamId: teamId,
          userId: newUser.id,
          role: MembershipRole.MEMBER,
          accepted: true,
        },
      });
      return newUser;
    };

    const goToRoutingLinkAndSubmit = async ({ page, formId }: { page: Page; formId: string }) => {
      await gotoRoutingLink({ page, formId });
      await page.fill('[data-testid="form-field-short-text"]', "test");
      await page.click('button[type="submit"]');
      await page.waitForURL((url) => {
        return url.hostname.includes("cal.com");
      });
    };

    test("newly added team member gets mail updates, when `Add all team members, including future members` switch is selected", async ({
      page,
      emails,
      users,
    }) => {
      const { formId, teamId, owner } = await createUserAndTeamRoutingForm({ users, page });
      await selectSendMailToAllMembers({ page, formId });
      const newUser = await addNewUserToTeam({ users, teamId });
      await goToRoutingLinkAndSubmit({ page, formId });

      // eslint-disable-next-line playwright/no-wait-for-timeout
      await page.waitForTimeout(2000);
      const receivedEmailsOwner = await getEmailsReceivedByUser({ emails, userEmail: owner.email });
      expect(receivedEmailsOwner?.total).toBe(1);
      const receivedEmailsNewUser = await getEmailsReceivedByUser({ emails, userEmail: newUser.email });
      expect(receivedEmailsNewUser?.total).toBe(1);
    });

    test("newly added team member Not gets mail updates, when `Add all team members, including future members` switch is Not selected", async ({
      page,
      emails,
      users,
    }) => {
      const { formId, teamId, owner } = await createUserAndTeamRoutingForm({ users, page });
      await selectSendMailToUser({ page, formId, text: owner.email as string });
      const newUser = await addNewUserToTeam({ users, teamId });
      await goToRoutingLinkAndSubmit({ page, formId });

      // eslint-disable-next-line playwright/no-wait-for-timeout
      await page.waitForTimeout(2000);
      const receivedEmailsOwner = await getEmailsReceivedByUser({ emails, userEmail: owner.email });
      expect(receivedEmailsOwner?.total).toBe(1);
      const receivedEmailsNewUser = await getEmailsReceivedByUser({ emails, userEmail: newUser.email });
      expect(receivedEmailsNewUser?.total).toBe(0);
    });
  });
});

async function disableForm(page: Page) {
  await page.click('[data-testid="toggle-form"] [value="on"]');
  await page.waitForSelector(".data-testid-toast-success");
}

async function expectCurrentFormToHaveFields(
  page: Page,
  fields: {
    [key: number]: { label: string; typeIndex: number };
  },
  types: string[]
) {
  for (const [index, field] of Object.entries(fields)) {
    expect(await page.inputValue(`[data-testid="fields.${index}.label"]`)).toBe(field.label);
    expect(await page.locator(".data-testid-field-type").nth(+index).locator("div").nth(1).innerText()).toBe(
      types[field.typeIndex]
    );
  }
}

async function fillSeededForm(page: Page, routingFormId: string) {
  await gotoRoutingLink({ page, formId: routingFormId });

  await (async function firstResponse() {
    await page.fill('[data-testid="form-field-Test field"]', "event-routing");
    await fillAllOptionsBasedFields();
    page.click('button[type="submit"]');

    await page.waitForURL((url) => {
      return url.pathname.endsWith("/pro/30min");
    });
  })();

  await gotoRoutingLink({ page, formId: routingFormId });
  await (async function secondResponse() {
    await page.fill('[data-testid="form-field-Test field"]', "external-redirect");
    await fillAllOptionsBasedFields();
    page.click('button[type="submit"]');
    await page.waitForURL((url) => {
      return url.hostname.includes("cal.com");
    });
  })();

  await gotoRoutingLink({ page, formId: routingFormId });
  await (async function thirdResponse() {
    await page.fill('[data-testid="form-field-Test field"]', "custom-page");
    await fillAllOptionsBasedFields();
    page.click('button[type="submit"]');
    await expect(page.locator("text=Custom Page Result")).toBeVisible();
  })();

  async function fillAllOptionsBasedFields() {
    await selectInteractions.chooseOption({
      selector: `[data-testid="form-field-${Identifiers.multiNewFormat}"]`,
      optionText: "Option-2",
      page,
    });
    await selectInteractions.chooseOption({
      selector: `[data-testid="form-field-${Identifiers.multi}"]`,
      optionText: "Option-2",
      page,
    });
    await selectInteractions.chooseOption({
      selector: `[data-testid="form-field-${Identifiers.selectNewFormat}"]`,
      optionText: "Option-2",
      page,
    });
    await selectInteractions.chooseOption({
      selector: `[data-testid="form-field-${Identifiers.select}"]`,
      optionText: "Option-2",
      page,
    });
  }
}

async function addAllTypesOfFieldsAndSaveForm(
  formId: string,
  page: Page,
  form: { description: string; label: string }
) {
  await page.goto(`apps/routing-forms/form-edit/${formId}`);
  await page.click('[data-testid="add-field"]');
  await page.fill('[data-testid="description"]', form.description);

  const { optionsInUi: fieldTypesList } = await verifySelectOptions(
    { selector: ".data-testid-field-type", nth: 0 },
    ["Email", "Long Text", "Multiple Selection", "Number", "Phone", "Single Selection", "Short Text"],
    page
  );

  const fields = [];
  for (let index = 0; index < fieldTypesList.length; index++) {
    const fieldTypeLabel = fieldTypesList[index];
    const nth = index;
    const label = `${form.label} ${fieldTypeLabel}`;
    let identifier = "";

    if (index !== 0) {
      identifier = label;
      // Click on the field type dropdown.
      await page.locator(".data-testid-field-type").nth(nth).click();
      // Click on the dropdown option.
      await page.locator(`[data-testid^="select-option-"]`).filter({ hasText: fieldTypeLabel }).click();
    } else {
      // Set the identifier manually for the first field to test out a case when identifier isn't computed from label automatically
      // First field type is by default selected. So, no need to choose from dropdown
      identifier = "firstField";
    }

    if (fieldTypeLabel === "Multiple Selection" || fieldTypeLabel === "Single Selection") {
      await page.fill(`[data-testid="fields.${nth}.options.0-input"]`, "123");
      await page.fill(`[data-testid="fields.${nth}.options.1-input"]`, "456");
      await page.fill(`[data-testid="fields.${nth}.options.2-input"]`, "789");
      await page.fill(`[data-testid="fields.${nth}.options.3-input"]`, "10-11-12");
    }

    await page.fill(`[name="fields.${nth}.label"]`, label);

    if (identifier !== label) {
      await page.fill(`[name="fields.${nth}.identifier"]`, identifier);
    }

    if (index !== fieldTypesList.length - 1) {
      await page.click('[data-testid="add-field"]');
    }
    fields.push({ identifier: identifier, label, type: fieldTypeLabel });
  }

  await saveCurrentForm(page);
  return {
    fieldTypesList,
    fields,
  };
}

async function addShortTextFieldAndSaveForm({ page, formId }: { page: Page; formId: string }) {
  await page.goto(`apps/routing-forms/form-edit/${formId}`);
  await page.click('[data-testid="add-field"]');
  await page.locator(".data-testid-field-type").nth(0).click();
  await page.fill(`[name="fields.0.label"]`, "Short Text");
  await page.fill(`[name="fields.0.identifier"]`, "short-text");
  await saveCurrentForm(page);
}

async function selectOption({
  page,
  selector,
  option,
}: {
  page: Page;
  selector: { selector: string; nth: number };
  /**
   * Index of option to select. Starts from 1
   */
  option: number;
}) {
  const locatorForSelect = page.locator(selector.selector).nth(selector.nth);
  await locatorForSelect.click();
  await locatorForSelect
    .locator('[id*="react-select-"][aria-disabled]')
    .nth(option - 1)
    .click();
}

export async function selectOptionUsingLocator({ locator, option }: { locator: Locator; option: number }) {
  await locator.click();
  await locator
    .locator('[id*="react-select-"][aria-disabled]')
    .nth(option - 1)
    .click();
}

async function verifyFieldOptionsInRule(options: string[], page: Page) {
  await verifySelectOptions(
    {
      selector: ".rule-container .data-testid-field-select",
      nth: 0,
    },
    options,
    page
  );
}

async function selectNewRoute(page: Page, { routeSelectNumber = 1 } = {}) {
  await selectOption({
    selector: {
      selector: ".data-testid-select-router",
      nth: 0,
    },
    option: routeSelectNumber,
    page,
  });
}<|MERGE_RESOLUTION|>--- conflicted
+++ resolved
@@ -5,12 +5,8 @@
 import { AttributeType, MembershipRole, SchedulingType } from "@calcom/prisma/enums";
 import type { Fixtures } from "@calcom/web/playwright/lib/fixtures";
 import { test } from "@calcom/web/playwright/lib/fixtures";
-<<<<<<< HEAD
-import { gotoRoutingLink } from "@calcom/web/playwright/lib/testUtils";
-=======
 import { selectInteractions } from "@calcom/web/playwright/lib/pageObject";
 import { getEmailsReceivedByUser, gotoRoutingLink } from "@calcom/web/playwright/lib/testUtils";
->>>>>>> 00ee1ef4
 
 import {
   addForm,
@@ -27,10 +23,6 @@
 const Identifiers = {
   multi: "multi",
   multiNewFormat: "multi-new-format",
-<<<<<<< HEAD
-};
-
-=======
   select: "test-select",
   selectNewFormat: "test-select-new-format",
 };
@@ -87,7 +79,6 @@
   });
 }
 
->>>>>>> 00ee1ef4
 test.describe("Routing Forms", () => {
   test.describe("Zero State Routing Forms", () => {
     test("should be able to add a new form and view it", async ({ page }) => {
@@ -343,13 +334,6 @@
         responses.push(rowResponses);
       }
 
-<<<<<<< HEAD
-      expect(headers).toEqual(["Test field", "Multi Select(with Legacy `selectText`)", "Multi Select"]);
-      expect(responses).toEqual([
-        ["event-routing", "", ""],
-        ["external-redirect", "", ""],
-        ["custom-page", "", ""],
-=======
       expect(headers).toEqual([
         "Test field",
         "Multi Select(with Legacy `selectText`)",
@@ -368,7 +352,6 @@
         ["custom-page", "Option-2", "Option-2", "Option-2", "Option-2", "", "", "", expect.any(String)],
         ["external-redirect", "Option-2", "Option-2", "Option-2", "Option-2", "", "", "", expect.any(String)],
         ["event-routing", "Option-2", "Option-2", "Option-2", "Option-2", "", "", "", expect.any(String)],
->>>>>>> 00ee1ef4
       ]);
 
       await page.goto(`apps/routing-forms/route-builder/${routingForm.id}`);
@@ -392,26 +375,13 @@
       const csvRows = csv.trim().split("\n");
       const csvHeaderRow = csvRows[0];
       expect(csvHeaderRow).toEqual(
-<<<<<<< HEAD
-        "Test field,Multi Select(with Legacy `selectText`),Multi Select,Submission Time"
-=======
         "Test field,Multi Select(with Legacy `selectText`),Multi Select,Legacy Select,Select,Submission Time"
->>>>>>> 00ee1ef4
       );
 
       const firstResponseCells = csvRows[1].split(",");
       const secondResponseCells = csvRows[2].split(",");
       const thirdResponseCells = csvRows[3].split(",");
 
-<<<<<<< HEAD
-      expect(firstResponseCells.slice(0, -1).join(",")).toEqual("event-routing,,");
-      expect(new Date(firstResponseCells.at(-1) as string).getDay()).toEqual(new Date().getDay());
-
-      expect(secondResponseCells.slice(0, -1).join(",")).toEqual("external-redirect,,");
-      expect(new Date(secondResponseCells.at(-1) as string).getDay()).toEqual(new Date().getDay());
-
-      expect(thirdResponseCells.slice(0, -1).join(",")).toEqual("custom-page,,");
-=======
       expect(firstResponseCells.slice(0, -1).join(",")).toEqual(
         "event-routing,Option-2,Option-2,Option-2,Option-2"
       );
@@ -425,7 +395,6 @@
       expect(thirdResponseCells.slice(0, -1).join(",")).toEqual(
         "custom-page,Option-2,Option-2,Option-2,Option-2"
       );
->>>>>>> 00ee1ef4
       expect(new Date(thirdResponseCells.at(-1) as string).getDay()).toEqual(new Date().getDay());
     });
 
@@ -455,8 +424,6 @@
         `/router?form=${routingForm.id}&Test field=doesntmatter&${Identifiers.multiNewFormat}=d1302635-9f12-17b1-9153-c3a854649182`
       );
       await expect(page.locator("text=Multiselect chosen")).toBeVisible({ timeout: 10000 });
-<<<<<<< HEAD
-=======
 
       // Negative test - Ensures that the "No logic" situation where a Route is considered to be always passing isn't hitting
       await page.goto(`/router?form=${routingForm.id}&Test field=kuchbhi`);
@@ -465,7 +432,6 @@
       });
 
       expect(page.url()).not.toContain("/pro/30min");
->>>>>>> 00ee1ef4
     });
 
     test("Routing Link should validate fields", async ({ page, users }) => {
@@ -508,11 +474,7 @@
       routingType = await page.locator('[data-testid="test-routing-result-type"]').innerText();
       route = await page.locator('[data-testid="test-routing-result"]').innerText();
       expect(routingType).toBe("External Redirect");
-<<<<<<< HEAD
-      expect(route).toBe("https://google.com");
-=======
       expect(route).toBe("https://cal.com");
->>>>>>> 00ee1ef4
       await page.click('[data-testid="dialog-rejection"]');
 
       // Multiselect(Legacy)
