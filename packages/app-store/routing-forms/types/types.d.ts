--- conflicted
+++ resolved
@@ -63,9 +63,6 @@
     })
   | GlobalRoute;
 
-<<<<<<< HEAD
-export type OrderedResponses = FormResponse[string][];
-=======
 export type OrderedResponses = FormResponse[string][];
 
 export type Attribute = {
@@ -104,5 +101,4 @@
   attributeIdForWeights?: string;
 };
 
-export type EditFormRoute = LocalRouteWithRaqbStates | GlobalRoute;
->>>>>>> 00ee1ef4
+export type EditFormRoute = LocalRouteWithRaqbStates | GlobalRoute;