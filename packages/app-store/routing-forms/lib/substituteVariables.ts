import type { FormResponse, NonRouterRoute, Field } from "../types/types";
import getFieldIdentifier from "./getFieldIdentifier";
import { getHumanReadableFieldResponseValue } from "./responseData/getHumanReadableFieldResponseValue";

/**
 * Substitues variables in the target URL identified by routeValue with values from response
 * e.g. {firstName} is replaced with value of the field with identifier firstName
 *
 * @param routeValue - The target URL with variables to be substituted
 * @param response - The form response containing the values to be substituted
 * @param fields - The fields of the form
 * @returns The URL with variables substituted
 */
export const substituteVariables = (
  routeValue: NonRouterRoute["action"]["value"],
  response: FormResponse,
  fields: Field[]
) => {
  const regex = /\{([^}]+)\}/g;
  const variables: string[] = routeValue.match(regex)?.map((match: string) => match.slice(1, -1)) || [];

  let eventTypeUrl = routeValue;

  const queryStringIndex = routeValue.indexOf("?");

  variables.forEach((variable) => {
    for (const key in response) {
      const field = fields.find((field) => field.id === key);
      if (!field) {
        continue;
      }
      const identifier = getFieldIdentifier(field);
      if (identifier.toLowerCase() === variable.toLowerCase()) {
        const humanReadableValues = getHumanReadableFieldResponseValue({
          field,
          value: response[key].value,
        });
<<<<<<< HEAD
        const humanReadableString = humanReadableValues.toString();

        const variablePattern = `{${variable}}`;
        const variableIndex = eventTypeUrl.indexOf(variablePattern);
        const isInQueryString = queryStringIndex !== -1 && variableIndex > queryStringIndex;

        let valueToSubstitute: string;
        if (isInQueryString) {
          // For query parameters, preserve original formatting with proper URL encoding
          valueToSubstitute = encodeURIComponent(humanReadableString);
        } else {
          // For URL path segments, slugify the value for URL safety
          // ['abc', 'def'] ----toString---> 'abc,def' ----slugify---> 'abc-def'
          valueToSubstitute = slugify(humanReadableString);
        }

        eventTypeUrl = eventTypeUrl.replace(variablePattern, valueToSubstitute);
=======
        // ['abc', 'def'] ----toString---> 'abc,def' ----encode---> 'abc%2Cdef'
        const valueToSubstitute = encodeURIComponent(humanReadableValues.toString());
        eventTypeUrl = eventTypeUrl.replace(`{${variable}}`, valueToSubstitute);
>>>>>>> 9631d0a6
      }
    }
  });

  return eventTypeUrl;
};<|MERGE_RESOLUTION|>--- conflicted
+++ resolved
@@ -35,29 +35,9 @@
           field,
           value: response[key].value,
         });
-<<<<<<< HEAD
-        const humanReadableString = humanReadableValues.toString();
-
-        const variablePattern = `{${variable}}`;
-        const variableIndex = eventTypeUrl.indexOf(variablePattern);
-        const isInQueryString = queryStringIndex !== -1 && variableIndex > queryStringIndex;
-
-        let valueToSubstitute: string;
-        if (isInQueryString) {
-          // For query parameters, preserve original formatting with proper URL encoding
-          valueToSubstitute = encodeURIComponent(humanReadableString);
-        } else {
-          // For URL path segments, slugify the value for URL safety
-          // ['abc', 'def'] ----toString---> 'abc,def' ----slugify---> 'abc-def'
-          valueToSubstitute = slugify(humanReadableString);
-        }
-
-        eventTypeUrl = eventTypeUrl.replace(variablePattern, valueToSubstitute);
-=======
         // ['abc', 'def'] ----toString---> 'abc,def' ----encode---> 'abc%2Cdef'
         const valueToSubstitute = encodeURIComponent(humanReadableValues.toString());
         eventTypeUrl = eventTypeUrl.replace(`{${variable}}`, valueToSubstitute);
->>>>>>> 9631d0a6
       }
     }
   });
