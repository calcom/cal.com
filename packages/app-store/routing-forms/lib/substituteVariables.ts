import slugify from "@calcom/lib/slugify";

<<<<<<< HEAD
import type { FormResponse, Route, Field } from "../types/types";
import getFieldIdentifier from "./getFieldIdentifier";

export const substituteVariables = (
  routeValue: Route["action"]["value"],
=======
import type { FormResponse, NonRouterRoute, Field } from "../types/types";
import getFieldIdentifier from "./getFieldIdentifier";

export const substituteVariables = (
  routeValue: NonRouterRoute["action"]["value"],
>>>>>>> 00ee1ef4
  response: FormResponse,
  fields: Field[]
) => {
  const regex = /\{([^\}]+)\}/g;
  const variables: string[] = routeValue.match(regex)?.map((match: string) => match.slice(1, -1)) || [];

  let eventTypeUrl = routeValue;

  variables.forEach((variable) => {
    for (const key in response) {
      const field = fields.find((field) => field.id === key);
      if (!field) {
        continue;
      }
      const identifier = getFieldIdentifier(field);
      if (identifier.toLowerCase() === variable.toLowerCase()) {
        eventTypeUrl = eventTypeUrl.replace(`{${variable}}`, slugify(response[key].value.toString() || ""));
      }
    }
  });

  return eventTypeUrl;
};<|MERGE_RESOLUTION|>--- conflicted
+++ resolved
@@ -1,18 +1,10 @@
 import slugify from "@calcom/lib/slugify";
 
-<<<<<<< HEAD
-import type { FormResponse, Route, Field } from "../types/types";
-import getFieldIdentifier from "./getFieldIdentifier";
-
-export const substituteVariables = (
-  routeValue: Route["action"]["value"],
-=======
 import type { FormResponse, NonRouterRoute, Field } from "../types/types";
 import getFieldIdentifier from "./getFieldIdentifier";
 
 export const substituteVariables = (
   routeValue: NonRouterRoute["action"]["value"],
->>>>>>> 00ee1ef4
   response: FormResponse,
   fields: Field[]
 ) => {
