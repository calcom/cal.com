--- conflicted
+++ resolved
@@ -183,10 +183,6 @@
           },
           name: { value: "Test Name", response: "Test Name" },
         },
-<<<<<<< HEAD
-        responseId,
-=======
->>>>>>> 75b1d8d9
         form: {
           ...mockForm,
           fields: mockForm.fields.map((field) => ({
