--- conflicted
+++ resolved
@@ -136,60 +136,6 @@
       });
       expect(sendGenericWebhookPayload).toHaveBeenCalledTimes(1);
     });
-<<<<<<< HEAD
-
-    it("should schedule FORM_SUBMITTED_NO_EVENT webhooks via tasker", async () => {
-      const tasker = await (await import("@calcom/features/tasker")).default;
-      const mockWebhook: GetWebhooksReturnType[number] = {
-        id: "wh-no-event-1",
-        secret: "secret",
-        subscriberUrl: "https://example.com/webhook",
-        payloadTemplate: null,
-        appId: null,
-        eventTriggers: [WebhookTriggerEvents.FORM_SUBMITTED_NO_EVENT],
-        time: null,
-        timeUnit: null,
-      };
-      const chosenAction = { type: "customPageMessage" as const, value: "test" };
-
-      vi.mocked(getWebhooks).mockImplementation(async (options) => {
-        if (options.triggerEvent === WebhookTriggerEvents.FORM_SUBMITTED_NO_EVENT) {
-          return [mockWebhook];
-        }
-        return [];
-      });
-
-      await _onFormSubmission(mockForm, mockResponse, responseId, chosenAction);
-
-      expect(getWebhooks).toHaveBeenCalledWith(
-        expect.objectContaining({
-          triggerEvent: WebhookTriggerEvents.FORM_SUBMITTED_NO_EVENT,
-        })
-      );
-      expect(tasker.create).toHaveBeenCalledWith(
-        "triggerFormSubmittedNoEventWebhook",
-        {
-          responseId,
-          form: {
-            id: mockForm.id,
-            name: mockForm.name,
-            teamId: mockForm.teamId,
-          },
-          responses: {
-            email: {
-              value: "test@response.com",
-              response: "test@response.com",
-            },
-            name: { value: "Test Name", response: "Test Name" },
-          },
-          redirect: chosenAction,
-          webhook: mockWebhook,
-        },
-        { scheduledAt: expect.any(Date) }
-      );
-    });
-=======
->>>>>>> 91982bf9
   });
 
   describe("Workflows", () => {
@@ -235,10 +181,6 @@
           },
           name: { value: "Test Name", response: "Test Name" },
         },
-<<<<<<< HEAD
-        routedEventTypeId: null,
-=======
->>>>>>> 91982bf9
         responseId,
         form: {
           ...mockForm,
