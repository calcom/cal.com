import type { App_RoutingForms_Form } from "@prisma/client";
import { Utils as QbUtils } from "react-awesome-query-builder";
import type { z } from "zod";

import type { Response, Route, SerializableForm } from "../types/types";
import type { zodNonRouterRoute } from "../zod";
import { getQueryBuilderConfig } from "./getQueryBuilderConfig";
import { isFallbackRoute } from "./isFallbackRoute";
import isRouter from "./isRouter";
import jsonLogic from "./jsonLogicOverrides";

export function processRoute({
  form,
  response,
}: {
  form: SerializableForm<App_RoutingForms_Form>;
  response: Record<string, Pick<Response[string], "value">>;
}) {
  const queryBuilderConfig = getQueryBuilderConfig(form);

  const routes = form.routes || [];

  let decidedAction: Route["action"] | null = null;

  const fallbackRoute = routes.find(isFallbackRoute);

  if (!fallbackRoute) {
    throw new Error("Fallback route is missing");
  }

  const routesWithFallbackInEnd = routes
    .flatMap((r) => {
      // For a router, use it's routes instead.
      if (isRouter(r)) return r.routes;
      return r;
    })
    // Use only non fallback routes
    .filter((route) => route && !isFallbackRoute(route))
    // After above flat map, all routes are non router routes.
    .concat([fallbackRoute]) as z.infer<typeof zodNonRouterRoute>[];

  routesWithFallbackInEnd.some((route) => {
    if (!route) {
      return false;
    }
    const state = {
      tree: QbUtils.checkTree(QbUtils.loadTree(route.queryValue), queryBuilderConfig),
      config: queryBuilderConfig,
    };
    const jsonLogicQuery = QbUtils.jsonLogicFormat(state.tree, state.config);
    const logic = jsonLogicQuery.logic;
    let result = false;
<<<<<<< HEAD
    const responseValues: Record<string, string | number | string[]> = {};
=======
    const responseValues: Record<string, Response[string]["value"]> = {};
>>>>>>> 2de4abba
    for (const [uuid, { value }] of Object.entries(response)) {
      const foundField = form.fields?.find((f) => f.id === uuid);
      let transformedValue: number | string | string[] = value;
      if (foundField?.type === "number") {
        transformedValue = value instanceof Array ? value : Number(value);
      }
      responseValues[uuid] = transformedValue;
    }

    if (logic) {
      // Leave the logs for debugging of routing form logic test in production
      console.log("Checking logic with response", logic, responseValues);
      // eslint-disable-next-line @typescript-eslint/no-explicit-any
      result = jsonLogic.apply(logic as any, responseValues);
    } else {
      // If no logic is provided, then consider it a match
      result = true;
    }
    if (result) {
      decidedAction = route.action;
      return true;
    }
  });

  if (!decidedAction) {
    return null;
  }

  // Without type assertion, it is never. See why https://github.com/microsoft/TypeScript/issues/16928
  return decidedAction as Route["action"];
}<|MERGE_RESOLUTION|>--- conflicted
+++ resolved
@@ -50,11 +50,7 @@
     const jsonLogicQuery = QbUtils.jsonLogicFormat(state.tree, state.config);
     const logic = jsonLogicQuery.logic;
     let result = false;
-<<<<<<< HEAD
-    const responseValues: Record<string, string | number | string[]> = {};
-=======
     const responseValues: Record<string, Response[string]["value"]> = {};
->>>>>>> 2de4abba
     for (const [uuid, { value }] of Object.entries(response)) {
       const foundField = form.fields?.find((f) => f.id === uuid);
       let transformedValue: number | string | string[] = value;
