--- conflicted
+++ resolved
@@ -1,13 +1,8 @@
-<<<<<<< HEAD
-import type { Field, FormResponse } from "../types/types";
-
-=======
 import type { z } from "zod";
 
 import type { Field, FormResponse } from "../types/types";
 import { areSelectOptionsInLegacyFormat } from "./selectOptions";
 
->>>>>>> 00ee1ef4
 /**
  * It takes care of correctly transforming the input to label or id depending on various cases
  * - It allows us to prefill with ID or Label
@@ -25,16 +20,10 @@
   if (!options) {
     return idOrLabel;
   }
-<<<<<<< HEAD
-  const areOptionsInLegacyFormat = !!options.find((option) => !option.id);
-  // Because for legacy saved options, routes must have labels in them instead of ids
-  const shouldUseLabelAsValue = areOptionsInLegacyFormat;
-=======
   // Because for legacy saved options, routes must have labels in them instead of ids
   const shouldUseLabelAsValue = areSelectOptionsInLegacyFormat(
     field as typeof field & z.BRAND<"FIELD_WITH_OPTIONS">
   );
->>>>>>> 00ee1ef4
   const foundOptionById = options.find((option) => option.id === idOrLabel);
   if (foundOptionById) {
     if (shouldUseLabelAsValue) {
