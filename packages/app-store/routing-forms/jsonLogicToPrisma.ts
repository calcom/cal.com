// It can have many shapes, so just use any and we rely on unit tests to test all those scenarios.
// eslint-disable-next-line @typescript-eslint/no-explicit-any
type LogicData = Partial<Record<keyof typeof OPERATOR_MAP, any>>;
type NegatedLogicData = {
  "!": LogicData;
};

export type JsonLogicQuery = {
  logic: {
    and?: LogicData[];
    or?: LogicData[];
    "!"?: {
      and?: LogicData[];
      or?: LogicData[];
    };
  } | null;
};

type PrismaWhere = {
  AND?: ReturnType<typeof convertQueriesToPrismaWhereClause>[];
  OR?: ReturnType<typeof convertQueriesToPrismaWhereClause>[];
  NOT?: PrismaWhere;
};

const OPERATOR_MAP = {
  "==": {
    operator: "equals",
    secondaryOperand: null,
  },
  in: {
    operator: "string_contains",
    secondaryOperand: null,
  },
  "!=": {
    operator: "NOT.equals",
    secondaryOperand: null,
  },
  "!": {
    operator: "equals",
    secondaryOperand: "",
  },
  "!!": {
    operator: "NOT.equals",
    secondaryOperand: "",
  },
  ">": {
    operator: "gt",
    secondaryOperand: null,
  },
  ">=": {
    operator: "gte",
    secondaryOperand: null,
  },
  "<": {
    operator: "lt",
    secondaryOperand: null,
  },
  "<=": {
    operator: "lte",
    secondaryOperand: null,
  },
  all: {
    operator: "array_contains",
    secondaryOperand: null,
  },
};

/**
 *  Operators supported on array of basic queries
 */
const GROUP_OPERATOR_MAP = {
  and: "AND",
  or: "OR",
  "!": "NOT",
} as const;

const NumberOperators = [">", ">=", "<", "<="];
const convertSingleQueryToPrismaWhereClause = (
  operatorName: keyof typeof OPERATOR_MAP,
  logicData: LogicData,
  isNegation: boolean
) => {
  const mappedOperator = OPERATOR_MAP[operatorName].operator;
  const staticSecondaryOperand = OPERATOR_MAP[operatorName].secondaryOperand;
  isNegation = isNegation || mappedOperator.startsWith("NOT.");
  const prismaOperator = mappedOperator.replace("NOT.", "");
  const operands =
    logicData[operatorName] instanceof Array ? logicData[operatorName] : [logicData[operatorName]];

  const mainOperand = operatorName !== "in" ? operands[0].var : operands[1].var;

  let secondaryOperand = staticSecondaryOperand || (operatorName !== "in" ? operands[1] : operands[0]) || "";
  if (operatorName === "all") {
    secondaryOperand = secondaryOperand.in[1];
  }

<<<<<<< HEAD
  let transformedSecondaryOperand = secondaryOperand;
  if ([">", ">=", "<", "<="].includes(operatorName)) {
    transformedSecondaryOperand =
      typeof secondaryOperand === "string" ? Number(secondaryOperand) : secondaryOperand;
    console.log("transformedSecondaryOperand", transformedSecondaryOperand, "operator", operatorName);
  }

  const prismaWhere = {
    response: { path: [mainOperand, "value"], [`${prismaOperator}`]: transformedSecondaryOperand },
  };
=======
  const isNumberOperator = NumberOperators.includes(operatorName);
  const secondaryOperandAsNumber = typeof secondaryOperand === "string" ? Number(secondaryOperand) : null;

  let prismaWhere;
  if (secondaryOperandAsNumber) {
    // We know that it's number operator so Prisma should query number
    // Note that if we get string values in DB(e.g. '100'), those values can't be filtered with number operators.
    if (isNumberOperator) {
      prismaWhere = {
        response: {
          path: [mainOperand, "value"],
          [`${prismaOperator}`]: secondaryOperandAsNumber,
        },
      };
    } else {
      // We know that it's not number operator but the input field might have been a number and thus stored value in DB as number.
      // Also, even for input type=number we might accidentally get string value(e.g. '100'). So, let reporting do it's best job with both number and string.
      prismaWhere = {
        OR: [
          {
            response: {
              path: [mainOperand, "value"],
              // Query as string e.g. equals '100'
              [`${prismaOperator}`]: secondaryOperand,
            },
          },
          {
            response: {
              path: [mainOperand, "value"],
              // Query as number e.g. equals 100
              [`${prismaOperator}`]: secondaryOperandAsNumber,
            },
          },
        ],
      };
    }
  } else {
    prismaWhere = {
      response: {
        path: [mainOperand, "value"],
        [`${prismaOperator}`]: secondaryOperand,
      },
    };
  }
>>>>>>> 2de4abba

  if (isNegation) {
    return {
      NOT: {
        ...prismaWhere,
      },
    };
  }
  return prismaWhere;
};

const isNegation = (logicData: LogicData | NegatedLogicData) => {
  if ("!" in logicData) {
    const negatedLogicData = logicData["!"];

    for (const [operatorName] of Object.entries(OPERATOR_MAP)) {
      if (negatedLogicData[operatorName]) {
        return true;
      }
    }
  }
  return false;
};

const convertQueriesToPrismaWhereClause = (logicData: LogicData) => {
  const _isNegation = isNegation(logicData);
  if (_isNegation) {
    logicData = logicData["!"];
  }
  for (const [key] of Object.entries(OPERATOR_MAP)) {
    const operatorName = key as keyof typeof OPERATOR_MAP;
    if (logicData[operatorName]) {
      return convertSingleQueryToPrismaWhereClause(operatorName, logicData, _isNegation);
    }
  }
};

export const jsonLogicToPrisma = (query: JsonLogicQuery) => {
  try {
    let logic = query.logic;
    if (!logic) {
      return {};
    }

    let prismaWhere: PrismaWhere = {};
    let negateLogic = false;

    // Case: Negation of "Any of these"
    // Example: {"logic":{"!":{"or":[{"==":[{"var":"505d3c3c-aa71-4220-93a9-6fd1e1087939"},"1"]},{"==":[{"var":"505d3c3c-aa71-4220-93a9-6fd1e1087939"},"1"]}]}}}
    if (logic["!"]) {
      logic = logic["!"];
      negateLogic = true;
    }

    // Case: All of these
    if (logic.and) {
      const where: PrismaWhere["AND"] = (prismaWhere[GROUP_OPERATOR_MAP["and"]] = []);
      logic.and.forEach((and) => {
        const res = convertQueriesToPrismaWhereClause(and);
        if (!res) {
          return;
        }
        where.push(res);
      });
    }
    // Case: Any of these
    else if (logic.or) {
      const where: PrismaWhere["OR"] = (prismaWhere[GROUP_OPERATOR_MAP["or"]] = []);

      logic.or.forEach((or) => {
        const res = convertQueriesToPrismaWhereClause(or);
        if (!res) {
          return;
        }
        where.push(res);
      });
    }

    if (negateLogic) {
      prismaWhere = { NOT: { ...prismaWhere } };
    }

    return prismaWhere;
  } catch (e) {
    console.log("Error converting to prisma `where`", JSON.stringify(query), "Error is ", e);
    return {};
  }
};<|MERGE_RESOLUTION|>--- conflicted
+++ resolved
@@ -94,18 +94,6 @@
     secondaryOperand = secondaryOperand.in[1];
   }
 
-<<<<<<< HEAD
-  let transformedSecondaryOperand = secondaryOperand;
-  if ([">", ">=", "<", "<="].includes(operatorName)) {
-    transformedSecondaryOperand =
-      typeof secondaryOperand === "string" ? Number(secondaryOperand) : secondaryOperand;
-    console.log("transformedSecondaryOperand", transformedSecondaryOperand, "operator", operatorName);
-  }
-
-  const prismaWhere = {
-    response: { path: [mainOperand, "value"], [`${prismaOperator}`]: transformedSecondaryOperand },
-  };
-=======
   const isNumberOperator = NumberOperators.includes(operatorName);
   const secondaryOperandAsNumber = typeof secondaryOperand === "string" ? Number(secondaryOperand) : null;
 
@@ -150,7 +138,6 @@
       },
     };
   }
->>>>>>> 2de4abba
 
   if (isNegation) {
     return {
