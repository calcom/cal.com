--- conflicted
+++ resolved
@@ -1,10 +1,5 @@
-<<<<<<< HEAD
-=======
 "use client";
 
-import dynamic from "next/dynamic";
-import type { ChangeEvent } from "react";
->>>>>>> 2bd7549f
 import type {
   ButtonGroupProps,
   ButtonProps,
