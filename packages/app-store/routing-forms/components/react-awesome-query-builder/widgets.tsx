<<<<<<< HEAD
import {
  Textarea,
  Input as TextField,
  Button as CalButton,
} from "@calid/features/ui";

=======
import { Icon } from "@calid/features/ui";
>>>>>>> fd040b69
import dynamic from "next/dynamic";
import type { ChangeEvent } from "react";
import type {
  ButtonGroupProps,
  ButtonProps,
  ConjsProps,
  FieldProps,
  ProviderProps,
} from "react-awesome-query-builder";

import { useLocale } from "@calcom/lib/hooks/useLocale";
<<<<<<< HEAD
//
// import { Button as CalButton } from "@calcom/ui/components/button";
// import { TextArea } from "@calcom/ui/components/form";
// import { TextField } from "@calcom/ui/components/form";
import { Icon } from "@calcom/ui/components/icon";
=======
import { Button as CalButton } from "@calcom/ui/components/button";
import { TextArea } from "@calcom/ui/components/form";
import { TextField } from "@calcom/ui/components/form";
>>>>>>> fd040b69

const Select = dynamic(
  async () => (await import("@calcom/ui/components/form")).SelectWithValidation
) as unknown as typeof import("@calcom/ui/components/form").SelectWithValidation;

export type CommonProps<
  TVal extends
    | string
    | boolean
    | string[]
    | {
        value: string;
        optionValue: string;
      }
> = {
  placeholder?: string;
  readOnly?: boolean;
  className?: string;
  name?: string;
  label?: string;
  value: TVal;
  setValue: (value: TVal) => void;
  /**
   * required and other validations are supported using zodResolver from react-hook-form
   */
  // required?: boolean;
};

export type SelectLikeComponentProps<
  TVal extends
    | string
    | string[]
    | {
        value: string;
        optionValue: string;
      } = string
> = {
  options: {
    label: string;
    value: TVal extends (infer P)[]
      ? P
      : TVal extends {
          value: string;
        }
      ? TVal["value"]
      : TVal;
  }[];
} & CommonProps<TVal>;

export type SelectLikeComponentPropsRAQB<TVal extends string | string[] = string> = {
  listValues: { title: string; value: TVal extends (infer P)[] ? P : TVal }[];
} & CommonProps<TVal>;

export type TextLikeComponentProps<TVal extends string | string[] | boolean = string> = CommonProps<TVal> & {
  name?: string;
};

export type TextLikeComponentPropsRAQB<TVal extends string | boolean = string> =
  TextLikeComponentProps<TVal> & {
    customProps?: object;
    type?: "text" | "number" | "email" | "tel" | "url";
    maxLength?: number;
    noLabel?: boolean;
  };

const TextAreaWidget = (props: TextLikeComponentPropsRAQB) => {
  const { value, setValue, readOnly, placeholder, maxLength, customProps, ...remainingProps } = props;

  const onChange = (e: ChangeEvent<HTMLTextAreaElement>) => {
    const val = e.target.value;
    setValue(val);
  };

  const textValue = value || "";
  return (
    <Textarea
      value={textValue}
      placeholder={placeholder}
      className="mb-2"
      disabled={readOnly}
      onChange={onChange}
      maxLength={maxLength}
      {...customProps}
      {...remainingProps}
    />
  );
};

const TextWidget = (props: TextLikeComponentPropsRAQB) => {
  const {
    value,
    noLabel,
    setValue,
    readOnly,
    placeholder,
    customProps,
    type = "text",
    ...remainingProps
  } = props;
  const onChange = (e: ChangeEvent<HTMLInputElement>) => {
    const val = e.target.value;
    setValue(val);
  };
  const textValue = value || "";
  return (
    <TextField
      className="w-full mb-2"
      type={type}
      value={textValue}
      placeholder={placeholder}
      disabled={readOnly}
      onChange={onChange}
      {...remainingProps}
      {...customProps}
    />
  );
};

function NumberWidget({ value, setValue, ...remainingProps }: TextLikeComponentPropsRAQB) {
  return (
    <TextField
      type="number"
      labelSrOnly={remainingProps.noLabel}
      containerClassName="w-full"
      className="mb-2"
      value={value}
      onChange={(e) => {
        setValue(e.target.value);
      }}
      {...remainingProps}
    />
  );
}

const MultiSelectWidget = ({
  listValues,
  setValue,
  value,
  ...remainingProps
}: SelectLikeComponentPropsRAQB<string[]>) => {
  if (!listValues) {
    return null;
  }
  const selectItems = listValues.map((item) => {
    return {
      label: item.title,
      value: item.value,
    };
  });

  const optionsFromList = selectItems.filter((item) => value?.includes(item.value));

  // If no value could be found in the list, then we set the value to undefined.
  // This is to update the value back to the source that we couldn't set it. This is important otherwise the outside party thinks that the value is set but it is not.
  // Do it only when it is not already empty, this is to avoid infinite state updates
  // NOTE: value is some times sent as undefined even though the type will tell you that it can't be
  if (optionsFromList.length === 0 && value?.length) {
    setValue([]);
  }

  return (
    <Select
      aria-label="multi-select-dropdown"
      className="mb-2"
      onChange={(items) => {
        setValue(items?.map((item) => item.value));
      }}
      value={optionsFromList}
      isMulti={true}
      isDisabled={remainingProps.readOnly}
      options={selectItems}
      {...remainingProps}
    />
  );
};

function SelectWidget({ listValues, setValue, value, ...remainingProps }: SelectLikeComponentPropsRAQB) {
  if (!listValues) {
    return null;
  }
  const selectItems = listValues.map((item) => {
    return {
      label: item.title,
      value: item.value,
    };
  });
  const optionFromList = selectItems.find((item) => item.value === value);

  // If the value is not in the list, then we set the value to undefined.
  // This is to update the value back to the source that we couldn't set it. This is important otherwise the outside party thinks that the value is set but it is not.
  // Do it only when it is not already empty string, this is to avoid infinite state updates
  if (!optionFromList && value) {
    setValue("");
  }

  return (
    <Select
      aria-label="select-dropdown"
      className="data-testid-select mb-2"
      onChange={(item: { label: string; value: string }) => {
        if (!item) {
          return;
        }
        setValue(item.value);
      }}
      isDisabled={remainingProps.readOnly}
      value={optionFromList}
      options={selectItems}
      {...remainingProps}>
      {/* <SelectTrigger>
        <SelectValue />
      </SelectTrigger>
      <SelectContent>
        <SelectItem value="auto">Auto</SelectItem>
      </SelectContent> */}
    </Select>
  );
}

function Button({ config, type, label, onClick, readonly }: ButtonProps) {
  const { t } = useLocale();
  if (type === "delRule" || type == "delGroup") {
    return (
      <button className="ml-5">
        <Icon name="trash" className="text-subtle m-0 h-4 w-4" onClick={onClick} />
      </button>
    );
  }
  let dataTestId = "";
  if (type === "addRule") {
    label = config?.operators.__calReporting ? t("add_filter") : t("add_rule");
    dataTestId = "add-rule";
  } else if (type == "addGroup") {
    label = t("add_rule_group");
    dataTestId = "add-rule-group";
  }
  return (
    <CalButton
      size="sm"
      data-testid={dataTestId}
      type="button"
      variant="outline"
      className="w-full justify-center items-center"
      disabled={readonly}
      onClick={onClick}>
        <Icon name="plus" className="h-3 w-3" />
      {label}
    </CalButton>
  );
}

function ButtonGroup({ children }: ButtonGroupProps) {
  if (!(children instanceof Array)) {
    return null;
  }
  return (
    <>
      {children.map((button, key) => {
        if (!button) {
          return null;
        }
        return <div key={key}>{button}</div>;
      })}
    </>
  );
}

function Conjs({ not, setNot, config, conjunctionOptions, setConjunction, disabled }: ConjsProps) {
  if (!config || !conjunctionOptions) {
    return null;
  }
  const conjsCount = Object.keys(conjunctionOptions).length;

  const lessThenTwo = disabled;
  const { forceShowConj } = config.settings;
  const showConj = forceShowConj || (conjsCount > 1 && !lessThenTwo);
  const options = [
    { label: "All", value: "all" },
    { label: "Any", value: "any" },
    { label: "None", value: "none" },
  ];
  const renderOptions = () => {
    const { checked: andSelected } = conjunctionOptions["AND"];
    const { checked: orSelected } = conjunctionOptions["OR"];
    const notSelected = not;
    // Default to All
    let value = andSelected ? "all" : orSelected ? "any" : "all";

    if (notSelected) {
      // not of All -> None
      // not of Any -> All
      value = value == "any" ? "none" : "all";
    }
    const selectValue = options.find((option) => option.value === value);
    const summary = !config.operators.__calReporting ? "For responses matching the following criteria" : "Query where";
    return (
      <div className="mb-[1px] flex items-center text-sm">
        <span>{summary}</span>
        <Select
          className="flex px-2"
          defaultValue={selectValue}
          options={options}
          onChange={(option) => {
            if (!option) return;
            if (option.value === "all") {
              setConjunction("AND");
              setNot(false);
            } else if (option.value === "any") {
              setConjunction("OR");
              setNot(false);
            } else if (option.value === "none") {
              setConjunction("OR");
              setNot(true);
            }
          }}
        />
        {/* <span>match</span> */}
      </div>
    );
  };

  return showConj ? renderOptions() : null;
}

const FieldSelect = function FieldSelect(props: FieldProps) {
  const { items, setField, selectedKey } = props;
  const selectItems = items.map((item) => {
    return {
      ...item,
      value: item.key,
    };
  });

  const defaultValue = selectItems.find((item) => {
    return item.value === selectedKey;
  });

  return (
    <Select
      className="data-testid-field-select  mb-2"
      menuPosition="fixed"
      onChange={(item) => {
        if (!item) {
          return;
        }
        setField(item.value);
      }}
      defaultValue={defaultValue}
      options={selectItems}
    />
  );
};

const Provider = ({ children }: ProviderProps) => children;

const widgets = {
  TextWidget,
  TextAreaWidget,
  SelectWidget,
  NumberWidget,
  MultiSelectWidget,
  FieldSelect,
  Button,
  ButtonGroup,
  Conjs,
  Provider,
};

export default widgets;<|MERGE_RESOLUTION|>--- conflicted
+++ resolved
@@ -1,13 +1,4 @@
-<<<<<<< HEAD
-import {
-  Textarea,
-  Input as TextField,
-  Button as CalButton,
-} from "@calid/features/ui";
-
-=======
 import { Icon } from "@calid/features/ui";
->>>>>>> fd040b69
 import dynamic from "next/dynamic";
 import type { ChangeEvent } from "react";
 import type {
@@ -19,17 +10,8 @@
 } from "react-awesome-query-builder";
 
 import { useLocale } from "@calcom/lib/hooks/useLocale";
-<<<<<<< HEAD
-//
-// import { Button as CalButton } from "@calcom/ui/components/button";
-// import { TextArea } from "@calcom/ui/components/form";
-// import { TextField } from "@calcom/ui/components/form";
-import { Icon } from "@calcom/ui/components/icon";
-=======
 import { Button as CalButton } from "@calcom/ui/components/button";
-import { TextArea } from "@calcom/ui/components/form";
 import { TextField } from "@calcom/ui/components/form";
->>>>>>> fd040b69
 
 const Select = dynamic(
   async () => (await import("@calcom/ui/components/form")).SelectWithValidation
@@ -136,7 +118,7 @@
   const textValue = value || "";
   return (
     <TextField
-      className="w-full mb-2"
+      className="mb-2 w-full"
       type={type}
       value={textValue}
       placeholder={placeholder}
@@ -272,10 +254,10 @@
       data-testid={dataTestId}
       type="button"
       variant="outline"
-      className="w-full justify-center items-center"
+      className="w-full items-center justify-center"
       disabled={readonly}
       onClick={onClick}>
-        <Icon name="plus" className="h-3 w-3" />
+      <Icon name="plus" className="h-3 w-3" />
       {label}
     </CalButton>
   );
@@ -324,7 +306,9 @@
       value = value == "any" ? "none" : "all";
     }
     const selectValue = options.find((option) => option.value === value);
-    const summary = !config.operators.__calReporting ? "For responses matching the following criteria" : "Query where";
+    const summary = !config.operators.__calReporting
+      ? "For responses matching the following criteria"
+      : "Query where";
     return (
       <div className="mb-[1px] flex items-center text-sm">
         <span>{summary}</span>
