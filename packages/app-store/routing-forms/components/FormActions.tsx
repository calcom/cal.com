import { TeamSelectionDialog } from "@calid/features/modules/teams/components/TeamSelectionDialog";
<<<<<<< HEAD
import { Button, type ButtonProps } from "@calid/features/ui/components/button";
=======
import { type ButtonProps } from "@calid/features/ui/components/button";
import { Button } from "@calid/features/ui/components/button";
>>>>>>> 0bee8538
import {
  Dialog,
  DialogContent,
  DialogFooter,
  DialogHeader,
  DialogTitle,
<<<<<<< HEAD
  DialogDescription,
  DialogClose,
} from "@calid/features/ui/components/dialog";
import {
  DropdownMenu,
  DropdownMenuContent,
  DropdownMenuItem,
  DropdownMenuTrigger,
} from "@calid/features/ui/components/dropdown-menu";
import { Icon, type IconName } from "@calid/features/ui/components/icon";
=======
  DialogClose,
} from "@calid/features/ui/components/dialog";
import { Icon } from "@calid/features/ui/components/icon";
>>>>>>> 0bee8538
import { Input } from "@calid/features/ui/components/input/input";
import { TextArea } from "@calid/features/ui/components/input/text-area";
import { Switch } from "@calid/features/ui/components/switch/switch";
import { triggerToast } from "@calid/features/ui/components/toast";
import Link from "next/link";
import { useRouter } from "next/navigation";
import { createContext, forwardRef, useContext, useState } from "react";
import React from "react";
import { useForm } from "react-hook-form";
import { v4 as uuidv4 } from "uuid";

// import { Dialog } from "@calcom/features/components/controlled-dialog";
import { dataTableQueryParamsSerializer } from "@calcom/features/data-table/lib/serializers";
import { ColumnFilterType } from "@calcom/features/data-table/lib/types";
import { useOrgBranding } from "@calcom/features/ee/organizations/context/provider";
import { RoutingFormEmbedButton, RoutingFormEmbedDialog } from "@calcom/features/embed/RoutingFormEmbed";
import { EmbedDialogProvider } from "@calcom/features/embed/lib/hooks/useEmbedDialogCtx";
import { WEBSITE_URL } from "@calcom/lib/constants";
import { useLocale } from "@calcom/lib/hooks/useLocale";
import slugify from "@calcom/lib/slugify";
import { trpc } from "@calcom/trpc/react";
import classNames from "@calcom/ui/classNames";
import { Form } from "@calcom/ui/components/form";

import getFieldIdentifier from "../lib/getFieldIdentifier";

type FormField = {
  identifier?: string;
  id: string;
  type: string;
  label: string;
  routerId?: string | null;
};

type RoutingForm = {
  id: string;
  name: string;
  disabled: boolean;
  fields?: FormField[];
};

export type NewFormDialogState = { action: "new" | "duplicate"; target: string | null } | null;
export type SetNewFormDialogState = React.Dispatch<React.SetStateAction<NewFormDialogState>>;

export type SelectTeamDialogState = { target: string | null } | null;
export type SetSelectTeamDialogState = React.Dispatch<React.SetStateAction<SelectTeamDialogState>>;

function NewFormDialog({
  appUrl,
  newFormDialogState,
  setNewFormDialogState,
}: {
  appUrl: string;
  newFormDialogState: NewFormDialogState;
  setNewFormDialogState: SetNewFormDialogState;
}) {
  const { t } = useLocale();
  const router = useRouter();
  const utils = trpc.useUtils();

  const action = newFormDialogState?.action;
  const target = newFormDialogState?.target;

  const mutation = trpc.viewer.appRoutingForms.calid_formMutation.useMutation({
    onSuccess: (_data, variables) => {
      router.push(`${appUrl}/form-edit/${variables.id}`);
    },
    onError: (err) => {
      triggerToast(err.message || t("something_went_wrong"), "error");
    },
    onSettled: () => {
      utils.viewer.appRoutingForms.calid_forms.invalidate();
    },
  });

  const hookForm = useForm<{
    name: string;
    description: string;
    shouldConnect: boolean;
  }>();

  const formToDuplicate = action === "duplicate" ? target : null;
  const teamId = action === "new" ? Number(target) : null;

  const { register } = hookForm;
  return (
    <Dialog open={newFormDialogState !== null} onOpenChange={(open) => !open && setNewFormDialogState(null)}>
      <DialogContent className="overflow-y-auto">
        <DialogHeader>
          <DialogTitle>{teamId ? t("add_new_team_form") : t("add_new_form")}</DialogTitle>
          <DialogDescription>{t("form_description")}</DialogDescription>
        </DialogHeader>
        <Form
          form={hookForm}
          handleSubmit={(values) => {
            const formId = uuidv4();

            mutation.mutate({
              id: formId,
              ...values,
              addFallback: true,
              calIdTeamId: teamId,
              duplicateFrom: formToDuplicate,
            });
          }}>
          <div className="mt-3 space-y-5">
            <div>
              <div className="text-emphasis mb-1 text-sm font-semibold" data-testid="description-label">
                {t("title")}
              </div>
              <Input required placeholder={t("a_routing_form")} {...register("name")} />
            </div>
            <div className="mb-5">
              <div className="text-emphasis mb-1 text-sm font-semibold" data-testid="description-label">
                {t("description")}
              </div>
              <TextArea
                id="description"
                {...register("description")}
                data-testid="description"
                placeholder={t("form_description_placeholder")}
                className="border-default text-default rounded-md border text-sm"
              />
            </div>
          </div>
          <DialogFooter className="mt-12">
            <DialogClose />
            <Button loading={mutation.isPending} data-testid="add-form" type="submit" color="primary">
              {t("continue")}
            </Button>
          </DialogFooter>
        </Form>
      </DialogContent>
    </Dialog>
  );
}

const dropdownCtx = createContext<{ dropdown: boolean }>({ dropdown: false });
export const FormActionsDropdown = ({
  children,
  disabled,
}: {
  disabled?: boolean;
  children: React.ReactNode;
}) => {
  return (
    <dropdownCtx.Provider value={{ dropdown: true }}>
      <DropdownMenu>
        <DropdownMenuTrigger disabled={disabled} data-testid="form-dropdown" asChild>
          <Button type="button" variant="icon" color="secondary" StartIcon="ellipsis" />
        </DropdownMenuTrigger>
        <DropdownMenuContent align="end">{children}</DropdownMenuContent>
      </DropdownMenu>
    </dropdownCtx.Provider>
  );
};

function Dialogs({
  appUrl,
  deleteDialogOpen,
  setDeleteDialogOpen,
  deleteDialogFormId,
  newFormDialogState,
  setNewFormDialogState,
  selectTeamDialogState,
  setSelectTeamDialogState,
}: {
  appUrl: string;
  deleteDialogOpen: boolean;
  setDeleteDialogOpen: (open: boolean) => void;
  deleteDialogFormId: string | null;
  newFormDialogState: NewFormDialogState | null;
  setNewFormDialogState: SetNewFormDialogState;
  selectTeamDialogState: SelectTeamDialogState;
  setSelectTeamDialogState: SetSelectTeamDialogState;
}) {
  const utils = trpc.useUtils();
  const router = useRouter();
  const { t } = useLocale();

  const deleteMutation = trpc.viewer.appRoutingForms.calid_deleteForm.useMutation({
    onMutate: async ({ id: formId }) => {
      await utils.viewer.appRoutingForms.calid_forms.cancel();
      const previousValue = utils.viewer.appRoutingForms.calid_forms.getData();
      if (previousValue) {
        const filtered = previousValue.filtered.filter(({ form: { id } }) => id !== formId);
        utils.viewer.appRoutingForms.calid_forms.setData(
          {},
          {
            ...previousValue,
            filtered,
          }
        );
      }
      return { previousValue };
    },
    onSuccess: () => {
      triggerToast(t("form_deleted"), "success");
      setDeleteDialogOpen(false);
      router.push(`${appUrl}/forms`);
    },
    onSettled: () => {
      utils.viewer.appRoutingForms.calid_forms.invalidate();
      setDeleteDialogOpen(false);
    },
    onError: (err, newTodo, context) => {
      if (context?.previousValue) {
        utils.viewer.appRoutingForms.calid_forms.setData({}, context.previousValue);
      }
      triggerToast(err.message || t("something_went_wrong"), "error");
    },
  });

  return (
    <div id="form-dialogs">
      <RoutingFormEmbedDialog />
<<<<<<< HEAD
=======
      <Dialog open={deleteDialogOpen} onOpenChange={setDeleteDialogOpen}>
        <DialogContent size="default">
          <DialogHeader>
            <DialogTitle>{t("delete_form")}</DialogTitle>
          </DialogHeader>
          <div className="text-subtle mt-2 text-sm">
            <p>{t("delete_form_confirmation")}</p>
            <p>{t("delete_form_confirmation_2")}</p>
          </div>

          <DialogFooter className="mt-8">
            <DialogClose />
            <Button
              variant="secondary"
              onClick={() => {
                setDeleteDialogOpen(false);
              }}>
              {t("cancel")}
            </Button>
            <Button
              loading={deleteMutation.isPending}
              color="destructive"
              onClick={(e) => {
                if (!deleteDialogFormId) {
                  return;
                }
                e.preventDefault();
                deleteMutation.mutate({
                  id: deleteDialogFormId,
                });
              }}>
              {t("delete_form_action")}
            </Button>
          </DialogFooter>
        </DialogContent>
      </Dialog>

>>>>>>> 0bee8538
      <TeamSelectionDialog
        open={selectTeamDialogState !== null}
        openChange={(open: boolean) => !open && setSelectTeamDialogState(null)}
        onTeamSelect={(teamId: string) => {
          setSelectTeamDialogState(null);
          setNewFormDialogState({ action: "new", target: teamId });
        }}
      />
      <NewFormDialog
        appUrl={appUrl}
        newFormDialogState={newFormDialogState}
        setNewFormDialogState={setNewFormDialogState}
      />
      <Dialog open={deleteDialogOpen} onOpenChange={setDeleteDialogOpen}>
        <DialogContent>
          <DialogHeader>
            <DialogTitle>{t("delete_form")}</DialogTitle>
          </DialogHeader>
          <DialogFooter className="mt-4">
            <Button
              color="destructive"
              loading={deleteMutation.isPending}
              onClick={() => {
                if (deleteDialogFormId) {
                  deleteMutation.mutate({ id: deleteDialogFormId });
                }
              }}>
              {t("delete")}
            </Button>
            <DialogClose />
          </DialogFooter>
        </DialogContent>
      </Dialog>
    </div>
  );
}

const actionsCtx = createContext({
  appUrl: "",

  selectTeamDialogState: null as SelectTeamDialogState,
  setSelectTeamDialogState: null as SetSelectTeamDialogState | null,

  // eslint-disable-next-line @typescript-eslint/no-empty-function
  setNewFormDialogState: null as SetNewFormDialogState | null,
  newFormDialogState: null as NewFormDialogState,
  _delete: {
    // eslint-disable-next-line @typescript-eslint/no-empty-function, @typescript-eslint/no-unused-vars
    onAction: (_arg: { routingForm: RoutingForm | null }) => {},
    isPending: false,
  },
  toggle: {
    // eslint-disable-next-line @typescript-eslint/no-empty-function, @typescript-eslint/no-unused-vars
    onAction: (_arg: { routingForm: RoutingForm | null; checked: boolean }) => {},
    isPending: false,
  },
});

interface FormActionsProviderProps {
  appUrl: string;
  children: React.ReactNode;
  newFormDialogState: NewFormDialogState;
  setNewFormDialogState: SetNewFormDialogState;
  selectTeamDialogState: SelectTeamDialogState;
  setSelectTeamDialogState: SetSelectTeamDialogState;
}

export function FormActionsProvider({
  appUrl,
  children,
  newFormDialogState,
  setNewFormDialogState,
  selectTeamDialogState,
  setSelectTeamDialogState,
}: FormActionsProviderProps) {
  const [deleteDialogOpen, setDeleteDialogOpen] = useState(false);
  const [deleteDialogFormId, setDeleteDialogFormId] = useState<string | null>(null);
  const { t } = useLocale();
  const utils = trpc.useUtils();
  const toggleMutation = trpc.viewer.appRoutingForms.calid_formMutation.useMutation({
    onMutate: async ({ id: formId, disabled }) => {
      await utils.viewer.appRoutingForms.calid_forms.cancel();
      const previousValue = utils.viewer.appRoutingForms.calid_forms.getData();
      if (previousValue) {
        const formIndex = previousValue.filtered.findIndex(({ form: { id } }) => id === formId);
        const previousListOfForms = [...previousValue.filtered];

        if (formIndex !== -1 && previousListOfForms[formIndex] && disabled !== undefined) {
          previousListOfForms[formIndex].form.disabled = disabled;
        }
        utils.viewer.appRoutingForms.calid_forms.setData(
          {},
          {
            filtered: previousListOfForms,
            totalCount: previousValue.totalCount,
          }
        );
      }
      return { previousValue };
    },
    onSuccess: () => {
      triggerToast(t("form_updated_successfully"), "success");
    },
    onSettled: (routingForm) => {
      utils.viewer.appRoutingForms.calid_forms.invalidate();
      if (routingForm) {
        utils.viewer.appRoutingForms.calid_formQuery.invalidate({
          id: routingForm.id,
        });
      }
    },
    onError: (err, value, context) => {
      if (context?.previousValue) {
        utils.viewer.appRoutingForms.calid_forms.setData({}, context.previousValue);
      }
      triggerToast(err.message || t("something_went_wrong"), "error");
    },
  });

  return (
    <>
      <EmbedDialogProvider>
        <actionsCtx.Provider
          value={{
            appUrl,
            setNewFormDialogState,
            newFormDialogState,
            selectTeamDialogState,
            setSelectTeamDialogState,
            _delete: {
              onAction: ({ routingForm }) => {
                if (!routingForm) {
                  return;
                }
                setDeleteDialogOpen(true);
                setDeleteDialogFormId(routingForm.id);
              },
              isPending: false,
            },
            toggle: {
              onAction: ({ routingForm, checked }) => {
                if (!routingForm) {
                  return;
                }
                toggleMutation.mutate({
                  ...routingForm,
                  disabled: !checked,
                });
              },
              isPending: toggleMutation.isPending,
            },
          }}>
          {children}
        </actionsCtx.Provider>
        <Dialogs
          appUrl={appUrl}
          deleteDialogFormId={deleteDialogFormId}
          deleteDialogOpen={deleteDialogOpen}
          setDeleteDialogOpen={setDeleteDialogOpen}
          newFormDialogState={newFormDialogState}
          setNewFormDialogState={setNewFormDialogState}
          selectTeamDialogState={selectTeamDialogState}
          setSelectTeamDialogState={setSelectTeamDialogState}
        />
      </EmbedDialogProvider>
    </>
  );
}

type FormActionType =
  | "preview"
  | "incompleteBooking"
  | "edit"
  | "copyLink"
  | "toggle"
  | "_delete"
  | "embed"
  | "duplicate"
  | "download"
  | "copyRedirectUrl"
  | "viewResponses"
  | "create";

const Wrapper = ({ href, target, children }: { href?: string; children: React.ReactNode; target?: string }) =>
  href ? (
    <Link data-testid="link-component" href={href} target={target}>
      {children}
    </Link>
  ) : (
    <>{children}</>
  );

export const FormLinkDisplay = ({ routingFormId }: { routingFormId?: string | null }) => {
  const embedLink = `forms/${routingFormId ?? ""}`;

  const orgBranding = useOrgBranding();
  const formLink = `${orgBranding?.fullDomain ?? WEBSITE_URL}/${embedLink}`;

  return <div>{formLink}</div>;
};

type FormActionProps<T> = {
  routingForm: RoutingForm | null;
  target?: string;
  href?: string;
  as?: T;
  label?: string;
  //TODO: Provide types here
  action: FormActionType;
  children?: React.ReactNode;
  render?: (props: {
    routingForm: RoutingForm | null;
    className?: string;
    label?: string;
    disabled?: boolean | null | undefined;
  }) => JSX.Element;
  extraClassNames?: string;
} & ButtonProps;

export const FormAction = forwardRef(function FormAction<T extends typeof Button>(
  props: FormActionProps<T>,
  forwardedRef: React.ForwardedRef<HTMLAnchorElement | HTMLButtonElement>
) {
  const {
    action: actionName,
    routingForm,
    children,
    as: asFromElement,
    extraClassNames,
    ...additionalProps
  } = props;

  const { appUrl, _delete, toggle, setNewFormDialogState } = useContext(actionsCtx);
  const dropdownCtxValue = useContext(dropdownCtx);
  const dropdown = dropdownCtxValue?.dropdown;
  const embedLink = `forms/${routingForm?.id}`;
  const orgBranding = useOrgBranding();

  const formLink = `${orgBranding?.fullDomain ?? WEBSITE_URL}/${embedLink}`;
  let redirectUrl = `${orgBranding?.fullDomain ?? WEBSITE_URL}/router?form=${routingForm?.id}`;

  routingForm?.fields?.forEach((field) => {
    redirectUrl += `&${getFieldIdentifier(field)}={Recalled_Response_For_This_Field}`;
  });

  const { t } = useLocale();
  const actionData: Record<
    FormActionType,
    ButtonProps & {
      href?: string;
      target?: string;
      icon?: IconName;
      as?: React.ElementType;
      render?: FormActionProps<unknown>["render"];
    }
  > = {
    preview: {
      href: formLink,
      target: "_blank",
    },
    copyLink: {
      size: "sm",
      icon: "link",
      onClick: () => {
        const publicFormLink = `${orgBranding?.fullDomain ?? WEBSITE_URL}/forms/${routingForm?.id}`;
        navigator.clipboard.writeText(publicFormLink);
      },
    },
    duplicate: {
      onClick: () => setNewFormDialogState?.({ action: "duplicate", target: routingForm?.id ?? null }),
      icon: "copy",
      size: "sm",
    },
    embed: {
      as: RoutingFormEmbedButton,
      // eslint-disable-next-line @typescript-eslint/ban-ts-comment
      //@ts-ignore
      embedUrl: embedLink,
      // We are okay with namespace clashing here if just in case names clash
      namespace: slugify((routingForm?.name || "").substring(0, 5)),
    },
    edit: {
      href: `${appUrl}/form-edit/${routingForm?.id}`,
      variant: "button",
      color: "minimal",
      size: "sm",
      icon: "pencil-line",
    },
    incompleteBooking: {
      href: `${appUrl}/incomplete-booking/${routingForm?.id}`,
      size: "sm",
      icon: "calendar",
    },
    download: {
      href: `/api/integrations/routing-forms/responses/${routingForm?.id}`,
      target: "_blank",
      variant: "button",
      color: "minimal",
      size: "sm",
      icon: "download",
    },
    _delete: {
      onClick: () => _delete.onAction({ routingForm }),
      loading: _delete.isPending,
      variant: "button",
      color: "minimal",
      size: "sm",
      icon: "trash-2",
    },
    create: {
      onClick: () => setNewFormDialogState?.({ action: "new", target: "" }),
    },
    viewResponses: {
      size: "sm",
      icon: "eye",
      href: `/insights/routing${
        routingForm?.id
          ? dataTableQueryParamsSerializer({
              activeFilters: [
                { f: "formId", v: { type: ColumnFilterType.SINGLE_SELECT, data: routingForm.id } },
              ],
            })
          : ""
      }`,
    },
    copyRedirectUrl: {
      onClick: () => {
        navigator.clipboard.writeText(redirectUrl);
        triggerToast(t("typeform_redirect_url_copied"), "success");
      },
    },
    toggle: {
      render: ({ routingForm, label = "", disabled, ...restProps }) => {
        if (!routingForm) {
          return <></>;
        }
        return (
          <div
            {...restProps}
            className={classNames(
              "sm:hover:bg-subtle self-center rounded-md p-0 transition hover:bg-gray-200",
              extraClassNames
            )}>
            <Switch
              data-testid="toggle-form-switch"
              disabled={!!disabled}
              checked={!routingForm.disabled}
              label={label}
              onCheckedChange={(checked) => toggle.onAction({ routingForm, checked })}
              labelOnLeading
            />
          </div>
        );
      },
      loading: toggle.isPending,
    },
  };

  const { as: asFromAction, icon, target, href, ...action } = actionData[actionName];
  const iconName = icon as IconName;
  const as = asFromElement || asFromAction;
  const actionProps = {
    ...action,
    ...(additionalProps as ButtonProps),
  } as ButtonProps & { render?: FormActionProps<unknown>["render"] };

  if (actionProps.render) {
    return actionProps.render({
      routingForm,
      ...additionalProps,
    });
  }

  const Component = as || Button;

  if (!dropdown) {
    return (
      <Wrapper href={href} target={target}>
        <Component data-testid={`form-action-${actionName}`} ref={forwardedRef} {...actionProps}>
          {props.icon && <Icon name={icon} className="h-4 w-4" />}
          {children}
        </Component>
      </Wrapper>
    );
  }
  return (
    <DropdownMenuItem>
      <Wrapper href={href} target={target}>
        <Component
          ref={forwardedRef}
          {...actionProps}
          variant="fab"
          className={classNames(
            props.className,
<<<<<<< HEAD
            "w-full justify-start transition-none",
=======
            "w-full justify-start p-2 transition-none",
>>>>>>> 0bee8538
            props.color === "destructive" && "border-0"
          )}
          color="minimal">
          <Icon name={iconName} className="h-4 w-4" />
          {children}
        </Component>
      </Wrapper>
    </DropdownMenuItem>
  );
});<|MERGE_RESOLUTION|>--- conflicted
+++ resolved
@@ -1,17 +1,11 @@
 import { TeamSelectionDialog } from "@calid/features/modules/teams/components/TeamSelectionDialog";
-<<<<<<< HEAD
 import { Button, type ButtonProps } from "@calid/features/ui/components/button";
-=======
-import { type ButtonProps } from "@calid/features/ui/components/button";
-import { Button } from "@calid/features/ui/components/button";
->>>>>>> 0bee8538
 import {
   Dialog,
   DialogContent,
   DialogFooter,
   DialogHeader,
   DialogTitle,
-<<<<<<< HEAD
   DialogDescription,
   DialogClose,
 } from "@calid/features/ui/components/dialog";
@@ -22,11 +16,6 @@
   DropdownMenuTrigger,
 } from "@calid/features/ui/components/dropdown-menu";
 import { Icon, type IconName } from "@calid/features/ui/components/icon";
-=======
-  DialogClose,
-} from "@calid/features/ui/components/dialog";
-import { Icon } from "@calid/features/ui/components/icon";
->>>>>>> 0bee8538
 import { Input } from "@calid/features/ui/components/input/input";
 import { TextArea } from "@calid/features/ui/components/input/text-area";
 import { Switch } from "@calid/features/ui/components/switch/switch";
@@ -243,46 +232,6 @@
   return (
     <div id="form-dialogs">
       <RoutingFormEmbedDialog />
-<<<<<<< HEAD
-=======
-      <Dialog open={deleteDialogOpen} onOpenChange={setDeleteDialogOpen}>
-        <DialogContent size="default">
-          <DialogHeader>
-            <DialogTitle>{t("delete_form")}</DialogTitle>
-          </DialogHeader>
-          <div className="text-subtle mt-2 text-sm">
-            <p>{t("delete_form_confirmation")}</p>
-            <p>{t("delete_form_confirmation_2")}</p>
-          </div>
-
-          <DialogFooter className="mt-8">
-            <DialogClose />
-            <Button
-              variant="secondary"
-              onClick={() => {
-                setDeleteDialogOpen(false);
-              }}>
-              {t("cancel")}
-            </Button>
-            <Button
-              loading={deleteMutation.isPending}
-              color="destructive"
-              onClick={(e) => {
-                if (!deleteDialogFormId) {
-                  return;
-                }
-                e.preventDefault();
-                deleteMutation.mutate({
-                  id: deleteDialogFormId,
-                });
-              }}>
-              {t("delete_form_action")}
-            </Button>
-          </DialogFooter>
-        </DialogContent>
-      </Dialog>
-
->>>>>>> 0bee8538
       <TeamSelectionDialog
         open={selectTeamDialogState !== null}
         openChange={(open: boolean) => !open && setSelectTeamDialogState(null)}
@@ -677,11 +626,7 @@
           variant="fab"
           className={classNames(
             props.className,
-<<<<<<< HEAD
             "w-full justify-start transition-none",
-=======
-            "w-full justify-start p-2 transition-none",
->>>>>>> 0bee8538
             props.color === "destructive" && "border-0"
           )}
           color="minimal">
