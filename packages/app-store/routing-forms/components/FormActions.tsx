--- conflicted
+++ resolved
@@ -15,13 +15,6 @@
 import type { ButtonProps } from "@calcom/ui/components/button";
 import { Button } from "@calcom/ui/components/button";
 import {
-<<<<<<< HEAD
-  Button,
-  ConfirmationDialogContent,
-  DialogClose,
-=======
-  Dialog,
->>>>>>> 1789aef7
   DialogContent,
   DialogFooter,
   DialogClose,
