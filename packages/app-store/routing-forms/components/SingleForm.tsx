import type { App_RoutingForms_Form, Team } from "@prisma/client";
import Link from "next/link";
import { useEffect, useState } from "react";
import type { UseFormReturn } from "react-hook-form";
import { Controller, useFormContext } from "react-hook-form";

import LicenseRequired from "@calcom/features/ee/common/components/LicenseRequired";
import { ShellMain } from "@calcom/features/shell/Shell";
import useApp from "@calcom/lib/hooks/useApp";
import { useLocale } from "@calcom/lib/hooks/useLocale";
import { trpc } from "@calcom/trpc/react";
import type { inferSSRProps } from "@calcom/types/inferSSRProps";
import {
  Alert,
  Badge,
  Button,
  ButtonGroup,
  Dialog,
  DialogClose,
  DialogContent,
  DialogFooter,
  DialogHeader,
  DropdownMenuSeparator,
  Form,
  Meta,
  SettingsToggle,
  showToast,
  TextAreaField,
  TextField,
  Tooltip,
  VerticalDivider,
} from "@calcom/ui";
import {
  ExternalLink,
  Link as LinkIcon,
  Download,
  Code,
  Trash,
  MessageCircle,
} from "@calcom/ui/components/icon";
import { AddMembersWithSwitch } from "@calcom/web/components/eventtype/EventTeamTab";
import type { Host } from "@calcom/web/pages/event-types/[type]";

import { getAbsoluteEventTypeRedirectUrl } from "../getEventTypeRedirectUrl";
import { RoutingPages } from "../lib/RoutingPages";
import { isFallbackRoute } from "../lib/isFallbackRoute";
import { processRoute } from "../lib/processRoute";
import type { Response, Route, SerializableForm } from "../types/types";
import { FormAction, FormActionsDropdown, FormActionsProvider } from "./FormActions";
import FormInputFields from "./FormInputFields";
import RoutingNavBar from "./RoutingNavBar";
import { getServerSidePropsForSingleFormView } from "./getServerSidePropsSingleForm";

type RoutingForm = SerializableForm<App_RoutingForms_Form>;

export type RoutingFormWithResponseCount = RoutingForm & {
  team: {
    slug: Team["slug"];
    name: Team["name"];
  } | null;
  _count: {
    responses: number;
  };
};

const Actions = ({
  form,
  mutation,
}: {
  form: RoutingFormWithResponseCount;
  mutation: {
    isPending: boolean;
  };
}) => {
  const { t } = useLocale();
  const { data: typeformApp } = useApp("typeform");

  return (
    <div className="flex items-center">
      <div className="hidden items-center sm:inline-flex">
        <FormAction className="self-center" data-testid="toggle-form" action="toggle" routingForm={form} />
        <VerticalDivider />
      </div>
      <ButtonGroup combined containerProps={{ className: "hidden md:inline-flex items-center" }}>
        <Tooltip content={t("preview")}>
          <FormAction
            routingForm={form}
            color="secondary"
            target="_blank"
            variant="icon"
            type="button"
            rel="noreferrer"
            action="preview"
            StartIcon={ExternalLink}
          />
        </Tooltip>
        <FormAction
          routingForm={form}
          action="copyLink"
          color="secondary"
          variant="icon"
          type="button"
          StartIcon={LinkIcon}
          tooltip={t("copy_link_to_form")}
        />

        <Tooltip content="Download Responses">
          <FormAction
            data-testid="download-responses"
            routingForm={form}
            action="download"
            color="secondary"
            variant="icon"
            type="button"
            StartIcon={Download}
          />
        </Tooltip>
        <FormAction
          routingForm={form}
          action="embed"
          color="secondary"
          variant="icon"
          StartIcon={Code}
          tooltip={t("embed")}
        />
        <DropdownMenuSeparator />
        <FormAction
          routingForm={form}
          action="_delete"
          // className="mr-3"
          variant="icon"
          StartIcon={Trash}
          color="secondary"
          type="button"
          tooltip={t("delete")}
        />
        {typeformApp?.isInstalled ? (
          <FormActionsDropdown>
            <FormAction
              data-testid="copy-redirect-url"
              routingForm={form}
              action="copyRedirectUrl"
              color="minimal"
              type="button"
              StartIcon={LinkIcon}>
              {t("Copy Typeform Redirect Url")}
            </FormAction>
          </FormActionsDropdown>
        ) : null}
      </ButtonGroup>

      <div className="flex md:hidden">
        <FormActionsDropdown>
          <FormAction
            routingForm={form}
            color="minimal"
            target="_blank"
            type="button"
            rel="noreferrer"
            action="preview"
            StartIcon={ExternalLink}>
            {t("preview")}
          </FormAction>
          <FormAction
            action="copyLink"
            className="w-full"
            routingForm={form}
            color="minimal"
            type="button"
            StartIcon={LinkIcon}>
            {t("copy_link_to_form")}
          </FormAction>
          <FormAction
            action="download"
            routingForm={form}
            className="w-full"
            color="minimal"
            type="button"
            StartIcon={Download}>
            {t("download_responses")}
          </FormAction>
          <FormAction
            action="embed"
            routingForm={form}
            color="minimal"
            type="button"
            className="w-full"
            StartIcon={Code}>
            {t("embed")}
          </FormAction>
          {typeformApp ? (
            <FormAction
              data-testid="copy-redirect-url"
              routingForm={form}
              action="copyRedirectUrl"
              color="minimal"
              type="button"
              StartIcon={LinkIcon}>
              {t("Copy Typeform Redirect Url")}
            </FormAction>
          ) : null}
          <DropdownMenuSeparator className="hidden sm:block" />
          <FormAction
            action="_delete"
            routingForm={form}
            className="w-full"
            type="button"
            color="destructive"
            StartIcon={Trash}>
            {t("delete")}
          </FormAction>
          <div className="block sm:hidden">
            <DropdownMenuSeparator />
            <FormAction
              data-testid="toggle-form"
              action="toggle"
              routingForm={form}
              label="Disable Form"
              extraClassNames="hover:bg-subtle cursor-pointer rounded-[5px] pr-4"
            />
          </div>
        </FormActionsDropdown>
      </div>
      <VerticalDivider />
      <Button data-testid="update-form" loading={mutation.isPending} type="submit" color="primary">
        {t("save")}
      </Button>
    </div>
  );
};

type SingleFormComponentProps = {
  form: RoutingFormWithResponseCount;
  appUrl: string;
  Page: React.FC<{
    form: RoutingFormWithResponseCount;
    appUrl: string;
    hookForm: UseFormReturn<RoutingFormWithResponseCount>;
  }>;
  enrichedWithUserProfileForm?: inferSSRProps<
    typeof getServerSidePropsForSingleFormView
  >["enrichedWithUserProfileForm"];
};

function SingleForm({ form, appUrl, Page, enrichedWithUserProfileForm }: SingleFormComponentProps) {
  const utils = trpc.useContext();
  const { t } = useLocale();
  const { data: teamMembers } = form.teamId
    ? trpc.viewer.teams.listMembers.useQuery({ teamIds: [form.teamId] })
    : { data: [] };

  const [isTestPreviewOpen, setIsTestPreviewOpen] = useState(false);
  const [response, setResponse] = useState<Response>({});
  const [decidedAction, setDecidedAction] = useState<Route["action"] | null>(null);
  const [skipFirstUpdate, setSkipFirstUpdate] = useState(true);
<<<<<<< HEAD
  const [selectedMembers, setSelectedMembers] = useState<Host[]>([]);
  const [assignAllTeamMembers, setAssignAllTeamMembers] = useState(false);
=======
  const [eventTypeUrl, setEventTypeUrl] = useState("");
>>>>>>> d8cee20d

  function testRouting() {
    const action = processRoute({ form, response });
    if (action.type === "eventTypeRedirectUrl") {
      setEventTypeUrl(
        enrichedWithUserProfileForm
          ? getAbsoluteEventTypeRedirectUrl({
              eventTypeRedirectUrl: action.value,
              form: enrichedWithUserProfileForm,
              allURLSearchParams: new URLSearchParams(),
            })
          : ""
      );
    }
    setDecidedAction(action);
  }

  const hookForm = useFormContext<RoutingFormWithResponseCount>();

  useEffect(() => {
    //  The first time a tab is opened, the hookForm copies the form data (saved version, from the backend),
    // and then it is considered the source of truth.

    // There are two events we need to overwrite the hookForm data with the form data coming from the server.

    // 1 - When we change the edited form.

    // 2 - When the form is saved elsewhere (such as in another browser tab)

    // In the second case. We skipped the first execution of useEffect to differentiate a tab change from a form change,
    // because each time a tab changes, a new component is created and another useEffect is executed.
    // An update from the form always occurs after the first useEffect execution.
    if (Object.keys(hookForm.getValues()).length === 0 || hookForm.getValues().id !== form.id) {
      hookForm.reset(form);
    }

    if (skipFirstUpdate) {
      setSkipFirstUpdate(false);
    } else {
      hookForm.reset(form);
    }
    // eslint-disable-next-line react-hooks/exhaustive-deps
  }, [form]);

  useEffect(() => {
    if (form.teamId && form.settings?.sendUpdatesTo?.length && teamMembers?.length) {
      let sendToAll = true;
      teamMembers.forEach((member) => {
        if (!form.settings?.sendUpdatesTo?.includes(member.id)) {
          sendToAll = false;
          return;
        }
      });
      setAssignAllTeamMembers(sendToAll);
      setSelectedMembers(
        form.settings.sendUpdatesTo.map((userId) => ({
          isFixed: true,
          userId: userId,
          priority: 1,
        }))
      );
    }
  }, [form.teamId, form.settings?.sendUpdatesTo?.length, teamMembers?.length]);

  const mutation = trpc.viewer.appRoutingForms.formMutation.useMutation({
    onSuccess() {
      showToast(t("form_updated_successfully"), "success");
    },
    onError(e) {
      if (e.message) {
        showToast(e.message, "error");
        return;
      }
      showToast(`Something went wrong`, "error");
    },
    onSettled() {
      utils.viewer.appRoutingForms.formQuery.invalidate({ id: form.id });
    },
  });
  const connectedForms = form.connectedForms;

  return (
    <>
      <Form
        form={hookForm}
        handleSubmit={(data) => {
          // eslint-disable-next-line @typescript-eslint/ban-ts-comment
          //@ts-ignore
          mutation.mutate({
            ...data,
          });
        }}>
        <FormActionsProvider appUrl={appUrl}>
          <Meta title={form.name} description={form.description || ""} />
          <ShellMain
            heading={
              <div className="flex">
                <div>{form.name}</div>
                {form.team && (
                  <Badge className="ml-4 mt-1" variant="gray">
                    {form.team.name}
                  </Badge>
                )}
              </div>
            }
            subtitle={form.description || ""}
            backPath={`/${appUrl}/forms`}
            CTA={<Actions form={form} mutation={mutation} />}>
            <div className="-mx-4 mt-4 px-4 sm:px-6 md:-mx-8 md:mt-0 md:px-8">
              <div className="flex flex-col items-center items-baseline md:flex-row md:items-start">
                <div className="lg:min-w-72 lg:max-w-72 mb-6 md:mr-6">
                  <TextField
                    type="text"
                    containerClassName="mb-6"
                    placeholder={t("title")}
                    {...hookForm.register("name")}
                  />
                  <TextAreaField
                    rows={3}
                    id="description"
                    data-testid="description"
                    placeholder={t("form_description_placeholder")}
                    {...hookForm.register("description")}
                    defaultValue={form.description || ""}
                  />

                  <div className="mt-6">
                    {form.teamId ? (
                      <AddMembersWithSwitch
                        teamMembers={(teamMembers || []).map((member) => ({
                          value: member.id.toString(),
                          label: member.name || "",
                          avatar: member.avatarUrl || "",
                          email: member.email,
                          isFixed: true,
                        }))}
                        value={selectedMembers}
                        onChange={(value) => {
                          setSelectedMembers(value);
                          hookForm.setValue(
                            "settings.sendUpdatesTo",
                            value.map((teamMember) => teamMember.userId),
                            { shouldDirty: true }
                          );
                          hookForm.setValue("settings.emailOwnerOnSubmission", false, { shouldDirty: true });
                        }}
                        assignAllTeamMembers={assignAllTeamMembers}
                        setAssignAllTeamMembers={setAssignAllTeamMembers}
                        automaticAddAllEnabled={true}
                        isFixed={true}
                        onActive={() => {
                          hookForm.setValue(
                            "settings.sendUpdatesTo",
                            (teamMembers || []).map((teamMember) => teamMember.id),
                            { shouldDirty: true }
                          );
                          hookForm.setValue("settings.emailOwnerOnSubmission", false, { shouldDirty: true });
                        }}
                        placeholder={t("select_members")}
                        containerClassName="!px-0 !pb-0 !pt-0"
                      />
                    ) : (
                      <Controller
                        name="settings.emailOwnerOnSubmission"
                        control={hookForm.control}
                        render={({ field: { value, onChange } }) => {
                          return (
                            <SettingsToggle
                              title={t("routing_forms_send_email_owner")}
                              description={t("routing_forms_send_email_owner_description")}
                              checked={value}
                              onCheckedChange={(val) => {
                                onChange(val);
                                hookForm.unregister("settings.sendUpdatesTo");
                              }}
                            />
                          );
                        }}
                      />
                    )}
                  </div>

                  {form.routers.length ? (
                    <div className="mt-6">
                      <div className="text-emphasis mb-2 block text-sm font-semibold leading-none ">
                        {t("routers")}
                      </div>
                      <p className="text-default -mt-1 text-xs leading-normal">
                        {t("modifications_in_fields_warning")}
                      </p>
                      <div className="flex">
                        {form.routers.map((router) => {
                          return (
                            <div key={router.id} className="mr-2">
                              <Link href={`${appUrl}/route-builder/${router.id}`}>
                                <Badge variant="gray">{router.name}</Badge>
                              </Link>
                            </div>
                          );
                        })}
                      </div>
                    </div>
                  ) : null}

                  {connectedForms?.length ? (
                    <div className="mt-6">
                      <div className="text-emphasis mb-2 block text-sm font-semibold leading-none ">
                        {t("connected_forms")}
                      </div>
                      <p className="text-default -mt-1 text-xs leading-normal">
                        {t("form_modifications_warning")}
                      </p>
                      <div className="flex">
                        {connectedForms.map((router) => {
                          return (
                            <div key={router.id} className="mr-2">
                              <Link href={`${appUrl}/route-builder/${router.id}`}>
                                <Badge variant="default">{router.name}</Badge>
                              </Link>
                            </div>
                          );
                        })}
                      </div>
                    </div>
                  ) : null}

                  <div className="mt-6">
                    <Button
                      color="secondary"
                      data-testid="test-preview"
                      onClick={() => setIsTestPreviewOpen(true)}>
                      {t("test_preview")}
                    </Button>
                  </div>
                  {form.routes?.every(isFallbackRoute) && (
                    <Alert
                      className="mt-6 !bg-orange-100 font-semibold text-orange-900"
                      iconClassName="!text-orange-900"
                      severity="neutral"
                      title={t("no_routes_defined")}
                    />
                  )}
                  {!form._count?.responses && (
                    <>
                      <Alert
                        className="mt-2 px-4 py-3"
                        severity="neutral"
                        title={t("no_responses_yet")}
                        CustomIcon={MessageCircle}
                      />
                    </>
                  )}
                </div>
                <div className="border-subtle bg-muted w-full rounded-md border p-8">
                  <RoutingNavBar appUrl={appUrl} form={form} />
                  <Page hookForm={hookForm} form={form} appUrl={appUrl} />
                </div>
              </div>
            </div>
          </ShellMain>
        </FormActionsProvider>
      </Form>
      <Dialog open={isTestPreviewOpen} onOpenChange={setIsTestPreviewOpen}>
        <DialogContent enableOverflow>
          <DialogHeader title={t("test_routing_form")} subtitle={t("test_preview_description")} />
          <div>
            <form
              onSubmit={(e) => {
                e.preventDefault();
                testRouting();
              }}>
              <div className="px-1">
                {form && <FormInputFields form={form} response={response} setResponse={setResponse} />}
              </div>
              <div>
                {decidedAction && (
                  <div className="bg-subtle text-default mt-5 rounded-md p-3">
                    <div className="font-bold ">{t("route_to")}:</div>
                    <div className="mt-2">
                      {RoutingPages.map((page) => {
                        if (page.value !== decidedAction.type) return null;
                        return (
                          <span key={page.value} data-testid="test-routing-result-type">
                            {page.label}
                          </span>
                        );
                      })}
                      :{" "}
                      {decidedAction.type === "customPageMessage" ? (
                        <span className="text-default" data-testid="test-routing-result">
                          {decidedAction.value}
                        </span>
                      ) : decidedAction.type === "externalRedirectUrl" ? (
                        <span className="text-default underline">
                          <a
                            target="_blank"
                            data-testid="test-routing-result"
                            href={
                              decidedAction.value.includes("https://") ||
                              decidedAction.value.includes("http://")
                                ? decidedAction.value
                                : `http://${decidedAction.value}`
                            }
                            rel="noreferrer">
                            {decidedAction.value}
                          </a>
                        </span>
                      ) : (
                        <span className="text-default underline">
                          <a
                            target="_blank"
                            href={eventTypeUrl}
                            rel="noreferrer"
                            data-testid="test-routing-result">
                            {decidedAction.value}
                          </a>
                        </span>
                      )}
                    </div>
                  </div>
                )}
              </div>
              <DialogFooter>
                <DialogClose
                  color="secondary"
                  onClick={() => {
                    setIsTestPreviewOpen(false);
                    setDecidedAction(null);
                    setResponse({});
                  }}>
                  {t("close")}
                </DialogClose>
                <Button type="submit" data-testid="test-routing">
                  {t("test_routing")}
                </Button>
              </DialogFooter>
            </form>
          </div>
        </DialogContent>
      </Dialog>
    </>
  );
}

export default function SingleFormWrapper({ form: _form, ...props }: SingleFormComponentProps) {
  const { data: form, isPending } = trpc.viewer.appRoutingForms.formQuery.useQuery(
    { id: _form.id },
    {
      initialData: _form,
      trpc: {},
    }
  );
  const { t } = useLocale();

  if (isPending) {
    // It shouldn't be possible because we are passing the data from SSR to it as initialData. So, no need for skeleton here
    return null;
  }

  if (!form) {
    throw new Error(t("something_went_wrong"));
  }
  return (
    <LicenseRequired>
      <SingleForm form={form} {...props} />
    </LicenseRequired>
  );
}

export { getServerSidePropsForSingleFormView };<|MERGE_RESOLUTION|>--- conflicted
+++ resolved
@@ -253,12 +253,9 @@
   const [response, setResponse] = useState<Response>({});
   const [decidedAction, setDecidedAction] = useState<Route["action"] | null>(null);
   const [skipFirstUpdate, setSkipFirstUpdate] = useState(true);
-<<<<<<< HEAD
   const [selectedMembers, setSelectedMembers] = useState<Host[]>([]);
   const [assignAllTeamMembers, setAssignAllTeamMembers] = useState(false);
-=======
   const [eventTypeUrl, setEventTypeUrl] = useState("");
->>>>>>> d8cee20d
 
   function testRouting() {
     const action = processRoute({ form, response });
