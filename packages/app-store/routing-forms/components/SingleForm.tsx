import type { App_RoutingForms_Form, Team } from "@prisma/client";
import Link from "next/link";
import { useEffect, useState } from "react";
import type { UseFormReturn } from "react-hook-form";
import { Controller, useForm } from "react-hook-form";

import { ShellMain } from "@calcom/features/shell/Shell";
import useApp from "@calcom/lib/hooks/useApp";
import { useLocale } from "@calcom/lib/hooks/useLocale";
import { trpc } from "@calcom/trpc/react";
import type {
  AppGetServerSidePropsContext,
  AppPrisma,
  AppSsrInit,
  AppUser,
} from "@calcom/types/AppGetServerSideProps";
import {
  Alert,
  Badge,
  Button,
  ButtonGroup,
  Dialog,
  DialogClose,
  DialogContent,
  DialogFooter,
  DialogHeader,
  DropdownMenuSeparator,
  Form,
  Meta,
  SettingsToggle,
  showToast,
  TextAreaField,
  TextField,
  Tooltip,
  VerticalDivider,
} from "@calcom/ui";
import {
  ExternalLink,
  Link as LinkIcon,
  Download,
  Code,
  Trash,
  MessageCircle,
} from "@calcom/ui/components/icon";

import { RoutingPages } from "../lib/RoutingPages";
import { getSerializableForm } from "../lib/getSerializableForm";
import { isFallbackRoute } from "../lib/isFallbackRoute";
import { processRoute } from "../lib/processRoute";
import type { Response, Route, SerializableForm } from "../types/types";
import { FormAction, FormActionsDropdown, FormActionsProvider } from "./FormActions";
import FormInputFields from "./FormInputFields";
import RoutingNavBar from "./RoutingNavBar";

type RoutingForm = SerializableForm<App_RoutingForms_Form>;

export type RoutingFormWithResponseCount = RoutingForm & {
  team: {
    slug: Team["slug"];
    name: Team["name"];
  } | null;
  _count: {
    responses: number;
  };
};

const Actions = ({
  form,
  mutation,
}: {
  form: RoutingFormWithResponseCount;
  mutation: {
    isLoading: boolean;
  };
}) => {
  const { t } = useLocale();
  const { data: typeformApp } = useApp("typeform");

  return (
    <div className="flex items-center">
      <div className="hidden items-center sm:inline-flex">
        <FormAction className="self-center" data-testid="toggle-form" action="toggle" routingForm={form} />
        <VerticalDivider />
      </div>
      <ButtonGroup combined containerProps={{ className: "hidden md:inline-flex items-center" }}>
        <Tooltip content={t("preview")}>
          <FormAction
            routingForm={form}
            color="secondary"
            target="_blank"
            variant="icon"
            type="button"
            rel="noreferrer"
            action="preview"
            StartIcon={ExternalLink}
          />
        </Tooltip>
        <FormAction
          routingForm={form}
          action="copyLink"
          color="secondary"
          variant="icon"
          type="button"
          StartIcon={LinkIcon}
          tooltip={t("copy_link_to_form")}
        />

        <Tooltip content="Download Responses">
          <FormAction
            data-testid="download-responses"
            routingForm={form}
            action="download"
            color="secondary"
            variant="icon"
            type="button"
            StartIcon={Download}
          />
        </Tooltip>
        <FormAction
          routingForm={form}
          action="embed"
          color="secondary"
          variant="icon"
          StartIcon={Code}
          tooltip={t("embed")}
        />
        <DropdownMenuSeparator />
        <FormAction
          routingForm={form}
          action="_delete"
          // className="mr-3"
          variant="icon"
          StartIcon={Trash}
          color="secondary"
          type="button"
          tooltip={t("delete")}
        />
        {typeformApp?.isInstalled ? (
          <FormActionsDropdown>
            <FormAction
              data-testid="copy-redirect-url"
              routingForm={form}
              action="copyRedirectUrl"
              color="minimal"
              type="button"
              StartIcon={LinkIcon}>
              {t("Copy Typeform Redirect Url")}
            </FormAction>
          </FormActionsDropdown>
        ) : null}
      </ButtonGroup>

      <div className="flex md:hidden">
        <FormActionsDropdown>
          <FormAction
            routingForm={form}
            color="minimal"
            target="_blank"
            type="button"
            rel="noreferrer"
            action="preview"
            StartIcon={ExternalLink}>
            {t("preview")}
          </FormAction>
          <FormAction
            action="copyLink"
            className="w-full"
            routingForm={form}
            color="minimal"
            type="button"
            StartIcon={LinkIcon}>
            {t("copy_link_to_form")}
          </FormAction>
          <FormAction
            action="download"
            routingForm={form}
            className="w-full"
            color="minimal"
            type="button"
            StartIcon={Download}>
            {t("download_responses")}
          </FormAction>
          <FormAction
            action="embed"
            routingForm={form}
            color="minimal"
            type="button"
            className="w-full"
            StartIcon={Code}>
            {t("embed")}
          </FormAction>
          {typeformApp ? (
            <FormAction
              data-testid="copy-redirect-url"
              routingForm={form}
              action="copyRedirectUrl"
              color="minimal"
              type="button"
              StartIcon={LinkIcon}>
              {t("Copy Typeform Redirect Url")}
            </FormAction>
          ) : null}
          <DropdownMenuSeparator className="hidden sm:block" />
          <FormAction
            action="_delete"
            routingForm={form}
            className="w-full"
            type="button"
            color="destructive"
            StartIcon={Trash}>
            {t("delete")}
          </FormAction>
          <div className="block sm:hidden">
            <DropdownMenuSeparator />
            <FormAction
              data-testid="toggle-form"
              action="toggle"
              routingForm={form}
              label="Disable Form"
              extraClassNames="hover:bg-subtle cursor-pointer rounded-[5px] pr-4"
            />
          </div>
        </FormActionsDropdown>
      </div>
      <VerticalDivider />
      <Button data-testid="update-form" loading={mutation.isLoading} type="submit" color="primary">
        {t("save")}
      </Button>
    </div>
  );
};

type SingleFormComponentProps = {
  form: RoutingFormWithResponseCount;
  appUrl: string;
  Page: React.FC<{
    form: RoutingFormWithResponseCount;
    appUrl: string;
    hookForm: UseFormReturn<RoutingFormWithResponseCount>;
  }>;
};

function SingleForm({ form, appUrl, Page }: SingleFormComponentProps) {
  const utils = trpc.useContext();
  const { t } = useLocale();

  const [isTestPreviewOpen, setIsTestPreviewOpen] = useState(false);
  const [response, setResponse] = useState<Response>({});
  const [decidedAction, setDecidedAction] = useState<Route["action"] | null>(null);

  function testRouting() {
    const action = processRoute({ form, response });
    setDecidedAction(action);
  }

  const hookForm = useForm({
    defaultValues: form,
  });

  useEffect(() => {
    hookForm.reset(form);
  }, [form, hookForm]);

  const mutation = trpc.viewer.appRoutingForms.formMutation.useMutation({
    onSuccess() {
      showToast(t("form_updated_successfully"), "success");
    },
    onError(e) {
      if (e.message) {
        showToast(e.message, "error");
        return;
      }
      showToast(`Something went wrong`, "error");
    },
    onSettled() {
      utils.viewer.appRoutingForms.formQuery.invalidate({ id: form.id });
    },
  });
  const connectedForms = form.connectedForms;

  return (
    <>
      <Form
        form={hookForm}
        handleSubmit={(data) => {
          // eslint-disable-next-line @typescript-eslint/ban-ts-comment
          //@ts-ignore
          mutation.mutate({
            ...data,
          });
        }}>
        <FormActionsProvider appUrl={appUrl}>
          <Meta title={form.name} description={form.description || ""} />
          <ShellMain
            heading={
              <div className="flex">
                <div>{form.name}</div>
                {form.team && (
                  <Badge className="mt-1 ml-4" variant="gray">
                    {form.team.name}
                  </Badge>
                )}
              </div>
            }
            subtitle={form.description || ""}
            backPath={`/${appUrl}/forms`}
            CTA={<Actions form={form} mutation={mutation} />}>
            <div className="-mx-4 mt-4 px-4 sm:px-6 md:-mx-8 md:mt-0 md:px-8">
              <div className="flex flex-col items-center items-baseline md:flex-row md:items-start">
                <div className="lg:min-w-72 lg:max-w-72 mb-6 md:mr-6">
                  <TextField
                    type="text"
                    containerClassName="mb-6"
                    placeholder={t("title")}
                    {...hookForm.register("name")}
                  />
                  <TextAreaField
                    rows={3}
                    id="description"
                    data-testid="description"
                    placeholder={t("form_description_placeholder")}
                    {...hookForm.register("description")}
                    defaultValue={form.description || ""}
                  />

                  <div className="mt-6">
                    <Controller
                      name="settings.emailOwnerOnSubmission"
                      control={hookForm.control}
                      render={({ field: { value, onChange } }) => {
                        return (
                          <SettingsToggle
                            title={t("routing_forms_send_email_owner")}
                            description={t("routing_forms_send_email_owner_description")}
                            checked={value}
                            onCheckedChange={(val) => onChange(val)}
                          />
                        );
                      }}
                    />
                  </div>

                  {form.routers.length ? (
                    <div className="mt-6">
                      <div className="text-emphasis mb-2 block text-sm font-semibold leading-none ">
                        Routers
                      </div>
                      <p className="text-default -mt-1 text-xs leading-normal">
                        {t("modifications_in_fields_warning")}
                      </p>
                      <div className="flex">
                        {form.routers.map((router) => {
                          return (
                            <div key={router.id} className="mr-2">
                              <Link href={`${appUrl}/route-builder/${router.id}`}>
                                <Badge variant="gray">{router.name}</Badge>
                              </Link>
                            </div>
                          );
                        })}
                      </div>
                    </div>
                  ) : null}

                  {connectedForms?.length ? (
                    <div className="mt-6">
                      <div className="text-emphasis mb-2 block text-sm font-semibold leading-none ">
                        {t("connected_forms")}
                      </div>
                      <p className="text-default -mt-1 text-xs leading-normal">
                        {t("form_modifications_warning")}
                      </p>
                      <div className="flex">
                        {connectedForms.map((router) => {
                          return (
                            <div key={router.id} className="mr-2">
                              <Link href={`${appUrl}/route-builder/${router.id}`}>
                                <Badge variant="default">{router.name}</Badge>
                              </Link>
                            </div>
                          );
                        })}
                      </div>
                    </div>
                  ) : null}

                  <div className="mt-6">
                    <Button
                      color="secondary"
                      data-testid="test-preview"
                      onClick={() => setIsTestPreviewOpen(true)}>
                      {t("test_preview")}
                    </Button>
                  </div>
                  {form.routes?.every(isFallbackRoute) && (
                    <Alert
                      className="mt-6 !bg-orange-100 font-semibold text-orange-900"
                      iconClassName="!text-orange-900"
                      severity="neutral"
                      title={t("no_routes_defined")}
                    />
                  )}
                  {!form._count?.responses && (
                    <>
                      <Alert
                        className="mt-2 px-4 py-3"
                        severity="neutral"
                        title={t("no_responses_yet")}
                        CustomIcon={MessageCircle}
                      />
                    </>
                  )}
                </div>
                <div className="border-subtle bg-muted w-full rounded-md border p-8">
                  <RoutingNavBar appUrl={appUrl} form={form} />
                  <Page hookForm={hookForm} form={form} appUrl={appUrl} />
                </div>
              </div>
            </div>
          </ShellMain>
        </FormActionsProvider>
      </Form>
      <Dialog open={isTestPreviewOpen} onOpenChange={setIsTestPreviewOpen}>
        <DialogContent enableOverflow>
          <DialogHeader title={t("test_routing_form")} subtitle={t("test_preview_description")} />
          <div>
            <form
              onSubmit={(e) => {
                e.preventDefault();
                testRouting();
              }}>
              <div className="px-1">
                {form && <FormInputFields form={form} response={response} setResponse={setResponse} />}
              </div>
              <div>
                {decidedAction && (
                  <div className="bg-subtle text-default mt-5 rounded-md p-3">
                    <div className="font-bold ">{t("route_to")}:</div>
                    <div className="mt-2">
                      {RoutingPages.map((page) => {
                        if (page.value !== decidedAction.type) return null;
                        return (
                          <div key={page.value} data-testid="test-routing-result-type">
                            {page.label}
                          </div>
                        );
                      })}
                      :{" "}
                      {decidedAction.type === "customPageMessage" ? (
                        <span className="text-default" data-testid="test-routing-result">
                          {decidedAction.value}
                        </span>
                      ) : decidedAction.type === "externalRedirectUrl" ? (
                        <span className="text-default underline">
                          <a
                            target="_blank"
                            data-testid="test-routing-result"
                            href={
                              decidedAction.value.includes("https://") ||
                              decidedAction.value.includes("http://")
                                ? decidedAction.value
                                : `http://${decidedAction.value}`
                            }
                            rel="noreferrer">
                            {decidedAction.value}
                          </a>
                        </span>
                      ) : (
                        <span className="text-default underline">
                          <a
                            target="_blank"
                            href={`/${decidedAction.value}`}
                            rel="noreferrer"
                            data-testid="test-routing-result">
                            {decidedAction.value}
                          </a>
                        </span>
                      )}
                    </div>
                  </div>
                )}
              </div>
              <DialogFooter>
                <DialogClose
                  color="secondary"
                  onClick={() => {
                    setIsTestPreviewOpen(false);
                    setDecidedAction(null);
                    setResponse({});
                  }}>
                  {t("close")}
                </DialogClose>
                <Button type="submit" data-testid="test-routing">
                  {t("test_routing")}
                </Button>
              </DialogFooter>
            </form>
          </div>
        </DialogContent>
      </Dialog>
    </>
  );
}

export default function SingleFormWrapper({ form: _form, ...props }: SingleFormComponentProps) {
  const { data: form, isLoading } = trpc.viewer.appRoutingForms.formQuery.useQuery(
    { id: _form.id },
    {
      initialData: _form,
      trpc: {},
    }
  );
  const { t } = useLocale();

  if (isLoading) {
    // It shouldn't be possible because we are passing the data from SSR to it as initialData. So, no need for skeleton here
    return null;
  }

  if (!form) {
    throw new Error(t("something_went_wrong"));
  }
  return <SingleForm form={form} {...props} />;
}

export const getServerSidePropsForSingleFormView = async function getServerSidePropsForSingleFormView(
  context: AppGetServerSidePropsContext,
  prisma: AppPrisma,
  user: AppUser,
  ssrInit: AppSsrInit
) {
  const ssr = await ssrInit(context);

  if (!user) {
    return {
      redirect: {
        permanent: false,
        destination: "/auth/login",
      },
    };
  }
  const { params } = context;
  if (!params) {
    return {
      notFound: true,
    };
  }
  const formId = params.appPages[0];
  if (!formId || params.appPages.length > 1) {
    return {
      notFound: true,
    };
  }

  const isFormCreateEditAllowed = (await import("../lib/isFormCreateEditAllowed")).isFormCreateEditAllowed;
  if (!(await isFormCreateEditAllowed({ userId: user.id, formId, targetTeamId: null }))) {
    return {
      notFound: true,
    };
  }

  const form = await prisma.app_RoutingForms_Form.findUnique({
    where: {
      id: formId,
    },
    include: {
      team: {
        select: {
<<<<<<< HEAD
=======
          name: true,
>>>>>>> faac3d0f
          slug: true,
        },
      },
      _count: {
        select: {
          responses: true,
        },
      },
    },
  });
  if (!form) {
    return {
      notFound: true,
    };
  }

  return {
    props: {
      trpcState: ssr.dehydrate(),
      form: await getSerializableForm({ form }),
    },
  };
};<|MERGE_RESOLUTION|>--- conflicted
+++ resolved
@@ -566,10 +566,7 @@
     include: {
       team: {
         select: {
-<<<<<<< HEAD
-=======
           name: true,
->>>>>>> faac3d0f
           slug: true,
         },
       },
