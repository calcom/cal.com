--- conflicted
+++ resolved
@@ -237,7 +237,11 @@
 };
 
 type MembersMatchResultType = {
+  contactOwnerEmail: string | null;
   teamMembersMatchingAttributeLogic: { id: number; name: string | null; email: string }[] | null;
+  perUserData: {
+    bookingsCount: Record<number, number>;
+  } | null;
   checkedFallback: boolean;
   mainWarnings: string[] | null;
   fallbackWarnings: string[] | null;
@@ -273,7 +277,7 @@
     return !membersMatchResult.checkedFallback ? t("yes") : t("no");
   };
 
-  const renderMatchingMembers = () => {
+  const renderQueue = () => {
     if (isNoLogicFound(membersMatchResult.teamMembersMatchingAttributeLogic)) {
       if (membersMatchResult.checkedFallback) {
         return (
@@ -291,12 +295,33 @@
       );
     }
 
-    const matchingMembers = membersMatchResult.teamMembersMatchingAttributeLogic.map(
-      (member) => member.email
-    );
+    const matchingMembers = membersMatchResult.teamMembersMatchingAttributeLogic;
 
     if (matchingMembers.length) {
-      return <span className="font-semibold">{matchingMembers.join(", ")}</span>;
+      return (
+        <span className="font-semibold">
+          <div className="mt-2 overflow-x-auto">
+            <table className="w-full border-collapse">
+              <thead>
+                <tr className="border-b text-left">
+                  <th className="py-2 pr-4">#</th>
+                  <th className="py-2 pr-4">Email</th>
+                  <th className="py-2">Bookings</th>
+                </tr>
+              </thead>
+              <tbody>
+                {matchingMembers.map((member, index) => (
+                  <tr key={member.id} className="border-b">
+                    <td className="py-2 pr-4">{index + 1}</td>
+                    <td className="py-2 pr-4">{member.email}</td>
+                    <td className="py-2">{membersMatchResult.perUserData?.bookingsCount[member.id] ?? 0}</td>
+                  </tr>
+                ))}
+              </tbody>
+            </table>
+          </div>
+        </span>
+      );
     }
 
     return (
@@ -328,8 +353,15 @@
           />
         )}
       </div>
-      <div data-testid="matching-members">
-        {t("matching_members")}: {renderMatchingMembers()}
+      <div className="mt-4">
+        {membersMatchResult.contactOwnerEmail ? (
+          <div data-testid="contact-owner-email">
+            {t("contact_owner")}: {membersMatchResult.contactOwnerEmail}
+          </div>
+        ) : null}
+        <div data-testid="matching-members">
+          {t("matching_members_queue")}: {renderQueue()}
+        </div>
       </div>
     </div>
   );
@@ -364,27 +396,6 @@
   const [chosenRoute, setChosenRoute] = useState<NonRouterRoute | null>(null);
   const [eventTypeUrl, setEventTypeUrl] = useState("");
   const searchParams = useCompatSearchParams();
-<<<<<<< HEAD
-  const [membersRoutingResult, setMembersRoutingResult] = useState<{
-    contactOwnerEmail: string | null;
-    membersMatchingAttributeLogic:
-      | {
-          id: number;
-          name: string | null;
-          email: string;
-        }[]
-      | null;
-  }>({
-    membersMatchingAttributeLogic: null,
-    contactOwnerEmail: null,
-  });
-  const findTeamMembersMatchingAttributeLogicMutation =
-    trpc.viewer.appRoutingForms.findTeamMembersMatchingAttributeLogic.useMutation({
-      onSuccess(data) {
-        setMembersRoutingResult({
-          contactOwnerEmail: data.contactOwnerEmail,
-          membersMatchingAttributeLogic: data.result,
-=======
   const isTeamForm = !!form.teamId;
   const [membersMatchResult, setMembersMatchResult] = useState<MembersMatchResultType | null>(null);
 
@@ -392,14 +403,15 @@
     setMembersMatchResult(null);
   };
   const findTeamMembersMatchingAttributeLogicMutation =
-    trpc.viewer.appRoutingForms.findTeamMembersMatchingAttributeLogic.useMutation({
+    trpc.viewer.routingForms.findTeamMembersMatchingAttributeLogic.useMutation({
       onSuccess(data) {
         setMembersMatchResult({
-          teamMembersMatchingAttributeLogic: data.result,
+          contactOwnerEmail: data.contactOwnerEmail,
+          teamMembersMatchingAttributeLogic: data.result ? data.result.users : data.result,
+          perUserData: data.result ? data.result.perUserData : null,
           checkedFallback: data.checkedFallback,
           mainWarnings: data.mainWarnings,
           fallbackWarnings: data.fallbackWarnings,
->>>>>>> 6080ce0c
         });
       },
       onError(e) {
@@ -488,22 +500,6 @@
                 </a>
               </span>
               {isTeamForm ? (
-<<<<<<< HEAD
-                <div>
-                  <span>{t("matching_members")}:</span>{" "}
-                  {!findTeamMembersMatchingAttributeLogicMutation.isPending ? (
-                    <div>
-                      {membersRoutingResult.contactOwnerEmail
-                        ? `${t("contact_owner")}: ${membersRoutingResult.contactOwnerEmail}`
-                        : membersRoutingResult.membersMatchingAttributeLogic
-                            ?.map((member) => member.email)
-                            .join(", ") || t("no_matching_members")}
-                    </div>
-                  ) : (
-                    <div>Loading...</div>
-                  )}
-                </div>
-=======
                 !findTeamMembersMatchingAttributeLogicMutation.isPending ? (
                   <div>
                     <TeamMembersMatchResult
@@ -514,7 +510,6 @@
                 ) : (
                   <div>Loading...</div>
                 )
->>>>>>> 6080ce0c
               ) : null}
             </div>
           )}
@@ -593,7 +588,6 @@
 
   const sendUpdatesTo = hookForm.watch("settings.sendUpdatesTo", []) as number[];
   const sendToAll = hookForm.watch("settings.sendToAll", false) as boolean;
-
   const mutation = trpc.viewer.appRoutingForms.formMutation.useMutation({
     onSuccess() {
       showToast(t("form_updated_successfully"), "success");
