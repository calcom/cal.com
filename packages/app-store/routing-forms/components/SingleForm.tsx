import type { App_RoutingForms_Form, Team } from "@prisma/client";
import Link from "next/link";
import { useEffect, useState } from "react";
import type { UseFormReturn } from "react-hook-form";
import { Controller, useFormContext } from "react-hook-form";

import LicenseRequired from "@calcom/features/ee/common/components/LicenseRequired";
import AddMembersWithSwitch from "@calcom/features/eventtypes/components/AddMembersWithSwitch";
import { ShellMain } from "@calcom/features/shell/Shell";
import cn from "@calcom/lib/classNames";
import useApp from "@calcom/lib/hooks/useApp";
import { useCompatSearchParams } from "@calcom/lib/hooks/useCompatSearchParams";
import { useLocale } from "@calcom/lib/hooks/useLocale";
import { trpc, TRPCClientError } from "@calcom/trpc/react";
import type { inferSSRProps } from "@calcom/types/inferSSRProps";
import type { Brand } from "@calcom/types/utils";
import {
  Alert,
  Badge,
  Button,
  ButtonGroup,
  Dialog,
  DialogClose,
  DialogContent,
  DialogFooter,
  DialogHeader,
  DropdownMenuSeparator,
  Form,
  Meta,
  SettingsToggle,
  showToast,
  TextAreaField,
  TextField,
  Tooltip,
  VerticalDivider,
} from "@calcom/ui";

import { getAbsoluteEventTypeRedirectUrl } from "../getEventTypeRedirectUrl";
import { RoutingPages } from "../lib/RoutingPages";
import { isFallbackRoute } from "../lib/isFallbackRoute";
import { findMatchingRoute } from "../lib/processRoute";
import type { FormResponse, NonRouterRoute, SerializableForm } from "../types/types";
import { FormAction, FormActionsDropdown, FormActionsProvider } from "./FormActions";
import FormInputFields from "./FormInputFields";
import RoutingNavBar from "./RoutingNavBar";
import { getServerSidePropsForSingleFormView } from "./getServerSidePropsSingleForm";

type RoutingForm = SerializableForm<App_RoutingForms_Form>;

export type RoutingFormWithResponseCount = RoutingForm & {
  team: {
    slug: Team["slug"];
    name: Team["name"];
  } | null;
  _count: {
    responses: number;
  };
};

const Actions = ({
  form,
  mutation,
}: {
  form: RoutingFormWithResponseCount;
  mutation: {
    isPending: boolean;
  };
}) => {
  const { t } = useLocale();
  const { data: typeformApp } = useApp("typeform");

  return (
    <div className="flex items-center">
      <div className="hidden items-center sm:inline-flex">
        <FormAction className="self-center" data-testid="toggle-form" action="toggle" routingForm={form} />
        <VerticalDivider />
      </div>
      <ButtonGroup combined containerProps={{ className: "hidden md:inline-flex items-center" }}>
        <Tooltip content={t("preview")}>
          <FormAction
            routingForm={form}
            color="secondary"
            target="_blank"
            variant="icon"
            type="button"
            rel="noreferrer"
            action="preview"
            StartIcon="external-link"
          />
        </Tooltip>
        <FormAction
          routingForm={form}
          action="copyLink"
          color="secondary"
          variant="icon"
          type="button"
          StartIcon="link"
          tooltip={t("copy_link_to_form")}
        />

        <Tooltip content={t("download_responses")}>
          <FormAction
            data-testid="download-responses"
            routingForm={form}
            action="download"
            color="secondary"
            variant="icon"
            type="button"
            StartIcon="download"
          />
        </Tooltip>
        <FormAction
          routingForm={form}
          action="embed"
          color="secondary"
          variant="icon"
          StartIcon="code"
          tooltip={t("embed")}
        />
        <DropdownMenuSeparator />
        <FormAction
          routingForm={form}
          action="_delete"
          // className="mr-3"
          variant="icon"
          StartIcon="trash"
          color="secondary"
          type="button"
          tooltip={t("delete")}
        />
        {typeformApp?.isInstalled ? (
          <FormActionsDropdown>
            <FormAction
              data-testid="copy-redirect-url"
              routingForm={form}
              action="copyRedirectUrl"
              color="minimal"
              type="button"
              StartIcon="link">
              {t("Copy Typeform Redirect Url")}
            </FormAction>
          </FormActionsDropdown>
        ) : null}
      </ButtonGroup>

      <div className="flex md:hidden">
        <FormActionsDropdown>
          <FormAction
            routingForm={form}
            color="minimal"
            target="_blank"
            type="button"
            rel="noreferrer"
            action="preview"
            StartIcon="external-link">
            {t("preview")}
          </FormAction>
          <FormAction
            action="copyLink"
            className="w-full"
            routingForm={form}
            color="minimal"
            type="button"
            StartIcon="link">
            {t("copy_link_to_form")}
          </FormAction>
          <FormAction
            action="download"
            routingForm={form}
            className="w-full"
            color="minimal"
            type="button"
            StartIcon="download">
            {t("download_responses")}
          </FormAction>
          <FormAction
            action="embed"
            routingForm={form}
            color="minimal"
            type="button"
            className="w-full"
            StartIcon="code">
            {t("embed")}
          </FormAction>
          {typeformApp ? (
            <FormAction
              data-testid="copy-redirect-url"
              routingForm={form}
              action="copyRedirectUrl"
              color="minimal"
              type="button"
              StartIcon="link">
              {t("Copy Typeform Redirect Url")}
            </FormAction>
          ) : null}
          <DropdownMenuSeparator className="hidden sm:block" />
          <FormAction
            action="_delete"
            routingForm={form}
            className="w-full"
            type="button"
            color="destructive"
            StartIcon="trash">
            {t("delete")}
          </FormAction>
          <div className="block sm:hidden">
            <DropdownMenuSeparator />
            <FormAction
              data-testid="toggle-form"
              action="toggle"
              routingForm={form}
              label="Disable Form"
              extraClassNames="hover:bg-subtle cursor-pointer rounded-[5px] pr-4 transition"
            />
          </div>
        </FormActionsDropdown>
      </div>
      <VerticalDivider />
      <Button data-testid="update-form" loading={mutation.isPending} type="submit" color="primary">
        {t("save")}
      </Button>
    </div>
  );
};

type SingleFormComponentProps = {
  form: RoutingFormWithResponseCount;
  appUrl: string;
  Page: React.FC<{
    form: RoutingFormWithResponseCount;
    appUrl: string;
    hookForm: UseFormReturn<RoutingFormWithResponseCount>;
  }>;
  enrichedWithUserProfileForm: inferSSRProps<
    typeof getServerSidePropsForSingleFormView
  >["enrichedWithUserProfileForm"];
};

type MembersMatchResultType = {
  teamMembersMatchingAttributeLogic: { id: number; name: string | null; email: string }[] | null;
  checkedFallback: boolean;
  mainWarnings: string[] | null;
  fallbackWarnings: string[] | null;
} | null;

const TeamMembersMatchResult = ({
  membersMatchResult,
  chosenRouteName,
}: {
  membersMatchResult: MembersMatchResultType;
  chosenRouteName: string;
}) => {
  const { t } = useLocale();
  if (!membersMatchResult) return null;

  const hasMainWarnings = (membersMatchResult.mainWarnings?.length ?? 0) > 0;
  const hasFallbackWarnings = (membersMatchResult.fallbackWarnings?.length ?? 0) > 0;

  const renderFallbackLogicStatus = () => {
    if (!membersMatchResult.checkedFallback) {
      return t("fallback_not_needed");
    } else if (
      isNoLogicFound(membersMatchResult.teamMembersMatchingAttributeLogic) ||
      membersMatchResult.teamMembersMatchingAttributeLogic.length > 0
    ) {
      return t("yes");
    } else {
      return t("no");
    }
  };

  const renderMainLogicStatus = () => {
    return !membersMatchResult.checkedFallback ? t("yes") : t("no");
  };

  const renderMatchingMembers = () => {
    if (isNoLogicFound(membersMatchResult.teamMembersMatchingAttributeLogic)) {
      if (membersMatchResult.checkedFallback) {
        return (
          <span className="font-semibold">
            {t(
              "all_assigned_members_of_the_team_event_type_consider_adding_some_attribute_rules_to_fallback"
            )}
          </span>
        );
      }
      return (
        <span className="font-semibold">
          {t("all_assigned_members_of_the_team_event_type_consider_adding_some_attribute_rules")}
        </span>
      );
    }

    const matchingMembers = membersMatchResult.teamMembersMatchingAttributeLogic.map(
      (member) => member.email
    );

    if (matchingMembers.length) {
      return <span className="font-semibold">{matchingMembers.join(", ")}</span>;
    }

    return (
      <span className="font-semibold">
        {t("all_assigned_members_of_the_team_event_type_consider_tweaking_fallback_to_have_a_match")}
      </span>
    );
  };

  return (
    <div className="text-default mt-2 space-y-2">
      <div data-testid="chosen-route">
        {t("chosen_route")}: <span className="font-semibold">{chosenRouteName}</span>
      </div>
      <div data-testid="attribute-logic-matched" className={cn(hasMainWarnings && "text-error")}>
        {t("attribute_logic_matched")}: <span className="font-semibold">{renderMainLogicStatus()}</span>
        {hasMainWarnings && (
          <Alert className="mt-2" severity="warning" title={membersMatchResult.mainWarnings?.join(", ")} />
        )}
      </div>
      <div data-testid="attribute-logic-fallback-matched" className={cn(hasFallbackWarnings && "text-error")}>
        {t("attribute_logic_fallback_matched")}:{" "}
        <span className="font-semibold">{renderFallbackLogicStatus()}</span>
        {hasFallbackWarnings && (
          <Alert
            className="mt-2"
            severity="warning"
            title={membersMatchResult.fallbackWarnings?.join(", ")}
          />
        )}
      </div>
      <div data-testid="matching-members">
        {t("matching_members")}: {renderMatchingMembers()}
      </div>
    </div>
  );

  function isNoLogicFound(
    teamMembersMatchingAttributeLogic: NonNullable<MembersMatchResultType>["teamMembersMatchingAttributeLogic"]
  ): teamMembersMatchingAttributeLogic is null {
    return teamMembersMatchingAttributeLogic === null;
  }
};

/**
 * It has the the ongoing changes in the form along with enrichedWithUserProfileForm specific data.
 * So, it can be used to test the form in the test preview dialog without saving the changes even.
 */
type UptoDateForm = Brand<
  NonNullable<SingleFormComponentProps["enrichedWithUserProfileForm"]>,
  "UptoDateForm"
>;

export const TestFormDialog = ({
  form,
  isTestPreviewOpen,
  setIsTestPreviewOpen,
}: {
  form: UptoDateForm;
  isTestPreviewOpen: boolean;
  setIsTestPreviewOpen: (value: boolean) => void;
}) => {
  const { t } = useLocale();
  const [response, setResponse] = useState<FormResponse>({});
  const [chosenRoute, setChosenRoute] = useState<NonRouterRoute | null>(null);
  const [eventTypeUrl, setEventTypeUrl] = useState("");
  const searchParams = useCompatSearchParams();
<<<<<<< HEAD
  const [membersRoutingResult, setMembersRoutingResult] = useState<{
    contactOwnerEmail: string | null;
    membersMatchingAttributeLogic:
      | {
          id: number;
          name: string | null;
          email: string;
        }[]
      | null;
  }>({
    membersMatchingAttributeLogic: null,
    contactOwnerEmail: null,
  });
  const findTeamMembersMatchingAttributeLogicMutation =
    trpc.viewer.appRoutingForms.findTeamMembersMatchingAttributeLogic.useMutation({
      onSuccess(data) {
        setMembersRoutingResult({
          contactOwnerEmail: data.contactOwnerEmail,
          membersMatchingAttributeLogic: data.result,
=======
  const isTeamForm = !!form.teamId;
  const [membersMatchResult, setMembersMatchResult] = useState<MembersMatchResultType | null>(null);

  const resetMembersMatchResult = () => {
    setMembersMatchResult(null);
  };
  const findTeamMembersMatchingAttributeLogicMutation =
    trpc.viewer.appRoutingForms.findTeamMembersMatchingAttributeLogic.useMutation({
      onSuccess(data) {
        setMembersMatchResult({
          teamMembersMatchingAttributeLogic: data.result,
          checkedFallback: data.checkedFallback,
          mainWarnings: data.mainWarnings,
          fallbackWarnings: data.fallbackWarnings,
>>>>>>> 6080ce0c
        });
      },
      onError(e) {
        if (e instanceof TRPCClientError) {
          showToast(e.message, "error");
        } else {
          showToast(t("something_went_wrong"), "error");
        }
      },
    });

  function testRouting() {
    const route = findMatchingRoute({ form, response });
    if (route?.action?.type === "eventTypeRedirectUrl") {
      setEventTypeUrl(
        getAbsoluteEventTypeRedirectUrl({
          eventTypeRedirectUrl: route.action.value,
          form,
          allURLSearchParams: new URLSearchParams(),
        })
      );
    }

    setChosenRoute(route || null);

    if (!route) return;

    findTeamMembersMatchingAttributeLogicMutation.mutate({
      formId: form.id,
      response,
      route,
      isPreview: true,
      _enablePerf: searchParams.get("enablePerf") === "true",
    });
  }

  const renderTestResult = () => {
    if (!form.routes || !chosenRoute) return null;

    const chosenRouteIndex = form.routes.findIndex((route) => route.id === chosenRoute.id);

    const chosenRouteName = () => {
      if (chosenRoute.isFallback) {
        return t("fallback_route");
      }
      return `Route ${chosenRouteIndex + 1}`;
    };

    return (
      <div className="bg-subtle text-default mt-5 rounded-md p-3">
        <div className="font-bold ">{t("route_to")}:</div>
        <div className="mt-2">
          {RoutingPages.map((page) => {
            if (page.value !== chosenRoute.action.type) return null;
            return (
              <span key={page.value} data-testid="test-routing-result-type">
                {page.label}
              </span>
            );
          })}
          :{" "}
          {chosenRoute.action.type === "customPageMessage" ? (
            <span className="text-default" data-testid="test-routing-result">
              {chosenRoute.action.value}
            </span>
          ) : chosenRoute.action.type === "externalRedirectUrl" ? (
            <span className="text-default underline">
              <a
                target="_blank"
                data-testid="test-routing-result"
                href={
                  chosenRoute.action.value.includes("https://") ||
                  chosenRoute.action.value.includes("http://")
                    ? chosenRoute.action.value
                    : `http://${chosenRoute.action.value}`
                }
                rel="noreferrer">
                {chosenRoute.action.value}
              </a>
            </span>
          ) : (
            <div className="flex flex-col space-y-2">
              <span className="text-default underline">
                <a target="_blank" href={eventTypeUrl} rel="noreferrer" data-testid="test-routing-result">
                  {chosenRoute.action.value}
                </a>
              </span>
              {isTeamForm ? (
<<<<<<< HEAD
                <div>
                  <span>{t("matching_members")}:</span>{" "}
                  {!findTeamMembersMatchingAttributeLogicMutation.isPending ? (
                    <div>
                      {membersRoutingResult.contactOwnerEmail
                        ? `${t("contact_owner")}: ${membersRoutingResult.contactOwnerEmail}`
                        : membersRoutingResult.membersMatchingAttributeLogic
                            ?.map((member) => member.email)
                            .join(", ") || t("no_matching_members")}
                    </div>
                  ) : (
                    <div>Loading...</div>
                  )}
                </div>
=======
                !findTeamMembersMatchingAttributeLogicMutation.isPending ? (
                  <div>
                    <TeamMembersMatchResult
                      chosenRouteName={chosenRouteName()}
                      membersMatchResult={membersMatchResult}
                    />
                  </div>
                ) : (
                  <div>Loading...</div>
                )
>>>>>>> 6080ce0c
              ) : null}
            </div>
          )}
        </div>
      </div>
    );
  };

  return (
    <Dialog open={isTestPreviewOpen} onOpenChange={setIsTestPreviewOpen}>
      <DialogContent enableOverflow>
        <DialogHeader title={t("test_routing_form")} subtitle={t("test_preview_description")} />
        <div>
          <form
            onSubmit={(e) => {
              e.preventDefault();
              resetMembersMatchResult();
              testRouting();
            }}>
            <div className="px-1">
              {form && <FormInputFields form={form} response={response} setResponse={setResponse} />}
            </div>
            <div>{renderTestResult()}</div>
            <DialogFooter>
              <DialogClose
                color="secondary"
                onClick={() => {
                  setIsTestPreviewOpen(false);
                  setChosenRoute(null);
                  setResponse({});
                }}>
                {t("close")}
              </DialogClose>
              <Button type="submit" data-testid="test-routing">
                {t("test_routing")}
              </Button>
            </DialogFooter>
          </form>
        </div>
      </DialogContent>
    </Dialog>
  );
};

function SingleForm({ form, appUrl, Page, enrichedWithUserProfileForm }: SingleFormComponentProps) {
  const utils = trpc.useUtils();
  const { t } = useLocale();
  const [isTestPreviewOpen, setIsTestPreviewOpen] = useState(false);
  const [skipFirstUpdate, setSkipFirstUpdate] = useState(true);
  const hookForm = useFormContext<RoutingFormWithResponseCount>();

  useEffect(() => {
    //  The first time a tab is opened, the hookForm copies the form data (saved version, from the backend),
    // and then it is considered the source of truth.

    // There are two events we need to overwrite the hookForm data with the form data coming from the server.

    // 1 - When we change the edited form.

    // 2 - When the form is saved elsewhere (such as in another browser tab)

    // In the second case. We skipped the first execution of useEffect to differentiate a tab change from a form change,
    // because each time a tab changes, a new component is created and another useEffect is executed.
    // An update from the form always occurs after the first useEffect execution.
    if (Object.keys(hookForm.getValues()).length === 0 || hookForm.getValues().id !== form.id) {
      hookForm.reset(form);
    }

    if (skipFirstUpdate) {
      setSkipFirstUpdate(false);
    } else {
      hookForm.reset(form);
    }
    // eslint-disable-next-line react-hooks/exhaustive-deps
  }, [form]);

  const sendUpdatesTo = hookForm.watch("settings.sendUpdatesTo", []) as number[];
  const sendToAll = hookForm.watch("settings.sendToAll", false) as boolean;

  const mutation = trpc.viewer.appRoutingForms.formMutation.useMutation({
    onSuccess() {
      showToast(t("form_updated_successfully"), "success");
    },
    onError(e) {
      if (e.message) {
        showToast(e.message, "error");
        return;
      }
      showToast(`Something went wrong`, "error");
    },
    onSettled() {
      utils.viewer.appRoutingForms.formQuery.invalidate({ id: form.id });
    },
  });
  const connectedForms = form.connectedForms;

  const uptoDateForm = {
    ...hookForm.getValues(),
    routes: hookForm.watch("routes"),
    user: enrichedWithUserProfileForm.user,
    team: enrichedWithUserProfileForm.team,
    nonOrgUsername: enrichedWithUserProfileForm.nonOrgUsername,
    nonOrgTeamslug: enrichedWithUserProfileForm.nonOrgTeamslug,
    userOrigin: enrichedWithUserProfileForm.userOrigin,
    teamOrigin: enrichedWithUserProfileForm.teamOrigin,
  } as UptoDateForm;

  return (
    <>
      <Form
        form={hookForm}
        handleSubmit={(data) => {
          // eslint-disable-next-line @typescript-eslint/ban-ts-comment
          //@ts-ignore
          mutation.mutate({
            ...data,
          });
        }}>
        <FormActionsProvider appUrl={appUrl}>
          <Meta title={form.name} description={form.description || ""} />
          <ShellMain
            heading={
              <div className="flex">
                <div>{form.name}</div>
                {form.team && (
                  <Badge className="ml-4 mt-1" variant="gray">
                    {form.team.name}
                  </Badge>
                )}
              </div>
            }
            subtitle={form.description || ""}
            backPath={`/${appUrl}/forms`}
            CTA={<Actions form={form} mutation={mutation} />}>
            <div className="-mx-4 mt-4 px-4 sm:px-6 md:-mx-8 md:mt-0 md:px-8">
              <div className="flex flex-col items-center items-baseline md:flex-row md:items-start">
                <div className="lg:min-w-72 lg:max-w-72 md:max-w-56 mb-6 w-full md:mr-6">
                  <TextField
                    type="text"
                    containerClassName="mb-6"
                    placeholder={t("title")}
                    {...hookForm.register("name")}
                  />
                  <TextAreaField
                    rows={3}
                    id="description"
                    data-testid="description"
                    placeholder={t("form_description_placeholder")}
                    {...hookForm.register("description")}
                    defaultValue={form.description || ""}
                  />

                  <div className="mt-6">
                    {form.teamId ? (
                      <div className="flex flex-col">
                        <span className="text-emphasis mb-3 block text-sm font-medium leading-none">
                          {t("routing_forms_send_email_to")}
                        </span>
                        <AddMembersWithSwitch
                          teamMembers={form.teamMembers.map((member) => ({
                            value: member.id.toString(),
                            label: member.name || member.email,
                            avatar: member.avatarUrl || "",
                            email: member.email,
                            isFixed: true,
                            defaultScheduleId: member.defaultScheduleId,
                          }))}
                          value={sendUpdatesTo.map((userId) => ({
                            isFixed: true,
                            userId: userId,
                            priority: 2,
                            weight: 100,
                            scheduleId: 1,
                          }))}
                          onChange={(value) => {
                            hookForm.setValue(
                              "settings.sendUpdatesTo",
                              value.map((teamMember) => teamMember.userId),
                              { shouldDirty: true }
                            );
                            hookForm.setValue("settings.emailOwnerOnSubmission", false, {
                              shouldDirty: true,
                            });
                          }}
                          assignAllTeamMembers={sendToAll}
                          setAssignAllTeamMembers={(value) => {
                            hookForm.setValue("settings.sendToAll", !!value, { shouldDirty: true });
                          }}
                          automaticAddAllEnabled={true}
                          isFixed={true}
                          onActive={() => {
                            hookForm.setValue(
                              "settings.sendUpdatesTo",
                              form.teamMembers.map((teamMember) => teamMember.id),
                              { shouldDirty: true }
                            );
                            hookForm.setValue("settings.emailOwnerOnSubmission", false, {
                              shouldDirty: true,
                            });
                          }}
                          placeholder={t("select_members")}
                          containerClassName="!px-0 !pb-0 !pt-0"
                        />
                      </div>
                    ) : (
                      <Controller
                        name="settings.emailOwnerOnSubmission"
                        control={hookForm.control}
                        render={({ field: { value, onChange } }) => {
                          return (
                            <SettingsToggle
                              title={t("routing_forms_send_email_owner")}
                              description={t("routing_forms_send_email_owner_description")}
                              checked={value}
                              onCheckedChange={(val) => {
                                onChange(val);
                                hookForm.unregister("settings.sendUpdatesTo");
                              }}
                            />
                          );
                        }}
                      />
                    )}
                  </div>

                  {form.routers.length ? (
                    <div className="mt-6">
                      <div className="text-emphasis mb-2 block text-sm font-semibold leading-none ">
                        {t("routers")}
                      </div>
                      <p className="text-default -mt-1 text-xs leading-normal">
                        {t("modifications_in_fields_warning")}
                      </p>
                      <div className="flex">
                        {form.routers.map((router) => {
                          return (
                            <div key={router.id} className="mr-2">
                              <Link href={`${appUrl}/route-builder/${router.id}`}>
                                <Badge variant="gray">{router.name}</Badge>
                              </Link>
                            </div>
                          );
                        })}
                      </div>
                    </div>
                  ) : null}

                  {connectedForms?.length ? (
                    <div className="mt-6">
                      <div className="text-emphasis mb-2 block text-sm font-semibold leading-none ">
                        {t("connected_forms")}
                      </div>
                      <p className="text-default -mt-1 text-xs leading-normal">
                        {t("form_modifications_warning")}
                      </p>
                      <div className="flex">
                        {connectedForms.map((router) => {
                          return (
                            <div key={router.id} className="mr-2">
                              <Link href={`${appUrl}/route-builder/${router.id}`}>
                                <Badge variant="default">{router.name}</Badge>
                              </Link>
                            </div>
                          );
                        })}
                      </div>
                    </div>
                  ) : null}

                  <div className="mt-6">
                    <Button
                      color="secondary"
                      data-testid="test-preview"
                      onClick={() => setIsTestPreviewOpen(true)}>
                      {t("test_preview")}
                    </Button>
                  </div>
                  {form.routes?.every(isFallbackRoute) && (
                    <Alert
                      className="mt-6 !bg-orange-100 font-semibold text-orange-900"
                      iconClassName="!text-orange-900"
                      severity="neutral"
                      title={t("no_routes_defined")}
                    />
                  )}
                  {!form._count?.responses && (
                    <>
                      <Alert
                        className="mt-2 px-4 py-3"
                        severity="neutral"
                        title={t("no_responses_yet")}
                        CustomIcon="message-circle"
                      />
                    </>
                  )}
                </div>
                <div className="border-subtle bg-muted w-full rounded-md border p-8">
                  <RoutingNavBar appUrl={appUrl} form={form} />
                  <Page hookForm={hookForm} form={form} appUrl={appUrl} />
                </div>
              </div>
            </div>
          </ShellMain>
        </FormActionsProvider>
      </Form>
      <TestFormDialog
        form={uptoDateForm}
        isTestPreviewOpen={isTestPreviewOpen}
        setIsTestPreviewOpen={setIsTestPreviewOpen}
      />
    </>
  );
}

export default function SingleFormWrapper({ form: _form, ...props }: SingleFormComponentProps) {
  const { data: form, isPending } = trpc.viewer.appRoutingForms.formQuery.useQuery(
    { id: _form.id },
    {
      initialData: _form,
      trpc: {},
    }
  );
  const { t } = useLocale();

  if (isPending) {
    // It shouldn't be possible because we are passing the data from SSR to it as initialData. So, no need for skeleton here
    return null;
  }

  if (!form) {
    throw new Error(t("something_went_wrong"));
  }
  return (
    <LicenseRequired>
      <SingleForm form={form} {...props} />
    </LicenseRequired>
  );
}

export { getServerSidePropsForSingleFormView };<|MERGE_RESOLUTION|>--- conflicted
+++ resolved
@@ -237,6 +237,7 @@
 };
 
 type MembersMatchResultType = {
+  contactOwnerEmail: string | null;
   teamMembersMatchingAttributeLogic: { id: number; name: string | null; email: string }[] | null;
   checkedFallback: boolean;
   mainWarnings: string[] | null;
@@ -328,6 +329,11 @@
           />
         )}
       </div>
+      {membersMatchResult.contactOwnerEmail && (
+        <div data-testid="contact-owner-email">
+          {t("contact_owner_email")}: {membersMatchResult.contactOwnerEmail}
+        </div>
+      )}
       <div data-testid="matching-members">
         {t("matching_members")}: {renderMatchingMembers()}
       </div>
@@ -364,27 +370,6 @@
   const [chosenRoute, setChosenRoute] = useState<NonRouterRoute | null>(null);
   const [eventTypeUrl, setEventTypeUrl] = useState("");
   const searchParams = useCompatSearchParams();
-<<<<<<< HEAD
-  const [membersRoutingResult, setMembersRoutingResult] = useState<{
-    contactOwnerEmail: string | null;
-    membersMatchingAttributeLogic:
-      | {
-          id: number;
-          name: string | null;
-          email: string;
-        }[]
-      | null;
-  }>({
-    membersMatchingAttributeLogic: null,
-    contactOwnerEmail: null,
-  });
-  const findTeamMembersMatchingAttributeLogicMutation =
-    trpc.viewer.appRoutingForms.findTeamMembersMatchingAttributeLogic.useMutation({
-      onSuccess(data) {
-        setMembersRoutingResult({
-          contactOwnerEmail: data.contactOwnerEmail,
-          membersMatchingAttributeLogic: data.result,
-=======
   const isTeamForm = !!form.teamId;
   const [membersMatchResult, setMembersMatchResult] = useState<MembersMatchResultType | null>(null);
 
@@ -395,11 +380,11 @@
     trpc.viewer.appRoutingForms.findTeamMembersMatchingAttributeLogic.useMutation({
       onSuccess(data) {
         setMembersMatchResult({
+          contactOwnerEmail: data.contactOwnerEmail,
           teamMembersMatchingAttributeLogic: data.result,
           checkedFallback: data.checkedFallback,
           mainWarnings: data.mainWarnings,
           fallbackWarnings: data.fallbackWarnings,
->>>>>>> 6080ce0c
         });
       },
       onError(e) {
@@ -488,22 +473,6 @@
                 </a>
               </span>
               {isTeamForm ? (
-<<<<<<< HEAD
-                <div>
-                  <span>{t("matching_members")}:</span>{" "}
-                  {!findTeamMembersMatchingAttributeLogicMutation.isPending ? (
-                    <div>
-                      {membersRoutingResult.contactOwnerEmail
-                        ? `${t("contact_owner")}: ${membersRoutingResult.contactOwnerEmail}`
-                        : membersRoutingResult.membersMatchingAttributeLogic
-                            ?.map((member) => member.email)
-                            .join(", ") || t("no_matching_members")}
-                    </div>
-                  ) : (
-                    <div>Loading...</div>
-                  )}
-                </div>
-=======
                 !findTeamMembersMatchingAttributeLogicMutation.isPending ? (
                   <div>
                     <TeamMembersMatchResult
@@ -514,7 +483,6 @@
                 ) : (
                   <div>Loading...</div>
                 )
->>>>>>> 6080ce0c
               ) : null}
             </div>
           )}
