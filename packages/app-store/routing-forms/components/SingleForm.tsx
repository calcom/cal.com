--- conflicted
+++ resolved
@@ -41,14 +41,9 @@
 import { getAbsoluteEventTypeRedirectUrl } from "../getEventTypeRedirectUrl";
 import { RoutingPages } from "../lib/RoutingPages";
 import { isFallbackRoute } from "../lib/isFallbackRoute";
-<<<<<<< HEAD
-import { processRoute } from "../lib/processRoute";
-import type { FormResponse, Route, SerializableForm } from "../types/types";
-=======
 import { findMatchingRoute } from "../lib/processRoute";
 import type { FormResponse, NonRouterRoute, SerializableForm } from "../types/types";
 import type { NewFormDialogState } from "./FormActions";
->>>>>>> 00ee1ef4
 import { FormAction, FormActionsDropdown, FormActionsProvider } from "./FormActions";
 import FormInputFields from "./FormInputFields";
 import { InfoLostWarningDialog } from "./InfoLostWarningDialog";
@@ -276,16 +271,8 @@
   const { t } = useLocale();
   if (!membersMatchResult) return null;
 
-<<<<<<< HEAD
-  const [isTestPreviewOpen, setIsTestPreviewOpen] = useState(false);
-  const [response, setResponse] = useState<FormResponse>({});
-  const [decidedAction, setDecidedAction] = useState<Route["action"] | null>(null);
-  const [skipFirstUpdate, setSkipFirstUpdate] = useState(true);
-  const [eventTypeUrl, setEventTypeUrl] = useState("");
-=======
   const hasMainWarnings = (membersMatchResult.mainWarnings?.length ?? 0) > 0;
   const hasFallbackWarnings = (membersMatchResult.fallbackWarnings?.length ?? 0) > 0;
->>>>>>> 00ee1ef4
 
   const renderFallbackLogicStatus = () => {
     if (!membersMatchResult.checkedFallback) {
@@ -791,11 +778,7 @@
             CTA={<Actions form={form} mutation={mutation} />}>
             <div className="-mx-4 mt-4 px-4 sm:px-6 md:-mx-8 md:mt-0 md:px-8">
               <div className="flex flex-col items-center items-baseline md:flex-row md:items-start">
-<<<<<<< HEAD
-                <div className="mb-6 md:mr-6 lg:min-w-72 lg:max-w-72">
-=======
                 <div className="lg:min-w-72 lg:max-w-72 md:max-w-56 mb-6 w-full md:mr-6">
->>>>>>> 00ee1ef4
                   <TextField
                     type="text"
                     containerClassName="mb-6"
@@ -833,11 +816,7 @@
                             userId: userId,
                             priority: 2,
                             weight: 100,
-<<<<<<< HEAD
-                            weightAdjustment: 0,
-=======
                             scheduleId: 1,
->>>>>>> 00ee1ef4
                           }))}
                           onChange={(value) => {
                             hookForm.setValue(
