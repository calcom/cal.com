"use client";

<<<<<<< HEAD
import { Icon } from "@calid/features/ui/components/icon";



import { usePathname, useRouter } from "next/navigation";
=======
import { Icon } from "@calid/features/ui";
import { Button } from "@calid/features/ui";
import { Profile } from "@calid/features/ui/Profile";
import { HorizontalTabs } from "@calid/features/ui/components/navigation";
import Link from "next/link";
import { usePathname, useRouter, useSearchParams } from "next/navigation";
>>>>>>> 3e7d0041
import { useState, useMemo } from "react";
import { useFormContext } from "react-hook-form";

import { useLocale } from "@calcom/lib/hooks/useLocale";
import type { RoutingFormWithResponseCount } from "@calcom/routing-forms/types/types";
import { ButtonGroup } from "@calcom/ui/components/buttonGroup";

import { FormAction, FormActionsDropdown } from "../FormActions";
import { FormSettingsSlideover } from "./FormSettingsSlideover";

// Toggle group doesnt support HREF navigation, so we need to use this hook to handle navigation
const useRoutingFormNavigation = (
  form: RoutingFormWithResponseCount,
  appUrl: string,
  setShowInfoLostDialog: (value: boolean) => void
) => {
  const pathname = usePathname();
  const router = useRouter();
  const formContext = useFormContext<RoutingFormWithResponseCount>();

  // Get the current page based on the pathname since we use a custom routing system
  const getCurrentPage = () => {
    const path = pathname || "";
    if (path.includes("/form-edit/")) return "form-edit";
    if (path.includes("/route-builder/")) return "route-builder";
    if (path.includes("/incomplete-booking/")) return "incomplete-booking";
    return "form-edit"; // default to form-edit if no match
  };

  const handleNavigation = (value: string) => {
    if (!value) return;

    const baseUrl = `${appUrl}/${value}/${form.id}`;

    if (value === "route-builder" && formContext.formState.isDirty) {
      setShowInfoLostDialog(true);
    } else {
      router.push(baseUrl);
    }
  };

  return {
    getCurrentPage,
    handleNavigation,
  };
};

const Actions = ({
  form,
  isSaving,
  appUrl,
  setIsTestPreviewOpen,
  isTestPreviewOpen,
  isMobile = false,
}: {
  form: RoutingFormWithResponseCount;
  setIsTestPreviewOpen: (value: boolean) => void;
  isSaving: boolean;
  appUrl: string;
  isTestPreviewOpen: boolean;
  isMobile?: boolean;
}) => {
  const { t } = useLocale();
  const formContext = useFormContext<RoutingFormWithResponseCount>();
  const [isSettingsDialogOpen, setIsSettingsDialogOpen] = useState(false);

  return (
    <>
      <div className="flex items-center">
        <div className="flex items-center gap-2">
          <FormAction
            variant="ghost"
            data-testid="toggle-form"
            action="toggle"
            routingForm={form}
            extraClassNames="hover:bg-subtle cursor-pointer rounded-[5px] pr-4 transition"
          />
          <ButtonGroup combined className="border-r-subtle border-l-subtle">
            <FormAction
              action="_delete"
              variant="fab"
              routingForm={form}
              size="xs"
              type="button"
              color="secondary">
              {t("delete")}
            </FormAction>
            <Button
              data-testid={isMobile ? "update-form-mobile" : "update-form"}
              variant="fab"
              size="xs"
              className="w-[52px]"
              loading={isSaving}
              type="submit"
              color="secondary">
              {t("save")}
            </Button>
          </ButtonGroup>
          <FormActionsDropdown>
            <FormAction
              action="incompleteBooking"
              variant="ghost"
              className="w-full"
              routingForm={form}
              color="minimal"
              type="button">
              <Icon name="calendar" className="h-4 w-4" />
              {t("routing_incomplete_booking_tab")}
            </FormAction>
            <FormAction
              action="copyLink"
              variant="ghost"
              className="w-full"
              routingForm={form}
              color="minimal"
              type="button">
              <Icon name="link" className="h-4 w-4" />
              {t("copy_link_to_form")}
            </FormAction>
            <FormAction
              action="download"
              variant="ghost"
              routingForm={form}
              className="w-full"
              color="minimal"
              type="button"
              data-testid="download-responses">
              {t("download_responses")}
            </FormAction>
            {form?.id && (
              <FormAction
                variant="ghost"
                action="viewResponses"
                routingForm={form}
                className="w-full"
                color="minimal"
                type="button"
                data-testid="view-responses">
                <Icon name="eye" className="h-4 w-4" />
                {t("view_responses")}
              </FormAction>
            )}
          </FormActionsDropdown>
          <Profile />
        </div>
      </div>
      <FormSettingsSlideover
        hookForm={formContext}
        form={form}
        isOpen={isSettingsDialogOpen}
        onOpenChange={setIsSettingsDialogOpen}
        appUrl={appUrl}
      />
    </>
  );
};

export function Header({
  routingForm,
  isSaving,
  appUrl,
  setShowInfoLostDialog,
  setIsTestPreviewOpen,
  isTestPreviewOpen,
}: {
  routingForm: RoutingFormWithResponseCount;
  isSaving: boolean;
  appUrl: string;
  setShowInfoLostDialog: (value: boolean) => void;
  setIsTestPreviewOpen: (value: boolean) => void;
  isTestPreviewOpen: boolean;
}) {
  const { t } = useLocale();
  const [isEditing, setIsEditing] = useState(false);
  const [title, setTitle] = useState(routingForm.name);
  const form = useFormContext<RoutingFormWithResponseCount>();

  const { getCurrentPage, handleNavigation } = useRoutingFormNavigation(
    routingForm,
    appUrl,
    setShowInfoLostDialog
  );

  const handleTitleChange = (e: React.ChangeEvent<HTMLInputElement>) => {
    setTitle(e.target.value);
  };

  const handleTitleSubmit = () => {
    setIsEditing(false);
  };

  const handleKeyDown = (e: React.KeyboardEvent<HTMLInputElement>) => {
    if (e.key === "Enter") {
      form.setValue("name", title);
      handleTitleSubmit();
    } else if (e.key === "Escape") {
      form.setValue("name", routingForm.name);
      setIsEditing(false);
    }
  };

  const searchParams = useSearchParams();

  const tabs: (VerticalTabItemProps | HorizontalTabItemProps)[] = useMemo(() => {
    const queryString = searchParams?.toString() || "";

    const baseTabConfigs = [
      {
        name: "Details",
        path: `${appUrl}/details/${routingForm.id}`,
        "data-testid": "form-edit",
      },
      {
        name: "Form",
        path: `${appUrl}/form-edit/${routingForm.id}`,
        "data-testid": "form-edit",
      },
      {
        name: "Routing",
        path: `${appUrl}/route-builder/${routingForm.id}`,
        "data-testid": "route-builder",
      },
      {
        name: "Embed",
        path: `${appUrl}/form-embed/${routingForm.id}`,
        "data-testid": "form-embed",
      },
    ];

    return baseTabConfigs.map((tabConfig) => ({
      name: tabConfig.name,
      href: queryString ? `${tabConfig.path}?${queryString}` : tabConfig.path,
      "data-testid": tabConfig["data-testid"],
    }));
  }, [searchParams?.toString()]);

  const watchedName = form.watch("name");

  return (
    <div className="bg-default flex w-full flex-col">
      <div className="bg-default flex w-full flex-col lg:grid lg:grid-cols-3 lg:items-center">
        {/* Left - Back button and title */}
        <div className="border-muted flex items-center py-3">
          <Link href={`${appUrl}`} data-testid="back-button">
            <Button type="button" color="minimal" variant="icon" data-testid="back-button">
              <Icon name="arrow-left" className="text-subtle h-4 w-4" />
            </Button>
          </Link>

          <div className="flex min-w-0 flex-col items-start gap-2">
            <span className="text-default text-base font-bold leading-none">
              {watchedName || "Loading..."}
            </span>
            <span className="text-subtle min-w-[100px] truncate whitespace-nowrap text-sm font-semibold ">
              {routingForm.description}
            </span>
            {/* {isEditing ? (
              <input
                {...form.register("name")}
                onChange={handleTitleChange}
                onKeyDown={handleKeyDown}
                onBlur={handleTitleSubmit}
                className="text-default h-auto w-full whitespace-nowrap border-none p-0 text-sm font-semibold leading-none focus:ring-0"
                autoFocus
              />
            ) : (
              <div className="group flex items-center">
                <span
                  className="text-subtle hover:bg-muted min-w-[100px] cursor-pointer truncate whitespace-nowrap rounded text-sm font-semibold leading-none"
                  onClick={() => setIsEditing(true)}>
                  {routingForm.description}
                </span>
                <Button
                  variant="icon"
                  color="minimal"
                  onClick={() => setIsEditing(true)}
                  CustomStartIcon={
                    <Icon name="pencil" className="text-subtle group-hover:text-default h-3 w-3" />
                  }>
                  <span className="sr-only">Edit</span>
                </Button>
              </div>
            )} */}
          </div>
        </div>
        <div className="flex" />

        {/* Mobile/Tablet layout - Second row with toggle group and actions on the same row */}
        {/* Navigation Tabs - Left aligned */}
        {/* <div className="flex">
          <ToggleGroup
            defaultValue={getCurrentPage()}
            value={getCurrentPage()}
            onValueChange={handleNavigation}
            options={[
              {
                value: "form-edit",
                label: t("form"),
                iconLeft: <Icon name="menu" className="h-3 w-3" />,
                dataTestId: "toggle-group-item-form-edit",
              },
              {
                value: "route-builder",
                label: t("routing"),
                iconLeft: <Icon name="waypoints" className="h-3 w-3" />,
              },
            ]}
          />
        </div> */}
        {/* Actions - Right aligned */}
        {/* Desktop layout - Toggle group in center column */}
        {/* <div className="border-muted hidden justify-center border-b px-4 py-3 lg:flex">
        <ToggleGroup
          defaultValue={getCurrentPage()}
          value={getCurrentPage()}
          onValueChange={handleNavigation}
          options={[
            {
              value: "form-edit",
              label: t("form"),
              iconLeft: <Icon name="menu" className="h-3 w-3" />,
            },
            {
              value: "route-builder",
              label: t("routing"),
              iconLeft: <Icon name="waypoints" className="h-3 w-3" />,
            },
          ]}
        />
      </div> */}
        {/* Desktop layout - Actions in right column */}
        <div className="border-muted hidden justify-end px-4 lg:flex">
          <Actions
            form={routingForm}
            setIsTestPreviewOpen={setIsTestPreviewOpen}
            isTestPreviewOpen={isTestPreviewOpen}
            isSaving={isSaving}
            appUrl={appUrl}
          />
        </div>
      </div>
      <HorizontalTabs
        className="bg-default border-b"
        tabs={tabs.map((tab) => ({
          ...tab,
          name: t(tab.name),
        }))}
      />
    </div>
  );
}<|MERGE_RESOLUTION|>--- conflicted
+++ resolved
@@ -1,19 +1,7 @@
 "use client";
 
-<<<<<<< HEAD
 import { Icon } from "@calid/features/ui/components/icon";
-
-
-
 import { usePathname, useRouter } from "next/navigation";
-=======
-import { Icon } from "@calid/features/ui";
-import { Button } from "@calid/features/ui";
-import { Profile } from "@calid/features/ui/Profile";
-import { HorizontalTabs } from "@calid/features/ui/components/navigation";
-import Link from "next/link";
-import { usePathname, useRouter, useSearchParams } from "next/navigation";
->>>>>>> 3e7d0041
 import { useState, useMemo } from "react";
 import { useFormContext } from "react-hook-form";
 
