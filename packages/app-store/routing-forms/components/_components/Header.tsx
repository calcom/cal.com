--- conflicted
+++ resolved
@@ -1,16 +1,6 @@
 "use client";
 
-<<<<<<< HEAD
-import { Profile } from "@calid/features/ui/Profile";
-import type { HorizontalTabItemProps } from "@calid/features/ui";
-import { HorizontalTabs } from "@calid/features/ui";
-// import { Button } from "@calcom/ui/components/button";
-import { Button } from "@calid/features/ui";
-import Link from "next/link";
-import { useSearchParams } from "next/navigation";
-=======
 import { Icon } from "@calid/features/ui";
->>>>>>> fd040b69
 import { usePathname, useRouter } from "next/navigation";
 import { useState, useMemo } from "react";
 import { useFormContext } from "react-hook-form";
@@ -18,14 +8,6 @@
 import { useLocale } from "@calcom/lib/hooks/useLocale";
 import type { RoutingFormWithResponseCount } from "@calcom/routing-forms/types/types";
 import { ButtonGroup } from "@calcom/ui/components/buttonGroup";
-import { DropdownMenuSeparator } from "@calcom/ui/components/dropdown";
-import { ToggleGroup } from "@calcom/ui/components/form";
-<<<<<<< HEAD
-import { Icon } from "@calcom/ui/components/icon";
-import type { VerticalTabItemProps } from "@calcom/ui/components/navigation";
-=======
->>>>>>> fd040b69
-import { Tooltip } from "@calcom/ui/components/tooltip";
 
 import { FormAction, FormActionsDropdown } from "../FormActions";
 import { FormSettingsSlideover } from "./FormSettingsSlideover";
@@ -89,7 +71,7 @@
   return (
     <>
       <div className="flex items-center">
-        <div className="flex gap-2 items-center">
+        <div className="flex items-center gap-2">
           <FormAction
             variant="ghost"
             data-testid="toggle-form"
@@ -126,7 +108,7 @@
               routingForm={form}
               color="minimal"
               type="button">
-              <Icon name="calendar" className="h-4 w-4"></Icon>
+              <Icon name="calendar" className="h-4 w-4" />
               {t("routing_incomplete_booking_tab")}
             </FormAction>
             <FormAction
@@ -136,7 +118,7 @@
               routingForm={form}
               color="minimal"
               type="button">
-              <Icon name="link" className="h-4 w-4"></Icon>
+              <Icon name="link" className="h-4 w-4" />
               {t("copy_link_to_form")}
             </FormAction>
             <FormAction
@@ -158,7 +140,7 @@
                 color="minimal"
                 type="button"
                 data-testid="view-responses">
-                <Icon name="eye" className="h-4 w-4"></Icon>
+                <Icon name="eye" className="h-4 w-4" />
                 {t("view_responses")}
               </FormAction>
             )}
@@ -305,7 +287,7 @@
             )} */}
           </div>
         </div>
-        <div className="flex"></div>
+        <div className="flex" />
 
         {/* Mobile/Tablet layout - Second row with toggle group and actions on the same row */}
         {/* Navigation Tabs - Left aligned */}
