"use client";

import { Profile } from "@calid/features/ui/Profile";
import { Button } from "@calid/features/ui/components/button";
import { Icon } from "@calid/features/ui/components/icon";
import { HorizontalTabs } from "@calid/features/ui/components/navigation";
import Link from "next/link";
import { useSearchParams } from "next/navigation";
import { usePathname, useRouter } from "next/navigation";
import { useState, useMemo } from "react";
import { useFormContext } from "react-hook-form";

import { useLocale } from "@calcom/lib/hooks/useLocale";
import type { RoutingFormWithResponseCount } from "@calcom/routing-forms/types/types";

import { FormAction, FormActionsDropdown } from "../FormActions";
import { FormSettingsSlideover } from "./FormSettingsSlideover";

// Toggle group doesnt support HREF navigation, so we need to use this hook to handle navigation
const useRoutingFormNavigation = (
  form: RoutingFormWithResponseCount,
  appUrl: string,
  setShowInfoLostDialog: (value: boolean) => void
) => {
  const pathname = usePathname();
  const router = useRouter();
  const formContext = useFormContext<RoutingFormWithResponseCount>();

  // Get the current page based on the pathname since we use a custom routing system
  const getCurrentPage = () => {
    const path = pathname || "";
    if (path.includes("/form-edit/")) return "form-edit";
    if (path.includes("/route-builder/")) return "route-builder";
    if (path.includes("/incomplete-booking/")) return "incomplete-booking";
    return "form-edit"; // default to form-edit if no match
  };

  const handleNavigation = (value: string) => {
    if (!value) return;

    const baseUrl = `${appUrl}/${value}/${form.id}`;

    if (value === "route-builder" && formContext.formState.isDirty) {
      setShowInfoLostDialog(true);
    } else {
      router.push(baseUrl);
    }
  };

  return {
    getCurrentPage,
    handleNavigation,
  };
};

const Actions = ({
  form,
  isSaving,
  appUrl,
  setIsTestPreviewOpen,
  isTestPreviewOpen,
  isMobile = false,
}: {
  form: RoutingFormWithResponseCount;
  setIsTestPreviewOpen: (value: boolean) => void;
  isSaving: boolean;
  appUrl: string;
  isTestPreviewOpen: boolean;
  isMobile?: boolean;
}) => {
  const { t } = useLocale();
  const formContext = useFormContext<RoutingFormWithResponseCount>();
  const [isSettingsDialogOpen, setIsSettingsDialogOpen] = useState(false);

  return (
    <>
      <div className="flex items-center">
        <div className="flex items-center gap-2">
<<<<<<< HEAD
          <FormActionsDropdown>
            <FormAction
              action="incompleteBooking"
              variant="icon"
=======
          <FormAction
            variant="ghost"
            data-testid="toggle-form"
            action="toggle"
            routingForm={form}
            extraClassNames="hover:bg-subtle cursor-pointer rounded-[5px] pr-4 transition"
          />
          {/* <ButtonGroup combined className="border-r-subtle border-l-subtle"> */}
          <FormAction
            action="_delete"
            variant="fab"
            routingForm={form}
            size="xs"
            icon="trash"
            type="button"
            className="h-[34px] w-[40px]"
            color="destructive"></FormAction>
          <Button
            data-testid={isMobile ? "update-form-mobile" : "update-form"}
            variant="button"
            size="xs"
            className="h-[34px]"
            loading={isSaving}
            type="submit"
            color="primary">
            <span className='text-sm'>{t("save")}</span>
          </Button>
          {/* </ButtonGroup> */}
          <FormActionsDropdown>
            <FormAction
              action="incompleteBooking"
              variant="button"
              className="w-full"
>>>>>>> 0bee8538
              routingForm={form}
              color="primary"
              type="button">
              {t("routing_incomplete_booking_tab")}
            </FormAction>
            <FormAction action="copyLink" variant="icon" routingForm={form} color="minimal" type="button">
              {t("copy_link_to_form")}
            </FormAction>
            <FormAction
              action="download"
              variant="icon"
              routingForm={form}
              color="minimal"
              type="button"
              data-testid="download-responses">
              {t("download_responses")}
            </FormAction>
            {form?.id && (
              <FormAction
                variant="icon"
                action="viewResponses"
                routingForm={form}
                color="minimal"
                type="button"
                data-testid="view-responses">
                {t("view_responses")}
              </FormAction>
            )}
          </FormActionsDropdown>
          <FormAction variant="icon" data-testid="toggle-form" action="toggle" routingForm={form} />
          <FormAction
            action="_delete"
            variant="icon"
            routingForm={form}
            type="button"
            color="secondary"
            className="hover:bg-error hover:text-destructive h-8 w-8"
            StartIcon="trash-2"
          />
          <Button
            data-testid={isMobile ? "update-form-mobile" : "update-form"}
            variant="icon"
            loading={isSaving}
            type="submit">
            {t("save")}
          </Button>
          <Profile />
        </div>
      </div>
      <FormSettingsSlideover
        hookForm={formContext}
        form={form}
        isOpen={isSettingsDialogOpen}
        onOpenChange={setIsSettingsDialogOpen}
        appUrl={appUrl}
      />
    </>
  );
};

export function Header({
  routingForm,
  isSaving,
  appUrl,
  setShowInfoLostDialog,
  setIsTestPreviewOpen,
  isTestPreviewOpen,
}: {
  routingForm: RoutingFormWithResponseCount;
  isSaving: boolean;
  appUrl: string;
  setShowInfoLostDialog: (value: boolean) => void;
  setIsTestPreviewOpen: (value: boolean) => void;
  isTestPreviewOpen: boolean;
}) {
  const { t } = useLocale();
  const [isEditing, setIsEditing] = useState(false);
  const [title, setTitle] = useState(routingForm.name);
  const form = useFormContext<RoutingFormWithResponseCount>();

  const { getCurrentPage, handleNavigation } = useRoutingFormNavigation(
    routingForm,
    appUrl,
    setShowInfoLostDialog
  );

  const handleTitleChange = (e: React.ChangeEvent<HTMLInputElement>) => {
    setTitle(e.target.value);
  };

  const handleTitleSubmit = () => {
    setIsEditing(false);
  };

  const handleKeyDown = (e: React.KeyboardEvent<HTMLInputElement>) => {
    if (e.key === "Enter") {
      form.setValue("name", title);
      handleTitleSubmit();
    } else if (e.key === "Escape") {
      form.setValue("name", routingForm.name);
      setIsEditing(false);
    }
  };

  const searchParams = useSearchParams();

  const tabs: (VerticalTabItemProps | HorizontalTabItemProps)[] = useMemo(() => {
    const queryString = searchParams?.toString() || "";

    const baseTabConfigs = [
      {
        name: "Details",
        path: `${appUrl}/details/${routingForm.id}`,
        "data-testid": "form-details",
      },
      {
        name: "Form",
        path: `${appUrl}/form-edit/${routingForm.id}`,
        "data-testid": "form-edit",
      },
      {
        name: "Routing",
        path: `${appUrl}/route-builder/${routingForm.id}`,
        "data-testid": "route-builder",
      },
      {
        name: "Embed",
        path: `${appUrl}/form-embed/${routingForm.id}`,
        "data-testid": "form-embed",
      },
    ];

    return baseTabConfigs.map((tabConfig) => ({
      name: tabConfig.name,
      href: queryString ? `${tabConfig.path}?${queryString}` : tabConfig.path,
      "data-testid": tabConfig["data-testid"],
    }));
  }, [searchParams?.toString()]);

  const watchedName = form.watch("name");

  return (
    <div className="bg-default sticky top-0 z-10 flex w-full flex-col">
      <div className="bg-default flex w-full flex-col lg:grid lg:grid-cols-3 lg:items-center">
        {/* Left - Back button and title */}
        <div className="border-muted flex items-center">
          <Link href={`${appUrl}`} data-testid="back-button">
            <Button
              type="button"
              color="minimal"
              variant="icon"
              data-testid="back-button"
              StartIcon="arrow-left"
            />
          </Link>

          <div className="flex min-w-0 flex-col items-start">
            <span className="text-default text-xl font-bold leading-none">{watchedName || "Loading..."}</span>
            <span className="text-subtle min-w-[100px] truncate whitespace-nowrap text-sm font-semibold ">
              {routingForm.description}
            </span>
          </div>
        </div>
        <div className="flex" />

        <div className="flex items-center justify-end space-x-4">
          <Actions
            form={routingForm}
            setIsTestPreviewOpen={setIsTestPreviewOpen}
            isTestPreviewOpen={isTestPreviewOpen}
            isSaving={isSaving}
            appUrl={appUrl}
          />
        </div>
      </div>
      <HorizontalTabs
        tabs={tabs.map((tab) => ({
          ...tab,
          name: t(tab.name),
        }))}
      />
    </div>
  );
}<|MERGE_RESOLUTION|>--- conflicted
+++ resolved
@@ -2,7 +2,6 @@
 
 import { Profile } from "@calid/features/ui/Profile";
 import { Button } from "@calid/features/ui/components/button";
-import { Icon } from "@calid/features/ui/components/icon";
 import { HorizontalTabs } from "@calid/features/ui/components/navigation";
 import Link from "next/link";
 import { useSearchParams } from "next/navigation";
@@ -12,6 +11,7 @@
 
 import { useLocale } from "@calcom/lib/hooks/useLocale";
 import type { RoutingFormWithResponseCount } from "@calcom/routing-forms/types/types";
+import type { HorizontalTabItemProps, VerticalTabItemProps } from "@calcom/ui/components/navigation";
 
 import { FormAction, FormActionsDropdown } from "../FormActions";
 import { FormSettingsSlideover } from "./FormSettingsSlideover";
@@ -76,46 +76,10 @@
     <>
       <div className="flex items-center">
         <div className="flex items-center gap-2">
-<<<<<<< HEAD
           <FormActionsDropdown>
             <FormAction
               action="incompleteBooking"
               variant="icon"
-=======
-          <FormAction
-            variant="ghost"
-            data-testid="toggle-form"
-            action="toggle"
-            routingForm={form}
-            extraClassNames="hover:bg-subtle cursor-pointer rounded-[5px] pr-4 transition"
-          />
-          {/* <ButtonGroup combined className="border-r-subtle border-l-subtle"> */}
-          <FormAction
-            action="_delete"
-            variant="fab"
-            routingForm={form}
-            size="xs"
-            icon="trash"
-            type="button"
-            className="h-[34px] w-[40px]"
-            color="destructive"></FormAction>
-          <Button
-            data-testid={isMobile ? "update-form-mobile" : "update-form"}
-            variant="button"
-            size="xs"
-            className="h-[34px]"
-            loading={isSaving}
-            type="submit"
-            color="primary">
-            <span className='text-sm'>{t("save")}</span>
-          </Button>
-          {/* </ButtonGroup> */}
-          <FormActionsDropdown>
-            <FormAction
-              action="incompleteBooking"
-              variant="button"
-              className="w-full"
->>>>>>> 0bee8538
               routingForm={form}
               color="primary"
               type="button">
