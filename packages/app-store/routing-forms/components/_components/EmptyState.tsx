--- conflicted
+++ resolved
@@ -1,9 +1,4 @@
-<<<<<<< HEAD
-=======
-// import { Button } from "@calcom/ui/components/button";
->>>>>>> 1c18359d
 import { Button } from "@calid/features/ui/components/button";
-
 import { Icon, type IconName } from "@calcom/ui/components/icon";
 
 type EmptyStateProps = {
