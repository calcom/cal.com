--- conflicted
+++ resolved
@@ -97,13 +97,8 @@
 vi.mock("@calcom/trpc/react", () => ({
   trpc: {
     viewer: {
-<<<<<<< HEAD
-      appRoutingForms: {
+      routingForms: {
         findTeamMembersMatchingAttributeLogicOfRoute: {
-=======
-      routingForms: {
-        findTeamMembersMatchingAttributeLogic: {
->>>>>>> 2b104146
           useMutation: vi.fn(({ onSuccess }) => {
             return {
               mutate: vi.fn(() => {
