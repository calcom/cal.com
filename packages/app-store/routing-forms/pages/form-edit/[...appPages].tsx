"use client";

import { Icon } from "@calid/features/ui";
import { useAutoAnimate } from "@formkit/auto-animate/react";
import type { UseFormReturn } from "react-hook-form";
import { Controller, useFieldArray, useWatch } from "react-hook-form";
import { Toaster } from "sonner";
import { v4 as uuidv4 } from "uuid";

import { useLocale } from "@calcom/lib/hooks/useLocale";
import classNames from "@calcom/ui/classNames";
import { Button } from "@calcom/ui/components/button";
import { FormCard } from "@calcom/ui/components/card";

import {
  BooleanToggleGroupField,
  Label,
  SelectField,
  MultiOptionInput,
} from "@calcom/ui/components/form";
<<<<<<< HEAD

import {
  TextField,
} from "@calid/features/ui";

import { Icon } from "@calcom/ui/components/icon";
=======
>>>>>>> fd040b69
import { Tooltip } from "@calcom/ui/components/tooltip";

import type { inferSSRProps } from "@lib/types/inferSSRProps";

import SingleForm from "../../components/SingleForm";
import type { getServerSidePropsForSingleFormView as getServerSideProps } from "../../components/getServerSidePropsSingleForm";
import { FieldTypes } from "../../lib/FieldTypes";
import type { RoutingFormWithResponseCount } from "../../types/types";

type HookForm = UseFormReturn<RoutingFormWithResponseCount>;

function Field({
  fieldIndex,
  hookForm,
  hookFieldNamespace,
  deleteField,
  moveUp,
  moveDown,
  appUrl,
  disableTypeChange,
}: {
  fieldIndex: number;
  hookForm: HookForm;
  hookFieldNamespace: `fields.${number}`;
  deleteField: {
    check: () => boolean;
    fn: () => void;
  };
  moveUp: {
    check: () => boolean;
    fn: () => void;
  };
  moveDown: {
    check: () => boolean;
    fn: () => void;
  };
  appUrl: string;
  disableTypeChange: boolean;
}) {
  const { t } = useLocale();

  const router = hookForm.getValues(`${hookFieldNamespace}.router`);
  const routerField = hookForm.getValues(`${hookFieldNamespace}.routerField`);

  const label = useWatch({
    control: hookForm.control,
    name: `${hookFieldNamespace}.label`,
  });

  const identifier = useWatch({
    control: hookForm.control,
    name: `${hookFieldNamespace}.identifier`,
  });

  const fieldType = useWatch({
    control: hookForm.control,
    name: `${hookFieldNamespace}.type`,
  });

  const preCountFieldLabel = label || routerField?.label || "Field";
  const fieldLabel = `${fieldIndex + 1}. ${preCountFieldLabel}`;

  return (
    <div data-testid="field">
      <FormCard
        label={fieldLabel}
        moveUp={moveUp}
        moveDown={moveDown}
        badge={
          router ? { text: router.name, variant: "gray", href: `${appUrl}/form-edit/${router.id}` } : null
        }
        deleteField={router ? null : deleteField}>
        <div className="bg-default w-full gap-3 rounded-2xl p-3">
          <div className="mb-3 w-full">
            <TextField
              data-testid={`${hookFieldNamespace}.label`}
              disabled={!!router}
              label="Label"
              className="flex-grow"
              placeholder={t("this_is_what_your_users_would_see")}
              defaultValue={label || routerField?.label || "Field"}
              required
              {...hookForm.register(`${hookFieldNamespace}.label`)}
              onChange={(e) => {
                hookForm.setValue(`${hookFieldNamespace}.label`, e.target.value, { shouldDirty: true });
              }}
            />
          </div>
          <div className="mb-3 w-full">
            <TextField
              disabled={!!router}
              label="Identifier"
              name={`${hookFieldNamespace}.identifier`}
              required
              placeholder={t("identifies_name_field")}
              value={identifier || routerField?.identifier || label || routerField?.label || ""}
              onChange={(e) => {
                hookForm.setValue(`${hookFieldNamespace}.identifier`, e.target.value, { shouldDirty: true });
              }}
            />
          </div>
          <div className="mb-3 w-full">
            <Controller
              name={`${hookFieldNamespace}.type`}
              control={hookForm.control}
              defaultValue={routerField?.type}
              render={({ field: { value, onChange } }) => {
                const defaultValue = FieldTypes.find((fieldType) => fieldType.value === value);
                if (disableTypeChange) {
                  return (
                    <div className="data-testid-field-type">
                      <Label htmlFor="field-type-button">{t("type")}</Label>
                      <Tooltip content={t("field_type_change_suggestion")}>
                        <Button
                          type="button"
                          disabled
                          color="secondary"
                          className={classNames(
                            "h-8 w-full justify-between text-left text-sm",
                            !!router && "bg-subtle cursor-not-allowed"
                          )}>
                          <span className="text-default">{defaultValue?.label || "Select field type"}</span>
                          <Icon name="chevron-down" className="text-default h-4 w-4" />
                        </Button>
                      </Tooltip>
                    </div>
                  );
                } else {
                  return (
                    <SelectField
                      maxMenuHeight={200}
                      styles={{
                        singleValue: (baseStyles) => ({
                          ...baseStyles,
                          fontSize: "14px",
                        }),
                        option: (baseStyles) => ({
                          ...baseStyles,
                          fontSize: "14px",
                        }),
                      }}
                      label="Type"
                      isDisabled={!!router}
                      containerClassName="data-testid-field-type"
                      options={FieldTypes}
                      onChange={(option) => {
                        if (!option) {
                          return;
                        }
                        onChange(option.value);
                      }}
                      defaultValue={defaultValue}
                    />
                  );
                }
              }}
            />
          </div>
          {["select", "multiselect"].includes(fieldType) ? (
            <div className="bg-muted w-full rounded-[10px] p-2">
              <Label className="text-subtle">{t("options")}</Label>
              <MultiOptionInput
                fieldArrayName={`${hookFieldNamespace}.options`}
                disabled={!!router}
                optionPlaceholders={["< 10", "10 - 100", "100 - 500", "> 500"]}
                defaultNumberOfOptions={4}
                pasteDelimiters={["\n", ","]}
                showMoveButtons={true}
                minOptions={1}
                addOptionLabel={t("add_an_option")}
                addOptionButtonColor="minimal"
              />
            </div>
          ) : null}

          <div className="w-[106px]">
            <Controller
              name={`${hookFieldNamespace}.required`}
              control={hookForm.control}
              defaultValue={routerField?.required}
              render={({ field: { value, onChange } }) => {
                return (
                  <BooleanToggleGroupField
                    variant="small"
                    disabled={!!router}
                    label={t("required")}
                    value={value}
                    onValueChange={onChange}
                  />
                );
              }}
            />
          </div>
        </div>
      </FormCard>
    </div>
  );
}

const FormEdit = ({
  hookForm,
  form,
  appUrl,
}: {
  hookForm: HookForm;
  form: inferSSRProps<typeof getServerSideProps>["form"];
  appUrl: string;
}) => {
  const fieldsNamespace = "fields";
  const {
    fields: hookFormFields,
    append: appendHookFormField,
    remove: removeHookFormField,
    swap: swapHookFormField,
    // eslint-disable-next-line @typescript-eslint/ban-ts-comment
    //@ts-ignore https://github.com/react-hook-form/react-hook-form/issues/6679
  } = useFieldArray({
    control: hookForm.control,
    name: fieldsNamespace,
    keyName: "_id",
  });

  const [animationRef] = useAutoAnimate<HTMLDivElement>();

  const addField = () => {
    appendHookFormField({
      // eslint-disable-next-line @typescript-eslint/ban-ts-comment
      //@ts-ignore
      id: uuidv4(),
      // This is same type from react-awesome-query-builder
      type: "text",
      label: "",
    });
  };

  // hookForm.reset(form);
  if (!form.fields) {
    form.fields = [];
  }
  return hookFormFields.length ? (
    <div className="w-full py-4 lg:py-8">
      <div ref={animationRef} className="flex w-full flex-col rounded-md">
        {hookFormFields.map((field, key) => {
          const existingField = Boolean((form.fields || []).find((f) => f.id === field.id));
          const hasFormResponses = (form._count?.responses ?? 0) > 0;
          return (
            <Field
              appUrl={appUrl}
              fieldIndex={key}
              hookForm={hookForm}
              hookFieldNamespace={`${fieldsNamespace}.${key}`}
              disableTypeChange={existingField && hasFormResponses}
              deleteField={{
                check: () => hookFormFields.length > 1,
                fn: () => {
                  removeHookFormField(key);
                },
              }}
              moveUp={{
                check: () => key !== 0,
                fn: () => {
                  swapHookFormField(key, key - 1);
                },
              }}
              moveDown={{
                check: () => key !== hookFormFields.length - 1,
                fn: () => {
                  if (key === hookFormFields.length - 1) {
                    return;
                  }
                  swapHookFormField(key, key + 1);
                },
              }}
              key={field.id}
            />
          );
        })}
      </div>
      {hookFormFields.length ? (
        <div className={classNames("flex")}>
          <Button data-testid="add-field" type="button" StartIcon="plus" color="secondary" onClick={addField}>
            Add question
          </Button>
        </div>
      ) : null}
    </div>
  ) : (
    <div className="w-full py-4 lg:py-8">
      {/* TODO: remake empty screen for V3 */}
      <div className="border-sublte bg-muted flex flex-col items-center gap-6 rounded-xl border p-11">
        <div className="mb-3 grid">
          {/* Icon card - Top */}
          <div className="bg-default border-subtle z-30 col-start-1 col-end-1 row-start-1 row-end-1 h-10 w-10 transform rounded-md border shadow-sm">
            <div className="text-emphasis flex h-full items-center justify-center">
              <Icon name="menu" className="text-emphasis h-4 w-4" />
            </div>
          </div>
          {/* Left fanned card */}
          <div
            className="bg-default border-subtle z-20 col-start-1 col-end-1 row-start-1 row-end-1 h-10 w-10 rounded-md border shadow-sm"
            style={{
              transform: "translate(-12px, 2px) rotate(-6deg)",
            }}
          />
          {/* Right fanned card */}
          <div
            className="bg-default border-subtle z-10 col-start-1 col-end-1 row-start-1 row-end-1 h-10 w-10 rounded-md border shadow-sm"
            style={{
              transform: "translate(12px, 2px) rotate(6deg)",
            }}
          />
        </div>
        <div>
          <h1 className="text-emphasis text-emphasis text-center text-lg font-semibold">
            Create your first question
          </h1>
          <p className="text-default mt-2 text-center text-sm leading-normal">
            Fields are the form fields that the booker would see.
          </p>
        </div>
        <Button data-testid="add-field" onClick={addField} StartIcon="plus" className="mt-6">
          Add question
        </Button>
      </div>
    </div>
  );
};

export default function FormEditPage({
  appUrl,
  ...props
}: inferSSRProps<typeof getServerSideProps> & { appUrl: string }) {
  return (
    <>
      <Toaster position="bottom-right" />
      <SingleForm
        {...props}
        appUrl={appUrl}
        Page={({ hookForm, form }) => <FormEdit appUrl={appUrl} hookForm={hookForm} form={form} />}
      />
    </>
  );
}<|MERGE_RESOLUTION|>--- conflicted
+++ resolved
@@ -11,22 +11,7 @@
 import classNames from "@calcom/ui/classNames";
 import { Button } from "@calcom/ui/components/button";
 import { FormCard } from "@calcom/ui/components/card";
-
-import {
-  BooleanToggleGroupField,
-  Label,
-  SelectField,
-  MultiOptionInput,
-} from "@calcom/ui/components/form";
-<<<<<<< HEAD
-
-import {
-  TextField,
-} from "@calid/features/ui";
-
-import { Icon } from "@calcom/ui/components/icon";
-=======
->>>>>>> fd040b69
+import { BooleanToggleGroupField, Label, SelectField, MultiOptionInput } from "@calcom/ui/components/form";
 import { Tooltip } from "@calcom/ui/components/tooltip";
 
 import type { inferSSRProps } from "@lib/types/inferSSRProps";
