--- conflicted
+++ resolved
@@ -31,7 +31,6 @@
 export { getServerSideProps };
 type SelectOption = { label: string; id: string | null };
 type HookForm = UseFormReturn<RoutingFormWithResponseCount>;
-<<<<<<< HEAD
 
 const appendArray = <T,>({
   target,
@@ -50,26 +49,6 @@
 };
 
 const PASTE_OPTIONS_SEPARATOR_REGEX = /\n+/;
-=======
->>>>>>> 00ee1ef4
-
-const appendArray = <T,>({
-  target,
-  arrayToAppend,
-  appendAt,
-}: {
-  arrayToAppend: T[];
-  target: T[];
-  appendAt: number;
-}) => {
-  // Avoid mutating the original array
-  const copyOfTarget = [...target];
-  const numItemsToRemove = arrayToAppend.length;
-  copyOfTarget.splice(appendAt, numItemsToRemove, ...arrayToAppend);
-  return copyOfTarget;
-};
-
-const PASTE_OPTIONS_SEPARATOR_REGEX = /\n+/;
 
 function Field({
   hookForm,
@@ -111,11 +90,7 @@
     }) || [];
 
   const setOptions = (updatedOptions: SelectOption[]) => {
-<<<<<<< HEAD
-    hookForm.setValue(`${hookFieldNamespace}.options`, updatedOptions);
-=======
     hookForm.setValue(`${hookFieldNamespace}.options`, updatedOptions, { shouldDirty: true });
->>>>>>> 00ee1ef4
   };
 
   const handleRemoveOptions = (index: number) => {
@@ -295,12 +270,8 @@
               <ul ref={animationRef}>
                 {watchedOptions.map((option, index) => (
                   <li
-<<<<<<< HEAD
-                    key={`select-option-${option.id}`}
-=======
                     // We can't use option.id here as it is undefined and would make keys non-unique causing duplicate items
                     key={`select-option-${index}`}
->>>>>>> 00ee1ef4
                     className="group mt-2 flex items-center gap-2"
                     onPaste={(event: ClipboardEvent) =>
                       handlePasteInOptionAtIndex({ event, optionIndex: index })
