--- conflicted
+++ resolved
@@ -7,310 +7,10 @@
 
 import type { inferSSRProps } from "@lib/types/inferSSRProps";
 
-<<<<<<< HEAD
-import SingleForm, {
-  getServerSidePropsForSingleFormView as getServerSideProps,
-} from "../../components/SingleForm";
+import SingleForm from "../../components/SingleForm";
+import type { getServerSidePropsForSingleFormView as getServerSideProps } from "../../components/getServerSidePropsSingleForm";
 
 export { getServerSideProps };
-=======
-import SingleForm from "../../components/SingleForm";
-import type { getServerSidePropsForSingleFormView as getServerSideProps } from "../../components/getServerSidePropsSingleForm";
-import { FieldTypes } from "../../lib/FieldTypes";
-import type { RoutingFormWithResponseCount } from "../../types/types";
-
-type HookForm = UseFormReturn<RoutingFormWithResponseCount>;
-
-function Field({
-  fieldIndex,
-  hookForm,
-  hookFieldNamespace,
-  deleteField,
-  moveUp,
-  moveDown,
-  appUrl,
-}: {
-  fieldIndex: number;
-  hookForm: HookForm;
-  hookFieldNamespace: `fields.${number}`;
-  deleteField: {
-    check: () => boolean;
-    fn: () => void;
-  };
-  moveUp: {
-    check: () => boolean;
-    fn: () => void;
-  };
-  moveDown: {
-    check: () => boolean;
-    fn: () => void;
-  };
-  appUrl: string;
-}) {
-  const { t } = useLocale();
-
-  const router = hookForm.getValues(`${hookFieldNamespace}.router`);
-  const routerField = hookForm.getValues(`${hookFieldNamespace}.routerField`);
-
-  const label = useWatch({
-    control: hookForm.control,
-    name: `${hookFieldNamespace}.label`,
-  });
-
-  const identifier = useWatch({
-    control: hookForm.control,
-    name: `${hookFieldNamespace}.identifier`,
-  });
-
-  const fieldType = useWatch({
-    control: hookForm.control,
-    name: `${hookFieldNamespace}.type`,
-  });
-
-  const preCountFieldLabel = label || routerField?.label || "Field";
-  const fieldLabel = `${fieldIndex + 1}. ${preCountFieldLabel}`;
-
-  return (
-    <div data-testid="field">
-      <FormCard
-        label={fieldLabel}
-        moveUp={moveUp}
-        moveDown={moveDown}
-        badge={
-          router ? { text: router.name, variant: "gray", href: `${appUrl}/form-edit/${router.id}` } : null
-        }
-        deleteField={router ? null : deleteField}>
-        <div className="bg-default border-default w-full gap-3 rounded-2xl border p-3">
-          <div className="mb-3 w-full">
-            <TextField
-              data-testid={`${hookFieldNamespace}.label`}
-              disabled={!!router}
-              label="Label"
-              className="flex-grow"
-              placeholder={t("this_is_what_your_users_would_see")}
-              defaultValue={label || routerField?.label || "Field"}
-              required
-              {...hookForm.register(`${hookFieldNamespace}.label`)}
-              onChange={(e) => {
-                hookForm.setValue(`${hookFieldNamespace}.label`, e.target.value, { shouldDirty: true });
-              }}
-            />
-          </div>
-          <div className="mb-3 w-full">
-            <TextField
-              disabled={!!router}
-              label="Identifier"
-              name={`${hookFieldNamespace}.identifier`}
-              required
-              placeholder={t("identifies_name_field")}
-              value={identifier || routerField?.identifier || label || routerField?.label || ""}
-              onChange={(e) => {
-                hookForm.setValue(`${hookFieldNamespace}.identifier`, e.target.value, { shouldDirty: true });
-              }}
-            />
-          </div>
-          <div className="mb-3 w-full">
-            <Controller
-              name={`${hookFieldNamespace}.type`}
-              control={hookForm.control}
-              defaultValue={routerField?.type}
-              render={({ field: { value, onChange } }) => {
-                const defaultValue = FieldTypes.find((fieldType) => fieldType.value === value);
-                return (
-                  <SelectField
-                    maxMenuHeight={200}
-                    styles={{
-                      singleValue: (baseStyles) => ({
-                        ...baseStyles,
-                        fontSize: "14px",
-                      }),
-                      option: (baseStyles) => ({
-                        ...baseStyles,
-                        fontSize: "14px",
-                      }),
-                    }}
-                    label="Type"
-                    isDisabled={!!router}
-                    containerClassName="data-testid-field-type"
-                    options={FieldTypes}
-                    onChange={(option) => {
-                      if (!option) {
-                        return;
-                      }
-                      onChange(option.value);
-                    }}
-                    defaultValue={defaultValue}
-                  />
-                );
-              }}
-            />
-          </div>
-          {["select", "multiselect"].includes(fieldType) ? (
-            <div className="bg-muted w-full rounded-[10px] p-2">
-              <Label className="text-subtle">{t("options")}</Label>
-              <MultiOptionInput
-                fieldArrayName={`${hookFieldNamespace}.options`}
-                disabled={!!router}
-                optionPlaceholders={["< 10", "10 - 100", "100 - 500", "> 500"]}
-                defaultNumberOfOptions={4}
-                pasteDelimiters={["\n", ","]}
-                showMoveButtons={true}
-                minOptions={1}
-                addOptionLabel={t("add_an_option")}
-                addOptionButtonColor="minimal"
-              />
-            </div>
-          ) : null}
-
-          <div className="w-[106px]">
-            <Controller
-              name={`${hookFieldNamespace}.required`}
-              control={hookForm.control}
-              defaultValue={routerField?.required}
-              render={({ field: { value, onChange } }) => {
-                return (
-                  <BooleanToggleGroupField
-                    variant="small"
-                    disabled={!!router}
-                    label={t("required")}
-                    value={value}
-                    onValueChange={onChange}
-                  />
-                );
-              }}
-            />
-          </div>
-        </div>
-      </FormCard>
-    </div>
-  );
-}
-
-const FormEdit = ({
-  hookForm,
-  form,
-  appUrl,
-}: {
-  hookForm: HookForm;
-  form: inferSSRProps<typeof getServerSideProps>["form"];
-  appUrl: string;
-}) => {
-  const fieldsNamespace = "fields";
-  const {
-    fields: hookFormFields,
-    append: appendHookFormField,
-    remove: removeHookFormField,
-    swap: swapHookFormField,
-    // eslint-disable-next-line @typescript-eslint/ban-ts-comment
-    //@ts-ignore https://github.com/react-hook-form/react-hook-form/issues/6679
-  } = useFieldArray({
-    control: hookForm.control,
-    name: fieldsNamespace,
-  });
-
-  const [animationRef] = useAutoAnimate<HTMLDivElement>();
-
-  const addField = () => {
-    appendHookFormField({
-      // eslint-disable-next-line @typescript-eslint/ban-ts-comment
-      //@ts-ignore
-      id: uuidv4(),
-      // This is same type from react-awesome-query-builder
-      type: "text",
-      label: "",
-    });
-  };
-
-  // hookForm.reset(form);
-  if (!form.fields) {
-    form.fields = [];
-  }
-  return hookFormFields.length ? (
-    <div className="w-full py-4 lg:py-8">
-      <div ref={animationRef} className="flex w-full flex-col rounded-md">
-        {hookFormFields.map((field, key) => {
-          return (
-            <Field
-              appUrl={appUrl}
-              fieldIndex={key}
-              hookForm={hookForm}
-              hookFieldNamespace={`${fieldsNamespace}.${key}`}
-              deleteField={{
-                check: () => hookFormFields.length > 1,
-                fn: () => {
-                  removeHookFormField(key);
-                },
-              }}
-              moveUp={{
-                check: () => key !== 0,
-                fn: () => {
-                  swapHookFormField(key, key - 1);
-                },
-              }}
-              moveDown={{
-                check: () => key !== hookFormFields.length - 1,
-                fn: () => {
-                  if (key === hookFormFields.length - 1) {
-                    return;
-                  }
-                  swapHookFormField(key, key + 1);
-                },
-              }}
-              key={field.id}
-            />
-          );
-        })}
-      </div>
-      {hookFormFields.length ? (
-        <div className={classNames("flex")}>
-          <Button data-testid="add-field" type="button" StartIcon="plus" color="secondary" onClick={addField}>
-            Add question
-          </Button>
-        </div>
-      ) : null}
-    </div>
-  ) : (
-    <div className="w-full py-4 lg:py-8">
-      {/* TODO: remake empty screen for V3 */}
-      <div className="border-sublte bg-muted flex flex-col items-center gap-6 rounded-xl border p-11">
-        <div className="mb-3 grid">
-          {/* Icon card - Top */}
-          <div className="bg-default border-subtle z-30 col-start-1 col-end-1 row-start-1 row-end-1 h-10 w-10 transform rounded-md border shadow-sm">
-            <div className="text-emphasis flex h-full items-center justify-center">
-              <Icon name="menu" className="text-emphasis h-4 w-4" />
-            </div>
-          </div>
-          {/* Left fanned card */}
-          <div
-            className="bg-default border-subtle z-20 col-start-1 col-end-1 row-start-1 row-end-1 h-10 w-10 rounded-md border shadow-sm"
-            style={{
-              transform: "translate(-12px, 2px) rotate(-6deg)",
-            }}
-          />
-          {/* Right fanned card */}
-          <div
-            className="bg-default border-subtle z-10 col-start-1 col-end-1 row-start-1 row-end-1 h-10 w-10 rounded-md border shadow-sm"
-            style={{
-              transform: "translate(12px, 2px) rotate(6deg)",
-            }}
-          />
-        </div>
-        <div>
-          <h1 className="text-emphasis text-emphasis text-center text-lg font-semibold">
-            Create your first question
-          </h1>
-          <p className="text-default mt-2 text-center text-sm leading-normal">
-            Fields are the form fields that the booker would see.
-          </p>
-        </div>
-        <Button data-testid="add-field" onClick={addField} StartIcon="plus" className="mt-6">
-          Add question
-        </Button>
-      </div>
-    </div>
-  );
-};
->>>>>>> e9b26921
 
 export default function FormEditPage({
   appUrl,
