--- conflicted
+++ resolved
@@ -61,23 +61,14 @@
   // - like a network error
   // - or he abandoned booking flow in between
   const formFillerId = formFillerIdRef.current;
-<<<<<<< HEAD
-  const decidedActionWithFormResponseRef = useRef<{
-    action: NonRouterRoute["action"];
-=======
   const chosenRouteWithFormResponseRef = useRef<{
     route: NonRouterRoute;
->>>>>>> 00ee1ef4
     response: FormResponse;
   }>();
   const router = useRouter();
 
   const onSubmit = (response: FormResponse) => {
-<<<<<<< HEAD
-    const decidedAction = processRoute({ form, response });
-=======
     const chosenRoute = findMatchingRoute({ form, response });
->>>>>>> 00ee1ef4
 
     if (!chosenRoute) {
       // This error should never happen as we ensure that fallback route is always there that matches always
@@ -115,13 +106,6 @@
         throw new Error("Routing Form fields must exist here");
       }
       const allURLSearchParams = getUrlSearchParamsToForward({
-<<<<<<< HEAD
-        formResponse: decidedActionWithFormResponse.response,
-        fields,
-        searchParams: new URLSearchParams(window.location.search),
-      });
-      const decidedAction = decidedActionWithFormResponse.action;
-=======
         formResponse: chosenRouteWithFormResponse.response,
         formResponseId: formResponse.id,
         fields,
@@ -131,7 +115,6 @@
       });
       const chosenRoute = chosenRouteWithFormResponse.route;
       const decidedAction = chosenRoute.action;
->>>>>>> 00ee1ef4
       sdkActionManager?.fire("routed", {
         actionType: decidedAction.type,
         actionValue: decidedAction.value,
