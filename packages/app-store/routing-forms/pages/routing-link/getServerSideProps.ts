import { orgDomainConfig } from "@calcom/features/ee/organizations/lib/orgDomains";
import type { Prisma } from "@calcom/prisma/client";
import { userMetadata } from "@calcom/prisma/zod-utils";
import type { AppGetServerSidePropsContext, AppPrisma } from "@calcom/types/AppGetServerSideProps";

import { enrichFormWithMigrationData } from "../../enrichFormWithMigrationData";
import { getSerializableForm } from "../../lib/getSerializableForm";

export function isAuthorizedToViewTheForm({
  user,
  currentOrgDomain,
}: {
  user: { metadata: Prisma.JsonValue; organization: { slug: string | null } | null };
  currentOrgDomain: string | null;
}) {
  const formUser = {
    ...user,
    metadata: userMetadata.parse(user.metadata),
  };

  if (!currentOrgDomain) {
    // If the form doesn't belong to an org user and we are on non-org domain, then obviously allow access
    if (!formUser.organization) {
      return true;
    }
    // Check if the form owner has been migrated to an org. If not(i.e. user is a new user that was directly added to an organization), then we can't allow access to his form on non-org domain
    if (!formUser.metadata?.migratedToOrgFrom) {
      return false;
    }
  } else if (currentOrgDomain !== formUser.organization?.slug) {
    // If on org domain,
    // We don't serve the form that is of another org
    // We don't serve the form that doesn't belong to any org
    return false;
  }
  return true;
}
export const getServerSideProps = async function getServerSideProps(
  context: AppGetServerSidePropsContext,
  prisma: AppPrisma
) {
  const { params } = context;
  if (!params) {
    return {
      notFound: true,
    };
  }
  const formId = params.appPages[0];
  if (!formId || params.appPages.length > 2) {
    return {
      notFound: true,
    };
  }
  const { currentOrgDomain } = orgDomainConfig(context.req);

  const isEmbed = params.appPages[1] === "embed";
  const { ProfileRepository } = await import("@calcom/lib/server/repository/profile");

  const form = await prisma.app_RoutingForms_Form.findFirst({
    where: {
      id: formId,
<<<<<<< HEAD
=======
      user: {
        ...ProfileRepository._getPrismaWhereForProfilesOfOrg({ orgSlug: currentOrgDomain }),
      },
>>>>>>> 4aa040d9
    },
    include: {
      user: {
        select: {
          organization: {
            select: {
              slug: true,
            },
          },
          username: true,
          theme: true,
          brandColor: true,
          darkBrandColor: true,
          metadata: true,
        },
      },
      team: {
        select: {
          metadata: true,
        },
      },
    },
  });

  if (!form || form.disabled) {
    return {
      notFound: true,
    };
  }

  if (!isAuthorizedToViewTheForm({ user: form.user, currentOrgDomain })) {
    return {
      notFound: true,
    };
  }
  return {
    props: {
      isEmbed,
      themeBasis: form.user.username,
      profile: {
        theme: form.user.theme,
        brandColor: form.user.brandColor,
        darkBrandColor: form.user.darkBrandColor,
      },
      form: await getSerializableForm({ form: enrichFormWithMigrationData(form) }),
    },
  };
};<|MERGE_RESOLUTION|>--- conflicted
+++ resolved
@@ -1,26 +1,27 @@
 import { orgDomainConfig } from "@calcom/features/ee/organizations/lib/orgDomains";
-import type { Prisma } from "@calcom/prisma/client";
+import type { Prisma, Profile } from "@calcom/prisma/client";
 import { userMetadata } from "@calcom/prisma/zod-utils";
 import type { AppGetServerSidePropsContext, AppPrisma } from "@calcom/types/AppGetServerSideProps";
 
 import { enrichFormWithMigrationData } from "../../enrichFormWithMigrationData";
 import { getSerializableForm } from "../../lib/getSerializableForm";
 
-export function isAuthorizedToViewTheForm({
+export async function isAuthorizedToViewTheForm({
   user,
   currentOrgDomain,
 }: {
-  user: { metadata: Prisma.JsonValue; organization: { slug: string | null } | null };
+  user: { metadata: Prisma.JsonValue; organization: { slug: string | null } | null; profiles: Profile[] };
   currentOrgDomain: string | null;
 }) {
   const formUser = {
     ...user,
     metadata: userMetadata.parse(user.metadata),
   };
+  const { UserRepository } = await import("@calcom/lib/server/repository/user");
 
   if (!currentOrgDomain) {
     // If the form doesn't belong to an org user and we are on non-org domain, then obviously allow access
-    if (!formUser.organization) {
+    if (!UserRepository.isAMemberOfAnyOrganization({ user: formUser })) {
       return true;
     }
     // Check if the form owner has been migrated to an org. If not(i.e. user is a new user that was directly added to an organization), then we can't allow access to his form on non-org domain
@@ -54,17 +55,10 @@
   const { currentOrgDomain } = orgDomainConfig(context.req);
 
   const isEmbed = params.appPages[1] === "embed";
-  const { ProfileRepository } = await import("@calcom/lib/server/repository/profile");
 
   const form = await prisma.app_RoutingForms_Form.findFirst({
     where: {
       id: formId,
-<<<<<<< HEAD
-=======
-      user: {
-        ...ProfileRepository._getPrismaWhereForProfilesOfOrg({ orgSlug: currentOrgDomain }),
-      },
->>>>>>> 4aa040d9
     },
     include: {
       user: {
@@ -74,6 +68,7 @@
               slug: true,
             },
           },
+          profiles: true,
           username: true,
           theme: true,
           brandColor: true,
@@ -95,7 +90,7 @@
     };
   }
 
-  if (!isAuthorizedToViewTheForm({ user: form.user, currentOrgDomain })) {
+  if (!(await isAuthorizedToViewTheForm({ user: form.user, currentOrgDomain }))) {
     return {
       notFound: true,
     };
