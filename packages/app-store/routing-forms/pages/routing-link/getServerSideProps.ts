--- conflicted
+++ resolved
@@ -24,14 +24,7 @@
   }
   const { currentOrgDomain } = orgDomainConfig(context.req);
 
-<<<<<<< HEAD
-  const isEmbed = params.appPages[1] === "embed";
-  if (context.query["flag.coep"] === "true") {
-    context.res.setHeader("Cross-Origin-Embedder-Policy", "require-corp");
-  }
-=======
   const isEmbed = appPages[1] === "embed";
->>>>>>> 00ee1ef4
 
   const form = await prisma.app_RoutingForms_Form.findFirst({
     where: {
