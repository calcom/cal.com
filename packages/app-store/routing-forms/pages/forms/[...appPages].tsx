--- conflicted
+++ resolved
@@ -110,15 +110,11 @@
               <Button color="primary" href={`${WEBAPP_URL}/settings/teams/new`}>
                 {t("upgrade")}
               </Button>
-<<<<<<< HEAD
               <Button
                 color="minimal"
                 className="text-inverted !bg-transparent opacity-50 hover:opacity-100"
                 href="https://go.cal.com/teams-video"
                 target="_blank">
-=======
-              <Button color="minimal" href="https://go.cal.com/teams-video" target="_blank">
->>>>>>> 63f51abd
                 {t("learn_more")}
               </Button>
             </ButtonGroup>
