// TODO: i18n
<<<<<<< HEAD
=======
import { useRouter } from "next/router";
import { useEffect } from "react";
import { useFormContext } from "react-hook-form";

>>>>>>> 11081cb5
import SkeletonLoaderTeamList from "@calcom/features/ee/teams/components/SkeletonloaderTeamList";
import { FilterResults } from "@calcom/features/filters/components/FilterResults";
import { TeamsFilter } from "@calcom/features/filters/components/TeamsFilter";
import { getTeamsFiltersFromQuery } from "@calcom/features/filters/lib/getTeamsFiltersFromQuery";
import Shell, { ShellMain } from "@calcom/features/shell/Shell";
import { UpgradeTip } from "@calcom/features/tips";
import { WEBAPP_URL } from "@calcom/lib/constants";
import useApp from "@calcom/lib/hooks/useApp";
import { useHasPaidPlan } from "@calcom/lib/hooks/useHasPaidPlan";
import { useLocale } from "@calcom/lib/hooks/useLocale";
import { trpc } from "@calcom/trpc/react";
import type {
  AppGetServerSidePropsContext,
  AppPrisma,
  AppSsrInit,
  AppUser,
} from "@calcom/types/AppGetServerSideProps";
import { Badge, ButtonGroup, EmptyScreen, List, ListLinkItem, Tooltip, Button } from "@calcom/ui";
import { CreateButtonWithTeamsList } from "@calcom/ui";
import {
  GitMerge,
  ExternalLink,
  Link as LinkIcon,
  Edit,
  Download,
  Code,
  Copy,
  Trash,
  Menu,
  MessageCircle,
  FileText,
  Shuffle,
  BarChart,
  CheckCircle,
  Mail,
} from "@calcom/ui/components/icon";

import type { inferSSRProps } from "@lib/types/inferSSRProps";

import {
  createAction,
  FormAction,
  FormActionsDropdown,
  FormActionsProvider,
} from "../../components/FormActions";
import type { RoutingFormWithResponseCount } from "../../components/SingleForm";
import { isFallbackRoute } from "../../lib/isFallbackRoute";

function NewFormButton() {
  const { t } = useLocale();
  const router = useRouter();
  return (
    <CreateButtonWithTeamsList
      subtitle={t("create_routing_form_on").toUpperCase()}
      data-testid="new-routing-form"
      createFunction={(teamId) => {
        createAction({ router, teamId: teamId ?? null });
      }}
    />
  );
}

export default function RoutingForms({
  appUrl,
}: inferSSRProps<typeof getServerSideProps> & {
  appUrl: string;
}) {
  const { t } = useLocale();
  const { hasPaidPlan } = useHasPaidPlan();

<<<<<<< HEAD
  const filters = getTeamsFiltersFromQuery(...Object.fromEntries(searchParams ?? new URLSearchParams()));
=======
  const hookForm = useFormContext<RoutingFormWithResponseCount>();
  useEffect(() => {
    hookForm.reset({});
    // eslint-disable-next-line react-hooks/exhaustive-deps
  }, []);
  const filters = getTeamsFiltersFromQuery(router.query);
>>>>>>> 11081cb5

  const queryRes = trpc.viewer.appRoutingForms.forms.useQuery({
    filters,
  });

  const { data: typeformApp } = useApp("typeform");
  const forms = queryRes.data?.filtered;
  const features = [
    {
      icon: <FileText className="h-5 w-5 text-orange-500" />,
      title: t("create_your_first_form"),
      description: t("create_your_first_form_description"),
    },
    {
      icon: <Shuffle className="h-5 w-5 text-lime-500" />,
      title: t("create_your_first_route"),
      description: t("route_to_the_right_person"),
    },
    {
      icon: <BarChart className="h-5 w-5 text-blue-500" />,
      title: t("reporting"),
      description: t("reporting_feature"),
    },
    {
      icon: <CheckCircle className="h-5 w-5 text-teal-500" />,
      title: t("test_routing_form"),
      description: t("test_preview_description"),
    },
    {
      icon: <Mail className="h-5 w-5 text-yellow-500" />,
      title: t("routing_forms_send_email_owner"),
      description: t("routing_forms_send_email_owner_description"),
    },
    {
      icon: <Download className="h-5 w-5 text-violet-500" />,
      title: t("download_responses"),
      description: t("download_responses_description"),
    },
  ];

  return (
    <ShellMain
      heading="Routing Forms"
      CTA={hasPaidPlan && forms?.length ? <NewFormButton /> : null}
      subtitle={t("routing_forms_description")}>
      <UpgradeTip
        title={t("teams_plan_required")}
        description={t("routing_forms_are_a_great_way")}
        features={features}
        background="/tips/routing-forms"
        isParentLoading={<SkeletonLoaderTeamList />}
        buttons={
          <div className="space-y-2 rtl:space-x-reverse sm:space-x-2">
            <ButtonGroup>
              <Button color="primary" href={`${WEBAPP_URL}/settings/teams/new`}>
                {t("upgrade")}
              </Button>
              <Button color="minimal" href="https://go.cal.com/teams-video" target="_blank">
                {t("learn_more")}
              </Button>
            </ButtonGroup>
          </div>
        }>
        <FormActionsProvider appUrl={appUrl}>
          <div className="-mx-4 md:-mx-8">
            <div className="mb-10 w-full px-4 pb-2 sm:px-6 md:px-8">
              <div className="flex">
                <TeamsFilter />
              </div>
              <FilterResults
                queryRes={queryRes}
                emptyScreen={
                  <EmptyScreen
                    Icon={GitMerge}
                    headline={t("create_your_first_form")}
                    description={t("create_your_first_form_description")}
                    buttonRaw={<NewFormButton />}
                  />
                }
                noResultsScreen={
                  <EmptyScreen
                    Icon={GitMerge}
                    headline={t("no_results_for_filter")}
                    description={t("change_filter_common")}
                  />
                }
                SkeletonLoader={SkeletonLoaderTeamList}>
                <div className="bg-default mb-16 overflow-hidden">
                  <List data-testid="routing-forms-list">
                    {forms?.map(({ form, readOnly }) => {
                      if (!form) {
                        return null;
                      }

                      const description = form.description || "";
                      form.routes = form.routes || [];
                      const fields = form.fields || [];
                      const userRoutes = form.routes.filter((route) => !isFallbackRoute(route));
                      return (
                        <ListLinkItem
                          key={form.id}
                          href={appUrl + "/form-edit/" + form.id}
                          heading={form.name}
                          disabled={readOnly}
                          subHeading={description}
                          className="space-x-2 rtl:space-x-reverse"
                          actions={
                            <>
                              {form.team?.name && (
                                <div className="border-r-2 border-neutral-300">
                                  <Badge className="ltr:mr-2 rtl:ml-2" variant="gray">
                                    {form.team.name}
                                  </Badge>
                                </div>
                              )}
                              <FormAction
                                disabled={readOnly}
                                className="self-center"
                                action="toggle"
                                routingForm={form}
                              />
                              <ButtonGroup combined>
                                <Tooltip content={t("preview")}>
                                  <FormAction
                                    action="preview"
                                    routingForm={form}
                                    target="_blank"
                                    StartIcon={ExternalLink}
                                    color="secondary"
                                    variant="icon"
                                  />
                                </Tooltip>
                                <FormAction
                                  routingForm={form}
                                  action="copyLink"
                                  color="secondary"
                                  variant="icon"
                                  StartIcon={LinkIcon}
                                  tooltip={t("copy_link_to_form")}
                                />
                                <FormAction
                                  routingForm={form}
                                  action="embed"
                                  color="secondary"
                                  variant="icon"
                                  StartIcon={Code}
                                  tooltip={t("embed")}
                                />
                                <FormActionsDropdown disabled={readOnly}>
                                  <FormAction
                                    action="edit"
                                    routingForm={form}
                                    color="minimal"
                                    className="!flex"
                                    StartIcon={Edit}>
                                    {t("edit")}
                                  </FormAction>
                                  <FormAction
                                    action="download"
                                    routingForm={form}
                                    color="minimal"
                                    StartIcon={Download}>
                                    {t("download_responses")}
                                  </FormAction>
                                  <FormAction
                                    action="duplicate"
                                    routingForm={form}
                                    color="minimal"
                                    className="w-full"
                                    StartIcon={Copy}>
                                    {t("duplicate")}
                                  </FormAction>
                                  {typeformApp?.isInstalled ? (
                                    <FormAction
                                      data-testid="copy-redirect-url"
                                      routingForm={form}
                                      action="copyRedirectUrl"
                                      color="minimal"
                                      type="button"
                                      StartIcon={LinkIcon}>
                                      {t("Copy Typeform Redirect Url")}
                                    </FormAction>
                                  ) : null}
                                  <FormAction
                                    action="_delete"
                                    routingForm={form}
                                    color="destructive"
                                    className="w-full"
                                    StartIcon={Trash}>
                                    {t("delete")}
                                  </FormAction>
                                </FormActionsDropdown>
                              </ButtonGroup>
                            </>
                          }>
                          <div className="flex flex-wrap gap-1">
                            <Badge variant="gray" startIcon={Menu}>
                              {fields.length} {fields.length === 1 ? "field" : "fields"}
                            </Badge>
                            <Badge variant="gray" startIcon={GitMerge}>
                              {userRoutes.length} {userRoutes.length === 1 ? "route" : "routes"}
                            </Badge>
                            <Badge variant="gray" startIcon={MessageCircle}>
                              {form._count.responses} {form._count.responses === 1 ? "response" : "responses"}
                            </Badge>
                          </div>
                        </ListLinkItem>
                      );
                    })}
                  </List>
                </div>
              </FilterResults>
            </div>
          </div>
        </FormActionsProvider>
      </UpgradeTip>
    </ShellMain>
  );
}

RoutingForms.getLayout = (page: React.ReactElement) => {
  return (
    <Shell withoutMain={true} hideHeadingOnMobile>
      {page}
    </Shell>
  );
};

export const getServerSideProps = async function getServerSideProps(
  context: AppGetServerSidePropsContext,
  prisma: AppPrisma,
  user: AppUser,
  ssrInit: AppSsrInit
) {
  if (!user) {
    return {
      redirect: {
        permanent: false,
        destination: "/auth/login",
      },
    };
  }
  const ssr = await ssrInit(context);

  const filters = getTeamsFiltersFromQuery(context.query);

  await ssr.viewer.appRoutingForms.forms.prefetch({
    filters,
  });
  // Prefetch this so that New Button is immediately available
  await ssr.viewer.teamsAndUserProfilesQuery.prefetch();
  return {
    props: {
      trpcState: ssr.dehydrate(),
    },
  };
};<|MERGE_RESOLUTION|>--- conflicted
+++ resolved
@@ -1,11 +1,8 @@
 // TODO: i18n
-<<<<<<< HEAD
-=======
 import { useRouter } from "next/router";
 import { useEffect } from "react";
 import { useFormContext } from "react-hook-form";
 
->>>>>>> 11081cb5
 import SkeletonLoaderTeamList from "@calcom/features/ee/teams/components/SkeletonloaderTeamList";
 import { FilterResults } from "@calcom/features/filters/components/FilterResults";
 import { TeamsFilter } from "@calcom/features/filters/components/TeamsFilter";
@@ -76,16 +73,12 @@
   const { t } = useLocale();
   const { hasPaidPlan } = useHasPaidPlan();
 
-<<<<<<< HEAD
-  const filters = getTeamsFiltersFromQuery(...Object.fromEntries(searchParams ?? new URLSearchParams()));
-=======
   const hookForm = useFormContext<RoutingFormWithResponseCount>();
   useEffect(() => {
     hookForm.reset({});
     // eslint-disable-next-line react-hooks/exhaustive-deps
   }, []);
   const filters = getTeamsFiltersFromQuery(router.query);
->>>>>>> 11081cb5
 
   const queryRes = trpc.viewer.appRoutingForms.forms.useQuery({
     filters,
