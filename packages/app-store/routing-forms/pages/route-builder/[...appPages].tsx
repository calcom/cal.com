"use client";

import { useAutoAnimate } from "@formkit/auto-animate/react";
import Link from "next/link";
import React, { useCallback, useState, useEffect } from "react";
import { Query, Builder, Utils as QbUtils } from "react-awesome-query-builder";
import type { ImmutableTree, BuilderProps, Config } from "react-awesome-query-builder";
import type { UseFormReturn } from "react-hook-form";

import Shell from "@calcom/features/shell/Shell";
import { areTheySiblingEntitites } from "@calcom/lib/entityPermissionUtils";
import { useLocale } from "@calcom/lib/hooks/useLocale";
import type { App_RoutingForms_Form } from "@calcom/prisma/client";
<<<<<<< HEAD
=======
import { SchedulingType } from "@calcom/prisma/client";
import type { RouterOutputs } from "@calcom/trpc/react";
>>>>>>> 90bcd711
import { trpc } from "@calcom/trpc/react";
import type { inferSSRProps } from "@calcom/types/inferSSRProps";
import {
  SelectField,
  FormCard,
  SelectWithValidation as Select,
  TextArea,
  TextField,
  Badge,
  Divider,
  Switch,
} from "@calcom/ui";

import type { RoutingFormWithResponseCount } from "../../components/SingleForm";
import SingleForm, {
  getServerSidePropsForSingleFormView as getServerSideProps,
} from "../../components/SingleForm";
import "../../components/react-awesome-query-builder/styles.css";
import { RoutingPages } from "../../lib/RoutingPages";
import { createFallbackRoute } from "../../lib/createFallbackRoute";
import {
  getQueryBuilderConfigForFormFields,
  getQueryBuilderConfigForAttributes,
  type FormFieldsQueryBuilderConfigWithRaqbFields,
  type AttributesQueryBuilderConfigWithRaqbFields,
} from "../../lib/getQueryBuilderConfig";
import isRouter from "../../lib/isRouter";
import type { SerializableForm } from "../../types/types";
import type { GlobalRoute, LocalRoute, SerializableRoute, Attribute } from "../../types/types";

type FormFieldsQueryBuilderState = {
  tree: ImmutableTree;
  config: FormFieldsQueryBuilderConfigWithRaqbFields;
};

type AttributesQueryBuilderState = {
  tree: ImmutableTree;
  config: AttributesQueryBuilderConfigWithRaqbFields;
};

type LocalRouteWithRaqbStates = LocalRoute & {
  formFieldsQueryBuilderState: FormFieldsQueryBuilderState;
  attributesQueryBuilderState: AttributesQueryBuilderState | null;
};

type Form = inferSSRProps<typeof getServerSideProps>["form"];

type Route = LocalRouteWithRaqbStates | GlobalRoute;

const RoundRobinContactOwnerOverrideSwitch = ({
  route,
  setAttributeRoutingConfig,
}: {
  route: LocalRouteWithRaqbStates;
  setAttributeRoutingConfig: (id: string, attributeRoutingConfig: Partial<AttributeRoutingConfig>) => void;
}) => {
  return (
    <div className="mt-4 flex flex-col">
      <Switch
        label={
          route.attributeRoutingConfig?.skipContactOwner
            ? "Contact owner will not be forced (can still be host if it matches the attributes and Round Robin criteria)"
            : "Contact owner will be the Round Robin host if available"
        }
        tooltip="Contact owner can only be used if the routed event has it enabled through Salesforce app"
        checked={route.attributeRoutingConfig?.skipContactOwner ?? false}
        onCheckedChange={(skipContactOwner) => {
          setAttributeRoutingConfig(route.id, {
            skipContactOwner,
          });
        }}
      />
    </div>
  );
};

type AttributesQueryValue = NonNullable<LocalRoute["attributesQueryValue"]>;
type FormFieldsQueryValue = LocalRoute["queryValue"];
type AttributeRoutingConfig = NonNullable<LocalRoute["attributeRoutingConfig"]>;

const hasRules = (route: Route) => {
  if (isRouter(route)) return false;
  route.queryValue.children1 && Object.keys(route.queryValue.children1).length;
};

const getEmptyRoute = (): Exclude<SerializableRoute, GlobalRoute> => {
  const uuid = QbUtils.uuid();
  const formFieldsQueryValue = { id: uuid, type: "group" } as FormFieldsQueryValue;
  const attributesQueryValue = { id: uuid, type: "group" } as AttributesQueryValue;

  return {
    id: uuid,
    action: {
      type: "eventTypeRedirectUrl",
      value: "",
    },
    // It is actually formFieldsQueryValue
    queryValue: formFieldsQueryValue,
    attributesQueryValue: attributesQueryValue,
  };
};

const buildEventsData = ({
  eventTypesByGroup,
  form,
  route,
}: {
  eventTypesByGroup: RouterOutputs["viewer"]["eventTypes"]["getByViewer"] | undefined;
  form: Form;
  route: Route;
}) => {
  const eventOptions: { label: string; value: string; eventTypeId: number }[] = [];
  const eventTypesMap = new Map<
    number,
    {
      schedulingType: SchedulingType | null;
    }
  >();
  eventTypesByGroup?.eventTypeGroups.forEach((group) => {
    const eventTypeValidInContext = areTheySiblingEntitites({
      entity1: {
        teamId: group.teamId ?? null,
        // group doesn't have userId. The query ensures that it belongs to the user only, if teamId isn't set. So, I am manually setting it to the form userId
        userId: form.userId,
      },
      entity2: {
        teamId: form.teamId ?? null,
        userId: form.userId,
      },
    });

    group.eventTypes.forEach((eventType) => {
      const uniqueSlug = `${group.profile.slug}/${eventType.slug}`;
      const isRouteAlreadyInUse = isRouter(route) ? false : uniqueSlug === route.action.value;

      // If Event is already in use, we let it be so as to not break the existing setup
      if (!isRouteAlreadyInUse && !eventTypeValidInContext) {
        return;
      }
      eventTypesMap.set(eventType.id, {
        schedulingType: eventType.schedulingType,
      });
      eventOptions.push({
        label: uniqueSlug,
        value: uniqueSlug,
        eventTypeId: eventType.id,
      });
    });
  });

  return { eventOptions, eventTypesMap };
};

const Route = ({
  form,
  route,
  routes,
  setRoute,
  setAttributeRoutingConfig,
  formFieldsQueryBuilderConfig,
  attributesQueryBuilderConfig,
  setRoutes,
  moveUp,
  moveDown,
  appUrl,
  disabled = false,
  fieldIdentifiers,
}: {
  form: Form;
  route: Route;
  routes: Route[];
  setRoute: (id: string, route: Partial<Route>) => void;
  setAttributeRoutingConfig: (id: string, attributeRoutingConfig: Partial<AttributeRoutingConfig>) => void;
  formFieldsQueryBuilderConfig: FormFieldsQueryBuilderConfigWithRaqbFields;
  attributesQueryBuilderConfig: AttributesQueryBuilderConfigWithRaqbFields | null;
  setRoutes: React.Dispatch<React.SetStateAction<Route[]>>;
  fieldIdentifiers: string[];
  moveUp?: { fn: () => void; check: () => boolean } | null;
  moveDown?: { fn: () => void; check: () => boolean } | null;
  appUrl: string;
  disabled?: boolean;
}) => {
  const { t } = useLocale();
  const isTeamForm = form.teamId !== null;
  const index = routes.indexOf(route);

  const { data: eventTypesByGroup, isLoading } = trpc.viewer.eventTypes.getByViewer.useQuery({
    forRoutingForms: true,
  });

  const { eventOptions, eventTypesMap } = buildEventsData({ eventTypesByGroup, form, route });

  // /team/{TEAM_SLUG}/{EVENT_SLUG} -> /team/{TEAM_SLUG}
  const eventTypePrefix =
    eventOptions.length !== 0
      ? eventOptions[0].value.substring(0, eventOptions[0].value.lastIndexOf("/") + 1)
      : "";

  const [customEventTypeSlug, setCustomEventTypeSlug] = useState<string>("");

  useEffect(() => {
    if (!isLoading) {
      const isCustom =
        !isRouter(route) && !eventOptions.find((eventOption) => eventOption.value === route.action.value);
      setCustomEventTypeSlug(isCustom && !isRouter(route) ? route.action.value.split("/").pop() ?? "" : "");
    }
  }, [isLoading]);

  const onChangeFormFieldsQuery = (
    route: Route,
    immutableTree: ImmutableTree,
    config: FormFieldsQueryBuilderConfigWithRaqbFields
  ) => {
    const jsonTree = QbUtils.getTree(immutableTree) as LocalRoute["queryValue"];
    setRoute(route.id, {
      formFieldsQueryBuilderState: { tree: immutableTree, config: config },
      queryValue: jsonTree,
    });
  };

  const onChangeTeamMembersQuery = (
    route: Route,
    immutableTree: ImmutableTree,
    config: AttributesQueryBuilderConfigWithRaqbFields
  ) => {
    const jsonTree = QbUtils.getTree(immutableTree);
    setRoute(route.id, {
      attributesQueryBuilderState: { tree: immutableTree, config: config },
      attributesQueryValue: jsonTree as AttributesQueryValue,
    });
  };

  const renderBuilder = useCallback(
    (props: BuilderProps) => (
      <div className="query-builder-container">
        <div className="query-builder qb-lite">
          <Builder {...props} />
        </div>
      </div>
    ),
    []
  );

  if (isRouter(route)) {
    return (
      <div>
        <FormCard
          moveUp={moveUp}
          moveDown={moveDown}
          deleteField={{
            check: () => routes.length !== 1,
            fn: () => {
              const newRoutes = routes.filter((r) => r.id !== route.id);
              setRoutes(newRoutes);
            },
          }}
          label={
            <div>
              <span className="mr-2">{`Route ${index + 1}`}</span>
            </div>
          }
          className="mb-6">
          <div className="-mt-3">
            <Link href={`${appUrl}/route-builder/${route.id}`}>
              <Badge variant="gray">
                <span className="font-semibold">{route.name}</span>
              </Badge>
            </Link>
            <p className="text-subtle mt-2 text-sm">
              Fields available in <span className="font-bold">{route.name}</span> will be added to this form.
            </p>
          </div>
        </FormCard>
      </div>
    );
  }

  const shouldShowFormFieldsQueryBuilder = (route.isFallback && hasRules(route)) || !route.isFallback;
  const eventTypeRedirectUrlOptions =
    eventOptions.length !== 0
      ? [{ label: t("custom"), value: "custom", eventTypeId: 0 }].concat(eventOptions)
      : [];

  const eventTypeRedirectUrlSelectedOption =
    eventOptions.length !== 0 && route.action.value !== ""
      ? eventOptions.find(
          (eventOption) => eventOption.value === route.action.value && !customEventTypeSlug.length
        ) || {
          label: t("custom"),
          value: "custom",
          eventTypeId: 0,
        }
      : undefined;

  const chosenEventTypeForRedirect = eventTypeRedirectUrlSelectedOption?.eventTypeId
    ? eventTypesMap.get(eventTypeRedirectUrlSelectedOption.eventTypeId)
    : null;

  const isRoundRobinEventSelectedForRedirect =
    chosenEventTypeForRedirect?.schedulingType === SchedulingType.ROUND_ROBIN;

  const formFieldsQueryBuilder = shouldShowFormFieldsQueryBuilder ? (
    <div>
      <span className="text-emphasis flex w-full items-center text-sm">
        For responses matching the following criteria(matches all by default)
      </span>
      <Query
        {...(formFieldsQueryBuilderConfig as unknown as Config)}
        value={route.formFieldsQueryBuilderState.tree}
        onChange={(immutableTree, formFieldsQueryBuilderConfig) => {
          onChangeFormFieldsQuery(
            route,
            immutableTree,
            formFieldsQueryBuilderConfig as unknown as FormFieldsQueryBuilderConfigWithRaqbFields
          );
        }}
        renderBuilder={renderBuilder}
      />
      <Divider className="mb-6 mt-6" />
    </div>
  ) : null;

  const attributesQueryBuilder =
    route.action?.type === "eventTypeRedirectUrl" && isTeamForm ? (
      <div className="mt-4">
        <span className="text-emphasis flex w-full items-center text-sm">
          and use only the Team Members that match the following criteria(matches all by default)
        </span>

        {isRoundRobinEventSelectedForRedirect ? (
          <RoundRobinContactOwnerOverrideSwitch
            route={route}
            setAttributeRoutingConfig={setAttributeRoutingConfig}
          />
        ) : null}

        <div className="mt-2">
          {route.attributesQueryBuilderState && attributesQueryBuilderConfig && (
            <Query
              {...(attributesQueryBuilderConfig as unknown as Config)}
              value={route.attributesQueryBuilderState.tree}
              onChange={(immutableTree, attributesQueryBuilderConfig) => {
                onChangeTeamMembersQuery(
                  route,
                  immutableTree,
                  attributesQueryBuilderConfig as unknown as AttributesQueryBuilderConfigWithRaqbFields
                );
              }}
              renderBuilder={renderBuilder}
            />
          )}
        </div>
      </div>
    ) : null;

  return (
    <FormCard
      className="mb-6"
      moveUp={moveUp}
      moveDown={moveDown}
      label={route.isFallback ? "Fallback Route" : `Route ${index + 1}`}
      deleteField={{
        check: () => routes.length !== 1 && !route.isFallback,
        fn: () => {
          const newRoutes = routes.filter((r) => r.id !== route.id);
          setRoutes(newRoutes);
        },
      }}>
      <div className="-mx-4 mb-4 flex w-full items-center sm:mx-0">
        <div className="cal-query-builder w-full ">
          {formFieldsQueryBuilder}
          <div>
            <div className="text-emphasis flex w-full items-center text-sm">
              <div className="flex flex-grow-0 whitespace-nowrap">
                <span>{t("send_booker_to")}</span>
              </div>
              <Select
                isDisabled={disabled}
                className="data-testid-select-routing-action block w-full flex-grow px-2"
                required
                value={RoutingPages.find((page) => page.value === route.action?.type)}
                onChange={(item) => {
                  if (!item) {
                    return;
                  }
                  const action: LocalRoute["action"] = {
                    type: item.value,
                    value: "",
                  };

                  if (action.type === "customPageMessage") {
                    action.value = "We are not ready for you yet :(";
                  } else {
                    action.value = "";
                  }

                  setRoute(route.id, { action });
                }}
                options={RoutingPages}
              />
              {route.action?.type ? (
                route.action?.type === "customPageMessage" ? (
                  <TextArea
                    required
                    disabled={disabled}
                    name="customPageMessage"
                    className="border-default flex w-full flex-grow"
                    value={route.action.value}
                    onChange={(e) => {
                      setRoute(route.id, { action: { ...route.action, value: e.target.value } });
                    }}
                  />
                ) : route.action?.type === "externalRedirectUrl" ? (
                  <TextField
                    disabled={disabled}
                    name="externalRedirectUrl"
                    className="border-default flex w-full flex-grow text-sm"
                    containerClassName="w-full mt-2"
                    type="url"
                    required
                    labelSrOnly
                    value={route.action.value}
                    onChange={(e) => {
                      setRoute(route.id, { action: { ...route.action, value: e.target.value } });
                    }}
                    placeholder="https://example.com"
                  />
                ) : (
                  <div className="block w-full">
                    <Select
                      required
                      isDisabled={disabled}
                      options={eventTypeRedirectUrlOptions}
                      onChange={(option) => {
                        if (!option) {
                          return;
                        }
                        if (option.value !== "custom") {
                          setRoute(route.id, {
                            action: { ...route.action, value: option.value },
                          });
                          setCustomEventTypeSlug("");
                        } else {
                          setRoute(route.id, { action: { ...route.action, value: "custom" } });
                          setCustomEventTypeSlug("");
                        }
                      }}
                      value={eventTypeRedirectUrlSelectedOption}
                    />
                    {eventOptions.length !== 0 &&
                    route.action.value !== "" &&
                    (!eventOptions.find((eventOption) => eventOption.value === route.action.value) ||
                      customEventTypeSlug.length) ? (
                      <>
                        <TextField
                          disabled={disabled}
                          className="border-default flex w-full flex-grow text-sm"
                          containerClassName="w-full mt-2"
                          addOnLeading={eventTypePrefix}
                          required
                          value={customEventTypeSlug}
                          onChange={(e) => {
                            setCustomEventTypeSlug(e.target.value);
                            setRoute(route.id, {
                              action: { ...route.action, value: `${eventTypePrefix}${e.target.value}` },
                            });
                          }}
                          placeholder="event-url"
                        />
                        <div className="mt-2 ">
                          <p className="text-subtle text-xs">
                            {fieldIdentifiers.length
                              ? t("field_identifiers_as_variables_with_example", {
                                  variable: `{${fieldIdentifiers[0]}}`,
                                })
                              : t("field_identifiers_as_variables")}
                          </p>
                        </div>
                      </>
                    ) : (
                      <></>
                    )}
                  </div>
                )
              ) : null}
            </div>
            {attributesQueryBuilder}
          </div>
        </div>
      </div>
    </FormCard>
  );
};

const buildState = <
  T extends
    | {
        queryValue: FormFieldsQueryValue;
        config: FormFieldsQueryBuilderConfigWithRaqbFields;
      }
    | {
        queryValue: AttributesQueryValue;
        config: AttributesQueryBuilderConfigWithRaqbFields;
      }
>({
  queryValue,
  config,
}: T) => ({
  tree: QbUtils.checkTree(QbUtils.loadTree(queryValue), config as unknown as Config),
  config,
});

const deserializeRoute = ({
  route,
  formFieldsQueryBuilderConfig,
  attributesQueryBuilderConfig,
}: {
  route: Exclude<SerializableRoute, GlobalRoute>;
  formFieldsQueryBuilderConfig: FormFieldsQueryBuilderConfigWithRaqbFields;
  attributesQueryBuilderConfig: AttributesQueryBuilderConfigWithRaqbFields | null;
}): Route => {
  const attributesQueryBuilderState =
    route.attributesQueryValue && attributesQueryBuilderConfig
      ? buildState({
          queryValue: route.attributesQueryValue,
          config: attributesQueryBuilderConfig,
        })
      : null;

  return {
    ...route,
    formFieldsQueryBuilderState: buildState({
      queryValue: route.queryValue,
      config: formFieldsQueryBuilderConfig,
    }),
    attributesQueryBuilderState,
  };
};

const Routes = ({
  form,
  hookForm,
  appUrl,
  attributes,
}: {
  form: inferSSRProps<typeof getServerSideProps>["form"];
  hookForm: UseFormReturn<RoutingFormWithResponseCount>;
  appUrl: string;
  attributes: Attribute[] | null;
}) => {
  const { routes: serializedRoutes } = hookForm.getValues();
  const { t } = useLocale();

  const formFieldsQueryBuilderConfig = getQueryBuilderConfigForFormFields(hookForm.getValues());
  const attributesQueryBuilderConfig = attributes
    ? getQueryBuilderConfigForAttributes({
        attributes: attributes,
        form: hookForm.getValues(),
      })
    : null;

  const [routes, setRoutes] = useState(() => {
    const transformRoutes = () => {
      const _routes = serializedRoutes || [getEmptyRoute()];
      _routes.forEach((r) => {
        if (isRouter(r)) return;
        if (!r.queryValue?.id) {
          r.queryValue = { id: QbUtils.uuid(), type: "group" } as LocalRoute["queryValue"];
        }
      });
      return _routes;
    };

    return transformRoutes().map((route) => {
      if (isRouter(route)) return route;
      return deserializeRoute({
        route,
        formFieldsQueryBuilderConfig,
        attributesQueryBuilderConfig,
      });
    });
  });

  const { data: allForms } = trpc.viewer.appRoutingForms.forms.useQuery();

  const notHaveAttributesQuery = ({ form }: { form: SerializableForm<App_RoutingForms_Form> }) => {
    return form.routes?.every((route) => {
      if (isRouter(route)) {
        return true;
      }
      return !route.attributesQueryValue;
    });
  };

  const availableRouters =
    allForms?.filtered
      .filter(({ form: router }) => {
        const routerValidInContext = areTheySiblingEntitites({
          entity1: {
            teamId: router.teamId ?? null,
            // group doesn't have userId. The query ensures that it belongs to the user only, if teamId isn't set. So, I am manually setting it to the form userId
            userId: router.userId,
          },
          entity2: {
            teamId: hookForm.getValues().teamId ?? null,
            userId: hookForm.getValues().userId,
          },
        });
        return router.id !== hookForm.getValues().id && routerValidInContext;
      })
      // We don't want to support picking forms that have attributes query. We can consider it later.
      // This is mainly because the Router picker feature is pretty much not used and we don't want to complicate things
      .filter(({ form }) => {
        return notHaveAttributesQuery({ form: form });
      })
      .map(({ form: router }) => {
        return {
          value: router.id,
          label: router.name,
          name: router.name,
          description: router.description,
          isDisabled: false,
        };
      }) || [];

  const isConnectedForm = (id: string) => form.connectedForms.map((f) => f.id).includes(id);

  const routerOptions = (
    [
      {
        label: "Create a New Route",
        value: "newRoute",
        name: null,
        description: null,
      },
    ] as {
      label: string;
      value: string;
      name: string | null;
      description: string | null;
      isDisabled?: boolean;
    }[]
  ).concat(
    availableRouters.map((r) => {
      // Reset disabled state
      r.isDisabled = false;

      // Can't select a form as router that is already a connected form. It avoids cyclic dependency
      if (isConnectedForm(r.value)) {
        r.isDisabled = true;
      }
      // A route that's already used, can't be reselected
      if (routes.find((route) => route.id === r.value)) {
        r.isDisabled = true;
      }
      return r;
    })
  );

  const [animationRef] = useAutoAnimate<HTMLDivElement>();

  const mainRoutes = routes.filter((route) => {
    if (isRouter(route)) return true;
    return !route.isFallback;
  });

  let fallbackRoute = routes.find((route) => {
    if (isRouter(route)) return false;
    return route.isFallback;
  });

  if (!fallbackRoute) {
    fallbackRoute = deserializeRoute({
      route: createFallbackRoute(),
      formFieldsQueryBuilderConfig,
      attributesQueryBuilderConfig,
    });
    setRoutes((routes) => {
      // Even though it's obvious that fallbackRoute is defined here but TypeScript just can't figure it out.
      // eslint-disable-next-line @typescript-eslint/no-non-null-assertion
      return [...routes, fallbackRoute!];
    });
    return null;
  } else if (routes.indexOf(fallbackRoute) !== routes.length - 1) {
    // Ensure fallback is last
    setRoutes((routes) => {
      // Even though it's obvious that fallbackRoute is defined here but TypeScript just can't figure it out.
      // eslint-disable-next-line @typescript-eslint/no-non-null-assertion
      return [...routes.filter((route) => route.id !== fallbackRoute!.id), fallbackRoute!];
    });
  }

  const setRoute = (id: string, route: Partial<Route>) => {
    const index = routes.findIndex((route) => route.id === id);
    const existingRoute = routes[index];
    const newRoutes = [...routes];
    newRoutes[index] = { ...existingRoute, ...route };
    setRoutes(newRoutes);
  };

  const setAttributeRoutingConfig = (id: string, attributeRoutingConfig: Partial<AttributeRoutingConfig>) => {
    const existingRoute = routes.find((route) => route.id === id);
    if (!existingRoute) {
      throw new Error("Route not found");
    }

    const existingAttributeRoutingConfig =
      "attributeRoutingConfig" in existingRoute ? existingRoute.attributeRoutingConfig : {};

    setRoute(id, {
      attributeRoutingConfig: { ...existingAttributeRoutingConfig, ...attributeRoutingConfig },
    });
  };

  const swap = (from: number, to: number) => {
    setRoutes((routes) => {
      const newRoutes = [...routes];
      const routeToSwap = newRoutes[from];
      newRoutes[from] = newRoutes[to];
      newRoutes[to] = routeToSwap;
      return newRoutes;
    });
  };

  const routesToSave = routes.map((route) => {
    if (isRouter(route)) {
      return route;
    }
    return {
      id: route.id,
      attributeRoutingConfig: route.attributeRoutingConfig,
      action: route.action,
      isFallback: route.isFallback,
      queryValue: route.queryValue,
      attributesQueryValue: route.attributesQueryValue,
    };
  });

  hookForm.setValue("routes", routesToSave);

  const fields = hookForm.getValues("fields");

  const fieldIdentifiers = fields ? fields.map((field) => field.identifier ?? field.label) : [];

  return (
    <div className="bg-default border-subtle flex flex-col-reverse rounded-md border p-8 md:flex-row">
      <div ref={animationRef} className="w-full ltr:mr-2 rtl:ml-2">
        {mainRoutes.map((route, key) => {
          return (
            <Route
              form={form}
              appUrl={appUrl}
              key={route.id}
              formFieldsQueryBuilderConfig={formFieldsQueryBuilderConfig}
              attributesQueryBuilderConfig={attributesQueryBuilderConfig}
              route={route}
              fieldIdentifiers={fieldIdentifiers}
              moveUp={{
                check: () => key !== 0,
                fn: () => {
                  swap(key, key - 1);
                },
              }}
              moveDown={{
                // routes.length - 1 is fallback route always. So, routes.length - 2 is the last item that can be moved down
                check: () => key !== routes.length - 2,
                fn: () => {
                  swap(key, key + 1);
                },
              }}
              routes={routes}
              setRoute={setRoute}
              setAttributeRoutingConfig={setAttributeRoutingConfig}
              setRoutes={setRoutes}
            />
          );
        })}
        <SelectField
          placeholder={t("select_a_router")}
          containerClassName="mb-6 data-testid-select-router"
          isOptionDisabled={(option) => !!option.isDisabled}
          label={t("add_a_new_route")}
          options={routerOptions}
          key={mainRoutes.length}
          onChange={(option) => {
            if (!option) {
              return;
            }
            const router = option.value;
            if (router === "newRoute") {
              const newEmptyRoute = getEmptyRoute();
              const newRoutes = [
                ...routes,
                {
                  ...newEmptyRoute,
                  formFieldsQueryBuilderState: buildState({
                    queryValue: newEmptyRoute.queryValue,
                    config: formFieldsQueryBuilderConfig,
                  }),
                  attributesQueryBuilderState:
                    attributesQueryBuilderConfig && newEmptyRoute.attributesQueryValue
                      ? buildState({
                          queryValue: newEmptyRoute.attributesQueryValue,
                          config: attributesQueryBuilderConfig,
                        })
                      : null,
                },
              ];

              setRoutes(newRoutes);
            } else {
              const routerId = router;
              if (!routerId) {
                return;
              }
              setRoutes([
                ...routes,
                {
                  isRouter: true,
                  id: routerId,
                  name: option.name,
                  description: option.description,
                } as Route,
              ]);
            }
          }}
        />

        <div>
          <Route
            form={form}
            formFieldsQueryBuilderConfig={formFieldsQueryBuilderConfig}
            attributesQueryBuilderConfig={attributesQueryBuilderConfig}
            route={fallbackRoute}
            routes={routes}
            setRoute={setRoute}
            setRoutes={setRoutes}
            appUrl={appUrl}
            fieldIdentifiers={fieldIdentifiers}
            setAttributeRoutingConfig={setAttributeRoutingConfig}
          />
        </div>
      </div>
    </div>
  );
};

export default function RouteBuilder({
  form,
  appUrl,
  enrichedWithUserProfileForm,
}: inferSSRProps<typeof getServerSideProps> & { appUrl: string }) {
  return (
    <SingleForm
      form={form}
      appUrl={appUrl}
      enrichedWithUserProfileForm={enrichedWithUserProfileForm}
<<<<<<< HEAD
      Page={({ hookForm, form }) => {
        // eslint-disable-next-line react-hooks/rules-of-hooks
=======
      Page={function Page({ hookForm, form }) {
>>>>>>> 90bcd711
        const { t } = useLocale();
        const values = hookForm.getValues();
        const { data: attributes, isPending: isAttributesLoading } =
          trpc.viewer.appRoutingForms.getAttributesForTeam.useQuery(
            { teamId: values.teamId! },
            { enabled: !!values.teamId }
          );
        // If hookForm hasn't been initialized, don't render anything
        // This is important here because some states get initialized which aren't reset when the hookForm is reset with the form values and they don't get the updated values
        if (!hookForm.getValues().id) {
          return null;
        }

        // Only team form needs attributes
        if (values.teamId) {
          if (isAttributesLoading) {
            return <div>Loading...</div>;
          }
          if (!attributes) {
            return <div>{t("something_went_wrong")}</div>;
          }
        }

        return (
          <div className="route-config">
            <Routes hookForm={hookForm} appUrl={appUrl} form={form} attributes={attributes || null} />
          </div>
        );
      }}
    />
  );
}

RouteBuilder.getLayout = (page: React.ReactElement) => {
  return (
    <Shell backPath="/apps/routing-forms/forms" withoutMain={true}>
      {page}
    </Shell>
  );
};

export { getServerSideProps };<|MERGE_RESOLUTION|>--- conflicted
+++ resolved
@@ -11,11 +11,8 @@
 import { areTheySiblingEntitites } from "@calcom/lib/entityPermissionUtils";
 import { useLocale } from "@calcom/lib/hooks/useLocale";
 import type { App_RoutingForms_Form } from "@calcom/prisma/client";
-<<<<<<< HEAD
-=======
 import { SchedulingType } from "@calcom/prisma/client";
 import type { RouterOutputs } from "@calcom/trpc/react";
->>>>>>> 90bcd711
 import { trpc } from "@calcom/trpc/react";
 import type { inferSSRProps } from "@calcom/types/inferSSRProps";
 import {
@@ -873,12 +870,7 @@
       form={form}
       appUrl={appUrl}
       enrichedWithUserProfileForm={enrichedWithUserProfileForm}
-<<<<<<< HEAD
-      Page={({ hookForm, form }) => {
-        // eslint-disable-next-line react-hooks/rules-of-hooks
-=======
       Page={function Page({ hookForm, form }) {
->>>>>>> 90bcd711
         const { t } = useLocale();
         const values = hookForm.getValues();
         const { data: attributes, isPending: isAttributesLoading } =
