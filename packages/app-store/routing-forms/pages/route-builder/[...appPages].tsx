"use client";

<<<<<<< HEAD
import { Icon } from "@calid/features/ui/components/icon";



=======
import { Textarea as TextArea, Icon } from "@calid/features/ui";
>>>>>>> 3e7d0041
import { useAutoAnimate } from "@formkit/auto-animate/react";
import type { Prisma } from "@prisma/client";
import Link from "next/link";
import React, { useCallback, useState, useEffect } from "react";
import { Query, Builder, Utils as QbUtils } from "react-awesome-query-builder";
import type { ImmutableTree, BuilderProps, Config } from "react-awesome-query-builder";
import type { JsonTree } from "react-awesome-query-builder";
import type { UseFormReturn } from "react-hook-form";
import { Toaster } from "sonner";
import type { z } from "zod";

import { useOrgBranding } from "@calcom/features/ee/organizations/context/provider";
import { areTheySiblingEntities } from "@calcom/lib/entityPermissionUtils.shared";
import { useLocale } from "@calcom/lib/hooks/useLocale";
import { buildEmptyQueryValue, raqbQueryValueUtils } from "@calcom/lib/raqb/raqbUtils";
import { SchedulingType } from "@calcom/prisma/client";
import type { RouterOutputs } from "@calcom/trpc/react";
import { trpc } from "@calcom/trpc/react";
import type { inferSSRProps } from "@calcom/types/inferSSRProps";
import classNames from "@calcom/ui/classNames";
import { Badge } from "@calcom/ui/components/badge";
// import { Button } from "@calcom/ui/components/button";
import { FormCard } from "@calcom/ui/components/card";
import { SelectWithValidation as Select } from "@calcom/ui/components/form";
// import { TextField } from "@calcom/ui/components/form";
import { SelectField } from "@calcom/ui/components/form";
import { Switch } from "@calcom/ui/components/form";
import type { IconName } from "@calcom/ui/components/icon";

import { routingFormAppComponents } from "../../appComponents";
import DynamicAppComponent from "../../components/DynamicAppComponent";
import SingleForm from "../../components/SingleForm";
import { EmptyState } from "../../components/_components/EmptyState";
import { RoutingSkeleton } from "../../components/_components/RoutingSkeleton";
import type { getServerSidePropsForSingleFormView as getServerSideProps } from "../../components/getServerSidePropsSingleForm";
import {
  withRaqbSettingsAndWidgets,
  ConfigFor,
} from "../../components/react-awesome-query-builder/config/uiConfig";
import { RoutingPages } from "../../lib/RoutingPages";
import { createFallbackRoute } from "../../lib/createFallbackRoute";
import getEventTypeAppMetadata from "../../lib/getEventTypeAppMetadata";
import {
  getQueryBuilderConfigForFormFields,
  getQueryBuilderConfigForAttributes,
  type FormFieldsQueryBuilderConfigWithRaqbFields,
  type AttributesQueryBuilderConfigWithRaqbFields,
  isDynamicOperandField,
} from "../../lib/getQueryBuilderConfig";
import isRouter from "../../lib/isRouter";
import type { RoutingFormWithResponseCount } from "../../types/types";
import type {
  GlobalRoute,
  LocalRoute,
  SerializableRoute,
  Attribute,
  EditFormRoute,
  AttributeRoutingConfig,
} from "../../types/types";
import type { zodRoutes } from "../../zod";
import { RouteActionType } from "../../zod";

type EventTypesByGroup = RouterOutputs["viewer"]["eventTypes"]["getByViewer"];

type Form = inferSSRProps<typeof getServerSideProps>["form"];

type SetRoute = (id: string, route: Partial<EditFormRoute>) => void;

type AttributesQueryValue = NonNullable<LocalRoute["attributesQueryValue"]>;
type FormFieldsQueryValue = LocalRoute["queryValue"];

/**
 * We need eventTypeId in every redirect url action now for Rerouting to work smoothly.
 * This hook ensures that it is there as soon as someone lands on a Routing Form and next save would automatically update it for them.
 */
function useEnsureEventTypeIdInRedirectUrlAction({
  route,
  eventOptions,
  setRoute,
}: {
  route: EditFormRoute;
  eventOptions: { label: string; value: string; eventTypeId: number }[];
  setRoute: SetRoute;
}) {
  useEffect(() => {
    if (isRouter(route)) {
      return;
    }

    if (
      route.action.type !== RouteActionType.EventTypeRedirectUrl ||
      // Must not be set already. Could be zero as well for custom
      route.action.eventTypeId !== undefined
    ) {
      return;
    }

    const matchingOption = eventOptions.find((eventOption) => eventOption.value === route.action.value);
    if (!matchingOption) {
      return;
    }
    setRoute(route.id, {
      action: { ...route.action, eventTypeId: matchingOption.eventTypeId },
    });
  }, [eventOptions, setRoute, route.id, (route as unknown as any).action?.value]);
}

const hasRules = (route: EditFormRoute) => {
  if (isRouter(route)) return false;
  route.queryValue.children1 && Object.keys(route.queryValue.children1).length;
};

function getEmptyQueryValue() {
  return buildEmptyQueryValue();
}

const getEmptyRoute = (): Exclude<SerializableRoute, GlobalRoute> => {
  const uuid = QbUtils.uuid();
  const formFieldsQueryValue = getEmptyQueryValue() as FormFieldsQueryValue;
  const attributesQueryValue = getEmptyQueryValue() as AttributesQueryValue;
  const fallbackAttributesQueryValue = getEmptyQueryValue() as AttributesQueryValue;

  return {
    id: uuid,
    action: {
      type: RouteActionType.EventTypeRedirectUrl,
      value: "",
    },
    // It is actually formFieldsQueryValue
    queryValue: formFieldsQueryValue,
    attributesQueryValue: attributesQueryValue,
    fallbackAttributesQueryValue: fallbackAttributesQueryValue,
  };
};

const buildEventsData = ({
  eventTypesByGroup,
  form,
  route,
}: {
  eventTypesByGroup: EventTypesByGroup | undefined;
  form: Form;
  route: EditFormRoute;
}) => {
  const eventOptions: {
    label: string;
    value: string;
    eventTypeId: number;
    eventTypeAppMetadata?: Record<string, any>;
    isRRWeightsEnabled: boolean;
  }[] = [];
  const eventTypesMap = new Map<
    number,
    {
      schedulingType: SchedulingType | null;
      eventTypeAppMetadata?: Record<string, any>;
    }
  >();
  eventTypesByGroup?.eventTypeGroups.forEach((group) => {
    const eventTypeValidInContext = areTheySiblingEntities({
      entity1: {
        teamId: group.teamId ?? null,
        // group doesn't have userId. The query ensures that it belongs to the user only, if teamId isn't set. So, I am manually setting it to the form userId
        userId: form.userId,
      },
      entity2: {
        teamId: form.teamId ?? null,
        userId: form.userId,
      },
    });

    group.eventTypes.forEach((eventType) => {
      if (eventType.teamId && eventType.schedulingType === SchedulingType.MANAGED) {
        return;
      }
      const uniqueSlug = `${group.profile.slug}/${eventType.slug}`;
      const isRouteAlreadyInUse = isRouter(route) ? false : uniqueSlug === route.action.value;

      // If Event is already in use, we let it be so as to not break the existing setup
      if (!isRouteAlreadyInUse && !eventTypeValidInContext) {
        return;
      }

      // Pass app data that works with routing forms
      const eventTypeAppMetadata = getEventTypeAppMetadata(eventType.metadata as Prisma.JsonValue);

      eventTypesMap.set(eventType.id, {
        eventTypeAppMetadata,
        schedulingType: eventType.schedulingType,
      });
      eventOptions.push({
        label: uniqueSlug,
        value: uniqueSlug,
        eventTypeId: eventType.id,
        eventTypeAppMetadata,
        isRRWeightsEnabled: eventType.isRRWeightsEnabled,
      });
    });
  });

  return { eventOptions, eventTypesMap };
};

const isValidAttributeIdForWeights = ({
  attributeIdForWeights,
  jsonTree,
}: {
  attributeIdForWeights: string;
  jsonTree: JsonTree;
}) => {
  if (!attributeIdForWeights || !jsonTree.children1) {
    return false;
  }

  return Object.values(jsonTree.children1).some((rule) => {
    if (rule.type !== "rule" || rule?.properties?.field !== attributeIdForWeights) {
      return false;
    }

    const values = rule.properties.value.flat();
    return values.length === 1 && values.some((value: string) => isDynamicOperandField(value));
  });
};

const WeightedAttributesSelector = ({
  attributes,
  route,
  eventTypeRedirectUrlSelectedOption,
  setRoute,
}: {
  attributes?: Attribute[];
  route: EditFormRoute;
  eventTypeRedirectUrlSelectedOption: { isRRWeightsEnabled: boolean } | undefined;
  setRoute: SetRoute;
}) => {
  const [attributeIdForWeights, setAttributeIdForWeights] = useState(
    "attributeIdForWeights" in route ? route.attributeIdForWeights : undefined
  );

  const { t } = useLocale();
  if (isRouter(route)) {
    return null;
  }

  let attributesWithWeightsEnabled: Attribute[] = [];

  if (eventTypeRedirectUrlSelectedOption?.isRRWeightsEnabled) {
    const validatedQueryValue = route.attributesQueryBuilderState?.tree
      ? QbUtils.getTree(route.attributesQueryBuilderState.tree)
      : null;

    if (
      validatedQueryValue &&
      raqbQueryValueUtils.isQueryValueARuleGroup(validatedQueryValue) &&
      validatedQueryValue.children1
    ) {
      const attributeIds = Object.values(validatedQueryValue.children1).map((rule) => {
        if (rule.type === "rule" && rule?.properties?.field) {
          if (
            rule.properties.value.flat().length == 1 &&
            rule.properties.value.flat().some((value) => isDynamicOperandField(value))
          ) {
            return rule.properties.field;
          }
        }
      });

      attributesWithWeightsEnabled = attributes
        ? attributes.filter(
            (attribute) =>
              attribute.isWeightsEnabled && attributeIds.find((attributeId) => attributeId === attribute.id)
          )
        : [];
    }
  }

  const onChangeAttributeIdForWeights = (
    route: EditFormRoute & { attributeIdForWeights?: string },
    attributeIdForWeights?: string
  ) => {
    setRoute(route.id, {
      attributeIdForWeights,
    });
  };

  return attributesWithWeightsEnabled.length > 0 ? (
    <div className="bg-default border-subtle mt-4 rounded-2xl border px-4 py-2">
      <>
        <div className="flex items-center justify-between">
          <div className="flex items-center gap-0.5">
            <div className="border-subtle rounded-lg border p-1">
              <Icon name="globe" className="text-subtle h-4 w-4" />
            </div>
            <div className="flex flex-col">
              <span className="text-emphasis ml-2 text-sm font-medium">{t("use_attribute_weights")}</span>
              <span className="text-subtle ml-2 text-sm">{t("if_enabled_ignore_event_type_weights")}</span>
            </div>
          </div>
          <Switch
            size="sm"
            checked={!!attributeIdForWeights}
            onCheckedChange={(checked) => {
              const attributeId = checked ? attributesWithWeightsEnabled[0].id : undefined;
              setAttributeIdForWeights(attributeId);
              onChangeAttributeIdForWeights(route, attributeId);
            }}
          />
        </div>
        <div className="bg-muted mt-1 rounded-xl p-2">
          {!!attributeIdForWeights ? (
            <SelectField
              size="sm"
              containerClassName="data-testid-select-router"
              label={t("attribute_for_weights")}
              labelProps={{ className: "sr-only" }}
              options={attributesWithWeightsEnabled.map((attribute) => {
                return { value: attribute.id, label: attribute.name };
              })}
              value={{
                value: attributeIdForWeights,
                label: attributesWithWeightsEnabled.find(
                  (attribute) => attribute.id === attributeIdForWeights
                )?.name,
              }}
              onChange={(option) => {
                if (option) {
                  setAttributeIdForWeights(option.value);
                  onChangeAttributeIdForWeights(route, option.value);
                }
              }}
            />
          ) : (
            <></>
          )}
        </div>
      </>
    </div>
  ) : null;
};

const Route = ({
  form,
  route,
  routes,
  setRoute,
  setAttributeRoutingConfig,
  formFieldsQueryBuilderConfig,
  attributesQueryBuilderConfig,
  setRoutes,
  moveUp,
  moveDown,
  appUrl,
  disabled = false,
  fieldIdentifiers,
  eventTypesByGroup,
  attributes,
  cardOptions,
}: {
  form: Form;
  route: EditFormRoute;
  routes: EditFormRoute[];
  setRoute: SetRoute;
  setAttributeRoutingConfig: (id: string, attributeRoutingConfig: Partial<AttributeRoutingConfig>) => void;
  formFieldsQueryBuilderConfig: FormFieldsQueryBuilderConfigWithRaqbFields;
  attributesQueryBuilderConfig: AttributesQueryBuilderConfigWithRaqbFields | null;
  setRoutes: React.Dispatch<React.SetStateAction<EditFormRoute[]>>;
  fieldIdentifiers: string[];
  moveUp?: { fn: () => void; check: () => boolean } | null;
  moveDown?: { fn: () => void; check: () => boolean } | null;
  appUrl: string;
  disabled?: boolean;
  eventTypesByGroup: EventTypesByGroup;
  attributes?: Attribute[];
  cardOptions?: {
    collapsible?: boolean;
    leftIcon?: IconName;
  };
}) => {
  const { t } = useLocale();
  const isTeamForm = form.teamId !== null;
  const index = routes.indexOf(route);

  const { eventOptions } = buildEventsData({ eventTypesByGroup, form, route });

  const orgBranding = useOrgBranding();
  const isOrganization = !!orgBranding;

  // /team/{TEAM_SLUG}/{EVENT_SLUG} -> /team/{TEAM_SLUG}
  const eventTypePrefix =
    eventOptions.length !== 0
      ? eventOptions[0].value.substring(0, eventOptions[0].value.lastIndexOf("/") + 1)
      : "";

  const [customEventTypeSlug, setCustomEventTypeSlug] = useState<string>("");

  useEffect(() => {
    const isCustom =
      !isRouter(route) && !eventOptions.find((eventOption) => eventOption.value === route.action.value);
    setCustomEventTypeSlug(isCustom && !isRouter(route) ? route.action.value.split("/").pop() ?? "" : "");
  }, []);

  useEnsureEventTypeIdInRedirectUrlAction({
    route,
    eventOptions,
    setRoute,
  });

  const onChangeFormFieldsQuery = (
    route: EditFormRoute,
    immutableTree: ImmutableTree,
    config: FormFieldsQueryBuilderConfigWithRaqbFields
  ) => {
    const jsonTree = QbUtils.getTree(immutableTree) as LocalRoute["queryValue"];
    setRoute(route.id, {
      formFieldsQueryBuilderState: { tree: immutableTree, config: config },
      queryValue: jsonTree,
    });
  };

  const setAttributeIdForWeights = (attributeIdForWeights: string | undefined) => {
    setRoute(route.id, {
      attributeIdForWeights,
    });
  };

  const onChangeTeamMembersQuery = (
    route: EditFormRoute,
    immutableTree: ImmutableTree,
    config: AttributesQueryBuilderConfigWithRaqbFields
  ) => {
    const jsonTree = QbUtils.getTree(immutableTree);
    const attributeIdForWeights = isRouter(route) ? null : route.attributeIdForWeights;
    const _isValidAttributeIdForWeights =
      attributeIdForWeights && isValidAttributeIdForWeights({ attributeIdForWeights, jsonTree });

    if (attributeIdForWeights && !_isValidAttributeIdForWeights) {
      setAttributeIdForWeights(undefined);
    }

    setRoute(route.id, {
      attributesQueryBuilderState: { tree: immutableTree, config: config },
      attributesQueryValue: jsonTree as AttributesQueryValue,
      attributeIdForWeights: _isValidAttributeIdForWeights ? attributeIdForWeights : undefined,
    });
  };

  const onChangeFallbackTeamMembersQuery = (
    route: EditFormRoute,
    immutableTree: ImmutableTree,
    config: AttributesQueryBuilderConfigWithRaqbFields
  ) => {
    const jsonTree = QbUtils.getTree(immutableTree);
    setRoute(route.id, {
      fallbackAttributesQueryBuilderState: { tree: immutableTree, config: config },
      fallbackAttributesQueryValue: jsonTree as AttributesQueryValue,
    });
  };

  const renderBuilder = useCallback(
    (props: BuilderProps) => (
      <div className="query-builder-container">
        <div className="query-builder qb-lite">
          <Builder {...props} />
        </div>
      </div>
    ),
    []
  );

  if (isRouter(route)) {
    return (
      <div>
        <FormCard
          leftIcon={cardOptions?.leftIcon}
          collapsible={cardOptions?.collapsible}
          moveUp={moveUp}
          moveDown={moveDown}
          deleteField={{
            check: () => routes.length !== 1,
            fn: () => {
              const newRoutes = routes.filter((r) => r.id !== route.id);
              setRoutes(newRoutes);
            },
          }}
          isLabelEditable={false}
          label={route.name ?? `Route ${index + 1}`}
          className="mb-6">
          <div className="-mt-3">
            <Link href={`${appUrl}/route-builder/${route.id}`}>
              <Badge variant="gray">
                <span className="font-semibold">{route.name}</span>
              </Badge>
            </Link>
            <p className="text-subtle mt-2 text-sm">
              Fields available in <span className="font-bold">{route.name}</span> will be added to this form.
            </p>
          </div>
        </FormCard>
      </div>
    );
  }

  const shouldShowFormFieldsQueryBuilder = (route.isFallback && hasRules(route)) || !route.isFallback;
  const eventTypeRedirectUrlOptions =
    eventOptions.length !== 0
      ? [{ label: t("custom"), value: "custom", eventTypeId: 0, isRRWeightsEnabled: false }].concat(
          eventOptions
        )
      : [];

  const eventTypeRedirectUrlSelectedOption =
    eventOptions.length !== 0 && route.action.value !== ""
      ? eventOptions.find(
          (eventOption) => eventOption.value === route.action.value && !customEventTypeSlug.length
        ) || {
          label: t("custom"),
          value: "custom",
          eventTypeId: 0,
          isRRWeightsEnabled: false,
        }
      : undefined;

  const formFieldsQueryBuilder = shouldShowFormFieldsQueryBuilder ? (
    <div className="bg-default cal-query-builder-container mt-2 rounded-2xl p-2">
      <Query
        {...withRaqbSettingsAndWidgets({
          config: formFieldsQueryBuilderConfig,
          configFor: ConfigFor.FormFields,
        })}
        value={route.formFieldsQueryBuilderState.tree}
        onChange={(immutableTree, formFieldsQueryBuilderConfig) => {
          onChangeFormFieldsQuery(
            route,
            immutableTree,
            formFieldsQueryBuilderConfig as unknown as FormFieldsQueryBuilderConfigWithRaqbFields
          );
        }}
        renderBuilder={renderBuilder}
      />
    </div>
  ) : null;

  const attributesQueryBuilderConfigWithRaqbSettingsAndWidgets = attributesQueryBuilderConfig
    ? withRaqbSettingsAndWidgets({
        config: attributesQueryBuilderConfig,
        configFor: ConfigFor.Attributes,
      })
    : null;

  const attributesQueryBuilder =
    // team member attributes are only available for organization teams
    route.action?.type === RouteActionType.EventTypeRedirectUrl && isTeamForm && isOrganization ? (
      <div className="mt-4">
        {/* TODO: */}
        {eventTypeRedirectUrlSelectedOption?.eventTypeAppMetadata &&
        "salesforce" in eventTypeRedirectUrlSelectedOption.eventTypeAppMetadata ? (
          <div className="mt-4 px-2.5">
            <DynamicAppComponent
              componentMap={routingFormAppComponents}
              slug="salesforce"
              appData={eventTypeRedirectUrlSelectedOption?.eventTypeAppMetadata["salesforce"]}
              route={route}
              setAttributeRoutingConfig={setAttributeRoutingConfig}
            />
          </div>
        ) : null}

        <div className="bg-default border-subtle cal-query-builder-container mt-2 rounded-2xl border p-2">
          <div className="ml-2 flex items-center gap-0.5">
            <div className="border-subtle rounded-lg border p-1">
              <Icon name="user-check" className="text-subtle h-4 w-4" />
            </div>
            <span className="text-emphasis ml-2 text-sm font-medium">
              And connect with specific team members
            </span>
          </div>
          {route.attributesQueryBuilderState && attributesQueryBuilderConfigWithRaqbSettingsAndWidgets && (
            <Query
              {...attributesQueryBuilderConfigWithRaqbSettingsAndWidgets}
              value={route.attributesQueryBuilderState.tree}
              onChange={(immutableTree, attributesQueryBuilderConfig) => {
                onChangeTeamMembersQuery(
                  route,
                  immutableTree,
                  attributesQueryBuilderConfig as unknown as AttributesQueryBuilderConfigWithRaqbFields
                );
              }}
              renderBuilder={renderBuilder}
            />
          )}
        </div>
      </div>
    ) : null;

  const fallbackAttributesQueryBuilder =
    route.action?.type === RouteActionType.EventTypeRedirectUrl && isTeamForm ? (
      <div className="bg-default border-subtle cal-query-builder-container mt-2 rounded-2xl border p-2">
        <div className="ml-2 flex items-center gap-0.5">
          <div className="border-subtle rounded-lg border p-1">
            <Icon name="blocks" className="text-subtle h-4 w-4" />
          </div>
          <span className="text-emphasis ml-2 text-sm font-medium">Fallback</span>
        </div>
        {route.fallbackAttributesQueryBuilderState &&
          attributesQueryBuilderConfigWithRaqbSettingsAndWidgets && (
            <Query
              {...attributesQueryBuilderConfigWithRaqbSettingsAndWidgets}
              value={route.fallbackAttributesQueryBuilderState.tree}
              onChange={(immutableTree, attributesQueryBuilderConfig) => {
                onChangeFallbackTeamMembersQuery(
                  route,
                  immutableTree,
                  attributesQueryBuilderConfig as unknown as AttributesQueryBuilderConfigWithRaqbFields
                );
              }}
              renderBuilder={renderBuilder}
            />
          )}
      </div>
    ) : null;

  return (
    <FormCard
      className={classNames("mb-6", route.isFallback && "bg-default")}
      collapsible={cardOptions?.collapsible}
      moveUp={moveUp}
      moveDown={moveDown}
      label={route.name ?? (route.isFallback ? "Fallback route" : `Route ${index + 1}`)}
      isLabelEditable={!route.isFallback}
      onLabelChange={(label) => {
        setRoute(route.id, { name: label });
      }}
      deleteField={
        route.isFallback
          ? null
          : {
              check: () => routes.length !== 1,
              fn: () => {
                const newRoutes = routes.filter((r) => r.id !== route.id);
                setRoutes(newRoutes);
              },
            }
      }>
      <div
        className={classNames(
          "cal-query-builder-card w-full gap-2",
          route.isFallback && "bg-default rounded-xl p-2"
        )}>
        <div className="cal-query-builder w-full ">
          {formFieldsQueryBuilder}
          <div>
            {route.isFallback ? (
              <div className="flex w-full flex-col gap-2 text-sm lg:flex-row">
                <div className="flex flex-grow items-center gap-2">
                  <div className="flex flex-grow-0 whitespace-nowrap">
                    <span>{t("send_booker_to")}</span>
                  </div>
                  <Select
                    isDisabled={disabled}
                    className="data-testid-select-routing-action block w-full flex-grow"
                    required
                    value={RoutingPages.find((page) => page.value === route.action?.type)}
                    onChange={(item) => {
                      if (!item) {
                        return;
                      }
                      const action: LocalRoute["action"] = {
                        type: item.value,
                        value: "",
                      };

                      if (action.type === "customPageMessage") {
                        action.value = "We are not ready for you yet :(";
                      } else {
                        action.value = "";
                      }

                      setRoute(route.id, { action });
                    }}
                    options={RoutingPages}
                  />
                </div>
                {route.action?.type ? (
                  route.action?.type === "customPageMessage" ? (
                    <TextArea
                      required
                      disabled={disabled}
                      name="customPageMessage"
                      className="border-default flex flex-grow lg:w-fit"
                      style={{
                        minHeight: "38px",
                      }}
                      value={route.action.value}
                      onChange={(e) => {
                        setRoute(route.id, { action: { ...route.action, value: e.target.value } });
                      }}
                    />
                  ) : route.action?.type === "externalRedirectUrl" ? (
                    <TextField
                      disabled={disabled}
                      name="externalRedirectUrl"
                      className="border-default flex flex-grow text-sm"
                      containerClassName="flex-grow"
                      type="url"
                      required
                      labelSrOnly
                      value={route.action.value}
                      onChange={(e) => {
                        setRoute(route.id, { action: { ...route.action, value: e.target.value } });
                      }}
                      placeholder="https://example.com"
                    />
                  ) : (
                    <div className="flex-grow">
                      <Select
                        required
                        className="data-testid-eventTypeRedirectUrl-select"
                        isDisabled={disabled}
                        options={eventTypeRedirectUrlOptions}
                        onChange={(option) => {
                          if (!option) {
                            return;
                          }
                          if (option.value !== "custom") {
                            setRoute(route.id, {
                              action: {
                                ...route.action,
                                value: option.value,
                                eventTypeId: option.eventTypeId,
                              },
                              attributeRoutingConfig: {},
                            });
                            setCustomEventTypeSlug("");
                          } else {
                            setRoute(route.id, {
                              action: { ...route.action, value: "custom", eventTypeId: 0 },
                              attributeRoutingConfig: {},
                            });
                            setCustomEventTypeSlug("");
                          }
                        }}
                        value={eventTypeRedirectUrlSelectedOption}
                      />
                      {eventOptions.length !== 0 &&
                      route.action.value !== "" &&
                      (!eventOptions.find((eventOption) => eventOption.value === route.action.value) ||
                        customEventTypeSlug.length) ? (
                        <>
                          <TextField
                            disabled={disabled}
                            className="border-default flex w-full flex-grow text-sm"
                            addOnLeading={eventTypePrefix}
                            required
                            value={customEventTypeSlug}
                            onChange={(e) => {
                              setCustomEventTypeSlug(e.target.value);
                              setRoute(route.id, {
                                action: { ...route.action, value: `${eventTypePrefix}${e.target.value}` },
                              });
                            }}
                            placeholder="event-url"
                          />
                          <div className="mt-2 ">
                            <p className="text-subtle text-xs">
                              {fieldIdentifiers.length
                                ? t("field_identifiers_as_variables_with_example", {
                                    variable: `{${fieldIdentifiers[0]}}`,
                                  })
                                : t("field_identifiers_as_variables")}
                            </p>
                          </div>
                        </>
                      ) : (
                        <></>
                      )}
                    </div>
                  )
                ) : null}
              </div>
            ) : (
              <div className="bg-default my-3 rounded-xl p-2">
                <div className="mb-2 ml-2 flex items-center gap-0.5">
                  <span className="text-emphasis ml-2 text-sm font-medium">Send booker to</span>
                </div>
                <div className="bg-default flex w-full flex-col gap-2 rounded-xl p-2 text-sm lg:flex-row">
                  <div className="flex flex-grow items-center gap-2">
                    <Select
                      isDisabled={disabled}
                      className="data-testid-select-routing-action block w-full flex-grow"
                      required
                      value={RoutingPages.find((page) => page.value === route.action?.type)}
                      onChange={(item) => {
                        if (!item) {
                          return;
                        }
                        const action: LocalRoute["action"] = {
                          type: item.value,
                          value: "",
                        };

                        if (action.type === "customPageMessage") {
                          action.value = "We are not ready for you yet :(";
                        } else {
                          action.value = "";
                        }

                        setRoute(route.id, { action });
                      }}
                      options={RoutingPages}
                    />
                  </div>
                  {route.action?.type ? (
                    route.action?.type === "customPageMessage" ? (
                      <TextArea
                        required
                        disabled={disabled}
                        name="customPageMessage"
                        className="border-default flex flex-grow lg:w-fit"
                        style={{
                          minHeight: "38px",
                        }}
                        value={route.action.value}
                        onChange={(e) => {
                          setRoute(route.id, { action: { ...route.action, value: e.target.value } });
                        }}
                      />
                    ) : route.action?.type === "externalRedirectUrl" ? (
                      <TextField
                        disabled={disabled}
                        name="externalRedirectUrl"
                        // translate 2 pixels up
                        className="border-default flex h-full flex-grow translate-y-[-2px] text-sm"
                        containerClassName="flex-grow"
                        type="url"
                        required
                        labelSrOnly
                        value={route.action.value}
                        onChange={(e) => {
                          setRoute(route.id, { action: { ...route.action, value: e.target.value } });
                        }}
                        placeholder="https://example.com"
                      />
                    ) : (
                      <div className="flex-grow">
                        <Select
                          required
                          className="data-testid-eventTypeRedirectUrl-select"
                          isDisabled={disabled}
                          options={eventTypeRedirectUrlOptions}
                          onChange={(option) => {
                            if (!option) {
                              return;
                            }
                            if (option.value !== "custom") {
                              setRoute(route.id, {
                                action: {
                                  ...route.action,
                                  value: option.value,
                                  eventTypeId: option.eventTypeId,
                                },
                                attributeRoutingConfig: {},
                              });
                              setCustomEventTypeSlug("");
                            } else {
                              setRoute(route.id, {
                                action: { ...route.action, value: "custom", eventTypeId: 0 },
                                attributeRoutingConfig: {},
                              });
                              setCustomEventTypeSlug("");
                            }
                          }}
                          value={eventTypeRedirectUrlSelectedOption}
                        />
                        {eventOptions.length !== 0 &&
                        route.action.value !== "" &&
                        (!eventOptions.find((eventOption) => eventOption.value === route.action.value) ||
                          customEventTypeSlug.length) ? (
                          <>
                            <TextField
                              disabled={disabled}
                              className="border-default flex w-full flex-grow text-sm"
                              containerClassName="flex-grow mt-2"
                              addOnLeading={eventTypePrefix}
                              required
                              value={customEventTypeSlug}
                              onChange={(e) => {
                                setCustomEventTypeSlug(e.target.value);
                                setRoute(route.id, {
                                  action: { ...route.action, value: `${eventTypePrefix}${e.target.value}` },
                                });
                              }}
                              placeholder="event-url"
                            />
                            <div className="mt-2 ">
                              <p className="text-subtle text-xs">
                                {fieldIdentifiers.length
                                  ? t("field_identifiers_as_variables_with_example", {
                                      variable: `{${fieldIdentifiers[0]}}`,
                                    })
                                  : t("field_identifiers_as_variables")}
                              </p>
                            </div>
                          </>
                        ) : (
                          <></>
                        )}
                      </div>
                    )
                  ) : null}
                </div>
              </div>
            )}

            {attributesQueryBuilder}
            <WeightedAttributesSelector
              attributes={attributes}
              route={route}
              eventTypeRedirectUrlSelectedOption={eventTypeRedirectUrlSelectedOption}
              setRoute={setRoute}
            />
            {fallbackAttributesQueryBuilder ? <>{fallbackAttributesQueryBuilder}</> : null}
          </div>
        </div>
      </div>
    </FormCard>
  );
};

const buildState = <
  T extends
    | {
        queryValue: FormFieldsQueryValue;
        config: FormFieldsQueryBuilderConfigWithRaqbFields;
      }
    | {
        queryValue: AttributesQueryValue;
        config: AttributesQueryBuilderConfigWithRaqbFields;
      }
>({
  queryValue,
  config,
}: T) => ({
  tree: QbUtils.checkTree(QbUtils.loadTree(queryValue as JsonTree), config as unknown as Config),
  config,
});

const deserializeRoute = ({
  route,
  formFieldsQueryBuilderConfig,
  attributesQueryBuilderConfig,
}: {
  route: Exclude<SerializableRoute, GlobalRoute>;
  formFieldsQueryBuilderConfig: FormFieldsQueryBuilderConfigWithRaqbFields;
  attributesQueryBuilderConfig: AttributesQueryBuilderConfigWithRaqbFields | null;
}): EditFormRoute => {
  const attributesQueryBuilderState =
    route.attributesQueryValue && attributesQueryBuilderConfig
      ? buildState({
          queryValue: route.attributesQueryValue,
          config: attributesQueryBuilderConfig,
        })
      : null;

  const fallbackAttributesQueryBuilderState =
    route.fallbackAttributesQueryValue && attributesQueryBuilderConfig
      ? buildState({
          queryValue: route.fallbackAttributesQueryValue,
          config: attributesQueryBuilderConfig,
        })
      : null;

  return {
    ...route,
    formFieldsQueryBuilderState: buildState({
      queryValue: route.queryValue,
      config: formFieldsQueryBuilderConfig,
    }),
    attributesQueryBuilderState,
    fallbackAttributesQueryBuilderState,
  };
};

function useRoutes({
  serializedRoutes,
  formFieldsQueryBuilderConfig,
  attributesQueryBuilderConfig,
  hookForm,
}: {
  serializedRoutes: SerializableRoute[] | null | undefined;
  formFieldsQueryBuilderConfig: FormFieldsQueryBuilderConfigWithRaqbFields;
  attributesQueryBuilderConfig: AttributesQueryBuilderConfigWithRaqbFields | null;
  hookForm: UseFormReturn<RoutingFormWithResponseCount>;
}) {
  const [routes, _setRoutes] = useState(() => {
    const transformRoutes = () => {
      const _routes = serializedRoutes || [getEmptyRoute()];
      _routes.forEach((r) => {
        if (isRouter(r)) return;

        // Add default empty queries to existing routes otherwise they won't have 'Add Rule' button for those RAQB queries.
        if (!r.queryValue?.id) {
          r.queryValue = getEmptyQueryValue() as LocalRoute["queryValue"];
        }

        if (!r.attributesQueryValue) {
          r.attributesQueryValue = getEmptyQueryValue() as LocalRoute["attributesQueryValue"];
        }

        if (!r.fallbackAttributesQueryValue) {
          r.fallbackAttributesQueryValue = getEmptyQueryValue() as LocalRoute["fallbackAttributesQueryValue"];
        }
      });
      return _routes;
    };

    return transformRoutes().map((route) => {
      if (isRouter(route)) return route;
      return deserializeRoute({
        route,
        formFieldsQueryBuilderConfig,
        attributesQueryBuilderConfig,
      });
    });
  });

  const setRoutes: typeof _setRoutes = (newRoutes) => {
    _setRoutes((routes) => {
      if (typeof newRoutes === "function") {
        const newRoutesValue = newRoutes(routes);
        hookForm.setValue("routes", getRoutesToSave(newRoutesValue));
        return newRoutesValue;
      }
      hookForm.setValue("routes", getRoutesToSave(newRoutes));
      return newRoutes;
    });

    function getRoutesToSave(routes: EditFormRoute[]) {
      return routes.map((route) => {
        if (isRouter(route)) {
          return route;
        }
        return {
          id: route.id,
          name: route.name,
          attributeRoutingConfig: route.attributeRoutingConfig,
          action: route.action,
          isFallback: route.isFallback,
          queryValue: route.queryValue,
          attributesQueryValue: route.attributesQueryValue,
          fallbackAttributesQueryValue: route.fallbackAttributesQueryValue,
          attributeIdForWeights: route.attributeIdForWeights,
        };
      });
    }
  };

  return { routes, setRoutes };
}

const useCreateRoute = ({
  routes,
  setRoutes,
  formFieldsQueryBuilderConfig,
  attributesQueryBuilderConfig,
}: {
  routes: EditFormRoute[];
  setRoutes: React.Dispatch<React.SetStateAction<EditFormRoute[]>>;
  formFieldsQueryBuilderConfig: FormFieldsQueryBuilderConfigWithRaqbFields;
  attributesQueryBuilderConfig: AttributesQueryBuilderConfigWithRaqbFields | null;
}) => {
  const createRoute = useCallback(() => {
    const newEmptyRoute = getEmptyRoute();
    const newRoutes = [
      ...routes,
      {
        ...newEmptyRoute,
        formFieldsQueryBuilderState: buildState({
          queryValue: newEmptyRoute.queryValue,
          config: formFieldsQueryBuilderConfig,
        }),
        attributesQueryBuilderState:
          attributesQueryBuilderConfig && newEmptyRoute.attributesQueryValue
            ? buildState({
                queryValue: newEmptyRoute.attributesQueryValue,
                config: attributesQueryBuilderConfig,
              })
            : null,
        fallbackAttributesQueryBuilderState:
          attributesQueryBuilderConfig && newEmptyRoute.fallbackAttributesQueryValue
            ? buildState({
                queryValue: newEmptyRoute.fallbackAttributesQueryValue,
                config: attributesQueryBuilderConfig,
              })
            : null,
      },
    ];
    setRoutes(newRoutes);
  }, [routes, setRoutes, formFieldsQueryBuilderConfig, attributesQueryBuilderConfig]);

  return createRoute;
};

const Routes = ({
  form,
  hookForm,
  appUrl,
  attributes,
  eventTypesByGroup,
}: {
  form: inferSSRProps<typeof getServerSideProps>["form"];
  hookForm: UseFormReturn<RoutingFormWithResponseCount>;
  appUrl: string;
  attributes?: Attribute[];
  eventTypesByGroup: EventTypesByGroup;
}) => {
  const { routes: serializedRoutes } = hookForm.getValues();
  const { t } = useLocale();

  const formFieldsQueryBuilderConfig = getQueryBuilderConfigForFormFields(hookForm.getValues());
  const attributesQueryBuilderConfig = attributes
    ? getQueryBuilderConfigForAttributes({
        attributes: attributes,
        dynamicOperandFields: hookForm.getValues().fields,
      })
    : null;

  const { routes, setRoutes } = useRoutes({
    serializedRoutes,
    formFieldsQueryBuilderConfig,
    attributesQueryBuilderConfig,
    hookForm,
  });

  const { data: allForms } = trpc.viewer.appRoutingForms.forms.useQuery();

  const notHaveAttributesQuery = ({ form }: { form: { routes: z.infer<typeof zodRoutes> } }) => {
    return form.routes?.every((route) => {
      if (isRouter(route)) {
        return true;
      }
      return !route.attributesQueryValue;
    });
  };

  const availableRouters =
    allForms?.filtered
      .filter(({ form: router }) => {
        const routerValidInContext = areTheySiblingEntities({
          entity1: {
            teamId: router.teamId ?? null,
            // group doesn't have userId. The query ensures that it belongs to the user only, if teamId isn't set. So, I am manually setting it to the form userId
            userId: router.userId,
          },
          entity2: {
            teamId: hookForm.getValues().teamId ?? null,
            userId: hookForm.getValues().userId,
          },
        });
        return router.id !== hookForm.getValues().id && routerValidInContext;
      })
      // We don't want to support picking forms that have attributes query. We can consider it later.
      // This is mainly because the Router picker feature is pretty much not used and we don't want to complicate things
      .filter(({ form }) => {
        return notHaveAttributesQuery({ form: form });
      })
      .map(({ form: router }) => {
        return {
          value: router.id,
          label: router.name,
          name: router.name,
          description: router.description,
          isDisabled: false,
        };
      }) || [];

  // const isConnectedForm = (id: string) => form.connectedForms.map((f) => f.id).includes(id);
  // eslint-disable-next-line @typescript-eslint/no-explicit-any
  // const routers: any[] = [];
  /* Disable this feature for new forms till we get it fully working with Routing Form with Attributes. This isn't much used feature */
  // const routers = availableRouters.map((r) => {
  //   // Reset disabled state
  //   r.isDisabled = false;

  //   // Can't select a form as router that is already a connected form. It avoids cyclic dependency
  //   if (isConnectedForm(r.value)) {
  //     r.isDisabled = true;
  //   }
  //   // A route that's already used, can't be reselected
  //   if (routes.find((route) => route.id === r.value)) {
  //     r.isDisabled = true;
  //   }
  //   return r;
  // });

  const createRoute = useCreateRoute({
    routes,
    setRoutes,
    formFieldsQueryBuilderConfig,
    attributesQueryBuilderConfig,
  });

  const [animationRef] = useAutoAnimate<HTMLDivElement>();

  const mainRoutes = routes.filter((route) => {
    if (isRouter(route)) return true;
    return !route.isFallback;
  });

  let fallbackRoute = routes.find((route) => {
    if (isRouter(route)) return false;
    return route.isFallback;
  });

  if (!fallbackRoute) {
    fallbackRoute = deserializeRoute({
      route: createFallbackRoute(),
      formFieldsQueryBuilderConfig,
      attributesQueryBuilderConfig,
    });
    setRoutes((routes) => {
      // Even though it's obvious that fallbackRoute is defined here but TypeScript just can't figure it out.
      // eslint-disable-next-line @typescript-eslint/no-non-null-assertion
      return [...routes, fallbackRoute!];
    });
    return null;
  } else if (routes.indexOf(fallbackRoute) !== routes.length - 1) {
    // Ensure fallback is last
    setRoutes((routes) => {
      // Even though it's obvious that fallbackRoute is defined here but TypeScript just can't figure it out.
      // eslint-disable-next-line @typescript-eslint/no-non-null-assertion
      return [...routes.filter((route) => route.id !== fallbackRoute!.id), fallbackRoute!];
    });
  }

  const setRoute = (id: string, route: Partial<EditFormRoute>) => {
    const index = routes.findIndex((route) => route.id === id);
    const existingRoute = routes[index];
    const newRoutes = [...routes];
    newRoutes[index] = { ...existingRoute, ...route };
    setRoutes(newRoutes);
  };

  const setAttributeRoutingConfig = (id: string, attributeRoutingConfig: Partial<AttributeRoutingConfig>) => {
    const existingRoute = routes.find((route) => route.id === id);
    if (!existingRoute) {
      throw new Error("Route not found");
    }

    const existingAttributeRoutingConfig =
      "attributeRoutingConfig" in existingRoute ? existingRoute.attributeRoutingConfig : {};

    setRoute(id, {
      attributeRoutingConfig: { ...existingAttributeRoutingConfig, ...attributeRoutingConfig },
    });
  };

  const swap = (from: number, to: number) => {
    setRoutes((routes) => {
      const newRoutes = [...routes];
      const routeToSwap = newRoutes[from];
      newRoutes[from] = newRoutes[to];
      newRoutes[to] = routeToSwap;
      return newRoutes;
    });
  };

  const fields = hookForm.getValues("fields");

  const fieldIdentifiers = fields ? fields.map((field) => field.identifier ?? field.label) : [];

  return (
    <div className="w-full py-4 lg:py-8">
      <div ref={animationRef} className="w-full ltr:mr-2 rtl:ml-2">
        {mainRoutes.map((route, key) => {
          return (
            <Route
              form={form}
              appUrl={appUrl}
              key={route.id}
              attributes={attributes}
              formFieldsQueryBuilderConfig={formFieldsQueryBuilderConfig}
              attributesQueryBuilderConfig={attributesQueryBuilderConfig}
              route={route}
              fieldIdentifiers={fieldIdentifiers}
              moveUp={{
                check: () => key !== 0,
                fn: () => {
                  swap(key, key - 1);
                },
              }}
              moveDown={{
                check: () => key !== routes.length - 2,
                fn: () => {
                  swap(key, key + 1);
                },
              }}
              routes={routes}
              setRoute={setRoute}
              setAttributeRoutingConfig={setAttributeRoutingConfig}
              setRoutes={setRoutes}
              eventTypesByGroup={eventTypesByGroup}
            />
          );
        })}
        {mainRoutes.length === 0 ? (
          <EmptyState
            icon="menu"
            header="Create your first route"
            text="Routes determine where your form responses will be sent based on the answers provided."
            buttonText={t("add_a_new_route")}
            buttonOnClick={createRoute}
            buttonStartIcon="plus"
            buttonClassName="mt-6"
            buttonDataTestId="add-route-button"
          />
        ) : (
          <Button
            color="minimal"
            StartIcon="plus"
            className="mb-6"
            onClick={createRoute}
            data-testid="add-route-button">
            <Icon name="plus" className="h-4 w-4" />
            {t("add_a_new_route")}
          </Button>
        )}

        <div className="mt-6">
          <Route
            form={form}
            cardOptions={{
              collapsible: false,
              leftIcon: "split",
            }}
            formFieldsQueryBuilderConfig={formFieldsQueryBuilderConfig}
            attributesQueryBuilderConfig={attributesQueryBuilderConfig}
            route={fallbackRoute}
            routes={routes}
            setRoute={setRoute}
            setRoutes={setRoutes}
            appUrl={appUrl}
            fieldIdentifiers={fieldIdentifiers}
            setAttributeRoutingConfig={setAttributeRoutingConfig}
            eventTypesByGroup={eventTypesByGroup}
          />
        </div>
      </div>
    </div>
  );
};

function Page({
  hookForm,
  form,
  appUrl,
}: {
  form: RoutingFormWithResponseCount;
  appUrl: string;
  hookForm: UseFormReturn<RoutingFormWithResponseCount>;
}) {
  const { t } = useLocale();
  const values = hookForm.getValues();
  const { data: attributes, isPending: isAttributesLoading } =
    trpc.viewer.appRoutingForms.getAttributesForTeam.useQuery(
      { teamId: values.teamId! },
      { enabled: !!values.teamId }
    );

  const { data: eventTypesByGroup, isLoading: areEventsLoading } =
    trpc.viewer.eventTypes.getByViewer.useQuery({
      forRoutingForms: true,
    });

  // If hookForm hasn't been initialized, don't render anything
  // This is important here because some states get initialized which aren't reset when the hookForm is reset with the form values and they don't get the updated values
  if (!hookForm.getValues().id) {
    return null;
  }

  // Only team form needs attributes
  if (values.teamId) {
    if (isAttributesLoading) {
      return <RoutingSkeleton />;
    }
    if (!attributes) {
      return <div>{t("something_went_wrong")}</div>;
    }
  }

  if (areEventsLoading) {
    return <RoutingSkeleton />;
  }

  if (!eventTypesByGroup) {
    console.error("Events not available");
    return <div>{t("something_went_wrong")}</div>;
  }
  return (
    <div className="route-config">
      <Routes
        hookForm={hookForm}
        appUrl={appUrl}
        eventTypesByGroup={eventTypesByGroup}
        form={form}
        attributes={attributes}
      />
    </div>
  );
}

export default function RouteBuilder({
  form,
  appUrl,
  enrichedWithUserProfileForm,
}: inferSSRProps<typeof getServerSideProps> & { appUrl: string }) {
  return (
    <>
      <SingleForm
        form={form}
        appUrl={appUrl}
        enrichedWithUserProfileForm={enrichedWithUserProfileForm}
        Page={Page}
      />
      <Toaster position="bottom-right" />
    </>
  );
}<|MERGE_RESOLUTION|>--- conflicted
+++ resolved
@@ -1,13 +1,6 @@
 "use client";
 
-<<<<<<< HEAD
 import { Icon } from "@calid/features/ui/components/icon";
-
-
-
-=======
-import { Textarea as TextArea, Icon } from "@calid/features/ui";
->>>>>>> 3e7d0041
 import { useAutoAnimate } from "@formkit/auto-animate/react";
 import type { Prisma } from "@prisma/client";
 import Link from "next/link";
