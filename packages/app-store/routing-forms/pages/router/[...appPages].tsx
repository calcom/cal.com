--- conflicted
+++ resolved
@@ -38,10 +38,7 @@
 
 export const getServerSideProps = async function getServerSideProps(
   context: AppGetServerSidePropsContext,
-  prisma: AppPrisma,
-  _user: any,
-  _ssrInit: any,
-  { caller, uuidv4 }: { caller: any; uuidv4: any }
+  prisma: AppPrisma
 ) {
   const queryParsed = querySchema.safeParse(context.query);
   if (!queryParsed.success) {
@@ -75,20 +72,12 @@
 
   const response: Response = {};
   serializableForm.fields?.forEach((field) => {
-<<<<<<< HEAD
-    const rawFieldResponse = fieldsResponses[getFieldIdentifier(field)] || "";
-    const fieldResponse =
-      field.type === "multiselect" ? rawFieldResponse.split(",").map((r) => r.trim()) : rawFieldResponse;
-    response[field.id] = {
-      label: field.label,
-      value: fieldResponse,
-=======
     const fieldResponse = fieldsResponses[getFieldIdentifier(field)] || "";
     const value =
       field.type === "multiselect" ? fieldResponse.split(",").map((r) => r.trim()) : fieldResponse;
     response[field.id] = {
+      label: field.label,
       value: transformResponse({ field, value }),
->>>>>>> 2de4abba
     };
   });
 
@@ -98,6 +87,12 @@
     throw new Error("No matching route could be found");
   }
 
+  const { createContext } = await import("@calcom/trpc/server/createContext");
+  const ctx = await createContext(context);
+
+  const trpcRouter = (await import("@calcom/app-store/routing-forms/trpc/_router")).default;
+  const caller = trpcRouter.createCaller(ctx);
+  const { v4: uuidv4 } = await import("uuid");
   await caller.public.response({
     formId: form.id,
     formFillerId: uuidv4(),
