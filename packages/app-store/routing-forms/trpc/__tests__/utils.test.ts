--- conflicted
+++ resolved
@@ -1,7 +1,6 @@
 import type { BaseWidget } from "react-awesome-query-builder";
 import { describe, it, expect, vi, beforeEach } from "vitest";
 
-import logger from "@calcom/lib/logger";
 import type { AttributeType } from "@calcom/prisma/enums";
 
 import { RoutingFormFieldType } from "../../lib/FieldTypes";
@@ -337,8 +336,6 @@
     ]);
   });
 
-<<<<<<< HEAD
-
   it("should return matching team members with a SINGLE_SELECT attribute when 'Any in' option is selected", async () => {
     const Option1OfAttribute1HumanReadableValue = "Option 1";
     const Option1OfField1HumanReadableValue = Option1OfAttribute1HumanReadableValue;
@@ -388,7 +385,7 @@
       ],
     }) as AttributesQueryValue;
 
-    const result = await findTeamMembersMatchingAttributeLogicOfRoute({
+    const { teamMembersMatchingAttributeLogic: result } = await findTeamMembersMatchingAttributeLogicOfRoute({
       form: {
         routes: [
           buildDefaultCustomPageRoute({
@@ -455,7 +452,9 @@
           teamId: 1,
         })
       ).rejects.toThrow("Unsupported attribute type");
-=======
+    });
+  });
+
   describe("Performance testing", () => {
     describe("20 attributes, 4000 team members", async () => {
       // In tests, the performance is actually really bad than real world. So, skipping this test for now
@@ -466,7 +465,6 @@
           numTeamMembers: 4000,
           numAttributesUsedPerTeamMember: 10,
         });
-
         const attributesQueryValue = buildSelectTypeFieldQueryValue({
           rules: [
             {
@@ -519,7 +517,6 @@
         // All of them should match
         expect(result?.length).toBe(4000);
       }, 10000);
->>>>>>> 699e08b2
     });
   });
 });