--- conflicted
+++ resolved
@@ -58,6 +58,7 @@
     value: FormResponse[keyof FormResponse]["value"];
   }
 >;
+
 type TeamMemberWithAttributeOptionValuePerAttribute = Awaited<
   ReturnType<typeof getTeamMembersWithAttributeOptionValuePerAttribute>
 >[number];
@@ -113,20 +114,6 @@
   };
 }
 
-<<<<<<< HEAD
-type SelectFieldWebhookResponse = string | number | string[] | { label: string; id: string | null };
-export type FORM_SUBMITTED_WEBHOOK_RESPONSES = Record<
-  string,
-  {
-    /**
-     * Deprecates `value` prop as it now has both the id(that doesn't change) and the label(that can change but is human friendly)
-     */
-    response: number | string | string[] | SelectFieldWebhookResponse | SelectFieldWebhookResponse[];
-    /**
-     * @deprecated Use `response` instead
-     */
-    value: FormResponse[keyof FormResponse]["value"];
-=======
 /**
  * Performance wrapper for async functions
  */
@@ -155,7 +142,6 @@
 
   if (!validatedQueryValue.children1) {
     return [];
->>>>>>> 9087f530
   }
 
   const errors: string[][] = [];
