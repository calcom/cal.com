import { Prisma } from "@prisma/client";
import { z } from "zod";

import { emailSchema } from "@calcom/lib/emailSchema";
import logger from "@calcom/lib/logger";
import { safeStringify } from "@calcom/lib/safeStringify";
import type { PrismaClient } from "@calcom/prisma";
import { RoutingFormSettings } from "@calcom/prisma/zod-utils";
import { TRPCError } from "@calcom/trpc/server";

<<<<<<< HEAD
import { RoutingFormFieldType } from "../lib/FieldTypes";
=======
import { findTeamMembersMatchingAttributeLogicOfRoute } from "../lib/findTeamMembersMatchingAttributeLogicOfRoute";
>>>>>>> 6080ce0c
import { getSerializableForm } from "../lib/getSerializableForm";
import type { FormResponse } from "../types/types";
import type { TResponseInputSchema } from "./response.schema";
import { onFormSubmission } from "./utils";

const moduleLogger = logger.getSubLogger({ prefix: ["routing-forms/trpc/response.handler"] });

interface ResponseHandlerOptions {
  ctx: {
    prisma: PrismaClient;
  };
  input: TResponseInputSchema;
}
export const responseHandler = async ({ ctx, input }: ResponseHandlerOptions) => {
  const { prisma } = ctx;
  try {
    const { response, formId, chosenRouteId } = input;
    const form = await prisma.app_RoutingForms_Form.findFirst({
      where: {
        id: formId,
      },
      include: {
        user: {
          select: {
            id: true,
            email: true,
          },
        },
      },
    });
    if (!form) {
      throw new TRPCError({
        code: "NOT_FOUND",
      });
    }

    const serializableForm = await getSerializableForm({ form });
    if (!serializableForm.fields) {
      // There is no point in submitting a form that doesn't have fields defined
      throw new TRPCError({
        code: "BAD_REQUEST",
      });
    }

    const serializableFormWithFields = {
      ...serializableForm,
      fields: serializableForm.fields,
    };

    const missingFields = serializableFormWithFields.fields
      .filter((field) => !(field.required ? response[field.id]?.value : true))
      .map((f) => f.label);

    if (missingFields.length) {
      throw new TRPCError({
        code: "BAD_REQUEST",
        message: `Missing required fields ${missingFields.join(", ")}`,
      });
    }
    const invalidFields = serializableFormWithFields.fields
      .filter((field) => {
        const fieldValue = response[field.id]?.value;
        // The field isn't required at this point. Validate only if it's set
        if (!fieldValue) {
          return false;
        }
        let schema;
        if (field.type === "email") {
          schema = emailSchema;
        } else if (field.type === "phone") {
          schema = z.any();
        } else {
          schema = z.any();
        }
        return !schema.safeParse(fieldValue).success;
      })
      .map((f) => ({ label: f.label, type: f.type, value: response[f.id]?.value }));

    if (invalidFields.length) {
      throw new TRPCError({
        code: "BAD_REQUEST",
        message: `Invalid value for fields ${invalidFields
          .map((f) => `'${f.label}' with value '${f.value}' should be valid ${f.type}`)
          .join(", ")}`,
      });
    }

    const settings = RoutingFormSettings.parse(form.settings);
    let userWithEmails: string[] = [];
    if (form.teamId && settings?.sendUpdatesTo?.length) {
      const userEmails = await prisma.membership.findMany({
        where: {
          teamId: form.teamId,
          userId: {
            in: settings.sendUpdatesTo,
          },
        },
        select: {
          user: {
            select: {
              email: true,
            },
          },
        },
      });
      userWithEmails = userEmails.map((userEmail) => userEmail.user.email);
    }

    const chosenRoute = serializableFormWithFields.routes?.find((route) => route.id === chosenRouteId);
    if (!chosenRoute) {
      throw new TRPCError({
        code: "BAD_REQUEST",
        message: "Chosen route not found",
      });
    }

    const teamMembersMatchingAttributeLogicWithResult =
      form.teamId && chosenRouteId
        ? await findTeamMembersMatchingAttributeLogicOfRoute({
            response,
            route: chosenRoute,
            form: serializableForm,
            teamId: form.teamId,
          })
        : null;

    moduleLogger.debug(
      "teamMembersMatchingAttributeLogic",
      safeStringify({ teamMembersMatchingAttributeLogicWithResult })
    );

    const teamMemberIdsMatchingAttributeLogic =
      teamMembersMatchingAttributeLogicWithResult?.teamMembersMatchingAttributeLogic
        ? teamMembersMatchingAttributeLogicWithResult.teamMembersMatchingAttributeLogic.map(
            (member) => member.userId
          )
        : null;
<<<<<<< HEAD

    const chosenRouteIndex =
      serializableFormWithFields.routes?.findIndex((route) => route.id === chosenRouteId) ?? -1;

    const chosenRoute =
      chosenRouteIndex !== -1 ? serializableFormWithFields.routes?.[chosenRouteIndex] : null;
    if (!chosenRoute) {
      throw new TRPCError({
        code: "BAD_REQUEST",
        message: "Chosen route not found",
      });
    }
=======
>>>>>>> 6080ce0c

    const chosenRouteName = `Route ${chosenRouteIndex + 1}`;

    if (input.isPreview) {
      // Detect if response has value for a field that isn't in the field list
      const formFields = serializableFormWithFields.fields.map((field) => field.id);
      const extraFields = Object.keys(response).filter((fieldId) => !formFields.includes(fieldId));
      const attributeRoutingConfig =
        "attributeRoutingConfig" in chosenRoute ? chosenRoute.attributeRoutingConfig ?? null : null;
        
      let previewData = {
        teamMemberIdsMatchingAttributeLogic,
        chosenRoute: {
          name: chosenRouteName,
          action: "action" in chosenRoute ? chosenRoute.action : null,
        },
        skipContactOwner: attributeRoutingConfig?.skipContactOwner ?? false,
        warnings: [] as string[],
        errors: [] as string[],
      };

      if (extraFields.length > 0) {
        // If response submitted directly through the /response.handler, it is useful to know which fields were non-existent
        // If we reach here through router, all extra fields are already removed from here
        previewData.warnings.push(
          `Response contains values for non-existent fields: ${extraFields.join(", ")}`
        );
      }

      // Check for values not present in options for SINGLE_SELECT and MULTISELECT fields
      serializableFormWithFields.fields.forEach((field) => {
        if (
          field.type !== RoutingFormFieldType.SINGLE_SELECT &&
          field.type !== RoutingFormFieldType.MULTI_SELECT
        ) {
          return;
        }

        const fieldResponse = response[field.id];

        if (fieldResponse && fieldResponse.value) {
          const values = Array.isArray(fieldResponse.value) ? fieldResponse.value : [fieldResponse.value];
          const invalidValues = values.filter(
            (value) => !field.options?.some((option) => option.id === value || option.label === value)
          );
          if (invalidValues.length > 0) {
            previewData.errors.push(`Invalid value(s) for ${field.label}: ${invalidValues.join(", ")}`);
          }
        }
      });

      return {
        isPreview: true,
        previewData,
        formResponse: null,
        teamMembersMatchingAttributeLogic: teamMemberIdsMatchingAttributeLogic,
      };
    }

    const dbFormResponse = await prisma.app_RoutingForms_FormResponse.create({
      data: {
        formId,
        response: response,
      },
    });

    await onFormSubmission(
      { ...serializableFormWithFields, userWithEmails },
      dbFormResponse.response as FormResponse,
      dbFormResponse.id,
      "action" in chosenRoute ? chosenRoute.action : undefined
    );

    return {
      isPreview: false,
      formResponse: dbFormResponse,
      teamMembersMatchingAttributeLogic: teamMemberIdsMatchingAttributeLogic,
      attributeRoutingConfig:
        "attributeRoutingConfig" in chosenRoute ? chosenRoute.attributeRoutingConfig ?? null : null,
    };
  } catch (e) {
    if (e instanceof Prisma.PrismaClientKnownRequestError) {
      if (e.code === "P2002") {
        throw new TRPCError({
          code: "CONFLICT",
        });
      }
    }
    throw e;
  }
};

export default responseHandler;<|MERGE_RESOLUTION|>--- conflicted
+++ resolved
@@ -8,11 +8,8 @@
 import { RoutingFormSettings } from "@calcom/prisma/zod-utils";
 import { TRPCError } from "@calcom/trpc/server";
 
-<<<<<<< HEAD
-import { RoutingFormFieldType } from "../lib/FieldTypes";
-=======
+// import { RoutingFormFieldType } from "../lib/FieldTypes";
 import { findTeamMembersMatchingAttributeLogicOfRoute } from "../lib/findTeamMembersMatchingAttributeLogicOfRoute";
->>>>>>> 6080ce0c
 import { getSerializableForm } from "../lib/getSerializableForm";
 import type { FormResponse } from "../types/types";
 import type { TResponseInputSchema } from "./response.schema";
@@ -150,79 +147,64 @@
             (member) => member.userId
           )
         : null;
-<<<<<<< HEAD
-
-    const chosenRouteIndex =
-      serializableFormWithFields.routes?.findIndex((route) => route.id === chosenRouteId) ?? -1;
-
-    const chosenRoute =
-      chosenRouteIndex !== -1 ? serializableFormWithFields.routes?.[chosenRouteIndex] : null;
-    if (!chosenRoute) {
-      throw new TRPCError({
-        code: "BAD_REQUEST",
-        message: "Chosen route not found",
-      });
-    }
-=======
->>>>>>> 6080ce0c
-
-    const chosenRouteName = `Route ${chosenRouteIndex + 1}`;
-
-    if (input.isPreview) {
-      // Detect if response has value for a field that isn't in the field list
-      const formFields = serializableFormWithFields.fields.map((field) => field.id);
-      const extraFields = Object.keys(response).filter((fieldId) => !formFields.includes(fieldId));
-      const attributeRoutingConfig =
-        "attributeRoutingConfig" in chosenRoute ? chosenRoute.attributeRoutingConfig ?? null : null;
-        
-      let previewData = {
-        teamMemberIdsMatchingAttributeLogic,
-        chosenRoute: {
-          name: chosenRouteName,
-          action: "action" in chosenRoute ? chosenRoute.action : null,
-        },
-        skipContactOwner: attributeRoutingConfig?.skipContactOwner ?? false,
-        warnings: [] as string[],
-        errors: [] as string[],
-      };
-
-      if (extraFields.length > 0) {
-        // If response submitted directly through the /response.handler, it is useful to know which fields were non-existent
-        // If we reach here through router, all extra fields are already removed from here
-        previewData.warnings.push(
-          `Response contains values for non-existent fields: ${extraFields.join(", ")}`
-        );
-      }
-
-      // Check for values not present in options for SINGLE_SELECT and MULTISELECT fields
-      serializableFormWithFields.fields.forEach((field) => {
-        if (
-          field.type !== RoutingFormFieldType.SINGLE_SELECT &&
-          field.type !== RoutingFormFieldType.MULTI_SELECT
-        ) {
-          return;
-        }
-
-        const fieldResponse = response[field.id];
-
-        if (fieldResponse && fieldResponse.value) {
-          const values = Array.isArray(fieldResponse.value) ? fieldResponse.value : [fieldResponse.value];
-          const invalidValues = values.filter(
-            (value) => !field.options?.some((option) => option.id === value || option.label === value)
-          );
-          if (invalidValues.length > 0) {
-            previewData.errors.push(`Invalid value(s) for ${field.label}: ${invalidValues.join(", ")}`);
-          }
-        }
-      });
-
-      return {
-        isPreview: true,
-        previewData,
-        formResponse: null,
-        teamMembersMatchingAttributeLogic: teamMemberIdsMatchingAttributeLogic,
-      };
-    }
+
+    // const chosenRouteName = `Route ${chosenRouteIndex + 1}`;
+
+    // if (input.isPreview) {
+    //   // Detect if response has value for a field that isn't in the field list
+    //   const formFields = serializableFormWithFields.fields.map((field) => field.id);
+    //   const extraFields = Object.keys(response).filter((fieldId) => !formFields.includes(fieldId));
+    //   const attributeRoutingConfig =
+    //     "attributeRoutingConfig" in chosenRoute ? chosenRoute.attributeRoutingConfig ?? null : null;
+
+    //   let previewData = {
+    //     teamMemberIdsMatchingAttributeLogic,
+    //     chosenRoute: {
+    //       name: chosenRouteName,
+    //       action: "action" in chosenRoute ? chosenRoute.action : null,
+    //     },
+    //     skipContactOwner: attributeRoutingConfig?.skipContactOwner ?? false,
+    //     warnings: [] as string[],
+    //     errors: [] as string[],
+    //   };
+
+    //   if (extraFields.length > 0) {
+    //     // If response submitted directly through the /response.handler, it is useful to know which fields were non-existent
+    //     // If we reach here through router, all extra fields are already removed from here
+    //     previewData.warnings.push(
+    //       `Response contains values for non-existent fields: ${extraFields.join(", ")}`
+    //     );
+    //   }
+
+    //   // Check for values not present in options for SINGLE_SELECT and MULTISELECT fields
+    //   serializableFormWithFields.fields.forEach((field) => {
+    //     if (
+    //       field.type !== RoutingFormFieldType.SINGLE_SELECT &&
+    //       field.type !== RoutingFormFieldType.MULTI_SELECT
+    //     ) {
+    //       return;
+    //     }
+
+    //     const fieldResponse = response[field.id];
+
+    //     if (fieldResponse && fieldResponse.value) {
+    //       const values = Array.isArray(fieldResponse.value) ? fieldResponse.value : [fieldResponse.value];
+    //       const invalidValues = values.filter(
+    //         (value) => !field.options?.some((option) => option.id === value || option.label === value)
+    //       );
+    //       if (invalidValues.length > 0) {
+    //         previewData.errors.push(`Invalid value(s) for ${field.label}: ${invalidValues.join(", ")}`);
+    //       }
+    //     }
+    //   });
+
+    //   return {
+    //     isPreview: true,
+    //     previewData,
+    //     formResponse: null,
+    //     teamMembersMatchingAttributeLogic: teamMemberIdsMatchingAttributeLogic,
+    //   };
+    // }
 
     const dbFormResponse = await prisma.app_RoutingForms_FormResponse.create({
       data: {
