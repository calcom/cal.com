--- conflicted
+++ resolved
@@ -516,10 +516,6 @@
           // Duplicate just routes and fields
           // We don't want name, description and responses to be copied
           routes = routesParsed.data || [];
-<<<<<<< HEAD
-          // FIXME: Deleted fields shouldn't come in duplicate
-=======
->>>>>>> 078c9ddc
           fields = fieldsParsed.data ? fieldsParsed.data.filter((f) => !f.deleted) : [];
         }
         return { routes, fields };
