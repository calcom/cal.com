import { z } from "zod";

import { raqbQueryValueSchema } from "@calcom/lib/raqb/zod";

import { routingFormAppDataSchemas } from "./appDataSchemas";

export const zodNonRouterField = z.object({
  id: z.string(),
  label: z.string(),
  identifier: z.string().optional(),
  placeholder: z.string().optional(),
  type: z.string(),
  /**
   * @deprecated in favour of `options`
   */
  selectText: z.string().optional(),
  required: z.boolean().optional(),
  deleted: z.boolean().optional(),
  options: z
    .array(
      z.object({
        label: z.string(),
        // To keep backwards compatibility with the options generated from legacy selectText, we allow saving null as id
        // It helps in differentiating whether the routing logic should consider the option.label as value or option.id as value.
        // This is important for legacy routes which has option.label saved in conditions and it must keep matching with the value of the option
        id: z.string().or(z.null()),
      })
    )
    .optional(),
});

export const zodRouterField = zodNonRouterField.extend({
  routerId: z.string(),
});

// This ordering is important - If routerId is present then it should be in the parsed object. Moving zodNonRouterField to first position doesn't do that
export const zodField = z.union([zodRouterField, zodNonRouterField]);
export const zodFields = z.array(zodField).optional();

export const zodNonRouterFieldView = zodNonRouterField;
export const zodRouterFieldView = zodRouterField.extend({
  routerField: zodNonRouterFieldView,
  router: z.object({
    name: z.string(),
    description: z.string(),
    id: z.string(),
  }),
});
/**
 * Has some additional fields that are not supposed to be saved to DB but are required for the UI
 */
export const zodFieldView = z.union([zodNonRouterFieldView, zodRouterFieldView]);

export const zodFieldsView = z.array(zodFieldView).optional();

export enum RouteActionType {
  CustomPageMessage = "customPageMessage",
  ExternalRedirectUrl = "externalRedirectUrl",
  EventTypeRedirectUrl = "eventTypeRedirectUrl",
}

export const routeActionTypeSchema = z.nativeEnum(RouteActionType);
<<<<<<< HEAD
=======

export const children1Schema = z.object({
  children1: z
    .record(
      z.object({
        type: z.string().optional(),
        properties: z
          .object({
            field: z.any().optional(),
            operator: z.any().optional(),
            value: z.any().optional(),
            valueSrc: z.any().optional(),
          })
          .optional(),
      })
    )
    .optional()
    // Be very careful and lenient here. Just ensure that the rule isn't invalid without breaking anything
    .superRefine((children1, ctx) => {
      if (!children1) return;
      const isObject = (value: unknown): value is Record<string, unknown> =>
        typeof value === "object" && value !== null;
      Object.entries(children1).forEach(([, _rule]) => {
        const rule = _rule as unknown;
        if (!isObject(rule) || rule.type !== "rule") return;
        if (!isObject(rule.properties)) return;

        const value = rule.properties.value || [];
        const valueSrc = rule.properties.valueSrc;
        if (!(value instanceof Array) || !(valueSrc instanceof Array)) {
          return;
        }

        if (!valueSrc.length) {
          // If valueSrc is empty, value could be empty for operators like is_empty, is_not_empty
          return;
        }

        // MultiSelect array can be 2D array
        const flattenedValues = value.flat();

        const validValues = flattenedValues.filter((value: unknown) => {
          // Might want to restrict it to filter out null and empty string as well. But for now we know that Prisma errors only for undefined values when saving it in JSON field
          // Also, it is possible that RAQB has some requirements to support null or empty string values.
          if (value === undefined) return false;
          return true;
        });

        if (!validValues.length) {
          ctx.addIssue({
            code: z.ZodIssueCode.custom,
            message: "Looks like you are trying to create a rule with no value",
          });
        }
      });
    }),
});
/**
 * Stricter schema for validating before saving to DB
 * It doesn't decide what will be saved, it is just to validate the data before saving
 */
export const queryValueSaveValidationSchema = queryValueSchema
  .omit({ children1: true })
  .merge(children1Schema)
  .nullish();
>>>>>>> 2b104146

export const attributeRoutingConfigSchema = z
  .object({
    skipContactOwner: z.boolean().optional(),
    salesforce: routingFormAppDataSchemas["salesforce"],
  })
  .nullish();

export const zodNonRouterRoute = z.object({
  id: z.string(),
  name: z.string().optional(),
  attributeRoutingConfig: attributeRoutingConfigSchema,

  // TODO: It should be renamed to formFieldsQueryValue but it would take some effort
  /**
   * RAQB query value for form fields
   * BRANDED to ensure we don't give it Attributes
   */
  queryValue: raqbQueryValueSchema.brand<"formFieldsQueryValue">(),
  /**
   * RAQB query value for attributes. It is only applicable for Team Events as it is used to find matching team members
   * BRANDED to ensure we don't give it Form Fields
   */
  attributesQueryValue: raqbQueryValueSchema.optional(),
  /**
   * RAQB query value for fallback of `attributesQueryValue`
   * BRANDED to ensure we don't give it Form Fields, It needs Attributes
   */
  fallbackAttributesQueryValue: raqbQueryValueSchema.optional(),
  /**
   * Whether the route is a fallback if no other routes match
   */
  isFallback: z.boolean().optional(),
  action: z.object({
    type: routeActionTypeSchema,
    eventTypeId: z.number().optional(),
    value: z.string(),
  }),
});

export const zodNonRouterRouteView = zodNonRouterRoute;

export const zodRouterRoute = z.object({
  // This is the id of the Form being used as router
  id: z.string(),
  name: z.string().optional(),
  isRouter: z.literal(true),
});

export const zodRoute = z.union([zodNonRouterRoute, zodRouterRoute]);

export const zodRouterRouteView = zodRouterRoute.extend({
  //TODO: Extend it from form
  name: z.string(),
  description: z.string().nullable(),
  routes: z.array(z.union([zodRoute, z.null()])),
});

export const zodRoutes = z.union([z.array(zodRoute), z.null()]).optional();

export const zodRouteView = z.union([zodNonRouterRouteView, zodRouterRouteView]);

export const zodRoutesView = z.union([z.array(zodRouteView), z.null()]).optional();

// TODO: This is a requirement right now that zod.ts file (if it exists) must have appDataSchema export(which is only required by apps having EventTypeAppCard interface)
// This is a temporary solution and will be removed in future
export const appDataSchema = z.any();

export const appKeysSchema = z.object({});

// This is different from FormResponse in types.d.ts in that it has label optional. We don't seem to be using label at this point, so we might want to use this only while saving the response when Routing Form is submitted
// Record key is formFieldId
export const routingFormResponseInDbSchema = z.record(
  z.object({
    label: z.string().optional(),
    value: z.union([z.string(), z.number(), z.array(z.string())]),
  })
);<|MERGE_RESOLUTION|>--- conflicted
+++ resolved
@@ -60,74 +60,6 @@
 }
 
 export const routeActionTypeSchema = z.nativeEnum(RouteActionType);
-<<<<<<< HEAD
-=======
-
-export const children1Schema = z.object({
-  children1: z
-    .record(
-      z.object({
-        type: z.string().optional(),
-        properties: z
-          .object({
-            field: z.any().optional(),
-            operator: z.any().optional(),
-            value: z.any().optional(),
-            valueSrc: z.any().optional(),
-          })
-          .optional(),
-      })
-    )
-    .optional()
-    // Be very careful and lenient here. Just ensure that the rule isn't invalid without breaking anything
-    .superRefine((children1, ctx) => {
-      if (!children1) return;
-      const isObject = (value: unknown): value is Record<string, unknown> =>
-        typeof value === "object" && value !== null;
-      Object.entries(children1).forEach(([, _rule]) => {
-        const rule = _rule as unknown;
-        if (!isObject(rule) || rule.type !== "rule") return;
-        if (!isObject(rule.properties)) return;
-
-        const value = rule.properties.value || [];
-        const valueSrc = rule.properties.valueSrc;
-        if (!(value instanceof Array) || !(valueSrc instanceof Array)) {
-          return;
-        }
-
-        if (!valueSrc.length) {
-          // If valueSrc is empty, value could be empty for operators like is_empty, is_not_empty
-          return;
-        }
-
-        // MultiSelect array can be 2D array
-        const flattenedValues = value.flat();
-
-        const validValues = flattenedValues.filter((value: unknown) => {
-          // Might want to restrict it to filter out null and empty string as well. But for now we know that Prisma errors only for undefined values when saving it in JSON field
-          // Also, it is possible that RAQB has some requirements to support null or empty string values.
-          if (value === undefined) return false;
-          return true;
-        });
-
-        if (!validValues.length) {
-          ctx.addIssue({
-            code: z.ZodIssueCode.custom,
-            message: "Looks like you are trying to create a rule with no value",
-          });
-        }
-      });
-    }),
-});
-/**
- * Stricter schema for validating before saving to DB
- * It doesn't decide what will be saved, it is just to validate the data before saving
- */
-export const queryValueSaveValidationSchema = queryValueSchema
-  .omit({ children1: true })
-  .merge(children1Schema)
-  .nullish();
->>>>>>> 2b104146
 
 export const attributeRoutingConfigSchema = z
   .object({
