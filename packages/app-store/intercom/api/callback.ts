import type { NextApiRequest, NextApiResponse } from "next";

import { WEBAPP_URL } from "@calcom/lib/constants";
import { getSafeRedirectUrl } from "@calcom/lib/getSafeRedirectUrl";
import logger from "@calcom/lib/logger";
import prisma from "@calcom/prisma";

import getAppKeysFromSlug from "../../_utils/getAppKeysFromSlug";
import getInstalledAppPath from "../../_utils/getInstalledAppPath";
import createOAuthAppCredential from "../../_utils/oauth/createOAuthAppCredential";
import { decodeOAuthState } from "../../_utils/oauth/decodeOAuthState";

const log = logger.getSubLogger({ prefix: [`[[intercom/api/callback]`] });

let client_id = "";
let client_secret = "";

export default async function handler(req: NextApiRequest, res: NextApiResponse) {
  const { code } = req.query;

  if (code && typeof code !== "string") {
    res.status(400).json({ message: "`code` must be a string" });
    return;
  }
  if (!req.session?.user?.id) {
    return res.status(401).json({ message: "You must be logged in to do this" });
  }

  const appKeys = await getAppKeysFromSlug("intercom");

  if (typeof appKeys.client_id === "string") client_id = appKeys.client_id;
  if (typeof appKeys.client_secret === "string") client_secret = appKeys.client_secret;
  if (!client_id) return res.status(400).json({ message: "Intercom client_id missing." });
  if (!client_secret) return res.status(400).json({ message: "Intercom client_secret missing." });

  const response = await fetch(`https://api.intercom.io/auth/eagle/token`, {
    method: "POST",
    headers: {
      "Content-Type": "application/json",
    },
    body: JSON.stringify({
      code,
      client_id,
      client_secret,
    }),
  });

  const responseBody = await response.json();

  if (response.status !== 200) {
    log.error("get user_access_token failed", responseBody);
    return res.redirect(`/apps/installed?error=${JSON.stringify(responseBody)}`);
  }

  // Find the admin id from the accompte thanks to access_token and store it
  const admin = await fetch(`https://api.intercom.io/me`, {
    method: "GET",
    headers: {
      "Content-Type": "application/json",
      Authorization: `Bearer ${responseBody.access_token}`,
    },
  });

  const adminBody = await admin.json();

  if (admin.status !== 200) {
    log.error("get admin_id failed", adminBody);
    return res.redirect(`/apps/installed?error=${JSON.stringify(adminBody)}`);
  }

  const adminId = adminBody.id;

  // Remove the previous credential if admin id was already linked
  await prisma.credential.deleteMany({
    where: {
      type: "intercom_automation",
      key: {
        string_contains: adminId,
      },
    },
  });

  createOAuthAppCredential(
    { appId: "intercom", type: "intercom_automation" },
    JSON.stringify({ access_token: responseBody.access_token, admin_id: adminId }),
    req
  );

  const state = decodeOAuthState(req);

<<<<<<< HEAD
=======
  if (state?.appOnboardingRedirectUrl && state.appOnboardingRedirectUrl !== "") {
    return res.redirect(state.appOnboardingRedirectUrl);
  }

>>>>>>> ffe6a46e
  res.redirect(
    getSafeRedirectUrl(`${WEBAPP_URL}/apps/installed/automation?hl=intercom`) ??
      getInstalledAppPath({ variant: "automation", slug: "intercom" })
  );
}<|MERGE_RESOLUTION|>--- conflicted
+++ resolved
@@ -8,7 +8,6 @@
 import getAppKeysFromSlug from "../../_utils/getAppKeysFromSlug";
 import getInstalledAppPath from "../../_utils/getInstalledAppPath";
 import createOAuthAppCredential from "../../_utils/oauth/createOAuthAppCredential";
-import { decodeOAuthState } from "../../_utils/oauth/decodeOAuthState";
 
 const log = logger.getSubLogger({ prefix: [`[[intercom/api/callback]`] });
 
@@ -86,15 +85,6 @@
     req
   );
 
-  const state = decodeOAuthState(req);
-
-<<<<<<< HEAD
-=======
-  if (state?.appOnboardingRedirectUrl && state.appOnboardingRedirectUrl !== "") {
-    return res.redirect(state.appOnboardingRedirectUrl);
-  }
-
->>>>>>> ffe6a46e
   res.redirect(
     getSafeRedirectUrl(`${WEBAPP_URL}/apps/installed/automation?hl=intercom`) ??
       getInstalledAppPath({ variant: "automation", slug: "intercom" })
