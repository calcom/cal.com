--- conflicted
+++ resolved
@@ -1,11 +1,7 @@
 import type { NextApiRequest, NextApiResponse } from "next";
 
-<<<<<<< HEAD
-import { CAL_URL } from "@calcom/lib/constants";
+import { WEBAPP_URL } from "@calcom/lib/constants";
 import { getAppOnboardingRedirectUrl } from "@calcom/lib/getAppOnboardingRedirectUrl";
-=======
-import { WEBAPP_URL } from "@calcom/lib/constants";
->>>>>>> de41f201
 import { getSafeRedirectUrl } from "@calcom/lib/getSafeRedirectUrl";
 import logger from "@calcom/lib/logger";
 import prisma from "@calcom/prisma";
