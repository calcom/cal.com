import { z } from "zod";

import dayjs from "@calcom/dayjs";
import {
  APP_CREDENTIAL_SHARING_ENABLED,
  CREDENTIAL_SYNC_ENDPOINT,
  CREDENTIAL_SYNC_SECRET,
  CREDENTIAL_SYNC_SECRET_HEADER_NAME,
} from "@calcom/lib/constants";
import logger from "@calcom/lib/logger";
import { getPiiFreeCalendarEvent } from "@calcom/lib/piiFreeData";
import { safeStringify } from "@calcom/lib/safeStringify";
import prisma from "@calcom/prisma";
import { Frequency } from "@calcom/prisma/zod-utils";
import type { CalendarEvent } from "@calcom/types/Calendar";
import type { CredentialPayload } from "@calcom/types/Credential";
import type { PartialReference } from "@calcom/types/EventManager";
import type { VideoApiAdapter, VideoCallData } from "@calcom/types/VideoApiAdapter";

import { invalidateCredential } from "../../_utils/invalidateCredential";
import { OAuthManager } from "../../_utils/oauth/OAuthManager";
import { getTokenObjectFromCredential } from "../../_utils/oauth/getTokenObjectFromCredential";
import { markTokenAsExpired } from "../../_utils/oauth/markTokenAsExpired";
import { metadata } from "../_metadata";
import { getZoomAppKeys } from "./getZoomAppKeys";

const log = logger.getSubLogger({ prefix: ["app-store/zoomvideo/lib/VideoApiAdapter"] });

/** @link https://marketplace.zoom.us/docs/api-reference/zoom-api/meetings/meetingcreate */
const zoomEventResultSchema = z.object({
  id: z.number(),
  join_url: z.string(),
  password: z.string().optional().default(""),
});

export type ZoomEventResult = z.infer<typeof zoomEventResultSchema>;

/** @link https://marketplace.zoom.us/docs/api-reference/zoom-api/methods/#operation/meetings */
export const zoomMeetingsSchema = z.object({
  next_page_token: z.string(),
  page_count: z.number(),
  page_number: z.number(),
  page_size: z.number(),
  total_records: z.number(),
  meetings: z.array(
    z.object({
      agenda: z.string(),
      created_at: z.string(),
      duration: z.number(),
      host_id: z.string(),
      id: z.number(),
      join_url: z.string(),
      pmi: z.string(),
      start_time: z.string(),
      timezone: z.string(),
      topic: z.string(),
      type: z.number(),
      uuid: z.string(),
    })
  ),
});

export type ZoomUserSettings = z.infer<typeof zoomUserSettingsSchema>;

/** @link https://developers.zoom.us/docs/api/rest/reference/user/methods/#operation/userSettings */
export const zoomUserSettingsSchema = z.object({
  recording: z
    .object({
<<<<<<< HEAD
      auto_recording: z.string().optional(),
=======
      auto_recording: z.string().nullish(),
>>>>>>> 616d6209
    })
    .nullish(),
  schedule_meeting: z
    .object({
<<<<<<< HEAD
      default_password_for_scheduled_meetings: z.string().optional(),
=======
      default_password_for_scheduled_meetings: z.string().nullish(),
>>>>>>> 616d6209
    })
    .nullish(),
  in_meeting: z
    .object({
      meeting_summary_with_ai_companion: z
        .object({
          auto_enable: z.boolean().optional(),
        })
        .optional(),
      ai_companion_questions: z
        .object({
          auto_enable: z.boolean().optional(),
        })
        .optional(),
    })
    .optional(),
});

// https://developers.zoom.us/docs/api/rest/reference/user/methods/#operation/userSettings
// append comma separated settings here, to retrieve only these specific settings
const settingsApiFilterResp = "default_password_for_scheduled_meetings,auto_recording,in_meeting";

type ZoomRecurrence = {
  end_date_time?: string;
  type: 1 | 2 | 3;
  end_times?: number;
  repeat_interval?: number;
  weekly_days?: number; // 1-7 Sunday = 1, Saturday = 7
  monthly_day?: number; // 1-31
};

const ZoomVideoApiAdapter = (credential: CredentialPayload): VideoApiAdapter => {
  const tokenResponse = getTokenObjectFromCredential(credential);

  const getUserSettings = async () => {
    let userSettings: ZoomUserSettings | undefined;
    try {
      const responseBody = await fetchZoomApi(
        `users/me/settings?custom_query_fields=${settingsApiFilterResp}`
      );
      userSettings = zoomUserSettingsSchema.parse(responseBody);
    } catch (err) {
      log.error("Failed to retrieve zoom user settings", safeStringify(err));
    }
    return userSettings;
  };

  const translateEvent = async (event: CalendarEvent) => {
    const getRecurrence = ({
      recurringEvent,
      startTime,
      attendees,
    }: CalendarEvent): { recurrence: ZoomRecurrence } | undefined => {
      if (!recurringEvent) {
        return;
      }

      let recurrence: ZoomRecurrence;

      switch (recurringEvent.freq) {
        case Frequency.DAILY:
          recurrence = {
            type: 1,
          };
          break;
        case Frequency.WEEKLY:
          recurrence = {
            type: 2,
            weekly_days: dayjs(startTime).tz(attendees[0].timeZone).day() + 1,
          };
          break;
        case Frequency.MONTHLY:
          recurrence = {
            type: 3,
            monthly_day: dayjs(startTime).tz(attendees[0].timeZone).date(),
          };
          break;
        default:
          // Zoom does not support YEARLY, HOURLY or MINUTELY frequencies, don't do anything in those cases.
          return;
      }

      recurrence.repeat_interval = recurringEvent.interval;

      if (recurringEvent.until) {
        recurrence.end_date_time = recurringEvent.until.toISOString();
      } else {
        recurrence.end_times = recurringEvent.count;
      }

      return {
        recurrence: {
          ...recurrence,
        },
      };
    };

    const userSettings = await getUserSettings();
    const recurrence = getRecurrence(event);
    // Documentation at: https://marketplace.zoom.us/docs/api-reference/zoom-api/meetings/meetingcreate
    return {
      topic: event.title,
      type: 2, // Means that this is a scheduled meeting
      start_time: dayjs(event.startTime).utc().format(),
      duration: (new Date(event.endTime).getTime() - new Date(event.startTime).getTime()) / 60000,
      //schedule_for: "string",   TODO: Used when scheduling the meeting for someone else (needed?)
      timezone: event.organizer.timeZone,
      password: userSettings?.schedule_meeting?.default_password_for_scheduled_meetings ?? undefined,
      agenda: event.description,
      settings: {
        host_video: true,
        participant_video: true,
        cn_meeting: false, // TODO: true if host meeting in China
        in_meeting: false, // TODO: true if host meeting in India
        join_before_host: true,
        mute_upon_entry: false,
        watermark: false,
        use_pmi: false,
        approval_type: 2,
        audio: "both",
        auto_recording: userSettings?.recording?.auto_recording || "none",
        enforce_login: false,
        registrants_email_notification: true,
        auto_start_meeting_summary:
          userSettings?.in_meeting?.meeting_summary_with_ai_companion?.auto_enable ?? false,
        auto_start_ai_companion_questions:
          userSettings?.in_meeting?.ai_companion_questions?.auto_enable ?? false,
      },
      ...recurrence,
    };
  };

  /**
   * Zoom is known to return xml response in some cases.
   * e.g. Wrong request or some special case of invalid token
   */
  const handleZoomResponseJsonParseError = async ({
    error,
    clonedResponse,
  }: {
    error: unknown;
    clonedResponse: Response;
  }) => {
    // In some cases, Zoom responds with xml response, so we log the response for debugging
    // We need to see why that error occurs exactly and then later we decide if mark the access token and token object unusable or not
    log.error(
      "Error in JSON parsing Zoom API response",
      safeStringify({
        error: safeStringify(error),
        // Log Raw response body here.
        responseBody: await clonedResponse.text(),
        status: clonedResponse.status,
      })
    );

    return null;
  };

  const fetchZoomApi = async (endpoint: string, options?: RequestInit) => {
    const auth = new OAuthManager({
      credentialSyncVariables: {
        APP_CREDENTIAL_SHARING_ENABLED: APP_CREDENTIAL_SHARING_ENABLED,
        CREDENTIAL_SYNC_ENDPOINT: CREDENTIAL_SYNC_ENDPOINT,
        CREDENTIAL_SYNC_SECRET: CREDENTIAL_SYNC_SECRET,
        CREDENTIAL_SYNC_SECRET_HEADER_NAME: CREDENTIAL_SYNC_SECRET_HEADER_NAME,
      },
      resourceOwner: {
        type: "user",
        id: credential.userId,
      },
      appSlug: metadata.slug,
      currentTokenObject: tokenResponse,
      fetchNewTokenObject: async ({ refreshToken }: { refreshToken: string | null }) => {
        if (!refreshToken) {
          return null;
        }
        const clientCredentials = await getZoomAppKeys();
        const { client_id, client_secret } = clientCredentials;
        const authHeader = `Basic ${Buffer.from(`${client_id}:${client_secret}`).toString("base64")}`;
        return fetch("https://zoom.us/oauth/token", {
          method: "POST",
          headers: {
            Authorization: authHeader,
            "Content-Type": "application/x-www-form-urlencoded",
          },
          body: new URLSearchParams({
            refresh_token: refreshToken,
            grant_type: "refresh_token",
          }),
        });
      },
      isTokenObjectUnusable: async function (response) {
        const myLog = logger.getSubLogger({ prefix: ["zoomvideo:isTokenObjectUnusable"] });
        myLog.info(safeStringify({ status: response.status, ok: response.ok }));
        if (!response.ok) {
          let responseBody;
          const responseToUseInCaseOfError = response.clone();
          try {
            responseBody = await response.json();
          } catch (e) {
            return await handleZoomResponseJsonParseError({
              error: e,
              clonedResponse: responseToUseInCaseOfError,
            });
          }
          myLog.debug(safeStringify({ responseBody }));

          if (responseBody.error === "invalid_grant") {
            return { reason: responseBody.error };
          }
        }
        return null;
      },
      isAccessTokenUnusable: async function (response) {
        const myLog = logger.getSubLogger({ prefix: ["zoomvideo:isAccessTokenUnusable"] });
        myLog.info(safeStringify({ status: response.status, ok: response.ok }));
        if (!response.ok) {
          let responseBody;
          const responseToUseInCaseOfError = response.clone();
          try {
            responseBody = await response.json();
          } catch (e) {
            return await handleZoomResponseJsonParseError({
              error: e,
              clonedResponse: responseToUseInCaseOfError,
            });
          }
          myLog.debug(safeStringify({ responseBody }));
          // 124 is the error code for invalid access token from Zoom API
          if (responseBody.code === 124) {
            return { reason: responseBody.message ?? "" };
          }
        }
        return null;
      },
      invalidateTokenObject: () => invalidateCredential(credential.id),
      expireAccessToken: () => markTokenAsExpired(credential),
      updateTokenObject: async (newTokenObject) => {
        await prisma.credential.update({
          where: {
            id: credential.id,
          },
          data: {
            key: newTokenObject,
          },
        });
      },
    });

    const { json } = await auth.request({
      url: `https://api.zoom.us/v2/${endpoint}`,
      options: {
        method: "GET",
        ...options,
        headers: {
          ...options?.headers,
        },
      },
    });

    return json;
  };

  return {
    getAvailability: async () => {
      try {
        // TODO Possibly implement pagination for cases when there are more than 300 meetings already scheduled.
        const responseBody = await fetchZoomApi("users/me/meetings?type=scheduled&page_size=300");

        const data = zoomMeetingsSchema.parse(responseBody);
        return data.meetings.map((meeting) => ({
          start: meeting.start_time,
          end: new Date(new Date(meeting.start_time).getTime() + meeting.duration * 60000).toISOString(),
        }));
      } catch (err) {
        log.error("Failed to get availability", safeStringify(err));
        /* Prevents booking failure when Zoom Token is expired */
        return [];
      }
    },
    createMeeting: async (event: CalendarEvent): Promise<VideoCallData> => {
      try {
        const response = await fetchZoomApi("users/me/meetings", {
          method: "POST",
          headers: {
            "Content-Type": "application/json",
          },
          body: JSON.stringify(await translateEvent(event)),
        });

        const result = zoomEventResultSchema.parse(response);

        if (result.id && result.join_url) {
          return {
            type: "zoom_video",
            id: result.id.toString(),
            password: result.password || "",
            url: result.join_url,
          };
        }
        throw new Error(`Failed to create meeting. Response is ${JSON.stringify(result)}`);
      } catch (err) {
        log.error(
          "Zoom meeting creation failed",
          safeStringify({ error: safeStringify(err), event: getPiiFreeCalendarEvent(event) })
        );
        /* Prevents meeting creation failure when Zoom Token is expired */
        throw new Error("Unexpected error");
      }
    },
    deleteMeeting: async (uid: string): Promise<void> => {
      try {
        await fetchZoomApi(`meetings/${uid}`, {
          method: "DELETE",
        });
        return Promise.resolve();
      } catch (err) {
        return Promise.reject(new Error("Failed to delete meeting"));
      }
    },
    updateMeeting: async (bookingRef: PartialReference, event: CalendarEvent): Promise<VideoCallData> => {
      try {
        await fetchZoomApi(`meetings/${bookingRef.uid}`, {
          method: "PATCH",
          headers: {
            "Content-Type": "application/json",
          },
          body: JSON.stringify(await translateEvent(event)),
        });

        const updatedMeeting = await fetchZoomApi(`meetings/${bookingRef.uid}`);
        const result = zoomEventResultSchema.parse(updatedMeeting);

        return {
          type: "zoom_video",
          id: result.id.toString(),
          password: result.password || "",
          url: result.join_url,
        };
      } catch (err) {
        log.error(
          "Failed to update meeting",
          safeStringify({ error: err, event: getPiiFreeCalendarEvent(event) })
        );
        return Promise.reject(new Error("Failed to update meeting"));
      }
    },
  };
};

export default ZoomVideoApiAdapter;<|MERGE_RESOLUTION|>--- conflicted
+++ resolved
@@ -66,20 +66,12 @@
 export const zoomUserSettingsSchema = z.object({
   recording: z
     .object({
-<<<<<<< HEAD
-      auto_recording: z.string().optional(),
-=======
       auto_recording: z.string().nullish(),
->>>>>>> 616d6209
     })
     .nullish(),
   schedule_meeting: z
     .object({
-<<<<<<< HEAD
-      default_password_for_scheduled_meetings: z.string().optional(),
-=======
       default_password_for_scheduled_meetings: z.string().nullish(),
->>>>>>> 616d6209
     })
     .nullish(),
   in_meeting: z
