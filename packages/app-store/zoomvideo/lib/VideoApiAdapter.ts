import { z } from "zod";

import dayjs from "@calcom/dayjs";
import {
  APP_CREDENTIAL_SHARING_ENABLED,
  CREDENTIAL_SYNC_ENDPOINT,
  CREDENTIAL_SYNC_SECRET,
  CREDENTIAL_SYNC_SECRET_HEADER_NAME,
} from "@calcom/lib/constants";
import logger from "@calcom/lib/logger";
import { getPiiFreeCalendarEvent } from "@calcom/lib/piiFreeData";
import { safeStringify } from "@calcom/lib/safeStringify";
import prisma from "@calcom/prisma";
import { Frequency } from "@calcom/prisma/zod-utils";
import type { CalendarEvent } from "@calcom/types/Calendar";
import type { CredentialPayload } from "@calcom/types/Credential";
import type { PartialReference } from "@calcom/types/EventManager";
import type { VideoApiAdapter, VideoCallData } from "@calcom/types/VideoApiAdapter";

import { invalidateCredential } from "../../_utils/invalidateCredential";
import { OAuthManager } from "../../_utils/oauth/OAuthManager";
import { getTokenObjectFromCredential } from "../../_utils/oauth/getTokenObjectFromCredential";
import { markTokenAsExpired } from "../../_utils/oauth/markTokenAsExpired";
import { metadata } from "../_metadata";
import { getZoomAppKeys } from "./getZoomAppKeys";

const log = logger.getSubLogger({ prefix: ["app-store/zoomvideo/lib/VideoApiAdapter"] });

/** @link https://marketplace.zoom.us/docs/api-reference/zoom-api/meetings/meetingcreate */
const zoomEventResultSchema = z.object({
  id: z.number(),
  join_url: z.string(),
  password: z.string().optional().default(""),
});

export type ZoomEventResult = z.infer<typeof zoomEventResultSchema>;

/** @link https://marketplace.zoom.us/docs/api-reference/zoom-api/methods/#operation/meetings */
export const zoomMeetingsSchema = z.object({
  next_page_token: z.string(),
  page_count: z.number(),
  page_number: z.number(),
  page_size: z.number(),
  total_records: z.number(),
  meetings: z.array(
    z.object({
      agenda: z.string(),
      created_at: z.string(),
      duration: z.number(),
      host_id: z.string(),
      id: z.number(),
      join_url: z.string(),
      pmi: z.string(),
      start_time: z.string(),
      timezone: z.string(),
      topic: z.string(),
      type: z.number(),
      uuid: z.string(),
    })
  ),
});

export type ZoomUserSettings = z.infer<typeof zoomUserSettingsSchema>;

/** @link https://developers.zoom.us/docs/api/rest/reference/user/methods/#operation/userSettings */
export const zoomUserSettingsSchema = z.object({
  recording: z
    .object({
      auto_recording: z.string().nullish(),
    })
    .nullish(),
  schedule_meeting: z
    .object({
      default_password_for_scheduled_meetings: z.string().nullish(),
    })
    .nullish(),
  in_meeting: z
    .object({
<<<<<<< HEAD
      meeting_summary_with_ai_companion: z
        .object({
          auto_enable: z.boolean().optional(),
        })
        .optional(),
      ai_companion_questions: z
        .object({
          auto_enable: z.boolean().optional(),
        })
        .optional(),
    })
    .optional(),
=======
      waiting_room: z.boolean(),
    })
    .nullish(),
>>>>>>> b340b0ed
});

// https://developers.zoom.us/docs/api/rest/reference/user/methods/#operation/userSettings
// append comma separated settings here, to retrieve only these specific settings
<<<<<<< HEAD
const settingsApiFilterResp = "default_password_for_scheduled_meetings,auto_recording,in_meeting";
=======
const settingsApiFilterResp = "default_password_for_scheduled_meetings,auto_recording,waiting_room";
>>>>>>> b340b0ed

type ZoomRecurrence = {
  end_date_time?: string;
  type: 1 | 2 | 3;
  end_times?: number;
  repeat_interval?: number;
  weekly_days?: number; // 1-7 Sunday = 1, Saturday = 7
  monthly_day?: number; // 1-31
};

const ZoomVideoApiAdapter = (credential: CredentialPayload): VideoApiAdapter => {
  const tokenResponse = getTokenObjectFromCredential(credential);

  const getUserSettings = async () => {
    let userSettings: ZoomUserSettings | undefined;
    try {
      const responseBody = await fetchZoomApi(
        `users/me/settings?custom_query_fields=${settingsApiFilterResp}`
      );
      userSettings = zoomUserSettingsSchema.parse(responseBody);
    } catch (err) {
      log.error("Failed to retrieve zoom user settings", safeStringify(err));
    }
    return userSettings;
  };

  const translateEvent = async (event: CalendarEvent) => {
    const getRecurrence = ({
      recurringEvent,
      startTime,
      attendees,
    }: CalendarEvent): { recurrence: ZoomRecurrence } | undefined => {
      if (!recurringEvent) {
        return;
      }

      let recurrence: ZoomRecurrence;

      switch (recurringEvent.freq) {
        case Frequency.DAILY:
          recurrence = {
            type: 1,
          };
          break;
        case Frequency.WEEKLY:
          recurrence = {
            type: 2,
            weekly_days: dayjs(startTime).tz(attendees[0].timeZone).day() + 1,
          };
          break;
        case Frequency.MONTHLY:
          recurrence = {
            type: 3,
            monthly_day: dayjs(startTime).tz(attendees[0].timeZone).date(),
          };
          break;
        default:
          // Zoom does not support YEARLY, HOURLY or MINUTELY frequencies, don't do anything in those cases.
          return;
      }

      recurrence.repeat_interval = recurringEvent.interval;

      if (recurringEvent.until) {
        recurrence.end_date_time = recurringEvent.until.toISOString();
      } else {
        recurrence.end_times = recurringEvent.count;
      }

      return {
        recurrence: {
          ...recurrence,
        },
      };
    };

    // Zoom agenda field has a 2000 character limit; we set maxLength to 1900 to leave a safety buffer
    const truncateAgenda = (description?: string | null) => {
      if (!description) return description;

      const maxLength = 1900;
      const trimmed = description.trimEnd();
      if (trimmed.length > maxLength) {
        return `${trimmed.substring(0, maxLength).trimEnd()}...`;
      }
      return trimmed;
    };

    const userSettings = await getUserSettings();
    const recurrence = getRecurrence(event);
    const waitingRoomEnabled = userSettings?.in_meeting?.waiting_room ?? false;
    // Documentation at: https://marketplace.zoom.us/docs/api-reference/zoom-api/meetings/meetingcreate
    return {
      topic: event.title,
      type: 2, // Means that this is a scheduled meeting
      start_time: dayjs(event.startTime).utc().format(),
      duration: (new Date(event.endTime).getTime() - new Date(event.startTime).getTime()) / 60000,
      //schedule_for: "string",   TODO: Used when scheduling the meeting for someone else (needed?)
      timezone: event.organizer.timeZone,
      password: userSettings?.schedule_meeting?.default_password_for_scheduled_meetings ?? undefined,
      agenda: truncateAgenda(event.description),
      settings: {
        host_video: true,
        participant_video: true,
        cn_meeting: false, // TODO: true if host meeting in China
        in_meeting: false, // TODO: true if host meeting in India
        join_before_host: !waitingRoomEnabled,
        mute_upon_entry: false,
        watermark: false,
        use_pmi: false,
        approval_type: 2,
        audio: "both",
        auto_recording: userSettings?.recording?.auto_recording || "none",
        enforce_login: false,
        registrants_email_notification: true,
<<<<<<< HEAD
        auto_start_meeting_summary:
          userSettings?.in_meeting?.meeting_summary_with_ai_companion?.auto_enable ?? false,
        auto_start_ai_companion_questions:
          userSettings?.in_meeting?.ai_companion_questions?.auto_enable ?? false,
=======
        waiting_room: waitingRoomEnabled,
>>>>>>> b340b0ed
      },
      ...recurrence,
    };
  };

  /**
   * Zoom is known to return xml response in some cases.
   * e.g. Wrong request or some special case of invalid token
   */
  const handleZoomResponseJsonParseError = async ({
    error,
    clonedResponse,
  }: {
    error: unknown;
    clonedResponse: Response;
  }) => {
    // In some cases, Zoom responds with xml response, so we log the response for debugging
    // We need to see why that error occurs exactly and then later we decide if mark the access token and token object unusable or not
    log.error(
      "Error in JSON parsing Zoom API response",
      safeStringify({
        error: safeStringify(error),
        // Log Raw response body here.
        responseBody: await clonedResponse.text(),
        status: clonedResponse.status,
      })
    );

    return null;
  };

  const fetchZoomApi = async (endpoint: string, options?: RequestInit) => {
    const auth = new OAuthManager({
      credentialSyncVariables: {
        APP_CREDENTIAL_SHARING_ENABLED: APP_CREDENTIAL_SHARING_ENABLED,
        CREDENTIAL_SYNC_ENDPOINT: CREDENTIAL_SYNC_ENDPOINT,
        CREDENTIAL_SYNC_SECRET: CREDENTIAL_SYNC_SECRET,
        CREDENTIAL_SYNC_SECRET_HEADER_NAME: CREDENTIAL_SYNC_SECRET_HEADER_NAME,
      },
      resourceOwner: {
        type: "user",
        id: credential.userId,
      },
      appSlug: metadata.slug,
      currentTokenObject: tokenResponse,
      fetchNewTokenObject: async ({ refreshToken }: { refreshToken: string | null }) => {
        if (!refreshToken) {
          return null;
        }
        const clientCredentials = await getZoomAppKeys();
        const { client_id, client_secret } = clientCredentials;
        const authHeader = `Basic ${Buffer.from(`${client_id}:${client_secret}`).toString("base64")}`;
        return fetch("https://zoom.us/oauth/token", {
          method: "POST",
          headers: {
            Authorization: authHeader,
            "Content-Type": "application/x-www-form-urlencoded",
          },
          body: new URLSearchParams({
            refresh_token: refreshToken,
            grant_type: "refresh_token",
          }),
        });
      },
      isTokenObjectUnusable: async function (response) {
        const myLog = logger.getSubLogger({ prefix: ["zoomvideo:isTokenObjectUnusable"] });
        myLog.info(safeStringify({ status: response.status, ok: response.ok }));
        if (!response.ok) {
          let responseBody;
          const responseToUseInCaseOfError = response.clone();
          try {
            responseBody = await response.json();
          } catch (e) {
            return await handleZoomResponseJsonParseError({
              error: e,
              clonedResponse: responseToUseInCaseOfError,
            });
          }
          myLog.debug(safeStringify({ responseBody }));

          if (responseBody.error === "invalid_grant") {
            return { reason: responseBody.error };
          }
        }
        return null;
      },
      isAccessTokenUnusable: async function (response) {
        const myLog = logger.getSubLogger({ prefix: ["zoomvideo:isAccessTokenUnusable"] });
        myLog.info(safeStringify({ status: response.status, ok: response.ok }));
        if (!response.ok) {
          let responseBody;
          const responseToUseInCaseOfError = response.clone();
          try {
            responseBody = await response.json();
          } catch (e) {
            return await handleZoomResponseJsonParseError({
              error: e,
              clonedResponse: responseToUseInCaseOfError,
            });
          }
          myLog.debug(safeStringify({ responseBody }));
          // 124 is the error code for invalid access token from Zoom API
          if (responseBody.code === 124) {
            return { reason: responseBody.message ?? "" };
          }
        }
        return null;
      },
      invalidateTokenObject: () => invalidateCredential(credential.id),
      expireAccessToken: () => markTokenAsExpired(credential),
      updateTokenObject: async (newTokenObject) => {
        await prisma.credential.update({
          where: {
            id: credential.id,
          },
          data: {
            key: newTokenObject,
          },
        });
      },
    });

    const { json } = await auth.request({
      url: `https://api.zoom.us/v2/${endpoint}`,
      options: {
        method: "GET",
        ...options,
        headers: {
          ...options?.headers,
        },
      },
    });

    return json;
  };

  return {
    getAvailability: async () => {
      try {
        // TODO Possibly implement pagination for cases when there are more than 300 meetings already scheduled.
        const responseBody = await fetchZoomApi("users/me/meetings?type=scheduled&page_size=300");

        const data = zoomMeetingsSchema.parse(responseBody);
        return data.meetings.map((meeting) => ({
          start: meeting.start_time,
          end: new Date(new Date(meeting.start_time).getTime() + meeting.duration * 60000).toISOString(),
        }));
      } catch (err) {
        log.error("Failed to get availability", safeStringify(err));
        /* Prevents booking failure when Zoom Token is expired */
        return [];
      }
    },
    createMeeting: async (event: CalendarEvent): Promise<VideoCallData> => {
      try {
        const response = await fetchZoomApi("users/me/meetings", {
          method: "POST",
          headers: {
            "Content-Type": "application/json",
          },
          body: JSON.stringify(await translateEvent(event)),
        });

        const result = zoomEventResultSchema.parse(response);

        if (result.id && result.join_url) {
          return {
            type: "zoom_video",
            id: result.id.toString(),
            password: result.password || "",
            url: result.join_url,
          };
        }
        throw new Error(`Failed to create meeting. Response is ${JSON.stringify(result)}`);
      } catch (err) {
        log.error(
          "Zoom meeting creation failed",
          safeStringify({ error: safeStringify(err), event: getPiiFreeCalendarEvent(event) })
        );
        /* Prevents meeting creation failure when Zoom Token is expired */
        throw new Error("Unexpected error");
      }
    },
    deleteMeeting: async (uid: string): Promise<void> => {
      try {
        await fetchZoomApi(`meetings/${uid}`, {
          method: "DELETE",
        });
        return Promise.resolve();
      } catch (err) {
        return Promise.reject(new Error("Failed to delete meeting"));
      }
    },
    updateMeeting: async (bookingRef: PartialReference, event: CalendarEvent): Promise<VideoCallData> => {
      try {
        await fetchZoomApi(`meetings/${bookingRef.uid}`, {
          method: "PATCH",
          headers: {
            "Content-Type": "application/json",
          },
          body: JSON.stringify(await translateEvent(event)),
        });

        const updatedMeeting = await fetchZoomApi(`meetings/${bookingRef.uid}`);
        const result = zoomEventResultSchema.parse(updatedMeeting);

        return {
          type: "zoom_video",
          id: result.id.toString(),
          password: result.password || "",
          url: result.join_url,
        };
      } catch (err) {
        log.error(
          "Failed to update meeting",
          safeStringify({ error: err, event: getPiiFreeCalendarEvent(event) })
        );
        return Promise.reject(new Error("Failed to update meeting"));
      }
    },
  };
};

export default ZoomVideoApiAdapter;<|MERGE_RESOLUTION|>--- conflicted
+++ resolved
@@ -76,7 +76,6 @@
     .nullish(),
   in_meeting: z
     .object({
-<<<<<<< HEAD
       meeting_summary_with_ai_companion: z
         .object({
           auto_enable: z.boolean().optional(),
@@ -87,22 +86,15 @@
           auto_enable: z.boolean().optional(),
         })
         .optional(),
-    })
-    .optional(),
-=======
-      waiting_room: z.boolean(),
+      waiting_room: z.boolean().nullish(),
     })
     .nullish(),
->>>>>>> b340b0ed
 });
 
 // https://developers.zoom.us/docs/api/rest/reference/user/methods/#operation/userSettings
 // append comma separated settings here, to retrieve only these specific settings
-<<<<<<< HEAD
 const settingsApiFilterResp = "default_password_for_scheduled_meetings,auto_recording,in_meeting";
-=======
 const settingsApiFilterResp = "default_password_for_scheduled_meetings,auto_recording,waiting_room";
->>>>>>> b340b0ed
 
 type ZoomRecurrence = {
   end_date_time?: string;
@@ -218,14 +210,11 @@
         auto_recording: userSettings?.recording?.auto_recording || "none",
         enforce_login: false,
         registrants_email_notification: true,
-<<<<<<< HEAD
         auto_start_meeting_summary:
           userSettings?.in_meeting?.meeting_summary_with_ai_companion?.auto_enable ?? false,
         auto_start_ai_companion_questions:
           userSettings?.in_meeting?.ai_companion_questions?.auto_enable ?? false,
-=======
         waiting_room: waitingRoomEnabled,
->>>>>>> b340b0ed
       },
       ...recurrence,
     };
