---
items:
  - 1.jpg
  - 2.jpg
  - 3.jpg
  - 4.jpg
  - 5.jpg
---

**FREE TRIAL until December 1st, 2023**

{DESCRIPTION}

## Example questions:

- "Book a meeting with @cal-user this week at a good time"
- "Find a time to meet with not-a-cal-user@gmail.com this week"
- "Move my meeting with [Someone's Name] to next week"
- "What does my week look like?"
- "When is my next meeting?"
- "What is my least busy day next week?"
- "Cancel the meeting with [Someone's Name]"
- "Reschedule the meeting with not-a-cal-user@gmail.com"
- "Is @cal-user busy on Friday at noon?"
- "Move my meeting at 2pm tomorrow to next week on Friday at 5pm"

### Or, any of that in a thread:
- What meetings do I have this week?
  - Meeting 1, Meeting 2
- Cancel that first meeting


<<<<<<< HEAD
- Send an email with the title: What's my schedule?
- Forward an email from someone looking to meet you
- Ask to schedule a call with someone

You will need a [Deepgram](https://console.deepgram.com/) API Key to transcribe calls in the app.
Go to `Settings -> Admin -> Apps interface` and add the `deepgram_api_key` for `Cal.ai`.
=======
### Or, doing multiple things:
- Cancel all my meetings tomorrow then book a quick chat with @joe at noon, a long meeting with @jane at 1 (both tomorrow). Also see if Toby is down to grab dinner this week (toby@gmail.com). Finally send me my updated agenda of everything I have coming up in the next couple days.
>>>>>>> b076a7da
<|MERGE_RESOLUTION|>--- conflicted
+++ resolved
@@ -30,14 +30,7 @@
 - Cancel that first meeting
 
 
-<<<<<<< HEAD
-- Send an email with the title: What's my schedule?
-- Forward an email from someone looking to meet you
-- Ask to schedule a call with someone
-
-You will need a [Deepgram](https://console.deepgram.com/) API Key to transcribe calls in the app.
-Go to `Settings -> Admin -> Apps interface` and add the `deepgram_api_key` for `Cal.ai`.
-=======
 ### Or, doing multiple things:
 - Cancel all my meetings tomorrow then book a quick chat with @joe at noon, a long meeting with @jane at 1 (both tomorrow). Also see if Toby is down to grab dinner this week (toby@gmail.com). Finally send me my updated agenda of everything I have coming up in the next couple days.
->>>>>>> b076a7da
+You will need a [Deepgram](https://console.deepgram.com/) API Key to transcribe calls in the app.
+Go to `Settings -> Admin -> Apps interface` and add the `deepgram_api_key` for `Cal.ai`.