import Stripe from "stripe";
import { v4 as uuidv4 } from "uuid";
import z from "zod";

<<<<<<< HEAD
import dayjs from "@calcom/dayjs";
=======
import { sendAwaitingPaymentEmailAndSMS } from "@calcom/emails/email-manager";
>>>>>>> c04402e7
import { BookingRepository } from "@calcom/features/bookings/repositories/BookingRepository";
import tasker from "@calcom/features/tasker";
import { ErrorCode } from "@calcom/lib/errorCodes";
import { getErrorFromUnknown } from "@calcom/lib/errors";
import { ErrorWithCode } from "@calcom/lib/errors";
import logger from "@calcom/lib/logger";
import { safeStringify } from "@calcom/lib/safeStringify";
import prisma from "@calcom/prisma";
import type { Booking, Payment, PaymentOption, Prisma } from "@calcom/prisma/client";
import type { EventTypeMetadata } from "@calcom/prisma/zod-utils";
import type { CalendarEvent } from "@calcom/types/Calendar";
import type { IAbstractPaymentService } from "@calcom/types/PaymentService";

import { paymentOptionEnum } from "../zod";
import { retrieveOrCreateStripeCustomerByEmail } from "./customer";
import type { StripePaymentData, StripeSetupIntentData } from "./server";

const log = logger.getSubLogger({ prefix: ["payment-service:stripe"] });

export const stripeCredentialKeysSchema = z.object({
  stripe_user_id: z.string(),
  default_currency: z.string(),
  stripe_publishable_key: z.string(),
});

export class PaymentService implements IAbstractPaymentService {
  private stripe: Stripe;
  private credentials: z.infer<typeof stripeCredentialKeysSchema> | null;

  constructor(credentials: { key: Prisma.JsonValue }) {
    const keyParsing = stripeCredentialKeysSchema.safeParse(credentials.key);
    if (keyParsing.success) {
      this.credentials = keyParsing.data;
    } else {
      this.credentials = null;
    }
    this.stripe = new Stripe(process.env.STRIPE_PRIVATE_KEY || "", {
      apiVersion: "2020-08-27",
    });
  }

  private async getPayment(where: Prisma.PaymentWhereInput) {
    const payment = await prisma.payment.findFirst({ where });
    // if payment isn't found, return null.
    if (!payment) {
      return null;
    }
    // if it is found, but there's no externalId - it indicates invalid state and an error should be thrown.
    if (!payment.externalId) {
      throw new Error("Payment externalId not found");
    }
    return { ...payment, externalId: payment.externalId };
  }

  /* This method is for creating charges at the time of booking */
  async create(
    payment: Pick<Prisma.PaymentUncheckedCreateInput, "amount" | "currency">,
    bookingId: Booking["id"],
    userId: Booking["userId"],
    username: string | null,
    bookerName: string,
    paymentOption: PaymentOption,
    bookerEmail: string,
    bookerPhoneNumber?: string | null,
    eventTitle?: string,
    bookingTitle?: string
  ) {
    try {
      // Ensure that the payment service can support the passed payment option
      if (paymentOptionEnum.parse(paymentOption) !== "ON_BOOKING") {
        throw new Error("Payment option is not compatible with create method");
      }

      if (!this.credentials) {
        throw new Error("Stripe credentials not found");
      }

      const customer = await retrieveOrCreateStripeCustomerByEmail(
        this.credentials.stripe_user_id,
        bookerEmail,
        bookerPhoneNumber
      );

      const params: Stripe.PaymentIntentCreateParams = {
        amount: payment.amount,
        currency: payment.currency,
        customer: customer.id,
        automatic_payment_methods: {
          enabled: true,
        },
        metadata: this.generateMetadata({
          bookingId,
          userId,
          username,
          bookerName,
          bookerEmail: bookerEmail,
          bookerPhoneNumber: bookerPhoneNumber ?? null,
          eventTitle: eventTitle || "",
          bookingTitle: bookingTitle || "",
        }),
      };

      const paymentIntent = await this.stripe.paymentIntents.create(params, {
        stripeAccount: this.credentials.stripe_user_id,
      });

      const paymentData = await prisma.payment.create({
        data: {
          uid: uuidv4(),
          app: {
            connect: {
              slug: "stripe",
            },
          },
          booking: {
            connect: {
              id: bookingId,
            },
          },
          amount: payment.amount,
          currency: payment.currency,
          externalId: paymentIntent.id,
          data: Object.assign({}, paymentIntent, {
            stripe_publishable_key: this.credentials.stripe_publishable_key,
            stripeAccount: this.credentials.stripe_user_id,
          }) as unknown as Prisma.InputJsonValue,
          fee: 0,
          refunded: false,
          success: false,
          paymentOption: paymentOption || "ON_BOOKING",
        },
      });
      if (!paymentData) {
        throw new Error();
      }
      return paymentData;
    } catch (error) {
      log.error("Stripe: Payment could not be created", bookingId, safeStringify(error));
      throw new Error("payment_not_created_error");
    }
  }

  async collectCard(
    payment: Pick<Prisma.PaymentUncheckedCreateInput, "amount" | "currency">,
    bookingId: Booking["id"],
    paymentOption: PaymentOption,
    bookerEmail: string,
    bookerPhoneNumber?: string | null
  ): Promise<Payment> {
    try {
      if (!this.credentials) {
        throw new Error("Stripe credentials not found");
      }

      // Ensure that the payment service can support the passed payment option
      if (paymentOptionEnum.parse(paymentOption) !== "HOLD") {
        throw new Error("Payment option is not compatible with create method");
      }

      const customer = await retrieveOrCreateStripeCustomerByEmail(
        this.credentials.stripe_user_id,
        bookerEmail,
        bookerPhoneNumber
      );

      const params = {
        customer: customer.id,
        payment_method_types: ["card"],
        metadata: {
          bookingId,
          bookerPhoneNumber: bookerPhoneNumber ?? null,
        },
      };

      const setupIntent = await this.stripe.setupIntents.create(params, {
        stripeAccount: this.credentials.stripe_user_id,
      });

      const paymentData = await prisma.payment.create({
        data: {
          uid: uuidv4(),
          app: {
            connect: {
              slug: "stripe",
            },
          },
          booking: {
            connect: {
              id: bookingId,
            },
          },
          amount: payment.amount,
          currency: payment.currency,
          externalId: setupIntent.id,
          data: Object.assign(
            {},
            {
              setupIntent,
              stripe_publishable_key: this.credentials.stripe_publishable_key,
              stripeAccount: this.credentials.stripe_user_id,
            }
          ) as unknown as Prisma.InputJsonValue,
          fee: 0,
          refunded: false,
          success: false,
          paymentOption: paymentOption || "ON_BOOKING",
        },
      });

      return paymentData;
    } catch (error) {
      log.error(
        "Stripe: Payment method could not be collected for bookingId",
        bookingId,
        safeStringify(error)
      );
      throw new Error("Stripe: Payment method could not be collected");
    }
  }

  async chargeCard(payment: Payment, bookingId: Booking["id"]): Promise<Payment> {
    try {
      if (!this.credentials) {
        throw new Error("Stripe credentials not found");
      }

      const bookingRepository = new BookingRepository(prisma);
      const booking = await bookingRepository.findByIdIncludeUserAndAttendees(bookingId);

      if (!booking) {
        throw new Error(`Booking ${bookingId} not found`);
      }

      const paymentObject = payment.data as unknown as StripeSetupIntentData;

      const setupIntent = paymentObject.setupIntent;

      // Ensure that the stripe customer & payment method still exists
      const customer = await this.stripe.customers.retrieve(setupIntent.customer as string, {
        stripeAccount: this.credentials.stripe_user_id,
      });
      const paymentMethod = await this.stripe.paymentMethods.retrieve(setupIntent.payment_method as string, {
        stripeAccount: this.credentials.stripe_user_id,
      });

      if (!customer) {
        throw new Error(`Stripe customer does not exist for setupIntent ${setupIntent.id}`);
      }

      if (!paymentMethod) {
        throw new Error(`Stripe paymentMethod does not exist for setupIntent ${setupIntent.id}`);
      }

      if (!booking.attendees[0]) {
        throw new Error(`Booking attendees are empty for setupIntent ${setupIntent.id}`);
      }

      const params: Stripe.PaymentIntentCreateParams = {
        amount: payment.amount,
        currency: payment.currency,
        customer: setupIntent.customer as string,
        payment_method: setupIntent.payment_method as string,
        off_session: true,
        confirm: true,
        metadata: this.generateMetadata({
          bookingId,
          userId: booking.user?.id,
          username: booking.user?.username,
          bookerName: booking.attendees[0].name,
          bookerEmail: booking.attendees[0].email,
          bookerPhoneNumber: booking.attendees[0].phoneNumber ?? null,
          eventTitle: booking.eventType?.title || null,
          bookingTitle: booking.title,
        }),
      };

      const paymentIntent = await this.stripe.paymentIntents.create(params, {
        stripeAccount: this.credentials.stripe_user_id,
      });

      const paymentData = await prisma.payment.update({
        where: {
          id: payment.id,
        },
        data: {
          success: true,
          data: {
            ...paymentObject,
            paymentIntent,
          } as unknown as Prisma.InputJsonValue,
        },
      });

      if (!paymentData) {
        throw new Error();
      }

      return paymentData;
    } catch (error) {
      log.error("Stripe: Could not charge card for payment", bookingId, safeStringify(error));

      const errorMappings = {
        "your card was declined": "your_card_was_declined",
        "your card does not support this type of purchase":
          "your_card_does_not_support_this_type_of_purchase",
        "amount must convert to at least": "amount_must_convert_to_at_least",
      };

      let userMessage = "could_not_charge_card";

      if (error instanceof Error) {
        const errorMessage = error.message.toLowerCase();

        for (const [key, message] of Object.entries(errorMappings)) {
          if (errorMessage.includes(key)) {
            userMessage = message;
            break;
          }
        }
      }

      throw new ErrorWithCode(ErrorCode.ChargeCardFailure, userMessage);
    }
  }

  async update(): Promise<Payment> {
    throw new Error("Method not implemented.");
  }

  async refund(paymentId: Payment["id"]): Promise<Payment | null> {
    const payment = await this.getPayment({
      id: paymentId,
    });
    if (!payment) {
      return null;
    }
    if (!payment.success) {
      throw new Error("Unable to refund failed payment");
    }
    if (payment.refunded) {
      // refunded already, bail early as success without throwing an error.
      return payment;
    }
    try {
      const refund = await this.stripe.refunds.create(
        {
          payment_intent: payment.externalId,
        },
        { stripeAccount: (payment.data as unknown as StripePaymentData)["stripeAccount"] }
      );

      if (!refund || refund.status === "failed") {
        throw new Error("Refund failed");
      }

      const updatedPayment = await prisma.payment.update({
        where: {
          id: payment.id,
        },
        data: {
          refunded: true,
        },
      });
      return updatedPayment;
    } catch (e) {
      const err = getErrorFromUnknown(e);
      throw err;
    }
  }

  async afterPayment(
    event: CalendarEvent,
    booking: {
      user: { email: string | null; name: string | null; timeZone: string } | null;
      id: number;
      startTime: { toISOString: () => string };
      uid: string;
    },
    paymentData: Payment,
    eventTypeMetadata?: EventTypeMetadata
  ): Promise<void> {
    // Get delay from event type metadata or environment variable (default: 10 minutes)
    const delayMinutes =
      (eventTypeMetadata?.apps?.stripe as { paymentAwaitingEmailDelayMinutes?: number } | undefined)
        ?.paymentAwaitingEmailDelayMinutes ??
      parseInt(process.env.AWAITING_PAYMENT_EMAIL_DELAY_MINUTES || "10", 10);

    const scheduledAt = dayjs().add(delayMinutes, "minutes").toDate();

    // Schedule the email instead of sending immediately
    await tasker.create(
      "sendAwaitingPaymentEmail",
      {
        bookingId: booking.id,
        paymentId: paymentData.id,
        attendeeSeatId: event.attendeeSeatId || null,
      },
      {
        scheduledAt,
        referenceUid: booking.uid,
      }
    );
  }

  async deletePayment(paymentId: Payment["id"]): Promise<boolean> {
    try {
      const payment = await this.getPayment({
        id: paymentId,
      });
      // no payment found, return false.
      if (!payment) {
        return false;
      }

      const stripeAccount = (payment.data as unknown as StripePaymentData).stripeAccount;
      if (!stripeAccount) {
        throw new Error("Stripe account not found");
      }
      // Expire all current sessions
      const sessions = await this.stripe.checkout.sessions.list(
        {
          payment_intent: payment.externalId,
        },
        { stripeAccount }
      );
      for (const session of sessions.data) {
        await this.stripe.checkout.sessions.expire(session.id, { stripeAccount });
      }
      // Then cancel the payment intent
      await this.stripe.paymentIntents.cancel(payment.externalId, { stripeAccount });
      return true;
    } catch (e) {
      log.error("Stripe: Unable to delete Payment in stripe of paymentId", paymentId, safeStringify(e));
      return false;
    }
  }

  getPaymentPaidStatus(): Promise<string> {
    throw new Error("Method not implemented.");
  }

  getPaymentDetails(): Promise<Payment> {
    throw new Error("Method not implemented.");
  }

  isSetupAlready(): boolean {
    return !!this.credentials;
  }

  private generateMetadata({
    bookingId,
    userId,
    username,
    bookerName,
    bookerEmail,
    bookerPhoneNumber,
    eventTitle,
    bookingTitle,
  }: {
    bookingId: number;
    userId: number | null | undefined;
    username: string | null | undefined;
    bookerName: string;
    bookerEmail: string;
    bookerPhoneNumber: string | null;
    eventTitle: string | null;
    bookingTitle: string;
  }) {
    return {
      identifier: "cal.com",
      bookingId,
      calAccountId: userId ?? null,
      calUsername: username ?? null,
      bookerName,
      bookerEmail: bookerEmail,
      bookerPhoneNumber: bookerPhoneNumber ?? null,
      eventTitle: eventTitle || "",
      bookingTitle: bookingTitle || "",
    };
  }
}<|MERGE_RESOLUTION|>--- conflicted
+++ resolved
@@ -1,12 +1,7 @@
 import Stripe from "stripe";
 import { v4 as uuidv4 } from "uuid";
 import z from "zod";
-
-<<<<<<< HEAD
 import dayjs from "@calcom/dayjs";
-=======
-import { sendAwaitingPaymentEmailAndSMS } from "@calcom/emails/email-manager";
->>>>>>> c04402e7
 import { BookingRepository } from "@calcom/features/bookings/repositories/BookingRepository";
 import tasker from "@calcom/features/tasker";
 import { ErrorCode } from "@calcom/lib/errorCodes";
