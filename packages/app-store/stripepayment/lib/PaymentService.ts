--- conflicted
+++ resolved
@@ -348,11 +348,7 @@
     paymentData: Payment,
     eventTypeMetadata?: EventTypeMetadata
   ): Promise<void> {
-<<<<<<< HEAD
-    await sendAwaitingPaymentEmail(
-=======
     await sendAwaitingPaymentEmailAndSMS(
->>>>>>> 00ee1ef4
       {
         ...event,
         paymentInfo: {
