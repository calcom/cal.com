--- conflicted
+++ resolved
@@ -63,11 +63,7 @@
     username: string | null,
     bookerName: string,
     paymentOption: PaymentOption,
-<<<<<<< HEAD
-    bookerEmail?: string | null,
-=======
     bookerEmail: string,
->>>>>>> 799ebe24
     bookerPhoneNumber?: string | null,
     eventTitle?: string,
     bookingTitle?: string
@@ -99,11 +95,7 @@
           calAccountId: userId,
           calUsername: username,
           bookerName,
-<<<<<<< HEAD
-          bookerEmail: bookerEmail ?? null,
-=======
           bookerEmail: bookerEmail,
->>>>>>> 799ebe24
           bookerPhoneNumber: bookerPhoneNumber ?? null,
           eventTitle: eventTitle || "",
           bookingTitle: bookingTitle || "",
@@ -154,11 +146,7 @@
     payment: Pick<Prisma.PaymentUncheckedCreateInput, "amount" | "currency">,
     bookingId: Booking["id"],
     paymentOption: PaymentOption,
-<<<<<<< HEAD
-    bookerEmail?: string | null,
-=======
     bookerEmail: string,
->>>>>>> 799ebe24
     bookerPhoneNumber?: string | null
   ): Promise<Payment> {
     try {
