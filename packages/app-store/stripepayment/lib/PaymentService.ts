import type { Booking, Payment, Prisma, PaymentOption } from "@prisma/client";
import Stripe from "stripe";
import { v4 as uuidv4 } from "uuid";
import z from "zod";

import { sendAwaitingPaymentEmail } from "@calcom/emails";
import type { IAbstractPaymentService } from "@calcom/lib/PaymentService";
import { getErrorFromUnknown } from "@calcom/lib/errors";
import prisma from "@calcom/prisma";
import type { CalendarEvent } from "@calcom/types/Calendar";

import { paymentOptionEnum } from "../zod";
import { createPaymentLink } from "./client";
import { retrieveOrCreateStripeCustomerByEmail } from "./customer";
import type { StripeSetupIntentData, StripePaymentData } from "./server";

const stripeCredentialKeysSchema = z.object({
  stripe_user_id: z.string(),
  default_currency: z.string(),
  stripe_publishable_key: z.string(),
});

const stripeAppKeysSchema = z.object({
  client_id: z.string(),
  payment_fee_fixed: z.number(),
  payment_fee_percentage: z.number(),
});

export class PaymentService implements IAbstractPaymentService {
  private stripe: Stripe;
  private credentials: z.infer<typeof stripeCredentialKeysSchema>;

  constructor(credentials: { key: Prisma.JsonValue }) {
    // parse credentials key
    this.credentials = stripeCredentialKeysSchema.parse(credentials.key);
    this.stripe = new Stripe(process.env.STRIPE_PRIVATE_KEY || "", {
      apiVersion: "2020-08-27",
    });
  }

  /* This method is for creating charges at the time of booking */
  async create(
    payment: Pick<Prisma.PaymentUncheckedCreateInput, "amount" | "currency">,
    bookingId: Booking["id"],
    bookerEmail: string,
    paymentOption: PaymentOption
  ) {
    try {
      // Ensure that the payment service can support the passed payment option
      if (paymentOptionEnum.parse(paymentOption) !== "ON_BOOKING") {
        throw new Error("Payment option is not compatible with create method");
      }

      // Load stripe keys
      const stripeAppKeys = await prisma?.app.findFirst({
        select: {
          keys: true,
        },
        where: {
          slug: "stripe",
        },
      });

      // Parse keys with zod
      const { client_id, payment_fee_fixed, payment_fee_percentage } = stripeAppKeysSchema.parse(
        stripeAppKeys?.keys
      );
      const paymentFee = Math.round(payment.amount * payment_fee_percentage + payment_fee_fixed);

      const customer = await retrieveOrCreateStripeCustomerByEmail(
        bookerEmail,
        this.credentials.stripe_user_id
      );

      const params: Stripe.PaymentIntentCreateParams = {
        amount: payment.amount,
        currency: this.credentials.default_currency,
        payment_method_types: ["card"],
<<<<<<< HEAD
=======
        application_fee_amount: paymentFee,
        customer: customer.id,
>>>>>>> 73b1c1df
      };

      const paymentIntent = await this.stripe.paymentIntents.create(params, {
        stripeAccount: this.credentials.stripe_user_id,
      });

      const paymentData = await prisma?.payment.create({
        data: {
          uid: uuidv4(),
          app: {
            connect: {
              slug: "stripe",
            },
          },
          booking: {
            connect: {
              id: bookingId,
            },
          },
          amount: payment.amount,
          currency: payment.currency,
          externalId: paymentIntent.id,

          data: Object.assign({}, paymentIntent, {
            stripe_publishable_key: this.credentials.stripe_publishable_key,
            stripeAccount: this.credentials.stripe_user_id,
          }) as unknown as Prisma.InputJsonValue,
          fee: paymentFee,
          refunded: false,
          success: false,
          paymentOption: paymentOption || "ON_BOOKING",
        },
      });
      if (!paymentData) {
        throw new Error();
      }
      return paymentData;
    } catch (error) {
      console.error(error);
      throw new Error("Payment could not be created");
    }
  }

  async collectCard(
    payment: Pick<Prisma.PaymentUncheckedCreateInput, "amount" | "currency">,
    bookingId: Booking["id"],
    bookerEmail: string,
    paymentOption: PaymentOption
  ): Promise<Payment> {
    // Ensure that the payment service can support the passed payment option
    if (paymentOptionEnum.parse(paymentOption) !== "HOLD") {
      throw new Error("Payment option is not compatible with create method");
    }

    // Load stripe keys
    const stripeAppKeys = await prisma?.app.findFirst({
      select: {
        keys: true,
      },
      where: {
        slug: "stripe",
      },
    });

    // Parse keys with zod
    const { client_id, payment_fee_fixed, payment_fee_percentage } = stripeAppKeysSchema.parse(
      stripeAppKeys?.keys
    );
    const paymentFee = Math.round(payment.amount * payment_fee_percentage + payment_fee_fixed);

    const customer = await retrieveOrCreateStripeCustomerByEmail(
      bookerEmail,
      this.credentials.stripe_user_id
    );

    const params = {
      customer: customer.id,
      payment_method_types: ["card"],
      metadata: {
        bookingId,
      },
    };

    const setupIntent = await this.stripe.setupIntents.create(params, {
      stripeAccount: this.credentials.stripe_user_id,
    });

    const paymentData = await prisma?.payment.create({
      data: {
        uid: uuidv4(),
        app: {
          connect: {
            slug: "stripe",
          },
        },
        booking: {
          connect: {
            id: bookingId,
          },
        },
        amount: payment.amount,
        currency: payment.currency,
        externalId: setupIntent.id,

        data: Object.assign(
          {},
          {
            setupIntent,
            stripe_publishable_key: this.credentials.stripe_publishable_key,
            stripeAccount: this.credentials.stripe_user_id,
          }
        ) as unknown as Prisma.InputJsonValue,
        fee: paymentFee,
        refunded: false,
        success: false,
        paymentOption: paymentOption || "ON_BOOKING",
      },
    });

    return paymentData;
  }

  async chargeCard(payment: Payment, bookingId: Booking["id"]): Promise<Payment> {
    try {
      const stripeAppKeys = await prisma?.app.findFirst({
        select: {
          keys: true,
        },
        where: {
          slug: "stripe",
        },
      });

      const paymentObject = payment.data as unknown as StripeSetupIntentData;

      const setupIntent = paymentObject.setupIntent;

      // Parse keys with zod
      const { client_id, payment_fee_fixed, payment_fee_percentage } = stripeAppKeysSchema.parse(
        stripeAppKeys?.keys
      );

      const paymentFee = Math.round(payment.amount * payment_fee_percentage + payment_fee_fixed);

      // Ensure that the stripe customer & payment method still exists
      const customer = await this.stripe.customers.retrieve(setupIntent.customer as string, {
        stripeAccount: this.credentials.stripe_user_id,
      });
      const paymentMethod = await this.stripe.paymentMethods.retrieve(setupIntent.payment_method as string, {
        stripeAccount: this.credentials.stripe_user_id,
      });

      if (!customer) {
        throw new Error(`Stripe customer does not exist for setupIntent ${setupIntent.id}`);
      }

      if (!paymentMethod) {
        throw new Error(`Stripe paymentMethod does not exist for setupIntent ${setupIntent.id}`);
      }

      const params = {
        amount: payment.amount,
        currency: payment.currency,
        application_fee_amount: paymentFee,
        customer: setupIntent.customer as string,
        payment_method: setupIntent.payment_method as string,
        off_session: true,
        confirm: true,
      };

      const paymentIntent = await this.stripe.paymentIntents.create(params, {
        stripeAccount: this.credentials.stripe_user_id,
      });

      const paymentData = await prisma.payment.update({
        where: {
          id: payment.id,
        },
        data: {
          success: true,
          data: {
            ...paymentObject,
            paymentIntent,
          } as unknown as Prisma.InputJsonValue,
        },
      });

      if (!paymentData) {
        throw new Error();
      }

      return paymentData;
    } catch (error) {
      console.error(error);
      throw new Error("Payment could not be created");
    }
  }

  async update(): Promise<Payment> {
    throw new Error("Method not implemented.");
  }

  async refund(paymentId: Payment["id"]): Promise<Payment> {
    try {
      const payment = await prisma.payment.findFirst({
        where: {
          id: paymentId,
          success: true,
          refunded: false,
        },
      });
      if (!payment) {
        throw new Error("Payment not found");
      }

      const refund = await this.stripe.refunds.create(
        {
          payment_intent: payment.externalId,
        },
        { stripeAccount: (payment.data as unknown as StripePaymentData)["stripeAccount"] }
      );

      if (!refund || refund.status === "failed") {
        throw new Error("Refund failed");
      }

      const updatedPayment = await prisma.payment.update({
        where: {
          id: payment.id,
        },
        data: {
          refunded: true,
        },
      });
      return updatedPayment;
    } catch (e) {
      const err = getErrorFromUnknown(e);
      throw err;
    }
  }

  async afterPayment(
    event: CalendarEvent,
    booking: {
      user: { email: string | null; name: string | null; timeZone: string } | null;
      id: number;
      startTime: { toISOString: () => string };
      uid: string;
    },
    paymentData: Payment
  ): Promise<void> {
    await sendAwaitingPaymentEmail({
      ...event,
      paymentInfo: {
        link: createPaymentLink({
          paymentUid: paymentData.uid,
          name: booking.user?.name,
          email: booking.user?.email,
          date: booking.startTime.toISOString(),
        }),
        paymentOption: paymentData.paymentOption || "ON_BOOKING",
        amount: paymentData.amount,
        currency: paymentData.currency,
      },
    });
  }

  async deletePayment(paymentId: Payment["id"]): Promise<boolean> {
    try {
      const payment = await prisma.payment.findFirst({
        where: {
          id: paymentId,
        },
      });

      if (!payment) {
        throw new Error("Payment not found");
      }
      const stripeAccount = (payment.data as unknown as StripePaymentData).stripeAccount;

      if (!stripeAccount) {
        throw new Error("Stripe account not found");
      }
      // Expire all current sessions
      const sessions = await this.stripe.checkout.sessions.list(
        {
          payment_intent: payment.externalId,
        },
        { stripeAccount }
      );
      for (const session of sessions.data) {
        await this.stripe.checkout.sessions.expire(session.id, { stripeAccount });
      }
      // Then cancel the payment intent
      await this.stripe.paymentIntents.cancel(payment.externalId, { stripeAccount });
      return true;
    } catch (e) {
      console.error(e);
      return false;
    }
  }

  getPaymentPaidStatus(): Promise<string> {
    throw new Error("Method not implemented.");
  }

  getPaymentDetails(): Promise<Payment> {
    throw new Error("Method not implemented.");
  }
}<|MERGE_RESOLUTION|>--- conflicted
+++ resolved
@@ -76,11 +76,7 @@
         amount: payment.amount,
         currency: this.credentials.default_currency,
         payment_method_types: ["card"],
-<<<<<<< HEAD
-=======
-        application_fee_amount: paymentFee,
         customer: customer.id,
->>>>>>> 73b1c1df
       };
 
       const paymentIntent = await this.stripe.paymentIntents.create(params, {
