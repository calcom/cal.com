--- conflicted
+++ resolved
@@ -346,7 +346,6 @@
     paymentData: Payment,
     eventTypeMetadata?: EventTypeMetadata
   ): Promise<void> {
-<<<<<<< HEAD
     await sendAwaitingPaymentEmailAndSMS({
       ...event,
       paymentInfo: {
@@ -359,22 +358,6 @@
         paymentOption: paymentData.paymentOption || "ON_BOOKING",
         amount: paymentData.amount,
         currency: paymentData.currency,
-=======
-    await sendAwaitingPaymentEmail(
-      {
-        ...event,
-        paymentInfo: {
-          link: createPaymentLink({
-            paymentUid: paymentData.uid,
-            name: booking.user?.name,
-            email: booking.user?.email,
-            date: booking.startTime.toISOString(),
-          }),
-          paymentOption: paymentData.paymentOption || "ON_BOOKING",
-          amount: paymentData.amount,
-          currency: paymentData.currency,
-        },
->>>>>>> 95e2ad30
       },
       eventTypeMetadata
     );
