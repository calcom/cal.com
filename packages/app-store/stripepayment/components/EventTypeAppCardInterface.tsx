--- conflicted
+++ resolved
@@ -37,12 +37,7 @@
       .trim();
   return (
     <AppCard
-<<<<<<< HEAD
-      returnTo={WEBAPP_URL + pathname}
-=======
       returnTo={WEBAPP_URL + pathname + "?tabName=apps"}
-      setAppData={setAppData}
->>>>>>> ccc814eb
       app={app}
       appDataSchema={appDataSchema}
       switchChecked={requirePayment}
