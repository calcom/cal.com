--- conflicted
+++ resolved
@@ -1,21 +1,14 @@
 import useIsAppEnabled from "_utils/useIsAppEnabled";
 import { usePathname } from "next/navigation";
+import { useState } from "react";
 
 import { useAppContextWithSchema } from "@calcom/app-store/EventTypeAppContext";
 import AppCard from "@calcom/app-store/_components/AppCard";
 import type { EventTypeAppCardComponent } from "@calcom/app-store/types";
 import { WEBAPP_URL } from "@calcom/lib/constants";
+import { useLocale } from "@calcom/lib/hooks/useLocale";
 
-<<<<<<< HEAD
-=======
 import checkForMultiplePaymentApps from "../../_utils/payments/checkForMultiplePaymentApps";
-import { paymentOptions } from "../lib/constants";
-import {
-  convertToSmallestCurrencyUnit,
-  convertFromSmallestToPresentableCurrencyUnit,
-} from "../lib/currencyConversions";
-import { currencyOptions } from "../lib/currencyOptions";
->>>>>>> 7d1c6980
 import type { appDataSchema } from "../zod";
 import EventTypeAppSettingsInterface from "./EventTypeAppSettingsInterface";
 
@@ -24,51 +17,13 @@
   eventType,
   eventTypeFormMetadata,
 }) {
+  const { t } = useLocale();
   const pathname = usePathname();
   const { getAppData, setAppData, disabled } = useAppContextWithSchema<typeof appDataSchema>();
-<<<<<<< HEAD
   const { enabled, updateEnabled } = useIsAppEnabled(app);
-=======
-  const price = getAppData("price");
-  const currency = getAppData("currency") || currencyOptions[0].value;
-  const [selectedCurrency, setSelectedCurrency] = useState(
-    currencyOptions.find((c) => c.value === currency) || {
-      label: currencyOptions[0].label,
-      value: currencyOptions[0].value,
-    }
-  );
-  const paymentOption = getAppData("paymentOption");
-  const paymentOptionSelectValue = paymentOptions.find((option) => paymentOption === option.value);
+  const otherPaymentAppEnabled = checkForMultiplePaymentApps(eventTypeFormMetadata);
   const [requirePayment, setRequirePayment] = useState(getAppData("enabled"));
-  const otherPaymentAppEnabled = checkForMultiplePaymentApps(eventTypeFormMetadata);
-
   const shouldDisableSwitch = !requirePayment && otherPaymentAppEnabled;
-
-  const { t } = useLocale();
-  const recurringEventDefined = eventType.recurringEvent?.count !== undefined;
-  const seatsEnabled = !!eventType.seatsPerTimeSlot;
-  const getCurrencySymbol = (locale: string, currency: string) =>
-    (0)
-      .toLocaleString(locale, {
-        style: "currency",
-        currency,
-        minimumFractionDigits: 0,
-        maximumFractionDigits: 0,
-      })
-      .replace(/\d/g, "")
-      .trim();
-
-  useEffect(() => {
-    if (requirePayment) {
-      if (!getAppData("currency")) {
-        setAppData("currency", currencyOptions[0].value);
-      }
-      if (!getAppData("paymentOption")) {
-        setAppData("paymentOption", paymentOptions[0].value);
-      }
-    }
-  }, [requirePayment, getAppData, setAppData]);
->>>>>>> 7d1c6980
 
   return (
     <AppCard
@@ -78,8 +33,9 @@
       switchOnClick={(e) => {
         updateEnabled(e);
       }}
-<<<<<<< HEAD
-      teamId={eventType.team?.id || undefined}>
+      teamId={eventType.team?.id || undefined}
+      disableSwitch={shouldDisableSwitch}
+      switchTooltip={shouldDisableSwitch ? t("other_payment_app_enabled") : undefined}>
       <EventTypeAppSettingsInterface
         eventType={eventType}
         slug={app.slug}
@@ -87,86 +43,6 @@
         getAppData={getAppData}
         setAppData={setAppData}
       />
-=======
-      teamId={eventType.team?.id || undefined}
-      disableSwitch={shouldDisableSwitch}
-      switchTooltip={shouldDisableSwitch ? t("other_payment_app_enabled") : undefined}>
-      <>
-        {recurringEventDefined && (
-          <Alert className="mt-2" severity="warning" title={t("warning_recurring_event_payment")} />
-        )}
-        {!recurringEventDefined && requirePayment && (
-          <>
-            <div className="mt-4 block items-center justify-start sm:flex sm:space-x-2">
-              <TextField
-                data-testid="stripe-price-input"
-                label={t("price")}
-                className="h-[38px]"
-                addOnLeading={
-                  <>{selectedCurrency.value ? getCurrencySymbol("en", selectedCurrency.value) : ""}</>
-                }
-                addOnSuffix={currency.toUpperCase()}
-                addOnClassname="h-[38px]"
-                step="0.01"
-                min="0.5"
-                type="number"
-                required
-                placeholder="Price"
-                disabled={disabled}
-                onChange={(e) => {
-                  setAppData("price", convertToSmallestCurrencyUnit(Number(e.target.value), currency));
-                }}
-                value={price > 0 ? convertFromSmallestToPresentableCurrencyUnit(price, currency) : undefined}
-              />
-            </div>
-            <div className="mt-5 w-60">
-              <label className="text-default mb-1 block text-sm font-medium" htmlFor="currency">
-                {t("currency")}
-              </label>
-              <Select
-                data-testid="stripe-currency-select"
-                variant="default"
-                options={currencyOptions}
-                value={selectedCurrency}
-                className="text-black"
-                defaultValue={selectedCurrency}
-                onChange={(e) => {
-                  if (e) {
-                    setSelectedCurrency(e);
-                    setAppData("currency", e.value);
-                  }
-                }}
-              />
-            </div>
-            <div className="mt-4 w-60">
-              <label className="text-default mb-1 block text-sm font-medium" htmlFor="currency">
-                Payment option
-              </label>
-              <Select<Option>
-                data-testid="stripe-payment-option-select"
-                defaultValue={
-                  paymentOptionSelectValue
-                    ? { ...paymentOptionSelectValue, label: t(paymentOptionSelectValue.label) }
-                    : { ...paymentOptions[0], label: t(paymentOptions[0].label) }
-                }
-                options={paymentOptions.map((option) => {
-                  return { ...option, label: t(option.label) || option.label };
-                })}
-                onChange={(input) => {
-                  if (input) setAppData("paymentOption", input.value);
-                }}
-                className="mb-1 h-[38px] w-full"
-                isDisabled={seatsEnabled || disabled}
-              />
-            </div>
-
-            {seatsEnabled && paymentOption === "HOLD" && (
-              <Alert className="mt-2" severity="warning" title={t("seats_and_no_show_fee_error")} />
-            )}
-          </>
-        )}
-      </>
->>>>>>> 7d1c6980
     </AppCard>
   );
 };
