import { useRouter } from "next/router";
import { useState } from "react";
import { FormattedNumber, IntlProvider } from "react-intl";

import { useAppContextWithSchema } from "@calcom/app-store/EventTypeAppContext";
import AppCard from "@calcom/app-store/_components/AppCard";
import type { EventTypeAppCardComponent } from "@calcom/app-store/types";
import { WEBAPP_URL } from "@calcom/lib/constants";
import { useLocale } from "@calcom/lib/hooks/useLocale";
import { Select } from "@calcom/ui";
import { Alert, TextField } from "@calcom/ui";

import { paymentOptions } from "../lib/constants";
import type { appDataSchema } from "../zod";

type Option = { value: string; label: string };

const EventTypeAppCard: EventTypeAppCardComponent = function EventTypeAppCard({ app, eventType }) {
  const { asPath } = useRouter();
  const [getAppData, setAppData] = useAppContextWithSchema<typeof appDataSchema>();
  const price = getAppData("price");
  const currency = getAppData("currency");
  const paymentOption = getAppData("paymentOption");
  const paymentOptionSelectValue = paymentOptions.find((option) => paymentOption === option.value);
  const [requirePayment, setRequirePayment] = useState(getAppData("enabled"));
  const { t } = useLocale();
  const recurringEventDefined = eventType.recurringEvent?.count !== undefined;
  const getCurrencySymbol = (locale: string, currency: string) =>
    (0)
      .toLocaleString(locale, {
        style: "currency",
        currency,
        minimumFractionDigits: 0,
        maximumFractionDigits: 0,
      })
      .replace(/\d/g, "")
      .trim();
  return (
    <AppCard
      returnTo={WEBAPP_URL + asPath}
      setAppData={setAppData}
      app={app}
      switchChecked={requirePayment}
      switchOnClick={(enabled) => {
        setRequirePayment(enabled);
      }}
      description={
        <>
          <div className="">
            {t("require_payment")} (0.5% +{" "}
            <IntlProvider locale="en">
              <FormattedNumber value={0.1} style="currency" currency={currency} />
            </IntlProvider>{" "}
            {t("commission_per_transaction")})
          </div>
        </>
      }>
      <>
        {recurringEventDefined ? (
          <Alert className="mt-2" severity="warning" title={t("warning_recurring_event_payment")} />
        ) : (
          requirePayment && (
<<<<<<< HEAD
            <>
              <div className="mt-2 block items-center justify-start sm:flex sm:space-x-2">
                <TextField
                  label=""
                  addOnLeading={<>{currency ? getCurrencySymbol("en", currency) : ""}</>}
                  step="0.01"
                  min="0.5"
                  type="number"
                  required
                  className="block w-full rounded-sm border-gray-300 pl-2 pr-12 text-sm"
                  placeholder="Price"
                  onChange={(e) => {
                    setAppData("price", Number(e.target.value) * 100);
                  }}
                  value={price > 0 ? price / 100 : undefined}
                />
                <Select<Option>
                  defaultValue={
                    paymentOptionSelectValue
                      ? { ...paymentOptionSelectValue, label: t(paymentOptionSelectValue.label) }
                      : { ...paymentOptions[0], label: t(paymentOptions[0].label) }
                  }
                  options={paymentOptions.map((option) => {
                    return { ...option, label: t(option.label) || option.label };
                  })}
                  onChange={(input) => {
                    if (input) setAppData("paymentOption", input.value);
                  }}
                  className="mb-1 w-full"
                />
              </div>
              {eventType.seatsPerTimeSlot && (
                <Alert className="mt-2" severity="warning" title={t("seats_and_no_show_fee_error")} />
              )}
            </>
=======
            <div className="mt-2 block items-center sm:flex">
              <TextField
                label=""
                addOnLeading={<>{currency ? getCurrencySymbol("en", currency) : ""}</>}
                step="0.01"
                min="0.5"
                type="number"
                required
                className="border-default block w-full rounded-sm pl-2 pr-12 text-sm"
                placeholder="Price"
                onChange={(e) => {
                  setAppData("price", Number(e.target.value) * 100);
                }}
                value={price > 0 ? price / 100 : undefined}
              />
            </div>
>>>>>>> 4b0d2265
          )
        )}
      </>
    </AppCard>
  );
};

export default EventTypeAppCard;<|MERGE_RESOLUTION|>--- conflicted
+++ resolved
@@ -60,7 +60,6 @@
           <Alert className="mt-2" severity="warning" title={t("warning_recurring_event_payment")} />
         ) : (
           requirePayment && (
-<<<<<<< HEAD
             <>
               <div className="mt-2 block items-center justify-start sm:flex sm:space-x-2">
                 <TextField
@@ -70,7 +69,7 @@
                   min="0.5"
                   type="number"
                   required
-                  className="block w-full rounded-sm border-gray-300 pl-2 pr-12 text-sm"
+                  className="border-default block w-full rounded-sm pl-2 pr-12 text-sm"
                   placeholder="Price"
                   onChange={(e) => {
                     setAppData("price", Number(e.target.value) * 100);
@@ -96,24 +95,6 @@
                 <Alert className="mt-2" severity="warning" title={t("seats_and_no_show_fee_error")} />
               )}
             </>
-=======
-            <div className="mt-2 block items-center sm:flex">
-              <TextField
-                label=""
-                addOnLeading={<>{currency ? getCurrencySymbol("en", currency) : ""}</>}
-                step="0.01"
-                min="0.5"
-                type="number"
-                required
-                className="border-default block w-full rounded-sm pl-2 pr-12 text-sm"
-                placeholder="Price"
-                onChange={(e) => {
-                  setAppData("price", Number(e.target.value) * 100);
-                }}
-                value={price > 0 ? price / 100 : undefined}
-              />
-            </div>
->>>>>>> 4b0d2265
           )
         )}
       </>
