--- conflicted
+++ resolved
@@ -1,9 +1,4 @@
-<<<<<<< HEAD
 import { usePathname } from "next/navigation";
-import { useState } from "react";
-=======
-import { useRouter } from "next/router";
->>>>>>> 11081cb5
 
 import { useAppContextWithSchema } from "@calcom/app-store/EventTypeAppContext";
 import AppCard from "@calcom/app-store/_components/AppCard";
@@ -11,7 +6,7 @@
 import type { EventTypeAppCardComponent } from "@calcom/app-store/types";
 import { WEBAPP_URL } from "@calcom/lib/constants";
 import { useLocale } from "@calcom/lib/hooks/useLocale";
-import { Alert, TextField, Select } from "@calcom/ui";
+import { Alert, Select, TextField } from "@calcom/ui";
 
 import { paymentOptions } from "../lib/constants";
 import type { appDataSchema } from "../zod";
@@ -22,13 +17,8 @@
 };
 
 const EventTypeAppCard: EventTypeAppCardComponent = function EventTypeAppCard({ app, eventType }) {
-<<<<<<< HEAD
   const pathname = usePathname();
-  const [getAppData, setAppData] = useAppContextWithSchema<typeof appDataSchema>();
-=======
-  const { asPath } = useRouter();
   const [getAppData, setAppData, LockedIcon, disabled] = useAppContextWithSchema<typeof appDataSchema>();
->>>>>>> 11081cb5
   const price = getAppData("price");
   const currency = getAppData("currency");
   const paymentOption = getAppData("paymentOption");
