import type { Booking, Payment, Prisma, PaymentOption } from "@prisma/client";
import { v4 as uuidv4 } from "uuid";

import prisma from "@calcom/prisma";
import type { IAbstractPaymentService } from "@calcom/types/PaymentService";

export class PaymentService implements IAbstractPaymentService {
  async create(
    payment: Pick<Prisma.PaymentUncheckedCreateInput, "amount" | "currency">,
    bookingId: Booking["id"]
  ) {
    try {
      const booking = await prisma.booking.findFirst({
        select: {
          uid: true,
          title: true,
        },
        where: {
          id: bookingId,
        },
      });

      if (booking === null) {
        throw new Error("Booking not found");
      }

      const uid = uuidv4();

      console.log("CREATE payment");

      const paymentData = await prisma.payment.create({
        data: {
          uid,
          app: {
            connect: {
              slug: "mock-payment-app",
            },
          },
          booking: {
            connect: {
              id: bookingId,
            },
          },
          amount: payment.amount,
          externalId: uid,
          currency: payment.currency,
          data: {} as Prisma.InputJsonValue,
          fee: 0,
          refunded: false,
          success: false,
        },
      });

      return paymentData;
    } catch (error) {
      console.error(error);
      throw new Error("Payment could not be created");
    }
  }
  async update(): Promise<Payment> {
    throw new Error("Method not implemented.");
  }
  async refund(): Promise<Payment> {
    throw new Error("Method not implemented.");
  }

  async collectCard(
    payment: Pick<Prisma.PaymentUncheckedCreateInput, "amount" | "currency">,
    bookingId: number,
    paymentOption: PaymentOption,
<<<<<<< HEAD
    _bookerEmail?: string | null
=======
    _bookerEmail: string
>>>>>>> 799ebe24
  ): Promise<Payment> {
    try {
      const booking = await prisma.booking.findFirst({
        select: {
          uid: true,
          title: true,
        },
        where: {
          id: bookingId,
        },
      });
      if (booking === null) {
        throw new Error("Booking not found");
      }

      const uid = uuidv4();

      const paymentData = await prisma.payment.create({
        data: {
          uid,
          app: {
            connect: {
              slug: "paypal",
            },
          },
          booking: {
            connect: {
              id: bookingId,
            },
          },
          amount: payment.amount,
          currency: payment.currency,
          data: {} as Prisma.InputJsonValue,
          fee: 0,
          refunded: false,
          success: false,
          paymentOption,
          externalId: "",
        },
      });

      if (!paymentData) {
        throw new Error();
      }
      return paymentData;
    } catch (error) {
      console.error(error);
      throw new Error("Payment could not be created");
    }
  }
  chargeCard(): Promise<Payment> {
    throw new Error("Method not implemented.");
  }
  getPaymentPaidStatus(): Promise<string> {
    throw new Error("Method not implemented.");
  }
  getPaymentDetails(): Promise<Payment> {
    throw new Error("Method not implemented.");
  }
  afterPayment(): Promise<void> {
    return Promise.resolve();
  }
  deletePayment(): Promise<boolean> {
    return Promise.resolve(false);
  }

  isSetupAlready(): boolean {
    return true;
  }
}<|MERGE_RESOLUTION|>--- conflicted
+++ resolved
@@ -68,11 +68,7 @@
     payment: Pick<Prisma.PaymentUncheckedCreateInput, "amount" | "currency">,
     bookingId: number,
     paymentOption: PaymentOption,
-<<<<<<< HEAD
-    _bookerEmail?: string | null
-=======
     _bookerEmail: string
->>>>>>> 799ebe24
   ): Promise<Payment> {
     try {
       const booking = await prisma.booking.findFirst({
