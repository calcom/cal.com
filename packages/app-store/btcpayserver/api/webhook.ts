import crypto from "crypto";
import type { NextApiRequest, NextApiResponse } from "next";
import getRawBody from "raw-body";
import { z } from "zod";

import { handlePaymentSuccess } from "@calcom/app-store/_utils/payments/handlePaymentSuccess";
import { distributedTracing } from "@calcom/lib/tracing/factory";
import { IS_PRODUCTION } from "@calcom/lib/constants";
import { HttpError as HttpCode } from "@calcom/lib/http-error";
import { getServerErrorFromUnknown } from "@calcom/lib/server/getServerErrorFromUnknown";
import { PrismaBookingPaymentRepository as BookingPaymentRepository } from "@calcom/lib/server/repository/PrismaBookingPaymentRepository";

import appConfig from "../config.json";
import { btcpayCredentialKeysSchema } from "../lib/btcpayCredentialKeysSchema";

export const config = { api: { bodyParser: false } };

function verifyBTCPaySignature(rawBody: Buffer, expectedSignature: string, webhookSecret: string): string {
  const hmac = crypto.createHmac("sha256", webhookSecret);
  hmac.update(rawBody);
  const computedSignature = hmac.digest("hex");
  const hexRegex = /^[0-9a-fA-F]+$/;
  if (!hexRegex.test(computedSignature) || !hexRegex.test(expectedSignature)) {
    throw new HttpCode({ statusCode: 400, message: "signature mismatch" });
  }
  return computedSignature;
}

const btcpayWebhookSchema = z.object({
  deliveryId: z.string(),
  webhookId: z.string(),
  originalDeliveryId: z.string().optional(),
  isRedelivery: z.boolean(),
  type: z.string(),
  timestamp: z.number(),
  storeId: z.string(),
  invoiceId: z.string(),
  metadata: z.object({}).optional(),
  manuallyMarked: z.boolean().optional(),
  overPaid: z.boolean(),
});
const SUPPORTED_INVOICE_EVENTS = ["InvoiceSettled", "InvoiceProcessing"];

export default async function handler(req: NextApiRequest, res: NextApiResponse) {
  try {
    if (req.method !== "POST") throw new HttpCode({ statusCode: 405, message: "Method Not Allowed" });
    const rawBody = await getRawBody(req);
    const bodyAsString = rawBody.toString();

    const signature = req.headers["btcpay-sig"] || req.headers["BTCPay-Sig"];
    if (!signature || typeof signature !== "string" || !signature.startsWith("sha256="))
      throw new HttpCode({ statusCode: 401, message: "Missing or invalid signature format" });

    const webhookData = btcpayWebhookSchema.safeParse(JSON.parse(bodyAsString));
    if (!webhookData.success) return res.status(400).json({ message: "Invalid webhook payload" });

    const data = webhookData.data;
    if (!SUPPORTED_INVOICE_EVENTS.includes(data.type))
      return res.status(200).send({ message: "Webhook received but ignored" });

    const bookingPaymentRepository = new BookingPaymentRepository();
    const payment = await bookingPaymentRepository.findByExternalIdIncludeBookingUserCredentials(
      data.invoiceId,
      appConfig.type
    );
    if (!payment) throw new HttpCode({ statusCode: 404, message: "Cal.com: payment not found" });
    if (payment.success) return res.status(200).send({ message: "Payment already registered" });
    const key = payment.booking?.user?.credentials?.[0].key;
    if (!key) throw new HttpCode({ statusCode: 404, message: "Cal.com: credentials not found" });

    const parsedKey = btcpayCredentialKeysSchema.safeParse(key);
    if (!parsedKey.success)
      throw new HttpCode({ statusCode: 400, message: "Cal.com: Invalid BTCPay credentials" });

    const { webhookSecret, storeId } = parsedKey.data;
    if (storeId !== data.storeId)
      throw new HttpCode({ statusCode: 400, message: "Cal.com: Store ID mismatch" });

    const expectedSignature = signature.split("=")[1];
    const computedSignature = verifyBTCPaySignature(rawBody, expectedSignature, webhookSecret);

    if (computedSignature.length !== expectedSignature.length) {
      throw new HttpCode({ statusCode: 400, message: "signature mismatch" });
    }
    const isValid = crypto.timingSafeEqual(
      Buffer.from(computedSignature, "hex"),
      Buffer.from(expectedSignature, "hex")
    );
    if (!isValid) throw new HttpCode({ statusCode: 400, message: "signature mismatch" });

<<<<<<< HEAD
    await handlePaymentSuccess({
      paymentId: payment.id,
      bookingId: payment.bookingId,
      appSlug: "btcpayserver",
    });
=======
    const traceContext = distributedTracing.createTrace("btcpayserver_webhook", {
      meta: { paymentId: payment.id, bookingId: payment.bookingId },
    });
    await handlePaymentSuccess(payment.id, payment.bookingId, traceContext);
>>>>>>> f0bfb934
    return res.status(200).json({ success: true });
  } catch (_err) {
    const err = getServerErrorFromUnknown(_err);
    return res.status(err.statusCode).send({
      message: err.message,
      stack: IS_PRODUCTION ? undefined : err.cause?.stack,
    });
  }
}
<|MERGE_RESOLUTION|>--- conflicted
+++ resolved
@@ -1,111 +1,108 @@
-import crypto from "crypto";
-import type { NextApiRequest, NextApiResponse } from "next";
-import getRawBody from "raw-body";
-import { z } from "zod";
-
-import { handlePaymentSuccess } from "@calcom/app-store/_utils/payments/handlePaymentSuccess";
-import { distributedTracing } from "@calcom/lib/tracing/factory";
-import { IS_PRODUCTION } from "@calcom/lib/constants";
-import { HttpError as HttpCode } from "@calcom/lib/http-error";
-import { getServerErrorFromUnknown } from "@calcom/lib/server/getServerErrorFromUnknown";
-import { PrismaBookingPaymentRepository as BookingPaymentRepository } from "@calcom/lib/server/repository/PrismaBookingPaymentRepository";
-
-import appConfig from "../config.json";
-import { btcpayCredentialKeysSchema } from "../lib/btcpayCredentialKeysSchema";
-
-export const config = { api: { bodyParser: false } };
-
-function verifyBTCPaySignature(rawBody: Buffer, expectedSignature: string, webhookSecret: string): string {
-  const hmac = crypto.createHmac("sha256", webhookSecret);
-  hmac.update(rawBody);
-  const computedSignature = hmac.digest("hex");
-  const hexRegex = /^[0-9a-fA-F]+$/;
-  if (!hexRegex.test(computedSignature) || !hexRegex.test(expectedSignature)) {
-    throw new HttpCode({ statusCode: 400, message: "signature mismatch" });
-  }
-  return computedSignature;
-}
-
-const btcpayWebhookSchema = z.object({
-  deliveryId: z.string(),
-  webhookId: z.string(),
-  originalDeliveryId: z.string().optional(),
-  isRedelivery: z.boolean(),
-  type: z.string(),
-  timestamp: z.number(),
-  storeId: z.string(),
-  invoiceId: z.string(),
-  metadata: z.object({}).optional(),
-  manuallyMarked: z.boolean().optional(),
-  overPaid: z.boolean(),
-});
-const SUPPORTED_INVOICE_EVENTS = ["InvoiceSettled", "InvoiceProcessing"];
-
-export default async function handler(req: NextApiRequest, res: NextApiResponse) {
-  try {
-    if (req.method !== "POST") throw new HttpCode({ statusCode: 405, message: "Method Not Allowed" });
-    const rawBody = await getRawBody(req);
-    const bodyAsString = rawBody.toString();
-
-    const signature = req.headers["btcpay-sig"] || req.headers["BTCPay-Sig"];
-    if (!signature || typeof signature !== "string" || !signature.startsWith("sha256="))
-      throw new HttpCode({ statusCode: 401, message: "Missing or invalid signature format" });
-
-    const webhookData = btcpayWebhookSchema.safeParse(JSON.parse(bodyAsString));
-    if (!webhookData.success) return res.status(400).json({ message: "Invalid webhook payload" });
-
-    const data = webhookData.data;
-    if (!SUPPORTED_INVOICE_EVENTS.includes(data.type))
-      return res.status(200).send({ message: "Webhook received but ignored" });
-
-    const bookingPaymentRepository = new BookingPaymentRepository();
-    const payment = await bookingPaymentRepository.findByExternalIdIncludeBookingUserCredentials(
-      data.invoiceId,
-      appConfig.type
-    );
-    if (!payment) throw new HttpCode({ statusCode: 404, message: "Cal.com: payment not found" });
-    if (payment.success) return res.status(200).send({ message: "Payment already registered" });
-    const key = payment.booking?.user?.credentials?.[0].key;
-    if (!key) throw new HttpCode({ statusCode: 404, message: "Cal.com: credentials not found" });
-
-    const parsedKey = btcpayCredentialKeysSchema.safeParse(key);
-    if (!parsedKey.success)
-      throw new HttpCode({ statusCode: 400, message: "Cal.com: Invalid BTCPay credentials" });
-
-    const { webhookSecret, storeId } = parsedKey.data;
-    if (storeId !== data.storeId)
-      throw new HttpCode({ statusCode: 400, message: "Cal.com: Store ID mismatch" });
-
-    const expectedSignature = signature.split("=")[1];
-    const computedSignature = verifyBTCPaySignature(rawBody, expectedSignature, webhookSecret);
-
-    if (computedSignature.length !== expectedSignature.length) {
-      throw new HttpCode({ statusCode: 400, message: "signature mismatch" });
-    }
-    const isValid = crypto.timingSafeEqual(
-      Buffer.from(computedSignature, "hex"),
-      Buffer.from(expectedSignature, "hex")
-    );
-    if (!isValid) throw new HttpCode({ statusCode: 400, message: "signature mismatch" });
-
-<<<<<<< HEAD
-    await handlePaymentSuccess({
-      paymentId: payment.id,
-      bookingId: payment.bookingId,
-      appSlug: "btcpayserver",
-    });
-=======
-    const traceContext = distributedTracing.createTrace("btcpayserver_webhook", {
-      meta: { paymentId: payment.id, bookingId: payment.bookingId },
-    });
-    await handlePaymentSuccess(payment.id, payment.bookingId, traceContext);
->>>>>>> f0bfb934
-    return res.status(200).json({ success: true });
-  } catch (_err) {
-    const err = getServerErrorFromUnknown(_err);
-    return res.status(err.statusCode).send({
-      message: err.message,
-      stack: IS_PRODUCTION ? undefined : err.cause?.stack,
-    });
-  }
-}
+import crypto from "crypto";
+import type { NextApiRequest, NextApiResponse } from "next";
+import getRawBody from "raw-body";
+import { z } from "zod";
+
+import { handlePaymentSuccess } from "@calcom/app-store/_utils/payments/handlePaymentSuccess";
+import { distributedTracing } from "@calcom/lib/tracing/factory";
+import { IS_PRODUCTION } from "@calcom/lib/constants";
+import { HttpError as HttpCode } from "@calcom/lib/http-error";
+import { getServerErrorFromUnknown } from "@calcom/lib/server/getServerErrorFromUnknown";
+import { PrismaBookingPaymentRepository as BookingPaymentRepository } from "@calcom/lib/server/repository/PrismaBookingPaymentRepository";
+
+import appConfig from "../config.json";
+import { btcpayCredentialKeysSchema } from "../lib/btcpayCredentialKeysSchema";
+
+export const config = { api: { bodyParser: false } };
+
+function verifyBTCPaySignature(rawBody: Buffer, expectedSignature: string, webhookSecret: string): string {
+  const hmac = crypto.createHmac("sha256", webhookSecret);
+  hmac.update(rawBody);
+  const computedSignature = hmac.digest("hex");
+  const hexRegex = /^[0-9a-fA-F]+$/;
+  if (!hexRegex.test(computedSignature) || !hexRegex.test(expectedSignature)) {
+    throw new HttpCode({ statusCode: 400, message: "signature mismatch" });
+  }
+  return computedSignature;
+}
+
+const btcpayWebhookSchema = z.object({
+  deliveryId: z.string(),
+  webhookId: z.string(),
+  originalDeliveryId: z.string().optional(),
+  isRedelivery: z.boolean(),
+  type: z.string(),
+  timestamp: z.number(),
+  storeId: z.string(),
+  invoiceId: z.string(),
+  metadata: z.object({}).optional(),
+  manuallyMarked: z.boolean().optional(),
+  overPaid: z.boolean(),
+});
+const SUPPORTED_INVOICE_EVENTS = ["InvoiceSettled", "InvoiceProcessing"];
+
+export default async function handler(req: NextApiRequest, res: NextApiResponse) {
+  try {
+    if (req.method !== "POST") throw new HttpCode({ statusCode: 405, message: "Method Not Allowed" });
+    const rawBody = await getRawBody(req);
+    const bodyAsString = rawBody.toString();
+
+    const signature = req.headers["btcpay-sig"] || req.headers["BTCPay-Sig"];
+    if (!signature || typeof signature !== "string" || !signature.startsWith("sha256="))
+      throw new HttpCode({ statusCode: 401, message: "Missing or invalid signature format" });
+
+    const webhookData = btcpayWebhookSchema.safeParse(JSON.parse(bodyAsString));
+    if (!webhookData.success) return res.status(400).json({ message: "Invalid webhook payload" });
+
+    const data = webhookData.data;
+    if (!SUPPORTED_INVOICE_EVENTS.includes(data.type))
+      return res.status(200).send({ message: "Webhook received but ignored" });
+
+    const bookingPaymentRepository = new BookingPaymentRepository();
+    const payment = await bookingPaymentRepository.findByExternalIdIncludeBookingUserCredentials(
+      data.invoiceId,
+      appConfig.type
+    );
+    if (!payment) throw new HttpCode({ statusCode: 404, message: "Cal.com: payment not found" });
+    if (payment.success) return res.status(200).send({ message: "Payment already registered" });
+    const key = payment.booking?.user?.credentials?.[0].key;
+    if (!key) throw new HttpCode({ statusCode: 404, message: "Cal.com: credentials not found" });
+
+    const parsedKey = btcpayCredentialKeysSchema.safeParse(key);
+    if (!parsedKey.success)
+      throw new HttpCode({ statusCode: 400, message: "Cal.com: Invalid BTCPay credentials" });
+
+    const { webhookSecret, storeId } = parsedKey.data;
+    if (storeId !== data.storeId)
+      throw new HttpCode({ statusCode: 400, message: "Cal.com: Store ID mismatch" });
+
+    const expectedSignature = signature.split("=")[1];
+    const computedSignature = verifyBTCPaySignature(rawBody, expectedSignature, webhookSecret);
+
+    if (computedSignature.length !== expectedSignature.length) {
+      throw new HttpCode({ statusCode: 400, message: "signature mismatch" });
+    }
+    const isValid = crypto.timingSafeEqual(
+      Buffer.from(computedSignature, "hex"),
+      Buffer.from(expectedSignature, "hex")
+    );
+    if (!isValid) throw new HttpCode({ statusCode: 400, message: "signature mismatch" });
+
+    const traceContext = distributedTracing.createTrace("btcpayserver_webhook", {
+      meta: { paymentId: payment.id, bookingId: payment.bookingId },
+    });
+    await handlePaymentSuccess({
+      paymentId: payment.id,
+      bookingId: payment.bookingId,
+      appSlug: "btcpayserver",
+      traceContext,
+    });
+    return res.status(200).json({ success: true });
+  } catch (_err) {
+    const err = getServerErrorFromUnknown(_err);
+    return res.status(err.statusCode).send({
+      message: err.message,
+      stack: IS_PRODUCTION ? undefined : err.cause?.stack,
+    });
+  }
+}