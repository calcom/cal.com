import { useState, useEffect } from "react";

import type { EventTypeAppSettingsComponent } from "@calcom/app-store/types";
import { useLocale } from "@calcom/lib/hooks/useLocale";
import { Alert } from "@calcom/ui/components/alert";
import { Select } from "@calcom/ui/components/form";
import { TextField } from "@calcom/ui/components/form";

import {
  currencyOptions,
  convertToSmallestCurrencyUnit,
  convertFromSmallestToPresentableCurrencyUnit,
} from "../lib/currencyOptions";
import { BTCPayPaymentOptions as paymentOptions } from "../zod";

type Option = { value: string; label: string };

const EventTypeAppSettingsInterface: EventTypeAppSettingsComponent = ({
  eventType,
  getAppData,
  setAppData,
}) => {
  const { t } = useLocale();
  const price = getAppData("price");
  const currency = getAppData("currency") || (currencyOptions.length > 0 ? currencyOptions[0].value : "");
  const [selectedCurrency, setSelectedCurrency] = useState(
    currencyOptions.find((c) => c.value === currency) ||
      (currencyOptions.length > 0
        ? {
            label: currencyOptions[0].label,
            value: currencyOptions[0].value,
          }
        : null)
  );

  const paymentOption = getAppData("paymentOption");
  const paymentOptionSelectValue = paymentOptions?.find((option) => paymentOption === option.value) || {
    label: paymentOptions.length > 0 ? paymentOptions[0].label : "",
    value: paymentOptions.length > 0 ? paymentOptions[0].value : "",
  };
  const seatsEnabled = !!eventType.seatsPerTimeSlot;
  const [requirePayment, setRequirePayment] = useState(getAppData("enabled"));
  const recurringEventDefined = eventType.recurringEvent?.count !== undefined;

  // make sure a currency is selected
  useEffect(() => {
    if (requirePayment && !getAppData("currency")) {
      setAppData("currency", currencyOptions[0].value);
    }
  }, [requirePayment, getAppData, setAppData]);

  const disableDecimalPlace = (value: number) => {
    return Math.floor(value);
  };

  return (
    <>
      {recurringEventDefined ? (
        <Alert className="mt-2" severity="warning" title={t("warning_recurring_event_payment")} />
      ) : (
        requirePayment && (
          <>
            <div className="mt-4 inline-block">
              <label className="text-default block text-sm font-medium mb-1" htmlFor="price">
                {t("price")}
              </label>
              <TextField
                label={t("price")}
<<<<<<< HEAD
                className="text-black dark:text-white w-auto"
=======
>>>>>>> be9ab02a
                addOnClassname="h-[38px]"
                min="1"
                type="number"
                required
                placeholder="Price"
                onChange={(e) => {
                  setAppData("price", convertToSmallestCurrencyUnit(Number(e.target.value), currency));
                }}
                value={
                  price && price > 0
                    ? disableDecimalPlace(convertFromSmallestToPresentableCurrencyUnit(price, currency))
                    : undefined
                }
              />
            </div>

            <div className="mt-5 w-60">
              <label className="text-default block text-sm font-medium" htmlFor="currency">
                {t("currency")}
              </label>
              <Select
                variant="default"
                options={currencyOptions}
                value={selectedCurrency}
                defaultValue={selectedCurrency}
                onChange={(e) => {
                  if (e) {
                    setSelectedCurrency(e);
                    setAppData("currency", e.value);
                  }
                }}
              />
            </div>

            <div className="mt-2 w-60">
              <label className="text-default block text-sm font-medium" htmlFor="paymentOption">
                {t("payment_option")}
              </label>
              <Select<Option>
                defaultValue={
                  paymentOptionSelectValue
                    ? { ...paymentOptionSelectValue, label: t(paymentOptionSelectValue.label) }
                    : paymentOptions.length > 0
                    ? { ...paymentOptions[0], label: t(paymentOptions[0].label) }
                    : undefined
                }
                options={paymentOptions.map((option) => {
                  return { ...option, label: t(option.label) || option.label };
                })}
                onChange={(input) => {
                  if (input) setAppData("paymentOption", input.value);
                }}
                className="mb-1 h-[38px] w-full"
                isDisabled={seatsEnabled}
              />
            </div>
            {seatsEnabled && paymentOption === "HOLD" && (
              <Alert className="mt-2" severity="warning" title={t("seats_and_no_show_fee_error")} />
            )}
          </>
        )
      )}
    </>
  );
};

export default EventTypeAppSettingsInterface;

<|MERGE_RESOLUTION|>--- conflicted
+++ resolved
@@ -1,140 +1,137 @@
-import { useState, useEffect } from "react";
-
-import type { EventTypeAppSettingsComponent } from "@calcom/app-store/types";
-import { useLocale } from "@calcom/lib/hooks/useLocale";
-import { Alert } from "@calcom/ui/components/alert";
-import { Select } from "@calcom/ui/components/form";
-import { TextField } from "@calcom/ui/components/form";
-
-import {
-  currencyOptions,
-  convertToSmallestCurrencyUnit,
-  convertFromSmallestToPresentableCurrencyUnit,
-} from "../lib/currencyOptions";
-import { BTCPayPaymentOptions as paymentOptions } from "../zod";
-
-type Option = { value: string; label: string };
-
-const EventTypeAppSettingsInterface: EventTypeAppSettingsComponent = ({
-  eventType,
-  getAppData,
-  setAppData,
-}) => {
-  const { t } = useLocale();
-  const price = getAppData("price");
-  const currency = getAppData("currency") || (currencyOptions.length > 0 ? currencyOptions[0].value : "");
-  const [selectedCurrency, setSelectedCurrency] = useState(
-    currencyOptions.find((c) => c.value === currency) ||
-      (currencyOptions.length > 0
-        ? {
-            label: currencyOptions[0].label,
-            value: currencyOptions[0].value,
-          }
-        : null)
-  );
-
-  const paymentOption = getAppData("paymentOption");
-  const paymentOptionSelectValue = paymentOptions?.find((option) => paymentOption === option.value) || {
-    label: paymentOptions.length > 0 ? paymentOptions[0].label : "",
-    value: paymentOptions.length > 0 ? paymentOptions[0].value : "",
-  };
-  const seatsEnabled = !!eventType.seatsPerTimeSlot;
-  const [requirePayment, setRequirePayment] = useState(getAppData("enabled"));
-  const recurringEventDefined = eventType.recurringEvent?.count !== undefined;
-
-  // make sure a currency is selected
-  useEffect(() => {
-    if (requirePayment && !getAppData("currency")) {
-      setAppData("currency", currencyOptions[0].value);
-    }
-  }, [requirePayment, getAppData, setAppData]);
-
-  const disableDecimalPlace = (value: number) => {
-    return Math.floor(value);
-  };
-
-  return (
-    <>
-      {recurringEventDefined ? (
-        <Alert className="mt-2" severity="warning" title={t("warning_recurring_event_payment")} />
-      ) : (
-        requirePayment && (
-          <>
-            <div className="mt-4 inline-block">
-              <label className="text-default block text-sm font-medium mb-1" htmlFor="price">
-                {t("price")}
-              </label>
-              <TextField
-                label={t("price")}
-<<<<<<< HEAD
-                className="text-black dark:text-white w-auto"
-=======
->>>>>>> be9ab02a
-                addOnClassname="h-[38px]"
-                min="1"
-                type="number"
-                required
-                placeholder="Price"
-                onChange={(e) => {
-                  setAppData("price", convertToSmallestCurrencyUnit(Number(e.target.value), currency));
-                }}
-                value={
-                  price && price > 0
-                    ? disableDecimalPlace(convertFromSmallestToPresentableCurrencyUnit(price, currency))
-                    : undefined
-                }
-              />
-            </div>
-
-            <div className="mt-5 w-60">
-              <label className="text-default block text-sm font-medium" htmlFor="currency">
-                {t("currency")}
-              </label>
-              <Select
-                variant="default"
-                options={currencyOptions}
-                value={selectedCurrency}
-                defaultValue={selectedCurrency}
-                onChange={(e) => {
-                  if (e) {
-                    setSelectedCurrency(e);
-                    setAppData("currency", e.value);
-                  }
-                }}
-              />
-            </div>
-
-            <div className="mt-2 w-60">
-              <label className="text-default block text-sm font-medium" htmlFor="paymentOption">
-                {t("payment_option")}
-              </label>
-              <Select<Option>
-                defaultValue={
-                  paymentOptionSelectValue
-                    ? { ...paymentOptionSelectValue, label: t(paymentOptionSelectValue.label) }
-                    : paymentOptions.length > 0
-                    ? { ...paymentOptions[0], label: t(paymentOptions[0].label) }
-                    : undefined
-                }
-                options={paymentOptions.map((option) => {
-                  return { ...option, label: t(option.label) || option.label };
-                })}
-                onChange={(input) => {
-                  if (input) setAppData("paymentOption", input.value);
-                }}
-                className="mb-1 h-[38px] w-full"
-                isDisabled={seatsEnabled}
-              />
-            </div>
-            {seatsEnabled && paymentOption === "HOLD" && (
-              <Alert className="mt-2" severity="warning" title={t("seats_and_no_show_fee_error")} />
-            )}
-          </>
-        )
-      )}
-    </>
-  );
-};
-
-export default EventTypeAppSettingsInterface;
-
+import { useState, useEffect } from "react";
+
+import type { EventTypeAppSettingsComponent } from "@calcom/app-store/types";
+import { useLocale } from "@calcom/lib/hooks/useLocale";
+import { Alert } from "@calcom/ui/components/alert";
+import { Select } from "@calcom/ui/components/form";
+import { TextField } from "@calcom/ui/components/form";
+
+import {
+  currencyOptions,
+  convertToSmallestCurrencyUnit,
+  convertFromSmallestToPresentableCurrencyUnit,
+} from "../lib/currencyOptions";
+import { BTCPayPaymentOptions as paymentOptions } from "../zod";
+
+type Option = { value: string; label: string };
+
+const EventTypeAppSettingsInterface: EventTypeAppSettingsComponent = ({
+  eventType,
+  getAppData,
+  setAppData,
+}) => {
+  const { t } = useLocale();
+  const price = getAppData("price");
+  const currency = getAppData("currency") || (currencyOptions.length > 0 ? currencyOptions[0].value : "");
+  const [selectedCurrency, setSelectedCurrency] = useState(
+    currencyOptions.find((c) => c.value === currency) ||
+      (currencyOptions.length > 0
+        ? {
+            label: currencyOptions[0].label,
+            value: currencyOptions[0].value,
+          }
+        : null)
+  );
+
+  const paymentOption = getAppData("paymentOption");
+  const paymentOptionSelectValue = paymentOptions?.find((option) => paymentOption === option.value) || {
+    label: paymentOptions.length > 0 ? paymentOptions[0].label : "",
+    value: paymentOptions.length > 0 ? paymentOptions[0].value : "",
+  };
+  const seatsEnabled = !!eventType.seatsPerTimeSlot;
+  const [requirePayment, setRequirePayment] = useState(getAppData("enabled"));
+  const recurringEventDefined = eventType.recurringEvent?.count !== undefined;
+
+  // make sure a currency is selected
+  useEffect(() => {
+    if (requirePayment && !getAppData("currency")) {
+      setAppData("currency", currencyOptions[0].value);
+    }
+  }, [requirePayment, getAppData, setAppData]);
+
+  const disableDecimalPlace = (value: number) => {
+    return Math.floor(value);
+  };
+
+  return (
+    <>
+      {recurringEventDefined ? (
+        <Alert className="mt-2" severity="warning" title={t("warning_recurring_event_payment")} />
+      ) : (
+        requirePayment && (
+          <>
+            <div className="mt-4 inline-block">
+              <label className="text-default block text-sm font-medium mb-1" htmlFor="price">
+                {t("price")}
+              </label>
+              <TextField
+                label={t("price")}
+                className="text-black dark:text-white w-auto"
+                addOnClassname="h-[38px]"
+                min="1"
+                type="number"
+                required
+                placeholder="Price"
+                onChange={(e) => {
+                  setAppData("price", convertToSmallestCurrencyUnit(Number(e.target.value), currency));
+                }}
+                value={
+                  price && price > 0
+                    ? disableDecimalPlace(convertFromSmallestToPresentableCurrencyUnit(price, currency))
+                    : undefined
+                }
+              />
+            </div>
+
+            <div className="mt-5 w-60">
+              <label className="text-default block text-sm font-medium" htmlFor="currency">
+                {t("currency")}
+              </label>
+              <Select
+                variant="default"
+                options={currencyOptions}
+                value={selectedCurrency}
+                defaultValue={selectedCurrency}
+                onChange={(e) => {
+                  if (e) {
+                    setSelectedCurrency(e);
+                    setAppData("currency", e.value);
+                  }
+                }}
+              />
+            </div>
+
+            <div className="mt-2 w-60">
+              <label className="text-default block text-sm font-medium" htmlFor="paymentOption">
+                {t("payment_option")}
+              </label>
+              <Select<Option>
+                defaultValue={
+                  paymentOptionSelectValue
+                    ? { ...paymentOptionSelectValue, label: t(paymentOptionSelectValue.label) }
+                    : paymentOptions.length > 0
+                    ? { ...paymentOptions[0], label: t(paymentOptions[0].label) }
+                    : undefined
+                }
+                options={paymentOptions.map((option) => {
+                  return { ...option, label: t(option.label) || option.label };
+                })}
+                onChange={(input) => {
+                  if (input) setAppData("paymentOption", input.value);
+                }}
+                className="mb-1 h-[38px] w-full"
+                isDisabled={seatsEnabled}
+              />
+            </div>
+            {seatsEnabled && paymentOption === "HOLD" && (
+              <Alert className="mt-2" severity="warning" title={t("seats_and_no_show_fee_error")} />
+            )}
+          </>
+        )
+      )}
+    </>
+  );
+};
+
+export default EventTypeAppSettingsInterface;
+