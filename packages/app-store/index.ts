--- conflicted
+++ resolved
@@ -15,11 +15,7 @@
 import * as larkcalendar from "./larkcalendar";
 import * as office365calendar from "./office365calendar";
 import * as office365video from "./office365video";
-<<<<<<< HEAD
 import * as sendgridothercalendar from "./sendgridothercalendar";
-import * as slackmessaging from "./slackmessaging";
-=======
->>>>>>> 2b91102f
 import * as stripepayment from "./stripepayment";
 import * as tandemvideo from "./tandemvideo";
 import * as vital from "./vital";
@@ -41,11 +37,7 @@
   larkcalendar,
   office365calendar,
   office365video,
-<<<<<<< HEAD
   sendgridothercalendar,
-  slackmessaging,
-=======
->>>>>>> 2b91102f
   stripepayment,
   tandemvideo,
   vital,
