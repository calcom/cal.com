--- conflicted
+++ resolved
@@ -34,12 +34,8 @@
   tandemvideo,
   zoomvideo,
   wipemycalother,
-<<<<<<< HEAD
   metamaskweb3,
-  giphyother,
-=======
   giphy,
->>>>>>> e5272131
 };
 
 export default appStore;