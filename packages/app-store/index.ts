--- conflicted
+++ resolved
@@ -1,14 +1,11 @@
 import * as example from "./_example";
 import * as dailyvideo from "./dailyvideo";
-<<<<<<< HEAD
-import * as slackapp from "./slackapp";
-=======
 import * as huddle01video from "./huddle01video";
 import * as jitsivideo from "./jitsivideo";
 import * as office365calendar from "./office365calendar";
 import * as office365video from "./office365video";
+import * as slackapp from "./slackapp";
 import * as tandemvideo from "./tandemvideo";
->>>>>>> 32266be4
 import * as zoomvideo from "./zoomvideo";
 
 const appStore = {
