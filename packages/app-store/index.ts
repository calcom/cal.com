const appStore = {
<<<<<<< HEAD
  alby: createCachedImport(() => import("./alby")),
  applecalendar: createCachedImport(() => import("./applecalendar")),
  aroundvideo: createCachedImport(() => import("./around")),
  caldavcalendar: createCachedImport(() => import("./caldavcalendar")),
  campsiteconferencing: createCachedImport(() => import("./campsite")),
  closecom: createCachedImport(() => import("./closecom")),
  dailyvideo: createCachedImport(() => import("./dailyvideo")),
  googlecalendar: createCachedImport(() => import("./googlecalendar")),
  googlevideo: createCachedImport(() => import("./googlevideo")),
  hubspot: createCachedImport(() => import("./hubspot")),
  huddle01video: createCachedImport(() => import("./huddle01video")),
  "ics-feedcalendar": createCachedImport(() => import("./ics-feedcalendar")),
  jellyconferencing: createCachedImport(() => import("./jelly")),
  jitsivideo: createCachedImport(() => import("./jitsivideo")),
  larkcalendar: createCachedImport(() => import("./larkcalendar")),
  nextcloudtalkvideo: createCachedImport(() => import("./nextcloudtalk")),
  office365calendar: createCachedImport(() => import("./office365calendar")),
  office365video: createCachedImport(() => import("./office365video")),
  plausible: createCachedImport(() => import("./plausible")),
  paypal: createCachedImport(() => import("./paypal")),
  "pipedrive-crm": createCachedImport(() => import("./pipedrive-crm")),
  salesforce: createCachedImport(() => import("./salesforce")),
  zohocrm: createCachedImport(() => import("./zohocrm")),
  sendgrid: createCachedImport(() => import("./sendgrid")),
  stripepayment: createCachedImport(() => import("./stripepayment")),
  tandemvideo: createCachedImport(() => import("./tandemvideo")),
  vital: createCachedImport(() => import("./vital")),
  zoomvideo: createCachedImport(() => import("./zoomvideo")),
  wipemycalother: createCachedImport(() => import("./wipemycalother")),
  webexvideo: createCachedImport(() => import("./webex")),
  giphy: createCachedImport(() => import("./giphy")),
  zapier: createCachedImport(() => import("./zapier")),
  make: createCachedImport(() => import("./make")),
  exchange2013calendar: createCachedImport(() => import("./exchange2013calendar")),
  exchange2016calendar: createCachedImport(() => import("./exchange2016calendar")),
  exchangecalendar: createCachedImport(() => import("./exchangecalendar")),
  facetime: createCachedImport(() => import("./facetime")),
  sylapsvideo: createCachedImport(() => import("./sylapsvideo")),
  zohocalendar: createCachedImport(() => import("./zohocalendar")),
  "zoho-bigin": createCachedImport(() => import("./zoho-bigin")),
  basecamp3: createCachedImport(() => import("./basecamp3")),
  telegramvideo: createCachedImport(() => import("./telegram")),
  shimmervideo: createCachedImport(() => import("./shimmervideo")),
=======
  // example: () => import("./example"),
  alby: () => import("./alby"),
  applecalendar: () => import("./applecalendar"),
  aroundvideo: () => import("./around"),
  caldavcalendar: () => import("./caldavcalendar"),
  campsiteconferencing: () => import("./campsite"),
  closecom: () => import("./closecom"),
  dailyvideo: () => import("./dailyvideo"),
  googlecalendar: () => import("./googlecalendar"),
  googlevideo: () => import("./googlevideo"),
  hubspot: () => import("./hubspot"),
  huddle01video: () => import("./huddle01video"),
  "ics-feedcalendar": () => import("./ics-feedcalendar"),
  jellyconferencing: () => import("./jelly"),
  jitsivideo: () => import("./jitsivideo"),
  larkcalendar: () => import("./larkcalendar"),
  nextcloudtalkvideo: () => import("./nextcloudtalk"),
  office365calendar: () => import("./office365calendar"),
  office365video: () => import("./office365video"),
  plausible: () => import("./plausible"),
  paypal: () => import("./paypal"),
  "pipedrive-crm": () => import("./pipedrive-crm"),
  salesforce: () => import("./salesforce"),
  zohocrm: () => import("./zohocrm"),
  sendgrid: () => import("./sendgrid"),
  stripepayment: () => import("./stripepayment"),
  tandemvideo: () => import("./tandemvideo"),
  vital: () => import("./vital"),
  zoomvideo: () => import("./zoomvideo"),
  wipemycalother: () => import("./wipemycalother"),
  webexvideo: () => import("./webex"),
  giphy: () => import("./giphy"),
  zapier: () => import("./zapier"),
  make: () => import("./make"),
  exchange2013calendar: () => import("./exchange2013calendar"),
  exchange2016calendar: () => import("./exchange2016calendar"),
  exchangecalendar: () => import("./exchangecalendar"),
  facetime: () => import("./facetime"),
  sylapsvideo: () => import("./sylapsvideo"),
  zohocalendar: () => import("./zohocalendar"),
  "zoho-bigin": () => import("./zoho-bigin"),
  basecamp3: () => import("./basecamp3"),
  telegramvideo: () => import("./telegram"),
  shimmervideo: () => import("./shimmervideo"),
  hitpay: () => import("./hitpay"),
>>>>>>> 23d9788d
};

function createCachedImport<T>(importFunc: () => Promise<T>): () => Promise<T> {
  let cachedModule: T | undefined;

  return async () => {
    if (!cachedModule) {
      console.log("---------------------------------------importing", importFunc);
      cachedModule = await importFunc();
    }
    return cachedModule;
  };
}

const exportedAppStore: typeof appStore & {
  ["mock-payment-app"]?: () => Promise<typeof import("./mock-payment-app/index")>;
} = appStore;

if (process.env.MOCK_PAYMENT_APP_ENABLED !== undefined) {
  exportedAppStore["mock-payment-app"] = createCachedImport(() => import("./mock-payment-app/index"));
}

export default exportedAppStore;<|MERGE_RESOLUTION|>--- conflicted
+++ resolved
@@ -1,5 +1,4 @@
 const appStore = {
-<<<<<<< HEAD
   alby: createCachedImport(() => import("./alby")),
   applecalendar: createCachedImport(() => import("./applecalendar")),
   aroundvideo: createCachedImport(() => import("./around")),
@@ -43,53 +42,7 @@
   basecamp3: createCachedImport(() => import("./basecamp3")),
   telegramvideo: createCachedImport(() => import("./telegram")),
   shimmervideo: createCachedImport(() => import("./shimmervideo")),
-=======
-  // example: () => import("./example"),
-  alby: () => import("./alby"),
-  applecalendar: () => import("./applecalendar"),
-  aroundvideo: () => import("./around"),
-  caldavcalendar: () => import("./caldavcalendar"),
-  campsiteconferencing: () => import("./campsite"),
-  closecom: () => import("./closecom"),
-  dailyvideo: () => import("./dailyvideo"),
-  googlecalendar: () => import("./googlecalendar"),
-  googlevideo: () => import("./googlevideo"),
-  hubspot: () => import("./hubspot"),
-  huddle01video: () => import("./huddle01video"),
-  "ics-feedcalendar": () => import("./ics-feedcalendar"),
-  jellyconferencing: () => import("./jelly"),
-  jitsivideo: () => import("./jitsivideo"),
-  larkcalendar: () => import("./larkcalendar"),
-  nextcloudtalkvideo: () => import("./nextcloudtalk"),
-  office365calendar: () => import("./office365calendar"),
-  office365video: () => import("./office365video"),
-  plausible: () => import("./plausible"),
-  paypal: () => import("./paypal"),
-  "pipedrive-crm": () => import("./pipedrive-crm"),
-  salesforce: () => import("./salesforce"),
-  zohocrm: () => import("./zohocrm"),
-  sendgrid: () => import("./sendgrid"),
-  stripepayment: () => import("./stripepayment"),
-  tandemvideo: () => import("./tandemvideo"),
-  vital: () => import("./vital"),
-  zoomvideo: () => import("./zoomvideo"),
-  wipemycalother: () => import("./wipemycalother"),
-  webexvideo: () => import("./webex"),
-  giphy: () => import("./giphy"),
-  zapier: () => import("./zapier"),
-  make: () => import("./make"),
-  exchange2013calendar: () => import("./exchange2013calendar"),
-  exchange2016calendar: () => import("./exchange2016calendar"),
-  exchangecalendar: () => import("./exchangecalendar"),
-  facetime: () => import("./facetime"),
-  sylapsvideo: () => import("./sylapsvideo"),
-  zohocalendar: () => import("./zohocalendar"),
-  "zoho-bigin": () => import("./zoho-bigin"),
-  basecamp3: () => import("./basecamp3"),
-  telegramvideo: () => import("./telegram"),
-  shimmervideo: () => import("./shimmervideo"),
-  hitpay: () => import("./hitpay"),
->>>>>>> 23d9788d
+  hitpay: createCachedImport(() => import("./hitpay")),
 };
 
 function createCachedImport<T>(importFunc: () => Promise<T>): () => Promise<T> {
@@ -97,7 +50,6 @@
 
   return async () => {
     if (!cachedModule) {
-      console.log("---------------------------------------importing", importFunc);
       cachedModule = await importFunc();
     }
     return cachedModule;
