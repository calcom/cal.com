--- conflicted
+++ resolved
@@ -34,11 +34,8 @@
   tandemvideo,
   zoomvideo,
   wipemycalother,
-<<<<<<< HEAD
   metamaskweb3,
-=======
   giphyother,
->>>>>>> 21867c9c
 };
 
 export default appStore;