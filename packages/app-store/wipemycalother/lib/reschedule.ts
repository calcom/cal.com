import type { Booking, BookingReference, User } from "@prisma/client";
import type { TFunction } from "next-i18next";

import { CalendarEventBuilder } from "@calcom/core/builders/CalendarEvent/builder";
import { CalendarEventDirector } from "@calcom/core/builders/CalendarEvent/director";
import { deleteMeeting } from "@calcom/core/videoClient";
import dayjs from "@calcom/dayjs";
import { sendRequestRescheduleEmailAndSMS } from "@calcom/emails";
import logger from "@calcom/lib/logger";
import { getTranslation } from "@calcom/lib/server/i18n";
import prisma from "@calcom/prisma";
import { BookingStatus } from "@calcom/prisma/enums";
<<<<<<< HEAD
import type { Organizer } from "@calcom/types/Calendar";
=======
import type { EventTypeMetadata } from "@calcom/prisma/zod-utils";
import type { Person } from "@calcom/types/Calendar";
>>>>>>> 95e2ad30

import { getCalendar } from "../../_utils/getCalendar";

type PersonAttendeeCommonFields = Pick<User, "id" | "email" | "name" | "locale" | "timeZone" | "username"> & {
  phoneNumber?: string | null;
};

const Reschedule = async (bookingUid: string, cancellationReason: string) => {
  const bookingToReschedule = await prisma.booking.findFirstOrThrow({
    select: {
      id: true,
      uid: true,
      title: true,
      startTime: true,
      endTime: true,
      userId: true,
      eventTypeId: true,
      location: true,
      attendees: true,
      references: true,
      eventType: {
        include: {
          team: {
            select: {
              id: true,
              name: true,
            },
          },
        },
      },
      user: {
        select: {
          id: true,
          email: true,
          name: true,
          timeZone: true,
          locale: true,
          username: true,
          credentials: true,
          destinationCalendar: true,
        },
      },
      eventType: {
        select: {
          metadata: true,
        },
      },
    },
    where: {
      uid: bookingUid,
      NOT: {
        status: {
          in: [BookingStatus.CANCELLED, BookingStatus.REJECTED],
        },
      },
    },
  });

  if (bookingToReschedule && bookingToReschedule.eventTypeId && bookingToReschedule.user) {
    const userOwner = bookingToReschedule.user;
    const event = await prisma.eventType.findFirstOrThrow({
      select: {
        title: true,
        schedulingType: true,
      },
      where: {
        id: bookingToReschedule.eventTypeId,
      },
    });
    await prisma.booking.update({
      where: {
        id: bookingToReschedule.id,
      },
      data: {
        rescheduled: true,
        cancellationReason,
        status: BookingStatus.CANCELLED,
        updatedAt: dayjs().toISOString(),
      },
    });
    const [mainAttendee] = bookingToReschedule.attendees;

    const tAttendees = await getTranslation(mainAttendee.locale ?? "en", "common");
    const usersToPeopleType = (
      users: PersonAttendeeCommonFields[],
      selectedLanguage: TFunction
    ): Organizer[] => {
      return users?.map((user) => {
        return {
          email: user.email || "",
          name: user.name || "",
          username: user?.username || "",
          language: { translate: selectedLanguage, locale: user.locale || "en" },
          timeZone: user?.timeZone,
          phoneNumber: user?.phoneNumber,
        };
      });
    };
    const userOwnerTranslation = await getTranslation(userOwner.locale ?? "en", "common");
    const [userOwnerAsPeopleType] = usersToPeopleType([userOwner], userOwnerTranslation);
    const builder = new CalendarEventBuilder();
    builder.init({
      title: bookingToReschedule.title,
      type: event.title,
      startTime: bookingToReschedule.startTime.toISOString(),
      endTime: bookingToReschedule.endTime.toISOString(),
      attendees: usersToPeopleType(
        // username field doesn't exists on attendee but could be in the future
        bookingToReschedule.attendees as unknown as PersonAttendeeCommonFields[],
        tAttendees
      ),
      organizer: userOwnerAsPeopleType,
      team: !!bookingToReschedule.eventType?.team
        ? {
            name: bookingToReschedule.eventType.team.name,
            id: bookingToReschedule.eventType.team.id,
            members: [],
          }
        : undefined,
    });
    const director = new CalendarEventDirector();
    director.setBuilder(builder);
    director.setExistingBooking(bookingToReschedule as unknown as Booking);
    director.setCancellationReason(cancellationReason);
    await director.buildForRescheduleEmail();
    // Handling calendar and videos cancellation
    // This can set previous time as available, until virtual calendar is done
    const credentialsMap = new Map();
    userOwner.credentials.forEach((credential) => {
      credentialsMap.set(credential.type, credential);
    });
    const bookingRefsFiltered: BookingReference[] = bookingToReschedule.references.filter(
      (ref) => !!credentialsMap.get(ref.type)
    );

    const promises = bookingRefsFiltered.map(async (bookingRef) => {
      if (!bookingRef.uid) return;

      if (bookingRef.type.endsWith("_calendar")) {
        const calendar = await getCalendar(credentialsMap.get(bookingRef.type));
        return calendar?.deleteEvent(bookingRef.uid, builder.calendarEvent);
      } else if (bookingRef.type.endsWith("_video")) {
        return deleteMeeting(credentialsMap.get(bookingRef.type), bookingRef.uid);
      }
    });
    try {
      await Promise.all(promises);
    } catch (error) {
      if (error instanceof Error) {
        logger.error(error.message);
      }
    }

    // Send emails
    try {
<<<<<<< HEAD
      await sendRequestRescheduleEmailAndSMS(builder.calendarEvent, {
        rescheduleLink: builder.rescheduleLink,
      });
=======
      await sendRequestRescheduleEmail(
        builder.calendarEvent,
        {
          rescheduleLink: builder.rescheduleLink,
        },
        bookingToReschedule?.eventType?.metadata as EventTypeMetadata
      );
>>>>>>> 95e2ad30
    } catch (error) {
      if (error instanceof Error) {
        logger.error(error.message);
      }
    }
    return true;
  }
};

export default Reschedule;<|MERGE_RESOLUTION|>--- conflicted
+++ resolved
@@ -10,12 +10,7 @@
 import { getTranslation } from "@calcom/lib/server/i18n";
 import prisma from "@calcom/prisma";
 import { BookingStatus } from "@calcom/prisma/enums";
-<<<<<<< HEAD
-import type { Organizer } from "@calcom/types/Calendar";
-=======
 import type { EventTypeMetadata } from "@calcom/prisma/zod-utils";
-import type { Person } from "@calcom/types/Calendar";
->>>>>>> 95e2ad30
 
 import { getCalendar } from "../../_utils/getCalendar";
 
@@ -171,19 +166,13 @@
 
     // Send emails
     try {
-<<<<<<< HEAD
-      await sendRequestRescheduleEmailAndSMS(builder.calendarEvent, {
-        rescheduleLink: builder.rescheduleLink,
-      });
-=======
-      await sendRequestRescheduleEmail(
+      await sendRequestRescheduleEmailAndSMS(
         builder.calendarEvent,
         {
           rescheduleLink: builder.rescheduleLink,
         },
         bookingToReschedule?.eventType?.metadata as EventTypeMetadata
       );
->>>>>>> 95e2ad30
     } catch (error) {
       if (error instanceof Error) {
         logger.error(error.message);
