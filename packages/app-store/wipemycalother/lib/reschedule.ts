import type { Booking, BookingReference, User } from "@prisma/client";
import type { TFunction } from "next-i18next";

import dayjs from "@calcom/dayjs";
import { sendRequestRescheduleEmailAndSMS } from "@calcom/emails";
import { CalendarEventBuilder } from "@calcom/lib/builders/CalendarEvent/builder";
import { CalendarEventDirector } from "@calcom/lib/builders/CalendarEvent/director";
import logger from "@calcom/lib/logger";
import { getTranslation } from "@calcom/lib/server/i18n";
import { deleteMeeting } from "@calcom/lib/videoClient";
import prisma from "@calcom/prisma";
import { BookingStatus } from "@calcom/prisma/enums";
import type { EventTypeMetadata } from "@calcom/prisma/zod-utils";
import type { Person } from "@calcom/types/Calendar";

import { getCalendar } from "../../_utils/getCalendar";

type PersonAttendeeCommonFields = Pick<User, "id" | "email" | "name" | "locale" | "timeZone" | "username"> & {
  phoneNumber?: string | null;
};

const Reschedule = async (bookingUid: string, cancellationReason: string) => {
  const bookingToReschedule = await prisma.booking.findFirstOrThrow({
    select: {
      id: true,
      uid: true,
      title: true,
      startTime: true,
      endTime: true,
      userId: true,
      eventTypeId: true,
      location: true,
      attendees: true,
      references: true,
      eventType: {
        select: {
          metadata: true,
          team: {
            select: {
              id: true,
              name: true,
            },
          },
        },
      },
      user: {
        select: {
          id: true,
          email: true,
          name: true,
          timeZone: true,
          locale: true,
          username: true,
          credentials: true,
          destinationCalendar: true,
        },
      },
      eventType: {
        select: {
          metadata: true,
        },
      },
    },
    where: {
      uid: bookingUid,
      NOT: {
        status: {
          in: [BookingStatus.CANCELLED, BookingStatus.REJECTED],
        },
      },
    },
  });

  if (bookingToReschedule && bookingToReschedule.eventTypeId && bookingToReschedule.user) {
    const userOwner = bookingToReschedule.user;
    const event = await prisma.eventType.findFirstOrThrow({
      select: {
        title: true,
        schedulingType: true,
      },
      where: {
        id: bookingToReschedule.eventTypeId,
      },
    });
    await prisma.booking.update({
      where: {
        id: bookingToReschedule.id,
      },
      data: {
        rescheduled: true,
        cancellationReason,
        status: BookingStatus.CANCELLED,
        updatedAt: dayjs().toISOString(),
      },
    });
    const [mainAttendee] = bookingToReschedule.attendees;

    const tAttendees = await getTranslation(mainAttendee.locale ?? "en", "common");
    const usersToPeopleType = (
      users: PersonAttendeeCommonFields[],
      selectedLanguage: TFunction
    ): Person[] => {
      return users?.map((user) => {
        return {
          email: user.email || "",
          name: user.name || "",
          username: user?.username || "",
          language: { translate: selectedLanguage, locale: user.locale || "en" },
          timeZone: user?.timeZone,
          phoneNumber: user?.phoneNumber,
        };
      });
    };
    const userOwnerTranslation = await getTranslation(userOwner.locale ?? "en", "common");
    const [userOwnerAsPeopleType] = usersToPeopleType([userOwner], userOwnerTranslation);
    const builder = new CalendarEventBuilder();
    builder.init({
      title: bookingToReschedule.title,
      type: event.title,
      startTime: bookingToReschedule.startTime.toISOString(),
      endTime: bookingToReschedule.endTime.toISOString(),
      attendees: usersToPeopleType(
        // username field doesn't exists on attendee but could be in the future
        bookingToReschedule.attendees as unknown as PersonAttendeeCommonFields[],
        tAttendees
      ),
      organizer: userOwnerAsPeopleType,
      team: !!bookingToReschedule.eventType?.team
        ? {
            name: bookingToReschedule.eventType.team.name,
            id: bookingToReschedule.eventType.team.id,
            members: [],
          }
        : undefined,
    });
    const director = new CalendarEventDirector();
    director.setBuilder(builder);
    director.setExistingBooking(bookingToReschedule as unknown as Booking);
    director.setCancellationReason(cancellationReason);
    await director.buildForRescheduleEmail();
    // Handling calendar and videos cancellation
    // This can set previous time as available, until virtual calendar is done
    const credentialsMap = new Map();
    userOwner.credentials.forEach((credential) => {
      credentialsMap.set(credential.type, credential);
    });
    const bookingRefsFiltered: BookingReference[] = bookingToReschedule.references.filter(
      (ref) => !!credentialsMap.get(ref.type)
    );

    const promises = bookingRefsFiltered.map(async (bookingRef) => {
      if (!bookingRef.uid) return;

      if (bookingRef.type.endsWith("_calendar")) {
        const calendar = await getCalendar(credentialsMap.get(bookingRef.type));
        return calendar?.deleteEvent(bookingRef.uid, builder.calendarEvent);
      } else if (bookingRef.type.endsWith("_video")) {
        return deleteMeeting(credentialsMap.get(bookingRef.type), bookingRef.uid);
      }
    });
    try {
      await Promise.all(promises);
    } catch (error) {
      if (error instanceof Error) {
        logger.error(error.message);
      }
    }

    // Send emails
    try {
<<<<<<< HEAD
      await sendRequestRescheduleEmail(
=======
      await sendRequestRescheduleEmailAndSMS(
>>>>>>> 00ee1ef4
        builder.calendarEvent,
        {
          rescheduleLink: builder.rescheduleLink,
        },
        bookingToReschedule?.eventType?.metadata as EventTypeMetadata
      );
    } catch (error) {
      if (error instanceof Error) {
        logger.error(error.message);
      }
    }
    return true;
  }
};

export default Reschedule;<|MERGE_RESOLUTION|>--- conflicted
+++ resolved
@@ -53,11 +53,6 @@
           username: true,
           credentials: true,
           destinationCalendar: true,
-        },
-      },
-      eventType: {
-        select: {
-          metadata: true,
         },
       },
     },
@@ -168,11 +163,7 @@
 
     // Send emails
     try {
-<<<<<<< HEAD
-      await sendRequestRescheduleEmail(
-=======
       await sendRequestRescheduleEmailAndSMS(
->>>>>>> 00ee1ef4
         builder.calendarEvent,
         {
           rescheduleLink: builder.rescheduleLink,
