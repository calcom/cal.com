import type { Booking, BookingReference, User } from "@prisma/client";
import type { TFunction } from "next-i18next";

import { CalendarEventBuilder } from "@calcom/core/builders/CalendarEvent/builder";
import { CalendarEventDirector } from "@calcom/core/builders/CalendarEvent/director";
import { deleteMeeting } from "@calcom/core/videoClient";
import dayjs from "@calcom/dayjs";
import { sendRequestRescheduleEmailAndSMS } from "@calcom/emails";
import logger from "@calcom/lib/logger";
import { getTranslation } from "@calcom/lib/server/i18n";
import prisma from "@calcom/prisma";
import { BookingStatus } from "@calcom/prisma/enums";
import type { EventTypeMetadata } from "@calcom/prisma/zod-utils";
import type { Organizer } from "@calcom/types/Calendar";

import { getCalendar } from "../../_utils/getCalendar";

type PersonAttendeeCommonFields = Pick<User, "id" | "email" | "name" | "locale" | "timeZone" | "username"> & {
  phoneNumber?: string | null;
};

const Reschedule = async (bookingUid: string, cancellationReason: string) => {
  const bookingToReschedule = await prisma.booking.findFirstOrThrow({
    select: {
      id: true,
      uid: true,
      title: true,
      startTime: true,
      endTime: true,
      userId: true,
      eventTypeId: true,
      location: true,
      attendees: true,
      references: true,
      eventType: {
<<<<<<< HEAD
        include: {
=======
        select: {
          metadata: true,
>>>>>>> 799ebe24
          team: {
            select: {
              id: true,
              name: true,
            },
          },
        },
      },
      user: {
        select: {
          id: true,
          email: true,
          name: true,
          timeZone: true,
          locale: true,
          username: true,
          credentials: true,
          destinationCalendar: true,
        },
      },
    },
    where: {
      uid: bookingUid,
      NOT: {
        status: {
          in: [BookingStatus.CANCELLED, BookingStatus.REJECTED],
        },
      },
    },
  });

  if (bookingToReschedule && bookingToReschedule.eventTypeId && bookingToReschedule.user) {
    const userOwner = bookingToReschedule.user;
    const event = await prisma.eventType.findFirstOrThrow({
      select: {
        title: true,
        schedulingType: true,
      },
      where: {
        id: bookingToReschedule.eventTypeId,
      },
    });
    await prisma.booking.update({
      where: {
        id: bookingToReschedule.id,
      },
      data: {
        rescheduled: true,
        cancellationReason,
        status: BookingStatus.CANCELLED,
        updatedAt: dayjs().toISOString(),
      },
    });
    const [mainAttendee] = bookingToReschedule.attendees;

    const tAttendees = await getTranslation(mainAttendee.locale ?? "en", "common");
    const usersToPeopleType = (
      users: PersonAttendeeCommonFields[],
      selectedLanguage: TFunction
    ): Organizer[] => {
      return users?.map((user) => {
        return {
          email: user.email || "",
          name: user.name || "",
          username: user?.username || "",
          language: { translate: selectedLanguage, locale: user.locale || "en" },
          timeZone: user?.timeZone,
          phoneNumber: user?.phoneNumber,
        };
      });
    };
    const userOwnerTranslation = await getTranslation(userOwner.locale ?? "en", "common");
    const [userOwnerAsPeopleType] = usersToPeopleType([userOwner], userOwnerTranslation);
    const builder = new CalendarEventBuilder();
    builder.init({
      title: bookingToReschedule.title,
      type: event.title,
      startTime: bookingToReschedule.startTime.toISOString(),
      endTime: bookingToReschedule.endTime.toISOString(),
      attendees: usersToPeopleType(
        // username field doesn't exists on attendee but could be in the future
        bookingToReschedule.attendees as unknown as PersonAttendeeCommonFields[],
        tAttendees
      ),
      organizer: userOwnerAsPeopleType,
      team: !!bookingToReschedule.eventType?.team
        ? {
            name: bookingToReschedule.eventType.team.name,
            id: bookingToReschedule.eventType.team.id,
            members: [],
          }
        : undefined,
    });
    const director = new CalendarEventDirector();
    director.setBuilder(builder);
    director.setExistingBooking(bookingToReschedule as unknown as Booking);
    director.setCancellationReason(cancellationReason);
    await director.buildForRescheduleEmail();
    // Handling calendar and videos cancellation
    // This can set previous time as available, until virtual calendar is done
    const credentialsMap = new Map();
    userOwner.credentials.forEach((credential) => {
      credentialsMap.set(credential.type, credential);
    });
    const bookingRefsFiltered: BookingReference[] = bookingToReschedule.references.filter(
      (ref) => !!credentialsMap.get(ref.type)
    );

    const promises = bookingRefsFiltered.map(async (bookingRef) => {
      if (!bookingRef.uid) return;

      if (bookingRef.type.endsWith("_calendar")) {
        const calendar = await getCalendar(credentialsMap.get(bookingRef.type));
        return calendar?.deleteEvent(bookingRef.uid, builder.calendarEvent);
      } else if (bookingRef.type.endsWith("_video")) {
        return deleteMeeting(credentialsMap.get(bookingRef.type), bookingRef.uid);
      }
    });
    try {
      await Promise.all(promises);
    } catch (error) {
      if (error instanceof Error) {
        logger.error(error.message);
      }
    }

    // Send emails
    try {
      await sendRequestRescheduleEmailAndSMS(
        builder.calendarEvent,
        {
          rescheduleLink: builder.rescheduleLink,
        },
        bookingToReschedule?.eventType?.metadata as EventTypeMetadata
      );
    } catch (error) {
      if (error instanceof Error) {
        logger.error(error.message);
      }
    }
    return true;
  }
};

export default Reschedule;<|MERGE_RESOLUTION|>--- conflicted
+++ resolved
@@ -11,7 +11,7 @@
 import prisma from "@calcom/prisma";
 import { BookingStatus } from "@calcom/prisma/enums";
 import type { EventTypeMetadata } from "@calcom/prisma/zod-utils";
-import type { Organizer } from "@calcom/types/Calendar";
+import type { Person } from "@calcom/types/Calendar";
 
 import { getCalendar } from "../../_utils/getCalendar";
 
@@ -33,12 +33,8 @@
       attendees: true,
       references: true,
       eventType: {
-<<<<<<< HEAD
-        include: {
-=======
         select: {
           metadata: true,
->>>>>>> 799ebe24
           team: {
             select: {
               id: true,
@@ -98,7 +94,7 @@
     const usersToPeopleType = (
       users: PersonAttendeeCommonFields[],
       selectedLanguage: TFunction
-    ): Organizer[] => {
+    ): Person[] => {
       return users?.map((user) => {
         return {
           email: user.email || "",
