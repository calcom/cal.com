--- conflicted
+++ resolved
@@ -17,11 +17,7 @@
         type: "jitsi_video",
         id: meetingID,
         password: "",
-<<<<<<< HEAD
-        url: hostUrl + meetingID,
-=======
         url: process.env.JITSI_INSTANCE_URL || "https://meet.jit.si/cal/" + meetingID,
->>>>>>> ed0b4d43
       });
     },
     deleteMeeting: async (): Promise<void> => {
