import { v4 as uuidv4 } from "uuid";

import type { CalendarEvent } from "@calcom/types/Calendar";
import type { PartialReference } from "@calcom/types/EventManager";
import type { VideoApiAdapter, VideoCallData } from "@calcom/types/VideoApiAdapter";

import getAppKeysFromSlug from "../../_utils/getAppKeysFromSlug";

const JitsiVideoApiAdapter = (): VideoApiAdapter => {
  return {
    getAvailability: () => {
      return Promise.resolve([]);
    },
<<<<<<< HEAD
    createMeeting: async (event): Promise<VideoCallData> => {
      const appKeys = await getAppKeysFromSlug("jitsivideo");

      //Default Values
      let meetingID = uuidv4();
      let hostUrl = "https://meet.jit.si/cal/";

      if (typeof appKeys.jitsi_host === "string") hostUrl = appKeys.jitsi_host;
      if (typeof appKeys.jitsi_slug_pattern === "string") {
        meetingID = generateEventSlug(appKeys.jitsi_slug_pattern, event);
      }
=======
    createMeeting: async (): Promise<VideoCallData> => {
      const appKeys = await getAppKeysFromSlug("jitsivideo");

      //Default Values
      const meetingID = uuidv4();
      let hostUrl = "https://meet.jit.si/cal";

      if (typeof appKeys.jitsiHost === "string") hostUrl = appKeys.jitsiHost!;
>>>>>>> 0f74163c
      return Promise.resolve({
        type: "jitsi_video",
        id: meetingID,
        password: "",
<<<<<<< HEAD
        url: hostUrl + meetingID,
=======
        url: hostUrl + "/" + meetingID,
>>>>>>> 0f74163c
      });
    },
    deleteMeeting: async (): Promise<void> => {
      Promise.resolve();
    },
    updateMeeting: (bookingRef: PartialReference): Promise<VideoCallData> => {
      return Promise.resolve({
        type: "jitsi_video",
        id: bookingRef.meetingId as string,
        password: bookingRef.meetingPassword as string,
        url: bookingRef.meetingUrl as string,
      });
    },
  };
};

function generateEventSlug(pattern: string, event: CalendarEvent): string {
  pattern
    .replaceAll("{Event type}", event.type)
    .replaceAll("{Title}", event.title)
    .replaceAll("{Location}", event.location!)
    .replaceAll("{Scheduler}", event.attendees.map((a) => a.name).join(", "))
    .replaceAll("{Organiser}", event.organizer.name)
    .replaceAll("{Uuid}", uuidv4());

  return encodeURI(pattern);
}

export default JitsiVideoApiAdapter;<|MERGE_RESOLUTION|>--- conflicted
+++ resolved
@@ -1,6 +1,5 @@
 import { v4 as uuidv4 } from "uuid";
 
-import type { CalendarEvent } from "@calcom/types/Calendar";
 import type { PartialReference } from "@calcom/types/EventManager";
 import type { VideoApiAdapter, VideoCallData } from "@calcom/types/VideoApiAdapter";
 
@@ -11,19 +10,6 @@
     getAvailability: () => {
       return Promise.resolve([]);
     },
-<<<<<<< HEAD
-    createMeeting: async (event): Promise<VideoCallData> => {
-      const appKeys = await getAppKeysFromSlug("jitsivideo");
-
-      //Default Values
-      let meetingID = uuidv4();
-      let hostUrl = "https://meet.jit.si/cal/";
-
-      if (typeof appKeys.jitsi_host === "string") hostUrl = appKeys.jitsi_host;
-      if (typeof appKeys.jitsi_slug_pattern === "string") {
-        meetingID = generateEventSlug(appKeys.jitsi_slug_pattern, event);
-      }
-=======
     createMeeting: async (): Promise<VideoCallData> => {
       const appKeys = await getAppKeysFromSlug("jitsivideo");
 
@@ -32,16 +18,11 @@
       let hostUrl = "https://meet.jit.si/cal";
 
       if (typeof appKeys.jitsiHost === "string") hostUrl = appKeys.jitsiHost!;
->>>>>>> 0f74163c
       return Promise.resolve({
         type: "jitsi_video",
         id: meetingID,
         password: "",
-<<<<<<< HEAD
-        url: hostUrl + meetingID,
-=======
         url: hostUrl + "/" + meetingID,
->>>>>>> 0f74163c
       });
     },
     deleteMeeting: async (): Promise<void> => {
@@ -58,16 +39,4 @@
   };
 };
 
-function generateEventSlug(pattern: string, event: CalendarEvent): string {
-  pattern
-    .replaceAll("{Event type}", event.type)
-    .replaceAll("{Title}", event.title)
-    .replaceAll("{Location}", event.location!)
-    .replaceAll("{Scheduler}", event.attendees.map((a) => a.name).join(", "))
-    .replaceAll("{Organiser}", event.organizer.name)
-    .replaceAll("{Uuid}", uuidv4());
-
-  return encodeURI(pattern);
-}
-
 export default JitsiVideoApiAdapter;