--- conflicted
+++ resolved
@@ -44,16 +44,8 @@
     return null;
   }
 
-<<<<<<< HEAD
-  // check if Calendar Cache is supported and enabled
-  if (CalendarCacheEventService.isCalendarTypeSupported(calendarType)) {
-    log.debug(
-      `Calendar Cache is supported for credential ${credential.id}, checking if cache is ready`
-    );
-=======
   // if shouldServeCache is not supplied, determine on the fly.
   if (typeof shouldServeCache === "undefined") {
->>>>>>> 263e11f9
     const featuresRepository = new FeaturesRepository(prisma);
     const selectedCalendarRepository = new SelectedCalendarRepository(prisma);
     
@@ -63,25 +55,8 @@
       ),
       selectedCalendarRepository.isCacheReadyForCredential(credential.id),
     ]);
-<<<<<<< HEAD
 
-    if (isCalendarSubscriptionCacheEnabled && isCacheReady) {
-      log.debug(`Calendar Cache is enabled, using CalendarCacheService for credential ${credential.id}`);
-      // eslint-disable-next-line @typescript-eslint/no-explicit-any
-      const originalCalendar = new CalendarService(credential as any);
-      if (originalCalendar) {
-        // return cacheable calendar
-        const calendarCacheEventRepository = new CalendarCacheEventRepository(prisma);
-        return new CalendarCacheWrapper({
-          originalCalendar,
-          calendarCacheEventRepository,
-        });
-      }
-=======
-    shouldServeCache =
-      isCalendarSubscriptionCacheEnabled &&
-      isCalendarSubscriptionCacheEnabledForUser &&
-      isCalendarSubscriptionCacheEnabledReadForUser;
+    shouldServeCache = isCalendarSubscriptionCacheEnabled && isCacheReady;
   }
   if (CalendarCacheEventService.isCalendarTypeSupported(calendarType) && shouldServeCache) {
     log.debug(`Calendar Cache is enabled, using CalendarCacheService for credential ${credential.id}`);
@@ -94,7 +69,6 @@
         originalCalendar,
         calendarCacheEventRepository,
       });
->>>>>>> 263e11f9
     }
   }
 
