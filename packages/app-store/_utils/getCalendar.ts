--- conflicted
+++ resolved
@@ -42,13 +42,9 @@
     log.warn(`calendar of type ${calendarType} is not implemented`);
     return null;
   }
-<<<<<<< HEAD
 
-  // check if Calendar Cache is supported and enabled
-  if (CalendarCacheEventService.isCalendarTypeSupported(calendarType)) {
-    log.debug(
-      `Calendar Cache is supported for credential ${credential.id}, checking feature flags`
-    );
+  // if shouldServeCache is not supplied, determine on the fly.
+  if (typeof shouldServeCache === "undefined") {
     const featuresRepository = new FeaturesRepository(prisma);
     const [
       isCalendarSubscriptionCacheEnabled,
@@ -67,39 +63,10 @@
         CalendarSubscriptionService.CALENDAR_SUBSCRIPTION_CACHE_READ_FEATURE
       ),
     ]);
-
-    if (
+    shouldServeCache =
       isCalendarSubscriptionCacheEnabled &&
       isCalendarSubscriptionCacheEnabledForUser &&
-      isCalendarSubscriptionCacheEnabledReadForUser
-    ) {
-      log.debug(`Calendar Cache is enabled, using CalendarCacheService for credential ${credential.id}`);
-      // eslint-disable-next-line @typescript-eslint/no-explicit-any
-      const originalCalendar = new CalendarService(credential as any);
-      if (originalCalendar) {
-        // return cacheable calendar
-        const calendarCacheEventRepository = new CalendarCacheEventRepository(prisma);
-        return new CalendarCacheWrapper({
-          originalCalendar,
-          calendarCacheEventRepository,
-        });
-      }
-=======
-  // if shouldServeCache is not supplied, determine on the fly.
-  if (typeof shouldServeCache === "undefined") {
-    const featuresRepository = new FeaturesRepository(prisma);
-    const [isCalendarSubscriptionCacheEnabled, isCalendarSubscriptionCacheEnabledForUser] = await Promise.all(
-      [
-        featuresRepository.checkIfFeatureIsEnabledGlobally(
-          CalendarSubscriptionService.CALENDAR_SUBSCRIPTION_CACHE_FEATURE
-        ),
-        featuresRepository.checkIfUserHasFeature(
-          credential.userId as number,
-          CalendarSubscriptionService.CALENDAR_SUBSCRIPTION_CACHE_FEATURE
-        ),
-      ]
-    );
-    shouldServeCache = isCalendarSubscriptionCacheEnabled && isCalendarSubscriptionCacheEnabledForUser;
+      isCalendarSubscriptionCacheEnabledReadForUser;
   }
   if (CalendarCacheEventService.isCalendarTypeSupported(calendarType) && shouldServeCache) {
     log.debug(`Calendar Cache is enabled, using CalendarCacheService for credential ${credential.id}`);
@@ -112,7 +79,6 @@
         originalCalendar,
         calendarCacheEventRepository,
       });
->>>>>>> 0c43d600
     }
   }
 
