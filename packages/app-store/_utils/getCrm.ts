import logger from "@calcom/lib/logger";
import type { CredentialPayload } from "@calcom/types/Credential";

import { CrmServiceMap } from "../crm.apps.generated";

const log = logger.getSubLogger({ prefix: ["CrmManager"] });
export const getCrm = async (credential: CredentialPayload, appOptions: any) => {
  if (!credential || !credential.key) return null;
  const { type: crmType } = credential;

  const crmName = crmType.split("_")[0];

<<<<<<< HEAD
  const crmAppImportFn = async () => await import(appStore[crmName as keyof typeof appStore]);
=======
  const crmServiceImportFn = await CrmServiceMap[crmName as keyof typeof CrmServiceMap];
>>>>>>> ff5c6de5

  if (!crmServiceImportFn) {
    log.warn(`crm of type ${crmType} is not implemented`);
    return null;
  }

  const CrmService = crmServiceImportFn.default;

  if (!CrmService) {
    log.warn(`crm of type ${crmType} is not implemented`);
    return null;
  }

  return new CrmService(credential, appOptions);
};

export default getCrm;<|MERGE_RESOLUTION|>--- conflicted
+++ resolved
@@ -9,12 +9,7 @@
   const { type: crmType } = credential;
 
   const crmName = crmType.split("_")[0];
-
-<<<<<<< HEAD
-  const crmAppImportFn = async () => await import(appStore[crmName as keyof typeof appStore]);
-=======
   const crmServiceImportFn = await CrmServiceMap[crmName as keyof typeof CrmServiceMap];
->>>>>>> ff5c6de5
 
   if (!crmServiceImportFn) {
     log.warn(`crm of type ${crmType} is not implemented`);
