--- conflicted
+++ resolved
@@ -18,11 +18,7 @@
   | Omit<UseMutationOptions<unknown, unknown, unknown, unknown>, "mutationKey" | "mutationFn" | "onSuccess">
   | undefined;
 
-<<<<<<< HEAD
-type AddAppMutationData = { setupPending: boolean } | void;
-=======
 type AddAppMutationData = { setupPending: boolean; message?: string } | void;
->>>>>>> 00ee1ef4
 export type UseAddAppMutationOptions = CustomUseMutationOptions & {
   onSuccess?: (data: AddAppMutationData) => void;
   installGoogleVideo?: boolean;
@@ -72,14 +68,8 @@
         onErrorReturnTo,
         fromApp: true,
         ...(teamId && { teamId }),
-<<<<<<< HEAD
-=======
         ...(type === "google_calendar" && { installGoogleVideo: options?.installGoogleVideo }),
->>>>>>> 00ee1ef4
-        ...(returnTo && { returnTo }),
-        ...(defaultInstall && { defaultInstall }),
       };
-
       const stateStr = JSON.stringify(state);
       const searchParams = generateSearchParamString({
         stateStr,
@@ -101,24 +91,12 @@
       if (externalUrl) {
         // TODO: For Omni installation to authenticate and come back to the page where installation was initiated, some changes need to be done in all apps' add callbacks
         gotoUrl(json.url, json.newTab);
-<<<<<<< HEAD
-        return { setupPending: !json.newTab };
-=======
         return { setupPending: !json.newTab, message: json.message };
->>>>>>> 00ee1ef4
       } else if (json.url) {
         gotoUrl(json.url, json.newTab);
         return {
           setupPending:
             json?.url?.endsWith("/setup") || json?.url?.includes("/apps/installation/event-types"),
-<<<<<<< HEAD
-        };
-      } else if (returnTo) {
-        gotoUrl(returnTo, false);
-        return { setupPending: true };
-      } else {
-        return { setupPending: false };
-=======
           message: json.message,
         };
       } else if (returnTo) {
@@ -126,7 +104,6 @@
         return { setupPending: true, message: json.message };
       } else {
         return { setupPending: false, message: json.message };
->>>>>>> 00ee1ef4
       }
     },
   });
