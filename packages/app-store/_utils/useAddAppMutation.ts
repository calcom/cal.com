import { useMutation, UseMutationOptions } from "@tanstack/react-query";

import type { IntegrationOAuthCallbackState } from "@calcom/app-store/types";
import { WEBAPP_URL } from "@calcom/lib/constants";
import { App } from "@calcom/types/App";

import getInstalledAppPath from "./getInstalledAppPath";

function gotoUrl(url: string, newTab?: boolean) {
  if (newTab) {
    window.open(url, "_blank");
    return;
  }
  window.location.href = url;
}

type CustomUseMutationOptions =
  | Omit<UseMutationOptions<unknown, unknown, unknown, unknown>, "mutationKey" | "mutationFn" | "onSuccess">
  | undefined;

type AddAppMutationData = { setupPending: boolean } | void;
type UseAddAppMutationOptions = CustomUseMutationOptions & {
<<<<<<< HEAD
  onSuccess: (data: { setupPending: boolean }) => void;
  returnTo?: string;
=======
  onSuccess: (data: AddAppMutationData) => void;
>>>>>>> 344f16d6
};

function useAddAppMutation(_type: App["type"] | null, allOptions?: UseAddAppMutationOptions) {
  const { returnTo, ...options } = allOptions || {};
  const mutation = useMutation<
    AddAppMutationData,
    Error,
    { type?: App["type"]; variant?: string; slug?: string; isOmniInstall?: boolean } | ""
  >(async (variables) => {
    let type: string | null | undefined;
    let isOmniInstall;
    if (variables === "") {
      type = _type;
    } else {
      isOmniInstall = variables.isOmniInstall;
      type = variables.type;
    }
    if (type?.endsWith("_other_calendar")) {
      type = type.split("_other_calendar")[0];
    }
    const state: IntegrationOAuthCallbackState = {
      returnTo:
        returnTo ||
        WEBAPP_URL +
          getInstalledAppPath(
            { variant: variables && variables.variant, slug: variables && variables.slug },
            location.search
          ),
    };
    const stateStr = encodeURIComponent(JSON.stringify(state));
    const searchParams = `?state=${stateStr}`;

    const res = await fetch(`/api/integrations/${type}/add` + searchParams);

    if (!res.ok) {
      const errorBody = await res.json();
      throw new Error(errorBody.message || "Something went wrong");
    }

    const json = await res.json();
    const externalUrl = /https?:\/\//.test(json.url) && !json.url.startsWith(window.location.origin);

    if (!isOmniInstall) {
      gotoUrl(json.url, json.newTab);
      return;
    }

    // Skip redirection only if it is an OmniInstall and redirect URL isn't of some other origin
    // This allows installation of apps like Stripe to still redirect to their authentication pages.

    // Check first that the URL is absolute, then check that it is of different origin from the current.
    if (externalUrl) {
      // TODO: For Omni installation to authenticate and come back to the page where installation was initiated, some changes need to be done in all apps' add callbacks
      gotoUrl(json.url, json.newTab);
      return;
    }

    return { setupPending: externalUrl || json.url.endsWith("/setup") };
  }, options);

  return mutation;
}

export default useAddAppMutation;<|MERGE_RESOLUTION|>--- conflicted
+++ resolved
@@ -20,12 +20,8 @@
 
 type AddAppMutationData = { setupPending: boolean } | void;
 type UseAddAppMutationOptions = CustomUseMutationOptions & {
-<<<<<<< HEAD
-  onSuccess: (data: { setupPending: boolean }) => void;
+  onSuccess: (data: AddAppMutationData) => void;
   returnTo?: string;
-=======
-  onSuccess: (data: AddAppMutationData) => void;
->>>>>>> 344f16d6
 };
 
 function useAddAppMutation(_type: App["type"] | null, allOptions?: UseAddAppMutationOptions) {
