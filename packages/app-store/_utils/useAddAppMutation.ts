--- conflicted
+++ resolved
@@ -65,24 +65,11 @@
         throw new Error("Could not install Google Meet");
 
       const state: IntegrationOAuthCallbackState = {
-<<<<<<< HEAD
-        returnTo:
-          returnTo ??
-          WEBAPP_URL +
-            getInstalledAppPath(
-              { variant: variables && variables.variant, slug: variables && variables.slug },
-              location.search
-            ),
-=======
->>>>>>> 572a239d
         onErrorReturnTo,
         fromApp: true,
         ...(teamId && { teamId }),
-<<<<<<< HEAD
         ...(type === "google_calendar" && { installGoogleVideo: options?.installGoogleVideo }),
-=======
         ...(returnTo && { returnTo }),
->>>>>>> 572a239d
         ...(defaultInstall && { defaultInstall }),
       };
 
@@ -101,19 +88,7 @@
       }
 
       const json = await res.json();
-<<<<<<< HEAD
-      const externalUrl = /https?:\/\//.test(json.url) && !json.url.startsWith(window.location.origin);
-
-      if (!isOmniInstall) {
-        gotoUrl(json.url, json.newTab);
-        return { setupPending: externalUrl || json.url.endsWith("/setup") };
-      }
-
-      // Skip redirection only if it is an OmniInstall and redirect URL isn't of some other origin
-      // This allows installation of apps like Stripe to still redirect to their authentication pages.
-=======
       const externalUrl = /https?:\/\//.test(json?.url) && !json?.url?.startsWith(window.location.origin);
->>>>>>> 572a239d
 
       // Check first that the URL is absolute, then check that it is of different origin from the current.
       if (externalUrl) {
@@ -132,16 +107,6 @@
       } else {
         return { setupPending: false };
       }
-<<<<<<< HEAD
-
-      if (returnTo) {
-        gotoUrl(returnTo, false);
-        return { setupPending: json.url.endsWith("/setup") };
-      }
-
-      return { setupPending: json.url.endsWith("/setup") };
-=======
->>>>>>> 572a239d
     },
   });
 
