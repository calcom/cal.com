--- conflicted
+++ resolved
@@ -20,13 +20,9 @@
 
 type AddAppMutationData = { setupPending: boolean } | void;
 type UseAddAppMutationOptions = CustomUseMutationOptions & {
-<<<<<<< HEAD
   onSuccess?: (data: AddAppMutationData) => void;
   installGoogleVideo?: boolean;
-=======
-  onSuccess: (data: AddAppMutationData) => void;
   returnTo?: string;
->>>>>>> cefcb1ea
 };
 
 function useAddAppMutation(_type: App["type"] | null, allOptions?: UseAddAppMutationOptions) {
@@ -55,18 +51,11 @@
       returnTo:
         returnTo ||
         WEBAPP_URL +
-<<<<<<< HEAD
-        getInstalledAppPath(
-          { variant: variables && variables.variant, slug: variables && variables.slug },
-          location.search
-        ),
-      ...(type === "google_calendar" && { installGoogleVideo: options?.installGoogleVideo }),
-=======
           getInstalledAppPath(
             { variant: variables && variables.variant, slug: variables && variables.slug },
             location.search
           ),
->>>>>>> cefcb1ea
+      ...(type === "google_calendar" && { installGoogleVideo: options?.installGoogleVideo }),
     };
     const stateStr = encodeURIComponent(JSON.stringify(state));
     const searchParams = `?state=${stateStr}`;
