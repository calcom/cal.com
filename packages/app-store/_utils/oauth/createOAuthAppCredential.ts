import type { NextApiRequest } from "next";

import { HttpError } from "@calcom/lib/http-error";
import prisma from "@calcom/prisma";

import { decodeOAuthState } from "../oauth/decodeOAuthState";
import { throwIfNotHaveAdminAccessToTeam } from "../throwIfNotHaveAdminAccessToTeam";

/**
 * This function is used to create app credentials for either a user or a team
 *
 * @param appData information about the app
 * @param appData.type the app slug
 * @param appData.appId the app slug
 * @param key the keys for the app's credentials
 * @param req the request object from the API call. Used to determine if the credential belongs to a user or a team
 */
const createOAuthAppCredential = async (
  appData: { type: string; appId: string },
  key: unknown,
  req: NextApiRequest
) => {
  const userId = req.session?.user.id;
  if (!userId) {
    throw new HttpError({ statusCode: 401, message: "You must be logged in to do this" });
  }
  // For OAuth flows, see if a teamId was passed through the state
  const state = decodeOAuthState(req);

  if (state?.teamId) {
    // Check that the user belongs to the team
    await throwIfNotHaveAdminAccessToTeam({ teamId: state?.teamId ?? null, userId });

    return await prisma.credential.create({
      data: {
        type: appData.type,
        key: key || {},
        teamId: state.teamId,
        appId: appData.appId,
      },
    });
  }

<<<<<<< HEAD
  await throwIfNotHaveAdminAccessToTeam({ teamId: state?.teamId ?? null, userId });

=======
>>>>>>> 00ee1ef4
  return await prisma.credential.create({
    data: {
      type: appData.type,
      key: key || {},
      userId,
      appId: appData.appId,
    },
  });
};

export default createOAuthAppCredential;<|MERGE_RESOLUTION|>--- conflicted
+++ resolved
@@ -41,11 +41,6 @@
     });
   }
 
-<<<<<<< HEAD
-  await throwIfNotHaveAdminAccessToTeam({ teamId: state?.teamId ?? null, userId });
-
-=======
->>>>>>> 00ee1ef4
   return await prisma.credential.create({
     data: {
       type: appData.type,
