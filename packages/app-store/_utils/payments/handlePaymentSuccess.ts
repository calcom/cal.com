--- conflicted
+++ resolved
@@ -21,17 +21,13 @@
 import { getAppNameFromSlug } from "@calcom/features/booking-audit/lib/getAppNameFromSlug";
 
 const log = logger.getSubLogger({ prefix: ["[handlePaymentSuccess]"] });
-<<<<<<< HEAD
 
-export async function handlePaymentSuccess(params: { paymentId: number; appSlug: string; bookingId: number; }) {
-  const { paymentId, bookingId, appSlug } = params;
-=======
-export async function handlePaymentSuccess(paymentId: number, bookingId: number, traceContext: TraceContext) {
+export async function handlePaymentSuccess(params: { paymentId: number; appSlug: string; bookingId: number; traceContext: TraceContext }) {
+  const { paymentId, bookingId, appSlug, traceContext } = params;
   const updatedTraceContext = distributedTracing.updateTrace(traceContext, {
     bookingId,
     paymentId,
   });
->>>>>>> f0bfb934
   log.debug(`handling payment success for bookingId ${bookingId}`);
   const { booking, user: userWithCredentials, evt, eventType } = await getBooking(bookingId);
 
@@ -119,12 +115,9 @@
         booking,
         paid: true,
         platformClientParams: platformOAuthClient ? getPlatformParams(platformOAuthClient) : undefined,
-<<<<<<< HEAD
         source: "WEBHOOK",
         actor,
-=======
         traceContext: updatedTraceContext,
->>>>>>> f0bfb934
       });
     } else {
       await handleBookingRequested({
