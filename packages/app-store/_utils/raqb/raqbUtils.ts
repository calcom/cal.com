--- conflicted
+++ resolved
@@ -1,166 +1,3 @@
-<<<<<<< HEAD
-import type { JsonGroup, JsonItem, JsonRule, JsonTree } from "react-awesome-query-builder";
-import type { Config } from "react-awesome-query-builder";
-import { Utils as QbUtils } from "react-awesome-query-builder";
-
-import { getQueryBuilderConfigForAttributes } from "@calcom/app-store/routing-forms/lib/getQueryBuilderConfig";
-import { resolveQueryValue } from "@calcom/app-store/routing-forms/lib/resolveQueryValue";
-import type { LocalRoute, Attribute } from "@calcom/app-store/routing-forms/types/types";
-import type {
-  AttributeOptionValueWithType,
-  AttributeOptionValue,
-} from "@calcom/app-store/routing-forms/types/types";
-import type { dynamicFieldValueOperands } from "@calcom/lib/raqb/types";
-import { caseInsensitive } from "@calcom/lib/raqb/utils";
-import { safeStringify } from "@calcom/lib/safeStringify";
-import { AttributeType } from "@calcom/prisma/enums";
-
-function ensureArray(value: string | string[]) {
-  return typeof value === "string" ? [value] : value;
-}
-
-export const raqbQueryValueUtils = {
-  isQueryValueARuleGroup: function isQueryValueARuleGroup(queryValue: JsonTree): queryValue is JsonGroup {
-    return queryValue.type === "group";
-  },
-  isARule: function isARule(rule: JsonItem): rule is JsonRule {
-    return rule.type === "rule";
-  },
-  getValueTypeFromAttributesQueryValueForRaqbField:
-    function getValueTypeFromAttributesQueryValueForRaqbField({
-      attributesQueryValue,
-      raqbFieldId,
-    }: {
-      attributesQueryValue: JsonTree;
-      raqbFieldId: string;
-    }) {
-      if (!raqbQueryValueUtils.isQueryValueARuleGroup(attributesQueryValue)) {
-        return null;
-      }
-
-      if (!attributesQueryValue.children1) {
-        return null;
-      }
-
-      let raqbFieldValueType = null;
-
-      Object.values(attributesQueryValue.children1).reduce((acc, rule) => {
-        if (!raqbQueryValueUtils.isARule(rule)) {
-          return acc;
-        }
-        const ruleProperties = rule?.properties;
-        if (!ruleProperties) {
-          return acc;
-        }
-        if (ruleProperties.field === raqbFieldId) {
-          raqbFieldValueType = ruleProperties.valueType?.[0];
-        }
-        return acc;
-      }, null);
-
-      return raqbFieldValueType;
-    },
-  isQueryValueEmpty: function isQueryValueEmpty(queryValue: JsonTree | null): queryValue is null {
-    if (!queryValue) {
-      return true;
-    }
-    return !queryValue.children1;
-  },
-};
-
-export function buildEmptyQueryValue() {
-  return { id: QbUtils.uuid(), type: "group" as const };
-}
-
-export const buildStateFromQueryValue = ({
-  queryValue,
-  config,
-}: {
-  /**
-   * Allow null as the queryValue as initially there could be no queryValue and without that we can't build the state and can't show the UI
-   */
-  queryValue: JsonTree | null;
-  config: Config;
-}) => {
-  const queryValueToUse = queryValue || buildEmptyQueryValue();
-  const immutableTree = QbUtils.checkTree(QbUtils.loadTree(queryValueToUse), config);
-  return {
-    state: {
-      tree: immutableTree,
-      config,
-    },
-    queryValue: QbUtils.getTree(immutableTree),
-  };
-};
-
-export function getValueOfAttributeOption(attributeOptions: AttributeOptionValue | AttributeOptionValue[]) {
-  if (!(attributeOptions instanceof Array)) {
-    return transformAttributeOption(attributeOptions);
-  }
-  return attributeOptions
-    .map(transformAttributeOption)
-    .flat()
-    .filter((value, index, self) => self.indexOf(value) === index);
-
-  function transformAttributeOption(attributeOption: AttributeOptionValue) {
-    if (attributeOption.isGroup) {
-      const subOptions = attributeOption.contains.map((option) => option.value);
-      console.log("A group option found. Using all its sub-options instead", safeStringify(subOptions));
-      return subOptions;
-    }
-    return attributeOption.value;
-  }
-}
-
-function getAttributesData({
-  attributesData,
-}: {
-  attributesData: Record<string, AttributeOptionValueWithType>;
-  attributesQueryValue: NonNullable<LocalRoute["attributesQueryValue"]>;
-}) {
-  return Object.entries(attributesData).reduce(
-    (acc, [attributeId, { type: attributeType, attributeOption }]) => {
-      const compatibleValueForAttributeAndFormFieldMatching = caseInsensitive(
-        getValueOfAttributeOption(attributeOption)
-      );
-
-      acc[attributeId] =
-        // multiselect attribute's value must be an array as all the operators multiselect_some_in, multiselect_all_in and their respective not operators expect an array
-        // If we add an operator that doesn't expect an array, we need to somehow make it operator based.
-        attributeType === AttributeType.MULTI_SELECT
-          ? ensureArray(compatibleValueForAttributeAndFormFieldMatching)
-          : compatibleValueForAttributeAndFormFieldMatching;
-
-      return acc;
-    },
-    {} as Record<string, string | string[]>
-  );
-}
-/** Gets the attributes that were used to generate the chosen route and their values */
-function getAttributesQueryValue({
-  attributesQueryValue,
-  attributes,
-  dynamicFieldValueOperands,
-}: {
-  attributesQueryValue: LocalRoute["attributesQueryValue"] | null;
-  attributes: Attribute[];
-  dynamicFieldValueOperands?: dynamicFieldValueOperands;
-}) {
-  if (!attributesQueryValue) {
-    return null;
-  }
-
-  const resolvedQueryValue = resolveQueryValue({
-    queryValue: attributesQueryValue,
-    attributes,
-    dynamicFieldValueOperands,
-  });
-
-  return resolvedQueryValue;
-}
-
-=======
->>>>>>> 866c8c04
 /**
  * Barrel file that re-exports from both server and client modules for backward compatibility.
  *
