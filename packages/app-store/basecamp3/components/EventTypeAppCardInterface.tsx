--- conflicted
+++ resolved
@@ -7,38 +7,9 @@
 import type { appDataSchema } from "../zod";
 import EventTypeAppSettingsInterface from "./EventTypeAppSettingsInterface";
 
-const EventTypeAppCard: EventTypeAppCardComponent = function EventTypeAppCard({ app }) {
-<<<<<<< HEAD
+const EventTypeAppCard: EventTypeAppCardComponent = function EventTypeAppCard({ app, eventType }) {
   const { getAppData, setAppData, disabled } = useAppContextWithSchema<typeof appDataSchema>();
   const { enabled, updateEnabled } = useIsAppEnabled(app);
-=======
-  const { getAppData } = useAppContextWithSchema<typeof appDataSchema>();
-  const [enabled, setEnabled] = useState(getAppData("enabled"));
-  const [projects, setProjects] = useState();
-  const [selectedProject, setSelectedProject] = useState<undefined | { label: string; value: string }>();
-  const { data } = trpc.viewer.appBasecamp3.projects.useQuery();
-  const setProject = trpc.viewer.appBasecamp3.projectMutation.useMutation();
-
-  useEffect(
-    function refactorMeWithoutEffect() {
-      setSelectedProject({
-        value: data?.projects.currentProject,
-        // eslint-disable-next-line @typescript-eslint/no-explicit-any
-        label: data?.projects?.find((project: any) => project.id === data?.currentProject)?.name,
-      });
-      setProjects(
-        // eslint-disable-next-line @typescript-eslint/no-explicit-any
-        data?.projects?.map((project: any) => {
-          return {
-            value: project.id,
-            label: project.name,
-          };
-        })
-      );
-    },
-    [data]
-  );
->>>>>>> 7d1c6980
 
   return (
     <AppCard
@@ -49,6 +20,7 @@
       switchChecked={enabled}>
       <EventTypeAppSettingsInterface
         slug={app.slug}
+        eventType={eventType}
         disabled={disabled}
         getAppData={getAppData}
         setAppData={setAppData}
