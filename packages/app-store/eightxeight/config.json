--- conflicted
+++ resolved
@@ -7,11 +7,7 @@
   "url": "https://github.com/shivamklr",
   "variant": "conferencing",
   "categories": ["video"],
-<<<<<<< HEAD
-  "publisher": "shivamklr",
-=======
   "publisher": "Shivam Kalra",
->>>>>>> 991167fb
   "email": "shivamkalra98@gmail.com",
   "appData": {
     "location": {
