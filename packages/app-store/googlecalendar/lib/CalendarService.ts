--- conflicted
+++ resolved
@@ -118,7 +118,6 @@
     };
   };
 
-<<<<<<< HEAD
   private authedCalendar = async () => {
     const myGoogleAuth = await this.auth.getToken();
     const calendar = google.calendar({
@@ -128,16 +127,12 @@
     return calendar;
   };
 
-  async createEvent(calEventRaw: CalendarEvent, credentialId: number): Promise<NewCalendarEventType> {
-    const eventAttendees = calEventRaw.attendees.map(({ id: _id, ...rest }) => ({
-=======
   private getAttendees = (event: CalendarEvent) => {
     // When rescheduling events we know the external id of the calendar so we can just look for it in the destinationCalendar array.
     const selectedHostDestinationCalendar = event.destinationCalendar?.find(
       (cal) => cal.credentialId === this.credential.id
     );
     const eventAttendees = event.attendees.map(({ id: _id, ...rest }) => ({
->>>>>>> d60fb081
       ...rest,
       responseStatus: "accepted",
     }));
@@ -146,32 +141,6 @@
         ...event.organizer,
         id: String(event.organizer.id),
         responseStatus: "accepted",
-<<<<<<< HEAD
-      })) || [];
-    const selectedHostDestinationCalendar = calEventRaw.destinationCalendar?.find(
-      (cal) => cal.credentialId === credentialId
-    );
-    const payload: calendar_v3.Schema$Event = {
-      summary: calEventRaw.title,
-      description: getRichDescription(calEventRaw),
-      start: {
-        dateTime: calEventRaw.startTime,
-        timeZone: calEventRaw.organizer.timeZone,
-      },
-      end: {
-        dateTime: calEventRaw.endTime,
-        timeZone: calEventRaw.organizer.timeZone,
-      },
-      attendees: [
-        {
-          ...calEventRaw.organizer,
-          id: String(calEventRaw.organizer.id),
-          responseStatus: "accepted",
-          organizer: true,
-          email: selectedHostDestinationCalendar?.externalId
-            ? selectedHostDestinationCalendar.externalId
-            : calEventRaw.organizer.email,
-=======
         organizer: true,
         // Tried changing the display name to the user but GCal will not let you do that. It will only display the name of the external calendar. Leaving this in just incase it works in the future.
         displayName: event.organizer.name,
@@ -201,27 +170,18 @@
   };
 
   async createEvent(calEventRaw: CalendarEvent, credentialId: number): Promise<NewCalendarEventType> {
-    return new Promise(async (resolve, reject) => {
-      const myGoogleAuth = await this.auth.getToken();
-      const payload: calendar_v3.Schema$Event = {
-        summary: calEventRaw.title,
-        description: getRichDescription(calEventRaw),
-        start: {
-          dateTime: calEventRaw.startTime,
-          timeZone: calEventRaw.organizer.timeZone,
-        },
-        end: {
-          dateTime: calEventRaw.endTime,
-          timeZone: calEventRaw.organizer.timeZone,
-        },
-        attendees: this.getAttendees(calEventRaw),
-        reminders: {
-          useDefault: true,
->>>>>>> d60fb081
-        },
-        ...eventAttendees,
-        ...teamMembers,
-      ],
+    const payload: calendar_v3.Schema$Event = {
+      summary: calEventRaw.title,
+      description: getRichDescription(calEventRaw),
+      start: {
+        dateTime: calEventRaw.startTime,
+        timeZone: calEventRaw.organizer.timeZone,
+      },
+      end: {
+        dateTime: calEventRaw.endTime,
+        timeZone: calEventRaw.organizer.timeZone,
+      },
+      attendees: this.getAttendees(calEventRaw),
       reminders: {
         useDefault: true,
       },
@@ -235,6 +195,7 @@
     if (calEventRaw.conferenceData && calEventRaw.location === MeetLocationType) {
       payload["conferenceData"] = calEventRaw.conferenceData;
     }
+
     const calendar = await this.authedCalendar();
     // Find in calEventRaw.destinationCalendar the one with the same credentialId
 
@@ -283,19 +244,6 @@
   }
 
   async updateEvent(uid: string, event: CalendarEvent, externalCalendarId: string): Promise<any> {
-<<<<<<< HEAD
-    const [mainHostDestinationCalendar] =
-      event?.destinationCalendar && event?.destinationCalendar.length > 0 ? event.destinationCalendar : [];
-    const eventAttendees = event.attendees.map(({ ...rest }) => ({
-      ...rest,
-      responseStatus: "accepted",
-    }));
-    const teamMembers =
-      event.team?.members.map((m) => ({
-        email: m.email,
-        displayName: m.name,
-        responseStatus: "accepted",
-      })) || [];
     const payload: calendar_v3.Schema$Event = {
       summary: event.title,
       description: getRichDescription(event),
@@ -307,37 +255,7 @@
         dateTime: event.endTime,
         timeZone: event.organizer.timeZone,
       },
-      attendees: [
-        {
-          ...event.organizer,
-          id: String(event.organizer.id),
-          organizer: true,
-          responseStatus: "accepted",
-          email: mainHostDestinationCalendar?.externalId
-            ? mainHostDestinationCalendar.externalId
-            : event.organizer.email,
-=======
-    return new Promise(async (resolve, reject) => {
-      const myGoogleAuth = await this.auth.getToken();
-      const payload: calendar_v3.Schema$Event = {
-        summary: event.title,
-        description: getRichDescription(event),
-        start: {
-          dateTime: event.startTime,
-          timeZone: event.organizer.timeZone,
-        },
-        end: {
-          dateTime: event.endTime,
-          timeZone: event.organizer.timeZone,
-        },
-        attendees: this.getAttendees(event),
-        reminders: {
-          useDefault: true,
->>>>>>> d60fb081
-        },
-        ...(eventAttendees as any),
-        ...(teamMembers as any),
-      ],
+      attendees: this.getAttendees(event),
       reminders: {
         useDefault: true,
       },
