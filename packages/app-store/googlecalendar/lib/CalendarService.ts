/* eslint-disable @typescript-eslint/no-explicit-any */
import type { calendar_v3 } from "@googleapis/calendar";
import type { Prisma } from "@prisma/client";
import type { GaxiosResponse } from "googleapis-common";
import { RRule } from "rrule";
import { v4 as uuid } from "uuid";

import { MeetLocationType } from "@calcom/app-store/locations";
import dayjs from "@calcom/dayjs";
import { CalendarCache } from "@calcom/features/calendar-cache/calendar-cache";
import type { FreeBusyArgs } from "@calcom/features/calendar-cache/calendar-cache.repository.interface";
import { getTimeMax, getTimeMin } from "@calcom/features/calendar-cache/lib/datesForCache";
import { getLocation, getRichDescription } from "@calcom/lib/CalEventParser";
import { uniqueBy } from "@calcom/lib/array";
import logger from "@calcom/lib/logger";
import { safeStringify } from "@calcom/lib/safeStringify";
import { SelectedCalendarRepository } from "@calcom/lib/server/repository/selectedCalendar";
import prisma from "@calcom/prisma";
import type {
  Calendar,
  CalendarServiceEvent,
  CalendarEvent,
  EventBusyDate,
  IntegrationCalendar,
  NewCalendarEventType,
} from "@calcom/types/Calendar";
import type { SelectedCalendarEventTypeIds } from "@calcom/types/Calendar";
import type { CredentialForCalendarServiceWithEmail } from "@calcom/types/Credential";

import { AxiosLikeResponseToFetchResponse } from "../../_utils/oauth/AxiosLikeResponseToFetchResponse";
import { CalendarAuth } from "./CalendarAuth";

const log = logger.getSubLogger({ prefix: ["app-store/googlecalendar/lib/CalendarService"] });

interface GoogleCalError extends Error {
  code?: number;
}

const MS_PER_DAY = 24 * 60 * 60 * 1000;
const ONE_MONTH_IN_MS = 30 * MS_PER_DAY;
// eslint-disable-next-line turbo/no-undeclared-env-vars -- GOOGLE_WEBHOOK_URL only for local testing
const GOOGLE_WEBHOOK_URL_BASE = process.env.GOOGLE_WEBHOOK_URL || process.env.NEXT_PUBLIC_WEBAPP_URL;
const GOOGLE_WEBHOOK_URL = `${GOOGLE_WEBHOOK_URL_BASE}/api/integrations/googlecalendar/webhook`;

const isGaxiosResponse = (error: unknown): error is GaxiosResponse<calendar_v3.Schema$Event> =>
  typeof error === "object" && !!error && error.hasOwnProperty("config");

type GoogleChannelProps = {
  kind?: string | null;
  id?: string | null;
  resourceId?: string | null;
  resourceUri?: string | null;
  expiration?: string | null;
};

export default class GoogleCalendarService implements Calendar {
  private integrationName = "";
  private auth: CalendarAuth;
  private log: typeof logger;
  private credential: CredentialForCalendarServiceWithEmail;

  constructor(credential: CredentialForCalendarServiceWithEmail) {
    this.integrationName = "google_calendar";
    this.credential = credential;
    this.auth = new CalendarAuth(credential);
    this.log = log.getSubLogger({ prefix: [`[[lib] ${this.integrationName}`] });
  }

  public getCredentialId() {
    return this.credential.id;
  }

  public async authedCalendar(): Promise<calendar_v3.Calendar> {
    this.log.debug("Getting authed calendar");
    return this.auth.getClient();
  }

  private getAttendees = ({
    event,
    hostExternalCalendarId,
  }: {
    event: CalendarEvent;
    hostExternalCalendarId?: string;
  }) => {
    // When rescheduling events we know the external id of the calendar so we can just look for it in the destinationCalendar array.
    const selectedHostDestinationCalendar = event.destinationCalendar?.find(
      (cal) => cal.credentialId === this.credential.id
    );
    const eventAttendees = event.attendees.map(({ id: _id, ...rest }) => ({
      ...rest,
      responseStatus: "accepted",
    }));
    const attendees: calendar_v3.Schema$EventAttendee[] = [
      {
        ...event.organizer,
        id: String(event.organizer.id),
        responseStatus: "accepted",
        organizer: true,
        // Tried changing the display name to the user but GCal will not let you do that. It will only display the name of the external calendar. Leaving this in just incase it works in the future.
        displayName: event.organizer.name,
        // We use || instead of ?? here to handle empty strings
        email: hostExternalCalendarId || selectedHostDestinationCalendar?.externalId || event.organizer.email,
      },
      ...eventAttendees,
    ];

    if (event.team?.members) {
      // TODO: Check every other CalendarService for team members
      const teamAttendeesWithoutCurrentUser = event.team.members
        .filter((member) => member.email !== this.credential.user?.email)
        .map((m) => {
          const teamMemberDestinationCalendar = event.destinationCalendar?.find(
            (calendar) => calendar.integration === "google_calendar" && calendar.userId === m.id
          );
          return {
            email: teamMemberDestinationCalendar?.externalId ?? m.email,
            displayName: m.name,
            responseStatus: "accepted",
          };
        });
      attendees.push(...teamAttendeesWithoutCurrentUser);
    }

    return attendees;
  };

  private async stopWatchingCalendarsInGoogle(
    channels: { googleChannelResourceId: string | null; googleChannelId: string | null }[]
  ) {
    const calendar = await this.authedCalendar();
    logger.debug(`Unsubscribing from calendars ${channels.map((c) => c.googleChannelId).join(", ")}`);
    const uniqueChannels = uniqueBy(channels, ["googleChannelId", "googleChannelResourceId"]);
    await Promise.allSettled(
      uniqueChannels.map(({ googleChannelResourceId, googleChannelId }) =>
        calendar.channels
          .stop({
            requestBody: {
              resourceId: googleChannelResourceId,
              id: googleChannelId,
            },
          })
          .catch((err) => {
            console.warn(JSON.stringify(err));
          })
      )
    );
  }

  private async startWatchingCalendarsInGoogle({ calendarId }: { calendarId: string }) {
    const calendar = await this.authedCalendar();
    logger.debug(`Subscribing to calendar ${calendarId}`, safeStringify({ GOOGLE_WEBHOOK_URL }));

    const res = await calendar.events.watch({
      // Calendar identifier. To retrieve calendar IDs call the calendarList.list method. If you want to access the primary calendar of the currently logged in user, use the "primary" keyword.
      calendarId,
      requestBody: {
        // A UUID or similar unique string that identifies this channel.
        id: uuid(),
        type: "web_hook",
        address: GOOGLE_WEBHOOK_URL,
        token: process.env.GOOGLE_WEBHOOK_TOKEN,
        params: {
          // The time-to-live in seconds for the notification channel. Default is 604800 seconds.
          ttl: `${Math.round(ONE_MONTH_IN_MS / 1000)}`,
        },
      },
    });
    return res.data;
  }

  async createEvent(
    calEvent: CalendarServiceEvent,
    credentialId: number,
    externalCalendarId?: string
  ): Promise<NewCalendarEventType> {
    this.log.debug("Creating event");

    const payload: calendar_v3.Schema$Event = {
      summary: calEvent.title,
      description: calEvent.calendarDescription,
      start: {
        dateTime: calEvent.startTime,
        timeZone: calEvent.organizer.timeZone,
      },
      end: {
        dateTime: calEvent.endTime,
        timeZone: calEvent.organizer.timeZone,
      },
      attendees: this.getAttendees({ event: calEvent, hostExternalCalendarId: externalCalendarId }),
      reminders: {
        useDefault: true,
      },
      guestsCanSeeOtherGuests: !!calEvent.seatsPerTimeSlot ? calEvent.seatsShowAttendees : true,
      iCalUID: calEvent.iCalUID,
    };
    if (calEvent.hideCalendarEventDetails) {
      payload.visibility = "private";
    }

    if (calEvent.location) {
      payload["location"] = getLocation(calEvent);
    }

    if (calEvent.recurringEvent) {
      const rule = new RRule({
        freq: calEvent.recurringEvent.freq,
        interval: calEvent.recurringEvent.interval,
        count: calEvent.recurringEvent.count,
      });

      payload["recurrence"] = [rule.toString()];
    }

    if (calEvent.conferenceData && calEvent.location === MeetLocationType) {
      payload["conferenceData"] = calEvent.conferenceData;
    }
    const calendar = await this.authedCalendar();
    // Find in formattedCalEvent.destinationCalendar the one with the same credentialId

    const selectedCalendar =
      externalCalendarId ??
      (calEvent.destinationCalendar?.find((cal) => cal.credentialId === credentialId)?.externalId ||
        "primary");

    try {
      let event: calendar_v3.Schema$Event | undefined;
      let recurringEventId = null;
      if (calEvent.existingRecurringEvent) {
        recurringEventId = calEvent.existingRecurringEvent.recurringEventId;
        const recurringEventInstances = await calendar.events.instances({
          calendarId: selectedCalendar,
          eventId: calEvent.existingRecurringEvent.recurringEventId,
        });
        if (recurringEventInstances.data.items) {
          const calComEventStartTime = dayjs(calEvent.startTime).tz(calEvent.organizer.timeZone).format();
          for (let i = 0; i < recurringEventInstances.data.items.length; i++) {
            const instance = recurringEventInstances.data.items[i];
            const instanceStartTime = dayjs(instance.start?.dateTime)
              .tz(instance.start?.timeZone == null ? undefined : instance.start?.timeZone)
              .format();

            if (instanceStartTime === calComEventStartTime) {
              event = instance;
              break;
            }
          }

          if (!event) {
            event = recurringEventInstances.data.items[0];
            this.log.error(
              "Unable to find matching event amongst recurring event instances",
              safeStringify({ selectedCalendar, credentialId })
            );
          }
          await calendar.events.patch({
            calendarId: selectedCalendar,
            eventId: event.id || "",
            requestBody: {
              location: getLocation(calEvent),
              description: calEvent.calendarDescription,
            },
          });
        }
      } else {
        const eventResponse = await calendar.events.insert({
          calendarId: selectedCalendar,
          requestBody: payload,
          conferenceDataVersion: 1,
          sendUpdates: "none",
        });
        event = eventResponse.data;
        if (event.recurrence) {
          if (event.recurrence.length > 0) {
            recurringEventId = event.id;
            event = await this.getFirstEventInRecurrence(recurringEventId, selectedCalendar, calendar);
          }
        }
      }

      if (event && event.id && event.hangoutLink) {
        await calendar.events.patch({
          // Update the same event but this time we know the hangout link
          calendarId: selectedCalendar,
          eventId: event.id || "",
          requestBody: {
            description: getRichDescription({
              ...calEvent,
              additionalInformation: { hangoutLink: event.hangoutLink },
            }),
          },
        });
      }

      return {
        uid: "",
        ...event,
        id: event?.id || "",
        thirdPartyRecurringEventId: recurringEventId,
        additionalInfo: {
          hangoutLink: event?.hangoutLink || "",
        },
        type: "google_calendar",
        password: "",
        url: "",
        iCalUID: event?.iCalUID,
      };
    } catch (error) {
      if (isGaxiosResponse(error)) {
        // Prevent clogging up the logs with the body of the request
        // Plus, we already have this data in error.data.summary
        delete error.config.body;
      }
      this.log.error(
        "There was an error creating event in google calendar: ",
        safeStringify({ error, selectedCalendar, credentialId })
      );
      throw error;
    }
  }
  async getFirstEventInRecurrence(
    recurringEventId: string | null | undefined,
    selectedCalendar: string,
    calendar: calendar_v3.Calendar
  ): Promise<calendar_v3.Schema$Event> {
    const recurringEventInstances = await calendar.events.instances({
      calendarId: selectedCalendar,
      eventId: recurringEventId || "",
    });

    if (recurringEventInstances.data.items) {
      return recurringEventInstances.data.items[0];
    } else {
      return {} as calendar_v3.Schema$Event;
    }
  }

  async updateEvent(uid: string, event: CalendarServiceEvent, externalCalendarId: string): Promise<any> {
    const payload: calendar_v3.Schema$Event = {
      summary: event.title,
      description: event.calendarDescription,
      start: {
        dateTime: event.startTime,
        timeZone: event.organizer.timeZone,
      },
      end: {
        dateTime: event.endTime,
        timeZone: event.organizer.timeZone,
      },
      attendees: this.getAttendees({ event, hostExternalCalendarId: externalCalendarId }),
      reminders: {
        useDefault: true,
      },
      guestsCanSeeOtherGuests: !!event.seatsPerTimeSlot ? event.seatsShowAttendees : true,
    };

    if (event.location) {
      payload["location"] = getLocation(event);
    }

    if (event.conferenceData && event.location === MeetLocationType) {
      payload["conferenceData"] = event.conferenceData;
    }

    const calendar = await this.authedCalendar();

    const selectedCalendar =
      (externalCalendarId
        ? event.destinationCalendar?.find((cal) => cal.externalId === externalCalendarId)?.externalId
        : undefined) || "primary";

    try {
      const evt = await calendar.events.update({
        calendarId: selectedCalendar,
        eventId: uid,
        sendNotifications: true,
        sendUpdates: "none",
        requestBody: payload,
        conferenceDataVersion: 1,
      });

      this.log.debug("Updated Google Calendar Event", {
        startTime: evt?.data.start,
        endTime: evt?.data.end,
      });

      if (evt && evt.data.id && evt.data.hangoutLink && event.location === MeetLocationType) {
        calendar.events.patch({
          // Update the same event but this time we know the hangout link
          calendarId: selectedCalendar,
          eventId: evt.data.id || "",
          requestBody: {
            description: getRichDescription({
              ...event,
              additionalInformation: { hangoutLink: evt.data.hangoutLink },
            }),
          },
        });
        return {
          uid: "",
          ...evt.data,
          id: evt.data.id || "",
          additionalInfo: {
            hangoutLink: evt.data.hangoutLink || "",
          },
          type: "google_calendar",
          password: "",
          url: "",
          iCalUID: evt.data.iCalUID,
        };
      }
      return evt?.data;
    } catch (error) {
      this.log.error(
        "There was an error updating event in google calendar: ",
        safeStringify({ error, event, uid })
      );
      throw error;
    }
  }

  async deleteEvent(uid: string, event: CalendarEvent, externalCalendarId?: string | null): Promise<void> {
    const calendar = await this.authedCalendar();

    const selectedCalendar = externalCalendarId || "primary";

    try {
      const event = await calendar.events.delete({
        calendarId: selectedCalendar,
        eventId: uid,
        sendNotifications: false,
        sendUpdates: "none",
      });
      return event?.data;
    } catch (error) {
      this.log.error(
        "There was an error deleting event from google calendar: ",
        safeStringify({ error, event, externalCalendarId })
      );
      const err = error as GoogleCalError;
      /**
       *  410 is when an event is already deleted on the Google cal before on cal.com
       *  404 is when the event is on a different calendar
       */
      if (err.code === 410) return;
      console.error("There was an error contacting google calendar service: ", err);
      if (err.code === 404) return;
      throw err;
    }
  }

  async fetchAvailability(requestBody: FreeBusyArgs): Promise<calendar_v3.Schema$FreeBusyResponse> {
    log.debug("fetchAvailability", safeStringify({ requestBody }));
    const calendar = await this.authedCalendar();
<<<<<<< HEAD

    const apiResponse = await this.oAuthManagerInstance.request(
=======
    const apiResponse = await this.auth.authManager.request(
>>>>>>> 64bfda9d
      async () => new AxiosLikeResponseToFetchResponse(await calendar.freebusy.query({ requestBody }))
    );
    return apiResponse.json;
  }

  async getFreeBusyResult(
    args: FreeBusyArgs,
    shouldServeCache?: boolean
  ): Promise<calendar_v3.Schema$FreeBusyResponse> {
    if (shouldServeCache === false) return await this.fetchAvailability(args);
    const calendarCache = await CalendarCache.init(null);
    const cached = await calendarCache.getCachedAvailability({
      credentialId: this.credential.id,
      userId: this.credential.userId,
      args: {
        // Expand the start date to the start of the month to increase cache hits
        timeMin: getTimeMin(args.timeMin),
        // Expand the end date to the end of the month to increase cache hits
        timeMax: getTimeMax(args.timeMax),
        items: args.items,
      },
    });
    if (cached) {
      log.debug("[Cache Hit] Returning cached freebusy result", safeStringify({ cached, args }));
      return cached.value as unknown as calendar_v3.Schema$FreeBusyResponse;
    }
    log.debug("[Cache Miss] Fetching freebusy result", safeStringify({ args }));
    return await this.fetchAvailability(args);
  }

  getValidCalendars<T extends { id?: string | null }>(cals: T[]) {
    return cals.filter((cal): cal is T & { id: string } => !!cal.id);
  }

  filterPrimaryCalendar(cals: calendar_v3.Schema$CalendarListEntry[]) {
    const validCals = this.getValidCalendars(cals);
    const primaryCal = validCals.find((cal) => !!cal.primary);
    if (primaryCal) {
      return primaryCal;
    }
    return validCals[0];
  }

  async getCacheOrFetchAvailability(
    args: FreeBusyArgs,
    shouldServeCache?: boolean
  ): Promise<(EventBusyDate & { id: string })[] | null> {
    const freeBusyResult = await this.getFreeBusyResult(args, shouldServeCache);
    if (!freeBusyResult.calendars) return null;

    const result = Object.entries(freeBusyResult.calendars).reduce((c, [id, i]) => {
      i.busy?.forEach((busyTime) => {
        c.push({
          id,
          start: busyTime.start || "",
          end: busyTime.end || "",
        });
      });
      return c;
    }, [] as (EventBusyDate & { id: string })[]);

    return result;
  }

  async getAvailabilityWithTimeZones(
    dateFrom: string,
    dateTo: string,
    selectedCalendars: IntegrationCalendar[],
    /**
     * If true, we will fallback to the primary calendar if no valid selected calendars are found
     */
    fallbackToPrimary?: boolean
  ): Promise<{ start: Date | string; end: Date | string; timeZone: string }[]> {
    const calendar = await this.authedCalendar();
    const selectedCalendarIds = selectedCalendars
      .filter((e) => e.integration === this.integrationName)
      .map((e) => e.externalId);
    if (selectedCalendarIds.length === 0 && selectedCalendars.length > 0) {
      // Only calendars of other integrations selected
      return [];
    }

    const getCalIdsWithTimeZone = async () => {
      const cals = await this.getAllCalendars(calendar, ["id", "timeZone"]);
      if (!cals.length) return [];

      if (selectedCalendarIds.length !== 0) {
        return selectedCalendarIds.map((selectedCalendarId) => {
          const calWithTz = cals.find((cal) => cal.id === selectedCalendarId);
          return {
            id: selectedCalendarId,
            timeZone: calWithTz?.timeZone || "",
          };
        });
      }
      if (!fallbackToPrimary) return [];

      const primaryCalendar = this.filterPrimaryCalendar(cals);
      if (!primaryCalendar) return [];
      return [
        {
          id: primaryCalendar.id,
          timeZone: primaryCalendar.timeZone || "",
        },
      ];
    };

    try {
      const calIdsWithTimeZone = await getCalIdsWithTimeZone();
      const calIds = calIdsWithTimeZone.map((calIdWithTimeZone) => ({ id: calIdWithTimeZone.id }));

      const originalStartDate = dayjs(dateFrom);
      const originalEndDate = dayjs(dateTo);
      const diff = originalEndDate.diff(originalStartDate, "days");
      const freeBusyData = await this.getCacheOrFetchAvailability({
        timeMin: dateFrom,
        timeMax: dateTo,
        items: calIds,
      });
      if (!freeBusyData) throw new Error("No response from google calendar");

      const timeZoneMap = new Map(calIdsWithTimeZone.map((cal) => [cal.id, cal.timeZone]));

      const freeBusyDataWithTimeZone = freeBusyData.map((freeBusy) => {
        return {
          start: freeBusy.start,
          end: freeBusy.end,
          timeZone: timeZoneMap.get(freeBusy.id) || "",
        };
      });

      return freeBusyDataWithTimeZone;
    } catch (error) {
      this.log.error(
        "There was an error getting availability from google calendar: ",
        safeStringify({ error, selectedCalendars })
      );
      throw error;
    }
  }

  async getAvailability(
    dateFrom: string,
    dateTo: string,
    selectedCalendars: IntegrationCalendar[],
    shouldServeCache?: boolean,
    /**
     * If true, we will fallback to the primary calendar if no valid selected calendars are found
     */
    fallbackToPrimary?: boolean
  ): Promise<EventBusyDate[]> {
    this.log.debug("Getting availability", safeStringify({ dateFrom, dateTo, selectedCalendars }));
    const calendar = await this.authedCalendar();
    const selectedCalendarIds = selectedCalendars
      .filter((e) => e.integration === this.integrationName)
      .map((e) => e.externalId);
    if (selectedCalendarIds.length === 0 && selectedCalendars.length > 0) {
      // Only calendars of other integrations selected
      return [];
    }
    const getCalIds = async () => {
      if (selectedCalendarIds.length !== 0) return selectedCalendarIds;
      const cals = await this.getAllCalendars(calendar, ["id", "primary"]);
      if (!cals.length) return [];
      if (!fallbackToPrimary) return this.getValidCalendars(cals).map((cal) => cal.id);

      const primaryCalendar = this.filterPrimaryCalendar(cals);
      if (!primaryCalendar) return [];
      return [primaryCalendar.id];
    };

    try {
      const calsIds = await getCalIds();
      const originalStartDate = dayjs(dateFrom);
      const originalEndDate = dayjs(dateTo);
      const diff = originalEndDate.diff(originalStartDate, "days");

      // /freebusy from google api only allows a date range of 90 days
      if (diff <= 90) {
        const freeBusyData = await this.getCacheOrFetchAvailability(
          {
            timeMin: dateFrom,
            timeMax: dateTo,
            items: calsIds.map((id) => ({ id })),
          },
          shouldServeCache
        );
        if (!freeBusyData) throw new Error("No response from google calendar");

        return freeBusyData.map((freeBusy) => ({ start: freeBusy.start, end: freeBusy.end }));
      } else {
        const busyData = [];

        const loopsNumber = Math.ceil(diff / 90);

        let startDate = originalStartDate;
        let endDate = originalStartDate.add(90, "days");

        for (let i = 0; i < loopsNumber; i++) {
          if (endDate.isAfter(originalEndDate)) endDate = originalEndDate;

          busyData.push(
            ...((await this.getCacheOrFetchAvailability(
              {
                timeMin: startDate.format(),
                timeMax: endDate.format(),
                items: calsIds.map((id) => ({ id })),
              },
              shouldServeCache
            )) || [])
          );

          startDate = endDate.add(1, "minutes");
          endDate = startDate.add(90, "days");
        }
        return busyData.map((freeBusy) => ({ start: freeBusy.start, end: freeBusy.end }));
      }
    } catch (error) {
      this.log.error(
        "There was an error getting availability from google calendar: ",
        safeStringify({ error, selectedCalendars })
      );
      throw error;
    }
  }

  /**
   * Better alternative to `getPrimaryCalendar` that doesn't require any argument
   */
  async fetchPrimaryCalendar() {
    const calendar = await this.authedCalendar();
    const primaryCalendar = await this.getPrimaryCalendar(calendar);
    return primaryCalendar;
  }

  async listCalendars(): Promise<IntegrationCalendar[]> {
    this.log.debug("Listing calendars");
    const calendar = await this.authedCalendar();
    try {
      const { json: cals } = await this.auth.authManager.request(
        async () =>
          new AxiosLikeResponseToFetchResponse({
            status: 200,
            statusText: "OK",
            data: {
              items: await this.getAllCalendars(calendar),
            },
          })
      );

      if (!cals.items) return [];
      return cals.items.map(
        (cal) =>
          ({
            externalId: cal.id ?? "No id",
            integration: this.integrationName,
            name: cal.summary ?? "No name",
            primary: cal.primary ?? false,
            readOnly: !(cal.accessRole === "writer" || cal.accessRole === "owner") && true,
            email: cal.id ?? "",
          } satisfies IntegrationCalendar)
      );
    } catch (error) {
      this.log.error("There was an error getting calendars: ", safeStringify(error));
      throw error;
    }
  }

  // It would error if the delegation credential is not set up correctly
  async testDelegationCredentialSetup() {
    log.debug("Testing delegation credential setup");
    const calendar = await this.authedCalendar();
    const cals = await calendar.calendarList.list({ fields: "items(id)" });
    return !!cals.data.items;
  }

  /**
   * calendarId is the externalId for the SelectedCalendar
   * It doesn't check if the subscription has expired or not.
   * It just creates a new subscription.
   */
  async watchCalendar({
    calendarId,
    eventTypeIds,
  }: {
    calendarId: string;
    eventTypeIds: SelectedCalendarEventTypeIds;
  }) {
    log.debug("watchCalendar", safeStringify({ calendarId, eventTypeIds }));
    if (!process.env.GOOGLE_WEBHOOK_TOKEN) {
      log.warn("GOOGLE_WEBHOOK_TOKEN is not set, skipping watching calendar");
      return;
    }

    const allCalendarsWithSubscription = await SelectedCalendarRepository.findMany({
      where: {
        credentialId: this.credential.id,
        externalId: calendarId,
        integration: this.integrationName,
        googleChannelId: {
          not: null,
        },
      },
    });

    const otherCalendarsWithSameSubscription = allCalendarsWithSubscription.filter(
      (sc) => !eventTypeIds?.includes(sc.eventTypeId)
    );

    let googleChannelProps: GoogleChannelProps = otherCalendarsWithSameSubscription.length
      ? {
          kind: otherCalendarsWithSameSubscription[0].googleChannelKind,
          id: otherCalendarsWithSameSubscription[0].googleChannelId,
          resourceId: otherCalendarsWithSameSubscription[0].googleChannelResourceId,
          resourceUri: otherCalendarsWithSameSubscription[0].googleChannelResourceUri,
          expiration: otherCalendarsWithSameSubscription[0].googleChannelExpiration,
        }
      : {};

    if (!otherCalendarsWithSameSubscription.length) {
      try {
        googleChannelProps = await this.startWatchingCalendarsInGoogle({ calendarId });
      } catch (error) {
        this.log.error(`Failed to watch calendar ${calendarId}`, safeStringify(error));
        throw error;
      }
    } else {
      logger.info(
        `Calendar ${calendarId} is already being watched for event types ${otherCalendarsWithSameSubscription.map(
          (sc) => sc.eventTypeId
        )}. So, not watching again and instead reusing the existing channel`
      );
    }
    // FIXME: We shouldn't create SelectedCalendar, we should only update if exists
    await this.upsertSelectedCalendarsForEventTypeIds(
      {
        externalId: calendarId,
        googleChannelId: googleChannelProps.id,
        googleChannelKind: googleChannelProps.kind,
        googleChannelResourceId: googleChannelProps.resourceId,
        googleChannelResourceUri: googleChannelProps.resourceUri,
        googleChannelExpiration: googleChannelProps.expiration,
      },
      eventTypeIds
    );
    return googleChannelProps;
  }

  /**
   * GoogleChannel subscription is only stopped when all selectedCalendars are un-watched.
   */
  async unwatchCalendar({
    calendarId,
    eventTypeIds,
  }: {
    calendarId: string;
    eventTypeIds: SelectedCalendarEventTypeIds;
  }) {
    const credentialId = this.credential.id;
    const eventTypeIdsToBeUnwatched = eventTypeIds;

    const calendarsWithSameCredentialId = await SelectedCalendarRepository.findMany({
      where: {
        credentialId,
      },
    });

    const calendarWithSameExternalId = calendarsWithSameCredentialId.filter(
      (sc) => sc.externalId === calendarId && sc.integration === this.integrationName
    );

    const calendarsWithSameExternalIdThatAreBeingWatched = calendarWithSameExternalId.filter(
      (sc) => !!sc.googleChannelId
    );

    // Except those requested to be un-watched, other calendars are still being watched
    const calendarsWithSameExternalIdToBeStillWatched = calendarsWithSameExternalIdThatAreBeingWatched.filter(
      (sc) => !eventTypeIdsToBeUnwatched.includes(sc.eventTypeId)
    );

    if (calendarsWithSameExternalIdToBeStillWatched.length) {
      logger.info(
        `There are other ${calendarsWithSameExternalIdToBeStillWatched.length} calendars with the same externalId_credentialId. Not unwatching. Just removing the channelId from this selected calendar`
      );

      // CalendarCache still need to exist
      // We still need to keep the subscription

      // Just remove the google channel related fields from this selected calendar
      await this.upsertSelectedCalendarsForEventTypeIds(
        {
          externalId: calendarId,
          googleChannelId: null,
          googleChannelKind: null,
          googleChannelResourceId: null,
          googleChannelResourceUri: null,
          googleChannelExpiration: null,
        },
        eventTypeIdsToBeUnwatched
      );
      return;
    }

    const allChannelsForThisCalendarBeingUnwatched = calendarsWithSameExternalIdThatAreBeingWatched.map(
      (sc) => ({
        googleChannelResourceId: sc.googleChannelResourceId,
        googleChannelId: sc.googleChannelId,
      })
    );

    // Delete the calendar cache to force a fresh cache
    await prisma.calendarCache.deleteMany({ where: { credentialId } });
    await this.stopWatchingCalendarsInGoogle(allChannelsForThisCalendarBeingUnwatched);
    await this.upsertSelectedCalendarsForEventTypeIds(
      {
        externalId: calendarId,
        googleChannelId: null,
        googleChannelKind: null,
        googleChannelResourceId: null,
        googleChannelResourceUri: null,
        googleChannelExpiration: null,
      },
      eventTypeIdsToBeUnwatched
    );

    // Populate the cache back for the remaining calendars, if any
    const remainingCalendars =
      calendarsWithSameCredentialId.filter(
        (sc) => sc.externalId !== calendarId && sc.integration === this.integrationName
      ) || [];
    if (remainingCalendars.length > 0) {
      await this.fetchAvailabilityAndSetCache(remainingCalendars);
    }
  }

  async setAvailabilityInCache(args: FreeBusyArgs, data: calendar_v3.Schema$FreeBusyResponse): Promise<void> {
    log.debug("setAvailabilityInCache", safeStringify({ args, data }));
    const calendarCache = await CalendarCache.init(null);
    await calendarCache.upsertCachedAvailability({
      credentialId: this.credential.id,
      userId: this.credential.userId,
      args,
      value: JSON.parse(JSON.stringify(data)),
    });
  }

  async fetchAvailabilityAndSetCache(selectedCalendars: IntegrationCalendar[]) {
    this.log.debug("fetchAvailabilityAndSetCache", safeStringify({ selectedCalendars }));
    const selectedCalendarsPerEventType = new Map<
      SelectedCalendarEventTypeIds[number],
      IntegrationCalendar[]
    >();

    // TODO: Should be done outside of CalendarService as it is applicable to all Apps' CalendarServices
    selectedCalendars.reduce((acc, selectedCalendar) => {
      const eventTypeId = selectedCalendar.eventTypeId ?? null;
      const mapValue = selectedCalendarsPerEventType.get(eventTypeId);
      if (mapValue) {
        mapValue.push(selectedCalendar);
      } else {
        acc.set(eventTypeId, [selectedCalendar]);
      }
      return acc;
    }, selectedCalendarsPerEventType);

    for (const [_eventTypeId, selectedCalendars] of Array.from(selectedCalendarsPerEventType.entries())) {
      const parsedArgs = {
        /** Expand the start date to the start of the month to increase cache hits */
        timeMin: getTimeMin(),
        /** Expand the end date to the end of the month to increase cache hits */
        timeMax: getTimeMax(),
        // Dont use eventTypeId in key because it can be used by any eventType
        // The only reason we are building it per eventType is because there can be different groups of calendars to lookup the availability for
        items: selectedCalendars.map((sc) => ({ id: sc.externalId })),
      };
      const data = await this.fetchAvailability(parsedArgs);
      await this.setAvailabilityInCache(parsedArgs, data);
    }
  }

  async createSelectedCalendar(
    data: Omit<Prisma.SelectedCalendarUncheckedCreateInput, "integration" | "credentialId">
  ) {
    return await SelectedCalendarRepository.create({
      ...data,
      integration: this.integrationName,
      credentialId: this.credential.id,
    });
  }

  async upsertSelectedCalendar(
    data: Omit<Prisma.SelectedCalendarUncheckedCreateInput, "integration" | "credentialId" | "userId">
  ) {
    if (!this.credential.userId) {
      logger.error("upsertSelectedCalendar failed. userId is missing.");
      return;
    }
    return await SelectedCalendarRepository.upsert({
      ...data,
      eventTypeId: data.eventTypeId ?? null,
      integration: this.integrationName,
      credentialId: this.credential.id,
      userId: this.credential.userId,
    });
  }

  async upsertSelectedCalendarsForEventTypeIds(
    data: Omit<Prisma.SelectedCalendarUncheckedCreateInput, "integration" | "credentialId" | "userId">,
    eventTypeIds: SelectedCalendarEventTypeIds
  ) {
    log.debug(
      "upsertSelectedCalendarsForEventTypeIds",
      safeStringify({ data, eventTypeIds, credential: this.credential })
    );
    if (!this.credential.userId) {
      logger.error("upsertSelectedCalendarsForEventTypeIds failed. userId is missing.");
      return;
    }

    await SelectedCalendarRepository.upsertManyForEventTypeIds({
      data: {
        ...data,
        integration: this.integrationName,
        credentialId: this.credential.id,
        delegationCredentialId: this.credential.delegatedToId ?? null,
        userId: this.credential.userId,
      },
      eventTypeIds,
    });
  }

  async getAllCalendars(
    calendar: calendar_v3.Calendar,
    fields: string[] = ["id", "summary", "primary", "accessRole"]
  ): Promise<calendar_v3.Schema$CalendarListEntry[]> {
    let allCalendars: calendar_v3.Schema$CalendarListEntry[] = [];
    let pageToken: string | undefined;

    try {
      do {
        const response: any = await calendar.calendarList.list({
          fields: `items(${fields.join(",")}),nextPageToken`,
          pageToken,
          maxResults: 250, // 250 is max
        });

        allCalendars = [...allCalendars, ...(response.data.items ?? [])];
        pageToken = response.data.nextPageToken;
      } while (pageToken);

      return allCalendars;
    } catch (error) {
      logger.error("Error fetching all Google Calendars", { error });
      throw error;
    }
  }

  async getPrimaryCalendar(
    calendar: calendar_v3.Calendar,
    fields: string[] = ["id", "summary", "primary", "accessRole"]
  ): Promise<calendar_v3.Schema$CalendarListEntry | null> {
    let pageToken: string | undefined;
    let firstCalendar: calendar_v3.Schema$CalendarListEntry | undefined;

    try {
      do {
        const response: any = await calendar.calendarList.list({
          fields: `items(${fields.join(",")}),nextPageToken`,
          pageToken,
          maxResults: 250, // 250 is max
        });

        const cals = response.data.items ?? [];
        const primaryCal = cals.find((cal: calendar_v3.Schema$CalendarListEntry) => cal.primary);
        if (primaryCal) {
          return primaryCal;
        }

        // Store the first calendar in case no primary is found
        if (cals.length > 0 && !firstCalendar) {
          firstCalendar = cals[0];
        }

        pageToken = response.data.nextPageToken;
      } while (pageToken);

      // should not be reached because Google Cal always has a primary cal
      return firstCalendar ?? null;
    } catch (error) {
      logger.error("Error in `getPrimaryCalendar`", { error });
      throw error;
    }
  }
<<<<<<< HEAD
}

class MyGoogleAuth extends OAuth2Client {
  constructor(client_id: string, client_secret: string, redirect_uri: string) {
    super({
      clientId: client_id,
      clientSecret: client_secret,
      redirectUri: redirect_uri,
      // default: 5 * 60 * 1000, 5 minutes
      // tho, fn will never run in excess of 60 seconds
      eagerRefreshThresholdMillis: 60000,
    });
  }

  isTokenExpiring() {
    return super.isTokenExpiring();
  }

  async refreshToken(token: string | null | undefined) {
    return super.refreshToken(token);
  }
=======
>>>>>>> 64bfda9d
}<|MERGE_RESOLUTION|>--- conflicted
+++ resolved
@@ -451,12 +451,7 @@
   async fetchAvailability(requestBody: FreeBusyArgs): Promise<calendar_v3.Schema$FreeBusyResponse> {
     log.debug("fetchAvailability", safeStringify({ requestBody }));
     const calendar = await this.authedCalendar();
-<<<<<<< HEAD
-
-    const apiResponse = await this.oAuthManagerInstance.request(
-=======
     const apiResponse = await this.auth.authManager.request(
->>>>>>> 64bfda9d
       async () => new AxiosLikeResponseToFetchResponse(await calendar.freebusy.query({ requestBody }))
     );
     return apiResponse.json;
@@ -1050,28 +1045,4 @@
       throw error;
     }
   }
-<<<<<<< HEAD
-}
-
-class MyGoogleAuth extends OAuth2Client {
-  constructor(client_id: string, client_secret: string, redirect_uri: string) {
-    super({
-      clientId: client_id,
-      clientSecret: client_secret,
-      redirectUri: redirect_uri,
-      // default: 5 * 60 * 1000, 5 minutes
-      // tho, fn will never run in excess of 60 seconds
-      eagerRefreshThresholdMillis: 60000,
-    });
-  }
-
-  isTokenExpiring() {
-    return super.isTokenExpiring();
-  }
-
-  async refreshToken(token: string | null | undefined) {
-    return super.refreshToken(token);
-  }
-=======
->>>>>>> 64bfda9d
 }