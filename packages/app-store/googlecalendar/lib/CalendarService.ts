/* eslint-disable @typescript-eslint/no-explicit-any */
import { calendar_v3 } from "@googleapis/calendar";
import type { Prisma } from "@prisma/client";
import { OAuth2Client, JWT } from "googleapis-common";
import type { GaxiosResponse } from "googleapis-common";
import { RRule } from "rrule";
import { v4 as uuid } from "uuid";

import { MeetLocationType } from "@calcom/app-store/locations";
import dayjs from "@calcom/dayjs";
import { CalendarCache } from "@calcom/features/calendar-cache/calendar-cache";
import type { FreeBusyArgs } from "@calcom/features/calendar-cache/calendar-cache.repository.interface";
import { getTimeMax, getTimeMin } from "@calcom/features/calendar-cache/lib/datesForCache";
import { getLocation, getRichDescription } from "@calcom/lib/CalEventParser";
import {
  CalendarAppDelegationCredentialClientIdNotAuthorizedError,
  CalendarAppDelegationCredentialInvalidGrantError,
  CalendarAppDelegationCredentialError,
} from "@calcom/lib/CalendarAppError";
import { uniqueBy } from "@calcom/lib/array";
import {
  APP_CREDENTIAL_SHARING_ENABLED,
  CREDENTIAL_SYNC_ENDPOINT,
  CREDENTIAL_SYNC_SECRET,
  CREDENTIAL_SYNC_SECRET_HEADER_NAME,
} from "@calcom/lib/constants";
import { formatCalEvent } from "@calcom/lib/formatCalendarEvent";
import logger from "@calcom/lib/logger";
import { safeStringify } from "@calcom/lib/safeStringify";
import { SelectedCalendarRepository } from "@calcom/lib/server/repository/selectedCalendar";
import prisma from "@calcom/prisma";
import type {
  Calendar,
  CalendarEvent,
  EventBusyDate,
  EventBusyData,
  IntegrationCalendar,
  NewCalendarEventType,
} from "@calcom/types/Calendar";
import type { SelectedCalendarEventTypeIds } from "@calcom/types/Calendar";
import type { CredentialForCalendarServiceWithEmail } from "@calcom/types/Credential";

import { invalidateCredential } from "../../_utils/invalidateCredential";
import { AxiosLikeResponseToFetchResponse } from "../../_utils/oauth/AxiosLikeResponseToFetchResponse";
import { OAuthManager } from "../../_utils/oauth/OAuthManager";
import { getTokenObjectFromCredential } from "../../_utils/oauth/getTokenObjectFromCredential";
import { markTokenAsExpired } from "../../_utils/oauth/markTokenAsExpired";
import { OAuth2UniversalSchema } from "../../_utils/oauth/universalSchema";
import { metadata } from "../_metadata";
import { getGoogleAppKeys } from "./getGoogleAppKeys";

const log = logger.getSubLogger({ prefix: ["app-store/googlecalendar/lib/CalendarService"] });

interface GoogleCalError extends Error {
  code?: number;
}

const MS_PER_DAY = 24 * 60 * 60 * 1000;
const ONE_MONTH_IN_MS = 30 * MS_PER_DAY;
// eslint-disable-next-line turbo/no-undeclared-env-vars -- GOOGLE_WEBHOOK_URL only for local testing
const GOOGLE_WEBHOOK_URL_BASE = process.env.GOOGLE_WEBHOOK_URL || process.env.NEXT_PUBLIC_WEBAPP_URL;
const GOOGLE_WEBHOOK_URL = `${GOOGLE_WEBHOOK_URL_BASE}/api/integrations/googlecalendar/webhook`;

const isGaxiosResponse = (error: unknown): error is GaxiosResponse<calendar_v3.Schema$Event> =>
  typeof error === "object" && !!error && error.hasOwnProperty("config");

type GoogleChannelProps = {
  kind?: string | null;
  id?: string | null;
  resourceId?: string | null;
  resourceUri?: string | null;
  expiration?: string | null;
};

export default class GoogleCalendarService implements Calendar {
  private integrationName = "";
  private auth: ReturnType<typeof this.initGoogleAuth>;
  private log: typeof logger;
  private credential: CredentialForCalendarServiceWithEmail;
  private myGoogleAuth!: MyGoogleAuth;
  private oAuthManagerInstance!: OAuthManager;
  constructor(credential: CredentialForCalendarServiceWithEmail) {
    this.integrationName = "google_calendar";
    this.credential = credential;
    this.auth = this.initGoogleAuth(credential);
    this.log = log.getSubLogger({ prefix: [`[[lib] ${this.integrationName}`] });
  }

  public getCredentialId() {
    return this.credential.id;
  }

  private async getMyGoogleAuthSingleton() {
    if (this.myGoogleAuth) {
      return this.myGoogleAuth;
    }
    const { client_id, client_secret, redirect_uris } = await getGoogleAppKeys();
    const googleCredentials = OAuth2UniversalSchema.parse(this.credential.key);
    this.myGoogleAuth = new MyGoogleAuth(client_id, client_secret, redirect_uris[0]);
    this.myGoogleAuth.setCredentials(googleCredentials);
    return this.myGoogleAuth;
  }

  private initGoogleAuth = (credential: CredentialForCalendarServiceWithEmail) => {
    const currentTokenObject = getTokenObjectFromCredential(credential);
    const auth = new OAuthManager({
      // Keep it false because we are not using auth.request everywhere. That would be done later as it involves many google calendar sdk functionc calls and needs to be tested well.
      autoCheckTokenExpiryOnRequest: false,
      credentialSyncVariables: {
        APP_CREDENTIAL_SHARING_ENABLED: APP_CREDENTIAL_SHARING_ENABLED,
        CREDENTIAL_SYNC_ENDPOINT: CREDENTIAL_SYNC_ENDPOINT,
        CREDENTIAL_SYNC_SECRET: CREDENTIAL_SYNC_SECRET,
        CREDENTIAL_SYNC_SECRET_HEADER_NAME: CREDENTIAL_SYNC_SECRET_HEADER_NAME,
      },
      resourceOwner: {
        type: "user",
        id: credential.userId,
      },
      appSlug: metadata.slug,
      currentTokenObject,
      fetchNewTokenObject: async ({ refreshToken }: { refreshToken: string | null }) => {
        const myGoogleAuth = await this.getMyGoogleAuthSingleton();
        const fetchTokens = await myGoogleAuth.refreshToken(refreshToken);
        // Create Response from fetchToken.res
        const response = new Response(JSON.stringify(fetchTokens.res?.data ?? null), {
          status: fetchTokens.res?.status,
          statusText: fetchTokens.res?.statusText,
        });
        return response;
      },
      isTokenExpired: async () => {
        const myGoogleAuth = await this.getMyGoogleAuthSingleton();
        return myGoogleAuth.isTokenExpiring();
      },
      isTokenObjectUnusable: async function (response) {
        // TODO: Confirm that if this logic should go to isAccessTokenUnusable
        if (!response.ok || (response.status < 200 && response.status >= 300)) {
          const responseBody = await response.json();

          if (responseBody.error === "invalid_grant") {
            return {
              reason: "invalid_grant",
            };
          }
        }
        return null;
      },
      isAccessTokenUnusable: async () => {
        // As long as refresh_token is valid, access_token is regenerated and fixed automatically by Google Calendar when a problem with it is detected
        // So, a situation where access_token is invalid but refresh_token is valid should not happen
        return null;
      },
      invalidateTokenObject: () => invalidateCredential(this.credential.id),
      expireAccessToken: async () => {
        await markTokenAsExpired(this.credential);
      },
      updateTokenObject: async (token) => {
        this.myGoogleAuth.setCredentials(token);

        const { key } = await prisma.credential.update({
          where: {
            id: credential.id,
          },
          data: {
            key: token,
          },
        });

        // Update cached credential as well
        this.credential.key = key;
      },
    });
    this.oAuthManagerInstance = auth;
    return {
      getMyGoogleAuthWithRefreshedToken: async () => {
        // It would automatically update myGoogleAuth with correct token
        const { token } = await auth.getTokenObjectOrFetch();
        if (!token) {
          throw new Error("Invalid grant for Google Calendar app");
        }

        const myGoogleAuth = await this.getMyGoogleAuthSingleton();
        return myGoogleAuth;
      },
    };
  };

  private getAuthedCalendarFromDelegationCredential = async ({
    delegationCredential,
    emailToImpersonate,
  }: {
    emailToImpersonate: string;
    delegationCredential: {
      serviceAccountKey: {
        client_email: string;
        client_id: string;
        private_key: string;
      };
    };
  }) => {
    const serviceAccountClientEmail = delegationCredential.serviceAccountKey.client_email;
    const serviceAccountClientId = delegationCredential.serviceAccountKey.client_id;
    const serviceAccountPrivateKey = delegationCredential.serviceAccountKey.private_key;

    const authClient = new JWT({
      email: serviceAccountClientEmail,
      key: serviceAccountPrivateKey,
      scopes: ["https://www.googleapis.com/auth/calendar"],
      subject: emailToImpersonate,
    });

    try {
      await authClient.authorize();
    } catch (error) {
      this.log.error("DelegationCredential: Error authorizing delegation credential", JSON.stringify(error));

      if ((error as any).response?.data?.error === "unauthorized_client") {
        throw new CalendarAppDelegationCredentialClientIdNotAuthorizedError(
          "Make sure that the Client ID for the delegation credential is added to the Google Workspace Admin Console"
        );
      }

      if ((error as any).response?.data?.error === "invalid_grant") {
        throw new CalendarAppDelegationCredentialInvalidGrantError(
          `User ${emailToImpersonate} might not exist in Google Workspace`
        );
      }

      // Catch all error
      throw new CalendarAppDelegationCredentialError("Error authorizing delegation credential");
    }

    this.log.debug(
      "Using delegation credential with service account email",
      safeStringify({
        serviceAccountClientEmail,
        serviceAccountClientId,
        emailToImpersonate,
      })
    );

    return new calendar_v3.Calendar({
      auth: authClient,
    });
  };

  public authedCalendar = async () => {
    let delegationCredentialAuthedCalendar;

    if (this.credential.delegatedTo) {
      if (!this.credential.user?.email) {
        this.log.error("DelegationCredential: No email to impersonate found for delegation credential");
      } else {
        const oauthClientIdAliasRegex = /\+[a-zA-Z0-9]{25}/;
        delegationCredentialAuthedCalendar = await this.getAuthedCalendarFromDelegationCredential({
          delegationCredential: this.credential.delegatedTo,
          emailToImpersonate: this.credential.user.email.replace(oauthClientIdAliasRegex, ""),
        });
      }
    }

    if (delegationCredentialAuthedCalendar) {
      return delegationCredentialAuthedCalendar;
    }

    const myGoogleAuth = await this.auth.getMyGoogleAuthWithRefreshedToken();
    const calendar = new calendar_v3.Calendar({
      auth: myGoogleAuth,
    });
    return calendar;
  };

  private getAttendees = ({
    event,
    hostExternalCalendarId,
  }: {
    event: CalendarEvent;
    hostExternalCalendarId?: string;
  }) => {
    // When rescheduling events we know the external id of the calendar so we can just look for it in the destinationCalendar array.
    const selectedHostDestinationCalendar = event.destinationCalendar?.find(
      (cal) => cal.credentialId === this.credential.id
    );
    const eventAttendees = event.attendees.map(({ id: _id, ...rest }) => ({
      ...rest,
      responseStatus: "accepted",
    }));
    const attendees: calendar_v3.Schema$EventAttendee[] = [
      {
        ...event.organizer,
        id: String(event.organizer.id),
        responseStatus: "accepted",
        organizer: true,
        // Tried changing the display name to the user but GCal will not let you do that. It will only display the name of the external calendar. Leaving this in just incase it works in the future.
        displayName: event.organizer.name,
        email: hostExternalCalendarId ?? selectedHostDestinationCalendar?.externalId ?? event.organizer.email,
      },
      ...eventAttendees,
    ];

    if (event.team?.members) {
      // TODO: Check every other CalendarService for team members
      const teamAttendeesWithoutCurrentUser = event.team.members
        .filter((member) => member.email !== this.credential.user?.email)
        .map((m) => {
          const teamMemberDestinationCalendar = event.destinationCalendar?.find(
            (calendar) => calendar.integration === "google_calendar" && calendar.userId === m.id
          );
          return {
            email: teamMemberDestinationCalendar?.externalId ?? m.email,
            displayName: m.name,
            responseStatus: "accepted",
          };
        });
      attendees.push(...teamAttendeesWithoutCurrentUser);
    }

    return attendees;
  };

  private async stopWatchingCalendarsInGoogle(
    channels: { googleChannelResourceId: string | null; googleChannelId: string | null }[]
  ) {
    const calendar = await this.authedCalendar();
    logger.debug(`Unsubscribing from calendars ${channels.map((c) => c.googleChannelId).join(", ")}`);
    const uniqueChannels = uniqueBy(channels, ["googleChannelId", "googleChannelResourceId"]);
    await Promise.allSettled(
      uniqueChannels.map(({ googleChannelResourceId, googleChannelId }) =>
        calendar.channels
          .stop({
            requestBody: {
              resourceId: googleChannelResourceId,
              id: googleChannelId,
            },
          })
          .catch((err) => {
            console.warn(JSON.stringify(err));
          })
      )
    );
  }

  private async startWatchingCalendarsInGoogle({ calendarId }: { calendarId: string }) {
    const calendar = await this.authedCalendar();
    logger.debug(`Subscribing to calendar ${calendarId}`, safeStringify({ GOOGLE_WEBHOOK_URL }));

    const res = await calendar.events.watch({
      // Calendar identifier. To retrieve calendar IDs call the calendarList.list method. If you want to access the primary calendar of the currently logged in user, use the "primary" keyword.
      calendarId,
      requestBody: {
        // A UUID or similar unique string that identifies this channel.
        id: uuid(),
        type: "web_hook",
        address: GOOGLE_WEBHOOK_URL,
        token: process.env.GOOGLE_WEBHOOK_TOKEN,
        params: {
          // The time-to-live in seconds for the notification channel. Default is 604800 seconds.
          ttl: `${Math.round(ONE_MONTH_IN_MS / 1000)}`,
        },
      },
    });
    return res.data;
  }

  async createEvent(
    calEventRaw: CalendarEvent,
    credentialId: number,
    externalCalendarId?: string
  ): Promise<NewCalendarEventType> {
    this.log.debug("Creating event");
    const formattedCalEvent = formatCalEvent(calEventRaw);

    const payload: calendar_v3.Schema$Event = {
      summary: formattedCalEvent.title,
      description: getRichDescription(formattedCalEvent),
      start: {
        dateTime: formattedCalEvent.startTime,
        timeZone: formattedCalEvent.organizer.timeZone,
      },
      end: {
        dateTime: formattedCalEvent.endTime,
        timeZone: formattedCalEvent.organizer.timeZone,
      },
      attendees: this.getAttendees({ event: formattedCalEvent, hostExternalCalendarId: externalCalendarId }),
      reminders: {
        useDefault: true,
      },
      guestsCanSeeOtherGuests: !!formattedCalEvent.seatsPerTimeSlot
        ? formattedCalEvent.seatsShowAttendees
        : true,
      iCalUID: formattedCalEvent.iCalUID,
    };
    if (calEventRaw.hideCalendarEventDetails) {
      payload.visibility = "private";
    }

    if (formattedCalEvent.location) {
      payload["location"] = getLocation(formattedCalEvent);
    }

    if (formattedCalEvent.recurringEvent) {
      const rule = new RRule({
        freq: formattedCalEvent.recurringEvent.freq,
        interval: formattedCalEvent.recurringEvent.interval,
        count: formattedCalEvent.recurringEvent.count,
      });

      payload["recurrence"] = [rule.toString()];
    }

    if (formattedCalEvent.conferenceData && formattedCalEvent.location === MeetLocationType) {
      payload["conferenceData"] = formattedCalEvent.conferenceData;
    }
    const calendar = await this.authedCalendar();
    // Find in formattedCalEvent.destinationCalendar the one with the same credentialId

    const selectedCalendar =
      externalCalendarId ??
      (formattedCalEvent.destinationCalendar?.find((cal) => cal.credentialId === credentialId)?.externalId ||
        "primary");

    try {
      let event: calendar_v3.Schema$Event | undefined;
      let recurringEventId = null;
      if (formattedCalEvent.existingRecurringEvent) {
        recurringEventId = formattedCalEvent.existingRecurringEvent.recurringEventId;
        const recurringEventInstances = await calendar.events.instances({
          calendarId: selectedCalendar,
          eventId: formattedCalEvent.existingRecurringEvent.recurringEventId,
        });
        if (recurringEventInstances.data.items) {
          const calComEventStartTime = dayjs(formattedCalEvent.startTime)
            .tz(formattedCalEvent.organizer.timeZone)
            .format();
          for (let i = 0; i < recurringEventInstances.data.items.length; i++) {
            const instance = recurringEventInstances.data.items[i];
            const instanceStartTime = dayjs(instance.start?.dateTime)
              .tz(instance.start?.timeZone == null ? undefined : instance.start?.timeZone)
              .format();

            if (instanceStartTime === calComEventStartTime) {
              event = instance;
              break;
            }
          }

          if (!event) {
            event = recurringEventInstances.data.items[0];
            this.log.error(
              "Unable to find matching event amongst recurring event instances",
              safeStringify({ selectedCalendar, credentialId })
            );
          }
          await calendar.events.patch({
            calendarId: selectedCalendar,
            eventId: event.id || "",
            requestBody: {
              location: getLocation(formattedCalEvent),
              description: getRichDescription({
                ...formattedCalEvent,
              }),
            },
          });
        }
      } else {
        const eventResponse = await calendar.events.insert({
          calendarId: selectedCalendar,
          requestBody: payload,
          conferenceDataVersion: 1,
          sendUpdates: "none",
        });
        event = eventResponse.data;
        if (event.recurrence) {
          if (event.recurrence.length > 0) {
            recurringEventId = event.id;
            event = await this.getFirstEventInRecurrence(recurringEventId, selectedCalendar, calendar);
          }
        }
      }

      if (event && event.id && event.hangoutLink) {
        await calendar.events.patch({
          // Update the same event but this time we know the hangout link
          calendarId: selectedCalendar,
          eventId: event.id || "",
          requestBody: {
            description: getRichDescription({
              ...formattedCalEvent,
              additionalInformation: { hangoutLink: event.hangoutLink },
            }),
          },
        });
      }

      return {
        uid: "",
        ...event,
        id: event?.id || "",
        thirdPartyRecurringEventId: recurringEventId,
        additionalInfo: {
          hangoutLink: event?.hangoutLink || "",
        },
        type: "google_calendar",
        password: "",
        url: "",
        iCalUID: event?.iCalUID,
      };
    } catch (error) {
      if (isGaxiosResponse(error)) {
        // Prevent clogging up the logs with the body of the request
        // Plus, we already have this data in error.data.summary
        delete error.config.body;
      }
      this.log.error(
        "There was an error creating event in google calendar: ",
        safeStringify({ error, selectedCalendar, credentialId })
      );
      throw error;
    }
  }
  async getFirstEventInRecurrence(
    recurringEventId: string | null | undefined,
    selectedCalendar: string,
    calendar: calendar_v3.Calendar
  ): Promise<calendar_v3.Schema$Event> {
    const recurringEventInstances = await calendar.events.instances({
      calendarId: selectedCalendar,
      eventId: recurringEventId || "",
    });

    if (recurringEventInstances.data.items) {
      return recurringEventInstances.data.items[0];
    } else {
      return {} as calendar_v3.Schema$Event;
    }
  }

  async updateEvent(uid: string, event: CalendarEvent, externalCalendarId: string): Promise<any> {
    const formattedCalEvent = formatCalEvent(event);

    const payload: calendar_v3.Schema$Event = {
      summary: formattedCalEvent.title,
      description: getRichDescription(formattedCalEvent),
      start: {
        dateTime: formattedCalEvent.startTime,
        timeZone: formattedCalEvent.organizer.timeZone,
      },
      end: {
        dateTime: formattedCalEvent.endTime,
        timeZone: formattedCalEvent.organizer.timeZone,
      },
      attendees: this.getAttendees({ event: formattedCalEvent, hostExternalCalendarId: externalCalendarId }),
      reminders: {
        useDefault: true,
      },
      guestsCanSeeOtherGuests: !!formattedCalEvent.seatsPerTimeSlot
        ? formattedCalEvent.seatsShowAttendees
        : true,
    };

    if (formattedCalEvent.location) {
      payload["location"] = getLocation(formattedCalEvent);
    }

    if (formattedCalEvent.conferenceData && formattedCalEvent.location === MeetLocationType) {
      payload["conferenceData"] = formattedCalEvent.conferenceData;
    }

    const calendar = await this.authedCalendar();

    const selectedCalendar =
      (externalCalendarId
        ? formattedCalEvent.destinationCalendar?.find((cal) => cal.externalId === externalCalendarId)
            ?.externalId
        : undefined) || "primary";

    try {
      const evt = await calendar.events.update({
        calendarId: selectedCalendar,
        eventId: uid,
        sendNotifications: true,
        sendUpdates: "none",
        requestBody: payload,
        conferenceDataVersion: 1,
      });

      this.log.debug("Updated Google Calendar Event", {
        startTime: evt?.data.start,
        endTime: evt?.data.end,
      });

      if (evt && evt.data.id && evt.data.hangoutLink && event.location === MeetLocationType) {
        calendar.events.patch({
          // Update the same event but this time we know the hangout link
          calendarId: selectedCalendar,
          eventId: evt.data.id || "",
          requestBody: {
            description: getRichDescription({
              ...formattedCalEvent,
              additionalInformation: { hangoutLink: evt.data.hangoutLink },
            }),
          },
        });
        return {
          uid: "",
          ...evt.data,
          id: evt.data.id || "",
          additionalInfo: {
            hangoutLink: evt.data.hangoutLink || "",
          },
          type: "google_calendar",
          password: "",
          url: "",
          iCalUID: evt.data.iCalUID,
        };
      }
      return evt?.data;
    } catch (error) {
      this.log.error(
        "There was an error updating event in google calendar: ",
        safeStringify({ error, event: formattedCalEvent, uid })
      );
      throw error;
    }
  }

  async deleteEvent(uid: string, event: CalendarEvent, externalCalendarId?: string | null): Promise<void> {
    const calendar = await this.authedCalendar();

    const selectedCalendar = externalCalendarId || "primary";

    try {
      const event = await calendar.events.delete({
        calendarId: selectedCalendar,
        eventId: uid,
        sendNotifications: false,
        sendUpdates: "none",
      });
      return event?.data;
    } catch (error) {
      this.log.error(
        "There was an error deleting event from google calendar: ",
        safeStringify({ error, event, externalCalendarId })
      );
      const err = error as GoogleCalError;
      /**
       *  410 is when an event is already deleted on the Google cal before on cal.com
       *  404 is when the event is on a different calendar
       */
      if (err.code === 410) return;
      console.error("There was an error contacting google calendar service: ", err);
      if (err.code === 404) return;
      throw err;
    }
  }

  async getCalIds(selectedCalendars: IntegrationCalendar[], fallbackToPrimary?: boolean): Promise<string[]> {
    const selectedCalendarsIds = selectedCalendars.reduce((calendarIds, calendar) => {
      if (calendar.integration === this.integrationName && calendar.externalId)
        calendarIds.push(calendar.externalId);
      return calendarIds;
    }, [] as string[]);
    if (selectedCalendarsIds.length === 0 && selectedCalendars.length > 0) {
      // Only calendars of other integrations selected
      return [];
    }
    if (selectedCalendarsIds.length !== 0) return selectedCalendarsIds;
    const calendar = await this.authedCalendar();
    const cals = await this.getAllCalendars(calendar, ["id", "primary"]);
    if (!cals.length) return [];
    if (!fallbackToPrimary) return this.getValidCalendars(cals).map((cal) => cal.id);
    const primaryCalendar = this.filterPrimaryCalendar(cals);
    if (!primaryCalendar) return [];
    return [primaryCalendar.id];
    return cals.reduce((c, cal) => (cal.id ? [...c, cal.id] : c), [] as string[]);
  }

  // fetches free-busy/events data with date range check
  async fetchCalendarDataWithDateRangeCheck(
    dateFrom: string,
    dateTo: string,
    calsIds: string[],
    getEventsOrFreeBusyData: (
      args: {
        timeMin: string;
        timeMax: string;
        items: { id: string }[];
      },
      shouldServeCache?: boolean
    ) => Promise<EventBusyDate[] | null> | Promise<EventBusyData[]>,
    shouldServeCache?: boolean
  ) {
    const originalStartDate = dayjs(dateFrom);
    const originalEndDate = dayjs(dateTo);
    const diff = originalEndDate.diff(originalStartDate, "days");
    if (diff <= 90) {
      const data = await getEventsOrFreeBusyData(
        {
          timeMin: dateFrom,
          timeMax: dateTo,
          items: calsIds.map((id) => ({ id })),
        },
        shouldServeCache
      );

      if (!data) throw new Error("No response from google calendar");

      return data;
    } else {
      const busyData = [];

      const loopsNumber = Math.ceil(diff / 90);

      let startDate = originalStartDate;
      let endDate = originalStartDate.add(90, "days");

      for (let i = 0; i < loopsNumber; i++) {
        if (endDate.isAfter(originalEndDate)) endDate = originalEndDate;

        busyData.push(
          ...((await getEventsOrFreeBusyData(
            {
              timeMin: startDate.format(),
              timeMax: endDate.format(),
              items: calsIds.map((id) => ({ id })),
            },
            shouldServeCache
          )) || [])
        );

        startDate = endDate.add(1, "minutes");
        endDate = startDate.add(90, "days");
      }
      return busyData;
    }
  }

  async getEventList(
    dateFrom: string,
    dateTo: string,
    selectedCalendars: IntegrationCalendar[]
  ): Promise<EventBusyData[]> {
    try {
      const calsIds = await this.getCalIds(selectedCalendars);
      if (calsIds.length === 0) return [];

      const fetchEventData = async (args: {
        timeMin: string;
        timeMax: string;
        items: { id: string }[];
      }): Promise<EventBusyData[]> => {
        const calendar = await this.authedCalendar();
        const { timeMin, timeMax, items } = args;
        const events = await Promise.all(
          items.map(async (item) => {
            const { json: eventData } = await this.oAuthManagerInstance.request(
              async () =>
                new AxiosLikeResponseToFetchResponse(
                  await calendar.events.list({
                    calendarId: item.id,
                    timeMin: timeMin,
                    timeMax: timeMax,
                    fields: "items(summary,start/dateTime, start/date, end/dateTime, end/date)",
                  })
                )
            );

            if (!eventData.items || eventData.items?.length === 0) return [];

            return eventData.items.map((event) => {
              const busyData: EventBusyData = {
                start: event.start?.date
                  ? dayjs(event.start?.date).startOf("day").utc().format()
                  : event.start?.dateTime || "",
                end: event.end?.date
                  ? dayjs(event.end?.date).subtract(1, "day").endOf("day").utc().format()
                  : event.end?.dateTime || "",
                title: event.summary || "",
              };
              return busyData;
            });
          })
        );
        if (events.length === 0) return [];
        return events.flat();
      };

      const data = await this.fetchCalendarDataWithDateRangeCheck(dateFrom, dateTo, calsIds, fetchEventData);
      return data;
    } catch (error) {
      this.log.error(
        "There was an error getting availability from google calendar: ",
        safeStringify({ error, selectedCalendars })
      );
      throw error;
    }
  }

  async fetchAvailability(requestBody: FreeBusyArgs): Promise<calendar_v3.Schema$FreeBusyResponse> {
    log.debug("fetchAvailability", safeStringify({ requestBody }));
    const calendar = await this.authedCalendar();
    const apiResponse = await this.oAuthManagerInstance.request(
      async () => new AxiosLikeResponseToFetchResponse(await calendar.freebusy.query({ requestBody }))
    );
    return apiResponse.json;
  }

  async getFreeBusyResult(
    args: FreeBusyArgs,
    shouldServeCache?: boolean
  ): Promise<calendar_v3.Schema$FreeBusyResponse> {
    if (shouldServeCache === false) return await this.fetchAvailability(args);
    const calendarCache = await CalendarCache.init(null);
    const cached = await calendarCache.getCachedAvailability({
      credentialId: this.credential.id,
      userId: this.credential.userId,
      args: {
        // Expand the start date to the start of the month to increase cache hits
        timeMin: getTimeMin(args.timeMin),
        // Expand the end date to the end of the month to increase cache hits
        timeMax: getTimeMax(args.timeMax),
        items: args.items,
      },
    });
    if (cached) {
      log.debug("[Cache Hit] Returning cached freebusy result", safeStringify({ cached, args }));
      return cached.value as unknown as calendar_v3.Schema$FreeBusyResponse;
    }
    log.debug("[Cache Miss] Fetching freebusy result", safeStringify({ args }));
    return await this.fetchAvailability(args);
  }

  getValidCalendars<T extends { id?: string | null }>(cals: T[]) {
    return cals.filter((cal): cal is T & { id: string } => !!cal.id);
  }

  filterPrimaryCalendar(cals: calendar_v3.Schema$CalendarListEntry[]) {
    const validCals = this.getValidCalendars(cals);
    const primaryCal = validCals.find((cal) => !!cal.primary);
    if (primaryCal) {
      return primaryCal;
    }
    return validCals[0];
  }

  async getCacheOrFetchAvailability(
    args: FreeBusyArgs,
    shouldServeCache?: boolean
  ): Promise<(EventBusyDate & { id: string })[] | null> {
    const freeBusyResult = await this.getFreeBusyResult(args, shouldServeCache);
    if (!freeBusyResult.calendars) return null;

    const result = Object.entries(freeBusyResult.calendars).reduce((c, [id, i]) => {
      i.busy?.forEach((busyTime) => {
        c.push({
          id,
          start: busyTime.start || "",
          end: busyTime.end || "",
        });
      });
      return c;
    }, [] as (EventBusyDate & { id: string })[]);

    return result;
  }

  async getAvailabilityWithTimeZones(
    dateFrom: string,
    dateTo: string,
    selectedCalendars: IntegrationCalendar[],
    /**
     * If true, we will fallback to the primary calendar if no valid selected calendars are found
     */
    fallbackToPrimary?: boolean
  ): Promise<{ start: Date | string; end: Date | string; timeZone: string }[]> {
    const calendar = await this.authedCalendar();
    const selectedCalendarIds = selectedCalendars
      .filter((e) => e.integration === this.integrationName)
      .map((e) => e.externalId);
    if (selectedCalendarIds.length === 0 && selectedCalendars.length > 0) {
      // Only calendars of other integrations selected
      return [];
    }

    const getCalIdsWithTimeZone = async () => {
      const cals = await this.getAllCalendars(calendar, ["id", "timeZone"]);
      if (!cals.length) return [];

      if (selectedCalendarIds.length !== 0) {
        return selectedCalendarIds.map((selectedCalendarId) => {
          const calWithTz = cals.find((cal) => cal.id === selectedCalendarId);
          return {
            id: selectedCalendarId,
            timeZone: calWithTz?.timeZone || "",
          };
        });
      }
      if (!fallbackToPrimary) return [];

      const primaryCalendar = this.filterPrimaryCalendar(cals);
      if (!primaryCalendar) return [];
      return [
        {
          id: primaryCalendar.id,
          timeZone: primaryCalendar.timeZone || "",
        },
      ];
    };

    try {
      const calIdsWithTimeZone = await getCalIdsWithTimeZone();
      const calIds = calIdsWithTimeZone.map((calIdWithTimeZone) => ({ id: calIdWithTimeZone.id }));

      const originalStartDate = dayjs(dateFrom);
      const originalEndDate = dayjs(dateTo);
      const diff = originalEndDate.diff(originalStartDate, "days");
      const freeBusyData = await this.getCacheOrFetchAvailability({
        timeMin: dateFrom,
        timeMax: dateTo,
        items: calIds,
      });
      if (!freeBusyData) throw new Error("No response from google calendar");

      const timeZoneMap = new Map(calIdsWithTimeZone.map((cal) => [cal.id, cal.timeZone]));

      const freeBusyDataWithTimeZone = freeBusyData.map((freeBusy) => {
        return {
          start: freeBusy.start,
          end: freeBusy.end,
          timeZone: timeZoneMap.get(freeBusy.id) || "",
        };
      });

      return freeBusyDataWithTimeZone;
    } catch (error) {
      this.log.error(
        "There was an error getting availability from google calendar: ",
        safeStringify({ error, selectedCalendars })
      );
      throw error;
    }
  }

  async getAvailability(
    dateFrom: string,
    dateTo: string,
    selectedCalendars: IntegrationCalendar[],
    shouldServeCache?: boolean,
    /**
     * If true, we will fallback to the primary calendar if no valid selected calendars are found
     */
    fallbackToPrimary?: boolean
  ): Promise<EventBusyDate[]> {
    this.log.debug("Getting availability", safeStringify({ dateFrom, dateTo, selectedCalendars }));
<<<<<<< HEAD
=======
    const calendar = await this.authedCalendar();
    const selectedCalendarIds = selectedCalendars
      .filter((e) => e.integration === this.integrationName)
      .map((e) => e.externalId);
    if (selectedCalendarIds.length === 0 && selectedCalendars.length > 0) {
      // Only calendars of other integrations selected
      return [];
    }
    const getCalIds = async () => {
      if (selectedCalendarIds.length !== 0) return selectedCalendarIds;
      const cals = await this.getAllCalendars(calendar, ["id", "primary"]);
      if (!cals.length) return [];
      if (!fallbackToPrimary) return this.getValidCalendars(cals).map((cal) => cal.id);

      const primaryCalendar = this.filterPrimaryCalendar(cals);
      if (!primaryCalendar) return [];
      return [primaryCalendar.id];
    };
>>>>>>> d1f7b043

    try {
      const calsIds = await this.getCalIds(selectedCalendars, fallbackToPrimary);
      if (calsIds.length === 0) return [];

      const data = await this.fetchCalendarDataWithDateRangeCheck(
        dateFrom,
        dateTo,
        calsIds,
        this.getCacheOrFetchAvailability.bind(this),
        shouldServeCache
      );
      if (!data) throw new Error("No response from google calendar");
      return data.map((freeBusy) => ({ start: freeBusy.start, end: freeBusy.end }));
    } catch (error) {
      this.log.error(
        "There was an error getting availability from google calendar: ",
        safeStringify({ error, selectedCalendars })
      );
      throw error;
    }
  }

  /**
   * Better alternative to `getPrimaryCalendar` that doesn't require any argument
   */
  async fetchPrimaryCalendar() {
    const calendar = await this.authedCalendar();
    const primaryCalendar = await this.getPrimaryCalendar(calendar);
    return primaryCalendar;
  }

  async listCalendars(): Promise<IntegrationCalendar[]> {
    this.log.debug("Listing calendars");
    const calendar = await this.authedCalendar();
    try {
      const { json: cals } = await this.oAuthManagerInstance.request(
        async () =>
          new AxiosLikeResponseToFetchResponse({
            status: 200,
            statusText: "OK",
            data: {
              items: await this.getAllCalendars(calendar),
            },
          })
      );

      if (!cals.items) return [];
      return cals.items.map(
        (cal) =>
          ({
            externalId: cal.id ?? "No id",
            integration: this.integrationName,
            name: cal.summary ?? "No name",
            primary: cal.primary ?? false,
            readOnly: !(cal.accessRole === "writer" || cal.accessRole === "owner") && true,
            email: cal.id ?? "",
          } satisfies IntegrationCalendar)
      );
    } catch (error) {
      this.log.error("There was an error getting calendars: ", safeStringify(error));
      throw error;
    }
  }

  // It would error if the delegation credential is not set up correctly
  async testDelegationCredentialSetup() {
    const calendar = await this.authedCalendar();
    const cals = await calendar.calendarList.list({ fields: "items(id)" });
    return !!cals.data.items;
  }

  /**
   * calendarId is the externalId for the SelectedCalendar
   * It doesn't check if the subscription has expired or not.
   * It just creates a new subscription.
   */
  async watchCalendar({
    calendarId,
    eventTypeIds,
  }: {
    calendarId: string;
    eventTypeIds: SelectedCalendarEventTypeIds;
  }) {
    log.debug("watchCalendar", safeStringify({ calendarId, eventTypeIds }));
    if (!process.env.GOOGLE_WEBHOOK_TOKEN) {
      log.warn("GOOGLE_WEBHOOK_TOKEN is not set, skipping watching calendar");
      return;
    }

    const allCalendarsWithSubscription = await SelectedCalendarRepository.findMany({
      where: {
        credentialId: this.credential.id,
        externalId: calendarId,
        integration: this.integrationName,
        googleChannelId: {
          not: null,
        },
      },
    });

    const otherCalendarsWithSameSubscription = allCalendarsWithSubscription.filter(
      (sc) => !eventTypeIds?.includes(sc.eventTypeId)
    );

    let googleChannelProps: GoogleChannelProps = otherCalendarsWithSameSubscription.length
      ? {
          kind: otherCalendarsWithSameSubscription[0].googleChannelKind,
          id: otherCalendarsWithSameSubscription[0].googleChannelId,
          resourceId: otherCalendarsWithSameSubscription[0].googleChannelResourceId,
          resourceUri: otherCalendarsWithSameSubscription[0].googleChannelResourceUri,
          expiration: otherCalendarsWithSameSubscription[0].googleChannelExpiration,
        }
      : {};

    if (!otherCalendarsWithSameSubscription.length) {
      try {
        googleChannelProps = await this.startWatchingCalendarsInGoogle({ calendarId });
      } catch (error) {
        this.log.error(`Failed to watch calendar ${calendarId}`, safeStringify(error));
        throw error;
      }
    } else {
      logger.info(
        `Calendar ${calendarId} is already being watched for event types ${otherCalendarsWithSameSubscription.map(
          (sc) => sc.eventTypeId
        )}. So, not watching again and instead reusing the existing channel`
      );
    }
    // FIXME: We shouldn't create SelectedCalendar, we should only update if exists
    await this.upsertSelectedCalendarsForEventTypeIds(
      {
        externalId: calendarId,
        googleChannelId: googleChannelProps.id,
        googleChannelKind: googleChannelProps.kind,
        googleChannelResourceId: googleChannelProps.resourceId,
        googleChannelResourceUri: googleChannelProps.resourceUri,
        googleChannelExpiration: googleChannelProps.expiration,
      },
      eventTypeIds
    );
    return googleChannelProps;
  }

  /**
   * GoogleChannel subscription is only stopped when all selectedCalendars are un-watched.
   */
  async unwatchCalendar({
    calendarId,
    eventTypeIds,
  }: {
    calendarId: string;
    eventTypeIds: SelectedCalendarEventTypeIds;
  }) {
    const credentialId = this.credential.id;
    const eventTypeIdsToBeUnwatched = eventTypeIds;

    const calendarsWithSameCredentialId = await SelectedCalendarRepository.findMany({
      where: {
        credentialId,
      },
    });

    const calendarWithSameExternalId = calendarsWithSameCredentialId.filter(
      (sc) => sc.externalId === calendarId && sc.integration === this.integrationName
    );

    const calendarsWithSameExternalIdThatAreBeingWatched = calendarWithSameExternalId.filter(
      (sc) => !!sc.googleChannelId
    );

    // Except those requested to be un-watched, other calendars are still being watched
    const calendarsWithSameExternalIdToBeStillWatched = calendarsWithSameExternalIdThatAreBeingWatched.filter(
      (sc) => !eventTypeIdsToBeUnwatched.includes(sc.eventTypeId)
    );

    if (calendarsWithSameExternalIdToBeStillWatched.length) {
      logger.info(
        `There are other ${calendarsWithSameExternalIdToBeStillWatched.length} calendars with the same externalId_credentialId. Not unwatching. Just removing the channelId from this selected calendar`
      );

      // CalendarCache still need to exist
      // We still need to keep the subscription

      // Just remove the google channel related fields from this selected calendar
      await this.upsertSelectedCalendarsForEventTypeIds(
        {
          externalId: calendarId,
          googleChannelId: null,
          googleChannelKind: null,
          googleChannelResourceId: null,
          googleChannelResourceUri: null,
          googleChannelExpiration: null,
        },
        eventTypeIdsToBeUnwatched
      );
      return;
    }

    const allChannelsForThisCalendarBeingUnwatched = calendarsWithSameExternalIdThatAreBeingWatched.map(
      (sc) => ({
        googleChannelResourceId: sc.googleChannelResourceId,
        googleChannelId: sc.googleChannelId,
      })
    );

    // Delete the calendar cache to force a fresh cache
    await prisma.calendarCache.deleteMany({ where: { credentialId } });
    await this.stopWatchingCalendarsInGoogle(allChannelsForThisCalendarBeingUnwatched);
    await this.upsertSelectedCalendarsForEventTypeIds(
      {
        externalId: calendarId,
        googleChannelId: null,
        googleChannelKind: null,
        googleChannelResourceId: null,
        googleChannelResourceUri: null,
        googleChannelExpiration: null,
      },
      eventTypeIdsToBeUnwatched
    );

    // Populate the cache back for the remaining calendars, if any
    const remainingCalendars =
      calendarsWithSameCredentialId.filter(
        (sc) => sc.externalId !== calendarId && sc.integration === this.integrationName
      ) || [];
    if (remainingCalendars.length > 0) {
      await this.fetchAvailabilityAndSetCache(remainingCalendars);
    }
  }

  async setAvailabilityInCache(args: FreeBusyArgs, data: calendar_v3.Schema$FreeBusyResponse): Promise<void> {
    log.debug("setAvailabilityInCache", safeStringify({ args, data }));
    const calendarCache = await CalendarCache.init(null);
    await calendarCache.upsertCachedAvailability({
      credentialId: this.credential.id,
      userId: this.credential.userId,
      args,
      value: JSON.parse(JSON.stringify(data)),
    });
  }

  async fetchAvailabilityAndSetCache(selectedCalendars: IntegrationCalendar[]) {
    this.log.debug("fetchAvailabilityAndSetCache", safeStringify({ selectedCalendars }));
    const selectedCalendarsPerEventType = new Map<
      SelectedCalendarEventTypeIds[number],
      IntegrationCalendar[]
    >();

    // TODO: Should be done outside of CalendarService as it is applicable to all Apps' CalendarServices
    selectedCalendars.reduce((acc, selectedCalendar) => {
      const eventTypeId = selectedCalendar.eventTypeId ?? null;
      const mapValue = selectedCalendarsPerEventType.get(eventTypeId);
      if (mapValue) {
        mapValue.push(selectedCalendar);
      } else {
        acc.set(eventTypeId, [selectedCalendar]);
      }
      return acc;
    }, selectedCalendarsPerEventType);

    for (const [_eventTypeId, selectedCalendars] of Array.from(selectedCalendarsPerEventType.entries())) {
      const parsedArgs = {
        /** Expand the start date to the start of the month to increase cache hits */
        timeMin: getTimeMin(),
        /** Expand the end date to the end of the month to increase cache hits */
        timeMax: getTimeMax(),
        // Dont use eventTypeId in key because it can be used by any eventType
        // The only reason we are building it per eventType is because there can be different groups of calendars to lookup the availability for
        items: selectedCalendars.map((sc) => ({ id: sc.externalId })),
      };
      const data = await this.fetchAvailability(parsedArgs);
      await this.setAvailabilityInCache(parsedArgs, data);
    }
  }

  async createSelectedCalendar(
    data: Omit<Prisma.SelectedCalendarUncheckedCreateInput, "integration" | "credentialId">
  ) {
    return await SelectedCalendarRepository.create({
      ...data,
      integration: this.integrationName,
      credentialId: this.credential.id,
    });
  }

  async upsertSelectedCalendar(
    data: Omit<Prisma.SelectedCalendarUncheckedCreateInput, "integration" | "credentialId" | "userId">
  ) {
    if (!this.credential.userId) {
      logger.error("upsertSelectedCalendar failed. userId is missing.");
      return;
    }
    return await SelectedCalendarRepository.upsert({
      ...data,
      eventTypeId: data.eventTypeId ?? null,
      integration: this.integrationName,
      credentialId: this.credential.id,
      userId: this.credential.userId,
    });
  }

  async upsertSelectedCalendarsForEventTypeIds(
    data: Omit<Prisma.SelectedCalendarUncheckedCreateInput, "integration" | "credentialId" | "userId">,
    eventTypeIds: SelectedCalendarEventTypeIds
  ) {
    log.debug(
      "upsertSelectedCalendarsForEventTypeIds",
      safeStringify({ data, eventTypeIds, credential: this.credential })
    );
    if (!this.credential.userId) {
      logger.error("upsertSelectedCalendarsForEventTypeIds failed. userId is missing.");
      return;
    }

    await SelectedCalendarRepository.upsertManyForEventTypeIds({
      data: {
        ...data,
        integration: this.integrationName,
        credentialId: this.credential.id,
        delegationCredentialId: this.credential.delegatedToId ?? null,
        userId: this.credential.userId,
      },
      eventTypeIds,
    });
  }

  async getAllCalendars(
    calendar: calendar_v3.Calendar,
    fields: string[] = ["id", "summary", "primary", "accessRole"]
  ): Promise<calendar_v3.Schema$CalendarListEntry[]> {
    let allCalendars: calendar_v3.Schema$CalendarListEntry[] = [];
    let pageToken: string | undefined;

    try {
      do {
        const response: any = await calendar.calendarList.list({
          fields: `items(${fields.join(",")}),nextPageToken`,
          pageToken,
          maxResults: 250, // 250 is max
        });

        allCalendars = [...allCalendars, ...(response.data.items ?? [])];
        pageToken = response.data.nextPageToken;
      } while (pageToken);

      return allCalendars;
    } catch (error) {
      logger.error("Error fetching all Google Calendars", { error });
      throw error;
    }
  }

  async getPrimaryCalendar(
    calendar: calendar_v3.Calendar,
    fields: string[] = ["id", "summary", "primary", "accessRole"]
  ): Promise<calendar_v3.Schema$CalendarListEntry | null> {
    let pageToken: string | undefined;
    let firstCalendar: calendar_v3.Schema$CalendarListEntry | undefined;

    try {
      do {
        const response: any = await calendar.calendarList.list({
          fields: `items(${fields.join(",")}),nextPageToken`,
          pageToken,
          maxResults: 250, // 250 is max
        });

        const cals = response.data.items ?? [];
        const primaryCal = cals.find((cal: calendar_v3.Schema$CalendarListEntry) => cal.primary);
        if (primaryCal) {
          return primaryCal;
        }

        // Store the first calendar in case no primary is found
        if (cals.length > 0 && !firstCalendar) {
          firstCalendar = cals[0];
        }

        pageToken = response.data.nextPageToken;
      } while (pageToken);

      // should not be reached because Google Cal always has a primary cal
      return firstCalendar ?? null;
    } catch (error) {
      logger.error("Error in `getPrimaryCalendar`", { error });
      throw error;
    }
  }
}

class MyGoogleAuth extends OAuth2Client {
  constructor(client_id: string, client_secret: string, redirect_uri: string) {
    super(client_id, client_secret, redirect_uri);
  }

  isTokenExpiring() {
    return super.isTokenExpiring();
  }

  async refreshToken(token: string | null | undefined) {
    return super.refreshToken(token);
  }
}<|MERGE_RESOLUTION|>--- conflicted
+++ resolved
@@ -952,27 +952,6 @@
     fallbackToPrimary?: boolean
   ): Promise<EventBusyDate[]> {
     this.log.debug("Getting availability", safeStringify({ dateFrom, dateTo, selectedCalendars }));
-<<<<<<< HEAD
-=======
-    const calendar = await this.authedCalendar();
-    const selectedCalendarIds = selectedCalendars
-      .filter((e) => e.integration === this.integrationName)
-      .map((e) => e.externalId);
-    if (selectedCalendarIds.length === 0 && selectedCalendars.length > 0) {
-      // Only calendars of other integrations selected
-      return [];
-    }
-    const getCalIds = async () => {
-      if (selectedCalendarIds.length !== 0) return selectedCalendarIds;
-      const cals = await this.getAllCalendars(calendar, ["id", "primary"]);
-      if (!cals.length) return [];
-      if (!fallbackToPrimary) return this.getValidCalendars(cals).map((cal) => cal.id);
-
-      const primaryCalendar = this.filterPrimaryCalendar(cals);
-      if (!primaryCalendar) return [];
-      return [primaryCalendar.id];
-    };
->>>>>>> d1f7b043
 
     try {
       const calsIds = await this.getCalIds(selectedCalendars, fallbackToPrimary);
