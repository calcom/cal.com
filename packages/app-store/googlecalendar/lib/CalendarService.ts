--- conflicted
+++ resolved
@@ -668,27 +668,22 @@
   ): Promise<calendar_v3.Schema$FreeBusyResponse> {
     if (shouldServeCache === false) return await this.fetchAvailability(args);
     const calendarCache = await CalendarCache.init(null);
-<<<<<<< HEAD
     const cached = await calendarCache.getCachedAvailability({
       credentialId: this.credential.id,
       userId: this.credential.userId,
-      args,
+      args: {
+        // Expand the start date to the start of the month to increase cache hits
+        timeMin: getTimeMin(args.timeMin),
+        // Expand the end date to the end of the month to increase cache hits
+        timeMax: getTimeMax(args.timeMax),
+        items: args.items,
+      },
     });
     if (cached) {
       log.debug("[Cache Hit] Returning cached freebusy result", safeStringify({ cached, args }));
       return cached.value as unknown as calendar_v3.Schema$FreeBusyResponse;
     }
     log.debug("[Cache Miss] Fetching freebusy result", safeStringify({ args }));
-=======
-    const cached = await calendarCache.getCachedAvailability(this.credential.id, {
-      // Expand the start date to the start of the month to increase cache hits
-      timeMin: getTimeMin(args.timeMin),
-      // Expand the end date to the end of the month to increase cache hits
-      timeMax: getTimeMax(args.timeMax),
-      items: args.items,
-    });
-    if (cached) return cached.value as unknown as calendar_v3.Schema$FreeBusyResponse;
->>>>>>> ca8ee749
     return await this.fetchAvailability(args);
   }
 
