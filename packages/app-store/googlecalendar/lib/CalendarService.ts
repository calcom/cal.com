/* eslint-disable @typescript-eslint/no-explicit-any */
import type { Prisma } from "@prisma/client";
import type { calendar_v3 } from "googleapis";
import { google } from "googleapis";
import { RRule } from "rrule";
import { v4 as uuid } from "uuid";

import { MeetLocationType } from "@calcom/app-store/locations";
import dayjs from "@calcom/dayjs";
import { getFeatureFlag } from "@calcom/features/flags/server/utils";
import { getLocation, getRichDescription } from "@calcom/lib/CalEventParser";
import type CalendarService from "@calcom/lib/CalendarService";
import {
  APP_CREDENTIAL_SHARING_ENABLED,
  CREDENTIAL_SYNC_ENDPOINT,
  CREDENTIAL_SYNC_SECRET,
  CREDENTIAL_SYNC_SECRET_HEADER_NAME,
} from "@calcom/lib/constants";
import { formatCalEvent } from "@calcom/lib/formatCalendarEvent";
import logger from "@calcom/lib/logger";
import { safeStringify } from "@calcom/lib/safeStringify";
import prisma from "@calcom/prisma";
import type {
  Calendar,
  CalendarEvent,
  EventBusyDate,
  IntegrationCalendar,
  NewCalendarEventType,
} from "@calcom/types/Calendar";
import type { CredentialPayload } from "@calcom/types/Credential";

import { invalidateCredential } from "../../_utils/invalidateCredential";
import { AxiosLikeResponseToFetchResponse } from "../../_utils/oauth/AxiosLikeResponseToFetchResponse";
import { OAuthManager } from "../../_utils/oauth/OAuthManager";
import { getTokenObjectFromCredential } from "../../_utils/oauth/getTokenObjectFromCredential";
import { markTokenAsExpired } from "../../_utils/oauth/markTokenAsExpired";
import { OAuth2UniversalSchema } from "../../_utils/oauth/universalSchema";
import { metadata } from "../_metadata";
import { getGoogleAppKeys } from "./getGoogleAppKeys";

const log = logger.getSubLogger({ prefix: ["app-store/googlecalendar/lib/CalendarService"] });
interface GoogleCalError extends Error {
  code?: number;
}

const ONE_MINUTE_MS = 60 * 1000;
const CACHING_TIME = ONE_MINUTE_MS;
const MS_PER_DAY = 24 * 60 * 60 * 1000;
const ONE_MONTH_IN_MS = 30 * MS_PER_DAY;

/** Expand the start date to the start of the month */
<<<<<<< HEAD
function getTimeMin(timeMin: string) {
  const date = new Date();
  const dateMonth = date.getMonth();
=======
export function getTimeMin(timeMin: string) {
>>>>>>> f3fd0432
  const dateMin = new Date(timeMin);
  const dateMinMonth = dateMin.getMonth();
  // If we browser the next month, return the start of the previous month to guarantee a cache hit
  if (date.getFullYear() === dateMin.getFullYear() && dateMinMonth - dateMonth === 1) {
    return new Date(date.getFullYear(), date.getMonth(), 1, 0, 0, 0, 0).toISOString();
  }
  return new Date(dateMin.getFullYear(), dateMin.getMonth(), 1, 0, 0, 0, 0).toISOString();
}

/** Expand the end date to the end of the month */
<<<<<<< HEAD
function getTimeMax(timeMax: string): string {
  const currentDate = new Date();
  const currentMonth = currentDate.getMonth();
  const targetDate = new Date(timeMax);
  const targetMonth = targetDate.getMonth();
  const isSameYear = currentDate.getFullYear() === targetDate.getFullYear();
  const isNextTwoMonths = [1, 2].includes(targetMonth - currentMonth);
  if (isSameYear && isNextTwoMonths) {
    return formatDate(currentDate.getFullYear(), currentMonth + 2);
  }
  return formatDate(targetDate.getFullYear(), targetMonth);
=======
export function getTimeMax(timeMax: string) {
  const dateMax = new Date(timeMax);
  return new Date(dateMax.getFullYear(), dateMax.getMonth() + 1, 0, 0, 0, 0, 0).toISOString();
>>>>>>> f3fd0432
}

function formatDate(year: number, month: number): string {
  return new Date(year, month, 1, 0, 0, 0, 0).toISOString();
}

function treatAsUTC(date: string | Date) {
  const result = new Date(date);
  result.setMinutes(result.getMinutes() - result.getTimezoneOffset());
  return result;
}

function daysBetween(startDate: string | Date, endDate: string | Date) {
  return (treatAsUTC(endDate).getTime() - treatAsUTC(startDate).getTime()) / MS_PER_DAY;
}

function addDays(startDate: string | Date, numberOfDays = 90) {
  return new Date(treatAsUTC(startDate).getTime() + numberOfDays * MS_PER_DAY).toISOString();
}

/**
 * By expanding the cache to whole months, we can save round trips to the third party APIs.
 * In this case we already have the data in the database, so we can just return it.
 */
function handleMinMax(min: string, max: string) {
  const timeMin = getTimeMin(min);
  const timeMax = getTimeMax(max);
  /**
   * Prevents quering more that 90 days
   * @see https://github.com/calcom/cal.com/pull/11962
   */
  if (daysBetween(timeMin, timeMax) > 90) return { timeMin, timeMax: addDays(timeMin, 90) };
  return { timeMin, timeMax };
}

type FreeBusyArgs = { timeMin: string; timeMax: string; items: { id: string }[] };
/**
 * We need to parse the passed arguments in order to comply with some requirements:
 * 1. Items should be sorted in order to guarantee the cache key is always the same
 * 2. timeMin and timeMax should be expanded to maximize cache hits
 * 3. timeMin and timeMax should not be more than 90 days apart (handled in handleMinMax)
 */
function parseArgsForCache(args: FreeBusyArgs): FreeBusyArgs {
  // Sort items by id to make sure the cache key is always the same
  const items = args.items.sort((a, b) => (a.id > b.id ? 1 : -1));
  const { timeMin, timeMax } = handleMinMax(args.timeMin, args.timeMax);
  return { timeMin, timeMax, items };
}

export default class GoogleCalendarService implements Calendar {
  private integrationName = "";
  private auth: ReturnType<typeof this.initGoogleAuth>;
  private log: typeof logger;
  private credential: CredentialPayload;
  private myGoogleAuth!: MyGoogleAuth;
  private oAuthManagerInstance!: OAuthManager;
  constructor(credential: CredentialPayload) {
    this.integrationName = "google_calendar";
    this.credential = credential;
    this.auth = this.initGoogleAuth(credential);
    this.log = log.getSubLogger({ prefix: [`[[lib] ${this.integrationName}`] });
  }

  private async getMyGoogleAuthSingleton() {
    if (this.myGoogleAuth) {
      return this.myGoogleAuth;
    }
    const { client_id, client_secret, redirect_uris } = await getGoogleAppKeys();
    const googleCredentials = OAuth2UniversalSchema.parse(this.credential.key);
    this.myGoogleAuth = new MyGoogleAuth(client_id, client_secret, redirect_uris[0]);
    this.myGoogleAuth.setCredentials(googleCredentials);
    return this.myGoogleAuth;
  }

  private initGoogleAuth = (credential: CredentialPayload) => {
    const currentTokenObject = getTokenObjectFromCredential(credential);
    const auth = new OAuthManager({
      // Keep it false because we are not using auth.request everywhere. That would be done later as it involves many google calendar sdk functionc calls and needs to be tested well.
      autoCheckTokenExpiryOnRequest: false,
      credentialSyncVariables: {
        APP_CREDENTIAL_SHARING_ENABLED: APP_CREDENTIAL_SHARING_ENABLED,
        CREDENTIAL_SYNC_ENDPOINT: CREDENTIAL_SYNC_ENDPOINT,
        CREDENTIAL_SYNC_SECRET: CREDENTIAL_SYNC_SECRET,
        CREDENTIAL_SYNC_SECRET_HEADER_NAME: CREDENTIAL_SYNC_SECRET_HEADER_NAME,
      },
      resourceOwner: {
        type: "user",
        id: credential.userId,
      },
      appSlug: metadata.slug,
      currentTokenObject,
      fetchNewTokenObject: async ({ refreshToken }: { refreshToken: string | null }) => {
        const myGoogleAuth = await this.getMyGoogleAuthSingleton();
        const fetchTokens = await myGoogleAuth.refreshToken(refreshToken);
        // Create Response from fetchToken.res
        const response = new Response(JSON.stringify(fetchTokens.res?.data ?? null), {
          status: fetchTokens.res?.status,
          statusText: fetchTokens.res?.statusText,
        });
        return response;
      },
      isTokenExpired: async () => {
        const myGoogleAuth = await this.getMyGoogleAuthSingleton();
        return myGoogleAuth.isTokenExpiring();
      },
      isTokenObjectUnusable: async function (response) {
        // TODO: Confirm that if this logic should go to isAccessTokenUnusable
        if (!response.ok || (response.status < 200 && response.status >= 300)) {
          const responseBody = await response.json();

          if (responseBody.error === "invalid_grant") {
            return {
              reason: "invalid_grant",
            };
          }
        }
        return null;
      },
      isAccessTokenUnusable: async () => {
        // As long as refresh_token is valid, access_token is regenerated and fixed automatically by Google Calendar when a problem with it is detected
        // So, a situation where access_token is invalid but refresh_token is valid should not happen
        return null;
      },
      invalidateTokenObject: () => invalidateCredential(this.credential.id),
      expireAccessToken: async () => {
        await markTokenAsExpired(this.credential);
      },
      updateTokenObject: async (token) => {
        this.myGoogleAuth.setCredentials(token);

        const { key } = await prisma.credential.update({
          where: {
            id: credential.id,
          },
          data: {
            key: token,
          },
        });

        // Update cached credential as well
        this.credential.key = key;
      },
    });
    this.oAuthManagerInstance = auth;
    return {
      getMyGoogleAuthWithRefreshedToken: async () => {
        // It would automatically update myGoogleAuth with correct token
        const { token } = await auth.getTokenObjectOrFetch();
        if (!token) {
          throw new Error("Invalid grant for Google Calendar app");
        }

        const myGoogleAuth = await this.getMyGoogleAuthSingleton();
        return myGoogleAuth;
      },
    };
  };

  public authedCalendar = async () => {
    const myGoogleAuth = await this.auth.getMyGoogleAuthWithRefreshedToken();
    const calendar = google.calendar({
      version: "v3",
      auth: myGoogleAuth,
    });
    return calendar;
  };

  private getAttendees = (event: CalendarEvent) => {
    // When rescheduling events we know the external id of the calendar so we can just look for it in the destinationCalendar array.
    const selectedHostDestinationCalendar = event.destinationCalendar?.find(
      (cal) => cal.credentialId === this.credential.id
    );
    const eventAttendees = event.attendees.map(({ id: _id, ...rest }) => ({
      ...rest,
      responseStatus: "accepted",
    }));
    const attendees: calendar_v3.Schema$EventAttendee[] = [
      {
        ...event.organizer,
        id: String(event.organizer.id),
        responseStatus: "accepted",
        organizer: true,
        // Tried changing the display name to the user but GCal will not let you do that. It will only display the name of the external calendar. Leaving this in just incase it works in the future.
        displayName: event.organizer.name,
        email: selectedHostDestinationCalendar?.externalId ?? event.organizer.email,
      },
      ...eventAttendees,
    ];

    if (event.team?.members) {
      // TODO: Check every other CalendarService for team members
      const teamAttendeesWithoutCurrentUser = event.team.members
        .filter((member) => member.email !== this.credential.user?.email)
        .map((m) => {
          const teamMemberDestinationCalendar = event.destinationCalendar?.find(
            (calendar) => calendar.integration === "google_calendar" && calendar.userId === m.id
          );
          return {
            email: teamMemberDestinationCalendar?.externalId ?? m.email,
            displayName: m.name,
            responseStatus: "accepted",
          };
        });
      attendees.push(...teamAttendeesWithoutCurrentUser);
    }

    return attendees;
  };

  async createEvent(calEventRaw: CalendarEvent, credentialId: number): Promise<NewCalendarEventType> {
    this.log.debug("Creating event");
    const formattedCalEvent = formatCalEvent(calEventRaw);

    const payload: calendar_v3.Schema$Event = {
      summary: formattedCalEvent.title,
      description: getRichDescription(formattedCalEvent),
      start: {
        dateTime: formattedCalEvent.startTime,
        timeZone: formattedCalEvent.organizer.timeZone,
      },
      end: {
        dateTime: formattedCalEvent.endTime,
        timeZone: formattedCalEvent.organizer.timeZone,
      },
      attendees: this.getAttendees(formattedCalEvent),
      reminders: {
        useDefault: true,
      },
      guestsCanSeeOtherGuests: !!formattedCalEvent.seatsPerTimeSlot
        ? formattedCalEvent.seatsShowAttendees
        : true,
      iCalUID: formattedCalEvent.iCalUID,
    };
    if (calEventRaw.hideCalendarEventDetails) {
      payload.visibility = "private";
    }

    if (formattedCalEvent.location) {
      payload["location"] = getLocation(formattedCalEvent);
    }

    if (formattedCalEvent.recurringEvent) {
      const rule = new RRule({
        freq: formattedCalEvent.recurringEvent.freq,
        interval: formattedCalEvent.recurringEvent.interval,
        count: formattedCalEvent.recurringEvent.count,
      });

      payload["recurrence"] = [rule.toString()];
    }

    if (formattedCalEvent.conferenceData && formattedCalEvent.location === MeetLocationType) {
      payload["conferenceData"] = formattedCalEvent.conferenceData;
    }
    const calendar = await this.authedCalendar();
    // Find in formattedCalEvent.destinationCalendar the one with the same credentialId

    const selectedCalendar =
      formattedCalEvent.destinationCalendar?.find((cal) => cal.credentialId === credentialId)?.externalId ||
      "primary";

    try {
      let event;
      let recurringEventId = null;
      if (formattedCalEvent.existingRecurringEvent) {
        recurringEventId = formattedCalEvent.existingRecurringEvent.recurringEventId;
        const recurringEventInstances = await calendar.events.instances({
          calendarId: selectedCalendar,
          eventId: formattedCalEvent.existingRecurringEvent.recurringEventId,
        });
        if (recurringEventInstances.data.items) {
          const calComEventStartTime = dayjs(formattedCalEvent.startTime)
            .tz(formattedCalEvent.organizer.timeZone)
            .format();
          for (let i = 0; i < recurringEventInstances.data.items.length; i++) {
            const instance = recurringEventInstances.data.items[i];
            const instanceStartTime = dayjs(instance.start?.dateTime)
              .tz(instance.start?.timeZone == null ? undefined : instance.start?.timeZone)
              .format();

            if (instanceStartTime === calComEventStartTime) {
              event = instance;
              break;
            }
          }

          if (!event) {
            event = recurringEventInstances.data.items[0];
            this.log.error(
              "Unable to find matching event amongst recurring event instances",
              safeStringify({ selectedCalendar, credentialId })
            );
          }
          await calendar.events.patch({
            calendarId: selectedCalendar,
            eventId: event.id || "",
            requestBody: {
              location: getLocation(formattedCalEvent),
              description: getRichDescription({
                ...formattedCalEvent,
              }),
            },
          });
        }
      } else {
        const eventResponse = await calendar.events.insert({
          calendarId: selectedCalendar,
          requestBody: payload,
          conferenceDataVersion: 1,
          sendUpdates: "none",
        });
        event = eventResponse.data;
        if (event.recurrence) {
          if (event.recurrence.length > 0) {
            recurringEventId = event.id;
            event = await this.getFirstEventInRecurrence(recurringEventId, selectedCalendar, calendar);
          }
        }
      }

      if (event && event.id && event.hangoutLink) {
        await calendar.events.patch({
          // Update the same event but this time we know the hangout link
          calendarId: selectedCalendar,
          eventId: event.id || "",
          requestBody: {
            description: getRichDescription({
              ...formattedCalEvent,
              additionalInformation: { hangoutLink: event.hangoutLink },
            }),
          },
        });
      }

      return {
        uid: "",
        ...event,
        id: event?.id || "",
        thirdPartyRecurringEventId: recurringEventId,
        additionalInfo: {
          hangoutLink: event?.hangoutLink || "",
        },
        type: "google_calendar",
        password: "",
        url: "",
        iCalUID: event?.iCalUID,
      };
    } catch (error) {
      this.log.error(
        "There was an error creating event in google calendar: ",
        safeStringify({ error, selectedCalendar, credentialId })
      );
      throw error;
    }
  }
  async getFirstEventInRecurrence(
    recurringEventId: string | null | undefined,
    selectedCalendar: string,
    calendar: calendar_v3.Calendar
  ): Promise<calendar_v3.Schema$Event> {
    const recurringEventInstances = await calendar.events.instances({
      calendarId: selectedCalendar,
      eventId: recurringEventId || "",
    });

    if (recurringEventInstances.data.items) {
      return recurringEventInstances.data.items[0];
    } else {
      return {} as calendar_v3.Schema$Event;
    }
  }

  async updateEvent(uid: string, event: CalendarEvent, externalCalendarId: string): Promise<any> {
    const formattedCalEvent = formatCalEvent(event);

    const payload: calendar_v3.Schema$Event = {
      summary: formattedCalEvent.title,
      description: getRichDescription(formattedCalEvent),
      start: {
        dateTime: formattedCalEvent.startTime,
        timeZone: formattedCalEvent.organizer.timeZone,
      },
      end: {
        dateTime: formattedCalEvent.endTime,
        timeZone: formattedCalEvent.organizer.timeZone,
      },
      attendees: this.getAttendees(formattedCalEvent),
      reminders: {
        useDefault: true,
      },
      guestsCanSeeOtherGuests: !!formattedCalEvent.seatsPerTimeSlot
        ? formattedCalEvent.seatsShowAttendees
        : true,
    };

    if (formattedCalEvent.location) {
      payload["location"] = getLocation(formattedCalEvent);
    }

    if (formattedCalEvent.conferenceData && formattedCalEvent.location === MeetLocationType) {
      payload["conferenceData"] = formattedCalEvent.conferenceData;
    }

    const calendar = await this.authedCalendar();

    const selectedCalendar =
      (externalCalendarId
        ? formattedCalEvent.destinationCalendar?.find((cal) => cal.externalId === externalCalendarId)
            ?.externalId
        : undefined) || "primary";

    try {
      const evt = await calendar.events.update({
        calendarId: selectedCalendar,
        eventId: uid,
        sendNotifications: true,
        sendUpdates: "none",
        requestBody: payload,
        conferenceDataVersion: 1,
      });

      this.log.debug("Updated Google Calendar Event", {
        startTime: evt?.data.start,
        endTime: evt?.data.end,
      });

      if (evt && evt.data.id && evt.data.hangoutLink && event.location === MeetLocationType) {
        calendar.events.patch({
          // Update the same event but this time we know the hangout link
          calendarId: selectedCalendar,
          eventId: evt.data.id || "",
          requestBody: {
            description: getRichDescription({
              ...formattedCalEvent,
              additionalInformation: { hangoutLink: evt.data.hangoutLink },
            }),
          },
        });
        return {
          uid: "",
          ...evt.data,
          id: evt.data.id || "",
          additionalInfo: {
            hangoutLink: evt.data.hangoutLink || "",
          },
          type: "google_calendar",
          password: "",
          url: "",
          iCalUID: evt.data.iCalUID,
        };
      }
      return evt?.data;
    } catch (error) {
      this.log.error(
        "There was an error updating event in google calendar: ",
        safeStringify({ error, event: formattedCalEvent, uid })
      );
      throw error;
    }
  }

  async deleteEvent(uid: string, event: CalendarEvent, externalCalendarId?: string | null): Promise<void> {
    const calendar = await this.authedCalendar();

    const selectedCalendar = externalCalendarId || "primary";

    try {
      const event = await calendar.events.delete({
        calendarId: selectedCalendar,
        eventId: uid,
        sendNotifications: false,
        sendUpdates: "none",
      });
      return event?.data;
    } catch (error) {
      this.log.error(
        "There was an error deleting event from google calendar: ",
        safeStringify({ error, event, externalCalendarId })
      );
      const err = error as GoogleCalError;
      /**
       *  410 is when an event is already deleted on the Google cal before on cal.com
       *  404 is when the event is on a different calendar
       */
      if (err.code === 410) return;
      console.error("There was an error contacting google calendar service: ", err);
      if (err.code === 404) return;
      throw err;
    }
  }

<<<<<<< HEAD
  async getCacheOrFetchAvailability(args: FreeBusyArgs): Promise<calendar_v3.Schema$FreeBusyResponse> {
    const flags = await getFeatureFlagMap(prisma);
    const parsedArgs = parseArgsForCache(args);
    if (!flags["calendar-cache"]) {
      this.log.warn("Calendar Cache is disabled - Skipping");
      return await this.fetchAvailability(parsedArgs);
    }
    const key = JSON.stringify(parsedArgs);
    const cached = await this.getAvailabilityFromCache(key);

    if (cached) return cached.value as unknown as calendar_v3.Schema$FreeBusyResponse;

    const data = await this.fetchAvailability(parsedArgs);
    await this.setAvailabilityInCache(key, data);
    return data;
  }

  async fetchAvailabilityAndSetCache(selectedCalendars: IntegrationCalendar[]) {
    const date = new Date();
    const parsedArgs = parseArgsForCache({
      timeMin: new Date().toISOString(),
      timeMax: new Date(date.getFullYear(), date.getMonth() + 2, 0, 0, 0, 0, 0).toISOString(),
      items: selectedCalendars.map((sc) => ({ id: sc.externalId })),
    });
    const data = await this.fetchAvailability(parsedArgs);
    const key = JSON.stringify(parsedArgs);
    await this.setAvailabilityInCache(key, data);
  }

  async fetchAvailability(requestBody: FreeBusyArgs): Promise<calendar_v3.Schema$FreeBusyResponse> {
    const calendar = await this.authedCalendar();
    const apires = await calendar.freebusy.query({ requestBody });
    return apires.data;
  }
=======
  async getCacheOrFetchAvailability(args: {
    timeMin: string;
    timeMax: string;
    items: { id: string }[];
  }): Promise<EventBusyDate[] | null> {
    const calendar = await this.authedCalendar();
    const calendarCacheEnabled = await getFeatureFlag(prisma, "calendar-cache");
    let freeBusyResult: calendar_v3.Schema$FreeBusyResponse = {};
    if (!calendarCacheEnabled) {
      const { timeMin, timeMax, items } = args;
      ({ json: freeBusyResult } = await this.oAuthManagerInstance.request(
        async () =>
          new AxiosLikeResponseToFetchResponse(
            await calendar.freebusy.query({
              requestBody: { timeMin, timeMax, items },
            })
          )
      ));
    } else {
      const { timeMin: _timeMin, timeMax: _timeMax, items } = args;
      const { timeMin, timeMax } = handleMinMax(_timeMin, _timeMax);
      const key = JSON.stringify({ timeMin, timeMax, items });
      const cached = await prisma.calendarCache.findUnique({
        where: {
          credentialId_key: {
            credentialId: this.credential.id,
            key,
          },
          expiresAt: { gte: new Date(Date.now()) },
        },
      });

      if (cached) {
        freeBusyResult = cached.value as unknown as calendar_v3.Schema$FreeBusyResponse;
      } else {
        ({ json: freeBusyResult } = await this.oAuthManagerInstance.request(
          async () =>
            new AxiosLikeResponseToFetchResponse(
              await calendar.freebusy.query({
                requestBody: { timeMin, timeMax, items },
              })
            )
        ));

        // Skipping await to respond faster
        await prisma.calendarCache.upsert({
          where: {
            credentialId_key: {
              credentialId: this.credential.id,
              key,
            },
          },
          update: {
            value: JSON.parse(JSON.stringify(freeBusyResult)),
            expiresAt: new Date(Date.now() + CACHING_TIME),
          },
          create: {
            value: JSON.parse(JSON.stringify(freeBusyResult)),
            credentialId: this.credential.id,
            key,
            expiresAt: new Date(Date.now() + CACHING_TIME),
          },
        });
      }
    }
    if (!freeBusyResult.calendars) return null;
>>>>>>> f3fd0432

  async getAvailabilityFromCache(key: string) {
    return await prisma.calendarCache.findUnique({
      where: {
        credentialId_key: {
          credentialId: this.credential.id,
          key,
        },
        expiresAt: { gte: new Date(Date.now()) },
      },
    });
  }

  async setAvailabilityInCache(key: string, data: calendar_v3.Schema$FreeBusyResponse): Promise<void> {
    await prisma.calendarCache.upsert({
      where: {
        credentialId_key: {
          credentialId: this.credential.id,
          key,
        },
      },
      update: {
        value: JSON.parse(JSON.stringify(data)),
        expiresAt: new Date(Date.now() + CACHING_TIME),
      },
      create: {
        value: JSON.parse(JSON.stringify(data)),
        credentialId: this.credential.id,
        key,
        expiresAt: new Date(Date.now() + ONE_MONTH_IN_MS),
      },
    });
  }

  async getAvailability(
    dateFrom: string,
    dateTo: string,
    selectedCalendars: IntegrationCalendar[]
  ): Promise<EventBusyDate[]> {
    this.log.debug("Getting availability", safeStringify({ dateFrom, dateTo, selectedCalendars }));
    const calendar = await this.authedCalendar();
    const selectedCalendarIds = selectedCalendars
      .filter((e) => e.integration === this.integrationName)
      .map((e) => e.externalId);
    if (selectedCalendarIds.length === 0 && selectedCalendars.length > 0) {
      // Only calendars of other integrations selected
      return [];
    }
    async function getCalIds() {
      if (selectedCalendarIds.length !== 0) return selectedCalendarIds;
      const cals = await calendar.calendarList.list({ fields: "items(id)" });
      if (!cals.data.items) return [];
      return cals.data.items.reduce((c, cal) => (cal.id ? [...c, cal.id] : c), [] as string[]);
    }

    try {
      const calsIds = await getCalIds();
      const freeBusyData = await this.getCacheOrFetchAvailability({
        timeMin: dateFrom,
        timeMax: dateTo,
        items: calsIds.map((id) => ({ id })),
      });
      if (!freeBusyData?.calendars) throw new Error("No response from google calendar");
      const result = Object.values(freeBusyData.calendars).reduce((c, i) => {
        i.busy?.forEach((busyTime) => {
          c.push({
            start: busyTime.start || "",
            end: busyTime.end || "",
          });
        });
        return c;
      }, [] as Prisma.PromiseReturnType<CalendarService["getAvailability"]>);
      return result;
    } catch (error) {
      this.log.error(
        "There was an error getting availability from google calendar: ",
        safeStringify({ error, selectedCalendars })
      );
      throw error;
    }
  }

  async listCalendars(): Promise<IntegrationCalendar[]> {
    this.log.debug("Listing calendars");
    const calendar = await this.authedCalendar();
    try {
      const { json: cals } = await this.oAuthManagerInstance.request(
        async () =>
          new AxiosLikeResponseToFetchResponse(
            await calendar.calendarList.list({ fields: "items(id,summary,primary,accessRole)" })
          )
      );

      if (!cals.items) return [];
      return cals.items.map(
        (cal) =>
          ({
            externalId: cal.id ?? "No id",
            integration: this.integrationName,
            name: cal.summary ?? "No name",
            primary: cal.primary ?? false,
            readOnly: !(cal.accessRole === "writer" || cal.accessRole === "owner") && true,
            email: cal.id ?? "",
          } satisfies IntegrationCalendar)
      );
    } catch (error) {
      this.log.error("There was an error getting calendars: ", safeStringify(error));
      throw error;
    }
  }

  async watchCalendar({ calendarId }: { calendarId: string }) {
    const calendar = await this.authedCalendar();
    await this.unwatchCalendar({ calendarId });
    const res = await calendar.events.watch({
      // Calendar identifier. To retrieve calendar IDs call the calendarList.list method. If you want to access the primary calendar of the currently logged in user, use the "primary" keyword.
      calendarId,
      requestBody: {
        // A UUID or similar unique string that identifies this channel.
        id: uuid(),
        type: "web_hook",
        address: `${process.env.NEXT_PUBLIC_WEBAPP_URL}/api/integrations/googlecalendar/webhook`,
        token: process.env.CRON_API_KEY,
        params: {
          // The time-to-live in seconds for the notification channel. Default is 604800 seconds.
          ttl: `${Math.round(ONE_MONTH_IN_MS / 1000)}`,
        },
      },
    });
    return res.data;
  }
  async unwatchCalendar({ calendarId }: { calendarId: string }) {
    const credentialId = this.credential.id;
    const sc = await prisma.selectedCalendar.findFirst({
      where: {
        credentialId,
        externalId: calendarId,
      },
    });
    // Delete the calendar cache to force a fresh cache
    await prisma.calendarCache.deleteMany({ where: { credentialId } });
    const calendar = await this.authedCalendar();
    await calendar.channels
      .stop({
        requestBody: {
          resourceId: sc?.googleChannelResourceId,
          id: sc?.googleChannelId,
        },
      })
      .catch((err) => {
        console.warn(JSON.stringify(err));
      });
  }
}

class MyGoogleAuth extends google.auth.OAuth2 {
  constructor(client_id: string, client_secret: string, redirect_uri: string) {
    super(client_id, client_secret, redirect_uri);
  }

  isTokenExpiring() {
    return super.isTokenExpiring();
  }

  async refreshToken(token: string | null | undefined) {
    return super.refreshToken(token);
  }
}<|MERGE_RESOLUTION|>--- conflicted
+++ resolved
@@ -7,7 +7,7 @@
 
 import { MeetLocationType } from "@calcom/app-store/locations";
 import dayjs from "@calcom/dayjs";
-import { getFeatureFlag } from "@calcom/features/flags/server/utils";
+import { getFeatureFlagMap } from "@calcom/features/flags/server/utils";
 import { getLocation, getRichDescription } from "@calcom/lib/CalEventParser";
 import type CalendarService from "@calcom/lib/CalendarService";
 import {
@@ -49,13 +49,9 @@
 const ONE_MONTH_IN_MS = 30 * MS_PER_DAY;
 
 /** Expand the start date to the start of the month */
-<<<<<<< HEAD
 function getTimeMin(timeMin: string) {
   const date = new Date();
   const dateMonth = date.getMonth();
-=======
-export function getTimeMin(timeMin: string) {
->>>>>>> f3fd0432
   const dateMin = new Date(timeMin);
   const dateMinMonth = dateMin.getMonth();
   // If we browser the next month, return the start of the previous month to guarantee a cache hit
@@ -66,7 +62,6 @@
 }
 
 /** Expand the end date to the end of the month */
-<<<<<<< HEAD
 function getTimeMax(timeMax: string): string {
   const currentDate = new Date();
   const currentMonth = currentDate.getMonth();
@@ -78,11 +73,6 @@
     return formatDate(currentDate.getFullYear(), currentMonth + 2);
   }
   return formatDate(targetDate.getFullYear(), targetMonth);
-=======
-export function getTimeMax(timeMax: string) {
-  const dateMax = new Date(timeMax);
-  return new Date(dateMax.getFullYear(), dateMax.getMonth() + 1, 0, 0, 0, 0, 0).toISOString();
->>>>>>> f3fd0432
 }
 
 function formatDate(year: number, month: number): string {
@@ -574,7 +564,6 @@
     }
   }
 
-<<<<<<< HEAD
   async getCacheOrFetchAvailability(args: FreeBusyArgs): Promise<calendar_v3.Schema$FreeBusyResponse> {
     const flags = await getFeatureFlagMap(prisma);
     const parsedArgs = parseArgsForCache(args);
@@ -609,74 +598,6 @@
     const apires = await calendar.freebusy.query({ requestBody });
     return apires.data;
   }
-=======
-  async getCacheOrFetchAvailability(args: {
-    timeMin: string;
-    timeMax: string;
-    items: { id: string }[];
-  }): Promise<EventBusyDate[] | null> {
-    const calendar = await this.authedCalendar();
-    const calendarCacheEnabled = await getFeatureFlag(prisma, "calendar-cache");
-    let freeBusyResult: calendar_v3.Schema$FreeBusyResponse = {};
-    if (!calendarCacheEnabled) {
-      const { timeMin, timeMax, items } = args;
-      ({ json: freeBusyResult } = await this.oAuthManagerInstance.request(
-        async () =>
-          new AxiosLikeResponseToFetchResponse(
-            await calendar.freebusy.query({
-              requestBody: { timeMin, timeMax, items },
-            })
-          )
-      ));
-    } else {
-      const { timeMin: _timeMin, timeMax: _timeMax, items } = args;
-      const { timeMin, timeMax } = handleMinMax(_timeMin, _timeMax);
-      const key = JSON.stringify({ timeMin, timeMax, items });
-      const cached = await prisma.calendarCache.findUnique({
-        where: {
-          credentialId_key: {
-            credentialId: this.credential.id,
-            key,
-          },
-          expiresAt: { gte: new Date(Date.now()) },
-        },
-      });
-
-      if (cached) {
-        freeBusyResult = cached.value as unknown as calendar_v3.Schema$FreeBusyResponse;
-      } else {
-        ({ json: freeBusyResult } = await this.oAuthManagerInstance.request(
-          async () =>
-            new AxiosLikeResponseToFetchResponse(
-              await calendar.freebusy.query({
-                requestBody: { timeMin, timeMax, items },
-              })
-            )
-        ));
-
-        // Skipping await to respond faster
-        await prisma.calendarCache.upsert({
-          where: {
-            credentialId_key: {
-              credentialId: this.credential.id,
-              key,
-            },
-          },
-          update: {
-            value: JSON.parse(JSON.stringify(freeBusyResult)),
-            expiresAt: new Date(Date.now() + CACHING_TIME),
-          },
-          create: {
-            value: JSON.parse(JSON.stringify(freeBusyResult)),
-            credentialId: this.credential.id,
-            key,
-            expiresAt: new Date(Date.now() + CACHING_TIME),
-          },
-        });
-      }
-    }
-    if (!freeBusyResult.calendars) return null;
->>>>>>> f3fd0432
 
   async getAvailabilityFromCache(key: string) {
     return await prisma.calendarCache.findUnique({
