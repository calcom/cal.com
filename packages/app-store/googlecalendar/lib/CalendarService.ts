--- conflicted
+++ resolved
@@ -496,7 +496,6 @@
     }
   }
 
-<<<<<<< HEAD
   async getCalIds(selectedCalendars: IntegrationCalendar[]): Promise<string[]> {
     const selectedCalendarsIds = selectedCalendars.reduce((calendarIds, calendar) => {
       if (calendar.integration === this.integrationName && calendar.externalId)
@@ -625,14 +624,7 @@
     }
   }
 
-  async getCacheOrFetchAvailability(args: {
-    timeMin: string;
-    timeMax: string;
-    items: { id: string }[];
-  }): Promise<EventBusyDate[] | null> {
-=======
   async fetchAvailability(requestBody: FreeBusyArgs): Promise<calendar_v3.Schema$FreeBusyResponse> {
->>>>>>> 93489709
     const calendar = await this.authedCalendar();
     const apiResponse = await this.oAuthManagerInstance.request(
       async () => new AxiosLikeResponseToFetchResponse(await calendar.freebusy.query({ requestBody }))
