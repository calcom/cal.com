/* eslint-disable @typescript-eslint/no-explicit-any */
import { calendar_v3 } from "@googleapis/calendar";
import type { Prisma } from "@prisma/client";
import { OAuth2Client, JWT } from "googleapis-common";
import type { GaxiosResponse } from "googleapis-common";
import { RRule } from "rrule";
import { v4 as uuid } from "uuid";

import { MeetLocationType } from "@calcom/app-store/locations";
import dayjs from "@calcom/dayjs";
import { CalendarCache } from "@calcom/features/calendar-cache/calendar-cache";
import type { FreeBusyArgs } from "@calcom/features/calendar-cache/calendar-cache.repository.interface";
import { getTimeMax, getTimeMin } from "@calcom/features/calendar-cache/lib/datesForCache";
import { getLocation, getRichDescription } from "@calcom/lib/CalEventParser";
import {
<<<<<<< HEAD
  CalendarAppDomainWideDelegationClientIdNotAuthorizedError,
  CalendarAppDomainWideDelegationInvalidGrantError,
  CalendarAppDomainWideDelegationError,
=======
  CalendarAppDelegationCredentialClientIdNotAuthorizedError,
  CalendarAppDelegationCredentialInvalidGrantError,
  CalendarAppDelegationCredentialError,
>>>>>>> 96fcf7be
} from "@calcom/lib/CalendarAppError";
import { uniqueBy } from "@calcom/lib/array";
import {
  APP_CREDENTIAL_SHARING_ENABLED,
  CREDENTIAL_SYNC_ENDPOINT,
  CREDENTIAL_SYNC_SECRET,
  CREDENTIAL_SYNC_SECRET_HEADER_NAME,
} from "@calcom/lib/constants";
import { isDwdCredential } from "@calcom/lib/domainWideDelegation/clientAndServer";
import { formatCalEvent } from "@calcom/lib/formatCalendarEvent";
import logger from "@calcom/lib/logger";
import { safeStringify } from "@calcom/lib/safeStringify";
import { SelectedCalendarRepository } from "@calcom/lib/server/repository/selectedCalendar";
import prisma from "@calcom/prisma";
import type {
  Calendar,
  CalendarEvent,
  EventBusyDate,
  IntegrationCalendar,
  NewCalendarEventType,
} from "@calcom/types/Calendar";
import type { SelectedCalendarEventTypeIds } from "@calcom/types/Calendar";
<<<<<<< HEAD
import type { CredentialForCalendarService } from "@calcom/types/Credential";
=======
import type { CredentialForCalendarServiceWithEmail } from "@calcom/types/Credential";
>>>>>>> 96fcf7be

import { invalidateCredential } from "../../_utils/invalidateCredential";
import { AxiosLikeResponseToFetchResponse } from "../../_utils/oauth/AxiosLikeResponseToFetchResponse";
import { OAuthManager } from "../../_utils/oauth/OAuthManager";
import { getTokenObjectFromCredential } from "../../_utils/oauth/getTokenObjectFromCredential";
import { markTokenAsExpired } from "../../_utils/oauth/markTokenAsExpired";
import { OAuth2UniversalSchema } from "../../_utils/oauth/universalSchema";
import { metadata } from "../_metadata";
import { getGoogleAppKeys } from "./getGoogleAppKeys";

const log = logger.getSubLogger({ prefix: ["app-store/googlecalendar/lib/CalendarService"] });

interface GoogleCalError extends Error {
  code?: number;
}

const MS_PER_DAY = 24 * 60 * 60 * 1000;
const ONE_MONTH_IN_MS = 30 * MS_PER_DAY;
// eslint-disable-next-line turbo/no-undeclared-env-vars -- GOOGLE_WEBHOOK_URL only for local testing
const GOOGLE_WEBHOOK_URL_BASE = process.env.GOOGLE_WEBHOOK_URL || process.env.NEXT_PUBLIC_WEBAPP_URL;
const GOOGLE_WEBHOOK_URL = `${GOOGLE_WEBHOOK_URL_BASE}/api/integrations/googlecalendar/webhook`;

const isGaxiosResponse = (error: unknown): error is GaxiosResponse<calendar_v3.Schema$Event> =>
  typeof error === "object" && !!error && error.hasOwnProperty("config");
type GoogleChannelProps = {
  kind?: string | null;
  id?: string | null;
  resourceId?: string | null;
  resourceUri?: string | null;
  expiration?: string | null;
};

const getWhereForSelectedCalendar = ({
  credentialId,
  userId,
}: {
  credentialId: number;
  userId: number | null;
}) => {
  let where;
  if (isDwdCredential({ credentialId })) {
    if (!userId) {
      console.error("Skipping querying calendar as `userId` is missing, needed for DWD");
      return;
    }
    where = {
      userId,
    };
  } else {
    where = {
      credentialId,
    };
  }
  return where;
};

export default class GoogleCalendarService implements Calendar {
  private integrationName = "";
  private auth: ReturnType<typeof this.initGoogleAuth>;
  private log: typeof logger;
<<<<<<< HEAD
  private credential: CredentialForCalendarService;
  private myGoogleAuth!: MyGoogleAuth;
  private oAuthManagerInstance!: OAuthManager;
  constructor(credential: CredentialForCalendarService) {
=======
  private credential: CredentialForCalendarServiceWithEmail;
  private myGoogleAuth!: MyGoogleAuth;
  private oAuthManagerInstance!: OAuthManager;
  constructor(credential: CredentialForCalendarServiceWithEmail) {
>>>>>>> 96fcf7be
    this.integrationName = "google_calendar";
    this.credential = credential;
    this.auth = this.initGoogleAuth(credential);
    this.log = log.getSubLogger({ prefix: [`[[lib] ${this.integrationName}`] });
  }

  private async getMyGoogleAuthSingleton() {
    if (this.myGoogleAuth) {
      return this.myGoogleAuth;
    }
    const { client_id, client_secret, redirect_uris } = await getGoogleAppKeys();
    const googleCredentials = OAuth2UniversalSchema.parse(this.credential.key);
    this.myGoogleAuth = new MyGoogleAuth(client_id, client_secret, redirect_uris[0]);
    this.myGoogleAuth.setCredentials(googleCredentials);
    return this.myGoogleAuth;
  }

<<<<<<< HEAD
  private initGoogleAuth = (credential: CredentialForCalendarService) => {
=======
  private initGoogleAuth = (credential: CredentialForCalendarServiceWithEmail) => {
>>>>>>> 96fcf7be
    const currentTokenObject = getTokenObjectFromCredential(credential);
    const auth = new OAuthManager({
      // Keep it false because we are not using auth.request everywhere. That would be done later as it involves many google calendar sdk functionc calls and needs to be tested well.
      autoCheckTokenExpiryOnRequest: false,
      credentialSyncVariables: {
        APP_CREDENTIAL_SHARING_ENABLED: APP_CREDENTIAL_SHARING_ENABLED,
        CREDENTIAL_SYNC_ENDPOINT: CREDENTIAL_SYNC_ENDPOINT,
        CREDENTIAL_SYNC_SECRET: CREDENTIAL_SYNC_SECRET,
        CREDENTIAL_SYNC_SECRET_HEADER_NAME: CREDENTIAL_SYNC_SECRET_HEADER_NAME,
      },
      resourceOwner: {
        type: "user",
        id: credential.userId,
      },
      appSlug: metadata.slug,
      currentTokenObject,
      fetchNewTokenObject: async ({ refreshToken }: { refreshToken: string | null }) => {
        const myGoogleAuth = await this.getMyGoogleAuthSingleton();
        const fetchTokens = await myGoogleAuth.refreshToken(refreshToken);
        // Create Response from fetchToken.res
        const response = new Response(JSON.stringify(fetchTokens.res?.data ?? null), {
          status: fetchTokens.res?.status,
          statusText: fetchTokens.res?.statusText,
        });
        return response;
      },
      isTokenExpired: async () => {
        const myGoogleAuth = await this.getMyGoogleAuthSingleton();
        return myGoogleAuth.isTokenExpiring();
      },
      isTokenObjectUnusable: async function (response) {
        // TODO: Confirm that if this logic should go to isAccessTokenUnusable
        if (!response.ok || (response.status < 200 && response.status >= 300)) {
          const responseBody = await response.json();

          if (responseBody.error === "invalid_grant") {
            return {
              reason: "invalid_grant",
            };
          }
        }
        return null;
      },
      isAccessTokenUnusable: async () => {
        // As long as refresh_token is valid, access_token is regenerated and fixed automatically by Google Calendar when a problem with it is detected
        // So, a situation where access_token is invalid but refresh_token is valid should not happen
        return null;
      },
      invalidateTokenObject: () => invalidateCredential(this.credential.id),
      expireAccessToken: async () => {
        await markTokenAsExpired(this.credential);
      },
      updateTokenObject: async (token) => {
        this.myGoogleAuth.setCredentials(token);

        const { key } = await prisma.credential.update({
          where: {
            id: credential.id,
          },
          data: {
            key: token,
          },
        });

        // Update cached credential as well
        this.credential.key = key;
      },
    });
    this.oAuthManagerInstance = auth;
    return {
      getMyGoogleAuthWithRefreshedToken: async () => {
        // It would automatically update myGoogleAuth with correct token
        const { token } = await auth.getTokenObjectOrFetch();
        if (!token) {
          throw new Error("Invalid grant for Google Calendar app");
        }

        const myGoogleAuth = await this.getMyGoogleAuthSingleton();
        return myGoogleAuth;
      },
    };
  };

<<<<<<< HEAD
  private getAuthedCalendarFromDwd = async ({
    domainWideDelegation,
    emailToImpersonate,
  }: {
    emailToImpersonate: string;
    domainWideDelegation: {
=======
  private getAuthedCalendarFromDelegationCredential = async ({
    delegationCredential,
    emailToImpersonate,
  }: {
    emailToImpersonate: string;
    delegationCredential: {
>>>>>>> 96fcf7be
      serviceAccountKey: {
        client_email: string;
        client_id: string;
        private_key: string;
      };
    };
  }) => {
<<<<<<< HEAD
    const serviceAccountClientEmail = domainWideDelegation.serviceAccountKey.client_email;
    const serviceAccountClientId = domainWideDelegation.serviceAccountKey.client_id;
    const serviceAccountPrivateKey = domainWideDelegation.serviceAccountKey.private_key;
=======
    const serviceAccountClientEmail = delegationCredential.serviceAccountKey.client_email;
    const serviceAccountClientId = delegationCredential.serviceAccountKey.client_id;
    const serviceAccountPrivateKey = delegationCredential.serviceAccountKey.private_key;
>>>>>>> 96fcf7be

    const authClient = new JWT({
      email: serviceAccountClientEmail,
      key: serviceAccountPrivateKey,
      scopes: ["https://www.googleapis.com/auth/calendar"],
      subject: emailToImpersonate,
    });

    try {
      await authClient.authorize();
    } catch (error) {
<<<<<<< HEAD
      const errorMessage = error instanceof Error ? error.stack : error;
      this.log.error("DWD: Error authorizing domain wide delegation", JSON.stringify(errorMessage));

      if ((error as any).response?.data?.error === "unauthorized_client") {
        throw new CalendarAppDomainWideDelegationClientIdNotAuthorizedError(
          "Make sure that the Client ID for the domain wide delegation is added to the Google Workspace Admin Console"
=======
      this.log.error("DelegationCredential: Error authorizing delegation credential", JSON.stringify(error));

      if ((error as any).response?.data?.error === "unauthorized_client") {
        throw new CalendarAppDelegationCredentialClientIdNotAuthorizedError(
          "Make sure that the Client ID for the delegation credential is added to the Google Workspace Admin Console"
>>>>>>> 96fcf7be
        );
      }

      if ((error as any).response?.data?.error === "invalid_grant") {
<<<<<<< HEAD
        throw new CalendarAppDomainWideDelegationInvalidGrantError(
=======
        throw new CalendarAppDelegationCredentialInvalidGrantError(
>>>>>>> 96fcf7be
          "User might not exist in Google Workspace"
        );
      }

      // Catch all error
<<<<<<< HEAD
      throw new CalendarAppDomainWideDelegationError("Error authorizing domain wide delegation");
    }

    this.log.debug(
      "Using domain wide delegation with service account email",
=======
      throw new CalendarAppDelegationCredentialError("Error authorizing delegation credential");
    }

    this.log.debug(
      "Using delegation credential with service account email",
>>>>>>> 96fcf7be
      safeStringify({
        serviceAccountClientEmail,
        serviceAccountClientId,
        emailToImpersonate,
      })
    );

    return new calendar_v3.Calendar({
      auth: authClient,
    });
  };

  public authedCalendar = async () => {
<<<<<<< HEAD
    let dwdAuthedCalendar;

    if (this.credential.delegatedTo) {
      if (!this.credential.user?.email) {
        this.log.error("DWD: No email to impersonate found for domain wide delegation");
      } else {
        dwdAuthedCalendar = await this.getAuthedCalendarFromDwd({
          domainWideDelegation: this.credential.delegatedTo,
          emailToImpersonate: this.credential.user.email,
        });
      }
    }

    if (dwdAuthedCalendar) {
      return dwdAuthedCalendar;
=======
    let delegationCredentialAuthedCalendar;

    if (this.credential.delegatedTo) {
      if (!this.credential.user?.email) {
        this.log.error("DelegationCredential: No email to impersonate found for delegation credential");
      } else {
        const oauthClientIdAliasRegex = /\+[a-zA-Z0-9]{25}/;
        delegationCredentialAuthedCalendar = await this.getAuthedCalendarFromDelegationCredential({
          delegationCredential: this.credential.delegatedTo,
          emailToImpersonate: this.credential.user.email.replace(oauthClientIdAliasRegex, ""),
        });
      }
    }

    if (delegationCredentialAuthedCalendar) {
      return delegationCredentialAuthedCalendar;
>>>>>>> 96fcf7be
    }

    const myGoogleAuth = await this.auth.getMyGoogleAuthWithRefreshedToken();
    const calendar = new calendar_v3.Calendar({
      auth: myGoogleAuth,
    });
    return calendar;
  };

  private getAttendees = ({
    event,
    hostExternalCalendarId,
  }: {
    event: CalendarEvent;
    hostExternalCalendarId?: string;
  }) => {
    // When rescheduling events we know the external id of the calendar so we can just look for it in the destinationCalendar array.
    const selectedHostDestinationCalendar = event.destinationCalendar?.find(
      (cal) => cal.credentialId === this.credential.id
    );
    const eventAttendees = event.attendees.map(({ id: _id, ...rest }) => ({
      ...rest,
      responseStatus: "accepted",
    }));
    const attendees: calendar_v3.Schema$EventAttendee[] = [
      {
        ...event.organizer,
        id: String(event.organizer.id),
        responseStatus: "accepted",
        organizer: true,
        // Tried changing the display name to the user but GCal will not let you do that. It will only display the name of the external calendar. Leaving this in just incase it works in the future.
        displayName: event.organizer.name,
        email: hostExternalCalendarId ?? selectedHostDestinationCalendar?.externalId ?? event.organizer.email,
      },
      ...eventAttendees,
    ];

    if (event.team?.members) {
      // TODO: Check every other CalendarService for team members
      const teamAttendeesWithoutCurrentUser = event.team.members
        .filter((member) => member.email !== this.credential.user?.email)
        .map((m) => {
          const teamMemberDestinationCalendar = event.destinationCalendar?.find(
            (calendar) => calendar.integration === "google_calendar" && calendar.userId === m.id
          );
          return {
            email: teamMemberDestinationCalendar?.externalId ?? m.email,
            displayName: m.name,
            responseStatus: "accepted",
          };
        });
      attendees.push(...teamAttendeesWithoutCurrentUser);
    }

    return attendees;
  };

  private async stopWatchingCalendarsInGoogle(
    channels: { googleChannelResourceId: string | null; googleChannelId: string | null }[]
  ) {
    const calendar = await this.authedCalendar();
    logger.debug(`Unsubscribing from calendars ${channels.map((c) => c.googleChannelId).join(", ")}`);
    const uniqueChannels = uniqueBy(channels, ["googleChannelId", "googleChannelResourceId"]);
    await Promise.allSettled(
      uniqueChannels.map(({ googleChannelResourceId, googleChannelId }) =>
        calendar.channels
          .stop({
            requestBody: {
              resourceId: googleChannelResourceId,
              id: googleChannelId,
            },
          })
          .catch((err) => {
            console.warn(JSON.stringify(err));
          })
      )
    );
  }

  private async startWatchingCalendarsInGoogle({ calendarId }: { calendarId: string }) {
    const calendar = await this.authedCalendar();
    logger.debug(`Subscribing to calendar ${calendarId}`);

    const res = await calendar.events.watch({
      // Calendar identifier. To retrieve calendar IDs call the calendarList.list method. If you want to access the primary calendar of the currently logged in user, use the "primary" keyword.
      calendarId,
      requestBody: {
        // A UUID or similar unique string that identifies this channel.
        id: uuid(),
        type: "web_hook",
        address: GOOGLE_WEBHOOK_URL,
        token: process.env.GOOGLE_WEBHOOK_TOKEN,
        params: {
          // The time-to-live in seconds for the notification channel. Default is 604800 seconds.
          ttl: `${Math.round(ONE_MONTH_IN_MS / 1000)}`,
        },
      },
    });
    return res.data;
  }

  async createEvent(
    calEventRaw: CalendarEvent,
    credentialId: number,
    externalCalendarId?: string
  ): Promise<NewCalendarEventType> {
    this.log.debug("Creating event");
    const formattedCalEvent = formatCalEvent(calEventRaw);

    const payload: calendar_v3.Schema$Event = {
      summary: formattedCalEvent.title,
      description: getRichDescription(formattedCalEvent),
      start: {
        dateTime: formattedCalEvent.startTime,
        timeZone: formattedCalEvent.organizer.timeZone,
      },
      end: {
        dateTime: formattedCalEvent.endTime,
        timeZone: formattedCalEvent.organizer.timeZone,
      },
      attendees: this.getAttendees({ event: formattedCalEvent, hostExternalCalendarId: externalCalendarId }),
      reminders: {
        useDefault: true,
      },
      guestsCanSeeOtherGuests: !!formattedCalEvent.seatsPerTimeSlot
        ? formattedCalEvent.seatsShowAttendees
        : true,
      iCalUID: formattedCalEvent.iCalUID,
    };
    if (calEventRaw.hideCalendarEventDetails) {
      payload.visibility = "private";
    }

    if (formattedCalEvent.location) {
      payload["location"] = getLocation(formattedCalEvent);
    }

    if (formattedCalEvent.recurringEvent) {
      const rule = new RRule({
        freq: formattedCalEvent.recurringEvent.freq,
        interval: formattedCalEvent.recurringEvent.interval,
        count: formattedCalEvent.recurringEvent.count,
      });

      payload["recurrence"] = [rule.toString()];
    }

    if (formattedCalEvent.conferenceData && formattedCalEvent.location === MeetLocationType) {
      payload["conferenceData"] = formattedCalEvent.conferenceData;
    }
    const calendar = await this.authedCalendar();
    // Find in formattedCalEvent.destinationCalendar the one with the same credentialId

    const selectedCalendar =
      externalCalendarId ??
      (formattedCalEvent.destinationCalendar?.find((cal) => cal.credentialId === credentialId)?.externalId ||
        "primary");

    try {
      let event: calendar_v3.Schema$Event | undefined;
      let recurringEventId = null;
      if (formattedCalEvent.existingRecurringEvent) {
        recurringEventId = formattedCalEvent.existingRecurringEvent.recurringEventId;
        const recurringEventInstances = await calendar.events.instances({
          calendarId: selectedCalendar,
          eventId: formattedCalEvent.existingRecurringEvent.recurringEventId,
        });
        if (recurringEventInstances.data.items) {
          const calComEventStartTime = dayjs(formattedCalEvent.startTime)
            .tz(formattedCalEvent.organizer.timeZone)
            .format();
          for (let i = 0; i < recurringEventInstances.data.items.length; i++) {
            const instance = recurringEventInstances.data.items[i];
            const instanceStartTime = dayjs(instance.start?.dateTime)
              .tz(instance.start?.timeZone == null ? undefined : instance.start?.timeZone)
              .format();

            if (instanceStartTime === calComEventStartTime) {
              event = instance;
              break;
            }
          }

          if (!event) {
            event = recurringEventInstances.data.items[0];
            this.log.error(
              "Unable to find matching event amongst recurring event instances",
              safeStringify({ selectedCalendar, credentialId })
            );
          }
          await calendar.events.patch({
            calendarId: selectedCalendar,
            eventId: event.id || "",
            requestBody: {
              location: getLocation(formattedCalEvent),
              description: getRichDescription({
                ...formattedCalEvent,
              }),
            },
          });
        }
      } else {
        const eventResponse = await calendar.events.insert({
          calendarId: selectedCalendar,
          requestBody: payload,
          conferenceDataVersion: 1,
          sendUpdates: "none",
        });
        event = eventResponse.data;
        if (event.recurrence) {
          if (event.recurrence.length > 0) {
            recurringEventId = event.id;
            event = await this.getFirstEventInRecurrence(recurringEventId, selectedCalendar, calendar);
          }
        }
      }

      if (event && event.id && event.hangoutLink) {
        await calendar.events.patch({
          // Update the same event but this time we know the hangout link
          calendarId: selectedCalendar,
          eventId: event.id || "",
          requestBody: {
            description: getRichDescription({
              ...formattedCalEvent,
              additionalInformation: { hangoutLink: event.hangoutLink },
            }),
          },
        });
      }

      return {
        uid: "",
        ...event,
        id: event?.id || "",
        thirdPartyRecurringEventId: recurringEventId,
        additionalInfo: {
          hangoutLink: event?.hangoutLink || "",
        },
        type: "google_calendar",
        password: "",
        url: "",
        iCalUID: event?.iCalUID,
      };
    } catch (error) {
      if (isGaxiosResponse(error)) {
        // Prevent clogging up the logs with the body of the request
        // Plus, we already have this data in error.data.summary
        delete error.config.body;
      }
      this.log.error(
        "There was an error creating event in google calendar: ",
        safeStringify({ error, selectedCalendar, credentialId })
      );
      throw error;
    }
  }
  async getFirstEventInRecurrence(
    recurringEventId: string | null | undefined,
    selectedCalendar: string,
    calendar: calendar_v3.Calendar
  ): Promise<calendar_v3.Schema$Event> {
    const recurringEventInstances = await calendar.events.instances({
      calendarId: selectedCalendar,
      eventId: recurringEventId || "",
    });

    if (recurringEventInstances.data.items) {
      return recurringEventInstances.data.items[0];
    } else {
      return {} as calendar_v3.Schema$Event;
    }
  }

  async updateEvent(uid: string, event: CalendarEvent, externalCalendarId: string): Promise<any> {
    const formattedCalEvent = formatCalEvent(event);

    const payload: calendar_v3.Schema$Event = {
      summary: formattedCalEvent.title,
      description: getRichDescription(formattedCalEvent),
      start: {
        dateTime: formattedCalEvent.startTime,
        timeZone: formattedCalEvent.organizer.timeZone,
      },
      end: {
        dateTime: formattedCalEvent.endTime,
        timeZone: formattedCalEvent.organizer.timeZone,
      },
      attendees: this.getAttendees({ event: formattedCalEvent, hostExternalCalendarId: externalCalendarId }),
      reminders: {
        useDefault: true,
      },
      guestsCanSeeOtherGuests: !!formattedCalEvent.seatsPerTimeSlot
        ? formattedCalEvent.seatsShowAttendees
        : true,
    };

    if (formattedCalEvent.location) {
      payload["location"] = getLocation(formattedCalEvent);
    }

    if (formattedCalEvent.conferenceData && formattedCalEvent.location === MeetLocationType) {
      payload["conferenceData"] = formattedCalEvent.conferenceData;
    }

    const calendar = await this.authedCalendar();

    const selectedCalendar =
      (externalCalendarId
        ? formattedCalEvent.destinationCalendar?.find((cal) => cal.externalId === externalCalendarId)
            ?.externalId
        : undefined) || "primary";

    try {
      const evt = await calendar.events.update({
        calendarId: selectedCalendar,
        eventId: uid,
        sendNotifications: true,
        sendUpdates: "none",
        requestBody: payload,
        conferenceDataVersion: 1,
      });

      this.log.debug("Updated Google Calendar Event", {
        startTime: evt?.data.start,
        endTime: evt?.data.end,
      });

      if (evt && evt.data.id && evt.data.hangoutLink && event.location === MeetLocationType) {
        calendar.events.patch({
          // Update the same event but this time we know the hangout link
          calendarId: selectedCalendar,
          eventId: evt.data.id || "",
          requestBody: {
            description: getRichDescription({
              ...formattedCalEvent,
              additionalInformation: { hangoutLink: evt.data.hangoutLink },
            }),
          },
        });
        return {
          uid: "",
          ...evt.data,
          id: evt.data.id || "",
          additionalInfo: {
            hangoutLink: evt.data.hangoutLink || "",
          },
          type: "google_calendar",
          password: "",
          url: "",
          iCalUID: evt.data.iCalUID,
        };
      }
      return evt?.data;
    } catch (error) {
      this.log.error(
        "There was an error updating event in google calendar: ",
        safeStringify({ error, event: formattedCalEvent, uid })
      );
      throw error;
    }
  }

  async deleteEvent(uid: string, event: CalendarEvent, externalCalendarId?: string | null): Promise<void> {
    const calendar = await this.authedCalendar();

    const selectedCalendar = externalCalendarId || "primary";

    try {
      const event = await calendar.events.delete({
        calendarId: selectedCalendar,
        eventId: uid,
        sendNotifications: false,
        sendUpdates: "none",
      });
      return event?.data;
    } catch (error) {
      this.log.error(
        "There was an error deleting event from google calendar: ",
        safeStringify({ error, event, externalCalendarId })
      );
      const err = error as GoogleCalError;
      /**
       *  410 is when an event is already deleted on the Google cal before on cal.com
       *  404 is when the event is on a different calendar
       */
      if (err.code === 410) return;
      console.error("There was an error contacting google calendar service: ", err);
      if (err.code === 404) return;
      throw err;
    }
  }

  async fetchAvailability(requestBody: FreeBusyArgs): Promise<calendar_v3.Schema$FreeBusyResponse> {
    const calendar = await this.authedCalendar();
    const apiResponse = await this.oAuthManagerInstance.request(
      async () => new AxiosLikeResponseToFetchResponse(await calendar.freebusy.query({ requestBody }))
    );
    return apiResponse.json;
  }

  async getFreeBusyResult(
    args: FreeBusyArgs,
    shouldServeCache?: boolean
  ): Promise<calendar_v3.Schema$FreeBusyResponse> {
    if (shouldServeCache === false) return await this.fetchAvailability(args);
    const calendarCache = await CalendarCache.init(null);

    const cached = await calendarCache.getCachedAvailability({
      credentialId: this.credential.id,
      dwdId: this.credential.delegatedToId,
      userId: this.credential.userId,
      args,
    });

    if (cached) return cached.value as unknown as calendar_v3.Schema$FreeBusyResponse;
    return await this.fetchAvailability(args);
  }

  async getCacheOrFetchAvailability(
    args: FreeBusyArgs,
    shouldServeCache?: boolean
  ): Promise<(EventBusyDate & { id: string })[] | null> {
    const freeBusyResult = await this.getFreeBusyResult(args, shouldServeCache);
    if (!freeBusyResult.calendars) return null;

    const result = Object.entries(freeBusyResult.calendars).reduce((c, [id, i]) => {
      i.busy?.forEach((busyTime) => {
        c.push({
          id,
          start: busyTime.start || "",
          end: busyTime.end || "",
        });
      });
      return c;
    }, [] as (EventBusyDate & { id: string })[]);

    return result;
  }

  async getAvailabilityWithTimeZones(
    dateFrom: string,
    dateTo: string,
    selectedCalendars: IntegrationCalendar[]
  ): Promise<{ start: Date | string; end: Date | string; timeZone: string }[]> {
    const calendar = await this.authedCalendar();
    const selectedCalendarIds = selectedCalendars
      .filter((e) => e.integration === this.integrationName)
      .map((e) => e.externalId);
    if (selectedCalendarIds.length === 0 && selectedCalendars.length > 0) {
      // Only calendars of other integrations selected
      return [];
    }

    const getCalIdsWithTimeZone = async () => {
      const cals = await this.getAllCalendars(calendar, ["id", "timeZone"]);
      if (!cals.length) return [];

      if (selectedCalendarIds.length !== 0) {
        return selectedCalendarIds.map((selectedCalendarId) => {
          const calWithTz = cals.find((cal) => cal.id === selectedCalendarId);
          return {
            id: selectedCalendarId,
            timeZone: calWithTz?.timeZone || "",
          };
        });
      }

      // we ever reach that code, we already check before if selectedCalendarIds is empty
      return [];
    };

    try {
      const calIdsWithTimeZone = await getCalIdsWithTimeZone();
      const calIds = calIdsWithTimeZone.map((calIdWithTimeZone) => ({ id: calIdWithTimeZone.id }));

      const originalStartDate = dayjs(dateFrom);
      const originalEndDate = dayjs(dateTo);
      const diff = originalEndDate.diff(originalStartDate, "days");
      const freeBusyData = await this.getCacheOrFetchAvailability({
        timeMin: dateFrom,
        timeMax: dateTo,
        items: calIds,
      });
      if (!freeBusyData) throw new Error("No response from google calendar");

      const timeZoneMap = new Map(calIdsWithTimeZone.map((cal) => [cal.id, cal.timeZone]));

      const freeBusyDataWithTimeZone = freeBusyData.map((freeBusy) => {
        return {
          start: freeBusy.start,
          end: freeBusy.end,
          timeZone: timeZoneMap.get(freeBusy.id) || "",
        };
      });

      return freeBusyDataWithTimeZone;
    } catch (error) {
      this.log.error(
        "There was an error getting availability from google calendar: ",
        safeStringify({ error, selectedCalendars })
      );
      throw error;
    }
  }

  async getAvailability(
    dateFrom: string,
    dateTo: string,
    selectedCalendars: IntegrationCalendar[],
    shouldServeCache?: boolean
  ): Promise<EventBusyDate[]> {
    this.log.debug("Getting availability", safeStringify({ dateFrom, dateTo, selectedCalendars }));
    const calendar = await this.authedCalendar();
    const selectedCalendarIds = selectedCalendars
      .filter((e) => e.integration === this.integrationName)
      .map((e) => e.externalId);
    if (selectedCalendarIds.length === 0 && selectedCalendars.length > 0) {
      // Only calendars of other integrations selected
      return [];
    }
    const getCalIds = async () => {
      if (selectedCalendarIds.length !== 0) return selectedCalendarIds;
      const cals = await this.getAllCalendars(calendar, ["id"]);
      if (!cals.length) return [];
      return cals.reduce((c, cal) => (cal.id ? [...c, cal.id] : c), [] as string[]);
    };

    try {
      const calsIds = await getCalIds();
      const originalStartDate = dayjs(dateFrom);
      const originalEndDate = dayjs(dateTo);
      const diff = originalEndDate.diff(originalStartDate, "days");

      // /freebusy from google api only allows a date range of 90 days
      if (diff <= 90) {
        console.log("Range < 90 days");
        const freeBusyData = await this.getCacheOrFetchAvailability(
          {
            timeMin: dateFrom,
            timeMax: dateTo,
            items: calsIds.map((id) => ({ id })),
          },
          shouldServeCache
        );
        if (!freeBusyData) throw new Error("No response from google calendar");

        return freeBusyData.map((freeBusy) => ({ start: freeBusy.start, end: freeBusy.end }));
      } else {
        const busyData = [];

        const loopsNumber = Math.ceil(diff / 90);

        let startDate = originalStartDate;
        let endDate = originalStartDate.add(90, "days");

        for (let i = 0; i < loopsNumber; i++) {
          if (endDate.isAfter(originalEndDate)) endDate = originalEndDate;

          busyData.push(
            ...((await this.getCacheOrFetchAvailability(
              {
                timeMin: startDate.format(),
                timeMax: endDate.format(),
                items: calsIds.map((id) => ({ id })),
              },
              shouldServeCache
            )) || [])
          );

          startDate = endDate.add(1, "minutes");
          endDate = startDate.add(90, "days");
        }
        return busyData.map((freeBusy) => ({ start: freeBusy.start, end: freeBusy.end }));
      }
    } catch (error) {
      this.log.error(
        "There was an error getting availability from google calendar: ",
        safeStringify({ error, selectedCalendars })
      );
      throw error;
    }
  }

  async listCalendars(): Promise<IntegrationCalendar[]> {
    this.log.debug("Listing calendars");
    const calendar = await this.authedCalendar();
    try {
      const { json: cals } = await this.oAuthManagerInstance.request(
        async () =>
          new AxiosLikeResponseToFetchResponse({
            status: 200,
            statusText: "OK",
            data: {
              items: await this.getAllCalendars(calendar),
            },
          })
      );

      if (!cals.items) return [];
      return cals.items.map(
        (cal) =>
          ({
            externalId: cal.id ?? "No id",
            integration: this.integrationName,
            name: cal.summary ?? "No name",
            primary: cal.primary ?? false,
            readOnly: !(cal.accessRole === "writer" || cal.accessRole === "owner") && true,
            email: cal.id ?? "",
          } satisfies IntegrationCalendar)
      );
    } catch (error) {
      this.log.error("There was an error getting calendars: ", safeStringify(error));
      throw error;
    }
  }

<<<<<<< HEAD
  // It would error if the domain wide delegation is not set up correctly
  async testDomainWideDelegationSetup() {
=======
  // It would error if the delegation credential is not set up correctly
  async testDelegationCredentialSetup() {
>>>>>>> 96fcf7be
    const calendar = await this.authedCalendar();
    const cals = await calendar.calendarList.list({ fields: "items(id)" });
    return !!cals.data.items;
  }

  /**
   * It doesn't check if the subscription has expired or not.
   * It just creates a new subscription.
   */
  async watchCalendar({
    calendarId,
    eventTypeIds,
  }: {
    calendarId: string;
    eventTypeIds: SelectedCalendarEventTypeIds;
  }) {
    log.debug("watchCalendar", safeStringify({ calendarId, eventTypeIds }));
    if (!process.env.GOOGLE_WEBHOOK_TOKEN) {
      log.warn("GOOGLE_WEBHOOK_TOKEN is not set, skipping watching calendar");
      return;
    }

    const where = getWhereForSelectedCalendar({
      credentialId: this.credential.id,
      userId: this.credential.userId,
    });

    const allCalendarsWithSubscription = await SelectedCalendarRepository.findMany({
      where: {
        ...where,
        externalId: calendarId,
        integration: this.integrationName,
        googleChannelId: {
          not: null,
        },
      },
    });

    const otherCalendarsWithSameSubscription = allCalendarsWithSubscription.filter(
      (sc) => !eventTypeIds?.includes(sc.eventTypeId)
    );

    let googleChannelProps: GoogleChannelProps = otherCalendarsWithSameSubscription.length
      ? {
          kind: otherCalendarsWithSameSubscription[0].googleChannelKind,
          id: otherCalendarsWithSameSubscription[0].googleChannelId,
          resourceId: otherCalendarsWithSameSubscription[0].googleChannelResourceId,
          resourceUri: otherCalendarsWithSameSubscription[0].googleChannelResourceUri,
          expiration: otherCalendarsWithSameSubscription[0].googleChannelExpiration,
        }
      : {};
    let error: string | undefined;

    if (!otherCalendarsWithSameSubscription.length) {
      try {
        googleChannelProps = await this.startWatchingCalendarsInGoogle({ calendarId });
      } catch (error) {
        this.log.error(`Failed to watch calendar ${calendarId}`, error);
        // We set error to prevent attempting to watch on next cron run
        error = error instanceof Error ? error.message : "Unknown error";
      }
    } else {
      logger.info(
        `Calendar ${calendarId} is already being watched for event types ${otherCalendarsWithSameSubscription.map(
          (sc) => sc.eventTypeId
        )}. So, not watching again and instead reusing the existing channel`
      );
    }
    // FIXME: We shouldn't create SelectedCalendar, we should only update if exists
    await this.upsertSelectedCalendarsForEventTypeIds(
      {
        externalId: calendarId,
        googleChannelId: googleChannelProps.id,
        googleChannelKind: googleChannelProps.kind,
        googleChannelResourceId: googleChannelProps.resourceId,
        googleChannelResourceUri: googleChannelProps.resourceUri,
        googleChannelExpiration: googleChannelProps.expiration,
        error,
      },
      eventTypeIds
    );
    return googleChannelProps;
  }

  /**
   * GoogleChannel subscription is only stopped when all selectedCalendars are un-watched.
   */
  async unwatchCalendar({
    calendarId,
    eventTypeIds,
  }: {
    calendarId: string;
    eventTypeIds: SelectedCalendarEventTypeIds;
  }) {
    log.debug("unwatchCalendar", safeStringify({ calendarId, eventTypeIds }));
    const credentialId = this.credential.id;
    const eventTypeIdsToBeUnwatched = eventTypeIds;
    const calendarCache = await CalendarCache.init(null);

    const where = getWhereForSelectedCalendar({
      credentialId,
      userId: this.credential.userId,
    });
    const calendarsWithSameCredentialId = await SelectedCalendarRepository.findMany({
      where,
    });

    const calendarWithSameExternalId = calendarsWithSameCredentialId.filter(
      (sc) => sc.externalId === calendarId
    );

    const calendarsWithSameExternalIdThatAreBeingWatched = calendarWithSameExternalId.filter(
      (sc) => !!sc.googleChannelId
    );

    // Except those requested to be un-watched, other calendars are still being watched
    const calendarsWithSameExternalIdToBeStillWatched = calendarsWithSameExternalIdThatAreBeingWatched.filter(
      (sc) => !eventTypeIdsToBeUnwatched.includes(sc.eventTypeId)
    );

    if (calendarsWithSameExternalIdToBeStillWatched.length) {
      logger.info(
        `There are other ${calendarsWithSameExternalIdToBeStillWatched.length} calendars with the same externalId_credentialId. Not unwatching. Just removing the channelId from this selected calendar`
      );

      // CalendarCache still need to exist
      // We still need to keep the subscription

      // Just remove the google channel related fields from this selected calendar
      await this.upsertSelectedCalendarsForEventTypeIds(
        {
          externalId: calendarId,
          googleChannelId: null,
          googleChannelKind: null,
          googleChannelResourceId: null,
          googleChannelResourceUri: null,
          googleChannelExpiration: null,
        },
        eventTypeIdsToBeUnwatched
      );
      return;
    }

    const allChannelsForThisCalendarBeingUnwatched = calendarsWithSameExternalIdThatAreBeingWatched.map(
      (sc) => ({
        googleChannelResourceId: sc.googleChannelResourceId,
        googleChannelId: sc.googleChannelId,
      })
    );

    // Delete the calendar cache to force a fresh cache
    await calendarCache.deleteManyByCredential({
      credentialId: this.credential.id,
      userId: this.credential.userId,
      dwdId: this.credential.delegatedToId,
    });

    await this.stopWatchingCalendarsInGoogle(allChannelsForThisCalendarBeingUnwatched);
    await this.upsertSelectedCalendarsForEventTypeIds(
      {
        externalId: calendarId,
        googleChannelId: null,
        googleChannelKind: null,
        googleChannelResourceId: null,
        googleChannelResourceUri: null,
        googleChannelExpiration: null,
      },
      eventTypeIdsToBeUnwatched
    );

    // Populate the cache back for the remaining calendars, if any
    const remainingCalendars =
      calendarsWithSameCredentialId.filter((sc) => sc.externalId !== calendarId) || [];
    if (remainingCalendars.length > 0) {
      await this.fetchAvailabilityAndSetCache(remainingCalendars);
    }
  }

  async setAvailabilityInCache(args: FreeBusyArgs, data: calendar_v3.Schema$FreeBusyResponse): Promise<void> {
    const calendarCache = await CalendarCache.init(null);
    await calendarCache.upsertCachedAvailability({
      credentialId: this.credential.id,
      userId: this.credential.userId,
      dwdId: this.credential.delegatedToId,
      args,
      value: JSON.parse(JSON.stringify(data)),
    });
  }

  async fetchAvailabilityAndSetCache(selectedCalendars: IntegrationCalendar[]) {
    this.log.debug("fetchAvailabilityAndSetCache", safeStringify({ selectedCalendars }));
    const selectedCalendarsPerEventType = new Map<
      SelectedCalendarEventTypeIds[number],
      IntegrationCalendar[]
    >();

    // TODO: Should be done outside of CalendarService as it is applicable to all Apps' CalendarServices
    selectedCalendars.reduce((acc, selectedCalendar) => {
      const eventTypeId = selectedCalendar.eventTypeId ?? null;
      const mapValue = selectedCalendarsPerEventType.get(eventTypeId);
      if (mapValue) {
        mapValue.push(selectedCalendar);
      } else {
        acc.set(eventTypeId, [selectedCalendar]);
      }
      return acc;
    }, selectedCalendarsPerEventType);

    for (const [_eventTypeId, selectedCalendars] of Array.from(selectedCalendarsPerEventType.entries())) {
      const parsedArgs = {
        /** Expand the start date to the start of the month */
        timeMin: getTimeMin(),
        /** Expand the end date to the end of the month */
        timeMax: getTimeMax(),
        // Dont use eventTypeId in key because it can be used by any eventType
        // The only reason we are building it per eventType is because there can be different groups of calendars to lookup the availability for
        items: selectedCalendars.map((sc) => ({ id: sc.externalId })),
      };
      const data = await this.fetchAvailability(parsedArgs);
      await this.setAvailabilityInCache(parsedArgs, data);
    }
  }

  async createSelectedCalendar(
    data: Omit<Prisma.SelectedCalendarUncheckedCreateInput, "integration" | "credentialId">
  ) {
    return await SelectedCalendarRepository.create({
      ...data,
      integration: this.integrationName,
      credentialId: this.credential.id,
    });
  }

  async upsertSelectedCalendar(
    data: Omit<Prisma.SelectedCalendarUncheckedCreateInput, "integration" | "credentialId" | "userId">
  ) {
    if (!this.credential.userId) {
      logger.error("upsertSelectedCalendar failed. userId is missing.");
      return;
    }
    return await SelectedCalendarRepository.upsert({
      ...data,
      eventTypeId: data.eventTypeId ?? null,
      integration: this.integrationName,
      credentialId: this.credential.id,
      userId: this.credential.userId,
    });
  }

  async upsertSelectedCalendarsForEventTypeIds(
    data: Omit<Prisma.SelectedCalendarUncheckedCreateInput, "integration" | "credentialId" | "userId">,
    eventTypeIds: SelectedCalendarEventTypeIds
  ) {
    if (!this.credential.userId) {
      logger.error("upsertSelectedCalendarsForEventTypeIds failed. userId is missing.");
      return;
    }

    await SelectedCalendarRepository.upsertManyForEventTypeIds({
      data: {
        ...data,
        integration: this.integrationName,
        credentialId: this.credential.id,
        userId: this.credential.userId,
      },
      eventTypeIds,
    });
  }

  async getAllCalendars(
    calendar: calendar_v3.Calendar,
    fields: string[] = ["id", "summary", "primary", "accessRole"]
  ): Promise<calendar_v3.Schema$CalendarListEntry[]> {
    let allCalendars: calendar_v3.Schema$CalendarListEntry[] = [];
    let pageToken: string | undefined;

    try {
      do {
        const response: any = await calendar.calendarList.list({
          fields: `items(${fields.join(",")}),nextPageToken`,
          pageToken,
          maxResults: 250, // 250 is max
        });

        allCalendars = [...allCalendars, ...(response.data.items ?? [])];
        pageToken = response.data.nextPageToken;
      } while (pageToken);

      return allCalendars;
    } catch (error) {
      logger.error("Error fetching all Google Calendars", { error });
      throw error;
    }
  }

  async getPrimaryCalendar(
    calendar: calendar_v3.Calendar,
    fields: string[] = ["id", "summary", "primary", "accessRole"]
  ): Promise<calendar_v3.Schema$CalendarListEntry | null> {
    let pageToken: string | undefined;
    let firstCalendar: calendar_v3.Schema$CalendarListEntry | undefined;

    try {
      do {
        const response: any = await calendar.calendarList.list({
          fields: `items(${fields.join(",")}),nextPageToken`,
          pageToken,
          maxResults: 250, // 250 is max
        });

        const cals = response.data.items ?? [];
        const primaryCal = cals.find((cal: calendar_v3.Schema$CalendarListEntry) => cal.primary);
        if (primaryCal) {
          return primaryCal;
        }

        // Store the first calendar in case no primary is found
        if (cals.length > 0 && !firstCalendar) {
          firstCalendar = cals[0];
        }

        pageToken = response.data.nextPageToken;
      } while (pageToken);

      // should not be reached because Google Cal always has a primary cal
      return firstCalendar ?? null;
    } catch (error) {
      logger.error("Error in `getPrimaryCalendar`", { error });
      throw error;
    }
  }
}

class MyGoogleAuth extends OAuth2Client {
  constructor(client_id: string, client_secret: string, redirect_uri: string) {
    super(client_id, client_secret, redirect_uri);
  }

  isTokenExpiring() {
    return super.isTokenExpiring();
  }

  async refreshToken(token: string | null | undefined) {
    return super.refreshToken(token);
  }
}<|MERGE_RESOLUTION|>--- conflicted
+++ resolved
@@ -13,15 +13,9 @@
 import { getTimeMax, getTimeMin } from "@calcom/features/calendar-cache/lib/datesForCache";
 import { getLocation, getRichDescription } from "@calcom/lib/CalEventParser";
 import {
-<<<<<<< HEAD
-  CalendarAppDomainWideDelegationClientIdNotAuthorizedError,
-  CalendarAppDomainWideDelegationInvalidGrantError,
-  CalendarAppDomainWideDelegationError,
-=======
   CalendarAppDelegationCredentialClientIdNotAuthorizedError,
   CalendarAppDelegationCredentialInvalidGrantError,
   CalendarAppDelegationCredentialError,
->>>>>>> 96fcf7be
 } from "@calcom/lib/CalendarAppError";
 import { uniqueBy } from "@calcom/lib/array";
 import {
@@ -30,7 +24,7 @@
   CREDENTIAL_SYNC_SECRET,
   CREDENTIAL_SYNC_SECRET_HEADER_NAME,
 } from "@calcom/lib/constants";
-import { isDwdCredential } from "@calcom/lib/domainWideDelegation/clientAndServer";
+import { isDelegationCredential } from "@calcom/lib/delegationCredential/clientAndServer";
 import { formatCalEvent } from "@calcom/lib/formatCalendarEvent";
 import logger from "@calcom/lib/logger";
 import { safeStringify } from "@calcom/lib/safeStringify";
@@ -44,11 +38,7 @@
   NewCalendarEventType,
 } from "@calcom/types/Calendar";
 import type { SelectedCalendarEventTypeIds } from "@calcom/types/Calendar";
-<<<<<<< HEAD
-import type { CredentialForCalendarService } from "@calcom/types/Credential";
-=======
 import type { CredentialForCalendarServiceWithEmail } from "@calcom/types/Credential";
->>>>>>> 96fcf7be
 
 import { invalidateCredential } from "../../_utils/invalidateCredential";
 import { AxiosLikeResponseToFetchResponse } from "../../_utils/oauth/AxiosLikeResponseToFetchResponse";
@@ -89,7 +79,7 @@
   userId: number | null;
 }) => {
   let where;
-  if (isDwdCredential({ credentialId })) {
+  if (isDelegationCredential({ credentialId })) {
     if (!userId) {
       console.error("Skipping querying calendar as `userId` is missing, needed for DWD");
       return;
@@ -109,17 +99,10 @@
   private integrationName = "";
   private auth: ReturnType<typeof this.initGoogleAuth>;
   private log: typeof logger;
-<<<<<<< HEAD
-  private credential: CredentialForCalendarService;
-  private myGoogleAuth!: MyGoogleAuth;
-  private oAuthManagerInstance!: OAuthManager;
-  constructor(credential: CredentialForCalendarService) {
-=======
   private credential: CredentialForCalendarServiceWithEmail;
   private myGoogleAuth!: MyGoogleAuth;
   private oAuthManagerInstance!: OAuthManager;
   constructor(credential: CredentialForCalendarServiceWithEmail) {
->>>>>>> 96fcf7be
     this.integrationName = "google_calendar";
     this.credential = credential;
     this.auth = this.initGoogleAuth(credential);
@@ -137,11 +120,7 @@
     return this.myGoogleAuth;
   }
 
-<<<<<<< HEAD
-  private initGoogleAuth = (credential: CredentialForCalendarService) => {
-=======
   private initGoogleAuth = (credential: CredentialForCalendarServiceWithEmail) => {
->>>>>>> 96fcf7be
     const currentTokenObject = getTokenObjectFromCredential(credential);
     const auth = new OAuthManager({
       // Keep it false because we are not using auth.request everywhere. That would be done later as it involves many google calendar sdk functionc calls and needs to be tested well.
@@ -225,21 +204,12 @@
     };
   };
 
-<<<<<<< HEAD
-  private getAuthedCalendarFromDwd = async ({
-    domainWideDelegation,
-    emailToImpersonate,
-  }: {
-    emailToImpersonate: string;
-    domainWideDelegation: {
-=======
   private getAuthedCalendarFromDelegationCredential = async ({
     delegationCredential,
     emailToImpersonate,
   }: {
     emailToImpersonate: string;
     delegationCredential: {
->>>>>>> 96fcf7be
       serviceAccountKey: {
         client_email: string;
         client_id: string;
@@ -247,15 +217,9 @@
       };
     };
   }) => {
-<<<<<<< HEAD
-    const serviceAccountClientEmail = domainWideDelegation.serviceAccountKey.client_email;
-    const serviceAccountClientId = domainWideDelegation.serviceAccountKey.client_id;
-    const serviceAccountPrivateKey = domainWideDelegation.serviceAccountKey.private_key;
-=======
     const serviceAccountClientEmail = delegationCredential.serviceAccountKey.client_email;
     const serviceAccountClientId = delegationCredential.serviceAccountKey.client_id;
     const serviceAccountPrivateKey = delegationCredential.serviceAccountKey.private_key;
->>>>>>> 96fcf7be
 
     const authClient = new JWT({
       email: serviceAccountClientEmail,
@@ -267,47 +231,26 @@
     try {
       await authClient.authorize();
     } catch (error) {
-<<<<<<< HEAD
-      const errorMessage = error instanceof Error ? error.stack : error;
-      this.log.error("DWD: Error authorizing domain wide delegation", JSON.stringify(errorMessage));
-
-      if ((error as any).response?.data?.error === "unauthorized_client") {
-        throw new CalendarAppDomainWideDelegationClientIdNotAuthorizedError(
-          "Make sure that the Client ID for the domain wide delegation is added to the Google Workspace Admin Console"
-=======
       this.log.error("DelegationCredential: Error authorizing delegation credential", JSON.stringify(error));
 
       if ((error as any).response?.data?.error === "unauthorized_client") {
         throw new CalendarAppDelegationCredentialClientIdNotAuthorizedError(
           "Make sure that the Client ID for the delegation credential is added to the Google Workspace Admin Console"
->>>>>>> 96fcf7be
         );
       }
 
       if ((error as any).response?.data?.error === "invalid_grant") {
-<<<<<<< HEAD
-        throw new CalendarAppDomainWideDelegationInvalidGrantError(
-=======
         throw new CalendarAppDelegationCredentialInvalidGrantError(
->>>>>>> 96fcf7be
           "User might not exist in Google Workspace"
         );
       }
 
       // Catch all error
-<<<<<<< HEAD
-      throw new CalendarAppDomainWideDelegationError("Error authorizing domain wide delegation");
-    }
-
-    this.log.debug(
-      "Using domain wide delegation with service account email",
-=======
       throw new CalendarAppDelegationCredentialError("Error authorizing delegation credential");
     }
 
     this.log.debug(
       "Using delegation credential with service account email",
->>>>>>> 96fcf7be
       safeStringify({
         serviceAccountClientEmail,
         serviceAccountClientId,
@@ -321,23 +264,6 @@
   };
 
   public authedCalendar = async () => {
-<<<<<<< HEAD
-    let dwdAuthedCalendar;
-
-    if (this.credential.delegatedTo) {
-      if (!this.credential.user?.email) {
-        this.log.error("DWD: No email to impersonate found for domain wide delegation");
-      } else {
-        dwdAuthedCalendar = await this.getAuthedCalendarFromDwd({
-          domainWideDelegation: this.credential.delegatedTo,
-          emailToImpersonate: this.credential.user.email,
-        });
-      }
-    }
-
-    if (dwdAuthedCalendar) {
-      return dwdAuthedCalendar;
-=======
     let delegationCredentialAuthedCalendar;
 
     if (this.credential.delegatedTo) {
@@ -354,7 +280,6 @@
 
     if (delegationCredentialAuthedCalendar) {
       return delegationCredentialAuthedCalendar;
->>>>>>> 96fcf7be
     }
 
     const myGoogleAuth = await this.auth.getMyGoogleAuthWithRefreshedToken();
@@ -436,7 +361,9 @@
 
   private async startWatchingCalendarsInGoogle({ calendarId }: { calendarId: string }) {
     const calendar = await this.authedCalendar();
-    logger.debug(`Subscribing to calendar ${calendarId}`);
+    logger.debug(
+      `Subscribing to calendar ${calendarId}, ${GOOGLE_WEBHOOK_URL} ${process.env.GOOGLE_WEBHOOK_TOKEN}`
+    );
 
     const res = await calendar.events.watch({
       // Calendar identifier. To retrieve calendar IDs call the calendarList.list method. If you want to access the primary calendar of the currently logged in user, use the "primary" keyword.
@@ -765,12 +692,16 @@
 
     const cached = await calendarCache.getCachedAvailability({
       credentialId: this.credential.id,
-      dwdId: this.credential.delegatedToId,
+      delegationCredentialId: this.credential.delegatedToId ?? null,
       userId: this.credential.userId,
       args,
     });
 
-    if (cached) return cached.value as unknown as calendar_v3.Schema$FreeBusyResponse;
+    if (cached) {
+      console.log("[Cache Hit] Returning cached freebusy result", safeStringify({ cached, args }));
+      return cached.value as unknown as calendar_v3.Schema$FreeBusyResponse;
+    }
+    console.log("[Cache Miss] Fetching freebusy result", safeStringify({ args }));
     return await this.fetchAvailability(args);
   }
 
@@ -972,13 +903,8 @@
     }
   }
 
-<<<<<<< HEAD
-  // It would error if the domain wide delegation is not set up correctly
-  async testDomainWideDelegationSetup() {
-=======
   // It would error if the delegation credential is not set up correctly
   async testDelegationCredentialSetup() {
->>>>>>> 96fcf7be
     const calendar = await this.authedCalendar();
     const cals = await calendar.calendarList.list({ fields: "items(id)" });
     return !!cals.data.items;
@@ -1133,7 +1059,7 @@
     await calendarCache.deleteManyByCredential({
       credentialId: this.credential.id,
       userId: this.credential.userId,
-      dwdId: this.credential.delegatedToId,
+      delegationCredentialId: this.credential.delegatedToId ?? null,
     });
 
     await this.stopWatchingCalendarsInGoogle(allChannelsForThisCalendarBeingUnwatched);
@@ -1162,7 +1088,7 @@
     await calendarCache.upsertCachedAvailability({
       credentialId: this.credential.id,
       userId: this.credential.userId,
-      dwdId: this.credential.delegatedToId,
+      delegationCredentialId: this.credential.delegatedToId ?? null,
       args,
       value: JSON.parse(JSON.stringify(data)),
     });
