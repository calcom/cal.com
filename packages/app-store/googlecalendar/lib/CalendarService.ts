/* eslint-disable @typescript-eslint/no-explicit-any */
import type { Prisma } from "@prisma/client";
import { JWT } from "google-auth-library";
import type { calendar_v3 } from "googleapis";
import { google } from "googleapis";
import { RRule } from "rrule";
import { v4 as uuid } from "uuid";

import { MeetLocationType } from "@calcom/app-store/locations";
import dayjs from "@calcom/dayjs";
import { CalendarCache } from "@calcom/features/calendar-cache/calendar-cache";
import type { FreeBusyArgs } from "@calcom/features/calendar-cache/calendar-cache.repository.interface";
import { getLocation, getRichDescription } from "@calcom/lib/CalEventParser";
import { CalendarAppDomainWideDelegationClientIdNotAuthorizedError, CalendarAppDomainWideDelegationNotSetupError, CalendarAppDomainWideDelegationInvalidGrantError, CalendarAppDomainWideDelegationError } from "@calcom/lib/CalendarAppError";
import type CalendarService from "@calcom/lib/CalendarService";
import {
  APP_CREDENTIAL_SHARING_ENABLED,
  CREDENTIAL_SYNC_ENDPOINT,
  CREDENTIAL_SYNC_SECRET,
  CREDENTIAL_SYNC_SECRET_HEADER_NAME,
} from "@calcom/lib/constants";
import { formatCalEvent } from "@calcom/lib/formatCalendarEvent";
import { getAllCalendars } from "@calcom/lib/google";
import logger from "@calcom/lib/logger";
import { safeStringify } from "@calcom/lib/safeStringify";
<<<<<<< HEAD
import { DomainWideDelegationRepository } from "@calcom/lib/server/repository/domainWideDelegation";
=======
import { GoogleRepository } from "@calcom/lib/server/repository/google";
>>>>>>> 03e2c627
import prisma from "@calcom/prisma";
import type {
  Calendar,
  CalendarEvent,
  EventBusyDate,
  IntegrationCalendar,
  NewCalendarEventType,
} from "@calcom/types/Calendar";
import type { CredentialPayload } from "@calcom/types/Credential";

import { invalidateCredential } from "../../_utils/invalidateCredential";
import { AxiosLikeResponseToFetchResponse } from "../../_utils/oauth/AxiosLikeResponseToFetchResponse";
import { OAuthManager } from "../../_utils/oauth/OAuthManager";
import { getTokenObjectFromCredential } from "../../_utils/oauth/getTokenObjectFromCredential";
import { markTokenAsExpired } from "../../_utils/oauth/markTokenAsExpired";
import { OAuth2UniversalSchema } from "../../_utils/oauth/universalSchema";
import { metadata } from "../_metadata";
import { getGoogleAppKeys } from "./getGoogleAppKeys";

const log = logger.getSubLogger({ prefix: ["app-store/googlecalendar/lib/CalendarService"] });

interface GoogleCalError extends Error {
  code?: number;
}

const MS_PER_DAY = 24 * 60 * 60 * 1000;
const ONE_MONTH_IN_MS = 30 * MS_PER_DAY;
// eslint-disable-next-line turbo/no-undeclared-env-vars -- GOOGLE_WEBHOOK_URL only for local testing
const GOOGLE_WEBHOOK_URL_BASE = process.env.GOOGLE_WEBHOOK_URL || process.env.NEXT_PUBLIC_WEBAPP_URL;
const GOOGLE_WEBHOOK_URL = `${GOOGLE_WEBHOOK_URL_BASE}/api/integrations/googlecalendar/webhook`;

export default class GoogleCalendarService implements Calendar {
  private integrationName = "";
  private auth: ReturnType<typeof this.initGoogleAuth>;
  private log: typeof logger;
  private credential: CredentialPayload;
  private myGoogleAuth!: MyGoogleAuth;
  private oAuthManagerInstance!: OAuthManager;
  constructor(credential: CredentialPayload) {
    this.integrationName = "google_calendar";
    this.credential = credential;
    this.auth = this.initGoogleAuth(credential);
    this.log = log.getSubLogger({ prefix: [`[[lib] ${this.integrationName}`] });
  }

  private async getMyGoogleAuthSingleton() {
    if (this.myGoogleAuth) {
      return this.myGoogleAuth;
    }
    const { client_id, client_secret, redirect_uris } = await getGoogleAppKeys();
    const googleCredentials = OAuth2UniversalSchema.parse(this.credential.key);
    this.myGoogleAuth = new MyGoogleAuth(client_id, client_secret, redirect_uris[0]);
    this.myGoogleAuth.setCredentials(googleCredentials);
    return this.myGoogleAuth;
  }

  private initGoogleAuth = (credential: CredentialPayload) => {
    const currentTokenObject = getTokenObjectFromCredential(credential);
    const auth = new OAuthManager({
      // Keep it false because we are not using auth.request everywhere. That would be done later as it involves many google calendar sdk functionc calls and needs to be tested well.
      autoCheckTokenExpiryOnRequest: false,
      credentialSyncVariables: {
        APP_CREDENTIAL_SHARING_ENABLED: APP_CREDENTIAL_SHARING_ENABLED,
        CREDENTIAL_SYNC_ENDPOINT: CREDENTIAL_SYNC_ENDPOINT,
        CREDENTIAL_SYNC_SECRET: CREDENTIAL_SYNC_SECRET,
        CREDENTIAL_SYNC_SECRET_HEADER_NAME: CREDENTIAL_SYNC_SECRET_HEADER_NAME,
      },
      resourceOwner: {
        type: "user",
        id: credential.userId,
      },
      appSlug: metadata.slug,
      currentTokenObject,
      fetchNewTokenObject: async ({ refreshToken }: { refreshToken: string | null }) => {
        const myGoogleAuth = await this.getMyGoogleAuthSingleton();
        const fetchTokens = await myGoogleAuth.refreshToken(refreshToken);
        // Create Response from fetchToken.res
        const response = new Response(JSON.stringify(fetchTokens.res?.data ?? null), {
          status: fetchTokens.res?.status,
          statusText: fetchTokens.res?.statusText,
        });
        return response;
      },
      isTokenExpired: async () => {
        const myGoogleAuth = await this.getMyGoogleAuthSingleton();
        return myGoogleAuth.isTokenExpiring();
      },
      isTokenObjectUnusable: async function (response) {
        // TODO: Confirm that if this logic should go to isAccessTokenUnusable
        if (!response.ok || (response.status < 200 && response.status >= 300)) {
          const responseBody = await response.json();

          if (responseBody.error === "invalid_grant") {
            return {
              reason: "invalid_grant",
            };
          }
        }
        return null;
      },
      isAccessTokenUnusable: async () => {
        // As long as refresh_token is valid, access_token is regenerated and fixed automatically by Google Calendar when a problem with it is detected
        // So, a situation where access_token is invalid but refresh_token is valid should not happen
        return null;
      },
      invalidateTokenObject: () => invalidateCredential(this.credential.id),
      expireAccessToken: async () => {
        await markTokenAsExpired(this.credential);
      },
      updateTokenObject: async (token) => {
        this.myGoogleAuth.setCredentials(token);

        const { key } = await prisma.credential.update({
          where: {
            id: credential.id,
          },
          data: {
            key: token,
          },
        });

        // Update cached credential as well
        this.credential.key = key;
      },
    });
    this.oAuthManagerInstance = auth;
    return {
      getMyGoogleAuthWithRefreshedToken: async () => {
        // It would automatically update myGoogleAuth with correct token
        const { token } = await auth.getTokenObjectOrFetch();
        if (!token) {
          throw new Error("Invalid grant for Google Calendar app");
        }

        const myGoogleAuth = await this.getMyGoogleAuthSingleton();
        return myGoogleAuth;
      },
    };
  };

  private getAuthedCalendarFromDomainWideDelegation = async () => {
    const user = this.credential.delegatedToId;

    //TODO: Compute it once and save it
    const domainWideDelegation =
      await DomainWideDelegationRepository.findByIdIncludeSensitiveServiceAccountKey({
        id: this.credential.delegatedToId,
      });
    

    if (this.credential.delegatedToId && !domainWideDelegation) {
      this.log.error("CalendarAppDomainWideDelegationNotSetupError", safeStringify({
        domainWideDelegationExists: !!domainWideDelegation,
        domainWideDelegationEnabled: domainWideDelegation?.enabled,
        forceEnableDomainWideDelegation,
      }));
      throw new CalendarAppDomainWideDelegationNotSetupError(
        "Credential needs domain wide delegation to be setup and enabled"
      );
    }

    if (domainWideDelegation) {
      const emailToImpersonate = this.credential.user?.email;
      if (!emailToImpersonate) {
        this.log.error("No email to impersonate found for domain wide delegation");
        return null;
      }
     
      const authClient = new JWT({
        email: domainWideDelegation.serviceAccountKey.client_email,
        key: domainWideDelegation.serviceAccountKey.private_key,
        scopes: ["https://www.googleapis.com/auth/calendar"],
        subject: emailToImpersonate,
      });

      try {
        await authClient.authorize();
      } catch (error) {
        this.log.error("Error authorizing domain wide delegation", JSON.stringify(error));
        
        if ((error as any).response?.data?.error === "unauthorized_client") {
          throw new CalendarAppDomainWideDelegationClientIdNotAuthorizedError(
            "Make sure that the Client ID for the domain wide delegation is added to the Google Workspace Admin Console"
          );
        }
        
        if (error.response?.data?.error === "invalid_grant") {
          throw new CalendarAppDomainWideDelegationInvalidGrantError("User might not exist in Google Workspace");
        }

        // Catch all error
        throw new CalendarAppDomainWideDelegationError("Error authorizing domain wide delegation");
      }
      
      this.log.debug(
        "Using domain wide delegation with service account email",
        safeStringify({
          serviceAccountEmail: domainWideDelegation.serviceAccountKey.client_email,
          clientId: domainWideDelegation.serviceAccountKey.client_id,
          emailToImpersonate,
        })
      );
      return google.calendar({
        version: "v3",
        auth: authClient,
      });
    }
    this.log.debug(
      "Not using domain wide delegation, using default OAuth2 client for Google Calendar",
      safeStringify({
        domainWideDelegation: {
          enabled: domainWideDelegation?.enabled,
        },
        serviceAccountKeyIsSet: !!domainWideDelegation?.serviceAccountKey,
        credential: {
          id: this.credential.id,
          userId: this.credential.userId,
          teamId: this.credential.teamId,
        },
      })
    );
    return null;
  };

  public authedCalendar = async ({ forceEnableDomainWideDelegation = false }: { forceEnableDomainWideDelegation?: boolean } = {}) => {
    const authedCalendarFromDomainWideDelegation = await this.getAuthedCalendarFromDomainWideDelegation({ forceEnableDomainWideDelegation });
    if (authedCalendarFromDomainWideDelegation) {
      return authedCalendarFromDomainWideDelegation;
    }

    const myGoogleAuth = await this.auth.getMyGoogleAuthWithRefreshedToken();
    const calendar = google.calendar({
      version: "v3",
      auth: myGoogleAuth,
    });
    return calendar;
  };

  private getAttendees = (event: CalendarEvent) => {
    // When rescheduling events we know the external id of the calendar so we can just look for it in the destinationCalendar array.
    const selectedHostDestinationCalendar = event.destinationCalendar?.find(
      (cal) => cal.credentialId === this.credential.id
    );
    const eventAttendees = event.attendees.map(({ id: _id, ...rest }) => ({
      ...rest,
      responseStatus: "accepted",
    }));
    const attendees: calendar_v3.Schema$EventAttendee[] = [
      {
        ...event.organizer,
        id: String(event.organizer.id),
        responseStatus: "accepted",
        organizer: true,
        // Tried changing the display name to the user but GCal will not let you do that. It will only display the name of the external calendar. Leaving this in just incase it works in the future.
        displayName: event.organizer.name,
        email: selectedHostDestinationCalendar?.externalId ?? event.organizer.email,
      },
      ...eventAttendees,
    ];

    if (event.team?.members) {
      // TODO: Check every other CalendarService for team members
      const teamAttendeesWithoutCurrentUser = event.team.members
        .filter((member) => member.email !== this.credential.user?.email)
        .map((m) => {
          const teamMemberDestinationCalendar = event.destinationCalendar?.find(
            (calendar) => calendar.integration === "google_calendar" && calendar.userId === m.id
          );
          return {
            email: teamMemberDestinationCalendar?.externalId ?? m.email,
            displayName: m.name,
            responseStatus: "accepted",
          };
        });
      attendees.push(...teamAttendeesWithoutCurrentUser);
    }

    return attendees;
  };

  async createEvent(calEventRaw: CalendarEvent, credentialId: number): Promise<NewCalendarEventType> {
    this.log.debug("Creating event");
    const formattedCalEvent = formatCalEvent(calEventRaw);

    const payload: calendar_v3.Schema$Event = {
      summary: formattedCalEvent.title,
      description: getRichDescription(formattedCalEvent),
      start: {
        dateTime: formattedCalEvent.startTime,
        timeZone: formattedCalEvent.organizer.timeZone,
      },
      end: {
        dateTime: formattedCalEvent.endTime,
        timeZone: formattedCalEvent.organizer.timeZone,
      },
      attendees: this.getAttendees(formattedCalEvent),
      reminders: {
        useDefault: true,
      },
      guestsCanSeeOtherGuests: !!formattedCalEvent.seatsPerTimeSlot
        ? formattedCalEvent.seatsShowAttendees
        : true,
      iCalUID: formattedCalEvent.iCalUID,
    };
    if (calEventRaw.hideCalendarEventDetails) {
      payload.visibility = "private";
    }

    if (formattedCalEvent.location) {
      payload["location"] = getLocation(formattedCalEvent);
    }

    if (formattedCalEvent.recurringEvent) {
      const rule = new RRule({
        freq: formattedCalEvent.recurringEvent.freq,
        interval: formattedCalEvent.recurringEvent.interval,
        count: formattedCalEvent.recurringEvent.count,
      });

      payload["recurrence"] = [rule.toString()];
    }

    if (formattedCalEvent.conferenceData && formattedCalEvent.location === MeetLocationType) {
      payload["conferenceData"] = formattedCalEvent.conferenceData;
    }
    const calendar = await this.authedCalendar();
    // Find in formattedCalEvent.destinationCalendar the one with the same credentialId

    const selectedCalendar =
      formattedCalEvent.destinationCalendar?.find((cal) => cal.credentialId === credentialId)?.externalId ||
      "primary";

    try {
      let event;
      let recurringEventId = null;
      if (formattedCalEvent.existingRecurringEvent) {
        recurringEventId = formattedCalEvent.existingRecurringEvent.recurringEventId;
        const recurringEventInstances = await calendar.events.instances({
          calendarId: selectedCalendar,
          eventId: formattedCalEvent.existingRecurringEvent.recurringEventId,
        });
        if (recurringEventInstances.data.items) {
          const calComEventStartTime = dayjs(formattedCalEvent.startTime)
            .tz(formattedCalEvent.organizer.timeZone)
            .format();
          for (let i = 0; i < recurringEventInstances.data.items.length; i++) {
            const instance = recurringEventInstances.data.items[i];
            const instanceStartTime = dayjs(instance.start?.dateTime)
              .tz(instance.start?.timeZone == null ? undefined : instance.start?.timeZone)
              .format();

            if (instanceStartTime === calComEventStartTime) {
              event = instance;
              break;
            }
          }

          if (!event) {
            event = recurringEventInstances.data.items[0];
            this.log.error(
              "Unable to find matching event amongst recurring event instances",
              safeStringify({ selectedCalendar, credentialId })
            );
          }
          await calendar.events.patch({
            calendarId: selectedCalendar,
            eventId: event.id || "",
            requestBody: {
              location: getLocation(formattedCalEvent),
              description: getRichDescription({
                ...formattedCalEvent,
              }),
            },
          });
        }
      } else {
        const eventResponse = await calendar.events.insert({
          calendarId: selectedCalendar,
          requestBody: payload,
          conferenceDataVersion: 1,
          sendUpdates: "none",
        });
        event = eventResponse.data;
        if (event.recurrence) {
          if (event.recurrence.length > 0) {
            recurringEventId = event.id;
            event = await this.getFirstEventInRecurrence(recurringEventId, selectedCalendar, calendar);
          }
        }
      }

      if (event && event.id && event.hangoutLink) {
        await calendar.events.patch({
          // Update the same event but this time we know the hangout link
          calendarId: selectedCalendar,
          eventId: event.id || "",
          requestBody: {
            description: getRichDescription({
              ...formattedCalEvent,
              additionalInformation: { hangoutLink: event.hangoutLink },
            }),
          },
        });
      }

      return {
        uid: "",
        ...event,
        id: event?.id || "",
        thirdPartyRecurringEventId: recurringEventId,
        additionalInfo: {
          hangoutLink: event?.hangoutLink || "",
        },
        type: "google_calendar",
        password: "",
        url: "",
        iCalUID: event?.iCalUID,
      };
    } catch (error) {
      this.log.error(
        "There was an error creating event in google calendar: ",
        safeStringify({ error, selectedCalendar, credentialId })
      );
      throw error;
    }
  }
  async getFirstEventInRecurrence(
    recurringEventId: string | null | undefined,
    selectedCalendar: string,
    calendar: calendar_v3.Calendar
  ): Promise<calendar_v3.Schema$Event> {
    const recurringEventInstances = await calendar.events.instances({
      calendarId: selectedCalendar,
      eventId: recurringEventId || "",
    });

    if (recurringEventInstances.data.items) {
      return recurringEventInstances.data.items[0];
    } else {
      return {} as calendar_v3.Schema$Event;
    }
  }

  async updateEvent(uid: string, event: CalendarEvent, externalCalendarId: string): Promise<any> {
    const formattedCalEvent = formatCalEvent(event);

    const payload: calendar_v3.Schema$Event = {
      summary: formattedCalEvent.title,
      description: getRichDescription(formattedCalEvent),
      start: {
        dateTime: formattedCalEvent.startTime,
        timeZone: formattedCalEvent.organizer.timeZone,
      },
      end: {
        dateTime: formattedCalEvent.endTime,
        timeZone: formattedCalEvent.organizer.timeZone,
      },
      attendees: this.getAttendees(formattedCalEvent),
      reminders: {
        useDefault: true,
      },
      guestsCanSeeOtherGuests: !!formattedCalEvent.seatsPerTimeSlot
        ? formattedCalEvent.seatsShowAttendees
        : true,
    };

    if (formattedCalEvent.location) {
      payload["location"] = getLocation(formattedCalEvent);
    }

    if (formattedCalEvent.conferenceData && formattedCalEvent.location === MeetLocationType) {
      payload["conferenceData"] = formattedCalEvent.conferenceData;
    }

    const calendar = await this.authedCalendar();

    const selectedCalendar =
      (externalCalendarId
        ? formattedCalEvent.destinationCalendar?.find((cal) => cal.externalId === externalCalendarId)
            ?.externalId
        : undefined) || "primary";

    try {
      const evt = await calendar.events.update({
        calendarId: selectedCalendar,
        eventId: uid,
        sendNotifications: true,
        sendUpdates: "none",
        requestBody: payload,
        conferenceDataVersion: 1,
      });

      this.log.debug("Updated Google Calendar Event", {
        startTime: evt?.data.start,
        endTime: evt?.data.end,
      });

      if (evt && evt.data.id && evt.data.hangoutLink && event.location === MeetLocationType) {
        calendar.events.patch({
          // Update the same event but this time we know the hangout link
          calendarId: selectedCalendar,
          eventId: evt.data.id || "",
          requestBody: {
            description: getRichDescription({
              ...formattedCalEvent,
              additionalInformation: { hangoutLink: evt.data.hangoutLink },
            }),
          },
        });
        return {
          uid: "",
          ...evt.data,
          id: evt.data.id || "",
          additionalInfo: {
            hangoutLink: evt.data.hangoutLink || "",
          },
          type: "google_calendar",
          password: "",
          url: "",
          iCalUID: evt.data.iCalUID,
        };
      }
      return evt?.data;
    } catch (error) {
      this.log.error(
        "There was an error updating event in google calendar: ",
        safeStringify({ error, event: formattedCalEvent, uid })
      );
      throw error;
    }
  }

  async deleteEvent(uid: string, event: CalendarEvent, externalCalendarId?: string | null): Promise<void> {
    const calendar = await this.authedCalendar();

    const selectedCalendar = externalCalendarId || "primary";

    try {
      const event = await calendar.events.delete({
        calendarId: selectedCalendar,
        eventId: uid,
        sendNotifications: false,
        sendUpdates: "none",
      });
      return event?.data;
    } catch (error) {
      this.log.error(
        "There was an error deleting event from google calendar: ",
        safeStringify({ error, event, externalCalendarId })
      );
      const err = error as GoogleCalError;
      /**
       *  410 is when an event is already deleted on the Google cal before on cal.com
       *  404 is when the event is on a different calendar
       */
      if (err.code === 410) return;
      console.error("There was an error contacting google calendar service: ", err);
      if (err.code === 404) return;
      throw err;
    }
  }

  async fetchAvailability(requestBody: FreeBusyArgs): Promise<calendar_v3.Schema$FreeBusyResponse> {
    const calendar = await this.authedCalendar();
    const apiResponse = await this.oAuthManagerInstance.request(
      async () => new AxiosLikeResponseToFetchResponse(await calendar.freebusy.query({ requestBody }))
    );
    return apiResponse.json;
  }

  async getCacheOrFetchAvailability(args: FreeBusyArgs): Promise<EventBusyDate[] | null> {
    const { timeMin, timeMax, items } = args;
    let freeBusyResult: calendar_v3.Schema$FreeBusyResponse = {};
    const calendarCache = await CalendarCache.init(null);
    const cached = await calendarCache.getCachedAvailability(this.credential.id, args);
    if (cached) {
      freeBusyResult = cached.value as unknown as calendar_v3.Schema$FreeBusyResponse;
    } else {
      freeBusyResult = await this.fetchAvailability({ timeMin, timeMax, items });
    }
    if (!freeBusyResult.calendars) return null;

    const result = Object.values(freeBusyResult.calendars).reduce((c, i) => {
      i.busy?.forEach((busyTime) => {
        c.push({
          start: busyTime.start || "",
          end: busyTime.end || "",
        });
      });
      return c;
    }, [] as Prisma.PromiseReturnType<CalendarService["getAvailability"]>);
    return result;
  }

  async getAvailability(
    dateFrom: string,
    dateTo: string,
    selectedCalendars: IntegrationCalendar[]
  ): Promise<EventBusyDate[]> {
    this.log.debug("Getting availability", safeStringify({ dateFrom, dateTo, selectedCalendars }));
    const calendar = await this.authedCalendar();
    const selectedCalendarIds = selectedCalendars
      .filter((e) => e.integration === this.integrationName)
      .map((e) => e.externalId);
    if (selectedCalendarIds.length === 0 && selectedCalendars.length > 0) {
      // Only calendars of other integrations selected
      return [];
    }
    async function getCalIds() {
      if (selectedCalendarIds.length !== 0) return selectedCalendarIds;
      const cals = await getAllCalendars(calendar, ["id"]);
      if (!cals.length) return [];
      return cals.reduce((c, cal) => (cal.id ? [...c, cal.id] : c), [] as string[]);
    }

    try {
      const calsIds = await getCalIds();
      const originalStartDate = dayjs(dateFrom);
      const originalEndDate = dayjs(dateTo);
      const diff = originalEndDate.diff(originalStartDate, "days");

      // /freebusy from google api only allows a date range of 90 days
      if (diff <= 90) {
        const freeBusyData = await this.getCacheOrFetchAvailability({
          timeMin: dateFrom,
          timeMax: dateTo,
          items: calsIds.map((id) => ({ id })),
        });
        if (!freeBusyData) throw new Error("No response from google calendar");

        return freeBusyData;
      } else {
        const busyData = [];

        const loopsNumber = Math.ceil(diff / 90);

        let startDate = originalStartDate;
        let endDate = originalStartDate.add(90, "days");

        for (let i = 0; i < loopsNumber; i++) {
          if (endDate.isAfter(originalEndDate)) endDate = originalEndDate;

          busyData.push(
            ...((await this.getCacheOrFetchAvailability({
              timeMin: startDate.format(),
              timeMax: endDate.format(),
              items: calsIds.map((id) => ({ id })),
            })) || [])
          );

          startDate = endDate.add(1, "minutes");
          endDate = startDate.add(90, "days");
        }
        return busyData;
      }
    } catch (error) {
      this.log.error(
        "There was an error getting availability from google calendar: ",
        safeStringify({ error, selectedCalendars })
      );
      throw error;
    }
  }

  async listCalendars(): Promise<IntegrationCalendar[]> {
    this.log.debug("Listing calendars");
    const calendar = await this.authedCalendar();
    try {
      const { json: cals } = await this.oAuthManagerInstance.request(
        async () =>
          new AxiosLikeResponseToFetchResponse({
            status: 200,
            statusText: "OK",
            data: {
              items: await getAllCalendars(calendar),
            },
          })
      );

      if (!cals.items) return [];
      return cals.items.map(
        (cal) =>
          ({
            externalId: cal.id ?? "No id",
            integration: this.integrationName,
            name: cal.summary ?? "No name",
            primary: cal.primary ?? false,
            readOnly: !(cal.accessRole === "writer" || cal.accessRole === "owner") && true,
            email: cal.id ?? "",
          } satisfies IntegrationCalendar)
      );
    } catch (error) {
      this.log.error("There was an error getting calendars: ", safeStringify(error));
      throw error;
    }
  }

<<<<<<< HEAD
  // It would error if the domain wide delegation is not set up correctly
  async testDomainWideDelegationSetup() {
    const calendar = await this.authedCalendar({ forceEnableDomainWideDelegation: true });
    const cals = await calendar.calendarList.list({ fields: "items(id)" });
    return !!cals.data.items;
=======
  async watchCalendar({ calendarId }: { calendarId: string }) {
    if (!process.env.GOOGLE_WEBHOOK_TOKEN) {
      log.warn("GOOGLE_WEBHOOK_TOKEN is not set, skipping watching calendar");
      return;
    }
    const calendar = await this.authedCalendar();
    const res = await calendar.events.watch({
      // Calendar identifier. To retrieve calendar IDs call the calendarList.list method. If you want to access the primary calendar of the currently logged in user, use the "primary" keyword.
      calendarId,
      requestBody: {
        // A UUID or similar unique string that identifies this channel.
        id: uuid(),
        type: "web_hook",
        address: GOOGLE_WEBHOOK_URL,
        token: process.env.GOOGLE_WEBHOOK_TOKEN,
        params: {
          // The time-to-live in seconds for the notification channel. Default is 604800 seconds.
          ttl: `${Math.round(ONE_MONTH_IN_MS / 1000)}`,
        },
      },
    });
    const response = res.data;
    await GoogleRepository.upsertSelectedCalendar({
      userId: this.credential.userId!,
      externalId: calendarId,
      credentialId: this.credential.id,
      googleChannelId: response?.id,
      googleChannelKind: response?.kind,
      googleChannelResourceId: response?.resourceId,
      googleChannelResourceUri: response?.resourceUri,
      googleChannelExpiration: response?.expiration,
    });

    return res.data;
  }
  async unwatchCalendar({ calendarId }: { calendarId: string }) {
    const credentialId = this.credential.id;
    const sc = await prisma.selectedCalendar.findFirst({
      where: {
        credentialId,
        externalId: calendarId,
      },
    });
    // Delete the calendar cache to force a fresh cache
    await prisma.calendarCache.deleteMany({ where: { credentialId } });
    const calendar = await this.authedCalendar();
    await calendar.channels
      .stop({
        requestBody: {
          resourceId: sc?.googleChannelResourceId,
          id: sc?.googleChannelId,
        },
      })
      .catch((err) => {
        console.warn(JSON.stringify(err));
      });
    await GoogleRepository.upsertSelectedCalendar({
      userId: this.credential.userId!,
      externalId: calendarId,
      credentialId: this.credential.id,
      googleChannelId: null,
      googleChannelKind: null,
      googleChannelResourceId: null,
      googleChannelResourceUri: null,
      googleChannelExpiration: null,
    });
  }

  async setAvailabilityInCache(args: FreeBusyArgs, data: calendar_v3.Schema$FreeBusyResponse): Promise<void> {
    const calendarCache = await CalendarCache.init(null);
    await calendarCache.upsertCachedAvailability(this.credential.id, args, JSON.parse(JSON.stringify(data)));
  }

  async fetchAvailabilityAndSetCache(selectedCalendars: IntegrationCalendar[]) {
    const date = new Date();
    const parsedArgs = {
      /** Expand the start date to the start of the month */
      timeMin: new Date(date.getFullYear(), date.getMonth(), 1, 0, 0, 0, 0).toISOString(),
      /** Expand the end date to the end of the month */
      timeMax: new Date(date.getFullYear(), date.getMonth() + 1, 0, 0, 0, 0, 0).toISOString(),
      items: selectedCalendars.map((sc) => ({ id: sc.externalId })),
    };
    const data = await this.fetchAvailability(parsedArgs);
    await this.setAvailabilityInCache(parsedArgs, data);
>>>>>>> 03e2c627
  }
}

class MyGoogleAuth extends google.auth.OAuth2 {
  constructor(client_id: string, client_secret: string, redirect_uri: string) {
    super(client_id, client_secret, redirect_uri);
  }

  isTokenExpiring() {
    return super.isTokenExpiring();
  }

  async refreshToken(token: string | null | undefined) {
    return super.refreshToken(token);
  }
}<|MERGE_RESOLUTION|>--- conflicted
+++ resolved
@@ -23,11 +23,8 @@
 import { getAllCalendars } from "@calcom/lib/google";
 import logger from "@calcom/lib/logger";
 import { safeStringify } from "@calcom/lib/safeStringify";
-<<<<<<< HEAD
 import { DomainWideDelegationRepository } from "@calcom/lib/server/repository/domainWideDelegation";
-=======
 import { GoogleRepository } from "@calcom/lib/server/repository/google";
->>>>>>> 03e2c627
 import prisma from "@calcom/prisma";
 import type {
   Calendar,
@@ -725,13 +722,13 @@
     }
   }
 
-<<<<<<< HEAD
   // It would error if the domain wide delegation is not set up correctly
   async testDomainWideDelegationSetup() {
     const calendar = await this.authedCalendar({ forceEnableDomainWideDelegation: true });
     const cals = await calendar.calendarList.list({ fields: "items(id)" });
     return !!cals.data.items;
-=======
+  }
+
   async watchCalendar({ calendarId }: { calendarId: string }) {
     if (!process.env.GOOGLE_WEBHOOK_TOKEN) {
       log.warn("GOOGLE_WEBHOOK_TOKEN is not set, skipping watching calendar");
@@ -767,6 +764,7 @@
 
     return res.data;
   }
+
   async unwatchCalendar({ calendarId }: { calendarId: string }) {
     const credentialId = this.credential.id;
     const sc = await prisma.selectedCalendar.findFirst({
@@ -816,7 +814,6 @@
     };
     const data = await this.fetchAvailability(parsedArgs);
     await this.setAvailabilityInCache(parsedArgs, data);
->>>>>>> 03e2c627
   }
 }
 
