import { Prisma } from "@prisma/client";
import { calendar_v3, google } from "googleapis";

import { getLocation, getRichDescription } from "@calcom/lib/CalEventParser";
import CalendarService from "@calcom/lib/CalendarService";
import logger from "@calcom/lib/logger";
import prisma from "@calcom/prisma";
import type {
  Calendar,
  CalendarEvent,
  EventBusyDate,
  IntegrationCalendar,
  NewCalendarEventType,
} from "@calcom/types/Calendar";
import { CredentialPayload } from "@calcom/types/Credential";

import { getGoogleAppKeys } from "./getGoogleAppKeys";
import { googleCredentialSchema } from "./googleCredentialSchema";

interface GoogleCalError extends Error {
  code?: number;
}

export default class GoogleCalendarService implements Calendar {
  private integrationName = "";
  private auth: { getToken: () => Promise<MyGoogleAuth> };
  private log: typeof logger;

  constructor(credential: CredentialPayload) {
    this.integrationName = "google_calendar";
    this.auth = this.googleAuth(credential);
    this.log = logger.getChildLogger({ prefix: [`[[lib] ${this.integrationName}`] });
  }

  private googleAuth = (credential: CredentialPayload) => {
    const googleCredentials = googleCredentialSchema.parse(credential.key);

    async function getGoogleAuth() {
      const { client_id, client_secret, redirect_uris } = await getGoogleAppKeys();
      const myGoogleAuth = new MyGoogleAuth(client_id, client_secret, redirect_uris[0]);
      myGoogleAuth.setCredentials(googleCredentials);
      return myGoogleAuth;
    }

    const refreshAccessToken = async (myGoogleAuth: Awaited<ReturnType<typeof getGoogleAuth>>) => {
      try {
        const { res } = await myGoogleAuth.refreshToken(googleCredentials.refresh_token);
        const token = res?.data;
        googleCredentials.access_token = token.access_token;
        googleCredentials.expiry_date = token.expiry_date;
        const key = googleCredentialSchema.parse(googleCredentials);
        await prisma.credential.update({
          where: { id: credential.id },
          data: { key },
        });
        myGoogleAuth.setCredentials(googleCredentials);
      } catch (err) {
        this.log.error("Error refreshing google token", err);
      }
      return myGoogleAuth;
    };
    return {
      getToken: async () => {
        const myGoogleAuth = await getGoogleAuth();
        const isExpired = () => myGoogleAuth.isTokenExpiring();
        return !isExpired() ? Promise.resolve(myGoogleAuth) : refreshAccessToken(myGoogleAuth);
      },
    };
  };

  async createEvent(calEventRaw: CalendarEvent): Promise<NewCalendarEventType> {
    return new Promise(async (resolve, reject) => {
      const myGoogleAuth = await this.auth.getToken();
      const payload: calendar_v3.Schema$Event = {
        summary: calEventRaw.title,
        description: getRichDescription(calEventRaw),
        start: {
          dateTime: calEventRaw.startTime,
          timeZone: calEventRaw.organizer.timeZone,
        },
        end: {
          dateTime: calEventRaw.endTime,
          timeZone: calEventRaw.organizer.timeZone,
        },
        attendees: [
          {
            ...calEventRaw.organizer,
            id: String(calEventRaw.organizer.id),
            organizer: true,
            responseStatus: "accepted",
          },
          // eslint-disable-next-line
          ...calEventRaw.attendees.map(({ id, ...rest }) => ({
<<<<<<< HEAD
            rest,
=======
            ...rest,
>>>>>>> 8ecfe89a
            responseStatus: "accepted",
          })),
        ],
        reminders: {
          useDefault: true,
        },
        guestsCanSeeOtherGuests: calEventRaw.seatsShowAttendees,
      };

      if (calEventRaw.location) {
        payload["location"] = getLocation(calEventRaw);
      }

      if (calEventRaw.conferenceData && calEventRaw.location === "integrations:google:meet") {
        payload["conferenceData"] = calEventRaw.conferenceData;
      }
      const calendar = google.calendar({
        version: "v3",
      });
      const selectedCalendar = calEventRaw.destinationCalendar?.externalId
        ? calEventRaw.destinationCalendar.externalId
        : "primary";
      calendar.events.insert(
        {
          auth: myGoogleAuth,
          calendarId: selectedCalendar,
          requestBody: payload,
          conferenceDataVersion: 1,
        },
        function (error, event) {
          if (error || !event?.data) {
            console.error("There was an error contacting google calendar service: ", error);
            return reject(error);
          }

          if (event && event.data.id && event.data.hangoutLink) {
            calendar.events.patch({
              // Update the same event but this time we know the hangout link
              calendarId: selectedCalendar,
              auth: myGoogleAuth,
              eventId: event.data.id || "",
              requestBody: {
                description: getRichDescription({
                  ...calEventRaw,
                  additionalInformation: { hangoutLink: event.data.hangoutLink },
                }),
              },
            });
          }
          return resolve({
            uid: "",
            ...event.data,
            id: event.data.id || "",
            additionalInfo: {
              hangoutLink: event.data.hangoutLink || "",
            },
            type: "google_calendar",
            password: "",
            url: "",
          });
        }
      );
    });
  }

  async updateEvent(uid: string, event: CalendarEvent, externalCalendarId: string): Promise<any> {
    return new Promise(async (resolve, reject) => {
      const myGoogleAuth = await this.auth.getToken();
      const payload: calendar_v3.Schema$Event = {
        summary: event.title,
        description: getRichDescription(event),
        start: {
          dateTime: event.startTime,
          timeZone: event.organizer.timeZone,
        },
        end: {
          dateTime: event.endTime,
          timeZone: event.organizer.timeZone,
        },
        attendees: [
          {
            ...event.organizer,
            id: String(event.organizer.id),
            organizer: true,
            responseStatus: "accepted",
          },
          // eslint-disable-next-line
          ...event.attendees.map(({ id, ...rest }) => ({
<<<<<<< HEAD
            rest,
=======
            ...rest,
>>>>>>> 8ecfe89a
            responseStatus: "accepted",
          })),
        ],
        reminders: {
          useDefault: true,
        },
        guestsCanSeeOtherGuests: event.seatsShowAttendees,
      };

      if (event.location) {
        payload["location"] = getLocation(event);
      }

      if (event.conferenceData && event.location === "integrations:google:meet") {
        payload["conferenceData"] = event.conferenceData;
      }

      const calendar = google.calendar({
        version: "v3",
        auth: myGoogleAuth,
      });

      const selectedCalendar = externalCalendarId
        ? externalCalendarId
        : event.destinationCalendar?.externalId;

      calendar.events.update(
        {
          auth: myGoogleAuth,
          calendarId: selectedCalendar,
          eventId: uid,
          sendNotifications: true,
          sendUpdates: "all",
          requestBody: payload,
          conferenceDataVersion: 1,
        },
        function (err, evt) {
          if (err) {
            console.error("There was an error contacting google calendar service: ", err);

            return reject(err);
          }

          if (evt && evt.data.id && evt.data.hangoutLink && event.location === "integrations:google:meet") {
            calendar.events.patch({
              // Update the same event but this time we know the hangout link
              calendarId: selectedCalendar,
              auth: myGoogleAuth,
              eventId: evt.data.id || "",
              requestBody: {
                description: getRichDescription({
                  ...event,
                  additionalInformation: { hangoutLink: evt.data.hangoutLink },
                }),
              },
            });
            return resolve({
              uid: "",
              ...evt.data,
              id: evt.data.id || "",
              additionalInfo: {
                hangoutLink: evt.data.hangoutLink || "",
              },
              type: "google_calendar",
              password: "",
              url: "",
            });
          }
          return resolve(evt?.data);
        }
      );
    });
  }

  async deleteEvent(uid: string, event: CalendarEvent, externalCalendarId?: string | null): Promise<void> {
    return new Promise(async (resolve, reject) => {
      const myGoogleAuth = await this.auth.getToken();
      const calendar = google.calendar({
        version: "v3",
        auth: myGoogleAuth,
      });

      const defaultCalendarId = "primary";
      const calendarId = externalCalendarId ? externalCalendarId : event.destinationCalendar?.externalId;

      calendar.events.delete(
        {
          auth: myGoogleAuth,
          calendarId: calendarId ? calendarId : defaultCalendarId,
          eventId: uid,
          sendNotifications: true,
          sendUpdates: "all",
        },
        function (err: GoogleCalError | null, event) {
          if (err) {
            /**
             *  410 is when an event is already deleted on the Google cal before on cal.com
             *  404 is when the event is on a different calendar
             */
            if (err.code === 410) return resolve();
            console.error("There was an error contacting google calendar service: ", err);
            if (err.code === 404) return resolve();
            return reject(err);
          }
          return resolve(event?.data);
        }
      );
    });
  }

  async getAvailability(
    dateFrom: string,
    dateTo: string,
    selectedCalendars: IntegrationCalendar[]
  ): Promise<EventBusyDate[]> {
    return new Promise(async (resolve, reject) => {
      const myGoogleAuth = await this.auth.getToken();
      const calendar = google.calendar({
        version: "v3",
        auth: myGoogleAuth,
      });
      const selectedCalendarIds = selectedCalendars
        .filter((e) => e.integration === this.integrationName)
        .map((e) => e.externalId);
      if (selectedCalendarIds.length === 0 && selectedCalendars.length > 0) {
        // Only calendars of other integrations selected
        resolve([]);
        return;
      }

      (selectedCalendarIds.length === 0
        ? calendar.calendarList
            .list()
            .then((cals) => cals.data.items?.map((cal) => cal.id).filter(Boolean) || [])
        : Promise.resolve(selectedCalendarIds)
      )
        .then((calsIds) => {
          calendar.freebusy.query(
            {
              requestBody: {
                timeMin: dateFrom,
                timeMax: dateTo,
                items: calsIds.map((id) => ({ id: id })),
              },
            },
            (err, apires) => {
              if (err) return reject(err);
              // If there's no calendar we just skip
              if (!apires?.data.calendars) return resolve([]);
              const result = Object.values(apires.data.calendars).reduce((c, i) => {
                i.busy?.forEach((busyTime) => {
                  c.push({
                    start: busyTime.start || "",
                    end: busyTime.end || "",
                  });
                });
                return c;
              }, [] as Prisma.PromiseReturnType<CalendarService["getAvailability"]>);

              resolve(result);
            }
          );
        })
        .catch((err) => {
          this.log.error("There was an error contacting google calendar service: ", err);

          reject(err);
        });
    });
  }

  async listCalendars(): Promise<IntegrationCalendar[]> {
    return new Promise(async (resolve, reject) => {
      const myGoogleAuth = await this.auth.getToken();
      const calendar = google.calendar({
        version: "v3",
        auth: myGoogleAuth,
      });

      calendar.calendarList
        .list()
        .then((cals) => {
          resolve(
            cals.data.items?.map((cal) => {
              const calendar: IntegrationCalendar = {
                externalId: cal.id ?? "No id",
                integration: this.integrationName,
                name: cal.summary ?? "No name",
                primary: cal.primary ?? false,
                readOnly: !(cal.accessRole === "reader" || cal.accessRole === "owner") && true,
              };
              return calendar;
            }) || []
          );
        })
        .catch((err: Error) => {
          this.log.error("There was an error contacting google calendar service: ", err);

          reject(err);
        });
    });
  }
}

class MyGoogleAuth extends google.auth.OAuth2 {
  constructor(client_id: string, client_secret: string, redirect_uri: string) {
    super(client_id, client_secret, redirect_uri);
  }

  isTokenExpiring() {
    return super.isTokenExpiring();
  }

  async refreshToken(token: string | null | undefined) {
    return super.refreshToken(token);
  }
}<|MERGE_RESOLUTION|>--- conflicted
+++ resolved
@@ -91,11 +91,7 @@
           },
           // eslint-disable-next-line
           ...calEventRaw.attendees.map(({ id, ...rest }) => ({
-<<<<<<< HEAD
-            rest,
-=======
             ...rest,
->>>>>>> 8ecfe89a
             responseStatus: "accepted",
           })),
         ],
@@ -184,11 +180,7 @@
           },
           // eslint-disable-next-line
           ...event.attendees.map(({ id, ...rest }) => ({
-<<<<<<< HEAD
-            rest,
-=======
             ...rest,
->>>>>>> 8ecfe89a
             responseStatus: "accepted",
           })),
         ],
