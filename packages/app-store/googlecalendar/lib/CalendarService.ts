/* eslint-disable @typescript-eslint/no-explicit-any */
import { calendar_v3 } from "@googleapis/calendar";
import type { Prisma } from "@prisma/client";
import type { GaxiosResponse } from "googleapis-common";
import { OAuth2Client } from "googleapis-common";
import { RRule } from "rrule";
import { v4 as uuid } from "uuid";

import { MeetLocationType } from "@calcom/app-store/locations";
import dayjs from "@calcom/dayjs";
import { CalendarCache } from "@calcom/features/calendar-cache/calendar-cache";
import type { FreeBusyArgs } from "@calcom/features/calendar-cache/calendar-cache.repository.interface";
import { getTimeMax, getTimeMin } from "@calcom/features/calendar-cache/lib/datesForCache";
import { getLocation, getRichDescription } from "@calcom/lib/CalEventParser";
import {
  APP_CREDENTIAL_SHARING_ENABLED,
  CREDENTIAL_SYNC_ENDPOINT,
  CREDENTIAL_SYNC_SECRET,
  CREDENTIAL_SYNC_SECRET_HEADER_NAME,
} from "@calcom/lib/constants";
import { formatCalEvent } from "@calcom/lib/formatCalendarEvent";
import logger from "@calcom/lib/logger";
import { safeStringify } from "@calcom/lib/safeStringify";
import { SelectedCalendarRepository } from "@calcom/lib/server/repository/selectedCalendar";
import prisma from "@calcom/prisma";
import type {
  Calendar,
  CalendarEvent,
  EventBusyDate,
  IntegrationCalendar,
  NewCalendarEventType,
} from "@calcom/types/Calendar";
import type { CredentialPayload } from "@calcom/types/Credential";

import { invalidateCredential } from "../../_utils/invalidateCredential";
import { AxiosLikeResponseToFetchResponse } from "../../_utils/oauth/AxiosLikeResponseToFetchResponse";
import { OAuthManager } from "../../_utils/oauth/OAuthManager";
import { getTokenObjectFromCredential } from "../../_utils/oauth/getTokenObjectFromCredential";
import { markTokenAsExpired } from "../../_utils/oauth/markTokenAsExpired";
import { OAuth2UniversalSchema } from "../../_utils/oauth/universalSchema";
import { metadata } from "../_metadata";
import { getGoogleAppKeys } from "./getGoogleAppKeys";

const log = logger.getSubLogger({ prefix: ["app-store/googlecalendar/lib/CalendarService"] });

interface GoogleCalError extends Error {
  code?: number;
}

const MS_PER_DAY = 24 * 60 * 60 * 1000;
const ONE_MONTH_IN_MS = 30 * MS_PER_DAY;
// eslint-disable-next-line turbo/no-undeclared-env-vars -- GOOGLE_WEBHOOK_URL only for local testing
const GOOGLE_WEBHOOK_URL_BASE = process.env.GOOGLE_WEBHOOK_URL || process.env.NEXT_PUBLIC_WEBAPP_URL;
const GOOGLE_WEBHOOK_URL = `${GOOGLE_WEBHOOK_URL_BASE}/api/integrations/googlecalendar/webhook`;

const isGaxiosResponse = (error: unknown): error is GaxiosResponse<calendar_v3.Schema$Event> =>
  typeof error === "object" && !!error && error.hasOwnProperty("config");

export default class GoogleCalendarService implements Calendar {
  private integrationName = "";
  private auth: ReturnType<typeof this.initGoogleAuth>;
  private log: typeof logger;
  private credential: CredentialPayload;
  private myGoogleAuth!: MyGoogleAuth;
  private oAuthManagerInstance!: OAuthManager;
  constructor(credential: CredentialPayload) {
    this.integrationName = "google_calendar";
    this.credential = credential;
    this.auth = this.initGoogleAuth(credential);
    this.log = log.getSubLogger({ prefix: [`[[lib] ${this.integrationName}`] });
  }

  private async getMyGoogleAuthSingleton() {
    if (this.myGoogleAuth) {
      return this.myGoogleAuth;
    }
    const { client_id, client_secret, redirect_uris } = await getGoogleAppKeys();
    const googleCredentials = OAuth2UniversalSchema.parse(this.credential.key);
    this.myGoogleAuth = new MyGoogleAuth(client_id, client_secret, redirect_uris[0]);
    this.myGoogleAuth.setCredentials(googleCredentials);
    return this.myGoogleAuth;
  }

  private initGoogleAuth = (credential: CredentialPayload) => {
    const currentTokenObject = getTokenObjectFromCredential(credential);
    const auth = new OAuthManager({
      // Keep it false because we are not using auth.request everywhere. That would be done later as it involves many google calendar sdk functionc calls and needs to be tested well.
      autoCheckTokenExpiryOnRequest: false,
      credentialSyncVariables: {
        APP_CREDENTIAL_SHARING_ENABLED: APP_CREDENTIAL_SHARING_ENABLED,
        CREDENTIAL_SYNC_ENDPOINT: CREDENTIAL_SYNC_ENDPOINT,
        CREDENTIAL_SYNC_SECRET: CREDENTIAL_SYNC_SECRET,
        CREDENTIAL_SYNC_SECRET_HEADER_NAME: CREDENTIAL_SYNC_SECRET_HEADER_NAME,
      },
      resourceOwner: {
        type: "user",
        id: credential.userId,
      },
      appSlug: metadata.slug,
      currentTokenObject,
      fetchNewTokenObject: async ({ refreshToken }: { refreshToken: string | null }) => {
        const myGoogleAuth = await this.getMyGoogleAuthSingleton();
        const fetchTokens = await myGoogleAuth.refreshToken(refreshToken);
        // Create Response from fetchToken.res
        const response = new Response(JSON.stringify(fetchTokens.res?.data ?? null), {
          status: fetchTokens.res?.status,
          statusText: fetchTokens.res?.statusText,
        });
        return response;
      },
      isTokenExpired: async () => {
        const myGoogleAuth = await this.getMyGoogleAuthSingleton();
        return myGoogleAuth.isTokenExpiring();
      },
      isTokenObjectUnusable: async function (response) {
        // TODO: Confirm that if this logic should go to isAccessTokenUnusable
        if (!response.ok || (response.status < 200 && response.status >= 300)) {
          const responseBody = await response.json();

          if (responseBody.error === "invalid_grant") {
            return {
              reason: "invalid_grant",
            };
          }
        }
        return null;
      },
      isAccessTokenUnusable: async () => {
        // As long as refresh_token is valid, access_token is regenerated and fixed automatically by Google Calendar when a problem with it is detected
        // So, a situation where access_token is invalid but refresh_token is valid should not happen
        return null;
      },
      invalidateTokenObject: () => invalidateCredential(this.credential.id),
      expireAccessToken: async () => {
        await markTokenAsExpired(this.credential);
      },
      updateTokenObject: async (token) => {
        this.myGoogleAuth.setCredentials(token);

        const { key } = await prisma.credential.update({
          where: {
            id: credential.id,
          },
          data: {
            key: token,
          },
        });

        // Update cached credential as well
        this.credential.key = key;
      },
    });
    this.oAuthManagerInstance = auth;
    return {
      getMyGoogleAuthWithRefreshedToken: async () => {
        // It would automatically update myGoogleAuth with correct token
        const { token } = await auth.getTokenObjectOrFetch();
        if (!token) {
          throw new Error("Invalid grant for Google Calendar app");
        }

        const myGoogleAuth = await this.getMyGoogleAuthSingleton();
        return myGoogleAuth;
      },
    };
  };

  public authedCalendar = async () => {
    const myGoogleAuth = await this.auth.getMyGoogleAuthWithRefreshedToken();
    const calendar = new calendar_v3.Calendar({
      auth: myGoogleAuth,
    });
    return calendar;
  };

  private getAttendees = (event: CalendarEvent) => {
    // When rescheduling events we know the external id of the calendar so we can just look for it in the destinationCalendar array.
    const selectedHostDestinationCalendar = event.destinationCalendar?.find(
      (cal) => cal.credentialId === this.credential.id
    );
    const eventAttendees = event.attendees.map(({ id: _id, ...rest }) => ({
      ...rest,
      responseStatus: "accepted",
    }));
    const attendees: calendar_v3.Schema$EventAttendee[] = [
      {
        ...event.organizer,
        id: String(event.organizer.id),
        responseStatus: "accepted",
        organizer: true,
        // Tried changing the display name to the user but GCal will not let you do that. It will only display the name of the external calendar. Leaving this in just incase it works in the future.
        displayName: event.organizer.name,
        email: selectedHostDestinationCalendar?.externalId ?? event.organizer.email,
      },
      ...eventAttendees,
    ];

    if (event.team?.members) {
      // TODO: Check every other CalendarService for team members
      const teamAttendeesWithoutCurrentUser = event.team.members
        .filter((member) => member.email !== this.credential.user?.email)
        .map((m) => {
          const teamMemberDestinationCalendar = event.destinationCalendar?.find(
            (calendar) => calendar.integration === "google_calendar" && calendar.userId === m.id
          );
          return {
            email: teamMemberDestinationCalendar?.externalId ?? m.email,
            displayName: m.name,
            responseStatus: "accepted",
          };
        });
      attendees.push(...teamAttendeesWithoutCurrentUser);
    }

    return attendees;
  };

  async createEvent(calEventRaw: CalendarEvent, credentialId: number): Promise<NewCalendarEventType> {
    this.log.debug("Creating event");
    const formattedCalEvent = formatCalEvent(calEventRaw);

    const payload: calendar_v3.Schema$Event = {
      summary: formattedCalEvent.title,
      description: getRichDescription(formattedCalEvent),
      start: {
        dateTime: formattedCalEvent.startTime,
        timeZone: formattedCalEvent.organizer.timeZone,
      },
      end: {
        dateTime: formattedCalEvent.endTime,
        timeZone: formattedCalEvent.organizer.timeZone,
      },
      attendees: this.getAttendees(formattedCalEvent),
      reminders: {
        useDefault: true,
      },
      guestsCanSeeOtherGuests: !!formattedCalEvent.seatsPerTimeSlot
        ? formattedCalEvent.seatsShowAttendees
        : true,
      iCalUID: formattedCalEvent.iCalUID,
    };
    if (calEventRaw.hideCalendarEventDetails) {
      payload.visibility = "private";
    }

    if (formattedCalEvent.location) {
      payload["location"] = getLocation(formattedCalEvent);
    }

    if (formattedCalEvent.recurringEvent) {
      const rule = new RRule({
        freq: formattedCalEvent.recurringEvent.freq,
        interval: formattedCalEvent.recurringEvent.interval,
        count: formattedCalEvent.recurringEvent.count,
      });

      payload["recurrence"] = [rule.toString()];
    }

    if (formattedCalEvent.conferenceData && formattedCalEvent.location === MeetLocationType) {
      payload["conferenceData"] = formattedCalEvent.conferenceData;
    }
    const calendar = await this.authedCalendar();
    // Find in formattedCalEvent.destinationCalendar the one with the same credentialId

    const selectedCalendar =
      formattedCalEvent.destinationCalendar?.find((cal) => cal.credentialId === credentialId)?.externalId ||
      "primary";

    try {
      let event: calendar_v3.Schema$Event | undefined;
      let recurringEventId = null;
      if (formattedCalEvent.existingRecurringEvent) {
        recurringEventId = formattedCalEvent.existingRecurringEvent.recurringEventId;
        const recurringEventInstances = await calendar.events.instances({
          calendarId: selectedCalendar,
          eventId: formattedCalEvent.existingRecurringEvent.recurringEventId,
        });
        if (recurringEventInstances.data.items) {
          const calComEventStartTime = dayjs(formattedCalEvent.startTime)
            .tz(formattedCalEvent.organizer.timeZone)
            .format();
          for (let i = 0; i < recurringEventInstances.data.items.length; i++) {
            const instance = recurringEventInstances.data.items[i];
            const instanceStartTime = dayjs(instance.start?.dateTime)
              .tz(instance.start?.timeZone == null ? undefined : instance.start?.timeZone)
              .format();

            if (instanceStartTime === calComEventStartTime) {
              event = instance;
              break;
            }
          }

          if (!event) {
            event = recurringEventInstances.data.items[0];
            this.log.error(
              "Unable to find matching event amongst recurring event instances",
              safeStringify({ selectedCalendar, credentialId })
            );
          }
          await calendar.events.patch({
            calendarId: selectedCalendar,
            eventId: event.id || "",
            requestBody: {
              location: getLocation(formattedCalEvent),
              description: getRichDescription({
                ...formattedCalEvent,
              }),
            },
          });
        }
      } else {
        const eventResponse = await calendar.events.insert({
          calendarId: selectedCalendar,
          requestBody: payload,
          conferenceDataVersion: 1,
          sendUpdates: "none",
        });
        event = eventResponse.data;
        if (event.recurrence) {
          if (event.recurrence.length > 0) {
            recurringEventId = event.id;
            event = await this.getFirstEventInRecurrence(recurringEventId, selectedCalendar, calendar);
          }
        }
      }

      if (event && event.id && event.hangoutLink) {
        await calendar.events.patch({
          // Update the same event but this time we know the hangout link
          calendarId: selectedCalendar,
          eventId: event.id || "",
          requestBody: {
            description: getRichDescription({
              ...formattedCalEvent,
              additionalInformation: { hangoutLink: event.hangoutLink },
            }),
          },
        });
      }

      return {
        uid: "",
        ...event,
        id: event?.id || "",
        thirdPartyRecurringEventId: recurringEventId,
        additionalInfo: {
          hangoutLink: event?.hangoutLink || "",
        },
        type: "google_calendar",
        password: "",
        url: "",
        iCalUID: event?.iCalUID,
      };
    } catch (error) {
      if (isGaxiosResponse(error)) {
        // Prevent clogging up the logs with the body of the request
        // Plus, we already have this data in error.data.summary
        delete error.config.body;
      }
      this.log.error(
        "There was an error creating event in google calendar: ",
        safeStringify({ error, selectedCalendar, credentialId })
      );
      throw error;
    }
  }
  async getFirstEventInRecurrence(
    recurringEventId: string | null | undefined,
    selectedCalendar: string,
    calendar: calendar_v3.Calendar
  ): Promise<calendar_v3.Schema$Event> {
    const recurringEventInstances = await calendar.events.instances({
      calendarId: selectedCalendar,
      eventId: recurringEventId || "",
    });

    if (recurringEventInstances.data.items) {
      return recurringEventInstances.data.items[0];
    } else {
      return {} as calendar_v3.Schema$Event;
    }
  }

  async updateEvent(uid: string, event: CalendarEvent, externalCalendarId: string): Promise<any> {
    const formattedCalEvent = formatCalEvent(event);

    const payload: calendar_v3.Schema$Event = {
      summary: formattedCalEvent.title,
      description: getRichDescription(formattedCalEvent),
      start: {
        dateTime: formattedCalEvent.startTime,
        timeZone: formattedCalEvent.organizer.timeZone,
      },
      end: {
        dateTime: formattedCalEvent.endTime,
        timeZone: formattedCalEvent.organizer.timeZone,
      },
      attendees: this.getAttendees(formattedCalEvent),
      reminders: {
        useDefault: true,
      },
      guestsCanSeeOtherGuests: !!formattedCalEvent.seatsPerTimeSlot
        ? formattedCalEvent.seatsShowAttendees
        : true,
    };

    if (formattedCalEvent.location) {
      payload["location"] = getLocation(formattedCalEvent);
    }

    if (formattedCalEvent.conferenceData && formattedCalEvent.location === MeetLocationType) {
      payload["conferenceData"] = formattedCalEvent.conferenceData;
    }

    const calendar = await this.authedCalendar();

    const selectedCalendar =
      (externalCalendarId
        ? formattedCalEvent.destinationCalendar?.find((cal) => cal.externalId === externalCalendarId)
            ?.externalId
        : undefined) || "primary";

    try {
      const evt = await calendar.events.update({
        calendarId: selectedCalendar,
        eventId: uid,
        sendNotifications: true,
        sendUpdates: "none",
        requestBody: payload,
        conferenceDataVersion: 1,
      });

      this.log.debug("Updated Google Calendar Event", {
        startTime: evt?.data.start,
        endTime: evt?.data.end,
      });

      if (evt && evt.data.id && evt.data.hangoutLink && event.location === MeetLocationType) {
        calendar.events.patch({
          // Update the same event but this time we know the hangout link
          calendarId: selectedCalendar,
          eventId: evt.data.id || "",
          requestBody: {
            description: getRichDescription({
              ...formattedCalEvent,
              additionalInformation: { hangoutLink: evt.data.hangoutLink },
            }),
          },
        });
        return {
          uid: "",
          ...evt.data,
          id: evt.data.id || "",
          additionalInfo: {
            hangoutLink: evt.data.hangoutLink || "",
          },
          type: "google_calendar",
          password: "",
          url: "",
          iCalUID: evt.data.iCalUID,
        };
      }
      return evt?.data;
    } catch (error) {
      this.log.error(
        "There was an error updating event in google calendar: ",
        safeStringify({ error, event: formattedCalEvent, uid })
      );
      throw error;
    }
  }

  async deleteEvent(uid: string, event: CalendarEvent, externalCalendarId?: string | null): Promise<void> {
    const calendar = await this.authedCalendar();

    const selectedCalendar = externalCalendarId || "primary";

    try {
      const event = await calendar.events.delete({
        calendarId: selectedCalendar,
        eventId: uid,
        sendNotifications: false,
        sendUpdates: "none",
      });
      return event?.data;
    } catch (error) {
      this.log.error(
        "There was an error deleting event from google calendar: ",
        safeStringify({ error, event, externalCalendarId })
      );
      const err = error as GoogleCalError;
      /**
       *  410 is when an event is already deleted on the Google cal before on cal.com
       *  404 is when the event is on a different calendar
       */
      if (err.code === 410) return;
      console.error("There was an error contacting google calendar service: ", err);
      if (err.code === 404) return;
      throw err;
    }
  }

  async fetchAvailability(requestBody: FreeBusyArgs): Promise<calendar_v3.Schema$FreeBusyResponse> {
    const calendar = await this.authedCalendar();
    const apiResponse = await this.oAuthManagerInstance.request(
      async () => new AxiosLikeResponseToFetchResponse(await calendar.freebusy.query({ requestBody }))
    );
    return apiResponse.json;
  }

<<<<<<< HEAD
  async getCacheOrFetchAvailability(args: FreeBusyArgs): Promise<(EventBusyDate & { id: string })[] | null> {
    const { timeMin, timeMax, items } = args;
    let freeBusyResult: calendar_v3.Schema$FreeBusyResponse = {};
=======
  async getFreeBusyResult(
    args: FreeBusyArgs,
    shouldServeCache?: boolean
  ): Promise<calendar_v3.Schema$FreeBusyResponse> {
    if (shouldServeCache === false) return await this.fetchAvailability(args);
>>>>>>> a7f24e77
    const calendarCache = await CalendarCache.init(null);
    const cached = await calendarCache.getCachedAvailability(this.credential.id, args);
    if (cached) return cached.value as unknown as calendar_v3.Schema$FreeBusyResponse;
    return await this.fetchAvailability(args);
  }

  async getCacheOrFetchAvailability(
    args: FreeBusyArgs,
    shouldServeCache?: boolean
  ): Promise<EventBusyDate[] | null> {
    const freeBusyResult = await this.getFreeBusyResult(args, shouldServeCache);
    if (!freeBusyResult.calendars) return null;

    const result = Object.entries(freeBusyResult.calendars).reduce((c, [id, i]) => {
      i.busy?.forEach((busyTime) => {
        c.push({
          id,
          start: busyTime.start || "",
          end: busyTime.end || "",
        });
      });
      return c;
    }, [] as (EventBusyDate & { id: string })[]);

    return result;
  }

  async getAvailabilityWithTimeZones(
    dateFrom: string,
    dateTo: string,
    selectedCalendars: IntegrationCalendar[]
  ): Promise<{ start: Date | string; end: Date | string; timeZone: string }[]> {
    const calendar = await this.authedCalendar();
    const selectedCalendarIds = selectedCalendars
      .filter((e) => e.integration === this.integrationName)
      .map((e) => e.externalId);
    if (selectedCalendarIds.length === 0 && selectedCalendars.length > 0) {
      // Only calendars of other integrations selected
      return [];
    }

    const getCalIdsWithTimeZone = async () => {
      const cals = await this.getAllCalendars(calendar, ["id", "timeZone"]);
      if (!cals.length) return [];

      if (selectedCalendarIds.length !== 0) {
        return selectedCalendarIds.map((selectedCalendarId) => {
          const calWithTz = cals.find((cal) => cal.id === selectedCalendarId);
          return {
            id: selectedCalendarId,
            timeZone: calWithTz?.timeZone || "",
          };
        });
      }

      // we ever reach that code, we already check before if selectedCalendarIds is empty
      return [];
    };

    try {
      const calIdsWithTimeZone = await getCalIdsWithTimeZone();
      const calIds = calIdsWithTimeZone.map((calIdWithTimeZone) => ({ id: calIdWithTimeZone.id }));

      const originalStartDate = dayjs(dateFrom);
      const originalEndDate = dayjs(dateTo);
      const diff = originalEndDate.diff(originalStartDate, "days");
      const freeBusyData = await this.getCacheOrFetchAvailability({
        timeMin: dateFrom,
        timeMax: dateTo,
        items: calIds,
      });
      if (!freeBusyData) throw new Error("No response from google calendar");

      const timeZoneMap = new Map(calIdsWithTimeZone.map((cal) => [cal.id, cal.timeZone]));

      const freeBusyDataWithTimeZone = freeBusyData.map((freeBusy) => {
        return {
          start: freeBusy.start,
          end: freeBusy.end,
          timeZone: timeZoneMap.get(freeBusy.id) || "",
        };
      });

      return freeBusyDataWithTimeZone;
    } catch (error) {
      this.log.error(
        "There was an error getting availability from google calendar: ",
        safeStringify({ error, selectedCalendars })
      );
      throw error;
    }
  }

  async getAvailability(
    dateFrom: string,
    dateTo: string,
    selectedCalendars: IntegrationCalendar[],
    shouldServeCache?: boolean
  ): Promise<EventBusyDate[]> {
    this.log.debug("Getting availability", safeStringify({ dateFrom, dateTo, selectedCalendars }));
    const calendar = await this.authedCalendar();
    const selectedCalendarIds = selectedCalendars
      .filter((e) => e.integration === this.integrationName)
      .map((e) => e.externalId);
    if (selectedCalendarIds.length === 0 && selectedCalendars.length > 0) {
      // Only calendars of other integrations selected
      return [];
    }
    const getCalIds = async () => {
      if (selectedCalendarIds.length !== 0) return selectedCalendarIds;
      const cals = await this.getAllCalendars(calendar, ["id"]);
      if (!cals.length) return [];
      return cals.reduce((c, cal) => (cal.id ? [...c, cal.id] : c), [] as string[]);
    };

    try {
      const calsIds = await getCalIds();
      const originalStartDate = dayjs(dateFrom);
      const originalEndDate = dayjs(dateTo);
      const diff = originalEndDate.diff(originalStartDate, "days");

      // /freebusy from google api only allows a date range of 90 days
      if (diff <= 90) {
        const freeBusyData = await this.getCacheOrFetchAvailability(
          {
            timeMin: dateFrom,
            timeMax: dateTo,
            items: calsIds.map((id) => ({ id })),
          },
          shouldServeCache
        );
        if (!freeBusyData) throw new Error("No response from google calendar");

        return freeBusyData.map((freeBusy) => ({ start: freeBusy.start, end: freeBusy.end }));
      } else {
        const busyData = [];

        const loopsNumber = Math.ceil(diff / 90);

        let startDate = originalStartDate;
        let endDate = originalStartDate.add(90, "days");

        for (let i = 0; i < loopsNumber; i++) {
          if (endDate.isAfter(originalEndDate)) endDate = originalEndDate;

          busyData.push(
            ...((await this.getCacheOrFetchAvailability(
              {
                timeMin: startDate.format(),
                timeMax: endDate.format(),
                items: calsIds.map((id) => ({ id })),
              },
              shouldServeCache
            )) || [])
          );

          startDate = endDate.add(1, "minutes");
          endDate = startDate.add(90, "days");
        }
        return busyData.map((freeBusy) => ({ start: freeBusy.start, end: freeBusy.end }));
      }
    } catch (error) {
      this.log.error(
        "There was an error getting availability from google calendar: ",
        safeStringify({ error, selectedCalendars })
      );
      throw error;
    }
  }

  async listCalendars(): Promise<IntegrationCalendar[]> {
    this.log.debug("Listing calendars");
    const calendar = await this.authedCalendar();
    try {
      const { json: cals } = await this.oAuthManagerInstance.request(
        async () =>
          new AxiosLikeResponseToFetchResponse({
            status: 200,
            statusText: "OK",
            data: {
              items: await this.getAllCalendars(calendar),
            },
          })
      );

      if (!cals.items) return [];
      return cals.items.map(
        (cal) =>
          ({
            externalId: cal.id ?? "No id",
            integration: this.integrationName,
            name: cal.summary ?? "No name",
            primary: cal.primary ?? false,
            readOnly: !(cal.accessRole === "writer" || cal.accessRole === "owner") && true,
            email: cal.id ?? "",
          } satisfies IntegrationCalendar)
      );
    } catch (error) {
      this.log.error("There was an error getting calendars: ", safeStringify(error));
      throw error;
    }
  }

  async watchCalendar({ calendarId }: { calendarId: string }) {
    if (!process.env.GOOGLE_WEBHOOK_TOKEN) {
      log.warn("GOOGLE_WEBHOOK_TOKEN is not set, skipping watching calendar");
      return;
    }
    const calendar = await this.authedCalendar();
    const res = await calendar.events.watch({
      // Calendar identifier. To retrieve calendar IDs call the calendarList.list method. If you want to access the primary calendar of the currently logged in user, use the "primary" keyword.
      calendarId,
      requestBody: {
        // A UUID or similar unique string that identifies this channel.
        id: uuid(),
        type: "web_hook",
        address: GOOGLE_WEBHOOK_URL,
        token: process.env.GOOGLE_WEBHOOK_TOKEN,
        params: {
          // The time-to-live in seconds for the notification channel. Default is 604800 seconds.
          ttl: `${Math.round(ONE_MONTH_IN_MS / 1000)}`,
        },
      },
    });
    const response = res.data;
    await this.upsertSelectedCalendar({
      externalId: calendarId,
      googleChannelId: response?.id,
      googleChannelKind: response?.kind,
      googleChannelResourceId: response?.resourceId,
      googleChannelResourceUri: response?.resourceUri,
      googleChannelExpiration: response?.expiration,
    });

    return res.data;
  }
  async unwatchCalendar({ calendarId }: { calendarId: string }) {
    const credentialId = this.credential.id;
    const sc = await SelectedCalendarRepository.findByExternalId(credentialId, calendarId);
    // Delete the calendar cache to force a fresh cache
    await prisma.calendarCache.deleteMany({ where: { credentialId } });
    const calendar = await this.authedCalendar();
    await calendar.channels
      .stop({
        requestBody: {
          resourceId: sc?.googleChannelResourceId,
          id: sc?.googleChannelId,
        },
      })
      .catch((err) => {
        console.warn(JSON.stringify(err));
      });
    await this.upsertSelectedCalendar({
      externalId: calendarId,
      googleChannelId: null,
      googleChannelKind: null,
      googleChannelResourceId: null,
      googleChannelResourceUri: null,
      googleChannelExpiration: null,
    });
    // Populate the cache back for the remaining calendars, if any
    const remainingCalendars =
      sc?.credential?.selectedCalendars.filter((sc) => sc.externalId !== calendarId) || [];
    if (remainingCalendars.length > 0) {
      await this.fetchAvailabilityAndSetCache(remainingCalendars);
    }
  }

  async setAvailabilityInCache(args: FreeBusyArgs, data: calendar_v3.Schema$FreeBusyResponse): Promise<void> {
    const calendarCache = await CalendarCache.init(null);
    await calendarCache.upsertCachedAvailability(this.credential.id, args, JSON.parse(JSON.stringify(data)));
  }

  async fetchAvailabilityAndSetCache(selectedCalendars: IntegrationCalendar[]) {
    const parsedArgs = {
      /** Expand the start date to the start of the month */
      timeMin: getTimeMin(),
      /** Expand the end date to the end of the month */
      timeMax: getTimeMax(),
      items: selectedCalendars.map((sc) => ({ id: sc.externalId })),
    };
    const data = await this.fetchAvailability(parsedArgs);
    await this.setAvailabilityInCache(parsedArgs, data);
  }

  async createSelectedCalendar(
    data: Omit<Prisma.SelectedCalendarUncheckedCreateInput, "integration" | "credentialId">
  ) {
    return await SelectedCalendarRepository.create({
      ...data,
      integration: this.integrationName,
      credentialId: this.credential.id,
    });
  }

  async upsertSelectedCalendar(
    data: Omit<Prisma.SelectedCalendarUncheckedCreateInput, "integration" | "credentialId" | "userId">
  ) {
    if (!this.credential.userId) {
      logger.error("upsertSelectedCalendar failed. userId is missing.");
      return;
    }
    return await SelectedCalendarRepository.upsert({
      ...data,
      integration: this.integrationName,
      credentialId: this.credential.id,
      userId: this.credential.userId,
    });
  }

  async getAllCalendars(
    calendar: calendar_v3.Calendar,
    fields: string[] = ["id", "summary", "primary", "accessRole"]
  ): Promise<calendar_v3.Schema$CalendarListEntry[]> {
    let allCalendars: calendar_v3.Schema$CalendarListEntry[] = [];
    let pageToken: string | undefined;

    try {
      do {
        const response: any = await calendar.calendarList.list({
          fields: `items(${fields.join(",")}),nextPageToken`,
          pageToken,
          maxResults: 250, // 250 is max
        });

        allCalendars = [...allCalendars, ...(response.data.items ?? [])];
        pageToken = response.data.nextPageToken;
      } while (pageToken);

      return allCalendars;
    } catch (error) {
      logger.error("Error fetching all Google Calendars", { error });
      throw error;
    }
  }

  async getPrimaryCalendar(
    calendar: calendar_v3.Calendar,
    fields: string[] = ["id", "summary", "primary", "accessRole"]
  ): Promise<calendar_v3.Schema$CalendarListEntry | null> {
    let pageToken: string | undefined;
    let firstCalendar: calendar_v3.Schema$CalendarListEntry | undefined;

    try {
      do {
        const response: any = await calendar.calendarList.list({
          fields: `items(${fields.join(",")}),nextPageToken`,
          pageToken,
          maxResults: 250, // 250 is max
        });

        const cals = response.data.items ?? [];
        const primaryCal = cals.find((cal: calendar_v3.Schema$CalendarListEntry) => cal.primary);
        if (primaryCal) {
          return primaryCal;
        }

        // Store the first calendar in case no primary is found
        if (cals.length > 0 && !firstCalendar) {
          firstCalendar = cals[0];
        }

        pageToken = response.data.nextPageToken;
      } while (pageToken);

      // should not be reached because Google Cal always has a primary cal
      return firstCalendar ?? null;
    } catch (error) {
      logger.error("Error in `getPrimaryCalendar`", { error });
      throw error;
    }
  }
}

class MyGoogleAuth extends OAuth2Client {
  constructor(client_id: string, client_secret: string, redirect_uri: string) {
    super(client_id, client_secret, redirect_uri);
  }

  isTokenExpiring() {
    return super.isTokenExpiring();
  }

  async refreshToken(token: string | null | undefined) {
    return super.refreshToken(token);
  }
}<|MERGE_RESOLUTION|>--- conflicted
+++ resolved
@@ -510,17 +510,11 @@
     return apiResponse.json;
   }
 
-<<<<<<< HEAD
-  async getCacheOrFetchAvailability(args: FreeBusyArgs): Promise<(EventBusyDate & { id: string })[] | null> {
-    const { timeMin, timeMax, items } = args;
-    let freeBusyResult: calendar_v3.Schema$FreeBusyResponse = {};
-=======
   async getFreeBusyResult(
     args: FreeBusyArgs,
     shouldServeCache?: boolean
   ): Promise<calendar_v3.Schema$FreeBusyResponse> {
     if (shouldServeCache === false) return await this.fetchAvailability(args);
->>>>>>> a7f24e77
     const calendarCache = await CalendarCache.init(null);
     const cached = await calendarCache.getCachedAvailability(this.credential.id, args);
     if (cached) return cached.value as unknown as calendar_v3.Schema$FreeBusyResponse;
@@ -530,7 +524,7 @@
   async getCacheOrFetchAvailability(
     args: FreeBusyArgs,
     shouldServeCache?: boolean
-  ): Promise<EventBusyDate[] | null> {
+  ): Promise<(EventBusyDate & { id: string })[] | null> {
     const freeBusyResult = await this.getFreeBusyResult(args, shouldServeCache);
     if (!freeBusyResult.calendars) return null;
 
