/* eslint-disable @typescript-eslint/no-explicit-any */
import type { Prisma } from "@prisma/client";
import type { calendar_v3 } from "googleapis";
import { google } from "googleapis";
import { RRule } from "rrule";

import { MeetLocationType } from "@calcom/app-store/locations";
import dayjs from "@calcom/dayjs";
import { getFeatureFlag } from "@calcom/features/flags/server/utils";
import { getLocation, getRichDescription } from "@calcom/lib/CalEventParser";
import type CalendarService from "@calcom/lib/CalendarService";
import { formatCalEvent } from "@calcom/lib/formatCalendarEvent";
import logger from "@calcom/lib/logger";
import { safeStringify } from "@calcom/lib/safeStringify";
import prisma from "@calcom/prisma";
import type {
  Calendar,
  CalendarEvent,
  EventBusyDate,
  IntegrationCalendar,
  NewCalendarEventType,
} from "@calcom/types/Calendar";
import type { CredentialPayload } from "@calcom/types/Credential";

import type { ParseRefreshTokenResponse } from "../../_utils/oauth/parseRefreshTokenResponse";
import parseRefreshTokenResponse from "../../_utils/oauth/parseRefreshTokenResponse";
import refreshOAuthTokens from "../../_utils/oauth/refreshOAuthTokens";
import { getGoogleAppKeys } from "./getGoogleAppKeys";
import { googleCredentialSchema } from "./googleCredentialSchema";

interface GoogleCalError extends Error {
  code?: number;
}

const ONE_MINUTE_MS = 60 * 1000;
const CACHING_TIME = ONE_MINUTE_MS;

/** Expand the start date to the start of the month */
function getTimeMin(timeMin: string) {
  const dateMin = new Date(timeMin);
  return new Date(dateMin.getFullYear(), dateMin.getMonth(), 1, 0, 0, 0, 0).toISOString();
}

/** Expand the end date to the end of the month */
function getTimeMax(timeMax: string) {
  const dateMax = new Date(timeMax);
  return new Date(dateMax.getFullYear(), dateMax.getMonth() + 1, 0, 0, 0, 0, 0).toISOString();
}

/**
 * Enable or disable the expanded cache
 * TODO: Make this configurable
 * */
const ENABLE_EXPANDED_CACHE = true;

/**
 * By expanding the cache to whole months, we can save round trips to the third party APIs.
 * In this case we already have the data in the database, so we can just return it.
 */
function handleMinMax(min: string, max: string) {
  if (!ENABLE_EXPANDED_CACHE) return { timeMin: min, timeMax: max };
  return { timeMin: getTimeMin(min), timeMax: getTimeMax(max) };
}

export default class GoogleCalendarService implements Calendar {
  private integrationName = "";
  private auth: { getToken: () => Promise<MyGoogleAuth> };
  private log: typeof logger;
  private credential: CredentialPayload;

  constructor(credential: CredentialPayload) {
    this.integrationName = "google_calendar";
    this.credential = credential;
    this.auth = this.googleAuth(credential);
    this.log = logger.getSubLogger({ prefix: [`[[lib] ${this.integrationName}`] });
    this.credential = credential;
  }

  private googleAuth = (credential: CredentialPayload) => {
    const googleCredentials = googleCredentialSchema.parse(credential.key);

    async function getGoogleAuth() {
      const { client_id, client_secret, redirect_uris } = await getGoogleAppKeys();
      const myGoogleAuth = new MyGoogleAuth(client_id, client_secret, redirect_uris[0]);
      myGoogleAuth.setCredentials(googleCredentials);
      return myGoogleAuth;
    }

    const refreshAccessToken = async (myGoogleAuth: Awaited<ReturnType<typeof getGoogleAuth>>) => {
      try {
        const res = await refreshOAuthTokens(
          async () => {
            const fetchTokens = await myGoogleAuth.refreshToken(googleCredentials.refresh_token);
            return fetchTokens.res;
          },
          "google-calendar",
          credential.userId
        );
        const token = res?.data;
        googleCredentials.access_token = token.access_token;
        googleCredentials.expiry_date = token.expiry_date;
        const parsedKey: ParseRefreshTokenResponse<typeof googleCredentialSchema> = parseRefreshTokenResponse(
          googleCredentials,
          googleCredentialSchema
        );
        await prisma.credential.update({
          where: { id: credential.id },
          data: { key: { ...parsedKey } as Prisma.InputJsonValue },
        });
        myGoogleAuth.setCredentials(googleCredentials);
      } catch (err) {
        this.log.error("Error Refreshing Google Token", safeStringify(err));
        let message;
        if (err instanceof Error) message = err.message;
        else message = String(err);
        // if not invalid_grant, default behaviour (which admittedly isn't great)
        if (message !== "invalid_grant") return myGoogleAuth;
        // when the error is invalid grant, it's unrecoverable and the credential marked invalid.
        // TODO: Evaluate bubbling up and handling this in the CalendarManager. IMO this should be done
        //       but this is a bigger refactor.
        await prisma.credential.update({
          where: { id: credential.id },
          data: {
            invalid: true,
          },
        });
      }
      return myGoogleAuth;
    };
    return {
      getToken: async () => {
        const myGoogleAuth = await getGoogleAuth();
        const isExpired = () => myGoogleAuth.isTokenExpiring();
        return !isExpired() ? Promise.resolve(myGoogleAuth) : refreshAccessToken(myGoogleAuth);
      },
    };
  };

  public authedCalendar = async () => {
    const myGoogleAuth = await this.auth.getToken();
    const calendar = google.calendar({
      version: "v3",
      auth: myGoogleAuth,
    });
    return calendar;
  };

  private getAttendees = (event: CalendarEvent) => {
    // When rescheduling events we know the external id of the calendar so we can just look for it in the destinationCalendar array.
    const selectedHostDestinationCalendar = event.destinationCalendar?.find(
      (cal) => cal.credentialId === this.credential.id
    );
    const eventAttendees = event.attendees.map(({ id: _id, ...rest }) => ({
      ...rest,
      responseStatus: "accepted",
    }));
    const attendees: calendar_v3.Schema$EventAttendee[] = [
      {
        ...event.organizer,
        id: String(event.organizer.id),
        responseStatus: "accepted",
        organizer: true,
        // Tried changing the display name to the user but GCal will not let you do that. It will only display the name of the external calendar. Leaving this in just incase it works in the future.
        displayName: event.organizer.name,
        email: selectedHostDestinationCalendar?.externalId ?? event.organizer.email,
      },
      ...eventAttendees,
    ];

    if (event.team?.members) {
      // TODO: Check every other CalendarService for team members
      const teamAttendeesWithoutCurrentUser = event.team.members
        .filter((member) => member.email !== this.credential.user?.email)
        .map((m) => {
          const teamMemberDestinationCalendar = event.destinationCalendar?.find(
            (calendar) => calendar.integration === "google_calendar" && calendar.userId === m.id
          );
          return {
            email: teamMemberDestinationCalendar?.externalId ?? m.email,
            displayName: m.name,
            responseStatus: "accepted",
          };
        });
      attendees.push(...teamAttendeesWithoutCurrentUser);
    }

    return attendees;
  };

  async createEvent(calEventRaw: CalendarEvent, credentialId: number): Promise<NewCalendarEventType> {
    const formattedCalEvent = formatCalEvent(calEventRaw);

    const payload: calendar_v3.Schema$Event = {
      summary: formattedCalEvent.title,
      description: getRichDescription(formattedCalEvent),
      start: {
        dateTime: formattedCalEvent.startTime,
        timeZone: formattedCalEvent.organizer.timeZone,
      },
      end: {
        dateTime: formattedCalEvent.endTime,
        timeZone: formattedCalEvent.organizer.timeZone,
      },
      attendees: this.getAttendees(formattedCalEvent),
      reminders: {
        useDefault: true,
      },
      guestsCanSeeOtherGuests: !!formattedCalEvent.seatsPerTimeSlot
        ? formattedCalEvent.seatsShowAttendees
        : true,
      iCalUID: formattedCalEvent.iCalUID,
    };

    if (formattedCalEvent.location) {
      payload["location"] = getLocation(formattedCalEvent);
    }

<<<<<<< HEAD
    if (calEventRaw.recurringEvent && !calEventRaw.differentRoundRobinRecurringHosts) {
=======
    if (formattedCalEvent.recurringEvent) {
>>>>>>> 60ae817f
      const rule = new RRule({
        freq: formattedCalEvent.recurringEvent.freq,
        interval: formattedCalEvent.recurringEvent.interval,
        count: formattedCalEvent.recurringEvent.count,
      });

      payload["recurrence"] = [rule.toString()];
    }

    if (formattedCalEvent.conferenceData && formattedCalEvent.location === MeetLocationType) {
      payload["conferenceData"] = formattedCalEvent.conferenceData;
    }
    const calendar = await this.authedCalendar();
    // Find in formattedCalEvent.destinationCalendar the one with the same credentialId

    const selectedCalendar =
      formattedCalEvent.destinationCalendar?.find((cal) => cal.credentialId === credentialId)?.externalId ||
      "primary";

    try {
      let event;
      let recurringEventId = null;
      if (formattedCalEvent.existingRecurringEvent) {
        recurringEventId = formattedCalEvent.existingRecurringEvent.recurringEventId;
        const recurringEventInstances = await calendar.events.instances({
          calendarId: selectedCalendar,
          eventId: formattedCalEvent.existingRecurringEvent.recurringEventId,
        });
        if (recurringEventInstances.data.items) {
          const calComEventStartTime = dayjs(formattedCalEvent.startTime)
            .tz(formattedCalEvent.organizer.timeZone)
            .format();
          for (let i = 0; i < recurringEventInstances.data.items.length; i++) {
            const instance = recurringEventInstances.data.items[i];
            const instanceStartTime = dayjs(instance.start?.dateTime)
              .tz(instance.start?.timeZone == null ? undefined : instance.start?.timeZone)
              .format();

            if (instanceStartTime === calComEventStartTime) {
              event = instance;
              break;
            }
          }

          if (!event) {
            event = recurringEventInstances.data.items[0];
            this.log.error(
              "Unable to find matching event amongst recurring event instances",
              safeStringify({ selectedCalendar, credentialId })
            );
          }
          await calendar.events.patch({
            calendarId: selectedCalendar,
            eventId: event.id || "",
            requestBody: {
              location: getLocation(formattedCalEvent),
              description: getRichDescription({
                ...formattedCalEvent,
              }),
            },
          });
        }
      } else {
        const eventResponse = await calendar.events.insert({
          calendarId: selectedCalendar,
          requestBody: payload,
          conferenceDataVersion: 1,
          sendUpdates: "none",
        });
        event = eventResponse.data;
        if (event.recurrence) {
          if (event.recurrence.length > 0) {
            recurringEventId = event.id;
            event = await this.getFirstEventInRecurrence(recurringEventId, selectedCalendar, calendar);
          }
        }
      }

      if (event && event.id && event.hangoutLink) {
        await calendar.events.patch({
          // Update the same event but this time we know the hangout link
          calendarId: selectedCalendar,
          eventId: event.id || "",
          requestBody: {
            description: getRichDescription({
              ...formattedCalEvent,
              additionalInformation: { hangoutLink: event.hangoutLink },
            }),
          },
        });
      }

      return {
        uid: "",
        ...event,
        id: event?.id || "",
        thirdPartyRecurringEventId: recurringEventId,
        additionalInfo: {
          hangoutLink: event?.hangoutLink || "",
        },
        type: "google_calendar",
        password: "",
        url: "",
        iCalUID: event?.iCalUID,
      };
    } catch (error) {
      this.log.error(
        "There was an error creating event in google calendar: ",
        safeStringify({ error, selectedCalendar, credentialId })
      );
      throw error;
    }
  }
  async getFirstEventInRecurrence(
    recurringEventId: string | null | undefined,
    selectedCalendar: string,
    calendar: calendar_v3.Calendar
  ): Promise<calendar_v3.Schema$Event> {
    const recurringEventInstances = await calendar.events.instances({
      calendarId: selectedCalendar,
      eventId: recurringEventId || "",
    });

    if (recurringEventInstances.data.items) {
      return recurringEventInstances.data.items[0];
    } else {
      return {} as calendar_v3.Schema$Event;
    }
  }

  async updateEvent(uid: string, event: CalendarEvent, externalCalendarId: string): Promise<any> {
    const formattedCalEvent = formatCalEvent(event);

    const payload: calendar_v3.Schema$Event = {
      summary: formattedCalEvent.title,
      description: getRichDescription(formattedCalEvent),
      start: {
        dateTime: formattedCalEvent.startTime,
        timeZone: formattedCalEvent.organizer.timeZone,
      },
      end: {
        dateTime: formattedCalEvent.endTime,
        timeZone: formattedCalEvent.organizer.timeZone,
      },
      attendees: this.getAttendees(formattedCalEvent),
      reminders: {
        useDefault: true,
      },
      guestsCanSeeOtherGuests: !!formattedCalEvent.seatsPerTimeSlot
        ? formattedCalEvent.seatsShowAttendees
        : true,
    };

    if (formattedCalEvent.location) {
      payload["location"] = getLocation(formattedCalEvent);
    }

    if (formattedCalEvent.conferenceData && formattedCalEvent.location === MeetLocationType) {
      payload["conferenceData"] = formattedCalEvent.conferenceData;
    }

    const calendar = await this.authedCalendar();

    const selectedCalendar =
      (externalCalendarId
        ? formattedCalEvent.destinationCalendar?.find((cal) => cal.externalId === externalCalendarId)
            ?.externalId
        : undefined) || "primary";

    try {
      const evt = await calendar.events.update({
        calendarId: selectedCalendar,
        eventId: uid,
        sendNotifications: true,
        sendUpdates: "none",
        requestBody: payload,
        conferenceDataVersion: 1,
      });

      this.log.debug("Updated Google Calendar Event", {
        startTime: evt?.data.start,
        endTime: evt?.data.end,
      });

      if (evt && evt.data.id && evt.data.hangoutLink && event.location === MeetLocationType) {
        calendar.events.patch({
          // Update the same event but this time we know the hangout link
          calendarId: selectedCalendar,
          eventId: evt.data.id || "",
          requestBody: {
            description: getRichDescription({
              ...formattedCalEvent,
              additionalInformation: { hangoutLink: evt.data.hangoutLink },
            }),
          },
        });
        return {
          uid: "",
          ...evt.data,
          id: evt.data.id || "",
          additionalInfo: {
            hangoutLink: evt.data.hangoutLink || "",
          },
          type: "google_calendar",
          password: "",
          url: "",
          iCalUID: evt.data.iCalUID,
        };
      }
      return evt?.data;
    } catch (error) {
      this.log.error(
        "There was an error updating event in google calendar: ",
        safeStringify({ error, event: formattedCalEvent, uid })
      );
      throw error;
    }
  }

  async deleteEvent(uid: string, event: CalendarEvent, externalCalendarId?: string | null): Promise<void> {
    const calendar = await this.authedCalendar();

    const selectedCalendar =
      (externalCalendarId
        ? event.destinationCalendar?.find((cal) => cal.externalId === externalCalendarId)?.externalId
        : undefined) || "primary";

    try {
      const event = await calendar.events.delete({
        calendarId: selectedCalendar,
        eventId: uid,
        sendNotifications: false,
        sendUpdates: "none",
      });
      return event?.data;
    } catch (error) {
      this.log.error(
        "There was an error deleting event from google calendar: ",
        safeStringify({ error, event, externalCalendarId })
      );
      const err = error as GoogleCalError;
      /**
       *  410 is when an event is already deleted on the Google cal before on cal.com
       *  404 is when the event is on a different calendar
       */
      if (err.code === 410) return;
      console.error("There was an error contacting google calendar service: ", err);
      if (err.code === 404) return;
      throw err;
    }
  }

  async getCacheOrFetchAvailability(args: {
    timeMin: string;
    timeMax: string;
    items: { id: string }[];
  }): Promise<EventBusyDate[] | null> {
    const calendar = await this.authedCalendar();
    const calendarCacheEnabled = await getFeatureFlag(prisma, "calendar-cache");

    let freeBusyResult: calendar_v3.Schema$FreeBusyResponse = {};
    if (!calendarCacheEnabled) {
      this.log.warn("Calendar Cache is disabled - Skipping");
      const { timeMin, timeMax, items } = args;
      const apires = await calendar.freebusy.query({
        requestBody: { timeMin, timeMax, items },
      });

      freeBusyResult = apires.data;
    } else {
      const { timeMin: _timeMin, timeMax: _timeMax, items } = args;
      const { timeMin, timeMax } = handleMinMax(_timeMin, _timeMax);
      const key = JSON.stringify({ timeMin, timeMax, items });
      const cached = await prisma.calendarCache.findUnique({
        where: {
          credentialId_key: {
            credentialId: this.credential.id,
            key,
          },
          expiresAt: { gte: new Date(Date.now()) },
        },
      });

      if (cached) {
        freeBusyResult = cached.value as unknown as calendar_v3.Schema$FreeBusyResponse;
      } else {
        const apires = await calendar.freebusy.query({
          requestBody: { timeMin, timeMax, items },
        });

        // Skipping await to respond faster
        await prisma.calendarCache.upsert({
          where: {
            credentialId_key: {
              credentialId: this.credential.id,
              key,
            },
          },
          update: {
            value: JSON.parse(JSON.stringify(apires.data)),
            expiresAt: new Date(Date.now() + CACHING_TIME),
          },
          create: {
            value: JSON.parse(JSON.stringify(apires.data)),
            credentialId: this.credential.id,
            key,
            expiresAt: new Date(Date.now() + CACHING_TIME),
          },
        });

        freeBusyResult = apires.data;
      }
    }
    if (!freeBusyResult.calendars) return null;

    const result = Object.values(freeBusyResult.calendars).reduce((c, i) => {
      i.busy?.forEach((busyTime) => {
        c.push({
          start: busyTime.start || "",
          end: busyTime.end || "",
        });
      });
      return c;
    }, [] as Prisma.PromiseReturnType<CalendarService["getAvailability"]>);
    return result;
  }

  async getAvailability(
    dateFrom: string,
    dateTo: string,
    selectedCalendars: IntegrationCalendar[]
  ): Promise<EventBusyDate[]> {
    const calendar = await this.authedCalendar();
    const selectedCalendarIds = selectedCalendars
      .filter((e) => e.integration === this.integrationName)
      .map((e) => e.externalId);
    if (selectedCalendarIds.length === 0 && selectedCalendars.length > 0) {
      // Only calendars of other integrations selected
      return [];
    }
    async function getCalIds() {
      if (selectedCalendarIds.length !== 0) return selectedCalendarIds;
      const cals = await calendar.calendarList.list({ fields: "items(id)" });
      if (!cals.data.items) return [];
      return cals.data.items.reduce((c, cal) => (cal.id ? [...c, cal.id] : c), [] as string[]);
    }

    try {
      const calsIds = await getCalIds();
      const originalStartDate = dayjs(dateFrom);
      const originalEndDate = dayjs(dateTo);
      const diff = originalEndDate.diff(originalStartDate, "days");

      // /freebusy from google api only allows a date range of 90 days
      if (diff <= 90) {
        const freeBusyData = await this.getCacheOrFetchAvailability({
          timeMin: dateFrom,
          timeMax: dateTo,
          items: calsIds.map((id) => ({ id })),
        });
        if (!freeBusyData) throw new Error("No response from google calendar");

        return freeBusyData;
      } else {
        const busyData = [];

        const loopsNumber = Math.ceil(diff / 90);

        let startDate = originalStartDate;
        let endDate = originalStartDate.add(90, "days");

        for (let i = 0; i < loopsNumber; i++) {
          if (endDate.isAfter(originalEndDate)) endDate = originalEndDate;

          busyData.push(
            ...((await this.getCacheOrFetchAvailability({
              timeMin: startDate.format(),
              timeMax: endDate.format(),
              items: calsIds.map((id) => ({ id })),
            })) || [])
          );

          startDate = endDate.add(1, "minutes");
          endDate = startDate.add(90, "days");
        }
        return busyData;
      }
    } catch (error) {
      this.log.error(
        "There was an error getting availability from google calendar: ",
        safeStringify({ error, selectedCalendars })
      );
      throw error;
    }
  }

  async listCalendars(): Promise<IntegrationCalendar[]> {
    const calendar = await this.authedCalendar();
    try {
      const cals = await calendar.calendarList.list({ fields: "items(id,summary,primary,accessRole)" });
      if (!cals.data.items) return [];
      return cals.data.items.map(
        (cal) =>
          ({
            externalId: cal.id ?? "No id",
            integration: this.integrationName,
            name: cal.summary ?? "No name",
            primary: cal.primary ?? false,
            readOnly: !(cal.accessRole === "writer" || cal.accessRole === "owner") && true,
            email: cal.id ?? "",
          } satisfies IntegrationCalendar)
      );
    } catch (error) {
      this.log.error("There was an error getting calendars: ", safeStringify(error));
      throw error;
    }
  }
}

class MyGoogleAuth extends google.auth.OAuth2 {
  constructor(client_id: string, client_secret: string, redirect_uri: string) {
    super(client_id, client_secret, redirect_uri);
  }

  isTokenExpiring() {
    return super.isTokenExpiring();
  }

  async refreshToken(token: string | null | undefined) {
    return super.refreshToken(token);
  }
}<|MERGE_RESOLUTION|>--- conflicted
+++ resolved
@@ -215,11 +215,7 @@
       payload["location"] = getLocation(formattedCalEvent);
     }
 
-<<<<<<< HEAD
-    if (calEventRaw.recurringEvent && !calEventRaw.differentRoundRobinRecurringHosts) {
-=======
-    if (formattedCalEvent.recurringEvent) {
->>>>>>> 60ae817f
+    if (formattedCalEvent.recurringEvent && !formattedCalEvent.differentRoundRobinRecurringHosts) {
       const rule = new RRule({
         freq: formattedCalEvent.recurringEvent.freq,
         interval: formattedCalEvent.recurringEvent.interval,
