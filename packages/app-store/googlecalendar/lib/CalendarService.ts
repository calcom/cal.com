/* eslint-disable @typescript-eslint/no-explicit-any */
import type { Prisma } from "@prisma/client";
import type { calendar_v3 } from "googleapis";
import { google } from "googleapis";

import { MeetLocationType } from "@calcom/app-store/locations";
import { getLocation, getRichDescription } from "@calcom/lib/CalEventParser";
import type CalendarService from "@calcom/lib/CalendarService";
import logger from "@calcom/lib/logger";
import prisma from "@calcom/prisma";
import type {
  Calendar,
  CalendarEvent,
  EventBusyDate,
  IntegrationCalendar,
  NewCalendarEventType,
} from "@calcom/types/Calendar";
import type { CredentialPayload } from "@calcom/types/Credential";

import { getGoogleAppKeys } from "./getGoogleAppKeys";
import { googleCredentialSchema } from "./googleCredentialSchema";

interface GoogleCalError extends Error {
  code?: number;
}

export default class GoogleCalendarService implements Calendar {
  private integrationName = "";
  private auth: { getToken: () => Promise<MyGoogleAuth> };
  private log: typeof logger;

  constructor(credential: CredentialPayload) {
    this.integrationName = "google_calendar";
    this.auth = this.googleAuth(credential);
    this.log = logger.getChildLogger({ prefix: [`[[lib] ${this.integrationName}`] });
  }

  private googleAuth = (credential: CredentialPayload) => {
    const googleCredentials = googleCredentialSchema.parse(credential.key);

    async function getGoogleAuth() {
      const { client_id, client_secret, redirect_uris } = await getGoogleAppKeys();
      const myGoogleAuth = new MyGoogleAuth(client_id, client_secret, redirect_uris[0]);
      myGoogleAuth.setCredentials(googleCredentials);
      return myGoogleAuth;
    }

    const refreshAccessToken = async (myGoogleAuth: Awaited<ReturnType<typeof getGoogleAuth>>) => {
      try {
        const { res } = await myGoogleAuth.refreshToken(googleCredentials.refresh_token);
        const token = res?.data;
        googleCredentials.access_token = token.access_token;
        googleCredentials.expiry_date = token.expiry_date;
        const key = googleCredentialSchema.parse(googleCredentials);
        await prisma.credential.update({
          where: { id: credential.id },
          data: { key },
        });
        myGoogleAuth.setCredentials(googleCredentials);
      } catch (err) {
        let message;
        if (err instanceof Error) message = err.message;
        else message = String(err);
        // if not invalid_grant, default behaviour (which admittedly isn't great)
        if (message !== "invalid_grant") return myGoogleAuth;
        // when the error is invalid grant, it's unrecoverable and the credential marked invalid.
        // TODO: Evaluate bubbling up and handling this in the CalendarManager. IMO this should be done
        //       but this is a bigger refactor.
        await prisma.credential.update({
          where: { id: credential.id },
          data: {
            invalid: true,
          },
        });
      }
      return myGoogleAuth;
    };
    return {
      getToken: async () => {
        const myGoogleAuth = await getGoogleAuth();
        const isExpired = () => myGoogleAuth.isTokenExpiring();
        return !isExpired() ? Promise.resolve(myGoogleAuth) : refreshAccessToken(myGoogleAuth);
      },
    };
  };

  async createEvent(calEventRaw: CalendarEvent, credentialId: number): Promise<NewCalendarEventType> {
    const eventAttendees = calEventRaw.attendees.map(({ id: _id, ...rest }) => ({
      ...rest,
      responseStatus: "accepted",
    }));
    // TODO: Check every other CalendarService for team members
    const teamMembers =
      calEventRaw.team?.members.map((m) => ({
        email: m.email,
        displayName: m.name,
        responseStatus: "accepted",
      })) || [];
    return new Promise(async (resolve, reject) => {
<<<<<<< HEAD
      const [mainHostDestinationCalendar] =
        calEventRaw?.destinationCalendar && calEventRaw?.destinationCalendar.length > 0
          ? calEventRaw.destinationCalendar
          : [];
=======
      const selectedHostDestinationCalendar = calEventRaw.destinationCalendar?.find(
        (cal) => cal.credentialId === credentialId
      );
>>>>>>> b946f89f
      const myGoogleAuth = await this.auth.getToken();
      const payload: calendar_v3.Schema$Event = {
        summary: calEventRaw.title,
        description: getRichDescription(calEventRaw),
        start: {
          dateTime: calEventRaw.startTime,
          timeZone: calEventRaw.organizer.timeZone,
        },
        end: {
          dateTime: calEventRaw.endTime,
          timeZone: calEventRaw.organizer.timeZone,
        },
        attendees: [
          {
            ...calEventRaw.organizer,
            id: String(calEventRaw.organizer.id),
            responseStatus: "accepted",
            organizer: true,
<<<<<<< HEAD
            email: mainHostDestinationCalendar?.externalId
              ? mainHostDestinationCalendar.externalId
=======
            email: selectedHostDestinationCalendar?.externalId
              ? selectedHostDestinationCalendar.externalId
>>>>>>> b946f89f
              : calEventRaw.organizer.email,
          },
          ...eventAttendees,
          ...teamMembers,
        ],
        reminders: {
          useDefault: true,
        },
        guestsCanSeeOtherGuests: !!calEventRaw.seatsPerTimeSlot ? calEventRaw.seatsShowAttendees : true,
      };

      if (calEventRaw.location) {
        payload["location"] = getLocation(calEventRaw);
      }

      if (calEventRaw.conferenceData && calEventRaw.location === MeetLocationType) {
        payload["conferenceData"] = calEventRaw.conferenceData;
      }
      const calendar = google.calendar({
        version: "v3",
      });
      // Find in calEventRaw.destinationCalendar the one with the same credentialId

<<<<<<< HEAD
      const selectedCalendar = calEventRaw.destinationCalendar?.find(
        (cal) => cal.credentialId === credentialId
      )?.externalId;
=======
      const selectedCalendar =
        calEventRaw.destinationCalendar?.find((cal) => cal.credentialId === credentialId)?.externalId ||
        "primary";
>>>>>>> b946f89f

      calendar.events.insert(
        {
          auth: myGoogleAuth,
          calendarId: selectedCalendar || "primary",
          requestBody: payload,
          conferenceDataVersion: 1,
          sendUpdates: "none",
        },
        function (error, event) {
          if (error || !event?.data) {
            console.error("There was an error contacting google calendar service: ", error);
            return reject(error);
          }

          if (event && event.data.id && event.data.hangoutLink) {
            calendar.events.patch({
              // Update the same event but this time we know the hangout link
              calendarId: selectedCalendar,
              auth: myGoogleAuth,
              eventId: event.data.id || "",
              requestBody: {
                description: getRichDescription({
                  ...calEventRaw,
                  additionalInformation: { hangoutLink: event.data.hangoutLink },
                }),
              },
            });
          }
          return resolve({
            uid: "",
            ...event.data,
            id: event.data.id || "",
            additionalInfo: {
              hangoutLink: event.data.hangoutLink || "",
            },
            type: "google_calendar",
            password: "",
            url: "",
            iCalUID: event.data.iCalUID,
          });
        }
      );
    });
  }

  async updateEvent(uid: string, event: CalendarEvent, externalCalendarId: string): Promise<any> {
    return new Promise(async (resolve, reject) => {
      const [mainHostDestinationCalendar] =
        event?.destinationCalendar && event?.destinationCalendar.length > 0 ? event.destinationCalendar : [];
      const myGoogleAuth = await this.auth.getToken();
      const eventAttendees = event.attendees.map(({ ...rest }) => ({
        ...rest,
        responseStatus: "accepted",
      }));
      const teamMembers =
        event.team?.members.map((m) => ({
          email: m.email,
          displayName: m.name,
          responseStatus: "accepted",
        })) || [];
      const payload: calendar_v3.Schema$Event = {
        summary: event.title,
        description: getRichDescription(event),
        start: {
          dateTime: event.startTime,
          timeZone: event.organizer.timeZone,
        },
        end: {
          dateTime: event.endTime,
          timeZone: event.organizer.timeZone,
        },
        attendees: [
          {
            ...event.organizer,
            id: String(event.organizer.id),
            organizer: true,
            responseStatus: "accepted",
            email: mainHostDestinationCalendar?.externalId
              ? mainHostDestinationCalendar.externalId
              : event.organizer.email,
          },
          ...(eventAttendees as any),
          ...(teamMembers as any),
        ],
        reminders: {
          useDefault: true,
        },
        guestsCanSeeOtherGuests: !!event.seatsPerTimeSlot ? event.seatsShowAttendees : true,
      };

      if (event.location) {
        payload["location"] = getLocation(event);
      }

      if (event.conferenceData && event.location === MeetLocationType) {
        payload["conferenceData"] = event.conferenceData;
      }

      const calendar = google.calendar({
        version: "v3",
        auth: myGoogleAuth,
      });

      const selectedCalendar = externalCalendarId
        ? externalCalendarId
        : event.destinationCalendar?.find((cal) => cal.externalId === externalCalendarId)?.externalId;

      calendar.events.update(
        {
          auth: myGoogleAuth,
          calendarId: selectedCalendar,
          eventId: uid,
          sendNotifications: true,
          sendUpdates: "none",
          requestBody: payload,
          conferenceDataVersion: 1,
        },
        function (err, evt) {
          if (err) {
            console.error("There was an error contacting google calendar service: ", err);
            return reject(err);
          }

          if (evt && evt.data.id && evt.data.hangoutLink && event.location === MeetLocationType) {
            calendar.events.patch({
              // Update the same event but this time we know the hangout link
              calendarId: selectedCalendar,
              auth: myGoogleAuth,
              eventId: evt.data.id || "",
              requestBody: {
                description: getRichDescription({
                  ...event,
                  additionalInformation: { hangoutLink: evt.data.hangoutLink },
                }),
              },
            });
            return resolve({
              uid: "",
              ...evt.data,
              id: evt.data.id || "",
              additionalInfo: {
                hangoutLink: evt.data.hangoutLink || "",
              },
              type: "google_calendar",
              password: "",
              url: "",
              iCalUID: evt.data.iCalUID,
            });
          }
          return resolve(evt?.data);
        }
      );
    });
  }

  async deleteEvent(uid: string, event: CalendarEvent, externalCalendarId?: string | null): Promise<void> {
    return new Promise(async (resolve, reject) => {
      const myGoogleAuth = await this.auth.getToken();
      const calendar = google.calendar({
        version: "v3",
        auth: myGoogleAuth,
      });

      const defaultCalendarId = "primary";
      const calendarId = externalCalendarId
        ? externalCalendarId
        : event.destinationCalendar?.find((cal) => cal.externalId === externalCalendarId)?.externalId;

      calendar.events.delete(
        {
          auth: myGoogleAuth,
          calendarId: calendarId ? calendarId : defaultCalendarId,
          eventId: uid,
          sendNotifications: false,
          sendUpdates: "none",
        },
        function (err: GoogleCalError | null, event) {
          if (err) {
            /**
             *  410 is when an event is already deleted on the Google cal before on cal.com
             *  404 is when the event is on a different calendar
             */
            if (err.code === 410) return resolve();
            console.error("There was an error contacting google calendar service: ", err);
            if (err.code === 404) return resolve();
            return reject(err);
          }
          return resolve(event?.data);
        }
      );
    });
  }

  async getAvailability(
    dateFrom: string,
    dateTo: string,
    selectedCalendars: IntegrationCalendar[]
  ): Promise<EventBusyDate[]> {
    return new Promise(async (resolve, reject) => {
      const myGoogleAuth = await this.auth.getToken();
      const calendar = google.calendar({
        version: "v3",
        auth: myGoogleAuth,
      });
      const selectedCalendarIds = selectedCalendars
        .filter((e) => e.integration === this.integrationName)
        .map((e) => e.externalId);
      if (selectedCalendarIds.length === 0 && selectedCalendars.length > 0) {
        // Only calendars of other integrations selected
        resolve([]);
        return;
      }

      (selectedCalendarIds.length === 0
        ? calendar.calendarList
            .list({
              fields: "items(id)",
            })
            .then((cals) => cals.data.items?.map((cal) => cal.id).filter(Boolean) || [])
        : Promise.resolve(selectedCalendarIds)
      )
        .then((calsIds) => {
          calendar.freebusy.query(
            {
              requestBody: {
                timeMin: dateFrom,
                timeMax: dateTo,
                items: calsIds.map((id) => ({ id: id })),
              },
            },
            (err, apires) => {
              if (err) return reject(err);
              // If there's no calendar we just skip
              if (!apires?.data.calendars) return resolve([]);
              const result = Object.values(apires.data.calendars).reduce((c, i) => {
                i.busy?.forEach((busyTime) => {
                  c.push({
                    start: busyTime.start || "",
                    end: busyTime.end || "",
                  });
                });
                return c;
              }, [] as Prisma.PromiseReturnType<CalendarService["getAvailability"]>);
              resolve(result);
            }
          );
        })
        .catch((err) => {
          this.log.error("There was an error contacting google calendar service: ", err);

          reject(err);
        });
    });
  }

  async listCalendars(): Promise<IntegrationCalendar[]> {
    return new Promise(async (resolve, reject) => {
      const myGoogleAuth = await this.auth.getToken();
      const calendar = google.calendar({
        version: "v3",
        auth: myGoogleAuth,
      });

      calendar.calendarList
        .list({
          fields: "items(id,summary,primary,accessRole)",
        })
        .then((cals) => {
          resolve(
            cals.data.items?.map((cal) => {
              const calendar: IntegrationCalendar = {
                externalId: cal.id ?? "No id",
                integration: this.integrationName,
                name: cal.summary ?? "No name",
                primary: cal.primary ?? false,
                readOnly: !(cal.accessRole === "writer" || cal.accessRole === "owner") && true,
                email: cal.id ?? "",
              };
              return calendar;
            }) || []
          );
        })
        .catch((err: Error) => {
          this.log.error("There was an error contacting google calendar service: ", err);

          reject(err);
        });
    });
  }
}

class MyGoogleAuth extends google.auth.OAuth2 {
  constructor(client_id: string, client_secret: string, redirect_uri: string) {
    super(client_id, client_secret, redirect_uri);
  }

  isTokenExpiring() {
    return super.isTokenExpiring();
  }

  async refreshToken(token: string | null | undefined) {
    return super.refreshToken(token);
  }
}<|MERGE_RESOLUTION|>--- conflicted
+++ resolved
@@ -97,16 +97,9 @@
         responseStatus: "accepted",
       })) || [];
     return new Promise(async (resolve, reject) => {
-<<<<<<< HEAD
-      const [mainHostDestinationCalendar] =
-        calEventRaw?.destinationCalendar && calEventRaw?.destinationCalendar.length > 0
-          ? calEventRaw.destinationCalendar
-          : [];
-=======
       const selectedHostDestinationCalendar = calEventRaw.destinationCalendar?.find(
         (cal) => cal.credentialId === credentialId
       );
->>>>>>> b946f89f
       const myGoogleAuth = await this.auth.getToken();
       const payload: calendar_v3.Schema$Event = {
         summary: calEventRaw.title,
@@ -125,13 +118,8 @@
             id: String(calEventRaw.organizer.id),
             responseStatus: "accepted",
             organizer: true,
-<<<<<<< HEAD
-            email: mainHostDestinationCalendar?.externalId
-              ? mainHostDestinationCalendar.externalId
-=======
             email: selectedHostDestinationCalendar?.externalId
               ? selectedHostDestinationCalendar.externalId
->>>>>>> b946f89f
               : calEventRaw.organizer.email,
           },
           ...eventAttendees,
@@ -155,15 +143,9 @@
       });
       // Find in calEventRaw.destinationCalendar the one with the same credentialId
 
-<<<<<<< HEAD
-      const selectedCalendar = calEventRaw.destinationCalendar?.find(
-        (cal) => cal.credentialId === credentialId
-      )?.externalId;
-=======
       const selectedCalendar =
         calEventRaw.destinationCalendar?.find((cal) => cal.credentialId === credentialId)?.externalId ||
         "primary";
->>>>>>> b946f89f
 
       calendar.events.insert(
         {
