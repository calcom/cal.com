--- conflicted
+++ resolved
@@ -311,10 +311,7 @@
         type: "google_calendar",
         password: "",
         url: "",
-<<<<<<< HEAD
         iCalUID: event?.iCalUID,
-=======
->>>>>>> 0dddc222
       };
     } catch (error) {
       this.log.error(
