--- conflicted
+++ resolved
@@ -207,24 +207,6 @@
       credentialId,
     },
   });
-<<<<<<< HEAD
-  expect(watchedCalendar).toEqual({
-    userId: 1,
-    integration: "google_calendar",
-    externalId: "example@cal.com",
-    defaultReminder: 30,
-    credentialId: 1,
-    domainWideDelegationCredentialId: null,
-    googleChannelId: "mock-channel-id",
-    googleChannelKind: "api#channel",
-    googleChannelResourceId: "mock-resource-id",
-    googleChannelResourceUri: "mock-resource-uri",
-    googleChannelExpiration: "1111111111",
-  });
-  await calendarCache.unwatchCalendar({ calendarId: testSelectedCalendar.externalId });
-  // There's a bug in prismock where upsert creates duplicate records so we need to acces the second element
-  const [, unWatchedCalendar] = await prismock.selectedCalendar.findMany({
-=======
 
   expect(caches).toHaveLength(0);
 }
@@ -237,7 +219,6 @@
   itemsInKey: { id: string }[];
 }) {
   const caches = await prismock.calendarCache.findMany({
->>>>>>> f411c6ed
     where: {
       credentialId,
     },
@@ -510,26 +491,11 @@
     items: [{ id: "calendar1@test.com" }, { id: "calendar2@test.com" }],
   });
 
-<<<<<<< HEAD
-  expect(unWatchedCalendar).toEqual({
-    userId: 1,
-    integration: "google_calendar",
-    externalId: "example@cal.com",
-    credentialId: 1,
-    domainWideDelegationCredentialId: null,
-    googleChannelId: null,
-    googleChannelKind: null,
-    googleChannelResourceId: null,
-    googleChannelResourceUri: null,
-    googleChannelExpiration: null,
-    defaultReminder: 30,
-=======
   // Second call for eventTypeId 2 calendar
   expect(calendarService.fetchAvailability).toHaveBeenNthCalledWith(2, {
     timeMin: expect.any(String),
     timeMax: expect.any(String),
     items: [{ id: "calendar1@test.com" }],
->>>>>>> f411c6ed
   });
 
   // Second call for eventTypeId 2 calendar
