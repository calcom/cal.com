import oAuthManagerMock, {
  defaultMockOAuthManager,
  setFullMockOAuthManagerRequest,
} from "../../../tests/__mocks__/OAuthManager";
import "../__mocks__/features.repository";
import "../__mocks__/getGoogleAppKeys";
import {
  calendarMock,
  adminMock,
  setLastCreatedJWT,
  setCredentialsMock,
  setLastCreatedOAuth2Client,
  freebusyQueryMock,
  calendarListMock,
} from "../__mocks__/googleapis";

import { expect, test, beforeEach, vi, describe } from "vitest";
import "vitest-fetch-mock";

import logger from "@calcom/lib/logger";

import BuildCalendarService, { createGoogleCalendarServiceWithGoogleType } from "../CalendarService";
import {
  createMockJWTInstance,
  createCredentialForCalendarService,
} from "./utils";
import { CredentialForCalendarServiceWithEmail } from "@calcom/types/Credential";

const log = logger.getSubLogger({ prefix: ["CalendarService.test"] });

beforeEach(() => {
  vi.clearAllMocks();
  setCredentialsMock.mockClear();
  oAuthManagerMock.OAuthManager = defaultMockOAuthManager;
  calendarMock.calendar_v3.Calendar.mockClear();
  adminMock.admin_directory_v1.Admin.mockClear();

  setLastCreatedJWT(null);
  setLastCreatedOAuth2Client(null);
  createMockJWTInstance({});
});

const mockCredential: CredentialForCalendarServiceWithEmail = {
  id: 1,
  userId: 1,
  appId: "google-calendar",
  type: "google_calendar",
  key: {
    access_token: "<INVALID_TOKEN>"
  },
  user: {
    email: "user@example.com",
  },
  delegationCredentialId: null,
  delegatedTo: null,
  invalid: false,
  teamId: null,
};

describe("getAvailability", () => {
  test("returns availability for selected calendars", async () => {

    const calendarService = BuildCalendarService(mockCredential);
    setFullMockOAuthManagerRequest();
    const mockedBusyTimes1 = [
      {
        start: "2024-01-01",
        end: "2024-01-02",
      },
    ];
    const mockedBusyTimes2 = [
      {
        start: "2024-01-03",
        end: "2024-01-04",
      },
    ];

    const mockedBusyTimes = [mockedBusyTimes1, mockedBusyTimes2];
    calendarListMock.mockImplementation(() => {
      return {
        data: {
          items: [
            {
              id: "calendar1@test.com",
            },
            {
              id: "calendar2@test.com",
            },
          ],
        },
      };
    });
    // Mock Once so that the getAvailability call doesn't accidentally reuse this mock result
    freebusyQueryMock.mockImplementation(({ requestBody }: { requestBody: any }) => {
      const calendarsObject: any = {};
      requestBody.items.forEach((item: any, index: number) => {
        calendarsObject[item.id] = {
          busy: mockedBusyTimes[index],
        };
      });
      return {
        data: {
          calendars: calendarsObject,
        },
      };
    });

    const availabilityWithPrimaryAsFallback = await calendarService.getAvailability(
      "2024-01-01",
      "2024-01-02",
      [],
      true
    );

    expect(availabilityWithPrimaryAsFallback).toEqual(mockedBusyTimes1);

    const availabilityWithAllCalendarsAsFallback = await calendarService.getAvailability(
      "2024-01-01",
      "2024-01-02",
      [],
      false
    );

    expect(availabilityWithAllCalendarsAsFallback).toEqual([...mockedBusyTimes1, ...mockedBusyTimes2]);
  });
});

describe("getPrimaryCalendar", () => {
  test("should fetch primary calendar using 'primary' keyword", async () => {
    const calendarService = createGoogleCalendarServiceWithGoogleType(mockCredential);
    setFullMockOAuthManagerRequest();
    const mockPrimaryCalendar = {
      id: "user@example.com",
      summary: "Primary Calendar",
      description: "Primary calendar for user@example.com",
      timeZone: "America/New_York",
    };
    const calendarsGetMock = vi.fn().mockResolvedValue({
      data: mockPrimaryCalendar,
    });
    calendarMock.calendar_v3.Calendar().calendars.get = calendarsGetMock;
    const result = await calendarService.getPrimaryCalendar();
    expect(calendarsGetMock).toHaveBeenCalledTimes(1);
    expect(calendarsGetMock).toHaveBeenCalledWith({
      calendarId: "primary",
    });
    expect(result).toEqual(mockPrimaryCalendar);
  });
});

describe("Date Optimization Benchmarks", () => {
  test("native Date calculations should be significantly faster than dayjs while producing identical results", async () => {
    const dayjs = (await import("@calcom/dayjs")).default;

    const testCases = [
      {
        dateFrom: "2024-01-01T00:00:00Z",
        dateTo: "2024-01-31T00:00:00Z",
        name: "30 days",
        expectedDiff: 30,
      },
      {
        dateFrom: "2024-01-01T00:00:00Z",
        dateTo: "2024-03-31T00:00:00Z",
        name: "90 days (API limit)",
        expectedDiff: 90,
      },
      {
        dateFrom: "2024-01-01T00:00:00Z",
        dateTo: "2024-07-01T00:00:00Z",
        name: "182 days (chunking required)",
        expectedDiff: 182,
      },
    ];

    const iterations = 1000; // Reduced for test performance

    for (const testCase of testCases) {
      log.info(`Testing ${testCase.name}...`);

      // Test correctness first
      const dayjsDiff = dayjs(testCase.dateTo).diff(dayjs(testCase.dateFrom), "days");
      const nativeDiff = Math.floor(
        (new Date(testCase.dateTo).getTime() - new Date(testCase.dateFrom).getTime()) / (1000 * 60 * 60 * 24)
      );

      // Verify identical results
      expect(nativeDiff).toBe(dayjsDiff);
      expect(nativeDiff).toBe(testCase.expectedDiff);

      // Performance test - dayjs approach
      const dayjsStart = performance.now();
      for (let i = 0; i < iterations; i++) {
        const start = dayjs(testCase.dateFrom);
        const end = dayjs(testCase.dateTo);
        const diff = end.diff(start, "days");
      }
      const dayjsTime = performance.now() - dayjsStart;

      // Performance test - native Date approach
      const nativeStart = performance.now();
      for (let i = 0; i < iterations; i++) {
        const start = new Date(testCase.dateFrom);
        const end = new Date(testCase.dateTo);
        const diff = Math.floor((end.getTime() - start.getTime()) / (1000 * 60 * 60 * 24));
      }
      const nativeTime = performance.now() - nativeStart;

      const speedupRatio = dayjsTime / nativeTime;

      log.info(
        `${testCase.name} - Dayjs: ${dayjsTime.toFixed(2)}ms, Native: ${nativeTime.toFixed(
          2
        )}ms, Speedup: ${speedupRatio.toFixed(1)}x`
      );

      if (!process.env.CI) {
        const minSpeedup = 5; // Assert significant performance improvement (at least 5x faster)
        expect(speedupRatio).toBeGreaterThan(minSpeedup);
      }
    }
  });

  test("chunking logic should produce identical results between dayjs and native Date implementations", async () => {
    const dayjs = (await import("@calcom/dayjs")).default;

    const testCases = [
      {
        dateFrom: "2024-01-01T00:00:00Z",
        dateTo: "2024-04-01T00:00:00Z", // 91 days - requires chunking
        name: "91 days (minimal chunking)",
      },
      {
        dateFrom: "2024-01-01T00:00:00Z",
        dateTo: "2024-07-01T00:00:00Z", // 182 days - multiple chunks
        name: "182 days (multiple chunks)",
      },
    ];

    for (const testCase of testCases) {
      const fromDate = new Date(testCase.dateFrom);
      const toDate = new Date(testCase.dateTo);
      const diff = Math.floor((toDate.getTime() - fromDate.getTime()) / (1000 * 60 * 60 * 24));

      // Only test cases that require chunking (> 90 days)
      if (diff <= 90) continue;

      // OLD WAY (dayjs-based chunking)
      const originalStartDate = dayjs(testCase.dateFrom);
      const originalEndDate = dayjs(testCase.dateTo);
      const loopsNumber = Math.ceil(diff / 90);
      let startDate = originalStartDate;
      let endDate = originalStartDate.add(90, "days");

      const oldChunks = [];
      for (let i = 0; i < loopsNumber; i++) {
        if (endDate.isAfter(originalEndDate)) endDate = originalEndDate;

        oldChunks.push({
          start: startDate.toISOString(),
          end: endDate.toISOString(),
        });

        startDate = endDate.add(1, "minutes");
        endDate = startDate.add(90, "days");
      }

      // NEW WAY (native Date-based chunking)
      let currentStartTime = fromDate.getTime();
      const originalEndTime = toDate.getTime();
      const ninetyDaysMs = 90 * 24 * 60 * 60 * 1000;
      const oneMinuteMs = 60 * 1000;

      const newChunks = [];
      for (let i = 0; i < loopsNumber; i++) {
        let currentEndTime = currentStartTime + ninetyDaysMs;

        if (currentEndTime > originalEndTime) {
          currentEndTime = originalEndTime;
        }

        newChunks.push({
          start: new Date(currentStartTime).toISOString(),
          end: new Date(currentEndTime).toISOString(),
        });

        currentStartTime = currentEndTime + oneMinuteMs;
      }

      // Verify identical chunking results
      expect(newChunks).toHaveLength(oldChunks.length);

      for (let i = 0; i < oldChunks.length; i++) {
        expect(newChunks[i].start).toBe(oldChunks[i].start);
        expect(newChunks[i].end).toBe(oldChunks[i].end);
      }

      log.info(`${testCase.name} - Generated ${newChunks.length} identical chunks`);
    }
  });

  test("date parsing should be consistent between dayjs and native Date for all expected input formats", async () => {
    const dayjs = (await import("@calcom/dayjs")).default;

    // Test various date formats that Google Calendar API might return
    const testDates = [
      "2024-01-01T00:00:00Z", // UTC
      "2024-01-01T12:30:45.123Z", // UTC with milliseconds
      "2024-01-01T00:00:00-08:00", // Timezone offset
      "2024-01-01T00:00:00+05:30", // Positive timezone offset
      "2024-12-31T23:59:59Z", // End of year
      "2024-02-29T12:00:00Z", // Leap year date
    ];

    for (const dateString of testDates) {
      const dayjsTime = dayjs(dateString).valueOf();
      const nativeTime = new Date(dateString).getTime();

      expect(nativeTime).toBe(dayjsTime);

      // Also verify ISO string output consistency
      const dayjsISO = dayjs(dateString).toISOString();
      const nativeISO = new Date(dateString).toISOString();

      expect(nativeISO).toBe(dayjsISO);

      log.debug(`Date parsing verified: ${dateString} -> ${nativeTime}`);
    }
  });

  test("fetchAvailabilityData should handle both single API call and chunked scenarios correctly", async () => {
    const calendarService = BuildCalendarService(mockCredential);
    setFullMockOAuthManagerRequest();

    const mockBusyData = [
      { start: "2024-01-01T10:00:00Z", end: "2024-01-01T11:00:00Z" },
      { start: "2024-01-01T14:00:00Z", end: "2024-01-01T15:00:00Z" },
    ];

    // Mock the getCacheOrFetchAvailability method to return consistent data
    const getFreeBusyDataSpy = vi
      .spyOn(calendarService as any, "getFreeBusyData")
      .mockResolvedValue(mockBusyData.map((item) => ({ ...item, id: "test@calendar.com" })));

    // Test single API call scenario (≤ 90 days)
    const shortRangeResult = await (calendarService as any).fetchAvailabilityData(
      ["test@calendar.com"],
      "2024-01-01T00:00:00Z",
      "2024-01-31T00:00:00Z", // 30 days
      false
    );

    expect(shortRangeResult).toEqual(mockBusyData);
    expect(getFreeBusyDataSpy).toHaveBeenCalledTimes(1);

    getFreeBusyDataSpy.mockClear();

    // Test chunked scenario (> 90 days)
    const longRangeResult = await (calendarService as any).fetchAvailabilityData(
      ["test@calendar.com"],
      "2024-01-01T00:00:00Z",
      "2024-07-01T00:00:00Z", // 182 days - should require chunking
      false
    );

    // Should return concatenated results from multiple chunks
    expect(longRangeResult.length).toBeGreaterThan(0);
    expect(getFreeBusyDataSpy).toHaveBeenCalledTimes(3); // 182 days / 90 = ~2.02 -> 3 chunks

    getFreeBusyDataSpy.mockRestore();
  });
});

describe("createEvent", () => {
  test("should create event with correct input/output format and handle all expected properties", async () => {
    const calendarService = BuildCalendarService(mockCredential);
    setFullMockOAuthManagerRequest();

    // Mock Google Calendar API response
    const mockGoogleEvent = {
      id: "mock-event-id-123",
      summary: "Test Meeting",
      description: "Test meeting description",
      start: {
        dateTime: "2024-06-15T10:00:00Z",
        timeZone: "UTC",
      },
      end: {
        dateTime: "2024-06-15T11:00:00Z",
        timeZone: "UTC",
      },
      attendees: [
        {
          email: "organizer@example.com",
          displayName: "Test Organizer",
          responseStatus: "accepted",
          organizer: true,
        },
        {
          email: "attendee@example.com",
          displayName: "Test Attendee",
          responseStatus: "accepted",
        },
      ],
      location: "Test Location",
      iCalUID: "test-ical-uid@google.com",
      recurrence: null,
    };

    // Mock calendar.events.insert
    const eventsInsertMock = vi.fn().mockResolvedValue({
      data: mockGoogleEvent,
    });

    calendarMock.calendar_v3.Calendar().events.insert = eventsInsertMock;

    // Test input - simplified CalendarServiceEvent
    const testCalEvent = {
      type: "test-event-type",
      uid: "cal-event-uid-123",
      title: "Test Meeting",
      startTime: "2024-06-15T10:00:00Z",
      endTime: "2024-06-15T11:00:00Z",
      organizer: {
        id: 1,
        name: "Test Organizer",
        email: "organizer@example.com",
        timeZone: "UTC",
        language: {
          translate: (...args: any[]) => args[0], // Mock translate function
          locale: "en",
        },
      },
      attendees: [
        {
          id: 2,
          name: "Test Attendee",
          email: "attendee@example.com",
          timeZone: "UTC",
          language: {
            translate: (...args: any[]) => args[0], // Mock translate function
            locale: "en",
          },
        },
      ],
      location: "Test Location",
      calendarDescription: "Test meeting description",
      destinationCalendar: [
        {
          id: 1,
          integration: "google_calendar",
          externalId: "primary",
          primaryEmail: null,
          userId: mockCredential.userId,
          eventTypeId: null,
          credentialId: mockCredential.id,
          delegationCredentialId: null,
          domainWideDelegationCredentialId: null,
          createdAt: new Date("2024-06-15T11:00:00Z"),
          updatedAt: new Date("2024-06-15T11:00:00Z"),
        },
      ],
      iCalUID: "test-ical-uid@google.com",
      conferenceData: undefined,
      hideCalendarEventDetails: false,
      seatsPerTimeSlot: null,
      seatsShowAttendees: true,
    };

    // Call createEvent and verify result using inline snapshot
    const result = await calendarService.createEvent(testCalEvent, mockCredential.id);

    // Verify input processing - check that Google API was called with correct payload
    expect(eventsInsertMock).toHaveBeenCalledTimes(1);
    const insertCall = eventsInsertMock.mock.calls[0][0];

    // Use inline snapshot for input validation
    expect(insertCall).toMatchInlineSnapshot(`
      {
        "calendarId": "primary",
        "conferenceDataVersion": 1,
        "requestBody": {
          "attendees": [
            {
              "displayName": "Test Organizer",
              "email": "primary",
              "id": "1",
              "language": {
                "locale": "en",
                "translate": [Function],
              },
              "name": "Test Organizer",
              "organizer": true,
              "responseStatus": "accepted",
              "timeZone": "UTC",
            },
            {
              "email": "attendee@example.com",
              "language": {
                "locale": "en",
                "translate": [Function],
              },
              "name": "Test Attendee",
              "responseStatus": "accepted",
              "timeZone": "UTC",
            },
          ],
          "description": "Test meeting description",
          "end": {
            "dateTime": "2024-06-15T11:00:00Z",
            "timeZone": "UTC",
          },
          "guestsCanSeeOtherGuests": true,
          "iCalUID": "test-ical-uid@google.com",
          "location": "Test Location",
          "reminders": {
            "useDefault": true,
          },
          "start": {
            "dateTime": "2024-06-15T10:00:00Z",
            "timeZone": "UTC",
          },
          "summary": "Test Meeting",
        },
        "sendUpdates": "none",
      }
    `);

    // Use inline snapshot for output validation
    expect(result).toMatchInlineSnapshot(`
      {
        "additionalInfo": {
          "hangoutLink": "",
        },
        "attendees": [
          {
            "displayName": "Test Organizer",
            "email": "organizer@example.com",
            "organizer": true,
            "responseStatus": "accepted",
          },
          {
            "displayName": "Test Attendee",
            "email": "attendee@example.com",
            "responseStatus": "accepted",
          },
        ],
        "description": "Test meeting description",
        "end": {
          "dateTime": "2024-06-15T11:00:00Z",
          "timeZone": "UTC",
        },
        "iCalUID": "test-ical-uid@google.com",
        "id": "mock-event-id-123",
        "location": "Test Location",
        "password": "",
        "recurrence": null,
        "start": {
          "dateTime": "2024-06-15T10:00:00Z",
          "timeZone": "UTC",
        },
        "summary": "Test Meeting",
        "thirdPartyRecurringEventId": null,
        "type": "google_calendar",
        "uid": "",
        "url": "",
      }
    `);

    log.info("createEvent test passed - input/output formats verified");
  });

  test("should handle recurring events correctly", async () => {
    const calendarService = BuildCalendarService(mockCredential);
    setFullMockOAuthManagerRequest();

    // Mock recurring event response
    const mockRecurringEvent = {
      id: "recurring-event-id",
      summary: "Weekly Meeting",
      recurrence: ["RRULE:FREQ=WEEKLY;INTERVAL=1;COUNT=10"],
      start: { dateTime: "2024-06-15T10:00:00Z", timeZone: "UTC" },
      end: { dateTime: "2024-06-15T11:00:00Z", timeZone: "UTC" },
    };

    const mockFirstInstance = {
      id: "recurring-event-id_20240615T100000Z",
      summary: "Weekly Meeting",
      start: { dateTime: "2024-06-15T10:00:00Z", timeZone: "UTC" },
      end: { dateTime: "2024-06-15T11:00:00Z", timeZone: "UTC" },
    };

    calendarMock.calendar_v3.Calendar().events.insert = vi.fn().mockResolvedValue({
      data: mockRecurringEvent,
    });

    calendarMock.calendar_v3.Calendar().events.instances = vi.fn().mockResolvedValue({
      data: { items: [mockFirstInstance] },
    });

    const recurringCalEvent = {
      type: "recurring-meeting",
      title: "Weekly Meeting",
      startTime: "2024-06-15T10:00:00Z",
      endTime: "2024-06-15T11:00:00Z",
      organizer: {
        id: 1,
        name: "Organizer",
        email: "organizer@example.com",
        timeZone: "UTC",
        language: {
          translate: (...args: any[]) => args[0], // Mock translate function
          locale: "en",
        },
      },
      attendees: [],
      recurringEvent: {
        freq: 2, // Weekly
        interval: 1,
        count: 10,
      },
      destinationCalendar: [
        {
          id: 1,
          integration: "google_calendar",
          externalId: "primary",
          primaryEmail: null,
          userId: mockCredential.userId,
          eventTypeId: null,
          credentialId: mockCredential.id,
          delegationCredentialId: null,
          domainWideDelegationCredentialId: null,
          createdAt: new Date("2024-06-15T11:00:00Z"),
          updatedAt: new Date("2024-06-15T11:00:00Z"),
        },
      ],
      calendarDescription: "Weekly team meeting",
    };

    const result = await calendarService.createEvent(recurringCalEvent, mockCredential.id);

    // Use inline snapshot for recurring event result
    expect(result).toMatchInlineSnapshot(`
      {
        "additionalInfo": {
          "hangoutLink": "",
        },
        "end": {
          "dateTime": "2024-06-15T11:00:00Z",
          "timeZone": "UTC",
        },
        "iCalUID": undefined,
        "id": "recurring-event-id_20240615T100000Z",
        "password": "",
        "start": {
          "dateTime": "2024-06-15T10:00:00Z",
          "timeZone": "UTC",
        },
        "summary": "Weekly Meeting",
        "thirdPartyRecurringEventId": "recurring-event-id",
        "type": "google_calendar",
        "uid": "",
        "url": "",
      }
    `);

    // Verify recurrence rule was included in the request
    const insertCall = calendarMock.calendar_v3.Calendar().events.insert.mock.calls[0][0];
    expect(insertCall.requestBody.recurrence).toEqual(["RRULE:FREQ=WEEKLY;INTERVAL=1;COUNT=10"]);

    log.info("createEvent recurring event test passed");
  });
<<<<<<< HEAD
});

describe("Delegation Credential Batching", () => {
  test("getAvailability should fetch availability for selected calendars", async () => {
    const calendarService = BuildCalendarService(mockCredential);
    setFullMockOAuthManagerRequest();

    const mockedBusyTimes = [
      { start: "2024-01-01T10:00:00Z", end: "2024-01-01T11:00:00Z" },
      { start: "2024-01-02T14:00:00Z", end: "2024-01-02T15:00:00Z" },
    ];

    calendarListMock.mockImplementation(() => {
      return {
        data: {
          items: [
            { id: "calendar1@test.com" },
            { id: "calendar2@test.com" },
          ],
        },
      };
    });

    freebusyQueryMock.mockImplementation(() => {
      return {
        data: {
          calendars: {
            "calendar1@test.com": { busy: [mockedBusyTimes[0]] },
            "calendar2@test.com": { busy: [mockedBusyTimes[1]] },
          },
        },
      };
    });

    const selectedCalendars = [
      {
        externalId: "calendar1@test.com",
        integration: "google_calendar",
        delegationCredentialId: "delegation-1",
      },
      {
        externalId: "calendar2@test.com",
        integration: "google_calendar",
        delegationCredentialId: "delegation-2",
      },
    ];

    const availability = await calendarService.getAvailability(
      "2024-01-01",
      "2024-01-31",
      selectedCalendars,
      false
    );

    // CalendarService makes a single API call with all calendars
    // Batching by delegationCredentialId is handled by CalendarBatchWrapper
    expect(freebusyQueryMock).toHaveBeenCalledTimes(1);

    // Should return combined results from all calendars
    expect(availability).toHaveLength(2);
  });

  test("CalendarBatchWrapper should make separate API calls for different delegationCredentialIds", async () => {
    // Import CalendarBatchWrapper for integration test
    const { CalendarBatchWrapper } = await import("@calcom/features/calendar-batch/lib/CalendarBatchWrapper");

    const calendarService = BuildCalendarService(mockCredential);
    const wrapper = new CalendarBatchWrapper({ originalCalendar: calendarService });
    setFullMockOAuthManagerRequest();

    const mockedBusyTimes1 = [{ start: "2024-01-01T10:00:00Z", end: "2024-01-01T11:00:00Z" }];
    const mockedBusyTimes2 = [{ start: "2024-01-02T14:00:00Z", end: "2024-01-02T15:00:00Z" }];

    calendarListMock.mockImplementation(() => {
      return {
        data: {
          items: [
            { id: "calendar1@test.com" },
            { id: "calendar2@test.com" },
          ],
        },
      };
    });

    let callCount = 0;
    freebusyQueryMock.mockImplementation(() => {
      callCount++;
      const busyTimes = callCount === 1 ? mockedBusyTimes1 : mockedBusyTimes2;
      return {
        data: {
          calendars: {
            "calendar@test.com": { busy: busyTimes },
          },
        },
      };
    });

    const selectedCalendars = [
      {
        externalId: "calendar1@test.com",
        integration: "google_calendar",
        delegationCredentialId: "delegation-1",
      },
      {
        externalId: "calendar2@test.com",
        integration: "google_calendar",
        delegationCredentialId: "delegation-2",
      },
    ];

    const availability = await wrapper.getAvailability(
      "2024-01-01",
      "2024-01-31",
      selectedCalendars,
      undefined,
      false
    );

    // CalendarBatchWrapper should make 2 API calls (one per delegation credential group)
    expect(freebusyQueryMock).toHaveBeenCalledTimes(2);

    // Should return combined results from both groups
    expect(availability).toHaveLength(2);
  });

  test("getAvailability should fallback to primary calendar when no calendars selected and fallbackToPrimary is true", async () => {
    const calendarService = BuildCalendarService(mockCredential);
    setFullMockOAuthManagerRequest();

    const mockedBusyTimes = [
      { start: "2024-01-01T10:00:00Z", end: "2024-01-01T11:00:00Z" },
    ];

    calendarListMock.mockImplementation(() => {
      return {
        data: {
          items: [
            { id: "primary@test.com", primary: true },
            { id: "secondary@test.com" },
          ],
        },
      };
    });

    freebusyQueryMock.mockImplementation(() => {
      return {
        data: {
          calendars: {
            "primary@test.com": { busy: mockedBusyTimes },
          },
        },
      };
    });

    // Empty selected calendars with fallbackToPrimary = true
    const availability = await calendarService.getAvailability(
      "2024-01-01",
      "2024-01-31",
      [],
      true
    );

    // Should have called FreeBusy API
    expect(freebusyQueryMock).toHaveBeenCalled();

    // Should return busy times from primary calendar
    expect(availability).toEqual(mockedBusyTimes);
  });

  test("getAvailability should return empty array when only non-google calendars are selected", async () => {
    const calendarService = BuildCalendarService(mockCredential);
    setFullMockOAuthManagerRequest();

    const selectedCalendars = [
      {
        externalId: "calendar1@outlook.com",
        integration: "office365_calendar",
        delegationCredentialId: null,
      },
    ];

    const availability = await calendarService.getAvailability(
      "2024-01-01",
      "2024-01-31",
      selectedCalendars,
      false
    );

    // Should return empty array since no google calendars
    expect(availability).toEqual([]);

    // Should not have called FreeBusy API
    expect(freebusyQueryMock).not.toHaveBeenCalled();
  });
=======
>>>>>>> 1c6f5d9e
});<|MERGE_RESOLUTION|>--- conflicted
+++ resolved
@@ -670,201 +670,4 @@
 
     log.info("createEvent recurring event test passed");
   });
-<<<<<<< HEAD
-});
-
-describe("Delegation Credential Batching", () => {
-  test("getAvailability should fetch availability for selected calendars", async () => {
-    const calendarService = BuildCalendarService(mockCredential);
-    setFullMockOAuthManagerRequest();
-
-    const mockedBusyTimes = [
-      { start: "2024-01-01T10:00:00Z", end: "2024-01-01T11:00:00Z" },
-      { start: "2024-01-02T14:00:00Z", end: "2024-01-02T15:00:00Z" },
-    ];
-
-    calendarListMock.mockImplementation(() => {
-      return {
-        data: {
-          items: [
-            { id: "calendar1@test.com" },
-            { id: "calendar2@test.com" },
-          ],
-        },
-      };
-    });
-
-    freebusyQueryMock.mockImplementation(() => {
-      return {
-        data: {
-          calendars: {
-            "calendar1@test.com": { busy: [mockedBusyTimes[0]] },
-            "calendar2@test.com": { busy: [mockedBusyTimes[1]] },
-          },
-        },
-      };
-    });
-
-    const selectedCalendars = [
-      {
-        externalId: "calendar1@test.com",
-        integration: "google_calendar",
-        delegationCredentialId: "delegation-1",
-      },
-      {
-        externalId: "calendar2@test.com",
-        integration: "google_calendar",
-        delegationCredentialId: "delegation-2",
-      },
-    ];
-
-    const availability = await calendarService.getAvailability(
-      "2024-01-01",
-      "2024-01-31",
-      selectedCalendars,
-      false
-    );
-
-    // CalendarService makes a single API call with all calendars
-    // Batching by delegationCredentialId is handled by CalendarBatchWrapper
-    expect(freebusyQueryMock).toHaveBeenCalledTimes(1);
-
-    // Should return combined results from all calendars
-    expect(availability).toHaveLength(2);
-  });
-
-  test("CalendarBatchWrapper should make separate API calls for different delegationCredentialIds", async () => {
-    // Import CalendarBatchWrapper for integration test
-    const { CalendarBatchWrapper } = await import("@calcom/features/calendar-batch/lib/CalendarBatchWrapper");
-
-    const calendarService = BuildCalendarService(mockCredential);
-    const wrapper = new CalendarBatchWrapper({ originalCalendar: calendarService });
-    setFullMockOAuthManagerRequest();
-
-    const mockedBusyTimes1 = [{ start: "2024-01-01T10:00:00Z", end: "2024-01-01T11:00:00Z" }];
-    const mockedBusyTimes2 = [{ start: "2024-01-02T14:00:00Z", end: "2024-01-02T15:00:00Z" }];
-
-    calendarListMock.mockImplementation(() => {
-      return {
-        data: {
-          items: [
-            { id: "calendar1@test.com" },
-            { id: "calendar2@test.com" },
-          ],
-        },
-      };
-    });
-
-    let callCount = 0;
-    freebusyQueryMock.mockImplementation(() => {
-      callCount++;
-      const busyTimes = callCount === 1 ? mockedBusyTimes1 : mockedBusyTimes2;
-      return {
-        data: {
-          calendars: {
-            "calendar@test.com": { busy: busyTimes },
-          },
-        },
-      };
-    });
-
-    const selectedCalendars = [
-      {
-        externalId: "calendar1@test.com",
-        integration: "google_calendar",
-        delegationCredentialId: "delegation-1",
-      },
-      {
-        externalId: "calendar2@test.com",
-        integration: "google_calendar",
-        delegationCredentialId: "delegation-2",
-      },
-    ];
-
-    const availability = await wrapper.getAvailability(
-      "2024-01-01",
-      "2024-01-31",
-      selectedCalendars,
-      undefined,
-      false
-    );
-
-    // CalendarBatchWrapper should make 2 API calls (one per delegation credential group)
-    expect(freebusyQueryMock).toHaveBeenCalledTimes(2);
-
-    // Should return combined results from both groups
-    expect(availability).toHaveLength(2);
-  });
-
-  test("getAvailability should fallback to primary calendar when no calendars selected and fallbackToPrimary is true", async () => {
-    const calendarService = BuildCalendarService(mockCredential);
-    setFullMockOAuthManagerRequest();
-
-    const mockedBusyTimes = [
-      { start: "2024-01-01T10:00:00Z", end: "2024-01-01T11:00:00Z" },
-    ];
-
-    calendarListMock.mockImplementation(() => {
-      return {
-        data: {
-          items: [
-            { id: "primary@test.com", primary: true },
-            { id: "secondary@test.com" },
-          ],
-        },
-      };
-    });
-
-    freebusyQueryMock.mockImplementation(() => {
-      return {
-        data: {
-          calendars: {
-            "primary@test.com": { busy: mockedBusyTimes },
-          },
-        },
-      };
-    });
-
-    // Empty selected calendars with fallbackToPrimary = true
-    const availability = await calendarService.getAvailability(
-      "2024-01-01",
-      "2024-01-31",
-      [],
-      true
-    );
-
-    // Should have called FreeBusy API
-    expect(freebusyQueryMock).toHaveBeenCalled();
-
-    // Should return busy times from primary calendar
-    expect(availability).toEqual(mockedBusyTimes);
-  });
-
-  test("getAvailability should return empty array when only non-google calendars are selected", async () => {
-    const calendarService = BuildCalendarService(mockCredential);
-    setFullMockOAuthManagerRequest();
-
-    const selectedCalendars = [
-      {
-        externalId: "calendar1@outlook.com",
-        integration: "office365_calendar",
-        delegationCredentialId: null,
-      },
-    ];
-
-    const availability = await calendarService.getAvailability(
-      "2024-01-01",
-      "2024-01-31",
-      selectedCalendars,
-      false
-    );
-
-    // Should return empty array since no google calendars
-    expect(availability).toEqual([]);
-
-    // Should not have called FreeBusy API
-    expect(freebusyQueryMock).not.toHaveBeenCalled();
-  });
-=======
->>>>>>> 1c6f5d9e
 });