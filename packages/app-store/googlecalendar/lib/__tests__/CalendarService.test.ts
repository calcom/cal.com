--- conflicted
+++ resolved
@@ -41,7 +41,6 @@
   createMockJWTInstance({});
 });
 
-<<<<<<< HEAD
 // disabled as cache is being reworked
 describe.skip("Calendar Cache", () => {
   test("Calendar Cache is being read on cache HIT", async () => {
@@ -944,7 +943,901 @@
     );
   });
 });
-=======
+||||||| 8d4dd0241a
+// disabled as cache is being reworked
+describe.skip("Calendar Cache", () => {
+  test("Calendar Cache is being read on cache HIT", async () => {
+    const credentialInDb1 = await createCredentialForCalendarService();
+    const dateFrom1 = new Date().toISOString();
+    const dateTo1 = new Date().toISOString();
+
+    // Create cache
+    const calendarCache = await CalendarCache.init(null);
+    await calendarCache.upsertCachedAvailability({
+      credentialId: credentialInDb1.id,
+      userId: credentialInDb1.userId,
+      args: {
+        timeMin: getTimeMin(dateFrom1),
+        timeMax: getTimeMax(dateTo1),
+        items: [{ id: testSelectedCalendar.externalId }],
+      },
+      value: JSON.parse(
+        JSON.stringify({
+          calendars: [
+            {
+              busy: [
+                {
+                  start: "2023-12-01T18:00:00Z",
+                  end: "2023-12-01T19:00:00Z",
+                },
+              ],
+            },
+          ],
+        })
+      ),
+    });
+
+    oAuthManagerMock.OAuthManager = defaultMockOAuthManager;
+    const calendarService = new CalendarService(credentialInDb1);
+
+    // Test cache hit
+    const data = await calendarService.getAvailability(dateFrom1, dateTo1, [testSelectedCalendar]);
+    expect(data).toEqual([
+      {
+        start: "2023-12-01T18:00:00Z",
+        end: "2023-12-01T19:00:00Z",
+      },
+    ]);
+  });
+
+  test("Cache HIT: Should avoid Google API calls when cache is available", async () => {
+    const credentialInDb = await createCredentialForCalendarService();
+    const calendarService = new CalendarService(credentialInDb);
+
+    const dateFrom = new Date().toISOString();
+    const dateTo = new Date().toISOString();
+
+    // Set up cache with test data
+    const calendarCache = await CalendarCache.init(null);
+    await calendarCache.upsertCachedAvailability({
+      credentialId: credentialInDb.id,
+      userId: credentialInDb.userId,
+      args: {
+        timeMin: getTimeMin(dateFrom),
+        timeMax: getTimeMax(dateTo),
+        items: [{ id: testSelectedCalendar.externalId }],
+      },
+      value: {
+        calendars: {
+          [testSelectedCalendar.externalId]: {
+            busy: [
+              {
+                start: "2023-12-01T18:00:00Z",
+                end: "2023-12-01T19:00:00Z",
+              },
+            ],
+          },
+        },
+      },
+    });
+
+    // Spy on Google API methods that should NOT be called on cache hit
+    const authedCalendarSpy = vi.spyOn(calendarService, "authedCalendar");
+    const getAllCalendarsSpy = vi.spyOn(calendarService, "getAllCalendars");
+    const fetchAvailabilitySpy = vi.spyOn(calendarService, "fetchAvailability");
+
+    // Call getAvailability with selected calendars (should hit cache)
+    const result = await calendarService.getAvailability(dateFrom, dateTo, [testSelectedCalendar], true);
+
+    // Verify cache hit returned correct data
+    expect(result).toEqual([
+      {
+        start: "2023-12-01T18:00:00Z",
+        end: "2023-12-01T19:00:00Z",
+      },
+    ]);
+
+    // Verify NO Google API calls were made
+    expect(authedCalendarSpy).not.toHaveBeenCalled();
+    expect(getAllCalendarsSpy).not.toHaveBeenCalled();
+    expect(fetchAvailabilitySpy).not.toHaveBeenCalled();
+
+    // Clean up spies
+    authedCalendarSpy.mockRestore();
+    getAllCalendarsSpy.mockRestore();
+    fetchAvailabilitySpy.mockRestore();
+  });
+
+  test("Cache MISS: Should make Google API calls when cache is not available", async () => {
+    const credentialInDb = await createCredentialForCalendarService();
+    const calendarService = new CalendarService(credentialInDb);
+    setFullMockOAuthManagerRequest();
+
+    const dateFrom = new Date().toISOString();
+    const dateTo = new Date(Date.now() + 100000000).toISOString(); // Different date to ensure cache miss
+
+    // Mock Google API responses
+    freebusyQueryMock.mockResolvedValueOnce({
+      data: {
+        calendars: {
+          [testSelectedCalendar.externalId]: {
+            busy: [
+              {
+                start: "2023-12-01T10:00:00Z",
+                end: "2023-12-01T11:00:00Z",
+              },
+            ],
+          },
+        },
+      },
+    });
+
+    // Spy on Google API methods that SHOULD be called on cache miss
+    const authedCalendarSpy = vi.spyOn(calendarService, "authedCalendar");
+    const fetchAvailabilitySpy = vi.spyOn(calendarService, "fetchAvailability");
+
+    // Call getAvailability with selected calendars (should miss cache)
+    const result = await calendarService.getAvailability(dateFrom, dateTo, [testSelectedCalendar], true);
+
+    // Verify API call returned correct data
+    expect(result).toEqual([
+      {
+        start: "2023-12-01T10:00:00Z",
+        end: "2023-12-01T11:00:00Z",
+      },
+    ]);
+
+    // Verify Google API calls WERE made
+    expect(authedCalendarSpy).toHaveBeenCalled();
+    expect(fetchAvailabilitySpy).toHaveBeenCalled();
+
+    // Clean up spies
+    authedCalendarSpy.mockRestore();
+    fetchAvailabilitySpy.mockRestore();
+  });
+
+  test("Cache DISABLED: Should bypass cache when shouldServeCache=false", async () => {
+    const credentialInDb = await createCredentialForCalendarService();
+    const calendarService = new CalendarService(credentialInDb);
+    setFullMockOAuthManagerRequest();
+
+    const dateFrom = new Date().toISOString();
+    const dateTo = new Date().toISOString();
+
+    // Set up cache with test data
+    const calendarCache = await CalendarCache.init(null);
+    await calendarCache.upsertCachedAvailability({
+      credentialId: credentialInDb.id,
+      userId: credentialInDb.userId,
+      args: {
+        timeMin: getTimeMin(dateFrom),
+        timeMax: getTimeMax(dateTo),
+        items: [{ id: testSelectedCalendar.externalId }],
+      },
+      value: {
+        calendars: {
+          [testSelectedCalendar.externalId]: {
+            busy: [
+              {
+                start: "2023-12-01T18:00:00Z",
+                end: "2023-12-01T19:00:00Z",
+              },
+            ],
+          },
+        },
+      },
+    });
+
+    // Mock Google API to return different data than cache
+    freebusyQueryMock.mockResolvedValueOnce({
+      data: {
+        calendars: {
+          [testSelectedCalendar.externalId]: {
+            busy: [
+              {
+                start: "2023-12-01T20:00:00Z",
+                end: "2023-12-01T21:00:00Z",
+              },
+            ],
+          },
+        },
+      },
+    });
+
+    // Spy on Google API methods
+    const authedCalendarSpy = vi.spyOn(calendarService, "authedCalendar");
+    const fetchAvailabilitySpy = vi.spyOn(calendarService, "fetchAvailability");
+
+    // Call getAvailability with shouldServeCache=false (should bypass cache)
+    const result = await calendarService.getAvailability(dateFrom, dateTo, [testSelectedCalendar], false);
+
+    // Verify API data was returned (not cache data)
+    expect(result).toEqual([
+      {
+        start: "2023-12-01T20:00:00Z",
+        end: "2023-12-01T21:00:00Z",
+      },
+    ]);
+
+    // Verify Google API calls WERE made even though cache existed
+    expect(authedCalendarSpy).toHaveBeenCalled();
+    expect(fetchAvailabilitySpy).toHaveBeenCalled();
+
+    // Clean up spies
+    authedCalendarSpy.mockRestore();
+    fetchAvailabilitySpy.mockRestore();
+  });
+
+  test("NO SELECTED CALENDARS: Should skip cache logic when no selectedCalendarIds", async () => {
+    const credentialInDb = await createCredentialForCalendarService();
+    const calendarService = new CalendarService(credentialInDb);
+    setFullMockOAuthManagerRequest();
+
+    const dateFrom = new Date().toISOString();
+    const dateTo = new Date().toISOString();
+
+    // Mock Google API response for fallback scenario
+    calendarListMock.mockResolvedValueOnce({
+      data: {
+        items: [
+          {
+            id: "primary@example.com",
+            primary: true,
+          },
+        ],
+      },
+    });
+
+    freebusyQueryMock.mockResolvedValueOnce({
+      data: {
+        calendars: {
+          "primary@example.com": {
+            busy: [
+              {
+                start: "2023-12-01T12:00:00Z",
+                end: "2023-12-01T13:00:00Z",
+              },
+            ],
+          },
+        },
+      },
+    });
+
+    // Spy on cache method that should NOT be called
+    const tryGetAvailabilityFromCacheSpy = vi.spyOn(calendarService, "tryGetAvailabilityFromCache" as any);
+
+    // Spy on Google API methods that SHOULD be called
+    const authedCalendarSpy = vi.spyOn(calendarService, "authedCalendar");
+    const getAllCalendarsSpy = vi.spyOn(calendarService, "getAllCalendars");
+
+    // Call getAvailability with empty selectedCalendars but fallbackToPrimary=true
+    const result = await calendarService.getAvailability(dateFrom, dateTo, [], true, true);
+
+    // Verify fallback logic worked
+    expect(result).toEqual([
+      {
+        start: "2023-12-01T12:00:00Z",
+        end: "2023-12-01T13:00:00Z",
+      },
+    ]);
+
+    // Verify cache was NOT checked
+    expect(tryGetAvailabilityFromCacheSpy).not.toHaveBeenCalled();
+
+    // Verify Google API calls WERE made for fallback logic
+    expect(authedCalendarSpy).toHaveBeenCalled();
+    expect(getAllCalendarsSpy).toHaveBeenCalled();
+
+    // Clean up spies
+    tryGetAvailabilityFromCacheSpy.mockRestore();
+    authedCalendarSpy.mockRestore();
+    getAllCalendarsSpy.mockRestore();
+  });
+
+  test("CACHE ERROR: Should handle cache errors gracefully and fall back to API", async () => {
+    const credentialInDb = await createCredentialForCalendarService();
+    const calendarService = new CalendarService(credentialInDb);
+    setFullMockOAuthManagerRequest();
+
+    const dateFrom = new Date().toISOString();
+    const dateTo = new Date().toISOString();
+
+    // Mock cache to throw an error
+    const mockCalendarCache = {
+      getCachedAvailability: vi.fn().mockRejectedValueOnce(new Error("Cache error")),
+    };
+    vi.spyOn(CalendarCache, "init").mockResolvedValueOnce(mockCalendarCache as any);
+
+    // Mock Google API response
+    freebusyQueryMock.mockResolvedValueOnce({
+      data: {
+        calendars: {
+          [testSelectedCalendar.externalId]: {
+            busy: [
+              {
+                start: "2023-12-01T14:00:00Z",
+                end: "2023-12-01T15:00:00Z",
+              },
+            ],
+          },
+        },
+      },
+    });
+
+    // Spy on Google API methods that SHOULD be called on cache error
+    const authedCalendarSpy = vi.spyOn(calendarService, "authedCalendar");
+    const fetchAvailabilitySpy = vi.spyOn(calendarService, "fetchAvailability");
+
+    // Call getAvailability (cache should fail, API should be called)
+    const result = await calendarService.getAvailability(dateFrom, dateTo, [testSelectedCalendar], true);
+
+    // Verify API fallback worked
+    expect(result).toEqual([
+      {
+        start: "2023-12-01T14:00:00Z",
+        end: "2023-12-01T15:00:00Z",
+      },
+    ]);
+
+    // Verify Google API calls WERE made due to cache error
+    expect(authedCalendarSpy).toHaveBeenCalled();
+    expect(fetchAvailabilitySpy).toHaveBeenCalled();
+
+    // Clean up spies
+    authedCalendarSpy.mockRestore();
+    fetchAvailabilitySpy.mockRestore();
+  });
+
+  test("OTHER INTEGRATIONS ONLY: Should return empty array without cache or API calls", async () => {
+    const credentialInDb = await createCredentialForCalendarService();
+    const calendarService = new CalendarService(credentialInDb);
+
+    const dateFrom = new Date().toISOString();
+    const dateTo = new Date().toISOString();
+
+    // Spy on methods that should NOT be called
+    const tryGetAvailabilityFromCacheSpy = vi.spyOn(calendarService, "tryGetAvailabilityFromCache" as any);
+    const authedCalendarSpy = vi.spyOn(calendarService, "authedCalendar");
+
+    // Call getAvailability with only other integration calendars
+    const result = await calendarService.getAvailability(
+      dateFrom,
+      dateTo,
+      [
+        {
+          integration: "outlook_calendar", // Different integration
+          externalId: "other@example.com",
+        },
+      ],
+      true
+    );
+
+    // Verify early return with empty array
+    expect(result).toEqual([]);
+
+    // Verify NO cache or API calls were made
+    expect(tryGetAvailabilityFromCacheSpy).not.toHaveBeenCalled();
+    expect(authedCalendarSpy).not.toHaveBeenCalled();
+
+    // Clean up spies
+    tryGetAvailabilityFromCacheSpy.mockRestore();
+    authedCalendarSpy.mockRestore();
+  });
+
+  test("Calendar Cache is being ignored on cache MISS", async () => {
+    const calendarCache = await CalendarCache.init(null);
+    const credentialInDb = await createCredentialForCalendarService();
+    const dateFrom = new Date(Date.now()).toISOString();
+    // Tweak date so that it's a cache miss
+    const dateTo = new Date(Date.now() + 100000000).toISOString();
+    const calendarService = new CalendarService(credentialInDb);
+
+    // Test Cache Miss
+    await calendarService.getAvailability(dateFrom, dateTo, [testSelectedCalendar]);
+
+    // Expect cache to be ignored in case of a MISS
+    const cachedAvailability = await calendarCache.getCachedAvailability({
+      credentialId: credentialInDb.id,
+      userId: null,
+      args: {
+        timeMin: dateFrom,
+        timeMax: dateTo,
+        items: [{ id: testSelectedCalendar.externalId }],
+      },
+    });
+
+    expect(cachedAvailability).toBeNull();
+  });
+
+  test("fetchAvailabilityAndSetCache should fetch and cache availability for selected calendars grouped by eventTypeId", async () => {
+    const credentialInDb = await createCredentialForCalendarService();
+    const calendarService = new CalendarService(credentialInDb);
+
+    const selectedCalendars = [
+      {
+        externalId: "calendar1@test.com",
+        eventTypeId: 1,
+      },
+      {
+        externalId: "calendar2@test.com",
+        eventTypeId: 1,
+      },
+      {
+        externalId: "calendar1@test.com",
+        eventTypeId: 2,
+      },
+      {
+        externalId: "calendar1@test.com",
+        eventTypeId: null,
+      },
+      {
+        externalId: "calendar2@test.com",
+        eventTypeId: null,
+      },
+    ];
+
+    const mockAvailabilityData = { busy: [] };
+
+    // eslint-disable-next-line @typescript-eslint/no-explicit-any
+    vi.spyOn(calendarService, "fetchAvailability").mockResolvedValue(mockAvailabilityData as any);
+    const setAvailabilityInCacheSpy = vi.spyOn(calendarService, "setAvailabilityInCache");
+
+    await calendarService.fetchAvailabilityAndSetCache(selectedCalendars);
+
+    // Should make 2 calls - one for each unique eventTypeId
+    expect(calendarService.fetchAvailability).toHaveBeenCalledTimes(3);
+
+    // First call for eventTypeId 1 calendars
+    expect(calendarService.fetchAvailability).toHaveBeenNthCalledWith(1, {
+      timeMin: expect.any(String),
+      timeMax: expect.any(String),
+      items: [{ id: "calendar1@test.com" }, { id: "calendar2@test.com" }],
+    });
+
+    // Second call for eventTypeId 2 calendar
+    expect(calendarService.fetchAvailability).toHaveBeenNthCalledWith(2, {
+      timeMin: expect.any(String),
+      timeMax: expect.any(String),
+      items: [{ id: "calendar1@test.com" }],
+    });
+
+    // Second call for eventTypeId 2 calendar
+    expect(calendarService.fetchAvailability).toHaveBeenNthCalledWith(3, {
+      timeMin: expect.any(String),
+      timeMax: expect.any(String),
+      items: [{ id: "calendar1@test.com" }, { id: "calendar2@test.com" }],
+    });
+
+    // Should cache results for both calls
+    expect(setAvailabilityInCacheSpy).toHaveBeenCalledTimes(3);
+    expect(setAvailabilityInCacheSpy).toHaveBeenCalledWith(
+      expect.objectContaining({
+        items: expect.any(Array),
+      }),
+      mockAvailabilityData
+    );
+  });
+
+  test("A cache set through fetchAvailabilityAndSetCache should be used when doing getAvailability", async () => {
+    const credentialInDb = await createCredentialForCalendarService();
+    const calendarService = new CalendarService(credentialInDb);
+    vi.setSystemTime(new Date("2025-04-01T00:00:00.000Z"));
+    setFullMockOAuthManagerRequest();
+    const selectedCalendars = [
+      {
+        externalId: "calendar1@test.com",
+        integration: "google_calendar",
+        eventTypeId: null,
+        credentialId: credentialInDb.id,
+        userId: credentialInDb.userId!,
+      },
+    ];
+
+    const mockedBusyTimes = [{ end: "2025-04-02T18:30:00Z", start: "2025-04-01T18:30:00Z" }];
+    // Mock Once so that the getAvailability call doesn't accidentally reuse this mock result
+    freebusyQueryMock.mockResolvedValueOnce({
+      data: {
+        calendars: {
+          "calendar1@test.com": {
+            busy: mockedBusyTimes,
+          },
+        },
+      },
+    });
+
+    const calendarCachesBefore = await prismock.calendarCache.findMany();
+    expect(calendarCachesBefore).toHaveLength(0);
+    await calendarService.fetchAvailabilityAndSetCache(selectedCalendars);
+    const calendarCachesAfter = await prismock.calendarCache.findMany();
+    console.log({ calendarCachesAfter });
+    expect(calendarCachesAfter).toHaveLength(1);
+    const datesForWhichCachedAvailabilityIsUsed = [
+      {
+        dateFrom: "2025-04-01T00:00:00.000Z",
+        dateTo: "2025-06-01T00:00:00.000Z",
+      },
+      // Add more dates for which cached availability should be used
+      // {
+      //   dateFrom: "2025-04-01T00:00:00.000Z",
+      //   dateTo: "2025-04-30T00:00:00.000Z",
+      // },
+    ];
+    try {
+      for (const { dateFrom, dateTo } of datesForWhichCachedAvailabilityIsUsed) {
+        const result = await calendarService.getAvailability(dateFrom, dateTo, selectedCalendars, true);
+        expect(result).toEqual(mockedBusyTimes);
+      }
+    } catch (error) {
+      console.log({ error });
+      throw "Looks like cache was not used";
+    }
+
+    // The following is not working because getBusyCalendarTimes expands the date range a bit.
+    // const busyCalendarTimesResult = await getBusyCalendarTimes(
+    //   [credentialInDb],
+    //   "2025-04-01T00:00:00.000Z",
+    //   "2025-04-30T00:00:00.000Z",
+    //   selectedCalendars,
+    //   true
+    // );
+
+    // expect(busyCalendarTimesResult).toEqual(mockedBusyTimes);
+  });
+});
+
+describe("Watching and unwatching calendar", () => {
+  test("Calendar can be watched and unwatched", async () => {
+    const credentialInDb1 = await createCredentialForCalendarService();
+    const calendarService = new CalendarService(credentialInDb1);
+
+    await calendarService.watchCalendar({
+      calendarId: testSelectedCalendar.externalId,
+      eventTypeIds: [null],
+    });
+
+    // Watching a non-existent selectedCalendar creates it
+    const watchedCalendar = await prismock.selectedCalendar.findFirst({
+      where: {
+        userId: credentialInDb1.userId!,
+        externalId: testSelectedCalendar.externalId,
+        integration: "google_calendar",
+      },
+    });
+
+    expect(watchedCalendar).toEqual(
+      expect.objectContaining({
+        userId: 1,
+        eventTypeId: null,
+        integration: "google_calendar",
+        externalId: "example@cal.com",
+        credentialId: 1,
+        delegationCredentialId: null,
+        googleChannelId: "mock-channel-id",
+        googleChannelKind: "api#channel",
+        googleChannelResourceId: "mock-resource-id",
+        googleChannelResourceUri: "mock-resource-uri",
+        googleChannelExpiration: "1111111111",
+      })
+    );
+
+    expect(watchedCalendar?.id).toBeDefined();
+
+    await calendarService.unwatchCalendar({
+      calendarId: testSelectedCalendar.externalId,
+      eventTypeIds: [null],
+    });
+    const calendarAfterUnwatch = await prismock.selectedCalendar.findFirst({
+      where: {
+        userId: credentialInDb1.userId!,
+        externalId: testSelectedCalendar.externalId,
+        integration: "google_calendar",
+      },
+    });
+
+    expect(calendarAfterUnwatch).toEqual(
+      expect.objectContaining({
+        userId: 1,
+        eventTypeId: null,
+        integration: "google_calendar",
+        externalId: "example@cal.com",
+        credentialId: 1,
+        delegationCredentialId: null,
+        googleChannelId: null,
+        googleChannelKind: null,
+        googleChannelResourceId: null,
+        googleChannelResourceUri: null,
+        googleChannelExpiration: null,
+      })
+    );
+    expect(calendarAfterUnwatch?.id).toBeDefined();
+  });
+
+  describe("Delegation Credential", () => {
+    test("On watching a SelectedCalendar having delegationCredential, it should set googleChannelId and other props", async () => {
+      const delegationCredential1Member1 = await createInMemoryDelegationCredentialForCalendarService({
+        user: { email: "user1@example.com" },
+        delegationCredentialId: "delegation-credential-id-1",
+      });
+
+      await prismock.selectedCalendar.create({
+        data: {
+          userId: delegationCredential1Member1.userId!,
+          externalId: testSelectedCalendar.externalId,
+          integration: "google_calendar",
+        },
+      });
+
+      const calendarService = new CalendarService(delegationCredential1Member1);
+      await calendarService.watchCalendar({
+        calendarId: testSelectedCalendar.externalId,
+        eventTypeIds: [null],
+      });
+
+      expectGoogleSubscriptionToHaveOccurredAndClearMock({
+        calendarId: testSelectedCalendar.externalId,
+      });
+
+      const calendars = await prismock.selectedCalendar.findMany();
+      // Ensure no new calendar is created
+      expect(calendars).toHaveLength(1);
+      const watchedCalendar = calendars[0];
+
+      await expectSelectedCalendarToHaveGoogleChannelProps(watchedCalendar.id, {
+        googleChannelId: "mock-channel-id",
+        googleChannelKind: "api#channel",
+        googleChannelResourceId: "mock-resource-id",
+        googleChannelResourceUri: "mock-resource-uri",
+        googleChannelExpiration: "1111111111",
+      });
+    });
+
+    test("On unwatching a SelectedCalendar connected to Delegation Credential, it should remove googleChannelId and other props", async () => {
+      const delegationCredential1Member1 = await createDelegationCredentialForCalendarCache({
+        user: { email: "user1@example.com" },
+        delegationCredentialId: "delegation-credential-id-1",
+      });
+
+      const selectedCalendar = await createSelectedCalendarForDelegationCredential({
+        userId: delegationCredential1Member1.userId!,
+        delegationCredentialId: delegationCredential1Member1.delegatedToId!,
+        credentialId: delegationCredential1Member1.id,
+        externalId: testSelectedCalendar.externalId,
+        integration: "google_calendar",
+        googleChannelId: "mock-channel-id",
+        googleChannelKind: "api#channel",
+        googleChannelResourceId: "mock-resource-id",
+        googleChannelResourceUri: "mock-resource-uri",
+        googleChannelExpiration: "1111111111",
+      });
+
+      const calendarService = new CalendarService(delegationCredential1Member1);
+      await calendarService.unwatchCalendar({
+        calendarId: selectedCalendar.externalId,
+        eventTypeIds: [null],
+      });
+
+      expectGoogleUnsubscriptionToHaveOccurredAndClearMock([
+        {
+          resourceId: "mock-resource-id",
+          channelId: "mock-channel-id",
+        },
+      ]);
+
+      const calendars = await prismock.selectedCalendar.findMany();
+      expect(calendars).toHaveLength(1);
+      const calendarAfterUnwatch = calendars[0];
+
+      expectSelectedCalendarToNotHaveGoogleChannelProps(calendarAfterUnwatch.id);
+    });
+  });
+
+  test("watchCalendar should not do google subscription if already subscribed for the same calendarId", async () => {
+    const credentialInDb1 = await createCredentialForCalendarService();
+    const calendarCache = await CalendarCache.initFromCredentialId(credentialInDb1.id);
+    const userLevelCalendar = await SelectedCalendarRepository.create({
+      userId: credentialInDb1.userId!,
+      externalId: "externalId@cal.com",
+      integration: "google_calendar",
+      eventTypeId: null,
+      credentialId: credentialInDb1.id,
+    });
+
+    const eventTypeLevelCalendar = await SelectedCalendarRepository.create({
+      userId: credentialInDb1.userId!,
+      externalId: "externalId@cal.com",
+      integration: "google_calendar",
+      eventTypeId: 1,
+      credentialId: credentialInDb1.id,
+    });
+
+    await calendarCache.watchCalendar({
+      calendarId: userLevelCalendar.externalId,
+      eventTypeIds: [userLevelCalendar.eventTypeId],
+    });
+
+    expectGoogleSubscriptionToHaveOccurredAndClearMock({
+      calendarId: userLevelCalendar.externalId,
+    });
+
+    await expectSelectedCalendarToHaveGoogleChannelProps(userLevelCalendar.id, {
+      googleChannelId: "mock-channel-id",
+      googleChannelKind: "api#channel",
+      googleChannelResourceId: "mock-resource-id",
+      googleChannelResourceUri: "mock-resource-uri",
+      googleChannelExpiration: "1111111111",
+    });
+
+    // Watch different selectedcalendar with same externalId and credentialId
+    await calendarCache.watchCalendar({
+      calendarId: eventTypeLevelCalendar.externalId,
+      eventTypeIds: [eventTypeLevelCalendar.eventTypeId],
+    });
+
+    expectGoogleSubscriptionToNotHaveOccurredAndClearMock();
+    // Google Subscription didn't occur but still the eventTypeLevelCalendar has the same googleChannelProps
+    await expectSelectedCalendarToHaveGoogleChannelProps(eventTypeLevelCalendar.id, {
+      googleChannelId: "mock-channel-id",
+      googleChannelKind: "api#channel",
+      googleChannelResourceId: "mock-resource-id",
+      googleChannelResourceUri: "mock-resource-uri",
+      googleChannelExpiration: "1111111111",
+    });
+  });
+
+  test("watchCalendar should do google subscription if already subscribed but for different calendarId", async () => {
+    const credentialInDb1 = await createCredentialForCalendarService();
+    const calendarCache = await CalendarCache.initFromCredentialId(credentialInDb1.id);
+    const userLevelCalendar = await SelectedCalendarRepository.create({
+      userId: credentialInDb1.userId!,
+      externalId: "externalId@cal.com",
+      integration: "google_calendar",
+      eventTypeId: null,
+      credentialId: credentialInDb1.id,
+    });
+
+    const eventTypeLevelCalendar = await SelectedCalendarRepository.create({
+      userId: credentialInDb1.userId!,
+      externalId: "externalId2@cal.com",
+      integration: "google_calendar",
+      eventTypeId: 1,
+      credentialId: credentialInDb1.id,
+    });
+
+    await calendarCache.watchCalendar({
+      calendarId: userLevelCalendar.externalId,
+      eventTypeIds: [userLevelCalendar.eventTypeId],
+    });
+
+    expectGoogleSubscriptionToHaveOccurredAndClearMock({
+      calendarId: userLevelCalendar.externalId,
+    });
+
+    await expectSelectedCalendarToHaveGoogleChannelProps(userLevelCalendar.id, {
+      googleChannelId: "mock-channel-id",
+      googleChannelKind: "api#channel",
+      googleChannelResourceId: "mock-resource-id",
+      googleChannelResourceUri: "mock-resource-uri",
+      googleChannelExpiration: "1111111111",
+    });
+
+    // Watch different selectedcalendar with same externalId and credentialId
+    await calendarCache.watchCalendar({
+      calendarId: eventTypeLevelCalendar.externalId,
+      eventTypeIds: [eventTypeLevelCalendar.eventTypeId],
+    });
+
+    expectGoogleSubscriptionToHaveOccurredAndClearMock({
+      calendarId: eventTypeLevelCalendar.externalId,
+    });
+
+    // Google Subscription didn't occur but still the eventTypeLevelCalendar has the same googleChannelProps
+    await expectSelectedCalendarToHaveGoogleChannelProps(eventTypeLevelCalendar.id, {
+      googleChannelId: "mock-channel-id",
+      googleChannelKind: "api#channel",
+      googleChannelResourceId: "mock-resource-id",
+      googleChannelResourceUri: "mock-resource-uri",
+      googleChannelExpiration: "1111111111",
+    });
+  });
+
+  test("unwatchCalendar should not unsubscribe from google if there is another selectedCalendar with same externalId and credentialId", async () => {
+    const credentialInDb1 = await createCredentialForCalendarService();
+    const calendarCache = await CalendarCache.initFromCredentialId(credentialInDb1.id);
+
+    await prismock.calendarCache.create({
+      data: {
+        key: "test-key",
+        value: "test-value",
+        expiresAt: new Date(Date.now() + 100000000),
+        credentialId: credentialInDb1.id,
+      },
+    });
+
+    const someOtherCache = await prismock.calendarCache.create({
+      data: {
+        key: JSON.stringify({
+          items: [{ id: "someOtherExternalId@cal.com" }],
+        }),
+        value: "test-value-2",
+        expiresAt: new Date(Date.now() + 100000000),
+        credentialId: 999,
+      },
+    });
+
+    const googleChannelProps = {
+      googleChannelId: "test-channel-id",
+      googleChannelKind: "api#channel",
+      googleChannelResourceId: "test-resource-id",
+      googleChannelResourceUri: "test-resource-uri",
+      googleChannelExpiration: "1111111111",
+    };
+
+    const commonProps = {
+      userId: credentialInDb1.userId!,
+      externalId: "externalId@cal.com",
+      integration: "google_calendar",
+      credentialId: credentialInDb1.id,
+      ...googleChannelProps,
+    };
+
+    const userLevelCalendar = await SelectedCalendarRepository.create({
+      ...commonProps,
+      eventTypeId: null,
+    });
+
+    const eventTypeLevelCalendar = await SelectedCalendarRepository.create({
+      ...commonProps,
+      eventTypeId: 1,
+    });
+
+    const eventTypeLevelCalendarForSomeOtherExternalIdButSameCredentialId =
+      await SelectedCalendarRepository.create({
+        ...commonProps,
+        externalId: "externalId2@cal.com",
+        eventTypeId: 2,
+      });
+
+    await calendarCache.unwatchCalendar({
+      calendarId: userLevelCalendar.externalId,
+      eventTypeIds: [userLevelCalendar.eventTypeId],
+    });
+    // There is another selectedCalendar with same externalId and credentialId, so actual unsubscription does not happen
+    expectGoogleUnsubscriptionToNotHaveOccurredAndClearMock();
+    await expectSelectedCalendarToNotHaveGoogleChannelProps(userLevelCalendar.id);
+
+    await calendarCache.unwatchCalendar({
+      calendarId: eventTypeLevelCalendar.externalId,
+      eventTypeIds: [eventTypeLevelCalendar.eventTypeId],
+    });
+
+    expectGoogleUnsubscriptionToHaveOccurredAndClearMock([
+      {
+        resourceId: "test-resource-id",
+        channelId: "test-channel-id",
+      },
+    ]);
+
+    // Concerned cache will just have remaining externalIds
+    await expectCacheToBeSet({
+      credentialId: credentialInDb1.id,
+      itemsInKey: [{ id: eventTypeLevelCalendarForSomeOtherExternalIdButSameCredentialId.externalId }],
+    });
+
+    await expectCacheToBeSet({
+      credentialId: someOtherCache.credentialId,
+      itemsInKey: JSON.parse(someOtherCache.key).items,
+    });
+
+    await expectSelectedCalendarToNotHaveGoogleChannelProps(eventTypeLevelCalendar.id);
+
+    // Some other selectedCalendar stays unaffected
+    await expectSelectedCalendarToHaveGoogleChannelProps(
+      eventTypeLevelCalendarForSomeOtherExternalIdButSameCredentialId.id,
+      googleChannelProps
+    );
+  });
+});
+
 const mockCredential: CredentialForCalendarServiceWithEmail = {
   id: 1,
   userId: 1,
@@ -961,7 +1854,6 @@
   invalid: false,
   teamId: null,
 };
->>>>>>> 883ac103
 
 describe("getAvailability", () => {
   test("returns availability for selected calendars", async () => {
@@ -1386,17 +2278,12 @@
       { start: "2024-01-01T14:00:00Z", end: "2024-01-01T15:00:00Z" },
     ];
 
-    // Mock the getCacheOrFetchAvailability method to return consistent data
-<<<<<<< HEAD
-    const getCacheOrFetchAvailabilitySpy = vi
+    // Mock the getFreeBusyData method to return consistent data
+    const getFreeBusyDataSpy = vi
       .spyOn(
-        calendarService as unknown as { getCacheOrFetchAvailability: () => unknown },
-        "getCacheOrFetchAvailability"
+        calendarService as unknown as { getFreeBusyData: () => unknown },
+        "getFreeBusyData"
       )
-=======
-    const getFreeBusyDataSpy = vi
-      .spyOn(calendarService as any, "getFreeBusyData")
->>>>>>> 883ac103
       .mockResolvedValue(mockBusyData.map((item) => ({ ...item, id: "test@calendar.com" })));
 
     // Test single API call scenario (≤ 90 days)
