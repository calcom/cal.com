import prismock from "../../../../../tests/libs/__mocks__/prisma";
import oAuthManagerMock, {
  defaultMockOAuthManager,
  setFullMockOAuthManagerRequest,
} from "../../../tests/__mocks__/OAuthManager";
import "../__mocks__/features.repository";
import "../__mocks__/getGoogleAppKeys";
import {
  calendarMock,
  adminMock,
  setLastCreatedJWT,
  setCredentialsMock,
  setLastCreatedOAuth2Client,
  freebusyQueryMock,
  calendarListMock,
} from "../__mocks__/googleapis";

import { expect, test, beforeEach, vi, describe } from "vitest";
import "vitest-fetch-mock";

import { CalendarCache } from "@calcom/features/calendar-cache/calendar-cache";
import { getTimeMax, getTimeMin } from "@calcom/features/calendar-cache/lib/datesForCache";
import logger from "@calcom/lib/logger";
import { safeStringify } from "@calcom/lib/safeStringify";
import { SelectedCalendarRepository } from "@calcom/lib/server/repository/selectedCalendar";

import CalendarService from "../CalendarService";
import {
  createMockJWTInstance,
  createInMemoryDelegationCredentialForCalendarService,
  defaultDelegatedCredential,
  createCredentialForCalendarService,
  createInMemoryCredential,
} from "./utils";

const log = logger.getSubLogger({ prefix: ["CalendarService.test"] });

async function expectCacheToBeSet({
  credentialId,
  itemsInKey,
}: {
  credentialId: number;
  itemsInKey: { id: string }[];
}) {
  const caches = await prismock.calendarCache.findMany({
    where: {
      credentialId,
    },
  });
  expect(caches).toHaveLength(1);
  expect(JSON.parse(caches[0].key)).toEqual(
    expect.objectContaining({
      items: itemsInKey,
    })
  );
}

async function createSelectedCalendarForDelegationCredential(data: {
  userId: number;
  credentialId: number | null;
  delegationCredentialId: string;
  externalId: string;
  integration: string;
  googleChannelId: string | null;
  googleChannelKind: string | null;
  googleChannelResourceId: string | null;
  googleChannelResourceUri: string | null;
  googleChannelExpiration: string | null;
}) {
  if (!data.delegationCredentialId) {
    throw new Error("delegationCredentialId is required");
  }
  return await prismock.selectedCalendar.create({
    data: {
      ...data,
    },
  });
}

/**
 * The flow that sets CalendarCache must use CredentialForCalendarCache
 */

async function createDelegationCredentialForCalendarCache({
  user,
  delegatedTo,
  delegationCredentialId,
}: {
  user?: { email: string } | null;
  delegatedTo?: typeof defaultDelegatedCredential;
  delegationCredentialId: string;
}) {
  delegatedTo = delegatedTo || defaultDelegatedCredential;
  const credentialInDb = await createCredentialForCalendarService({
    user: user || {
      email: "service@example.com",
    },
  });

  return {
    ...createInMemoryCredential({
      userId: credentialInDb.userId!,
      delegationCredentialId,
      delegatedTo,
    }),
    ...credentialInDb,
  };
}

const testSelectedCalendar = {
  userId: 1,
  integration: "google_calendar",
  externalId: "example@cal.com",
};

const calendarCacheHelpers = {
  FUTURE_EXPIRATION_DATE: new Date(Date.now() + 100000000),
  getDatePair: () => {
    // Keep it small to not go to next month
    const timeDiffInMinutes = 1;
    const dateFrom = new Date(Date.now()).toISOString();
    const dateTo = new Date(Date.now() + timeDiffInMinutes * 60 * 1000).toISOString();
    return { dateFrom, dateTo, minDateFrom: getTimeMin(dateFrom), maxDateTo: getTimeMax(dateTo) };
  },
  setCache: async ({
    credentialId,
    key,
    value,
    userId,
    expiresAt,
  }: {
    credentialId: number;
    key: string;
    value: string;
    userId: number | null;
    expiresAt: Date;
  }) => {
    log.info("Setting Calendar Cache", safeStringify({ key, value, expiresAt, credentialId, userId }));
    await prismock.calendarCache.create({
      data: {
        key,
        value,
        expiresAt,
        credentialId,
        userId,
      },
    });
  },

  setRegularCredentialCache: async ({
    credentialId,
    userId,
    key,
    value,
    expiresAt,
  }: {
    credentialId: number;
    userId: number;
    key: string;
    value: string;
    expiresAt: Date;
  }) => {
    await calendarCacheHelpers.setCache({
      credentialId,
      key,
      value,
      userId,
      expiresAt,
    });
  },
};

function expectGoogleSubscriptionToHaveOccurredAndClearMock({ calendarId }: { calendarId: string }) {
  expect(calendarMock.calendar_v3.Calendar().events.watch).toHaveBeenCalledTimes(1);
  expect(calendarMock.calendar_v3.Calendar().events.watch).toHaveBeenCalledWith(
    expect.objectContaining({
      calendarId,
      requestBody: expect.objectContaining({
        type: "web_hook",
        token: process.env.GOOGLE_WEBHOOK_TOKEN,
      }),
    })
  );
  calendarMock.calendar_v3.Calendar().events.watch.mockClear();
}

function expectGoogleSubscriptionToNotHaveOccurredAndClearMock() {
  expect(calendarMock.calendar_v3.Calendar().events.watch).not.toHaveBeenCalled();
  calendarMock.calendar_v3.Calendar().events.watch.mockClear();
}

function expectGoogleUnsubscriptionToHaveOccurredAndClearMock(
  channels: {
    resourceId: string;
    channelId: string;
  }[]
) {
  expect(calendarMock.calendar_v3.Calendar().channels.stop).toHaveBeenCalledTimes(1);
  channels.forEach((channel) => {
    expect(calendarMock.calendar_v3.Calendar().channels.stop).toHaveBeenCalledWith({
      requestBody: {
        resourceId: channel.resourceId,
        id: channel.channelId,
      },
    });
  });
  calendarMock.calendar_v3.Calendar().channels.stop.mockClear();
}

function expectGoogleUnsubscriptionToNotHaveOccurredAndClearMock() {
  expect(calendarMock.calendar_v3.Calendar().channels.stop).not.toHaveBeenCalled();
  calendarMock.calendar_v3.Calendar().channels.stop.mockClear();
}

async function expectSelectedCalendarToHaveGoogleChannelProps(
  id: string,
  googleChannelProps: {
    googleChannelId: string;
    googleChannelKind: string;
    googleChannelResourceId: string;
    googleChannelResourceUri: string;
    googleChannelExpiration: string;
  }
) {
  const selectedCalendar = await SelectedCalendarRepository.findById(id);

  expect(selectedCalendar).toEqual(expect.objectContaining(googleChannelProps));
}

async function expectSelectedCalendarToNotHaveGoogleChannelProps(selectedCalendarId: string) {
  const selectedCalendar = await SelectedCalendarRepository.findFirst({
    where: {
      id: selectedCalendarId,
    },
  });

  expect(selectedCalendar).toEqual(
    expect.objectContaining({
      googleChannelId: null,
      googleChannelKind: null,
      googleChannelResourceId: null,
      googleChannelResourceUri: null,
      googleChannelExpiration: null,
    })
  );
}

beforeEach(() => {
  vi.clearAllMocks();
  setCredentialsMock.mockClear();
  oAuthManagerMock.OAuthManager = defaultMockOAuthManager;
  calendarMock.calendar_v3.Calendar.mockClear();
  adminMock.admin_directory_v1.Admin.mockClear();

  setLastCreatedJWT(null);
  setLastCreatedOAuth2Client(null);
  createMockJWTInstance({});
});

describe("Calendar Cache", () => {
  test("Calendar Cache is being read on cache HIT", async () => {
    const credentialInDb1 = await createCredentialForCalendarService();
    const dateFrom1 = new Date().toISOString();
    const dateTo1 = new Date().toISOString();

    // Create cache
    const calendarCache = await CalendarCache.init(null);
    await calendarCache.upsertCachedAvailability({
      credentialId: credentialInDb1.id,
      userId: credentialInDb1.userId,
      args: {
        timeMin: getTimeMin(dateFrom1),
        timeMax: getTimeMax(dateTo1),
        items: [{ id: testSelectedCalendar.externalId }],
      },
      value: JSON.parse(
        JSON.stringify({
          calendars: [
            {
              busy: [
                {
                  start: "2023-12-01T18:00:00Z",
                  end: "2023-12-01T19:00:00Z",
                },
              ],
            },
          ],
        })
      ),
    });

    oAuthManagerMock.OAuthManager = defaultMockOAuthManager;
    const calendarService = new CalendarService(credentialInDb1);

    // Test cache hit
    const data = await calendarService.getAvailability(dateFrom1, dateTo1, [testSelectedCalendar]);
    expect(data).toEqual([
      {
        start: "2023-12-01T18:00:00Z",
        end: "2023-12-01T19:00:00Z",
      },
    ]);
  });

  test("Cache HIT: Should avoid Google API calls when cache is available", async () => {
    const credentialInDb = await createCredentialForCalendarService();
    const calendarService = new CalendarService(credentialInDb);

    const dateFrom = new Date().toISOString();
    const dateTo = new Date().toISOString();

    // Set up cache with test data
    const calendarCache = await CalendarCache.init(null);
    await calendarCache.upsertCachedAvailability({
      credentialId: credentialInDb.id,
      userId: credentialInDb.userId,
      args: {
        timeMin: getTimeMin(dateFrom),
        timeMax: getTimeMax(dateTo),
        items: [{ id: testSelectedCalendar.externalId }],
      },
      value: {
        calendars: {
          [testSelectedCalendar.externalId]: {
            busy: [
              {
                start: "2023-12-01T18:00:00Z",
                end: "2023-12-01T19:00:00Z",
              },
            ],
          },
        },
      },
    });

    // Spy on Google API methods that should NOT be called on cache hit
    const authedCalendarSpy = vi.spyOn(calendarService, "authedCalendar");
    const getAllCalendarsSpy = vi.spyOn(calendarService, "getAllCalendars");
    const fetchAvailabilitySpy = vi.spyOn(calendarService, "fetchAvailability");

    // Call getAvailability with selected calendars (should hit cache)
    const result = await calendarService.getAvailability(dateFrom, dateTo, [testSelectedCalendar], true);

    // Verify cache hit returned correct data
    expect(result).toEqual([
      {
        start: "2023-12-01T18:00:00Z",
        end: "2023-12-01T19:00:00Z",
      },
    ]);

    // Verify NO Google API calls were made
    expect(authedCalendarSpy).not.toHaveBeenCalled();
    expect(getAllCalendarsSpy).not.toHaveBeenCalled();
    expect(fetchAvailabilitySpy).not.toHaveBeenCalled();

    // Clean up spies
    authedCalendarSpy.mockRestore();
    getAllCalendarsSpy.mockRestore();
    fetchAvailabilitySpy.mockRestore();
  });

  test("Cache MISS: Should make Google API calls when cache is not available", async () => {
    const credentialInDb = await createCredentialForCalendarService();
    const calendarService = new CalendarService(credentialInDb);
    setFullMockOAuthManagerRequest();

    const dateFrom = new Date().toISOString();
    const dateTo = new Date(Date.now() + 100000000).toISOString(); // Different date to ensure cache miss

    // Mock Google API responses
    freebusyQueryMock.mockResolvedValueOnce({
      data: {
        calendars: {
          [testSelectedCalendar.externalId]: {
            busy: [
              {
                start: "2023-12-01T10:00:00Z",
                end: "2023-12-01T11:00:00Z",
              },
            ],
          },
        },
      },
    });

    // Spy on Google API methods that SHOULD be called on cache miss
    const authedCalendarSpy = vi.spyOn(calendarService, "authedCalendar");
    const fetchAvailabilitySpy = vi.spyOn(calendarService, "fetchAvailability");

    // Call getAvailability with selected calendars (should miss cache)
    const result = await calendarService.getAvailability(dateFrom, dateTo, [testSelectedCalendar], true);

    // Verify API call returned correct data
    expect(result).toEqual([
      {
        start: "2023-12-01T10:00:00Z",
        end: "2023-12-01T11:00:00Z",
      },
    ]);

    // Verify Google API calls WERE made
    expect(authedCalendarSpy).toHaveBeenCalled();
    expect(fetchAvailabilitySpy).toHaveBeenCalled();

    // Clean up spies
    authedCalendarSpy.mockRestore();
    fetchAvailabilitySpy.mockRestore();
  });

  test("Cache DISABLED: Should bypass cache when shouldServeCache=false", async () => {
    const credentialInDb = await createCredentialForCalendarService();
    const calendarService = new CalendarService(credentialInDb);
    setFullMockOAuthManagerRequest();

    const dateFrom = new Date().toISOString();
    const dateTo = new Date().toISOString();

    // Set up cache with test data
    const calendarCache = await CalendarCache.init(null);
    await calendarCache.upsertCachedAvailability({
      credentialId: credentialInDb.id,
      userId: credentialInDb.userId,
      args: {
        timeMin: getTimeMin(dateFrom),
        timeMax: getTimeMax(dateTo),
        items: [{ id: testSelectedCalendar.externalId }],
      },
      value: {
        calendars: {
          [testSelectedCalendar.externalId]: {
            busy: [
              {
                start: "2023-12-01T18:00:00Z",
                end: "2023-12-01T19:00:00Z",
              },
            ],
          },
        },
      },
    });

    // Mock Google API to return different data than cache
    freebusyQueryMock.mockResolvedValueOnce({
      data: {
        calendars: {
          [testSelectedCalendar.externalId]: {
            busy: [
              {
                start: "2023-12-01T20:00:00Z",
                end: "2023-12-01T21:00:00Z",
              },
            ],
          },
        },
      },
    });

    // Spy on Google API methods
    const authedCalendarSpy = vi.spyOn(calendarService, "authedCalendar");
    const fetchAvailabilitySpy = vi.spyOn(calendarService, "fetchAvailability");

    // Call getAvailability with shouldServeCache=false (should bypass cache)
    const result = await calendarService.getAvailability(dateFrom, dateTo, [testSelectedCalendar], false);

    // Verify API data was returned (not cache data)
    expect(result).toEqual([
      {
        start: "2023-12-01T20:00:00Z",
        end: "2023-12-01T21:00:00Z",
      },
    ]);

    // Verify Google API calls WERE made even though cache existed
    expect(authedCalendarSpy).toHaveBeenCalled();
    expect(fetchAvailabilitySpy).toHaveBeenCalled();

    // Clean up spies
    authedCalendarSpy.mockRestore();
    fetchAvailabilitySpy.mockRestore();
  });

  test("NO SELECTED CALENDARS: Should skip cache logic when no selectedCalendarIds", async () => {
    const credentialInDb = await createCredentialForCalendarService();
    const calendarService = new CalendarService(credentialInDb);
    setFullMockOAuthManagerRequest();

    const dateFrom = new Date().toISOString();
    const dateTo = new Date().toISOString();

    // Mock Google API response for fallback scenario
    calendarListMock.mockResolvedValueOnce({
      data: {
        items: [
          {
            id: "primary@example.com",
            primary: true,
          },
        ],
      },
    });

    freebusyQueryMock.mockResolvedValueOnce({
      data: {
        calendars: {
          "primary@example.com": {
            busy: [
              {
                start: "2023-12-01T12:00:00Z",
                end: "2023-12-01T13:00:00Z",
              },
            ],
          },
        },
      },
    });

    // Spy on cache method that should NOT be called
    const tryGetAvailabilityFromCacheSpy = vi.spyOn(calendarService, "tryGetAvailabilityFromCache" as any);

    // Spy on Google API methods that SHOULD be called
    const authedCalendarSpy = vi.spyOn(calendarService, "authedCalendar");
    const getAllCalendarsSpy = vi.spyOn(calendarService, "getAllCalendars");

    // Call getAvailability with empty selectedCalendars but fallbackToPrimary=true
    const result = await calendarService.getAvailability(dateFrom, dateTo, [], true, true);

    // Verify fallback logic worked
    expect(result).toEqual([
      {
        start: "2023-12-01T12:00:00Z",
        end: "2023-12-01T13:00:00Z",
      },
    ]);

    // Verify cache was NOT checked
    expect(tryGetAvailabilityFromCacheSpy).not.toHaveBeenCalled();

    // Verify Google API calls WERE made for fallback logic
    expect(authedCalendarSpy).toHaveBeenCalled();
    expect(getAllCalendarsSpy).toHaveBeenCalled();

    // Clean up spies
    tryGetAvailabilityFromCacheSpy.mockRestore();
    authedCalendarSpy.mockRestore();
    getAllCalendarsSpy.mockRestore();
  });

  test("CACHE ERROR: Should handle cache errors gracefully and fall back to API", async () => {
    const credentialInDb = await createCredentialForCalendarService();
    const calendarService = new CalendarService(credentialInDb);
    setFullMockOAuthManagerRequest();

    const dateFrom = new Date().toISOString();
    const dateTo = new Date().toISOString();

    // Mock cache to throw an error
    const mockCalendarCache = {
      getCachedAvailability: vi.fn().mockRejectedValueOnce(new Error("Cache error")),
    };
    vi.spyOn(CalendarCache, "init").mockResolvedValueOnce(mockCalendarCache as any);

    // Mock Google API response
    freebusyQueryMock.mockResolvedValueOnce({
      data: {
        calendars: {
          [testSelectedCalendar.externalId]: {
            busy: [
              {
                start: "2023-12-01T14:00:00Z",
                end: "2023-12-01T15:00:00Z",
              },
            ],
          },
        },
      },
    });

    // Spy on Google API methods that SHOULD be called on cache error
    const authedCalendarSpy = vi.spyOn(calendarService, "authedCalendar");
    const fetchAvailabilitySpy = vi.spyOn(calendarService, "fetchAvailability");

    // Call getAvailability (cache should fail, API should be called)
    const result = await calendarService.getAvailability(dateFrom, dateTo, [testSelectedCalendar], true);

    // Verify API fallback worked
    expect(result).toEqual([
      {
        start: "2023-12-01T14:00:00Z",
        end: "2023-12-01T15:00:00Z",
      },
    ]);

    // Verify Google API calls WERE made due to cache error
    expect(authedCalendarSpy).toHaveBeenCalled();
    expect(fetchAvailabilitySpy).toHaveBeenCalled();

    // Clean up spies
    authedCalendarSpy.mockRestore();
    fetchAvailabilitySpy.mockRestore();
  });

  test("OTHER INTEGRATIONS ONLY: Should return empty array without cache or API calls", async () => {
    const credentialInDb = await createCredentialForCalendarService();
    const calendarService = new CalendarService(credentialInDb);

    const dateFrom = new Date().toISOString();
    const dateTo = new Date().toISOString();

    // Spy on methods that should NOT be called
    const tryGetAvailabilityFromCacheSpy = vi.spyOn(calendarService, "tryGetAvailabilityFromCache" as any);
    const authedCalendarSpy = vi.spyOn(calendarService, "authedCalendar");

    // Call getAvailability with only other integration calendars
    const result = await calendarService.getAvailability(
      dateFrom,
      dateTo,
      [
        {
          integration: "outlook_calendar", // Different integration
          externalId: "other@example.com",
        },
      ],
      true
    );

    // Verify early return with empty array
    expect(result).toEqual([]);

    // Verify NO cache or API calls were made
    expect(tryGetAvailabilityFromCacheSpy).not.toHaveBeenCalled();
    expect(authedCalendarSpy).not.toHaveBeenCalled();

    // Clean up spies
    tryGetAvailabilityFromCacheSpy.mockRestore();
    authedCalendarSpy.mockRestore();
  });

  test("Calendar Cache is being ignored on cache MISS", async () => {
    const calendarCache = await CalendarCache.init(null);
    const credentialInDb = await createCredentialForCalendarService();
    const dateFrom = new Date(Date.now()).toISOString();
    // Tweak date so that it's a cache miss
    const dateTo = new Date(Date.now() + 100000000).toISOString();
    const calendarService = new CalendarService(credentialInDb);

    // Test Cache Miss
    await calendarService.getAvailability(dateFrom, dateTo, [testSelectedCalendar]);

    // Expect cache to be ignored in case of a MISS
    const cachedAvailability = await calendarCache.getCachedAvailability({
      credentialId: credentialInDb.id,
      userId: null,
      args: {
        timeMin: dateFrom,
        timeMax: dateTo,
        items: [{ id: testSelectedCalendar.externalId }],
      },
    });

    expect(cachedAvailability).toBeNull();
  });

  test("fetchAvailabilityAndSetCache should fetch and cache availability for selected calendars grouped by eventTypeId", async () => {
    const credentialInDb = await createCredentialForCalendarService();
    const calendarService = new CalendarService(credentialInDb);

    const selectedCalendars = [
      {
        externalId: "calendar1@test.com",
        eventTypeId: 1,
      },
      {
        externalId: "calendar2@test.com",
        eventTypeId: 1,
      },
      {
        externalId: "calendar1@test.com",
        eventTypeId: 2,
      },
      {
        externalId: "calendar1@test.com",
        eventTypeId: null,
      },
      {
        externalId: "calendar2@test.com",
        eventTypeId: null,
      },
    ];

    const mockAvailabilityData = { busy: [] };

    // eslint-disable-next-line @typescript-eslint/no-explicit-any
    vi.spyOn(calendarService, "fetchAvailability").mockResolvedValue(mockAvailabilityData as any);
    const setAvailabilityInCacheSpy = vi.spyOn(calendarService, "setAvailabilityInCache");

    await calendarService.fetchAvailabilityAndSetCache(selectedCalendars);

    // Should make 2 calls - one for each unique eventTypeId
    expect(calendarService.fetchAvailability).toHaveBeenCalledTimes(3);

    // First call for eventTypeId 1 calendars
    expect(calendarService.fetchAvailability).toHaveBeenNthCalledWith(1, {
      timeMin: expect.any(String),
      timeMax: expect.any(String),
      items: [{ id: "calendar1@test.com" }, { id: "calendar2@test.com" }],
    });

    // Second call for eventTypeId 2 calendar
    expect(calendarService.fetchAvailability).toHaveBeenNthCalledWith(2, {
      timeMin: expect.any(String),
      timeMax: expect.any(String),
      items: [{ id: "calendar1@test.com" }],
    });

    // Second call for eventTypeId 2 calendar
    expect(calendarService.fetchAvailability).toHaveBeenNthCalledWith(3, {
      timeMin: expect.any(String),
      timeMax: expect.any(String),
      items: [{ id: "calendar1@test.com" }, { id: "calendar2@test.com" }],
    });

    // Should cache results for both calls
    expect(setAvailabilityInCacheSpy).toHaveBeenCalledTimes(3);
    expect(setAvailabilityInCacheSpy).toHaveBeenCalledWith(
      expect.objectContaining({
        items: expect.any(Array),
      }),
      mockAvailabilityData
    );
  });

  test("A cache set through fetchAvailabilityAndSetCache should be used when doing getAvailability", async () => {
    const credentialInDb = await createCredentialForCalendarService();
    const calendarService = new CalendarService(credentialInDb);
    vi.setSystemTime(new Date("2025-04-01T00:00:00.000Z"));
    setFullMockOAuthManagerRequest();
    const selectedCalendars = [
      {
        externalId: "calendar1@test.com",
        integration: "google_calendar",
        eventTypeId: null,
        credentialId: credentialInDb.id,
        userId: credentialInDb.userId!,
      },
    ];

    const mockedBusyTimes = [{ end: "2025-04-02T18:30:00Z", start: "2025-04-01T18:30:00Z" }];
    // Mock Once so that the getAvailability call doesn't accidentally reuse this mock result
    freebusyQueryMock.mockResolvedValueOnce({
      data: {
        calendars: {
          "calendar1@test.com": {
            busy: mockedBusyTimes,
          },
        },
      },
    });

    const calendarCachesBefore = await prismock.calendarCache.findMany();
    expect(calendarCachesBefore).toHaveLength(0);
    await calendarService.fetchAvailabilityAndSetCache(selectedCalendars);
    const calendarCachesAfter = await prismock.calendarCache.findMany();
    console.log({ calendarCachesAfter });
    expect(calendarCachesAfter).toHaveLength(1);
    const datesForWhichCachedAvailabilityIsUsed = [
      {
        dateFrom: "2025-04-01T00:00:00.000Z",
        dateTo: "2025-06-01T00:00:00.000Z",
      },
      // Add more dates for which cached availability should be used
      // {
      //   dateFrom: "2025-04-01T00:00:00.000Z",
      //   dateTo: "2025-04-30T00:00:00.000Z",
      // },
    ];
    try {
      for (const { dateFrom, dateTo } of datesForWhichCachedAvailabilityIsUsed) {
        const result = await calendarService.getAvailability(dateFrom, dateTo, selectedCalendars, true);
        expect(result).toEqual(mockedBusyTimes);
      }
    } catch (error) {
      console.log({ error });
      throw "Looks like cache was not used";
    }

    // The following is not working because getBusyCalendarTimes expands the date range a bit.
    // const busyCalendarTimesResult = await getBusyCalendarTimes(
    //   [credentialInDb],
    //   "2025-04-01T00:00:00.000Z",
    //   "2025-04-30T00:00:00.000Z",
    //   selectedCalendars,
    //   true
    // );

    // expect(busyCalendarTimesResult).toEqual(mockedBusyTimes);
  });
});

describe("Watching and unwatching calendar", () => {
  test("Calendar can be watched and unwatched", async () => {
    const credentialInDb1 = await createCredentialForCalendarService();
    const calendarService = new CalendarService(credentialInDb1);

    await calendarService.watchCalendar({
      calendarId: testSelectedCalendar.externalId,
      eventTypeIds: [null],
    });

    // Watching a non-existent selectedCalendar creates it
    const watchedCalendar = await prismock.selectedCalendar.findFirst({
      where: {
        userId: credentialInDb1.userId!,
        externalId: testSelectedCalendar.externalId,
        integration: "google_calendar",
      },
    });

    expect(watchedCalendar).toEqual(
      expect.objectContaining({
        userId: 1,
        eventTypeId: null,
        integration: "google_calendar",
        externalId: "example@cal.com",
        credentialId: 1,
        delegationCredentialId: null,
        googleChannelId: "mock-channel-id",
        googleChannelKind: "api#channel",
        googleChannelResourceId: "mock-resource-id",
        googleChannelResourceUri: "mock-resource-uri",
        googleChannelExpiration: "1111111111",
      })
    );

    expect(watchedCalendar?.id).toBeDefined();

    await calendarService.unwatchCalendar({
      calendarId: testSelectedCalendar.externalId,
      eventTypeIds: [null],
    });
    const calendarAfterUnwatch = await prismock.selectedCalendar.findFirst({
      where: {
        userId: credentialInDb1.userId!,
        externalId: testSelectedCalendar.externalId,
        integration: "google_calendar",
      },
    });

    expect(calendarAfterUnwatch).toEqual(
      expect.objectContaining({
        userId: 1,
        eventTypeId: null,
        integration: "google_calendar",
        externalId: "example@cal.com",
        credentialId: 1,
        delegationCredentialId: null,
        googleChannelId: null,
        googleChannelKind: null,
        googleChannelResourceId: null,
        googleChannelResourceUri: null,
        googleChannelExpiration: null,
      })
    );
    expect(calendarAfterUnwatch?.id).toBeDefined();
  });

  describe("Delegation Credential", () => {
    test("On watching a SelectedCalendar having delegationCredential, it should set googleChannelId and other props", async () => {
      const delegationCredential1Member1 = await createInMemoryDelegationCredentialForCalendarService({
        user: { email: "user1@example.com" },
        delegationCredentialId: "delegation-credential-id-1",
      });

      await prismock.selectedCalendar.create({
        data: {
          userId: delegationCredential1Member1.userId!,
          externalId: testSelectedCalendar.externalId,
          integration: "google_calendar",
        },
      });

      const calendarService = new CalendarService(delegationCredential1Member1);
      await calendarService.watchCalendar({
        calendarId: testSelectedCalendar.externalId,
        eventTypeIds: [null],
      });

      expectGoogleSubscriptionToHaveOccurredAndClearMock({
        calendarId: testSelectedCalendar.externalId,
      });

      const calendars = await prismock.selectedCalendar.findMany();
      // Ensure no new calendar is created
      expect(calendars).toHaveLength(1);
      const watchedCalendar = calendars[0];

      await expectSelectedCalendarToHaveGoogleChannelProps(watchedCalendar.id, {
        googleChannelId: "mock-channel-id",
        googleChannelKind: "api#channel",
        googleChannelResourceId: "mock-resource-id",
        googleChannelResourceUri: "mock-resource-uri",
        googleChannelExpiration: "1111111111",
      });
    });

    test("On unwatching a SelectedCalendar connected to Delegation Credential, it should remove googleChannelId and other props", async () => {
      const delegationCredential1Member1 = await createDelegationCredentialForCalendarCache({
        user: { email: "user1@example.com" },
        delegationCredentialId: "delegation-credential-id-1",
      });

      const selectedCalendar = await createSelectedCalendarForDelegationCredential({
        userId: delegationCredential1Member1.userId!,
        delegationCredentialId: delegationCredential1Member1.delegatedToId!,
        credentialId: delegationCredential1Member1.id,
        externalId: testSelectedCalendar.externalId,
        integration: "google_calendar",
        googleChannelId: "mock-channel-id",
        googleChannelKind: "api#channel",
        googleChannelResourceId: "mock-resource-id",
        googleChannelResourceUri: "mock-resource-uri",
        googleChannelExpiration: "1111111111",
      });

      const calendarService = new CalendarService(delegationCredential1Member1);
      await calendarService.unwatchCalendar({
        calendarId: selectedCalendar.externalId,
        eventTypeIds: [null],
      });

      expectGoogleUnsubscriptionToHaveOccurredAndClearMock([
        {
          resourceId: "mock-resource-id",
          channelId: "mock-channel-id",
        },
      ]);

      const calendars = await prismock.selectedCalendar.findMany();
      expect(calendars).toHaveLength(1);
      const calendarAfterUnwatch = calendars[0];

      expectSelectedCalendarToNotHaveGoogleChannelProps(calendarAfterUnwatch.id);
    });
  });

  test("watchCalendar should not do google subscription if already subscribed for the same calendarId", async () => {
    const credentialInDb1 = await createCredentialForCalendarService();
    const calendarCache = await CalendarCache.initFromCredentialId(credentialInDb1.id);
    const userLevelCalendar = await SelectedCalendarRepository.create({
      userId: credentialInDb1.userId!,
      externalId: "externalId@cal.com",
      integration: "google_calendar",
      eventTypeId: null,
      credentialId: credentialInDb1.id,
    });

    const eventTypeLevelCalendar = await SelectedCalendarRepository.create({
      userId: credentialInDb1.userId!,
      externalId: "externalId@cal.com",
      integration: "google_calendar",
      eventTypeId: 1,
      credentialId: credentialInDb1.id,
    });

    await calendarCache.watchCalendar({
      calendarId: userLevelCalendar.externalId,
      eventTypeIds: [userLevelCalendar.eventTypeId],
    });

    expectGoogleSubscriptionToHaveOccurredAndClearMock({
      calendarId: userLevelCalendar.externalId,
    });

    await expectSelectedCalendarToHaveGoogleChannelProps(userLevelCalendar.id, {
      googleChannelId: "mock-channel-id",
      googleChannelKind: "api#channel",
      googleChannelResourceId: "mock-resource-id",
      googleChannelResourceUri: "mock-resource-uri",
      googleChannelExpiration: "1111111111",
    });

    // Watch different selectedcalendar with same externalId and credentialId
    await calendarCache.watchCalendar({
      calendarId: eventTypeLevelCalendar.externalId,
      eventTypeIds: [eventTypeLevelCalendar.eventTypeId],
    });

    expectGoogleSubscriptionToNotHaveOccurredAndClearMock();
    // Google Subscription didn't occur but still the eventTypeLevelCalendar has the same googleChannelProps
    await expectSelectedCalendarToHaveGoogleChannelProps(eventTypeLevelCalendar.id, {
      googleChannelId: "mock-channel-id",
      googleChannelKind: "api#channel",
      googleChannelResourceId: "mock-resource-id",
      googleChannelResourceUri: "mock-resource-uri",
      googleChannelExpiration: "1111111111",
    });
  });

  test("watchCalendar should do google subscription if already subscribed but for different calendarId", async () => {
    const credentialInDb1 = await createCredentialForCalendarService();
    const calendarCache = await CalendarCache.initFromCredentialId(credentialInDb1.id);
    const userLevelCalendar = await SelectedCalendarRepository.create({
      userId: credentialInDb1.userId!,
      externalId: "externalId@cal.com",
      integration: "google_calendar",
      eventTypeId: null,
      credentialId: credentialInDb1.id,
    });

    const eventTypeLevelCalendar = await SelectedCalendarRepository.create({
      userId: credentialInDb1.userId!,
      externalId: "externalId2@cal.com",
      integration: "google_calendar",
      eventTypeId: 1,
      credentialId: credentialInDb1.id,
    });

    await calendarCache.watchCalendar({
      calendarId: userLevelCalendar.externalId,
      eventTypeIds: [userLevelCalendar.eventTypeId],
    });

    expectGoogleSubscriptionToHaveOccurredAndClearMock({
      calendarId: userLevelCalendar.externalId,
    });

    await expectSelectedCalendarToHaveGoogleChannelProps(userLevelCalendar.id, {
      googleChannelId: "mock-channel-id",
      googleChannelKind: "api#channel",
      googleChannelResourceId: "mock-resource-id",
      googleChannelResourceUri: "mock-resource-uri",
      googleChannelExpiration: "1111111111",
    });

    // Watch different selectedcalendar with same externalId and credentialId
    await calendarCache.watchCalendar({
      calendarId: eventTypeLevelCalendar.externalId,
      eventTypeIds: [eventTypeLevelCalendar.eventTypeId],
    });

    expectGoogleSubscriptionToHaveOccurredAndClearMock({
      calendarId: eventTypeLevelCalendar.externalId,
    });

    // Google Subscription didn't occur but still the eventTypeLevelCalendar has the same googleChannelProps
    await expectSelectedCalendarToHaveGoogleChannelProps(eventTypeLevelCalendar.id, {
      googleChannelId: "mock-channel-id",
      googleChannelKind: "api#channel",
      googleChannelResourceId: "mock-resource-id",
      googleChannelResourceUri: "mock-resource-uri",
      googleChannelExpiration: "1111111111",
    });
  });

  test("unwatchCalendar should not unsubscribe from google if there is another selectedCalendar with same externalId and credentialId", async () => {
    const credentialInDb1 = await createCredentialForCalendarService();
    const calendarCache = await CalendarCache.initFromCredentialId(credentialInDb1.id);

    await prismock.calendarCache.create({
      data: {
        key: "test-key",
        value: "test-value",
        expiresAt: new Date(Date.now() + 100000000),
        credentialId: credentialInDb1.id,
      },
    });

    const someOtherCache = await prismock.calendarCache.create({
      data: {
        key: JSON.stringify({
          items: [{ id: "someOtherExternalId@cal.com" }],
        }),
        value: "test-value-2",
        expiresAt: new Date(Date.now() + 100000000),
        credentialId: 999,
      },
    });

    const googleChannelProps = {
      googleChannelId: "test-channel-id",
      googleChannelKind: "api#channel",
      googleChannelResourceId: "test-resource-id",
      googleChannelResourceUri: "test-resource-uri",
      googleChannelExpiration: "1111111111",
    };

    const commonProps = {
      userId: credentialInDb1.userId!,
      externalId: "externalId@cal.com",
      integration: "google_calendar",
      credentialId: credentialInDb1.id,
      ...googleChannelProps,
    };

    const userLevelCalendar = await SelectedCalendarRepository.create({
      ...commonProps,
      eventTypeId: null,
    });

    const eventTypeLevelCalendar = await SelectedCalendarRepository.create({
      ...commonProps,
      eventTypeId: 1,
    });

    const eventTypeLevelCalendarForSomeOtherExternalIdButSameCredentialId =
      await SelectedCalendarRepository.create({
        ...commonProps,
        externalId: "externalId2@cal.com",
        eventTypeId: 2,
      });

    await calendarCache.unwatchCalendar({
      calendarId: userLevelCalendar.externalId,
      eventTypeIds: [userLevelCalendar.eventTypeId],
    });
    // There is another selectedCalendar with same externalId and credentialId, so actual unsubscription does not happen
    expectGoogleUnsubscriptionToNotHaveOccurredAndClearMock();
    await expectSelectedCalendarToNotHaveGoogleChannelProps(userLevelCalendar.id);

    await calendarCache.unwatchCalendar({
      calendarId: eventTypeLevelCalendar.externalId,
      eventTypeIds: [eventTypeLevelCalendar.eventTypeId],
    });

    expectGoogleUnsubscriptionToHaveOccurredAndClearMock([
      {
        resourceId: "test-resource-id",
        channelId: "test-channel-id",
      },
    ]);

    // Concerned cache will just have remaining externalIds
    await expectCacheToBeSet({
      credentialId: credentialInDb1.id,
      itemsInKey: [{ id: eventTypeLevelCalendarForSomeOtherExternalIdButSameCredentialId.externalId }],
    });

    await expectCacheToBeSet({
      credentialId: someOtherCache.credentialId,
      itemsInKey: JSON.parse(someOtherCache.key).items,
    });

    await expectSelectedCalendarToNotHaveGoogleChannelProps(eventTypeLevelCalendar.id);

    // Some other selectedCalendar stays unaffected
    await expectSelectedCalendarToHaveGoogleChannelProps(
      eventTypeLevelCalendarForSomeOtherExternalIdButSameCredentialId.id,
      googleChannelProps
    );
  });
});

describe("getAvailability", () => {
  test("returns availability for selected calendars", async () => {
    const credential = await createCredentialForCalendarService();
    const calendarService = new CalendarService(credential);
    setFullMockOAuthManagerRequest();
    const mockedBusyTimes1 = [
      {
        start: "2024-01-01",
        end: "2024-01-02",
      },
    ];
    const mockedBusyTimes2 = [
      {
        start: "2024-01-03",
        end: "2024-01-04",
      },
    ];

    const mockedBusyTimes = [mockedBusyTimes1, mockedBusyTimes2];
    calendarListMock.mockImplementation(() => {
      return {
        data: {
          items: [
            {
              id: "calendar1@test.com",
            },
            {
              id: "calendar2@test.com",
            },
          ],
        },
      };
    });
    // Mock Once so that the getAvailability call doesn't accidentally reuse this mock result
    freebusyQueryMock.mockImplementation(({ requestBody }: { requestBody: any }) => {
      const calendarsObject: any = {};
      requestBody.items.forEach((item: any, index: number) => {
        calendarsObject[item.id] = {
          busy: mockedBusyTimes[index],
        };
      });
      return {
        data: {
          calendars: calendarsObject,
        },
      };
    });

    const availabilityWithPrimaryAsFallback = await calendarService.getAvailability(
      "2024-01-01",
      "2024-01-02",
      [],
      false,
      true
    );

    expect(availabilityWithPrimaryAsFallback).toEqual(mockedBusyTimes1);

    const availabilityWithAllCalendarsAsFallback = await calendarService.getAvailability(
      "2024-01-01",
      "2024-01-02",
      [],
      false,
      false
    );

    expect(availabilityWithAllCalendarsAsFallback).toEqual([...mockedBusyTimes1, ...mockedBusyTimes2]);
  });
});

describe("getPrimaryCalendar", () => {
  test("should fetch primary calendar using 'primary' keyword", async () => {
    const credential = await createCredentialForCalendarService();
    const calendarService = new CalendarService(credential);
    setFullMockOAuthManagerRequest();
    const mockPrimaryCalendar = {
      id: "user@example.com",
      summary: "Primary Calendar",
      description: "Primary calendar for user@example.com",
      timeZone: "America/New_York",
    };
    const calendarsGetMock = vi.fn().mockResolvedValue({
      data: mockPrimaryCalendar,
    });
    calendarMock.calendar_v3.Calendar().calendars.get = calendarsGetMock;
    const result = await calendarService.getPrimaryCalendar();
    expect(calendarsGetMock).toHaveBeenCalledTimes(1);
    expect(calendarsGetMock).toHaveBeenCalledWith({
      calendarId: "primary",
    });
    expect(result).toEqual(mockPrimaryCalendar);
  });
});

describe("Date Optimization Benchmarks", () => {
  test("native Date calculations should be significantly faster than dayjs while producing identical results", async () => {
    const dayjs = (await import("@calcom/dayjs")).default;

    const testCases = [
      {
        dateFrom: "2024-01-01T00:00:00Z",
        dateTo: "2024-01-31T00:00:00Z",
        name: "30 days",
        expectedDiff: 30,
      },
      {
        dateFrom: "2024-01-01T00:00:00Z",
        dateTo: "2024-03-31T00:00:00Z",
        name: "90 days (API limit)",
        expectedDiff: 90,
      },
      {
        dateFrom: "2024-01-01T00:00:00Z",
        dateTo: "2024-07-01T00:00:00Z",
        name: "182 days (chunking required)",
        expectedDiff: 182,
      },
    ];

    const iterations = 1000; // Reduced for test performance

    for (const testCase of testCases) {
      log.info(`Testing ${testCase.name}...`);

      // Test correctness first
      const dayjsDiff = dayjs(testCase.dateTo).diff(dayjs(testCase.dateFrom), "days");
      const nativeDiff = Math.floor(
        (new Date(testCase.dateTo).getTime() - new Date(testCase.dateFrom).getTime()) / (1000 * 60 * 60 * 24)
      );

      // Verify identical results
      expect(nativeDiff).toBe(dayjsDiff);
      expect(nativeDiff).toBe(testCase.expectedDiff);

      // Performance test - dayjs approach
      const dayjsStart = performance.now();
      for (let i = 0; i < iterations; i++) {
        const start = dayjs(testCase.dateFrom);
        const end = dayjs(testCase.dateTo);
        const diff = end.diff(start, "days");
      }
      const dayjsTime = performance.now() - dayjsStart;

      // Performance test - native Date approach
      const nativeStart = performance.now();
      for (let i = 0; i < iterations; i++) {
        const start = new Date(testCase.dateFrom);
        const end = new Date(testCase.dateTo);
        const diff = Math.floor((end.getTime() - start.getTime()) / (1000 * 60 * 60 * 24));
      }
      const nativeTime = performance.now() - nativeStart;

      const speedupRatio = dayjsTime / nativeTime;

      log.info(
        `${testCase.name} - Dayjs: ${dayjsTime.toFixed(2)}ms, Native: ${nativeTime.toFixed(
          2
        )}ms, Speedup: ${speedupRatio.toFixed(1)}x`
      );

<<<<<<< HEAD
      // Assert significant performance improvement (at least 5x faster)
      // Lower threshold to 3x to avoid flaky failures in CI
      expect(speedupRatio).toBeGreaterThan(3);
=======
      const minSpeedup = process.env.CI ? 1.5 : 5; // Lower threshold for CI
      expect(speedupRatio).toBeGreaterThan(minSpeedup);
>>>>>>> 5375c656
    }
  });

  test("chunking logic should produce identical results between dayjs and native Date implementations", async () => {
    const dayjs = (await import("@calcom/dayjs")).default;

    const testCases = [
      {
        dateFrom: "2024-01-01T00:00:00Z",
        dateTo: "2024-04-01T00:00:00Z", // 91 days - requires chunking
        name: "91 days (minimal chunking)",
      },
      {
        dateFrom: "2024-01-01T00:00:00Z",
        dateTo: "2024-07-01T00:00:00Z", // 182 days - multiple chunks
        name: "182 days (multiple chunks)",
      },
    ];

    for (const testCase of testCases) {
      const fromDate = new Date(testCase.dateFrom);
      const toDate = new Date(testCase.dateTo);
      const diff = Math.floor((toDate.getTime() - fromDate.getTime()) / (1000 * 60 * 60 * 24));

      // Only test cases that require chunking (> 90 days)
      if (diff <= 90) continue;

      // OLD WAY (dayjs-based chunking)
      const originalStartDate = dayjs(testCase.dateFrom);
      const originalEndDate = dayjs(testCase.dateTo);
      const loopsNumber = Math.ceil(diff / 90);
      let startDate = originalStartDate;
      let endDate = originalStartDate.add(90, "days");

      const oldChunks = [];
      for (let i = 0; i < loopsNumber; i++) {
        if (endDate.isAfter(originalEndDate)) endDate = originalEndDate;

        oldChunks.push({
          start: startDate.toISOString(),
          end: endDate.toISOString(),
        });

        startDate = endDate.add(1, "minutes");
        endDate = startDate.add(90, "days");
      }

      // NEW WAY (native Date-based chunking)
      let currentStartTime = fromDate.getTime();
      const originalEndTime = toDate.getTime();
      const ninetyDaysMs = 90 * 24 * 60 * 60 * 1000;
      const oneMinuteMs = 60 * 1000;

      const newChunks = [];
      for (let i = 0; i < loopsNumber; i++) {
        let currentEndTime = currentStartTime + ninetyDaysMs;

        if (currentEndTime > originalEndTime) {
          currentEndTime = originalEndTime;
        }

        newChunks.push({
          start: new Date(currentStartTime).toISOString(),
          end: new Date(currentEndTime).toISOString(),
        });

        currentStartTime = currentEndTime + oneMinuteMs;
      }

      // Verify identical chunking results
      expect(newChunks).toHaveLength(oldChunks.length);

      for (let i = 0; i < oldChunks.length; i++) {
        expect(newChunks[i].start).toBe(oldChunks[i].start);
        expect(newChunks[i].end).toBe(oldChunks[i].end);
      }

      log.info(`${testCase.name} - Generated ${newChunks.length} identical chunks`);
    }
  });

  test("date parsing should be consistent between dayjs and native Date for all expected input formats", async () => {
    const dayjs = (await import("@calcom/dayjs")).default;

    // Test various date formats that Google Calendar API might return
    const testDates = [
      "2024-01-01T00:00:00Z", // UTC
      "2024-01-01T12:30:45.123Z", // UTC with milliseconds
      "2024-01-01T00:00:00-08:00", // Timezone offset
      "2024-01-01T00:00:00+05:30", // Positive timezone offset
      "2024-12-31T23:59:59Z", // End of year
      "2024-02-29T12:00:00Z", // Leap year date
    ];

    for (const dateString of testDates) {
      const dayjsTime = dayjs(dateString).valueOf();
      const nativeTime = new Date(dateString).getTime();

      expect(nativeTime).toBe(dayjsTime);

      // Also verify ISO string output consistency
      const dayjsISO = dayjs(dateString).toISOString();
      const nativeISO = new Date(dateString).toISOString();

      expect(nativeISO).toBe(dayjsISO);

      log.debug(`Date parsing verified: ${dateString} -> ${nativeTime}`);
    }
  });

  test("fetchAvailabilityData should handle both single API call and chunked scenarios correctly", async () => {
    const credential = await createCredentialForCalendarService();
    const calendarService = new CalendarService(credential);
    setFullMockOAuthManagerRequest();

    const mockBusyData = [
      { start: "2024-01-01T10:00:00Z", end: "2024-01-01T11:00:00Z" },
      { start: "2024-01-01T14:00:00Z", end: "2024-01-01T15:00:00Z" },
    ];

    // Mock the getCacheOrFetchAvailability method to return consistent data
    const getCacheOrFetchAvailabilitySpy = vi
      .spyOn(calendarService as any, "getCacheOrFetchAvailability")
      .mockResolvedValue(mockBusyData.map((item) => ({ ...item, id: "test@calendar.com" })));

    // Test single API call scenario (≤ 90 days)
    const shortRangeResult = await (calendarService as any).fetchAvailabilityData(
      ["test@calendar.com"],
      "2024-01-01T00:00:00Z",
      "2024-01-31T00:00:00Z", // 30 days
      false
    );

    expect(shortRangeResult).toEqual(mockBusyData);
    expect(getCacheOrFetchAvailabilitySpy).toHaveBeenCalledTimes(1);

    getCacheOrFetchAvailabilitySpy.mockClear();

    // Test chunked scenario (> 90 days)
    const longRangeResult = await (calendarService as any).fetchAvailabilityData(
      ["test@calendar.com"],
      "2024-01-01T00:00:00Z",
      "2024-07-01T00:00:00Z", // 182 days - should require chunking
      false
    );

    // Should return concatenated results from multiple chunks
    expect(longRangeResult.length).toBeGreaterThan(0);
    expect(getCacheOrFetchAvailabilitySpy).toHaveBeenCalledTimes(3); // 182 days / 90 = ~2.02 -> 3 chunks

    getCacheOrFetchAvailabilitySpy.mockRestore();
  });
});

describe("createEvent", () => {
  test("should create event with correct input/output format and handle all expected properties", async () => {
    const credential = await createCredentialForCalendarService();
    const calendarService = new CalendarService(credential);
    setFullMockOAuthManagerRequest();

    // Mock Google Calendar API response
    const mockGoogleEvent = {
      id: "mock-event-id-123",
      summary: "Test Meeting",
      description: "Test meeting description",
      start: {
        dateTime: "2024-06-15T10:00:00Z",
        timeZone: "UTC",
      },
      end: {
        dateTime: "2024-06-15T11:00:00Z",
        timeZone: "UTC",
      },
      attendees: [
        {
          email: "organizer@example.com",
          displayName: "Test Organizer",
          responseStatus: "accepted",
          organizer: true,
        },
        {
          email: "attendee@example.com",
          displayName: "Test Attendee",
          responseStatus: "accepted",
        },
      ],
      location: "Test Location",
      iCalUID: "test-ical-uid@google.com",
      recurrence: null,
    };

    // Mock calendar.events.insert
    const eventsInsertMock = vi.fn().mockResolvedValue({
      data: mockGoogleEvent,
    });

    calendarMock.calendar_v3.Calendar().events.insert = eventsInsertMock;

    // Test input - simplified CalendarServiceEvent
    const testCalEvent = {
      type: "test-event-type",
      uid: "cal-event-uid-123",
      title: "Test Meeting",
      startTime: "2024-06-15T10:00:00Z",
      endTime: "2024-06-15T11:00:00Z",
      organizer: {
        id: 1,
        name: "Test Organizer",
        email: "organizer@example.com",
        timeZone: "UTC",
        language: {
          translate: (...args: any[]) => args[0], // Mock translate function
          locale: "en",
        },
      },
      attendees: [
        {
          id: 2,
          name: "Test Attendee",
          email: "attendee@example.com",
          timeZone: "UTC",
          language: {
            translate: (...args: any[]) => args[0], // Mock translate function
            locale: "en",
          },
        },
      ],
      location: "Test Location",
      calendarDescription: "Test meeting description",
      destinationCalendar: [
        {
          id: 1,
          integration: "google_calendar",
          externalId: "primary",
          primaryEmail: null,
          userId: credential.userId,
          eventTypeId: null,
          credentialId: credential.id,
          delegationCredentialId: null,
          domainWideDelegationCredentialId: null,
          createdAt: new Date("2024-06-15T11:00:00Z"),
          updatedAt: new Date("2024-06-15T11:00:00Z"),
        },
      ],
      iCalUID: "test-ical-uid@google.com",
      conferenceData: undefined,
      hideCalendarEventDetails: false,
      seatsPerTimeSlot: null,
      seatsShowAttendees: true,
    };

    // Call createEvent and verify result using inline snapshot
    const result = await calendarService.createEvent(testCalEvent, credential.id);

    // Verify input processing - check that Google API was called with correct payload
    expect(eventsInsertMock).toHaveBeenCalledTimes(1);
    const insertCall = eventsInsertMock.mock.calls[0][0];

    // Use inline snapshot for input validation
    expect(insertCall).toMatchInlineSnapshot(`
      {
        "calendarId": "primary",
        "conferenceDataVersion": 1,
        "requestBody": {
          "attendees": [
            {
              "displayName": "Test Organizer",
              "email": "primary",
              "id": "1",
              "language": {
                "locale": "en",
                "translate": [Function],
              },
              "name": "Test Organizer",
              "organizer": true,
              "responseStatus": "accepted",
              "timeZone": "UTC",
            },
            {
              "email": "attendee@example.com",
              "language": {
                "locale": "en",
                "translate": [Function],
              },
              "name": "Test Attendee",
              "responseStatus": "accepted",
              "timeZone": "UTC",
            },
          ],
          "description": "Test meeting description",
          "end": {
            "dateTime": "2024-06-15T11:00:00Z",
            "timeZone": "UTC",
          },
          "guestsCanSeeOtherGuests": true,
          "iCalUID": "test-ical-uid@google.com",
          "location": "Test Location",
          "reminders": {
            "useDefault": true,
          },
          "start": {
            "dateTime": "2024-06-15T10:00:00Z",
            "timeZone": "UTC",
          },
          "summary": "Test Meeting",
        },
        "sendUpdates": "none",
      }
    `);

    // Use inline snapshot for output validation
    expect(result).toMatchInlineSnapshot(`
      {
        "additionalInfo": {
          "hangoutLink": "",
        },
        "attendees": [
          {
            "displayName": "Test Organizer",
            "email": "organizer@example.com",
            "organizer": true,
            "responseStatus": "accepted",
          },
          {
            "displayName": "Test Attendee",
            "email": "attendee@example.com",
            "responseStatus": "accepted",
          },
        ],
        "description": "Test meeting description",
        "end": {
          "dateTime": "2024-06-15T11:00:00Z",
          "timeZone": "UTC",
        },
        "iCalUID": "test-ical-uid@google.com",
        "id": "mock-event-id-123",
        "location": "Test Location",
        "password": "",
        "recurrence": null,
        "start": {
          "dateTime": "2024-06-15T10:00:00Z",
          "timeZone": "UTC",
        },
        "summary": "Test Meeting",
        "thirdPartyRecurringEventId": null,
        "type": "google_calendar",
        "uid": "",
        "url": "",
      }
    `);

    log.info("createEvent test passed - input/output formats verified");
  });

  test("should handle recurring events correctly", async () => {
    const credential = await createCredentialForCalendarService();
    const calendarService = new CalendarService(credential);
    setFullMockOAuthManagerRequest();

    // Mock recurring event response
    const mockRecurringEvent = {
      id: "recurring-event-id",
      summary: "Weekly Meeting",
      recurrence: ["RRULE:FREQ=WEEKLY;INTERVAL=1;COUNT=10"],
      start: { dateTime: "2024-06-15T10:00:00Z", timeZone: "UTC" },
      end: { dateTime: "2024-06-15T11:00:00Z", timeZone: "UTC" },
    };

    const mockFirstInstance = {
      id: "recurring-event-id_20240615T100000Z",
      summary: "Weekly Meeting",
      start: { dateTime: "2024-06-15T10:00:00Z", timeZone: "UTC" },
      end: { dateTime: "2024-06-15T11:00:00Z", timeZone: "UTC" },
    };

    calendarMock.calendar_v3.Calendar().events.insert = vi.fn().mockResolvedValue({
      data: mockRecurringEvent,
    });

    calendarMock.calendar_v3.Calendar().events.instances = vi.fn().mockResolvedValue({
      data: { items: [mockFirstInstance] },
    });

    const recurringCalEvent = {
      type: "recurring-meeting",
      title: "Weekly Meeting",
      startTime: "2024-06-15T10:00:00Z",
      endTime: "2024-06-15T11:00:00Z",
      organizer: {
        id: 1,
        name: "Organizer",
        email: "organizer@example.com",
        timeZone: "UTC",
        language: {
          translate: (...args: any[]) => args[0], // Mock translate function
          locale: "en",
        },
      },
      attendees: [],
      recurringEvent: {
        freq: 2, // Weekly
        interval: 1,
        count: 10,
      },
      destinationCalendar: [
        {
          id: 1,
          integration: "google_calendar",
          externalId: "primary",
          primaryEmail: null,
          userId: credential.userId,
          eventTypeId: null,
          credentialId: credential.id,
          delegationCredentialId: null,
          domainWideDelegationCredentialId: null,
          createdAt: new Date("2024-06-15T11:00:00Z"),
          updatedAt: new Date("2024-06-15T11:00:00Z"),
        },
      ],
      calendarDescription: "Weekly team meeting",
    };

    const result = await calendarService.createEvent(recurringCalEvent, credential.id);

    // Use inline snapshot for recurring event result
    expect(result).toMatchInlineSnapshot(`
      {
        "additionalInfo": {
          "hangoutLink": "",
        },
        "end": {
          "dateTime": "2024-06-15T11:00:00Z",
          "timeZone": "UTC",
        },
        "iCalUID": undefined,
        "id": "recurring-event-id_20240615T100000Z",
        "password": "",
        "start": {
          "dateTime": "2024-06-15T10:00:00Z",
          "timeZone": "UTC",
        },
        "summary": "Weekly Meeting",
        "thirdPartyRecurringEventId": "recurring-event-id",
        "type": "google_calendar",
        "uid": "",
        "url": "",
      }
    `);

    // Verify recurrence rule was included in the request
    const insertCall = calendarMock.calendar_v3.Calendar().events.insert.mock.calls[0][0];
    expect(insertCall.requestBody.recurrence).toEqual(["RRULE:FREQ=WEEKLY;INTERVAL=1;COUNT=10"]);

    log.info("createEvent recurring event test passed");
  });
});<|MERGE_RESOLUTION|>--- conflicted
+++ resolved
@@ -1310,14 +1310,14 @@
         )}ms, Speedup: ${speedupRatio.toFixed(1)}x`
       );
 
-<<<<<<< HEAD
+      overlapping-interval
       // Assert significant performance improvement (at least 5x faster)
       // Lower threshold to 3x to avoid flaky failures in CI
       expect(speedupRatio).toBeGreaterThan(3);
-=======
+
       const minSpeedup = process.env.CI ? 1.5 : 5; // Lower threshold for CI
       expect(speedupRatio).toBeGreaterThan(minSpeedup);
->>>>>>> 5375c656
+      main
     }
   });
 
