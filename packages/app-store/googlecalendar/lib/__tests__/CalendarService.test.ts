import prismock from "../../../../../tests/libs/__mocks__/prisma";
import oAuthManagerMock, {
  defaultMockOAuthManager,
  setFullMockOAuthManagerRequest,
} from "../../../tests/__mocks__/OAuthManager";
import "../__mocks__/features.repository";
import "../__mocks__/getGoogleAppKeys";
import {
  calendarMock,
  adminMock,
  setLastCreatedJWT,
  setCredentialsMock,
  setLastCreatedOAuth2Client,
  freebusyQueryMock,
  calendarListMock,
} from "../__mocks__/googleapis";

import { expect, test, beforeEach, vi, describe } from "vitest";
import "vitest-fetch-mock";

import { CalendarCache } from "@calcom/features/calendar-cache/calendar-cache";
import { getTimeMax, getTimeMin } from "@calcom/features/calendar-cache/lib/datesForCache";
import logger from "@calcom/lib/logger";
import { safeStringify } from "@calcom/lib/safeStringify";
import { SelectedCalendarRepository } from "@calcom/lib/server/repository/selectedCalendar";

import CalendarService from "../CalendarService";
import {
  createMockJWTInstance,
  createInMemoryDelegationCredentialForCalendarService,
  defaultDelegatedCredential,
  createCredentialForCalendarService,
  createInMemoryCredential,
} from "./utils";

const log = logger.getSubLogger({ prefix: ["CalendarService.test"] });

async function expectCacheToBeSet({
  credentialId,
  itemsInKey,
}: {
  credentialId: number;
  itemsInKey: { id: string }[];
}) {
  const caches = await prismock.calendarCache.findMany({
    where: {
      credentialId,
    },
  });
  expect(caches).toHaveLength(1);
  expect(JSON.parse(caches[0].key)).toEqual(
    expect.objectContaining({
      items: itemsInKey,
    })
  );
}

async function createSelectedCalendarForDelegationCredential(data: {
  userId: number;
  credentialId: number | null;
  delegationCredentialId: string;
  externalId: string;
  integration: string;
  googleChannelId: string | null;
  googleChannelKind: string | null;
  googleChannelResourceId: string | null;
  googleChannelResourceUri: string | null;
  googleChannelExpiration: string | null;
}) {
  if (!data.delegationCredentialId) {
    throw new Error("delegationCredentialId is required");
  }
  return await prismock.selectedCalendar.create({
    data: {
      ...data,
    },
  });
}

/**
 * The flow that sets CalendarCache must use CredentialForCalendarCache
 */

async function createDelegationCredentialForCalendarCache({
  user,
  delegatedTo,
  delegationCredentialId,
}: {
  user?: { email: string } | null;
  delegatedTo?: typeof defaultDelegatedCredential;
  delegationCredentialId: string;
}) {
  delegatedTo = delegatedTo || defaultDelegatedCredential;
  const credentialInDb = await createCredentialForCalendarService({
    user: user || {
      email: "service@example.com",
    },
  });

  return {
    ...createInMemoryCredential({
      userId: credentialInDb.userId!,
      delegationCredentialId,
      delegatedTo,
    }),
    ...credentialInDb,
  };
}

const testSelectedCalendar = {
  userId: 1,
  integration: "google_calendar",
  externalId: "example@cal.com",
};

const calendarCacheHelpers = {
  FUTURE_EXPIRATION_DATE: new Date(Date.now() + 100000000),
  getDatePair: () => {
    // Keep it small to not go to next month
    const timeDiffInMinutes = 1;
    const dateFrom = new Date(Date.now()).toISOString();
    const dateTo = new Date(Date.now() + timeDiffInMinutes * 60 * 1000).toISOString();
    return { dateFrom, dateTo, minDateFrom: getTimeMin(dateFrom), maxDateTo: getTimeMax(dateTo) };
  },
  setCache: async ({
    credentialId,
    key,
    value,
    userId,
    expiresAt,
  }: {
    credentialId: number;
    key: string;
    value: string;
    userId: number | null;
    expiresAt: Date;
  }) => {
    log.info("Setting Calendar Cache", safeStringify({ key, value, expiresAt, credentialId, userId }));
    await prismock.calendarCache.create({
      data: {
        key,
        value,
        expiresAt,
        credentialId,
        userId,
      },
    });
  },

  setRegularCredentialCache: async ({
    credentialId,
    userId,
    key,
    value,
    expiresAt,
  }: {
    credentialId: number;
    userId: number;
    key: string;
    value: string;
    expiresAt: Date;
  }) => {
    await calendarCacheHelpers.setCache({
      credentialId,
      key,
      value,
      userId,
      expiresAt,
    });
  },
};

function expectGoogleSubscriptionToHaveOccurredAndClearMock({ calendarId }: { calendarId: string }) {
  expect(calendarMock.calendar_v3.Calendar().events.watch).toHaveBeenCalledTimes(1);
  expect(calendarMock.calendar_v3.Calendar().events.watch).toHaveBeenCalledWith(
    expect.objectContaining({
      calendarId,
      requestBody: expect.objectContaining({
        type: "web_hook",
        token: process.env.GOOGLE_WEBHOOK_TOKEN,
      }),
    })
  );
  calendarMock.calendar_v3.Calendar().events.watch.mockClear();
}

function expectGoogleSubscriptionToNotHaveOccurredAndClearMock() {
  expect(calendarMock.calendar_v3.Calendar().events.watch).not.toHaveBeenCalled();
  calendarMock.calendar_v3.Calendar().events.watch.mockClear();
}

function expectGoogleUnsubscriptionToHaveOccurredAndClearMock(
  channels: {
    resourceId: string;
    channelId: string;
  }[]
) {
  expect(calendarMock.calendar_v3.Calendar().channels.stop).toHaveBeenCalledTimes(1);
  channels.forEach((channel) => {
    expect(calendarMock.calendar_v3.Calendar().channels.stop).toHaveBeenCalledWith({
      requestBody: {
        resourceId: channel.resourceId,
        id: channel.channelId,
      },
    });
  });
  calendarMock.calendar_v3.Calendar().channels.stop.mockClear();
}

function expectGoogleUnsubscriptionToNotHaveOccurredAndClearMock() {
  expect(calendarMock.calendar_v3.Calendar().channels.stop).not.toHaveBeenCalled();
  calendarMock.calendar_v3.Calendar().channels.stop.mockClear();
}

async function expectSelectedCalendarToHaveGoogleChannelProps(
  id: string,
  googleChannelProps: {
    googleChannelId: string;
    googleChannelKind: string;
    googleChannelResourceId: string;
    googleChannelResourceUri: string;
    googleChannelExpiration: string;
  }
) {
  const selectedCalendar = await SelectedCalendarRepository.findById(id);

  expect(selectedCalendar).toEqual(expect.objectContaining(googleChannelProps));
}

async function expectSelectedCalendarToNotHaveGoogleChannelProps(selectedCalendarId: string) {
  const selectedCalendar = await SelectedCalendarRepository.findFirst({
    where: {
      id: selectedCalendarId,
    },
  });

  expect(selectedCalendar).toEqual(
    expect.objectContaining({
      googleChannelId: null,
      googleChannelKind: null,
      googleChannelResourceId: null,
      googleChannelResourceUri: null,
      googleChannelExpiration: null,
    })
  );
}

beforeEach(() => {
  vi.clearAllMocks();
  setCredentialsMock.mockClear();
  oAuthManagerMock.OAuthManager = defaultMockOAuthManager;
  calendarMock.calendar_v3.Calendar.mockClear();
  adminMock.admin_directory_v1.Admin.mockClear();

  setLastCreatedJWT(null);
  setLastCreatedOAuth2Client(null);
  createMockJWTInstance({});
});

describe("Calendar Cache", () => {
  test("Calendar Cache is being read on cache HIT", async () => {
    const credentialInDb1 = await createCredentialForCalendarService();
    const dateFrom1 = new Date().toISOString();
    const dateTo1 = new Date().toISOString();

    // Create cache
    const calendarCache = await CalendarCache.init(null);
    await calendarCache.upsertCachedAvailability({
      credentialId: credentialInDb1.id,
      userId: credentialInDb1.userId,
      args: {
        timeMin: getTimeMin(dateFrom1),
        timeMax: getTimeMax(dateTo1),
        items: [{ id: testSelectedCalendar.externalId }],
      },
      value: JSON.parse(
        JSON.stringify({
          calendars: [
            {
              busy: [
                {
                  start: "2023-12-01T18:00:00Z",
                  end: "2023-12-01T19:00:00Z",
                },
              ],
            },
          ],
        })
      ),
    });

    oAuthManagerMock.OAuthManager = defaultMockOAuthManager;
    const calendarService = new CalendarService(credentialInDb1);

    // Test cache hit
    const data = await calendarService.getAvailability(dateFrom1, dateTo1, [testSelectedCalendar]);
    expect(data).toEqual([
      {
        start: "2023-12-01T18:00:00Z",
        end: "2023-12-01T19:00:00Z",
      },
    ]);
  });

  test("Cache HIT: Should avoid Google API calls when cache is available", async () => {
    const credentialInDb = await createCredentialForCalendarService();
    const calendarService = new CalendarService(credentialInDb);

    const dateFrom = new Date().toISOString();
    const dateTo = new Date().toISOString();

    // Set up cache with test data
    const calendarCache = await CalendarCache.init(null);
    await calendarCache.upsertCachedAvailability({
      credentialId: credentialInDb.id,
      userId: credentialInDb.userId,
      args: {
        timeMin: getTimeMin(dateFrom),
        timeMax: getTimeMax(dateTo),
        items: [{ id: testSelectedCalendar.externalId }],
      },
      value: {
        calendars: {
          [testSelectedCalendar.externalId]: {
            busy: [
              {
                start: "2023-12-01T18:00:00Z",
                end: "2023-12-01T19:00:00Z",
              },
            ],
          },
        },
      },
    });

    // Spy on Google API methods that should NOT be called on cache hit
    const authedCalendarSpy = vi.spyOn(calendarService, "authedCalendar");
    const getAllCalendarsSpy = vi.spyOn(calendarService, "getAllCalendars");
    const fetchAvailabilitySpy = vi.spyOn(calendarService, "fetchAvailability");

    // Call getAvailability with selected calendars (should hit cache)
    const result = await calendarService.getAvailability(dateFrom, dateTo, [testSelectedCalendar], true);

    // Verify cache hit returned correct data
    expect(result).toEqual([
      {
        start: "2023-12-01T18:00:00Z",
        end: "2023-12-01T19:00:00Z",
      },
    ]);

    // Verify NO Google API calls were made
    expect(authedCalendarSpy).not.toHaveBeenCalled();
    expect(getAllCalendarsSpy).not.toHaveBeenCalled();
    expect(fetchAvailabilitySpy).not.toHaveBeenCalled();

    // Clean up spies
    authedCalendarSpy.mockRestore();
    getAllCalendarsSpy.mockRestore();
    fetchAvailabilitySpy.mockRestore();
  });

  test("Cache MISS: Should make Google API calls when cache is not available", async () => {
    const credentialInDb = await createCredentialForCalendarService();
    const calendarService = new CalendarService(credentialInDb);
    setFullMockOAuthManagerRequest();

    const dateFrom = new Date().toISOString();
    const dateTo = new Date(Date.now() + 100000000).toISOString(); // Different date to ensure cache miss

    // Mock Google API responses
    freebusyQueryMock.mockResolvedValueOnce({
      data: {
        calendars: {
          [testSelectedCalendar.externalId]: {
            busy: [
              {
                start: "2023-12-01T10:00:00Z",
                end: "2023-12-01T11:00:00Z",
              },
            ],
          },
        },
      },
    });

    // Spy on Google API methods that SHOULD be called on cache miss
    const authedCalendarSpy = vi.spyOn(calendarService, "authedCalendar");
    const fetchAvailabilitySpy = vi.spyOn(calendarService, "fetchAvailability");

    // Call getAvailability with selected calendars (should miss cache)
    const result = await calendarService.getAvailability(dateFrom, dateTo, [testSelectedCalendar], true);

    // Verify API call returned correct data
    expect(result).toEqual([
      {
        start: "2023-12-01T10:00:00Z",
        end: "2023-12-01T11:00:00Z",
      },
    ]);

    // Verify Google API calls WERE made
    expect(authedCalendarSpy).toHaveBeenCalled();
    expect(fetchAvailabilitySpy).toHaveBeenCalled();

    // Clean up spies
    authedCalendarSpy.mockRestore();
    fetchAvailabilitySpy.mockRestore();
  });

  test("Cache DISABLED: Should bypass cache when shouldServeCache=false", async () => {
    const credentialInDb = await createCredentialForCalendarService();
    const calendarService = new CalendarService(credentialInDb);
    setFullMockOAuthManagerRequest();

    const dateFrom = new Date().toISOString();
    const dateTo = new Date().toISOString();

    // Set up cache with test data
    const calendarCache = await CalendarCache.init(null);
    await calendarCache.upsertCachedAvailability({
      credentialId: credentialInDb.id,
      userId: credentialInDb.userId,
      args: {
        timeMin: getTimeMin(dateFrom),
        timeMax: getTimeMax(dateTo),
        items: [{ id: testSelectedCalendar.externalId }],
      },
      value: {
        calendars: {
          [testSelectedCalendar.externalId]: {
            busy: [
              {
                start: "2023-12-01T18:00:00Z",
                end: "2023-12-01T19:00:00Z",
              },
            ],
          },
        },
      },
    });

    // Mock Google API to return different data than cache
    freebusyQueryMock.mockResolvedValueOnce({
      data: {
        calendars: {
          [testSelectedCalendar.externalId]: {
            busy: [
              {
                start: "2023-12-01T20:00:00Z",
                end: "2023-12-01T21:00:00Z",
              },
            ],
          },
        },
      },
    });

    // Spy on Google API methods
    const authedCalendarSpy = vi.spyOn(calendarService, "authedCalendar");
    const fetchAvailabilitySpy = vi.spyOn(calendarService, "fetchAvailability");

    // Call getAvailability with shouldServeCache=false (should bypass cache)
    const result = await calendarService.getAvailability(dateFrom, dateTo, [testSelectedCalendar], false);

    // Verify API data was returned (not cache data)
    expect(result).toEqual([
      {
        start: "2023-12-01T20:00:00Z",
        end: "2023-12-01T21:00:00Z",
      },
    ]);

    // Verify Google API calls WERE made even though cache existed
    expect(authedCalendarSpy).toHaveBeenCalled();
    expect(fetchAvailabilitySpy).toHaveBeenCalled();

    // Clean up spies
    authedCalendarSpy.mockRestore();
    fetchAvailabilitySpy.mockRestore();
  });

  test("NO SELECTED CALENDARS: Should skip cache logic when no selectedCalendarIds", async () => {
    const credentialInDb = await createCredentialForCalendarService();
    const calendarService = new CalendarService(credentialInDb);
    setFullMockOAuthManagerRequest();

    const dateFrom = new Date().toISOString();
    const dateTo = new Date().toISOString();

    // Mock Google API response for fallback scenario
    calendarListMock.mockResolvedValueOnce({
      data: {
        items: [
          {
            id: "primary@example.com",
            primary: true,
          },
        ],
      },
    });

    freebusyQueryMock.mockResolvedValueOnce({
      data: {
        calendars: {
          "primary@example.com": {
            busy: [
              {
                start: "2023-12-01T12:00:00Z",
                end: "2023-12-01T13:00:00Z",
              },
            ],
          },
        },
      },
    });

    // Spy on cache method that should NOT be called
    const tryGetAvailabilityFromCacheSpy = vi.spyOn(calendarService, "tryGetAvailabilityFromCache" as any);

    // Spy on Google API methods that SHOULD be called
    const authedCalendarSpy = vi.spyOn(calendarService, "authedCalendar");
    const getAllCalendarsSpy = vi.spyOn(calendarService, "getAllCalendars");

    // Call getAvailability with empty selectedCalendars but fallbackToPrimary=true
    const result = await calendarService.getAvailability(dateFrom, dateTo, [], true, true);

    // Verify fallback logic worked
    expect(result).toEqual([
      {
        start: "2023-12-01T12:00:00Z",
        end: "2023-12-01T13:00:00Z",
      },
    ]);

    // Verify cache was NOT checked
    expect(tryGetAvailabilityFromCacheSpy).not.toHaveBeenCalled();

    // Verify Google API calls WERE made for fallback logic
    expect(authedCalendarSpy).toHaveBeenCalled();
    expect(getAllCalendarsSpy).toHaveBeenCalled();

    // Clean up spies
    tryGetAvailabilityFromCacheSpy.mockRestore();
    authedCalendarSpy.mockRestore();
    getAllCalendarsSpy.mockRestore();
  });

  test("CACHE ERROR: Should handle cache errors gracefully and fall back to API", async () => {
    const credentialInDb = await createCredentialForCalendarService();
    const calendarService = new CalendarService(credentialInDb);
    setFullMockOAuthManagerRequest();

    const dateFrom = new Date().toISOString();
    const dateTo = new Date().toISOString();

    // Mock cache to throw an error
    const mockCalendarCache = {
      getCachedAvailability: vi.fn().mockRejectedValueOnce(new Error("Cache error")),
    };
    vi.spyOn(CalendarCache, "init").mockResolvedValueOnce(mockCalendarCache as any);

    // Mock Google API response
    freebusyQueryMock.mockResolvedValueOnce({
      data: {
        calendars: {
          [testSelectedCalendar.externalId]: {
            busy: [
              {
                start: "2023-12-01T14:00:00Z",
                end: "2023-12-01T15:00:00Z",
              },
            ],
          },
        },
      },
    });

    // Spy on Google API methods that SHOULD be called on cache error
    const authedCalendarSpy = vi.spyOn(calendarService, "authedCalendar");
    const fetchAvailabilitySpy = vi.spyOn(calendarService, "fetchAvailability");

    // Call getAvailability (cache should fail, API should be called)
    const result = await calendarService.getAvailability(dateFrom, dateTo, [testSelectedCalendar], true);

    // Verify API fallback worked
    expect(result).toEqual([
      {
        start: "2023-12-01T14:00:00Z",
        end: "2023-12-01T15:00:00Z",
      },
    ]);

    // Verify Google API calls WERE made due to cache error
    expect(authedCalendarSpy).toHaveBeenCalled();
    expect(fetchAvailabilitySpy).toHaveBeenCalled();

    // Clean up spies
    authedCalendarSpy.mockRestore();
    fetchAvailabilitySpy.mockRestore();
  });

  test("OTHER INTEGRATIONS ONLY: Should return empty array without cache or API calls", async () => {
    const credentialInDb = await createCredentialForCalendarService();
    const calendarService = new CalendarService(credentialInDb);

    const dateFrom = new Date().toISOString();
    const dateTo = new Date().toISOString();

    // Spy on methods that should NOT be called
    const tryGetAvailabilityFromCacheSpy = vi.spyOn(calendarService, "tryGetAvailabilityFromCache" as any);
    const authedCalendarSpy = vi.spyOn(calendarService, "authedCalendar");

    // Call getAvailability with only other integration calendars
    const result = await calendarService.getAvailability(
      dateFrom,
      dateTo,
      [
        {
          integration: "outlook_calendar", // Different integration
          externalId: "other@example.com",
        },
      ],
      true
    );

    // Verify early return with empty array
    expect(result).toEqual([]);

    // Verify NO cache or API calls were made
    expect(tryGetAvailabilityFromCacheSpy).not.toHaveBeenCalled();
    expect(authedCalendarSpy).not.toHaveBeenCalled();

    // Clean up spies
    tryGetAvailabilityFromCacheSpy.mockRestore();
    authedCalendarSpy.mockRestore();
  });

  test("Calendar Cache is being ignored on cache MISS", async () => {
    const calendarCache = await CalendarCache.init(null);
    const credentialInDb = await createCredentialForCalendarService();
    const dateFrom = new Date(Date.now()).toISOString();
    // Tweak date so that it's a cache miss
    const dateTo = new Date(Date.now() + 100000000).toISOString();
    const calendarService = new CalendarService(credentialInDb);

    // Test Cache Miss
    await calendarService.getAvailability(dateFrom, dateTo, [testSelectedCalendar]);

    // Expect cache to be ignored in case of a MISS
    const cachedAvailability = await calendarCache.getCachedAvailability({
      credentialId: credentialInDb.id,
      userId: null,
      args: {
        timeMin: dateFrom,
        timeMax: dateTo,
        items: [{ id: testSelectedCalendar.externalId }],
      },
    });

    expect(cachedAvailability).toBeNull();
  });

  test("fetchAvailabilityAndSetCache should fetch and cache availability for selected calendars grouped by eventTypeId", async () => {
    const credentialInDb = await createCredentialForCalendarService();
    const calendarService = new CalendarService(credentialInDb);

    const selectedCalendars = [
      {
        externalId: "calendar1@test.com",
        eventTypeId: 1,
      },
      {
        externalId: "calendar2@test.com",
        eventTypeId: 1,
      },
      {
        externalId: "calendar1@test.com",
        eventTypeId: 2,
      },
      {
        externalId: "calendar1@test.com",
        eventTypeId: null,
      },
      {
        externalId: "calendar2@test.com",
        eventTypeId: null,
      },
    ];

    const mockAvailabilityData = { busy: [] };

    // eslint-disable-next-line @typescript-eslint/no-explicit-any
    vi.spyOn(calendarService, "fetchAvailability").mockResolvedValue(mockAvailabilityData as any);
    const setAvailabilityInCacheSpy = vi.spyOn(calendarService, "setAvailabilityInCache");

    await calendarService.fetchAvailabilityAndSetCache(selectedCalendars);

    // Should make 2 calls - one for each unique eventTypeId
    expect(calendarService.fetchAvailability).toHaveBeenCalledTimes(3);

    // First call for eventTypeId 1 calendars
    expect(calendarService.fetchAvailability).toHaveBeenNthCalledWith(1, {
      timeMin: expect.any(String),
      timeMax: expect.any(String),
      items: [{ id: "calendar1@test.com" }, { id: "calendar2@test.com" }],
    });

    // Second call for eventTypeId 2 calendar
    expect(calendarService.fetchAvailability).toHaveBeenNthCalledWith(2, {
      timeMin: expect.any(String),
      timeMax: expect.any(String),
      items: [{ id: "calendar1@test.com" }],
    });

    // Second call for eventTypeId 2 calendar
    expect(calendarService.fetchAvailability).toHaveBeenNthCalledWith(3, {
      timeMin: expect.any(String),
      timeMax: expect.any(String),
      items: [{ id: "calendar1@test.com" }, { id: "calendar2@test.com" }],
    });

    // Should cache results for both calls
    expect(setAvailabilityInCacheSpy).toHaveBeenCalledTimes(3);
    expect(setAvailabilityInCacheSpy).toHaveBeenCalledWith(
      expect.objectContaining({
        items: expect.any(Array),
      }),
      mockAvailabilityData
    );
  });

  test("A cache set through fetchAvailabilityAndSetCache should be used when doing getAvailability", async () => {
    const credentialInDb = await createCredentialForCalendarService();
    const calendarService = new CalendarService(credentialInDb);
    vi.setSystemTime(new Date("2025-04-01T00:00:00.000Z"));
    setFullMockOAuthManagerRequest();
    const selectedCalendars = [
      {
        externalId: "calendar1@test.com",
        integration: "google_calendar",
        eventTypeId: null,
        credentialId: credentialInDb.id,
        userId: credentialInDb.userId!,
      },
    ];

    const mockedBusyTimes = [{ end: "2025-04-02T18:30:00Z", start: "2025-04-01T18:30:00Z" }];
    // Mock Once so that the getAvailability call doesn't accidentally reuse this mock result
    freebusyQueryMock.mockResolvedValueOnce({
      data: {
        calendars: {
          "calendar1@test.com": {
            busy: mockedBusyTimes,
          },
        },
      },
    });

    const calendarCachesBefore = await prismock.calendarCache.findMany();
    expect(calendarCachesBefore).toHaveLength(0);
    await calendarService.fetchAvailabilityAndSetCache(selectedCalendars);
    const calendarCachesAfter = await prismock.calendarCache.findMany();
    console.log({ calendarCachesAfter });
    expect(calendarCachesAfter).toHaveLength(1);
    const datesForWhichCachedAvailabilityIsUsed = [
      {
        dateFrom: "2025-04-01T00:00:00.000Z",
        dateTo: "2025-06-01T00:00:00.000Z",
      },
      // Add more dates for which cached availability should be used
      // {
      //   dateFrom: "2025-04-01T00:00:00.000Z",
      //   dateTo: "2025-04-30T00:00:00.000Z",
      // },
    ];
    try {
      for (const { dateFrom, dateTo } of datesForWhichCachedAvailabilityIsUsed) {
        const result = await calendarService.getAvailability(dateFrom, dateTo, selectedCalendars, true);
        expect(result).toEqual(mockedBusyTimes);
      }
    } catch (error) {
      console.log({ error });
      throw "Looks like cache was not used";
    }

    // The following is not working because getBusyCalendarTimes expands the date range a bit.
    // const busyCalendarTimesResult = await getBusyCalendarTimes(
    //   [credentialInDb],
    //   "2025-04-01T00:00:00.000Z",
    //   "2025-04-30T00:00:00.000Z",
    //   selectedCalendars,
    //   true
    // );

    // expect(busyCalendarTimesResult).toEqual(mockedBusyTimes);
  });
});

describe("Watching and unwatching calendar", () => {
  test("Calendar can be watched and unwatched", async () => {
    const credentialInDb1 = await createCredentialForCalendarService();
    const calendarService = new CalendarService(credentialInDb1);

    await calendarService.watchCalendar({
      calendarId: testSelectedCalendar.externalId,
      eventTypeIds: [null],
    });

    // Watching a non-existent selectedCalendar creates it
    const watchedCalendar = await prismock.selectedCalendar.findFirst({
      where: {
        userId: credentialInDb1.userId!,
        externalId: testSelectedCalendar.externalId,
        integration: "google_calendar",
      },
    });

    expect(watchedCalendar).toEqual(
      expect.objectContaining({
        userId: 1,
        eventTypeId: null,
        integration: "google_calendar",
        externalId: "example@cal.com",
        credentialId: 1,
        delegationCredentialId: null,
        googleChannelId: "mock-channel-id",
        googleChannelKind: "api#channel",
        googleChannelResourceId: "mock-resource-id",
        googleChannelResourceUri: "mock-resource-uri",
        googleChannelExpiration: "1111111111",
      })
    );

    expect(watchedCalendar?.id).toBeDefined();

    await calendarService.unwatchCalendar({
      calendarId: testSelectedCalendar.externalId,
      eventTypeIds: [null],
    });
    const calendarAfterUnwatch = await prismock.selectedCalendar.findFirst({
      where: {
        userId: credentialInDb1.userId!,
        externalId: testSelectedCalendar.externalId,
        integration: "google_calendar",
      },
    });

    expect(calendarAfterUnwatch).toEqual(
      expect.objectContaining({
        userId: 1,
        eventTypeId: null,
        integration: "google_calendar",
        externalId: "example@cal.com",
        credentialId: 1,
        delegationCredentialId: null,
        googleChannelId: null,
        googleChannelKind: null,
        googleChannelResourceId: null,
        googleChannelResourceUri: null,
        googleChannelExpiration: null,
      })
    );
    expect(calendarAfterUnwatch?.id).toBeDefined();
  });

  describe("Delegation Credential", () => {
    test("On watching a SelectedCalendar having delegationCredential, it should set googleChannelId and other props", async () => {
      const delegationCredential1Member1 = await createInMemoryDelegationCredentialForCalendarService({
        user: { email: "user1@example.com" },
        delegationCredentialId: "delegation-credential-id-1",
      });

      await prismock.selectedCalendar.create({
        data: {
          userId: delegationCredential1Member1.userId!,
          externalId: testSelectedCalendar.externalId,
          integration: "google_calendar",
        },
      });

      const calendarService = new CalendarService(delegationCredential1Member1);
      await calendarService.watchCalendar({
        calendarId: testSelectedCalendar.externalId,
        eventTypeIds: [null],
      });

      expectGoogleSubscriptionToHaveOccurredAndClearMock({
        calendarId: testSelectedCalendar.externalId,
      });

      const calendars = await prismock.selectedCalendar.findMany();
      // Ensure no new calendar is created
      expect(calendars).toHaveLength(1);
      const watchedCalendar = calendars[0];

      await expectSelectedCalendarToHaveGoogleChannelProps(watchedCalendar.id, {
        googleChannelId: "mock-channel-id",
        googleChannelKind: "api#channel",
        googleChannelResourceId: "mock-resource-id",
        googleChannelResourceUri: "mock-resource-uri",
        googleChannelExpiration: "1111111111",
      });
    });

    test("On unwatching a SelectedCalendar connected to Delegation Credential, it should remove googleChannelId and other props", async () => {
      const delegationCredential1Member1 = await createDelegationCredentialForCalendarCache({
        user: { email: "user1@example.com" },
        delegationCredentialId: "delegation-credential-id-1",
      });

      const selectedCalendar = await createSelectedCalendarForDelegationCredential({
        userId: delegationCredential1Member1.userId!,
        delegationCredentialId: delegationCredential1Member1.delegatedToId!,
        credentialId: delegationCredential1Member1.id,
        externalId: testSelectedCalendar.externalId,
        integration: "google_calendar",
        googleChannelId: "mock-channel-id",
        googleChannelKind: "api#channel",
        googleChannelResourceId: "mock-resource-id",
        googleChannelResourceUri: "mock-resource-uri",
        googleChannelExpiration: "1111111111",
      });

      const calendarService = new CalendarService(delegationCredential1Member1);
      await calendarService.unwatchCalendar({
        calendarId: selectedCalendar.externalId,
        eventTypeIds: [null],
      });

      expectGoogleUnsubscriptionToHaveOccurredAndClearMock([
        {
          resourceId: "mock-resource-id",
          channelId: "mock-channel-id",
        },
      ]);

      const calendars = await prismock.selectedCalendar.findMany();
      expect(calendars).toHaveLength(1);
      const calendarAfterUnwatch = calendars[0];

      expectSelectedCalendarToNotHaveGoogleChannelProps(calendarAfterUnwatch.id);
    });
  });

  test("watchCalendar should not do google subscription if already subscribed for the same calendarId", async () => {
    const credentialInDb1 = await createCredentialForCalendarService();
    const calendarCache = await CalendarCache.initFromCredentialId(credentialInDb1.id);
    const userLevelCalendar = await SelectedCalendarRepository.create({
      userId: credentialInDb1.userId!,
      externalId: "externalId@cal.com",
      integration: "google_calendar",
      eventTypeId: null,
      credentialId: credentialInDb1.id,
    });

    const eventTypeLevelCalendar = await SelectedCalendarRepository.create({
      userId: credentialInDb1.userId!,
      externalId: "externalId@cal.com",
      integration: "google_calendar",
      eventTypeId: 1,
      credentialId: credentialInDb1.id,
    });

    await calendarCache.watchCalendar({
      calendarId: userLevelCalendar.externalId,
      eventTypeIds: [userLevelCalendar.eventTypeId],
    });

    expectGoogleSubscriptionToHaveOccurredAndClearMock({
      calendarId: userLevelCalendar.externalId,
    });

    await expectSelectedCalendarToHaveGoogleChannelProps(userLevelCalendar.id, {
      googleChannelId: "mock-channel-id",
      googleChannelKind: "api#channel",
      googleChannelResourceId: "mock-resource-id",
      googleChannelResourceUri: "mock-resource-uri",
      googleChannelExpiration: "1111111111",
    });

    // Watch different selectedcalendar with same externalId and credentialId
    await calendarCache.watchCalendar({
      calendarId: eventTypeLevelCalendar.externalId,
      eventTypeIds: [eventTypeLevelCalendar.eventTypeId],
    });

    expectGoogleSubscriptionToNotHaveOccurredAndClearMock();
    // Google Subscription didn't occur but still the eventTypeLevelCalendar has the same googleChannelProps
    await expectSelectedCalendarToHaveGoogleChannelProps(eventTypeLevelCalendar.id, {
      googleChannelId: "mock-channel-id",
      googleChannelKind: "api#channel",
      googleChannelResourceId: "mock-resource-id",
      googleChannelResourceUri: "mock-resource-uri",
      googleChannelExpiration: "1111111111",
    });
  });

  test("watchCalendar should do google subscription if already subscribed but for different calendarId", async () => {
    const credentialInDb1 = await createCredentialForCalendarService();
    const calendarCache = await CalendarCache.initFromCredentialId(credentialInDb1.id);
    const userLevelCalendar = await SelectedCalendarRepository.create({
      userId: credentialInDb1.userId!,
      externalId: "externalId@cal.com",
      integration: "google_calendar",
      eventTypeId: null,
      credentialId: credentialInDb1.id,
    });

    const eventTypeLevelCalendar = await SelectedCalendarRepository.create({
      userId: credentialInDb1.userId!,
      externalId: "externalId2@cal.com",
      integration: "google_calendar",
      eventTypeId: 1,
      credentialId: credentialInDb1.id,
    });

    await calendarCache.watchCalendar({
      calendarId: userLevelCalendar.externalId,
      eventTypeIds: [userLevelCalendar.eventTypeId],
    });

    expectGoogleSubscriptionToHaveOccurredAndClearMock({
      calendarId: userLevelCalendar.externalId,
    });

    await expectSelectedCalendarToHaveGoogleChannelProps(userLevelCalendar.id, {
      googleChannelId: "mock-channel-id",
      googleChannelKind: "api#channel",
      googleChannelResourceId: "mock-resource-id",
      googleChannelResourceUri: "mock-resource-uri",
      googleChannelExpiration: "1111111111",
    });

    // Watch different selectedcalendar with same externalId and credentialId
    await calendarCache.watchCalendar({
      calendarId: eventTypeLevelCalendar.externalId,
      eventTypeIds: [eventTypeLevelCalendar.eventTypeId],
    });

    expectGoogleSubscriptionToHaveOccurredAndClearMock({
      calendarId: eventTypeLevelCalendar.externalId,
    });

    // Google Subscription didn't occur but still the eventTypeLevelCalendar has the same googleChannelProps
    await expectSelectedCalendarToHaveGoogleChannelProps(eventTypeLevelCalendar.id, {
      googleChannelId: "mock-channel-id",
      googleChannelKind: "api#channel",
      googleChannelResourceId: "mock-resource-id",
      googleChannelResourceUri: "mock-resource-uri",
      googleChannelExpiration: "1111111111",
    });
  });

  test("unwatchCalendar should not unsubscribe from google if there is another selectedCalendar with same externalId and credentialId", async () => {
    const credentialInDb1 = await createCredentialForCalendarService();
    const calendarCache = await CalendarCache.initFromCredentialId(credentialInDb1.id);

    await prismock.calendarCache.create({
      data: {
        key: "test-key",
        value: "test-value",
        expiresAt: new Date(Date.now() + 100000000),
        credentialId: credentialInDb1.id,
      },
    });

    const someOtherCache = await prismock.calendarCache.create({
      data: {
        key: JSON.stringify({
          items: [{ id: "someOtherExternalId@cal.com" }],
        }),
        value: "test-value-2",
        expiresAt: new Date(Date.now() + 100000000),
        credentialId: 999,
      },
    });

    const googleChannelProps = {
      googleChannelId: "test-channel-id",
      googleChannelKind: "api#channel",
      googleChannelResourceId: "test-resource-id",
      googleChannelResourceUri: "test-resource-uri",
      googleChannelExpiration: "1111111111",
    };

    const commonProps = {
      userId: credentialInDb1.userId!,
      externalId: "externalId@cal.com",
      integration: "google_calendar",
      credentialId: credentialInDb1.id,
      ...googleChannelProps,
    };

    const userLevelCalendar = await SelectedCalendarRepository.create({
      ...commonProps,
      eventTypeId: null,
    });

    const eventTypeLevelCalendar = await SelectedCalendarRepository.create({
      ...commonProps,
      eventTypeId: 1,
    });

    const eventTypeLevelCalendarForSomeOtherExternalIdButSameCredentialId =
      await SelectedCalendarRepository.create({
        ...commonProps,
        externalId: "externalId2@cal.com",
        eventTypeId: 2,
      });

    await calendarCache.unwatchCalendar({
      calendarId: userLevelCalendar.externalId,
      eventTypeIds: [userLevelCalendar.eventTypeId],
    });
    // There is another selectedCalendar with same externalId and credentialId, so actual unsubscription does not happen
    expectGoogleUnsubscriptionToNotHaveOccurredAndClearMock();
    await expectSelectedCalendarToNotHaveGoogleChannelProps(userLevelCalendar.id);

    await calendarCache.unwatchCalendar({
      calendarId: eventTypeLevelCalendar.externalId,
      eventTypeIds: [eventTypeLevelCalendar.eventTypeId],
    });

    expectGoogleUnsubscriptionToHaveOccurredAndClearMock([
      {
        resourceId: "test-resource-id",
        channelId: "test-channel-id",
      },
    ]);

    // Concerned cache will just have remaining externalIds
    await expectCacheToBeSet({
      credentialId: credentialInDb1.id,
      itemsInKey: [{ id: eventTypeLevelCalendarForSomeOtherExternalIdButSameCredentialId.externalId }],
    });

    await expectCacheToBeSet({
      credentialId: someOtherCache.credentialId,
      itemsInKey: JSON.parse(someOtherCache.key).items,
    });

    await expectSelectedCalendarToNotHaveGoogleChannelProps(eventTypeLevelCalendar.id);

    // Some other selectedCalendar stays unaffected
    await expectSelectedCalendarToHaveGoogleChannelProps(
      eventTypeLevelCalendarForSomeOtherExternalIdButSameCredentialId.id,
      googleChannelProps
    );
  });
});

describe("getAvailability", () => {
  test("returns availability for selected calendars", async () => {
    const credential = await createCredentialForCalendarService();
    const calendarService = new CalendarService(credential);
    setFullMockOAuthManagerRequest();
    const mockedBusyTimes1 = [
      {
        start: "2024-01-01",
        end: "2024-01-02",
      },
    ];
    const mockedBusyTimes2 = [
      {
        start: "2024-01-03",
        end: "2024-01-04",
      },
    ];

    const mockedBusyTimes = [mockedBusyTimes1, mockedBusyTimes2];
    calendarListMock.mockImplementation(() => {
      return {
        data: {
          items: [
            {
              id: "calendar1@test.com",
            },
            {
              id: "calendar2@test.com",
            },
          ],
        },
      };
    });
    // Mock Once so that the getAvailability call doesn't accidentally reuse this mock result
    freebusyQueryMock.mockImplementation(({ requestBody }: { requestBody: any }) => {
      const calendarsObject: any = {};
      requestBody.items.forEach((item: any, index: number) => {
        calendarsObject[item.id] = {
          busy: mockedBusyTimes[index],
        };
      });
      return {
        data: {
          calendars: calendarsObject,
        },
      };
    });

    const availabilityWithPrimaryAsFallback = await calendarService.getAvailability(
      "2024-01-01",
      "2024-01-02",
      [],
      false,
      true
    );

    expect(availabilityWithPrimaryAsFallback).toEqual(mockedBusyTimes1);

    const availabilityWithAllCalendarsAsFallback = await calendarService.getAvailability(
      "2024-01-01",
      "2024-01-02",
      [],
      false,
      false
    );

    expect(availabilityWithAllCalendarsAsFallback).toEqual([...mockedBusyTimes1, ...mockedBusyTimes2]);
  });
});

describe("getPrimaryCalendar", () => {
  test("should fetch primary calendar using 'primary' keyword", async () => {
    const credential = await createCredentialForCalendarService();
    const calendarService = new CalendarService(credential);
    setFullMockOAuthManagerRequest();
    const mockPrimaryCalendar = {
      id: "user@example.com",
      summary: "Primary Calendar",
      description: "Primary calendar for user@example.com",
      timeZone: "America/New_York",
    };
    const calendarsGetMock = vi.fn().mockResolvedValue({
      data: mockPrimaryCalendar,
    });
    calendarMock.calendar_v3.Calendar().calendars.get = calendarsGetMock;
    const result = await calendarService.getPrimaryCalendar();
    expect(calendarsGetMock).toHaveBeenCalledTimes(1);
    expect(calendarsGetMock).toHaveBeenCalledWith({
      calendarId: "primary",
    });
    expect(result).toEqual(mockPrimaryCalendar);
  });
});

describe("Date Optimization Benchmarks", () => {
  test("native Date calculations should be significantly faster than dayjs while producing identical results", async () => {
    const dayjs = (await import("@calcom/dayjs")).default;

    const testCases = [
      {
        dateFrom: "2024-01-01T00:00:00Z",
        dateTo: "2024-01-31T00:00:00Z",
        name: "30 days",
        expectedDiff: 30,
      },
      {
        dateFrom: "2024-01-01T00:00:00Z",
        dateTo: "2024-03-31T00:00:00Z",
        name: "90 days (API limit)",
        expectedDiff: 90,
      },
      {
        dateFrom: "2024-01-01T00:00:00Z",
        dateTo: "2024-07-01T00:00:00Z",
        name: "182 days (chunking required)",
        expectedDiff: 182,
      },
    ];

    const iterations = 1000; // Reduced for test performance

    for (const testCase of testCases) {
      log.info(`Testing ${testCase.name}...`);

      // Test correctness first
      const dayjsDiff = dayjs(testCase.dateTo).diff(dayjs(testCase.dateFrom), "days");
      const nativeDiff = Math.floor(
        (new Date(testCase.dateTo).getTime() - new Date(testCase.dateFrom).getTime()) / (1000 * 60 * 60 * 24)
      );

      // Verify identical results
      expect(nativeDiff).toBe(dayjsDiff);
      expect(nativeDiff).toBe(testCase.expectedDiff);

      // Performance test - dayjs approach
      const dayjsStart = performance.now();
      for (let i = 0; i < iterations; i++) {
        const start = dayjs(testCase.dateFrom);
        const end = dayjs(testCase.dateTo);
        const diff = end.diff(start, "days");
      }
      const dayjsTime = performance.now() - dayjsStart;

      // Performance test - native Date approach
      const nativeStart = performance.now();
      for (let i = 0; i < iterations; i++) {
        const start = new Date(testCase.dateFrom);
        const end = new Date(testCase.dateTo);
        const diff = Math.floor((end.getTime() - start.getTime()) / (1000 * 60 * 60 * 24));
      }
      const nativeTime = performance.now() - nativeStart;

      const speedupRatio = dayjsTime / nativeTime;

      log.info(
        `${testCase.name} - Dayjs: ${dayjsTime.toFixed(2)}ms, Native: ${nativeTime.toFixed(
          2
        )}ms, Speedup: ${speedupRatio.toFixed(1)}x`
      );

<<<<<<< HEAD
      // Assert significant performance improvement (at least 5x faster)
      // Lower threshold to 3x to avoid flaky failures in CI
      expect(speedupRatio).toBeGreaterThan(3);

      const minSpeedup = process.env.CI ? 1.5 : 5; // Lower threshold for CI
      expect(speedupRatio).toBeGreaterThan(minSpeedup);
=======
      if (!process.env.CI) {
        const minSpeedup = 5; // Assert significant performance improvement (at least 5x faster)
        expect(speedupRatio).toBeGreaterThan(minSpeedup);
      }
>>>>>>> d908403a
    }
  });

  test("chunking logic should produce identical results between dayjs and native Date implementations", async () => {
    const dayjs = (await import("@calcom/dayjs")).default;

    const testCases = [
      {
        dateFrom: "2024-01-01T00:00:00Z",
        dateTo: "2024-04-01T00:00:00Z", // 91 days - requires chunking
        name: "91 days (minimal chunking)",
      },
      {
        dateFrom: "2024-01-01T00:00:00Z",
        dateTo: "2024-07-01T00:00:00Z", // 182 days - multiple chunks
        name: "182 days (multiple chunks)",
      },
    ];

    for (const testCase of testCases) {
      const fromDate = new Date(testCase.dateFrom);
      const toDate = new Date(testCase.dateTo);
      const diff = Math.floor((toDate.getTime() - fromDate.getTime()) / (1000 * 60 * 60 * 24));

      // Only test cases that require chunking (> 90 days)
      if (diff <= 90) continue;

      // OLD WAY (dayjs-based chunking)
      const originalStartDate = dayjs(testCase.dateFrom);
      const originalEndDate = dayjs(testCase.dateTo);
      const loopsNumber = Math.ceil(diff / 90);
      let startDate = originalStartDate;
      let endDate = originalStartDate.add(90, "days");

      const oldChunks = [];
      for (let i = 0; i < loopsNumber; i++) {
        if (endDate.isAfter(originalEndDate)) endDate = originalEndDate;

        oldChunks.push({
          start: startDate.toISOString(),
          end: endDate.toISOString(),
        });

        startDate = endDate.add(1, "minutes");
        endDate = startDate.add(90, "days");
      }

      // NEW WAY (native Date-based chunking)
      let currentStartTime = fromDate.getTime();
      const originalEndTime = toDate.getTime();
      const ninetyDaysMs = 90 * 24 * 60 * 60 * 1000;
      const oneMinuteMs = 60 * 1000;

      const newChunks = [];
      for (let i = 0; i < loopsNumber; i++) {
        let currentEndTime = currentStartTime + ninetyDaysMs;

        if (currentEndTime > originalEndTime) {
          currentEndTime = originalEndTime;
        }

        newChunks.push({
          start: new Date(currentStartTime).toISOString(),
          end: new Date(currentEndTime).toISOString(),
        });

        currentStartTime = currentEndTime + oneMinuteMs;
      }

      // Verify identical chunking results
      expect(newChunks).toHaveLength(oldChunks.length);

      for (let i = 0; i < oldChunks.length; i++) {
        expect(newChunks[i].start).toBe(oldChunks[i].start);
        expect(newChunks[i].end).toBe(oldChunks[i].end);
      }

      log.info(`${testCase.name} - Generated ${newChunks.length} identical chunks`);
    }
  });

  test("date parsing should be consistent between dayjs and native Date for all expected input formats", async () => {
    const dayjs = (await import("@calcom/dayjs")).default;

    // Test various date formats that Google Calendar API might return
    const testDates = [
      "2024-01-01T00:00:00Z", // UTC
      "2024-01-01T12:30:45.123Z", // UTC with milliseconds
      "2024-01-01T00:00:00-08:00", // Timezone offset
      "2024-01-01T00:00:00+05:30", // Positive timezone offset
      "2024-12-31T23:59:59Z", // End of year
      "2024-02-29T12:00:00Z", // Leap year date
    ];

    for (const dateString of testDates) {
      const dayjsTime = dayjs(dateString).valueOf();
      const nativeTime = new Date(dateString).getTime();

      expect(nativeTime).toBe(dayjsTime);

      // Also verify ISO string output consistency
      const dayjsISO = dayjs(dateString).toISOString();
      const nativeISO = new Date(dateString).toISOString();

      expect(nativeISO).toBe(dayjsISO);

      log.debug(`Date parsing verified: ${dateString} -> ${nativeTime}`);
    }
  });

  test("fetchAvailabilityData should handle both single API call and chunked scenarios correctly", async () => {
    const credential = await createCredentialForCalendarService();
    const calendarService = new CalendarService(credential);
    setFullMockOAuthManagerRequest();

    const mockBusyData = [
      { start: "2024-01-01T10:00:00Z", end: "2024-01-01T11:00:00Z" },
      { start: "2024-01-01T14:00:00Z", end: "2024-01-01T15:00:00Z" },
    ];

    // Mock the getCacheOrFetchAvailability method to return consistent data
    const getCacheOrFetchAvailabilitySpy = vi
      .spyOn(calendarService as any, "getCacheOrFetchAvailability")
      .mockResolvedValue(mockBusyData.map((item) => ({ ...item, id: "test@calendar.com" })));

    // Test single API call scenario (≤ 90 days)
    const shortRangeResult = await (calendarService as any).fetchAvailabilityData(
      ["test@calendar.com"],
      "2024-01-01T00:00:00Z",
      "2024-01-31T00:00:00Z", // 30 days
      false
    );

    expect(shortRangeResult).toEqual(mockBusyData);
    expect(getCacheOrFetchAvailabilitySpy).toHaveBeenCalledTimes(1);

    getCacheOrFetchAvailabilitySpy.mockClear();

    // Test chunked scenario (> 90 days)
    const longRangeResult = await (calendarService as any).fetchAvailabilityData(
      ["test@calendar.com"],
      "2024-01-01T00:00:00Z",
      "2024-07-01T00:00:00Z", // 182 days - should require chunking
      false
    );

    // Should return concatenated results from multiple chunks
    expect(longRangeResult.length).toBeGreaterThan(0);
    expect(getCacheOrFetchAvailabilitySpy).toHaveBeenCalledTimes(3); // 182 days / 90 = ~2.02 -> 3 chunks

    getCacheOrFetchAvailabilitySpy.mockRestore();
  });
});

describe("createEvent", () => {
  test("should create event with correct input/output format and handle all expected properties", async () => {
    const credential = await createCredentialForCalendarService();
    const calendarService = new CalendarService(credential);
    setFullMockOAuthManagerRequest();

    // Mock Google Calendar API response
    const mockGoogleEvent = {
      id: "mock-event-id-123",
      summary: "Test Meeting",
      description: "Test meeting description",
      start: {
        dateTime: "2024-06-15T10:00:00Z",
        timeZone: "UTC",
      },
      end: {
        dateTime: "2024-06-15T11:00:00Z",
        timeZone: "UTC",
      },
      attendees: [
        {
          email: "organizer@example.com",
          displayName: "Test Organizer",
          responseStatus: "accepted",
          organizer: true,
        },
        {
          email: "attendee@example.com",
          displayName: "Test Attendee",
          responseStatus: "accepted",
        },
      ],
      location: "Test Location",
      iCalUID: "test-ical-uid@google.com",
      recurrence: null,
    };

    // Mock calendar.events.insert
    const eventsInsertMock = vi.fn().mockResolvedValue({
      data: mockGoogleEvent,
    });

    calendarMock.calendar_v3.Calendar().events.insert = eventsInsertMock;

    // Test input - simplified CalendarServiceEvent
    const testCalEvent = {
      type: "test-event-type",
      uid: "cal-event-uid-123",
      title: "Test Meeting",
      startTime: "2024-06-15T10:00:00Z",
      endTime: "2024-06-15T11:00:00Z",
      organizer: {
        id: 1,
        name: "Test Organizer",
        email: "organizer@example.com",
        timeZone: "UTC",
        language: {
          translate: (...args: any[]) => args[0], // Mock translate function
          locale: "en",
        },
      },
      attendees: [
        {
          id: 2,
          name: "Test Attendee",
          email: "attendee@example.com",
          timeZone: "UTC",
          language: {
            translate: (...args: any[]) => args[0], // Mock translate function
            locale: "en",
          },
        },
      ],
      location: "Test Location",
      calendarDescription: "Test meeting description",
      destinationCalendar: [
        {
          id: 1,
          integration: "google_calendar",
          externalId: "primary",
          primaryEmail: null,
          userId: credential.userId,
          eventTypeId: null,
          credentialId: credential.id,
          delegationCredentialId: null,
          domainWideDelegationCredentialId: null,
          createdAt: new Date("2024-06-15T11:00:00Z"),
          updatedAt: new Date("2024-06-15T11:00:00Z"),
        },
      ],
      iCalUID: "test-ical-uid@google.com",
      conferenceData: undefined,
      hideCalendarEventDetails: false,
      seatsPerTimeSlot: null,
      seatsShowAttendees: true,
    };

    // Call createEvent and verify result using inline snapshot
    const result = await calendarService.createEvent(testCalEvent, credential.id);

    // Verify input processing - check that Google API was called with correct payload
    expect(eventsInsertMock).toHaveBeenCalledTimes(1);
    const insertCall = eventsInsertMock.mock.calls[0][0];

    // Use inline snapshot for input validation
    expect(insertCall).toMatchInlineSnapshot(`
      {
        "calendarId": "primary",
        "conferenceDataVersion": 1,
        "requestBody": {
          "attendees": [
            {
              "displayName": "Test Organizer",
              "email": "primary",
              "id": "1",
              "language": {
                "locale": "en",
                "translate": [Function],
              },
              "name": "Test Organizer",
              "organizer": true,
              "responseStatus": "accepted",
              "timeZone": "UTC",
            },
            {
              "email": "attendee@example.com",
              "language": {
                "locale": "en",
                "translate": [Function],
              },
              "name": "Test Attendee",
              "responseStatus": "accepted",
              "timeZone": "UTC",
            },
          ],
          "description": "Test meeting description",
          "end": {
            "dateTime": "2024-06-15T11:00:00Z",
            "timeZone": "UTC",
          },
          "guestsCanSeeOtherGuests": true,
          "iCalUID": "test-ical-uid@google.com",
          "location": "Test Location",
          "reminders": {
            "useDefault": true,
          },
          "start": {
            "dateTime": "2024-06-15T10:00:00Z",
            "timeZone": "UTC",
          },
          "summary": "Test Meeting",
        },
        "sendUpdates": "none",
      }
    `);

    // Use inline snapshot for output validation
    expect(result).toMatchInlineSnapshot(`
      {
        "additionalInfo": {
          "hangoutLink": "",
        },
        "attendees": [
          {
            "displayName": "Test Organizer",
            "email": "organizer@example.com",
            "organizer": true,
            "responseStatus": "accepted",
          },
          {
            "displayName": "Test Attendee",
            "email": "attendee@example.com",
            "responseStatus": "accepted",
          },
        ],
        "description": "Test meeting description",
        "end": {
          "dateTime": "2024-06-15T11:00:00Z",
          "timeZone": "UTC",
        },
        "iCalUID": "test-ical-uid@google.com",
        "id": "mock-event-id-123",
        "location": "Test Location",
        "password": "",
        "recurrence": null,
        "start": {
          "dateTime": "2024-06-15T10:00:00Z",
          "timeZone": "UTC",
        },
        "summary": "Test Meeting",
        "thirdPartyRecurringEventId": null,
        "type": "google_calendar",
        "uid": "",
        "url": "",
      }
    `);

    log.info("createEvent test passed - input/output formats verified");
  });

  test("should handle recurring events correctly", async () => {
    const credential = await createCredentialForCalendarService();
    const calendarService = new CalendarService(credential);
    setFullMockOAuthManagerRequest();

    // Mock recurring event response
    const mockRecurringEvent = {
      id: "recurring-event-id",
      summary: "Weekly Meeting",
      recurrence: ["RRULE:FREQ=WEEKLY;INTERVAL=1;COUNT=10"],
      start: { dateTime: "2024-06-15T10:00:00Z", timeZone: "UTC" },
      end: { dateTime: "2024-06-15T11:00:00Z", timeZone: "UTC" },
    };

    const mockFirstInstance = {
      id: "recurring-event-id_20240615T100000Z",
      summary: "Weekly Meeting",
      start: { dateTime: "2024-06-15T10:00:00Z", timeZone: "UTC" },
      end: { dateTime: "2024-06-15T11:00:00Z", timeZone: "UTC" },
    };

    calendarMock.calendar_v3.Calendar().events.insert = vi.fn().mockResolvedValue({
      data: mockRecurringEvent,
    });

    calendarMock.calendar_v3.Calendar().events.instances = vi.fn().mockResolvedValue({
      data: { items: [mockFirstInstance] },
    });

    const recurringCalEvent = {
      type: "recurring-meeting",
      title: "Weekly Meeting",
      startTime: "2024-06-15T10:00:00Z",
      endTime: "2024-06-15T11:00:00Z",
      organizer: {
        id: 1,
        name: "Organizer",
        email: "organizer@example.com",
        timeZone: "UTC",
        language: {
          translate: (...args: any[]) => args[0], // Mock translate function
          locale: "en",
        },
      },
      attendees: [],
      recurringEvent: {
        freq: 2, // Weekly
        interval: 1,
        count: 10,
      },
      destinationCalendar: [
        {
          id: 1,
          integration: "google_calendar",
          externalId: "primary",
          primaryEmail: null,
          userId: credential.userId,
          eventTypeId: null,
          credentialId: credential.id,
          delegationCredentialId: null,
          domainWideDelegationCredentialId: null,
          createdAt: new Date("2024-06-15T11:00:00Z"),
          updatedAt: new Date("2024-06-15T11:00:00Z"),
        },
      ],
      calendarDescription: "Weekly team meeting",
    };

    const result = await calendarService.createEvent(recurringCalEvent, credential.id);

    // Use inline snapshot for recurring event result
    expect(result).toMatchInlineSnapshot(`
      {
        "additionalInfo": {
          "hangoutLink": "",
        },
        "end": {
          "dateTime": "2024-06-15T11:00:00Z",
          "timeZone": "UTC",
        },
        "iCalUID": undefined,
        "id": "recurring-event-id_20240615T100000Z",
        "password": "",
        "start": {
          "dateTime": "2024-06-15T10:00:00Z",
          "timeZone": "UTC",
        },
        "summary": "Weekly Meeting",
        "thirdPartyRecurringEventId": "recurring-event-id",
        "type": "google_calendar",
        "uid": "",
        "url": "",
      }
    `);

    // Verify recurrence rule was included in the request
    const insertCall = calendarMock.calendar_v3.Calendar().events.insert.mock.calls[0][0];
    expect(insertCall.requestBody.recurrence).toEqual(["RRULE:FREQ=WEEKLY;INTERVAL=1;COUNT=10"]);

    log.info("createEvent recurring event test passed");
  });
});<|MERGE_RESOLUTION|>--- conflicted
+++ resolved
@@ -1310,19 +1310,16 @@
         )}ms, Speedup: ${speedupRatio.toFixed(1)}x`
       );
 
-<<<<<<< HEAD
       // Assert significant performance improvement (at least 5x faster)
       // Lower threshold to 3x to avoid flaky failures in CI
       expect(speedupRatio).toBeGreaterThan(3);
 
       const minSpeedup = process.env.CI ? 1.5 : 5; // Lower threshold for CI
       expect(speedupRatio).toBeGreaterThan(minSpeedup);
-=======
       if (!process.env.CI) {
         const minSpeedup = 5; // Assert significant performance improvement (at least 5x faster)
         expect(speedupRatio).toBeGreaterThan(minSpeedup);
       }
->>>>>>> d908403a
     }
   });
 
