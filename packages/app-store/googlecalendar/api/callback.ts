--- conflicted
+++ resolved
@@ -7,13 +7,9 @@
 import { getAllCalendars, updateProfilePhoto } from "@calcom/lib/google";
 import { HttpError } from "@calcom/lib/http-error";
 import { defaultHandler, defaultResponder } from "@calcom/lib/server";
-<<<<<<< HEAD
 import { BookingReferenceRepository } from "@calcom/lib/server/repository/bookingReference";
-import prisma from "@calcom/prisma";
-=======
 import { CredentialRepository } from "@calcom/lib/server/repository/credential";
 import { GoogleRepository } from "@calcom/lib/server/repository/google";
->>>>>>> 204e4115
 import { Prisma } from "@calcom/prisma/client";
 
 import getInstalledAppPath from "../../_utils/getInstalledAppPath";
@@ -166,20 +162,10 @@
   }
 
   // Create a new google meet credential
-<<<<<<< HEAD
-  const newGoogleMeetCredential = await prisma.credential.create({
-    data: {
-      type: "google_video",
-      key: {},
-      userId: req.session.user.id,
-      appId: "google-meet",
-    },
+  const newGoogleMeetCredential = await GoogleRepository.createGoogleMeetsCredential({
+    userId: req.session.user.id,
   });
   await BookingReferenceRepository.reconnectWithNewCredential(newGoogleMeetCredential.id);
-
-=======
-  await GoogleRepository.createGoogleMeetsCredential({ userId: req.session.user.id });
->>>>>>> 204e4115
   res.redirect(
     getSafeRedirectUrl(`${WEBAPP_URL}/apps/installed/conferencing?hl=google-meet`) ??
       getInstalledAppPath({ variant: "conferencing", slug: "google-meet" })
