--- conflicted
+++ resolved
@@ -94,13 +94,7 @@
       throw new HttpError({ message: "Internal Error", statusCode: 500 });
     }
 
-<<<<<<< HEAD
     await updateProfilePhoto(oAuth2Client, req.session.user.id);
-=======
-    // Update the user's profile photo with google profile photo if it's null
-    // Since we don't want to block the user from using the app if this fails, we don't await this
-    updateProfilePhoto(oAuth2Client, req.session.user.id);
->>>>>>> a1d1883b
 
     const credential = await prisma.credential.create({
       data: {
@@ -187,11 +181,7 @@
     const oauth2 = google.oauth2({ version: "v2", auth: oAuth2Client });
     const userDetails = await oauth2.userinfo.get();
     if (userDetails.data?.picture) {
-<<<<<<< HEAD
       await prisma.user.updateMany({
-=======
-      await prisma.user.update({
->>>>>>> a1d1883b
         where: { id: userId, avatarUrl: null, avatar: null },
         data: {
           avatarUrl: userDetails.data.picture,
