import { calendar_v3 } from "@googleapis/calendar";
import { OAuth2Client } from "googleapis-common";
import type { NextApiRequest, NextApiResponse } from "next";

import GoogleCalendarService from "@calcom/app-store/googlecalendar/lib/CalendarService";
import { renewSelectedCalendarCredentialId } from "@calcom/lib/connectedCalendar";
import { GOOGLE_CALENDAR_SCOPES, WEBAPP_URL, WEBAPP_URL_FOR_OAUTH } from "@calcom/lib/constants";
import { getSafeRedirectUrl } from "@calcom/lib/getSafeRedirectUrl";
import { HttpError } from "@calcom/lib/http-error";
<<<<<<< HEAD
import { defaultHandler, defaultResponder } from "@calcom/lib/server";
import { BookingReferenceRepository } from "@calcom/lib/server/repository/bookingReference";
=======
import { defaultHandler } from "@calcom/lib/server/defaultHandler";
import { defaultResponder } from "@calcom/lib/server/defaultResponder";
>>>>>>> ce7ff1c4
import { CredentialRepository } from "@calcom/lib/server/repository/credential";
import { Prisma } from "@calcom/prisma/client";

import getInstalledAppPath from "../../_utils/getInstalledAppPath";
import { decodeOAuthState } from "../../_utils/oauth/decodeOAuthState";
import { getGoogleAppKeys } from "../lib/getGoogleAppKeys";

async function getHandler(req: NextApiRequest, res: NextApiResponse) {
  const { code } = req.query;
  const state = decodeOAuthState(req);

  if (typeof code !== "string") {
    if (state?.onErrorReturnTo || state?.returnTo) {
      res.redirect(
        getSafeRedirectUrl(state.onErrorReturnTo) ??
          getSafeRedirectUrl(state?.returnTo) ??
          `${WEBAPP_URL}/apps/installed`
      );
      return;
    }
    throw new HttpError({ statusCode: 400, message: "`code` must be a string" });
  }

  if (!req.session?.user?.id) {
    throw new HttpError({ statusCode: 401, message: "You must be logged in to do this" });
  }

  const { client_id, client_secret } = await getGoogleAppKeys();

  const redirect_uri = `${WEBAPP_URL_FOR_OAUTH}/api/integrations/googlecalendar/callback`;

  const oAuth2Client = new OAuth2Client(client_id, client_secret, redirect_uri);

  if (code) {
    const token = await oAuth2Client.getToken(code);
    const key = token.tokens;
    const grantedScopes = token.tokens.scope?.split(" ") ?? [];
    // Check if we have granted all required permissions
    const hasMissingRequiredScopes = GOOGLE_CALENDAR_SCOPES.some((scope) => !grantedScopes.includes(scope));
    if (hasMissingRequiredScopes) {
      if (!state?.fromApp) {
        throw new HttpError({
          statusCode: 400,
          message: "You must grant all permissions to use this integration",
        });
      }
      res.redirect(
        getSafeRedirectUrl(state.onErrorReturnTo) ??
          getSafeRedirectUrl(state?.returnTo) ??
          `${WEBAPP_URL}/apps/installed`
      );
      return;
    }

    oAuth2Client.setCredentials(key);

    const gcalCredential = await CredentialRepository.create({
      userId: req.session.user.id,
      key,
      appId: "google-calendar",
      type: "google_calendar",
    });
    await BookingReferenceRepository.reconnectWithNewCredential(gcalCredential.id);

    const gCalService = new GoogleCalendarService({
      ...gcalCredential,
      user: null,
      delegatedTo: null,
    });

    const calendar = new calendar_v3.Calendar({
      auth: oAuth2Client,
    });

    const primaryCal = await gCalService.getPrimaryCalendar(calendar);

    // If we still don't have a primary calendar skip creating the selected calendar.
    // It can be toggled on later.
    if (!primaryCal?.id) {
      res.redirect(
        getSafeRedirectUrl(state?.returnTo) ??
          getInstalledAppPath({ variant: "calendar", slug: "google-calendar" })
      );
      return;
    }

    // Only attempt to update the user's profile photo if the user has granted the required scope
    // TODO: Use the avatarUrl when setting the profile picture
    // if (grantedScopes.includes(SCOPE_USERINFO_PROFILE)) {
    //   await updateProfilePhotoGoogle(oAuth2Client, req.session.user.id);
    // }

    const selectedCalendarWhereUnique = {
      userId: req.session.user.id,
      externalId: primaryCal.id,
      integration: "google_calendar",
    };

    // Wrapping in a try/catch to reduce chance of race conditions-
    // also this improves performance for most of the happy-paths.
    try {
      await gCalService.upsertSelectedCalendar({
        // First install should add a user-level selectedCalendar only.
        eventTypeId: null,
        externalId: selectedCalendarWhereUnique.externalId,
      });
      await BookingReferenceRepository.reconnectWithNewCredential(gcalCredential.id);
    } catch (error) {
      let errorMessage = "something_went_wrong";
      if (error instanceof Prisma.PrismaClientKnownRequestError && error.code === "P2002") {
        // it is possible a selectedCalendar was orphaned, in this situation-
        // we want to recover by connecting the existing selectedCalendar to the new Credential.
        if (await renewSelectedCalendarCredentialId(selectedCalendarWhereUnique, gcalCredential.id)) {
          res.redirect(
            getSafeRedirectUrl(state?.returnTo) ??
              getInstalledAppPath({ variant: "calendar", slug: "google-calendar" })
          );
          return;
        }
        // else
        errorMessage = "account_already_linked";
      }
      await CredentialRepository.deleteById({ id: gcalCredential.id });
      res.redirect(
        `${
          getSafeRedirectUrl(state?.onErrorReturnTo) ??
          getInstalledAppPath({ variant: "calendar", slug: "google-calendar" })
        }?error=${errorMessage}`
      );
      return;
    }
  }

  // No need to install? Redirect to the returnTo URL
  if (!state?.installGoogleVideo) {
    res.redirect(
      getSafeRedirectUrl(state?.returnTo) ??
        getInstalledAppPath({ variant: "calendar", slug: "google-calendar" })
    );
    return;
  }

  const existingGoogleMeetCredential = await CredentialRepository.findFirstByUserIdAndType({
    userId: req.session.user.id,
    type: "google_video",
  });

  // If the user already has a google meet credential, there's nothing to do in here
  if (existingGoogleMeetCredential) {
    res.redirect(
      getSafeRedirectUrl(`${WEBAPP_URL}/apps/installed/conferencing?hl=google-meet`) ??
        getInstalledAppPath({ variant: "conferencing", slug: "google-meet" })
    );
    return;
  }

  // Create a new google meet credential
  const newGoogleMeetCredential = await CredentialRepository.create({
    userId: req.session.user.id,
    type: "google_video",
    key: {},
    appId: "google-meet",
  });
  await BookingReferenceRepository.reconnectWithNewCredential(newGoogleMeetCredential.id);
  res.redirect(
    getSafeRedirectUrl(`${WEBAPP_URL}/apps/installed/conferencing?hl=google-meet`) ??
      getInstalledAppPath({ variant: "conferencing", slug: "google-meet" })
  );
}

export default defaultHandler({
  GET: Promise.resolve({ default: defaultResponder(getHandler) }),
});<|MERGE_RESOLUTION|>--- conflicted
+++ resolved
@@ -7,13 +7,8 @@
 import { GOOGLE_CALENDAR_SCOPES, WEBAPP_URL, WEBAPP_URL_FOR_OAUTH } from "@calcom/lib/constants";
 import { getSafeRedirectUrl } from "@calcom/lib/getSafeRedirectUrl";
 import { HttpError } from "@calcom/lib/http-error";
-<<<<<<< HEAD
-import { defaultHandler, defaultResponder } from "@calcom/lib/server";
-import { BookingReferenceRepository } from "@calcom/lib/server/repository/bookingReference";
-=======
 import { defaultHandler } from "@calcom/lib/server/defaultHandler";
 import { defaultResponder } from "@calcom/lib/server/defaultResponder";
->>>>>>> ce7ff1c4
 import { CredentialRepository } from "@calcom/lib/server/repository/credential";
 import { Prisma } from "@calcom/prisma/client";
 
@@ -76,7 +71,6 @@
       appId: "google-calendar",
       type: "google_calendar",
     });
-    await BookingReferenceRepository.reconnectWithNewCredential(gcalCredential.id);
 
     const gCalService = new GoogleCalendarService({
       ...gcalCredential,
@@ -171,13 +165,12 @@
   }
 
   // Create a new google meet credential
-  const newGoogleMeetCredential = await CredentialRepository.create({
+  await CredentialRepository.create({
     userId: req.session.user.id,
     type: "google_video",
     key: {},
     appId: "google-meet",
   });
-  await BookingReferenceRepository.reconnectWithNewCredential(newGoogleMeetCredential.id);
   res.redirect(
     getSafeRedirectUrl(`${WEBAPP_URL}/apps/installed/conferencing?hl=google-meet`) ??
       getInstalledAppPath({ variant: "conferencing", slug: "google-meet" })
