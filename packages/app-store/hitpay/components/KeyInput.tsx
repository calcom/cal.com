"use client";

import classNames from "classnames";
import type { FormEvent } from "react";
import React, { forwardRef, useState, useEffect, useId, useCallback } from "react";

import { useLocale } from "@calcom/lib/hooks/useLocale";
import { Label } from "@calcom/ui/components/form";
import { Input } from "@calcom/ui/components/form";
import type { InputFieldProps } from "@calcom/ui/components/form";
import { Icon } from "@calcom/ui/components/icon";
import { Skeleton } from "@calcom/ui/components/skeleton";

type AddonProps = {
  children: React.ReactNode;
  className?: string;
  error?: boolean;
  onClickAddon?: () => void;
};

const Addon = ({ children, className, error }: AddonProps) => (
  <div
    className={classNames(
      "addon-wrapper border-default [input:hover_+_&]:border-emphasis [input:hover_+_&]:border-l-default [&:has(+_input:hover)]:border-emphasis [&:has(+_input:hover)]:border-r-default h-9 border px-3 transition disabled:hover:cursor-not-allowed",
      className
    )}>
    <div
      className={classNames(
        "min-h-9 flex flex-col justify-center text-sm leading-7",
        error ? "text-error" : "text-default"
      )}>
      <span
        className="flex max-w-2xl overflow-y-auto whitespace-nowrap"
        style={{
          WebkitOverflowScrolling: "touch",
          scrollbarWidth: "none",
          overflow: "-ms-scroll-chaining",
          msOverflowStyle: "-ms-autohiding-scrollbar",
        }}>
        {children}
      </span>
    </div>
  </div>
);

export const KeyField: React.FC<InputFieldProps & { defaultValue: string }> = forwardRef<
  HTMLInputElement,
  InputFieldProps & { defaultValue: string }
>(function KeyField(props, ref) {
  const id = useId();
  const [isPasswordVisible, setIsPasswordVisible] = useState(false);
  const [currentValue, setCurrentValue] = useState<string>("");
  const toggleIsPasswordVisible = useCallback(
    () => setIsPasswordVisible(!isPasswordVisible),
    [isPasswordVisible, setIsPasswordVisible]
  );

<<<<<<< HEAD
    const { t: _t, isLocaleReady, i18n } = useLocale();
    const t = props.t || _t;
    const name = props.name || "";
    const {
      label = t(name),
      labelProps,
      labelClassName,
      LockedIcon,
      placeholder = isLocaleReady && i18n.exists(`${name}_placeholder`) ? t(`${name}_placeholder`) : "",
      className,
      addOnLeading,
      addOnClassname,
      inputIsFullWidth,
      labelSrOnly,
      noLabel,
      containerClassName,
      readOnly,
      showAsteriskIndicator,
      defaultValue,
      ...passThrough
    } = props;
=======
  const { t: _t, isLocaleReady, i18n } = useLocale();
  const t = props.t || _t;
  const name = props.name || "";
  const {
    label = t(name),
    labelProps,
    labelClassName,
    LockedIcon,
    placeholder = isLocaleReady && i18n.exists(`${name}_placeholder`) ? t(`${name}_placeholder`) : "",
    className,
    addOnLeading,
    addOnClassname,
    inputIsFullWidth,
    labelSrOnly,
    noLabel,
    containerClassName,
    readOnly,
    showAsteriskIndicator,
    defaultValue,
    ...passThrough
  } = props;
>>>>>>> f15d3478

  useEffect(() => {
    if (currentValue.trim().length === 0) {
      setIsPasswordVisible(true);
    }
  }, [currentValue]);

  useEffect(() => {
    setCurrentValue(defaultValue);
    if (defaultValue.length > 0) {
      setIsPasswordVisible(false);
    }
  }, [defaultValue]);

  const getHiddenKey = (): string => {
    let hiddenKey = currentValue;
    const length = currentValue.length;
    if (length > 6) {
      const start = currentValue.slice(0, 3);
      const end = currentValue.slice(length - 3);
      hiddenKey = `${start}${"*".repeat(length - 6)}${end}`;
    }

    return hiddenKey;
  };

  const onInput = (event: FormEvent<HTMLInputElement>) => {
    const target = event.target as HTMLInputElement;
    const fullValue = target.value;
    setCurrentValue(fullValue);
    target.value = fullValue;
  };

  return (
    <div className={classNames(containerClassName)}>
      {!!label && !noLabel && (
        <Skeleton
          as={Label}
          htmlFor={id}
          loadingClassName="w-16"
          {...labelProps}
          className={classNames(labelClassName, labelSrOnly && "sr-only", props.error && "text-error")}>
          {label}
          {showAsteriskIndicator && !readOnly && passThrough.required ? (
            <span className="text-default ml-1 font-medium">*</span>
          ) : null}
          {LockedIcon}
        </Skeleton>
      )}

<<<<<<< HEAD
        <div
          dir="ltr"
          className="focus-within:ring-brand-default group relative mb-1 flex items-center rounded-md transition focus-within:outline-none focus-within:ring-2">
          {addOnLeading && (
            <Addon className={classNames("ltr:rounded-l-md rtl:rounded-r-md", addOnClassname)}>
              {addOnLeading}
            </Addon>
=======
      <div
        dir="ltr"
        className="focus-within:ring-brand-default group relative mb-1 flex items-center rounded-md transition focus-within:outline-none focus-within:ring-2">
        {addOnLeading && (
          <Addon className={classNames("ltr:rounded-l-md rtl:rounded-r-md", addOnClassname)}>
            {addOnLeading}
          </Addon>
        )}
        <Input
          id={id}
          type="text"
          placeholder={placeholder}
          isFullWidth={inputIsFullWidth}
          className={classNames(
            className,
            "disabled:bg-subtle disabled:hover:border-subtle mb-0 rounded-r-none border-r-0 disabled:cursor-not-allowed",
            addOnLeading && "rounded-l-none border-l-0",
            isPasswordVisible && "inline-block",
            !isPasswordVisible && "hidden",
            "!my-0 !ring-0"
>>>>>>> f15d3478
          )}
          {...passThrough}
          ref={ref}
          onInput={onInput}
        />
        <Input
          type="text"
          isFullWidth={inputIsFullWidth}
          className={classNames(
            className,
            "disabled:bg-subtle disabled:hover:border-subtle mb-0 rounded-r-none border-r-0 disabled:cursor-not-allowed",
            addOnLeading && "rounded-l-none border-l-0",
            !isPasswordVisible && "inline-block",
            isPasswordVisible && "hidden",
            "!my-0 !ring-0"
          )}
          disabled
          value={getHiddenKey()}
        />
        <Addon className={classNames("ltr:rounded-r-md rtl:rounded-l-md", addOnClassname)}>
          <button
            className="text-emphasis h-9"
            tabIndex={-1}
            type="button"
            onClick={() => toggleIsPasswordVisible()}>
            {isPasswordVisible ? (
              <Icon name="eye-off" className="h-4 w-4 stroke-[2.5px]" />
            ) : (
              <Icon name="eye" className="h-4 w-4 stroke-[2.5px]" />
            )}
          </button>
        </Addon>
      </div>
    </div>
  );
});

export default KeyField;<|MERGE_RESOLUTION|>--- conflicted
+++ resolved
@@ -55,29 +55,6 @@
     [isPasswordVisible, setIsPasswordVisible]
   );
 
-<<<<<<< HEAD
-    const { t: _t, isLocaleReady, i18n } = useLocale();
-    const t = props.t || _t;
-    const name = props.name || "";
-    const {
-      label = t(name),
-      labelProps,
-      labelClassName,
-      LockedIcon,
-      placeholder = isLocaleReady && i18n.exists(`${name}_placeholder`) ? t(`${name}_placeholder`) : "",
-      className,
-      addOnLeading,
-      addOnClassname,
-      inputIsFullWidth,
-      labelSrOnly,
-      noLabel,
-      containerClassName,
-      readOnly,
-      showAsteriskIndicator,
-      defaultValue,
-      ...passThrough
-    } = props;
-=======
   const { t: _t, isLocaleReady, i18n } = useLocale();
   const t = props.t || _t;
   const name = props.name || "";
@@ -99,7 +76,6 @@
     defaultValue,
     ...passThrough
   } = props;
->>>>>>> f15d3478
 
   useEffect(() => {
     if (currentValue.trim().length === 0) {
@@ -150,15 +126,6 @@
         </Skeleton>
       )}
 
-<<<<<<< HEAD
-        <div
-          dir="ltr"
-          className="focus-within:ring-brand-default group relative mb-1 flex items-center rounded-md transition focus-within:outline-none focus-within:ring-2">
-          {addOnLeading && (
-            <Addon className={classNames("ltr:rounded-l-md rtl:rounded-r-md", addOnClassname)}>
-              {addOnLeading}
-            </Addon>
-=======
       <div
         dir="ltr"
         className="focus-within:ring-brand-default group relative mb-1 flex items-center rounded-md transition focus-within:outline-none focus-within:ring-2">
@@ -179,7 +146,6 @@
             isPasswordVisible && "inline-block",
             !isPasswordVisible && "hidden",
             "!my-0 !ring-0"
->>>>>>> f15d3478
           )}
           {...passThrough}
           ref={ref}
