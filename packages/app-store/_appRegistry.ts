import { appStoreMetadata } from "@calcom/app-store/appStoreMetaData";
import { getAppFromSlug } from "@calcom/app-store/utils";
import prisma, { safeAppSelect, safeCredentialSelect } from "@calcom/prisma";
import { userMetadata } from "@calcom/prisma/zod-utils";
import type { AppFrontendPayload as App } from "@calcom/types/App";
import type { CredentialFrontendPayload as Credential } from "@calcom/types/Credential";

export async function getAppWithMetadata(app: { dirName: string } | { slug: string }) {
  let appMetadata: App | null;
  if ("dirName" in app) {
    appMetadata = appStoreMetadata[app.dirName as keyof typeof appStoreMetadata] as App;
  } else {
    appMetadata = Object.entries(appStoreMetadata).find(([, meta]) => {
      return meta.slug === app.slug;
    })?.[1] as App;
  }

  if (!appMetadata) return null;
  // Let's not leak api keys to the front end
  // eslint-disable-next-line @typescript-eslint/no-unused-vars
  const { key, ...metadata } = appMetadata;
<<<<<<< HEAD
  if (metadata.logo && !metadata.logo.includes("/api/app-store/")) {
    const appDirName = `${metadata.isTemplate ? "templates" : ""}/${appMetadata.dirName}`;
    metadata.logo = `/api/app-store/${appDirName}/${metadata.logo}`;
  }
=======
>>>>>>> fbbcc401
  return metadata;
}

/** Mainly to use in listings for the frontend, use in getStaticProps or getServerSideProps */
export async function getAppRegistry() {
  const dbApps = await prisma.app.findMany({
    where: { enabled: true },
    select: { dirName: true, slug: true, categories: true, enabled: true },
  });
  const apps = [] as App[];
  for await (const dbapp of dbApps) {
    const app = await getAppWithMetadata(dbapp);
    if (!app) continue;
    // Skip if app isn't installed
    /* This is now handled from the DB */
    // if (!app.installed) return apps;

    apps.push({
      ...app,
      category: app.category || "other",
      installed:
        true /* All apps from DB are considered installed by default. @TODO: Add and filter our by `enabled` property */,
    });
  }
  return apps;
}

export async function getAppRegistryWithCredentials(userId: number) {
  const dbApps = await prisma.app.findMany({
    where: { enabled: true },
    select: {
      ...safeAppSelect,
      credentials: {
        where: { userId },
        select: safeCredentialSelect,
      },
    },
    orderBy: {
      credentials: {
        _count: "desc",
      },
    },
  });
  const user = await prisma.user.findUnique({
    where: {
      id: userId,
    },
    select: {
      metadata: true,
    },
  });

  const usersDefaultApp = userMetadata.parse(user?.metadata)?.defaultConferencingApp?.appSlug;
  const apps = [] as (App & {
    credentials: Credential[];
    isDefault?: boolean;
  })[];
  for await (const dbapp of dbApps) {
    const app = await getAppWithMetadata(dbapp);
    if (!app) continue;
    // Skip if app isn't installed
    /* This is now handled from the DB */
    // if (!app.installed) return apps;
    let dependencyData: {
      name?: string;
      installed?: boolean;
    }[] = [];
    if (app.dependencies) {
      dependencyData = app.dependencies.map((dependency) => {
        const dependencyInstalled = dbApps.some(
          (dbAppIterator) => dbAppIterator.credentials.length && dbAppIterator.slug === dependency
        );
        // If the app marked as dependency is simply deleted from the codebase, we can have the situation where App is marked installed in DB but we couldn't get the app.
        const dependencyName = getAppFromSlug(dependency)?.name;
        return { name: dependencyName, installed: dependencyInstalled };
      });
    }

    apps.push({
      ...app,
      categories: dbapp.categories,
      credentials: dbapp.credentials,
      installed: true,
      isDefault: usersDefaultApp === dbapp.slug,
      ...(app.dependencies && { dependencyData }),
    });
  }

  return apps;
}<|MERGE_RESOLUTION|>--- conflicted
+++ resolved
@@ -5,27 +5,26 @@
 import type { AppFrontendPayload as App } from "@calcom/types/App";
 import type { CredentialFrontendPayload as Credential } from "@calcom/types/Credential";
 
+/**
+ * Get App metdata either using dirName or slug
+ */
 export async function getAppWithMetadata(app: { dirName: string } | { slug: string }) {
   let appMetadata: App | null;
+
   if ("dirName" in app) {
     appMetadata = appStoreMetadata[app.dirName as keyof typeof appStoreMetadata] as App;
   } else {
-    appMetadata = Object.entries(appStoreMetadata).find(([, meta]) => {
+    const foundEntry = Object.entries(appStoreMetadata).find(([, meta]) => {
       return meta.slug === app.slug;
-    })?.[1] as App;
+    });
+    if (!foundEntry) return null;
+    appMetadata = foundEntry[1] as App;
   }
 
   if (!appMetadata) return null;
   // Let's not leak api keys to the front end
   // eslint-disable-next-line @typescript-eslint/no-unused-vars
   const { key, ...metadata } = appMetadata;
-<<<<<<< HEAD
-  if (metadata.logo && !metadata.logo.includes("/api/app-store/")) {
-    const appDirName = `${metadata.isTemplate ? "templates" : ""}/${appMetadata.dirName}`;
-    metadata.logo = `/api/app-store/${appDirName}/${metadata.logo}`;
-  }
-=======
->>>>>>> fbbcc401
   return metadata;
 }
 
