--- conflicted
+++ resolved
@@ -7,13 +7,8 @@
 import z from "zod";
 
 import { useLocale } from "@calcom/lib/hooks/useLocale";
-<<<<<<< HEAD
-import { Button } from "@calcom/ui/components";
-import { Form, showToast, TextField } from "@calcom/ui/v2";
-=======
 import { Button, TextField, Form } from "@calcom/ui/components";
 import { showToast } from "@calcom/ui/v2";
->>>>>>> 22dad1ae
 
 const formSchema = z.object({
   api_key: z.string(),
