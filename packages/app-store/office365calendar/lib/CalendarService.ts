import type { Calendar as OfficeCalendar, User, Event } from "@microsoft/microsoft-graph-types-beta";
import type { DefaultBodyType } from "msw";

import dayjs from "@calcom/dayjs";
import { getLocation, getRichDescription } from "@calcom/lib/CalEventParser";
import {
  CalendarAppDelegationCredentialInvalidGrantError,
  CalendarAppDelegationCredentialConfigurationError,
} from "@calcom/lib/CalendarAppError";
import { handleErrorsJson, handleErrorsRaw } from "@calcom/lib/errors";
import logger from "@calcom/lib/logger";
import type { BufferedBusyTime } from "@calcom/types/BufferedBusyTime";
import type {
  Calendar,
  CalendarEvent,
  EventBusyData,
  EventBusyDate,
  IntegrationCalendar,
  NewCalendarEventType,
} from "@calcom/types/Calendar";
import type { CredentialForCalendarServiceWithTenantId } from "@calcom/types/Credential";

import { OAuthManager } from "../../_utils/oauth/OAuthManager";
import { getTokenObjectFromCredential } from "../../_utils/oauth/getTokenObjectFromCredential";
import { oAuthManagerHelper } from "../../_utils/oauth/oAuthManagerHelper";
import metadata from "../_metadata";
import { getOfficeAppKeys } from "./getOfficeAppKeys";

interface IRequest {
  method: string;
  url: string;
  id: number;
}

interface ISettledResponse {
  id: string;
  status: number;
  headers: {
    "Retry-After": string;
    "Content-Type": string;
  };
  body: Record<string, DefaultBodyType>;
}

interface IBatchResponse {
  responses: ISettledResponse[];
}
interface BodyValue {
  showAs: string;
  end: { dateTime: string };
  evt: { showAs: string };
  start: { dateTime: string };
  subject?: string;
}

export default class Office365CalendarService implements Calendar {
  private url = "";
  private integrationName = "";
  private log: typeof logger;
  private auth: OAuthManager;
  private apiGraphUrl = "https://graph.microsoft.com/v1.0";
  private credential: CredentialForCalendarServiceWithTenantId;
  private azureUserId?: string;

  constructor(credential: CredentialForCalendarServiceWithTenantId) {
    this.integrationName = "office365_calendar";
    const tokenResponse = getTokenObjectFromCredential(credential);
    this.auth = new OAuthManager({
      credentialSyncVariables: oAuthManagerHelper.credentialSyncVariables,
      resourceOwner: {
        type: "user",
        id: credential.userId,
      },
      appSlug: metadata.slug,
      currentTokenObject: tokenResponse,
      fetchNewTokenObject: async ({ refreshToken }: { refreshToken: string | null }) => {
        const isDelegated = Boolean(credential?.delegatedTo);

        if (!isDelegated && !refreshToken) {
          return null;
        }

        const { client_id, client_secret } = await this.getAuthCredentials(isDelegated);

        const url = this.getAuthUrl(isDelegated, credential?.delegatedTo?.serviceAccountKey?.tenant_id);

        const bodyParams = {
          scope: isDelegated
            ? "https://graph.microsoft.com/.default"
            : "User.Read Calendars.Read Calendars.ReadWrite",
          client_id,
          client_secret,
          grant_type: isDelegated ? "client_credentials" : "refresh_token",
          ...(isDelegated ? {} : { refresh_token: refreshToken ?? "" }),
        };

        return fetch(url, {
          method: "POST",
          headers: { "Content-Type": "application/x-www-form-urlencoded" },
          body: new URLSearchParams(bodyParams),
        });
      },
      isTokenObjectUnusable: async function () {
        // TODO: Implement this. As current implementation of CalendarService doesn't handle it. It hasn't been handled in the OAuthManager implementation as well.
        // This is a placeholder for future implementation.
        return null;
      },
      isAccessTokenUnusable: async function () {
        // TODO: Implement this
        return null;
      },

      invalidateTokenObject: () => oAuthManagerHelper.invalidateCredential(credential.id),
      expireAccessToken: () => oAuthManagerHelper.markTokenAsExpired(credential),
      updateTokenObject: (tokenObject) => {
        if (!Boolean(credential.delegatedTo)) {
          return oAuthManagerHelper.updateTokenObject({ tokenObject, credentialId: credential.id });
        }
        return Promise.resolve();
      },
    });
    this.credential = credential;
    this.log = logger.getSubLogger({ prefix: [`[[lib] ${this.integrationName}`] });
  }

  private getAuthUrl(delegatedTo: boolean, tenantId?: string): string {
    if (delegatedTo) {
      if (!tenantId) {
        throw new CalendarAppDelegationCredentialInvalidGrantError(
          "Invalid DelegationCredential Settings: tenantId is missing"
        );
      }
      return `https://login.microsoftonline.com/${tenantId}/oauth2/v2.0/token`;
    }

    return "https://login.microsoftonline.com/common/oauth2/v2.0/token";
  }

  private async getAuthCredentials(isDelegated: boolean) {
    if (isDelegated) {
      const client_id = this.credential?.delegatedTo?.serviceAccountKey?.client_id;
      const client_secret = this.credential?.delegatedTo?.serviceAccountKey?.private_key;

      if (!client_id || !client_secret) {
        throw new CalendarAppDelegationCredentialConfigurationError(
          "Delegation credential without clientId or Secret"
        );
      }

      return { client_id, client_secret };
    }

    return getOfficeAppKeys();
  }

  private async getAzureUserId(credential: CredentialForCalendarServiceWithTenantId) {
    if (this.azureUserId) return this.azureUserId;

    const isDelegated = Boolean(credential?.delegatedTo);

    if (!isDelegated) return;

    const url = this.getAuthUrl(isDelegated, credential?.delegatedTo?.serviceAccountKey?.tenant_id);

    const delegationCredentialClientId = credential.delegatedTo?.serviceAccountKey?.client_id;
    const delegationCredentialClientSecret = credential.delegatedTo?.serviceAccountKey?.private_key;

    if (!delegationCredentialClientId || !delegationCredentialClientSecret) {
      throw new CalendarAppDelegationCredentialConfigurationError(
        "Delegation credential without clientId or Secret"
      );
    }
    const loginResponse = await fetch(url, {
      method: "POST",
      headers: { "Content-Type": "application/x-www-form-urlencoded" },
      body: new URLSearchParams({
        scope: "https://graph.microsoft.com/.default",
        client_id: delegationCredentialClientId,
        grant_type: "client_credentials",
        client_secret: delegationCredentialClientSecret,
      }),
    });

    if (!this.azureUserId && credential?.delegatedTo) {
      const clonedResponse = loginResponse.clone();
      const parsedLoginResponse = await clonedResponse.json();
      const token = parsedLoginResponse?.access_token;
      const oauthClientIdAliasRegex = /\+[a-zA-Z0-9]{25}/;
      const email = this.credential?.user?.email.replace(oauthClientIdAliasRegex, "");
      const encodedFilter = encodeURIComponent(`mail eq '${email}'`);
      const queryParams = `$filter=${encodedFilter}`;

      const response = await fetch(`https://graph.microsoft.com/v1.0/users?${queryParams}`, {
        method: "GET",
        headers: {
          "Content-Type": "application/x-www-form-urlencoded",
          Authorization: `Bearer ${token}`,
        },
      });

      const parsedBody = await response.json();

      if (!parsedBody?.value?.[0]?.id) {
        throw new CalendarAppDelegationCredentialInvalidGrantError(
          "User might not exist in Microsoft Azure Active Directory"
        );
      }
      this.azureUserId = parsedBody.value[0].id;
    }
    return this.azureUserId;
  }

  // It would error if the delegation credential is not set up correctly
  async testDelegationCredentialSetup(): Promise<boolean> {
    const delegationCredentialClientId = this.credential.delegatedTo?.serviceAccountKey?.client_id;
    const delegationCredentialClientSecret = this.credential.delegatedTo?.serviceAccountKey?.private_key;
    const url = this.getAuthUrl(
      Boolean(this.credential?.delegatedTo),
      this.credential?.delegatedTo?.serviceAccountKey?.tenant_id
    );

    if (!delegationCredentialClientId || !delegationCredentialClientSecret) {
      return false;
    }
    const loginResponse = await fetch(url, {
      method: "POST",
      headers: { "Content-Type": "application/x-www-form-urlencoded" },
      body: new URLSearchParams({
        scope: "https://graph.microsoft.com/.default",
        client_id: delegationCredentialClientId,
        grant_type: "client_credentials",
        client_secret: delegationCredentialClientSecret,
      }),
    });
    const parsedLoginResponse = await loginResponse.json();
    return Boolean(parsedLoginResponse?.access_token);
  }

  async getUserEndpoint(): Promise<string> {
    const azureUserId = await this.getAzureUserId(this.credential);
    return azureUserId ? `/users/${this.azureUserId}` : "/me";
  }

  async createEvent(event: CalendarEvent, credentialId: number): Promise<NewCalendarEventType> {
    const mainHostDestinationCalendar = event.destinationCalendar
      ? event.destinationCalendar.find((cal) => cal.credentialId === credentialId) ??
        event.destinationCalendar[0]
      : undefined;
    try {
      const eventsUrl = mainHostDestinationCalendar?.externalId
        ? `${await this.getUserEndpoint()}/calendars/${mainHostDestinationCalendar?.externalId}/events`
        : `${await this.getUserEndpoint()}/calendar/events`;

      const response = await this.fetcher(eventsUrl, {
        method: "POST",
        body: JSON.stringify(this.translateEvent(event)),
      });

      const responseJson = await handleErrorsJson<NewCalendarEventType & { iCalUId: string }>(response);

      return { ...responseJson, iCalUID: responseJson.iCalUId };
    } catch (error) {
      this.log.error(error);

      throw error;
    }
  }

  async updateEvent(uid: string, event: CalendarEvent): Promise<NewCalendarEventType> {
    try {
      const response = await this.fetcher(`${await this.getUserEndpoint()}/calendar/events/${uid}`, {
        method: "PATCH",
        body: JSON.stringify(this.translateEvent(event)),
      });

      const responseJson = await handleErrorsJson<NewCalendarEventType & { iCalUId: string }>(response);

      return { ...responseJson, iCalUID: responseJson.iCalUId };
    } catch (error) {
      this.log.error(error);

      throw error;
    }
  }

  async deleteEvent(uid: string): Promise<void> {
    try {
      const response = await this.fetcher(`${await this.getUserEndpoint()}/calendar/events/${uid}`, {
        method: "DELETE",
      });

      handleErrorsRaw(response);
    } catch (error) {
      this.log.error(error);

      throw error;
    }
  }

  async getCalIds(selectedCalendars: IntegrationCalendar[]): Promise<string[]> {
    const selectedCalendarIds = selectedCalendars.reduce((calendarIds, calendar) => {
      if (calendar.integration === this.integrationName && calendar.externalId)
        calendarIds.push(calendar.externalId);
      return calendarIds;
    }, [] as string[]);
    if (selectedCalendarIds.length === 0 && selectedCalendars.length > 0) {
      // Only calendars of other integrations selected
      return Promise.resolve([]);
    }

    const ids = await (selectedCalendarIds.length === 0
      ? this.listCalendars().then((cals) =>
          cals.reduce((calendarIds, calendar) => {
            if (calendar.externalId) calendarIds.push(calendar.externalId);
            return calendarIds;
          }, [] as string[])
        )
      : Promise.resolve(selectedCalendarIds));
    return ids;
  }

  // fetches calendar data (free-busy/event data) from office365 calendar
  async fetchCalendarData(
    dateFrom: string,
    dateTo: string,
    selectedCalendars: IntegrationCalendar[],
    calendarSelectParams: string
  ): Promise<EventBusyData[]> {
    const dateFromParsed = new Date(dateFrom);
    const dateToParsed = new Date(dateTo);

    const filter = `?startDateTime=${encodeURIComponent(
      dateFromParsed.toISOString()
    )}&endDateTime=${encodeURIComponent(dateToParsed.toISOString())}`;

    const ids = await this.getCalIds(selectedCalendars);

    const requests = ids.map((calendarId, id) => ({
      id,
      method: "GET",
      url: `/me/calendars/${calendarId}/calendarView${filter}&${calendarSelectParams}`,
    }));
    const response = await this.apiGraphBatchCall(requests);
    const responseBody = await this.handleErrorJsonOffice365Calendar(response);
    let responseBatchApi: IBatchResponse = { responses: [] };
    if (typeof responseBody === "string") {
      responseBatchApi = this.handleTextJsonResponseWithHtmlInBody(responseBody);
    }
    let alreadySuccessResponse = [] as ISettledResponse[];

    // Validate if any 429 status Retry-After is present
    const retryAfter =
      !!responseBatchApi?.responses && this.findRetryAfterResponse(responseBatchApi.responses);

<<<<<<< HEAD
    if (retryAfter && responseBatchApi.responses) {
      responseBatchApi = await this.fetchRequestWithRetryAfter(requests, responseBatchApi.responses, 2);
    }
=======
      const ids = await (selectedCalendarIds.length === 0
        ? this.listCalendars().then((cals) => cals.map((e_2) => e_2.externalId).filter(Boolean) || [])
        : Promise.resolve(selectedCalendarIds));
      const requestsPromises = ids.map(async (calendarId, id) => ({
        id,
        method: "GET",
        url: `${await this.getUserEndpoint()}/calendars/${calendarId}/calendarView${filter}&${calendarSelectParams}`,
      }));
      const requests = await Promise.all(requestsPromises);
      const response = await this.apiGraphBatchCall(requests);
      const responseBody = await this.handleErrorJsonOffice365Calendar(response);
      let responseBatchApi: IBatchResponse = { responses: [] };
      if (typeof responseBody === "string") {
        responseBatchApi = this.handleTextJsonResponseWithHtmlInBody(responseBody);
      }
      let alreadySuccessResponse = [] as ISettledResponse[];
>>>>>>> 40a2ec8a

    // Recursively fetch nextLink responses
    alreadySuccessResponse = await this.fetchResponsesWithNextLink(responseBatchApi.responses);

    return alreadySuccessResponse ? this.processBusyTimes(alreadySuccessResponse) : [];
  }

  async getAvailability(
    dateFrom: string,
    dateTo: string,
    selectedCalendars: IntegrationCalendar[]
  ): Promise<EventBusyDate[]> {
    const calendarSelectParams = "$select=showAs,start,end";

    try {
      const freebusyData = await this.fetchCalendarData(
        dateFrom,
        dateTo,
        selectedCalendars,
        calendarSelectParams
      );
      return freebusyData;
    } catch (err) {
      return Promise.reject([]);
    }
  }

  async getEventList(
    dateFrom: string,
    dateTo: string,
    selectedCalendars: IntegrationCalendar[]
  ): Promise<EventBusyData[]> {
    const calendarSelectParams = "$select=showAs,start,end,subject";

    try {
      const eventData = await this.fetchCalendarData(
        dateFrom,
        dateTo,
        selectedCalendars,
        calendarSelectParams
      );
      return eventData;
    } catch (error) {
      console.log(error);
      return Promise.reject([]);
    }
  }

  async listCalendars(): Promise<IntegrationCalendar[]> {
    const officeCalendars: OfficeCalendar[] = [];
    // List calendars from MS are paginated
    let finishedParsingCalendars = false;
    const calendarFilterParam = "$select=id,name,isDefaultCalendar,canEdit";

    // Store @odata.nextLink if in response
    let requestLink = `${await this.getUserEndpoint()}/calendars?${calendarFilterParam}`;

    while (!finishedParsingCalendars) {
      const response = await this.fetcher(requestLink);
      let responseBody = await handleErrorsJson<{ value: OfficeCalendar[]; "@odata.nextLink"?: string }>(
        response
      );
      // If responseBody is valid then parse the JSON text
      if (typeof responseBody === "string") {
        responseBody = JSON.parse(responseBody) as { value: OfficeCalendar[] };
      }

      officeCalendars.push(...responseBody.value);

      if (responseBody["@odata.nextLink"]) {
        requestLink = responseBody["@odata.nextLink"].replace(this.apiGraphUrl, "");
      } else {
        finishedParsingCalendars = true;
      }
    }

    const user = await this.fetcher(`${await this.getUserEndpoint()}`);
    const userResponseBody = await handleErrorsJson<User>(user);
    const email = userResponseBody.mail ?? userResponseBody.userPrincipalName;

    return officeCalendars.map((cal: OfficeCalendar) => {
      const calendar: IntegrationCalendar = {
        externalId: cal.id ?? "No Id",
        integration: this.integrationName,
        name: cal.name ?? "No calendar name",
        primary: cal.isDefaultCalendar ?? false,
        readOnly: !cal.canEdit && true,
        email: email ?? "",
      };
      return calendar;
    });
  }

  private translateEvent = (event: CalendarEvent) => {
    const office365Event: Event = {
      subject: event.title,
      body: {
        contentType: "text",
        content: getRichDescription(event),
      },
      start: {
        dateTime: dayjs(event.startTime).tz(event.organizer.timeZone).format("YYYY-MM-DDTHH:mm:ss"),
        timeZone: event.organizer.timeZone,
      },
      end: {
        dateTime: dayjs(event.endTime).tz(event.organizer.timeZone).format("YYYY-MM-DDTHH:mm:ss"),
        timeZone: event.organizer.timeZone,
      },
      hideAttendees: !event.seatsPerTimeSlot ? false : !event.seatsShowAttendees,
      organizer: {
        emailAddress: {
          address: event.destinationCalendar
            ? event.destinationCalendar.find((cal) => cal.userId === event.organizer.id)?.externalId ??
              event.organizer.email
            : event.organizer.email,
          name: event.organizer.name,
        },
      },
      attendees: [
        ...event.attendees.map((attendee) => ({
          emailAddress: {
            address: attendee.email,
            name: attendee.name,
          },
          type: "required" as const,
        })),
        ...(event.team?.members
          ? event.team?.members
              .filter((member) => member.email !== this.credential.user?.email)
              .map((member) => {
                const destinationCalendar =
                  event.destinationCalendar &&
                  event.destinationCalendar.find((cal) => cal.userId === member.id);
                return {
                  emailAddress: {
                    address: destinationCalendar?.externalId ?? member.email,
                    name: member.name,
                  },
                  type: "required" as const,
                };
              })
          : []),
      ],
      location: event.location ? { displayName: getLocation(event) } : undefined,
    };
    if (event.hideCalendarEventDetails) {
      office365Event.sensitivity = "private";
    }
    return office365Event;
  };

  private fetcher = async (endpoint: string, init?: RequestInit | undefined) => {
    return this.auth.requestRaw({
      url: `${this.apiGraphUrl}${endpoint}`,
      options: {
        method: "get",
        ...init,
      },
    });
  };

  private fetchResponsesWithNextLink = async (
    settledResponses: ISettledResponse[]
  ): Promise<ISettledResponse[]> => {
    const alreadySuccess = [] as ISettledResponse[];
    const newLinkRequest = [] as IRequest[];
    settledResponses?.forEach((response) => {
      if (response.status === 200 && response.body["@odata.nextLink"] === undefined) {
        alreadySuccess.push(response);
      } else {
        const nextLinkUrl = response.body["@odata.nextLink"]
          ? String(response.body["@odata.nextLink"]).replace(this.apiGraphUrl, "")
          : "";
        if (nextLinkUrl) {
          // Saving link for later use
          newLinkRequest.push({
            id: Number(response.id),
            method: "GET",
            url: nextLinkUrl,
          });
        }
        delete response.body["@odata.nextLink"];
        // Pushing success body content
        alreadySuccess.push(response);
      }
    });

    if (newLinkRequest.length === 0) {
      return alreadySuccess;
    }

    const newResponse = await this.apiGraphBatchCall(newLinkRequest);
    let newResponseBody = await handleErrorsJson<IBatchResponse | string>(newResponse);

    if (typeof newResponseBody === "string") {
      newResponseBody = this.handleTextJsonResponseWithHtmlInBody(newResponseBody);
    }

    // Going recursive to fetch next link
    const newSettledResponses = await this.fetchResponsesWithNextLink(newResponseBody.responses);
    return [...alreadySuccess, ...newSettledResponses];
  };

  private fetchRequestWithRetryAfter = async (
    originalRequests: IRequest[],
    settledPromises: ISettledResponse[],
    maxRetries: number,
    retryCount = 0
  ): Promise<IBatchResponse> => {
    const getRandomness = () => Number(Math.random().toFixed(3));
    let retryAfterTimeout = 0;
    if (retryCount >= maxRetries) {
      return { responses: settledPromises };
    }
    const alreadySuccessRequest = [] as ISettledResponse[];
    const failedRequest = [] as IRequest[];
    settledPromises.forEach((item) => {
      if (item.status === 200) {
        alreadySuccessRequest.push(item);
      } else if (item.status === 429) {
        const newTimeout = Number(item.headers["Retry-After"]) * 1000 || 0;
        retryAfterTimeout = newTimeout > retryAfterTimeout ? newTimeout : retryAfterTimeout;
        failedRequest.push(originalRequests[Number(item.id)]);
      }
    });

    if (failedRequest.length === 0) {
      return { responses: alreadySuccessRequest };
    }

    // Await certain time from retry-after header
    await new Promise((r) => setTimeout(r, retryAfterTimeout + getRandomness()));

    const newResponses = await this.apiGraphBatchCall(failedRequest);
    let newResponseBody = await handleErrorsJson<IBatchResponse | string>(newResponses);
    if (typeof newResponseBody === "string") {
      newResponseBody = this.handleTextJsonResponseWithHtmlInBody(newResponseBody);
    }
    const retryAfter = !!newResponseBody?.responses && this.findRetryAfterResponse(newResponseBody.responses);

    if (retryAfter && newResponseBody.responses) {
      newResponseBody = await this.fetchRequestWithRetryAfter(
        failedRequest,
        newResponseBody.responses,
        maxRetries,
        retryCount + 1
      );
    }
    return { responses: [...alreadySuccessRequest, ...(newResponseBody?.responses || [])] };
  };

  private apiGraphBatchCall = async (requests: IRequest[]): Promise<Response> => {
    const response = await this.fetcher(`/$batch`, {
      method: "POST",
      body: JSON.stringify({ requests }),
    });

    return response;
  };

  private handleTextJsonResponseWithHtmlInBody = (response: string): IBatchResponse => {
    try {
      const parsedJson = JSON.parse(response);
      return parsedJson;
    } catch (error) {
      // Looking for html in body
      const openTag = '"body":<';
      const closeTag = "</html>";
      const htmlBeginning = response.indexOf(openTag) + openTag.length - 1;
      const htmlEnding = response.indexOf(closeTag) + closeTag.length + 2;
      const resultString = `${response.repeat(1).substring(0, htmlBeginning)} ""${response
        .repeat(1)
        .substring(htmlEnding, response.length)}`;

      return JSON.parse(resultString);
    }
  };

  private findRetryAfterResponse = (response: ISettledResponse[]) => {
    const foundRetry = response.find((request: ISettledResponse) => request.status === 429);
    return !!foundRetry;
  };

  private processBusyTimes = (responses: ISettledResponse[]) => {
    return responses.reduce(
      (acc: BufferedBusyTime[], subResponse: { body: { value?: BodyValue[]; error?: Error[] } }) => {
        if (!subResponse.body?.value) return acc;
        function checkforAllDayEvent(dateTime: string | undefined | null) {
          const parsedDateTime = dayjs(dateTime).utc();
          return parsedDateTime.isSame(parsedDateTime.startOf("day"));
        }
        return acc.concat(
          subResponse.body.value.reduce((acc: BufferedBusyTime[], evt: BodyValue) => {
            if (evt.showAs === "free" || evt.showAs === "workingElsewhere") return acc;
            return acc.concat({
              start: checkforAllDayEvent(`${evt.start.dateTime}Z`)
                ? dayjs(`${evt.start.dateTime}Z`).startOf("day").utc().format()
                : `${evt.start.dateTime}Z`,
              end: checkforAllDayEvent(`${evt.end.dateTime}Z`)
                ? dayjs(`${evt.end.dateTime}Z`).subtract(1, "day").endOf("day").utc().format()
                : `${evt.end.dateTime}Z`,
              title: `${evt.subject}` ?? undefined,
            });
          }, [])
        );
      },
      []
    );
  };

  private handleErrorJsonOffice365Calendar = <Type>(response: Response): Promise<Type | string> => {
    if (response.headers.get("content-encoding") === "gzip") {
      return response.text();
    }

    if (response.status === 204) {
      return new Promise((resolve) => resolve({} as Type));
    }

    if (!response.ok && response.status < 200 && response.status >= 300) {
      response.json().then(console.log);
      throw Error(response.statusText);
    }

    return response.json();
  };
}<|MERGE_RESOLUTION|>--- conflicted
+++ resolved
@@ -301,20 +301,17 @@
     const selectedCalendarIds = selectedCalendars.reduce((calendarIds, calendar) => {
       if (calendar.integration === this.integrationName && calendar.externalId)
         calendarIds.push(calendar.externalId);
+
       return calendarIds;
     }, [] as string[]);
+
     if (selectedCalendarIds.length === 0 && selectedCalendars.length > 0) {
       // Only calendars of other integrations selected
       return Promise.resolve([]);
     }
 
     const ids = await (selectedCalendarIds.length === 0
-      ? this.listCalendars().then((cals) =>
-          cals.reduce((calendarIds, calendar) => {
-            if (calendar.externalId) calendarIds.push(calendar.externalId);
-            return calendarIds;
-          }, [] as string[])
-        )
+      ? this.listCalendars().then((cals) => cals.map((e_2) => e_2.externalId).filter(Boolean) || [])
       : Promise.resolve(selectedCalendarIds));
     return ids;
   }
@@ -333,33 +330,9 @@
       dateFromParsed.toISOString()
     )}&endDateTime=${encodeURIComponent(dateToParsed.toISOString())}`;
 
-    const ids = await this.getCalIds(selectedCalendars);
-
-    const requests = ids.map((calendarId, id) => ({
-      id,
-      method: "GET",
-      url: `/me/calendars/${calendarId}/calendarView${filter}&${calendarSelectParams}`,
-    }));
-    const response = await this.apiGraphBatchCall(requests);
-    const responseBody = await this.handleErrorJsonOffice365Calendar(response);
-    let responseBatchApi: IBatchResponse = { responses: [] };
-    if (typeof responseBody === "string") {
-      responseBatchApi = this.handleTextJsonResponseWithHtmlInBody(responseBody);
-    }
-    let alreadySuccessResponse = [] as ISettledResponse[];
-
-    // Validate if any 429 status Retry-After is present
-    const retryAfter =
-      !!responseBatchApi?.responses && this.findRetryAfterResponse(responseBatchApi.responses);
-
-<<<<<<< HEAD
-    if (retryAfter && responseBatchApi.responses) {
-      responseBatchApi = await this.fetchRequestWithRetryAfter(requests, responseBatchApi.responses, 2);
-    }
-=======
-      const ids = await (selectedCalendarIds.length === 0
-        ? this.listCalendars().then((cals) => cals.map((e_2) => e_2.externalId).filter(Boolean) || [])
-        : Promise.resolve(selectedCalendarIds));
+    try {
+      const ids = await this.getCalIds(selectedCalendars);
+
       const requestsPromises = ids.map(async (calendarId, id) => ({
         id,
         method: "GET",
@@ -373,12 +346,22 @@
         responseBatchApi = this.handleTextJsonResponseWithHtmlInBody(responseBody);
       }
       let alreadySuccessResponse = [] as ISettledResponse[];
->>>>>>> 40a2ec8a
-
-    // Recursively fetch nextLink responses
-    alreadySuccessResponse = await this.fetchResponsesWithNextLink(responseBatchApi.responses);
-
-    return alreadySuccessResponse ? this.processBusyTimes(alreadySuccessResponse) : [];
+
+      // Validate if any 429 status Retry-After is present
+      const retryAfter =
+        !!responseBatchApi?.responses && this.findRetryAfterResponse(responseBatchApi.responses);
+
+      if (retryAfter && responseBatchApi.responses) {
+        responseBatchApi = await this.fetchRequestWithRetryAfter(requests, responseBatchApi.responses, 2);
+      }
+
+      // Recursively fetch nextLink responses
+      alreadySuccessResponse = await this.fetchResponsesWithNextLink(responseBatchApi.responses);
+
+      return alreadySuccessResponse ? this.processBusyTimes(alreadySuccessResponse) : [];
+    } catch (err) {
+      return Promise.reject([]);
+    }
   }
 
   async getAvailability(
