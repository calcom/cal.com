import type { Calendar as OfficeCalendar, User, Event } from "@microsoft/microsoft-graph-types-beta";
import type { DefaultBodyType } from "msw";

import dayjs from "@calcom/dayjs";
import { getLocation, getRichDescription } from "@calcom/lib/CalEventParser";
import { handleErrorsJson, handleErrorsRaw } from "@calcom/lib/errors";
import logger from "@calcom/lib/logger";
import type { BufferedBusyTime } from "@calcom/types/BufferedBusyTime";
import type {
  Calendar,
  CalendarEvent,
  EventBusyData,
  EventBusyDate,
  IntegrationCalendar,
  NewCalendarEventType,
} from "@calcom/types/Calendar";
import type { CredentialPayload } from "@calcom/types/Credential";

import { OAuthManager } from "../../_utils/oauth/OAuthManager";
import { getTokenObjectFromCredential } from "../../_utils/oauth/getTokenObjectFromCredential";
import { oAuthManagerHelper } from "../../_utils/oauth/oAuthManagerHelper";
import metadata from "../_metadata";
import { getOfficeAppKeys } from "./getOfficeAppKeys";

interface IRequest {
  method: string;
  url: string;
  id: number;
}

interface ISettledResponse {
  id: string;
  status: number;
  headers: {
    "Retry-After": string;
    "Content-Type": string;
  };
  body: Record<string, DefaultBodyType>;
}

interface IBatchResponse {
  responses: ISettledResponse[];
}
interface BodyValue {
  showAs: string;
  end: { dateTime: string };
  evt: { showAs: string };
  start: { dateTime: string };
  subject?: string;
}

export default class Office365CalendarService implements Calendar {
  private url = "";
  private integrationName = "";
  private log: typeof logger;
  private auth: OAuthManager;
  private apiGraphUrl = "https://graph.microsoft.com/v1.0";
  private credential: CredentialPayload;

  constructor(credential: CredentialPayload) {
    this.integrationName = "office365_calendar";
    const tokenResponse = getTokenObjectFromCredential(credential);

    this.auth = new OAuthManager({
      credentialSyncVariables: oAuthManagerHelper.credentialSyncVariables,
      resourceOwner: {
        type: "user",
        id: credential.userId,
      },
      appSlug: metadata.slug,
      currentTokenObject: tokenResponse,
      fetchNewTokenObject: async ({ refreshToken }: { refreshToken: string | null }) => {
        if (!refreshToken) {
          return null;
        }
        const { client_id, client_secret } = await getOfficeAppKeys();
        return await fetch("https://login.microsoftonline.com/common/oauth2/v2.0/token", {
          method: "POST",
          headers: { "Content-Type": "application/x-www-form-urlencoded" },
          body: new URLSearchParams({
            scope: "User.Read Calendars.Read Calendars.ReadWrite",
            client_id,
            refresh_token: refreshToken,
            grant_type: "refresh_token",
            client_secret,
          }),
        });
      },
      isTokenObjectUnusable: async function () {
        // TODO: Implement this. As current implementation of CalendarService doesn't handle it. It hasn't been handled in the OAuthManager implementation as well.
        // This is a placeholder for future implementation.
        return null;
      },
      isAccessTokenUnusable: async function () {
        // TODO: Implement this
        return null;
      },
      invalidateTokenObject: () => oAuthManagerHelper.invalidateCredential(credential.id),
      expireAccessToken: () => oAuthManagerHelper.markTokenAsExpired(credential),
      updateTokenObject: (tokenObject) =>
        oAuthManagerHelper.updateTokenObject({ tokenObject, credentialId: credential.id }),
    });

    this.credential = credential;
    this.log = logger.getSubLogger({ prefix: [`[[lib] ${this.integrationName}`] });
  }

  async createEvent(event: CalendarEvent, credentialId: number): Promise<NewCalendarEventType> {
    const mainHostDestinationCalendar = event.destinationCalendar
      ? event.destinationCalendar.find((cal) => cal.credentialId === credentialId) ??
        event.destinationCalendar[0]
      : undefined;
    try {
      const eventsUrl = mainHostDestinationCalendar?.externalId
        ? `/me/calendars/${mainHostDestinationCalendar?.externalId}/events`
        : "/me/calendar/events";

      const response = await this.fetcher(eventsUrl, {
        method: "POST",
        body: JSON.stringify(this.translateEvent(event)),
      });

      const responseJson = await handleErrorsJson<NewCalendarEventType & { iCalUId: string }>(response);

      return { ...responseJson, iCalUID: responseJson.iCalUId };
    } catch (error) {
      this.log.error(error);

      throw error;
    }
  }

  async updateEvent(uid: string, event: CalendarEvent): Promise<NewCalendarEventType> {
    try {
      const response = await this.fetcher(`/me/calendar/events/${uid}`, {
        method: "PATCH",
        body: JSON.stringify(this.translateEvent(event)),
      });

      const responseJson = await handleErrorsJson<NewCalendarEventType & { iCalUId: string }>(response);

      return { ...responseJson, iCalUID: responseJson.iCalUId };
    } catch (error) {
      this.log.error(error);

      throw error;
    }
  }

  async deleteEvent(uid: string): Promise<void> {
    try {
      const response = await this.fetcher(`/me/calendar/events/${uid}`, {
        method: "DELETE",
      });

      handleErrorsRaw(response);
    } catch (error) {
      this.log.error(error);

      throw error;
    }
  }

  // returns calendar IDs of all the selected calendars
  async getCalIds(selectedCalendars: IntegrationCalendar[]): Promise<string[]> {
    const selectedCalendarIds = selectedCalendars
      .filter((e) => e.integration === this.integrationName)
      .map((e) => e.externalId)
      .filter(Boolean);
    if (selectedCalendarIds.length === 0 && selectedCalendars.length > 0) {
      // Only calendars of other integrations selected
      return Promise.resolve([]);
    }

    const ids = await (selectedCalendarIds.length === 0
      ? this.listCalendars().then((cals) => cals.map((e_2) => e_2.externalId).filter(Boolean) || [])
      : Promise.resolve(selectedCalendarIds));
    return ids;
  }

  async fetchCalendarData(
    dateFrom: string,
    dateTo: string,
    selectedCalendars: IntegrationCalendar[],
    calendarSelectParams: string
  ): Promise<EventBusyData[]> {
    const dateFromParsed = new Date(dateFrom);
    const dateToParsed = new Date(dateTo);

    const filter = `?startDateTime=${encodeURIComponent(
      dateFromParsed.toISOString()
    )}&endDateTime=${encodeURIComponent(dateToParsed.toISOString())}`;

    const ids = await this.getCalIds(selectedCalendars);

    const requests = ids.map((calendarId, id) => ({
      id,
      method: "GET",
      url: `/me/calendars/${calendarId}/calendarView${filter}&${calendarSelectParams}`,
    }));
    const response = await this.apiGraphBatchCall(requests);
    const responseBody = await this.handleErrorJsonOffice365Calendar(response);
    let responseBatchApi: IBatchResponse = { responses: [] };
    if (typeof responseBody === "string") {
      responseBatchApi = this.handleTextJsonResponseWithHtmlInBody(responseBody);
    }
    let alreadySuccessResponse = [] as ISettledResponse[];

<<<<<<< HEAD
    // Validate if any 429 status Retry-After is present
    const retryAfter =
      !!responseBatchApi?.responses && this.findRetryAfterResponse(responseBatchApi.responses);
=======
    try {
      const selectedCalendarIds = selectedCalendars.reduce((calendarIds, calendar) => {
        if (calendar.integration === this.integrationName && calendar.externalId)
          calendarIds.push(calendar.externalId);

        return calendarIds;
      }, [] as string[]);

      if (selectedCalendarIds.length === 0 && selectedCalendars.length > 0) {
        // Only calendars of other integrations selected
        return Promise.resolve([]);
      }
>>>>>>> b5fa43f0

    if (retryAfter && responseBatchApi.responses) {
      responseBatchApi = await this.fetchRequestWithRetryAfter(requests, responseBatchApi.responses, 2);
    }

    // Recursively fetch nextLink responses
    alreadySuccessResponse = await this.fetchResponsesWithNextLink(responseBatchApi.responses);

    return alreadySuccessResponse ? this.processBusyTimes(alreadySuccessResponse) : [];
  }

  async getAvailability(
    dateFrom: string,
    dateTo: string,
    selectedCalendars: IntegrationCalendar[]
  ): Promise<EventBusyDate[]> {
    const calendarSelectParams = "$select=showAs,start,end";

    try {
      const freebusyData = await this.fetchCalendarData(
        dateFrom,
        dateTo,
        selectedCalendars,
        calendarSelectParams
      );
      return freebusyData;
    } catch (err) {
      console.log(err);
      return Promise.reject([]);
    }
  }

  async getEventList(
    dateFrom: string,
    dateTo: string,
    selectedCalendars: IntegrationCalendar[]
  ): Promise<EventBusyData[]> {
    const calendarSelectParams = "$select=showAs,start,end,subject";

    try {
      const eventData = await this.fetchCalendarData(
        dateFrom,
        dateTo,
        selectedCalendars,
        calendarSelectParams
      );
      return eventData;
    } catch (error) {
      console.log(error);
      return Promise.reject([]);
    }
  }

  async listCalendars(): Promise<IntegrationCalendar[]> {
    const officeCalendars: OfficeCalendar[] = [];
    // List calendars from MS are paginated
    let finishedParsingCalendars = false;
    const calendarFilterParam = "$select=id,name,isDefaultCalendar,canEdit";

    // Store @odata.nextLink if in response
    let requestLink = `/me/calendars?${calendarFilterParam}`;

    while (!finishedParsingCalendars) {
      const response = await this.fetcher(requestLink);
      let responseBody = await handleErrorsJson<{ value: OfficeCalendar[]; "@odata.nextLink"?: string }>(
        response
      );
      // If responseBody is valid then parse the JSON text
      if (typeof responseBody === "string") {
        responseBody = JSON.parse(responseBody) as { value: OfficeCalendar[] };
      }

      officeCalendars.push(...responseBody.value);

      if (responseBody["@odata.nextLink"]) {
        requestLink = responseBody["@odata.nextLink"].replace(this.apiGraphUrl, "");
      } else {
        finishedParsingCalendars = true;
      }
    }

    const user = await this.fetcher("/me");
    const userResponseBody = await handleErrorsJson<User>(user);
    const email = userResponseBody.mail ?? userResponseBody.userPrincipalName;

    return officeCalendars.map((cal: OfficeCalendar) => {
      const calendar: IntegrationCalendar = {
        externalId: cal.id ?? "No Id",
        integration: this.integrationName,
        name: cal.name ?? "No calendar name",
        primary: cal.isDefaultCalendar ?? false,
        readOnly: !cal.canEdit && true,
        email: email ?? "",
      };
      return calendar;
    });
  }

  private translateEvent = (event: CalendarEvent) => {
    const office365Event: Event = {
      subject: event.title,
      body: {
        contentType: "text",
        content: getRichDescription(event),
      },
      start: {
        dateTime: dayjs(event.startTime).tz(event.organizer.timeZone).format("YYYY-MM-DDTHH:mm:ss"),
        timeZone: event.organizer.timeZone,
      },
      end: {
        dateTime: dayjs(event.endTime).tz(event.organizer.timeZone).format("YYYY-MM-DDTHH:mm:ss"),
        timeZone: event.organizer.timeZone,
      },
      hideAttendees: !event.seatsPerTimeSlot ? false : !event.seatsShowAttendees,
      organizer: {
        emailAddress: {
          address: event.destinationCalendar
            ? event.destinationCalendar.find((cal) => cal.userId === event.organizer.id)?.externalId ??
              event.organizer.email
            : event.organizer.email,
          name: event.organizer.name,
        },
      },
      attendees: [
        ...event.attendees.map((attendee) => ({
          emailAddress: {
            address: attendee.email,
            name: attendee.name,
          },
          type: "required" as const,
        })),
        ...(event.team?.members
          ? event.team?.members
              .filter((member) => member.email !== this.credential.user?.email)
              .map((member) => {
                const destinationCalendar =
                  event.destinationCalendar &&
                  event.destinationCalendar.find((cal) => cal.userId === member.id);
                return {
                  emailAddress: {
                    address: destinationCalendar?.externalId ?? member.email,
                    name: member.name,
                  },
                  type: "required" as const,
                };
              })
          : []),
      ],
      location: event.location ? { displayName: getLocation(event) } : undefined,
    };
    if (event.hideCalendarEventDetails) {
      office365Event.sensitivity = "private";
    }
    return office365Event;
  };

  private fetcher = async (endpoint: string, init?: RequestInit | undefined) => {
    return this.auth.requestRaw({
      url: `${this.apiGraphUrl}${endpoint}`,
      options: {
        method: "get",
        ...init,
      },
    });
  };

  private fetchResponsesWithNextLink = async (
    settledResponses: ISettledResponse[]
  ): Promise<ISettledResponse[]> => {
    const alreadySuccess = [] as ISettledResponse[];
    const newLinkRequest = [] as IRequest[];
    settledResponses?.forEach((response) => {
      if (response.status === 200 && response.body["@odata.nextLink"] === undefined) {
        alreadySuccess.push(response);
      } else {
        const nextLinkUrl = response.body["@odata.nextLink"]
          ? String(response.body["@odata.nextLink"]).replace(this.apiGraphUrl, "")
          : "";
        if (nextLinkUrl) {
          // Saving link for later use
          newLinkRequest.push({
            id: Number(response.id),
            method: "GET",
            url: nextLinkUrl,
          });
        }
        delete response.body["@odata.nextLink"];
        // Pushing success body content
        alreadySuccess.push(response);
      }
    });

    if (newLinkRequest.length === 0) {
      return alreadySuccess;
    }

    const newResponse = await this.apiGraphBatchCall(newLinkRequest);
    let newResponseBody = await handleErrorsJson<IBatchResponse | string>(newResponse);

    if (typeof newResponseBody === "string") {
      newResponseBody = this.handleTextJsonResponseWithHtmlInBody(newResponseBody);
    }

    // Going recursive to fetch next link
    const newSettledResponses = await this.fetchResponsesWithNextLink(newResponseBody.responses);
    return [...alreadySuccess, ...newSettledResponses];
  };

  private fetchRequestWithRetryAfter = async (
    originalRequests: IRequest[],
    settledPromises: ISettledResponse[],
    maxRetries: number,
    retryCount = 0
  ): Promise<IBatchResponse> => {
    const getRandomness = () => Number(Math.random().toFixed(3));
    let retryAfterTimeout = 0;
    if (retryCount >= maxRetries) {
      return { responses: settledPromises };
    }
    const alreadySuccessRequest = [] as ISettledResponse[];
    const failedRequest = [] as IRequest[];
    settledPromises.forEach((item) => {
      if (item.status === 200) {
        alreadySuccessRequest.push(item);
      } else if (item.status === 429) {
        const newTimeout = Number(item.headers["Retry-After"]) * 1000 || 0;
        retryAfterTimeout = newTimeout > retryAfterTimeout ? newTimeout : retryAfterTimeout;
        failedRequest.push(originalRequests[Number(item.id)]);
      }
    });

    if (failedRequest.length === 0) {
      return { responses: alreadySuccessRequest };
    }

    // Await certain time from retry-after header
    await new Promise((r) => setTimeout(r, retryAfterTimeout + getRandomness()));

    const newResponses = await this.apiGraphBatchCall(failedRequest);
    let newResponseBody = await handleErrorsJson<IBatchResponse | string>(newResponses);
    if (typeof newResponseBody === "string") {
      newResponseBody = this.handleTextJsonResponseWithHtmlInBody(newResponseBody);
    }
    const retryAfter = !!newResponseBody?.responses && this.findRetryAfterResponse(newResponseBody.responses);

    if (retryAfter && newResponseBody.responses) {
      newResponseBody = await this.fetchRequestWithRetryAfter(
        failedRequest,
        newResponseBody.responses,
        maxRetries,
        retryCount + 1
      );
    }
    return { responses: [...alreadySuccessRequest, ...(newResponseBody?.responses || [])] };
  };

  private apiGraphBatchCall = async (requests: IRequest[]): Promise<Response> => {
    const response = await this.fetcher(`/$batch`, {
      method: "POST",
      body: JSON.stringify({ requests }),
    });

    return response;
  };

  private handleTextJsonResponseWithHtmlInBody = (response: string): IBatchResponse => {
    try {
      const parsedJson = JSON.parse(response);
      return parsedJson;
    } catch (error) {
      // Looking for html in body
      const openTag = '"body":<';
      const closeTag = "</html>";
      const htmlBeginning = response.indexOf(openTag) + openTag.length - 1;
      const htmlEnding = response.indexOf(closeTag) + closeTag.length + 2;
      const resultString = `${response.repeat(1).substring(0, htmlBeginning)} ""${response
        .repeat(1)
        .substring(htmlEnding, response.length)}`;

      return JSON.parse(resultString);
    }
  };

  private findRetryAfterResponse = (response: ISettledResponse[]) => {
    const foundRetry = response.find((request: ISettledResponse) => request.status === 429);
    return !!foundRetry;
  };

  private processBusyTimes = (responses: ISettledResponse[]) => {
    return responses.reduce(
      (acc: BufferedBusyTime[], subResponse: { body: { value?: BodyValue[]; error?: Error[] } }) => {
        if (!subResponse.body?.value) return acc;
        return acc.concat(
          subResponse.body.value.reduce((acc: BufferedBusyTime[], evt: BodyValue) => {
            if (evt.showAs === "free" || evt.showAs === "workingElsewhere") return acc;
            return acc.concat({
              start: `${evt.start.dateTime}Z`,
              end: `${evt.end.dateTime}Z`,
              title: `${evt.subject}` ?? undefined,
            });
          }, [])
        );
      },
      []
    );
  };

  private handleErrorJsonOffice365Calendar = <Type>(response: Response): Promise<Type | string> => {
    if (response.headers.get("content-encoding") === "gzip") {
      return response.text();
    }

    if (response.status === 204) {
      return new Promise((resolve) => resolve({} as Type));
    }

    if (!response.ok && response.status < 200 && response.status >= 300) {
      response.json().then(console.log);
      throw Error(response.statusText);
    }

    return response.json();
  };
}<|MERGE_RESOLUTION|>--- conflicted
+++ resolved
@@ -206,24 +206,9 @@
     }
     let alreadySuccessResponse = [] as ISettledResponse[];
 
-<<<<<<< HEAD
     // Validate if any 429 status Retry-After is present
     const retryAfter =
       !!responseBatchApi?.responses && this.findRetryAfterResponse(responseBatchApi.responses);
-=======
-    try {
-      const selectedCalendarIds = selectedCalendars.reduce((calendarIds, calendar) => {
-        if (calendar.integration === this.integrationName && calendar.externalId)
-          calendarIds.push(calendar.externalId);
-
-        return calendarIds;
-      }, [] as string[]);
-
-      if (selectedCalendarIds.length === 0 && selectedCalendars.length > 0) {
-        // Only calendars of other integrations selected
-        return Promise.resolve([]);
-      }
->>>>>>> b5fa43f0
 
     if (retryAfter && responseBatchApi.responses) {
       responseBatchApi = await this.fetchRequestWithRetryAfter(requests, responseBatchApi.responses, 2);
