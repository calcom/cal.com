import type { Calendar as OfficeCalendar, User } from "@microsoft/microsoft-graph-types-beta";
import type { DefaultBodyType } from "msw";

import dayjs from "@calcom/dayjs";
import { getLocation, getRichDescription } from "@calcom/lib/CalEventParser";
import { handleErrorsJson, handleErrorsRaw } from "@calcom/lib/errors";
import logger from "@calcom/lib/logger";
import type { BufferedBusyTime } from "@calcom/types/BufferedBusyTime";
import type {
  Calendar,
  CalendarEvent,
  EventBusyData,
  EventBusyDate,
  IntegrationCalendar,
  NewCalendarEventType,
} from "@calcom/types/Calendar";
import type { CredentialPayload } from "@calcom/types/Credential";

import { OAuthManager } from "../../_utils/oauth/OAuthManager";
import { getTokenObjectFromCredential } from "../../_utils/oauth/getTokenObjectFromCredential";
import { oAuthManagerHelper } from "../../_utils/oauth/oAuthManagerHelper";
import metadata from "../_metadata";
import { getOfficeAppKeys } from "./getOfficeAppKeys";

interface IRequest {
  method: string;
  url: string;
  id: number;
}

interface ISettledResponse {
  id: string;
  status: number;
  headers: {
    "Retry-After": string;
    "Content-Type": string;
  };
  body: Record<string, DefaultBodyType>;
}

interface IBatchResponse {
  responses: ISettledResponse[];
}
interface BodyValue {
  showAs: string;
  end: { dateTime: string };
  evt: { showAs: string };
  start: { dateTime: string };
  subject?: string;
}

export default class Office365CalendarService implements Calendar {
  private url = "";
  private integrationName = "";
  private log: typeof logger;
  private auth: OAuthManager;
  private apiGraphUrl = "https://graph.microsoft.com/v1.0";
  private credential: CredentialPayload;

  constructor(credential: CredentialPayload) {
    this.integrationName = "office365_calendar";
    const tokenResponse = getTokenObjectFromCredential(credential);

    this.auth = new OAuthManager({
      credentialSyncVariables: oAuthManagerHelper.credentialSyncVariables,
      resourceOwner: {
        type: "user",
        id: credential.userId,
      },
      appSlug: metadata.slug,
      currentTokenObject: tokenResponse,
      fetchNewTokenObject: async ({ refreshToken }: { refreshToken: string | null }) => {
        if (!refreshToken) {
          return null;
        }
        const { client_id, client_secret } = await getOfficeAppKeys();
        return await fetch("https://login.microsoftonline.com/common/oauth2/v2.0/token", {
          method: "POST",
          headers: { "Content-Type": "application/x-www-form-urlencoded" },
          body: new URLSearchParams({
            scope: "User.Read Calendars.Read Calendars.ReadWrite",
            client_id,
            refresh_token: refreshToken,
            grant_type: "refresh_token",
            client_secret,
          }),
        });
      },
      isTokenObjectUnusable: async function () {
        // TODO: Implement this. As current implementation of CalendarService doesn't handle it. It hasn't been handled in the OAuthManager implementation as well.
        // This is a placeholder for future implementation.
        return null;
      },
      isAccessTokenUnusable: async function () {
        // TODO: Implement this
        return null;
      },
      invalidateTokenObject: () => oAuthManagerHelper.invalidateCredential(credential.id),
      expireAccessToken: () => oAuthManagerHelper.markTokenAsExpired(credential),
      updateTokenObject: (tokenObject) =>
        oAuthManagerHelper.updateTokenObject({ tokenObject, credentialId: credential.id }),
    });

    this.credential = credential;
    this.log = logger.getSubLogger({ prefix: [`[[lib] ${this.integrationName}`] });
  }

  async createEvent(event: CalendarEvent, credentialId: number): Promise<NewCalendarEventType> {
    const mainHostDestinationCalendar = event.destinationCalendar
      ? event.destinationCalendar.find((cal) => cal.credentialId === credentialId) ??
        event.destinationCalendar[0]
      : undefined;
    try {
      const eventsUrl = mainHostDestinationCalendar?.externalId
        ? `/me/calendars/${mainHostDestinationCalendar?.externalId}/events`
        : "/me/calendar/events";

      const response = await this.fetcher(eventsUrl, {
        method: "POST",
        body: JSON.stringify(this.translateEvent(event)),
      });

      const responseJson = await handleErrorsJson<NewCalendarEventType & { iCalUId: string }>(response);

      return { ...responseJson, iCalUID: responseJson.iCalUId };
    } catch (error) {
      this.log.error(error);

      throw error;
    }
  }

  async updateEvent(uid: string, event: CalendarEvent): Promise<NewCalendarEventType> {
    try {
      const response = await this.fetcher(`/me/calendar/events/${uid}`, {
        method: "PATCH",
        body: JSON.stringify(this.translateEvent(event)),
      });

      const responseJson = await handleErrorsJson<NewCalendarEventType & { iCalUId: string }>(response);

      return { ...responseJson, iCalUID: responseJson.iCalUId };
    } catch (error) {
      this.log.error(error);

      throw error;
    }
  }

  async deleteEvent(uid: string): Promise<void> {
    try {
      const response = await this.fetcher(`/me/calendar/events/${uid}`, {
        method: "DELETE",
      });

      handleErrorsRaw(response);
    } catch (error) {
      this.log.error(error);

      throw error;
    }
  }

  async getCalIds(selectedCalendars: IntegrationCalendar[]): Promise<string[]> {
    const selectedCalendarIds = selectedCalendars
      .filter((e) => e.integration === this.integrationName)
      .map((e) => e.externalId)
      .filter(Boolean);
    if (selectedCalendarIds.length === 0 && selectedCalendars.length > 0) {
      // Only calendars of other integrations selected
      return Promise.resolve([]);
    }

    const ids = await (selectedCalendarIds.length === 0
      ? this.listCalendars().then((cals) => cals.map((e_2) => e_2.externalId).filter(Boolean) || [])
      : Promise.resolve(selectedCalendarIds));
    return ids;
  }

  // fetches calendar data (free-busy/event data) from office365 calendar
  async fetchCalendarData(
    dateFrom: string,
    dateTo: string,
    selectedCalendars: IntegrationCalendar[],
    calendarSelectParams: string
  ): Promise<EventBusyData[]> {
    const dateFromParsed = new Date(dateFrom);
    const dateToParsed = new Date(dateTo);

    const filter = `?startDateTime=${encodeURIComponent(
      dateFromParsed.toISOString()
    )}&endDateTime=${encodeURIComponent(dateToParsed.toISOString())}`;

    const ids = await this.getCalIds(selectedCalendars);

    const requests = ids.map((calendarId, id) => ({
      id,
      method: "GET",
      url: `/me/calendars/${calendarId}/calendarView${filter}&${calendarSelectParams}`,
    }));
    const response = await this.apiGraphBatchCall(requests);
    const responseBody = await this.handleErrorJsonOffice365Calendar(response);
    let responseBatchApi: IBatchResponse = { responses: [] };
    if (typeof responseBody === "string") {
      responseBatchApi = this.handleTextJsonResponseWithHtmlInBody(responseBody);
    }
    let alreadySuccessResponse = [] as ISettledResponse[];

<<<<<<< HEAD
    // Validate if any 429 status Retry-After is present
    const retryAfter =
      !!responseBatchApi?.responses && this.findRetryAfterResponse(responseBatchApi.responses);
=======
    try {
      const selectedCalendarIds = selectedCalendars.reduce((calendarIds, calendar) => {
        if (calendar.integration === this.integrationName && calendar.externalId)
          calendarIds.push(calendar.externalId);

        return calendarIds;
      }, [] as string[]);

      if (selectedCalendarIds.length === 0 && selectedCalendars.length > 0) {
        // Only calendars of other integrations selected
        return Promise.resolve([]);
      }
>>>>>>> a2b064b2

    if (retryAfter && responseBatchApi.responses) {
      responseBatchApi = await this.fetchRequestWithRetryAfter(requests, responseBatchApi.responses, 2);
    }

    // Recursively fetch nextLink responses
    alreadySuccessResponse = await this.fetchResponsesWithNextLink(responseBatchApi.responses);

    return alreadySuccessResponse ? this.processBusyTimes(alreadySuccessResponse) : [];
  }

  async getAvailability(
    dateFrom: string,
    dateTo: string,
    selectedCalendars: IntegrationCalendar[]
  ): Promise<EventBusyDate[]> {
    const calendarSelectParams = "$select=showAs,start,end";

    try {
      const freebusyData = await this.fetchCalendarData(
        dateFrom,
        dateTo,
        selectedCalendars,
        calendarSelectParams
      );
      return freebusyData;
    } catch (err) {
      console.log(err);
      return Promise.reject([]);
    }
  }

  async getEventList(
    dateFrom: string,
    dateTo: string,
    selectedCalendars: IntegrationCalendar[]
  ): Promise<EventBusyData[]> {
    const calendarSelectParams = "$select=showAs,start,end,subject";

    try {
      const eventData = await this.fetchCalendarData(
        dateFrom,
        dateTo,
        selectedCalendars,
        calendarSelectParams
      );
      return eventData;
    } catch (error) {
      console.log(error);
      return Promise.reject([]);
    }
  }

  async listCalendars(): Promise<IntegrationCalendar[]> {
    const officeCalendars: OfficeCalendar[] = [];
    // List calendars from MS are paginated
    let finishedParsingCalendars = false;
    const calendarFilterParam = "$select=id,name,isDefaultCalendar,canEdit";

    // Store @odata.nextLink if in response
    let requestLink = `/me/calendars?${calendarFilterParam}`;

    while (!finishedParsingCalendars) {
      const response = await this.fetcher(requestLink);
      let responseBody = await handleErrorsJson<{ value: OfficeCalendar[]; "@odata.nextLink"?: string }>(
        response
      );
      // If responseBody is valid then parse the JSON text
      if (typeof responseBody === "string") {
        responseBody = JSON.parse(responseBody) as { value: OfficeCalendar[] };
      }

      officeCalendars.push(...responseBody.value);

      if (responseBody["@odata.nextLink"]) {
        requestLink = responseBody["@odata.nextLink"].replace(this.apiGraphUrl, "");
      } else {
        finishedParsingCalendars = true;
      }
    }

    const user = await this.fetcher("/me");
    const userResponseBody = await handleErrorsJson<User>(user);
    const email = userResponseBody.mail ?? userResponseBody.userPrincipalName;

    return officeCalendars.map((cal: OfficeCalendar) => {
      const calendar: IntegrationCalendar = {
        externalId: cal.id ?? "No Id",
        integration: this.integrationName,
        name: cal.name ?? "No calendar name",
        primary: cal.isDefaultCalendar ?? false,
        readOnly: !cal.canEdit && true,
        email: email ?? "",
      };
      return calendar;
    });
  }

  private translateEvent = (event: CalendarEvent) => {
    return {
      subject: event.title,
      body: {
        contentType: "text",
        content: getRichDescription(event),
      },
      start: {
        dateTime: dayjs(event.startTime).tz(event.organizer.timeZone).format("YYYY-MM-DDTHH:mm:ss"),
        timeZone: event.organizer.timeZone,
      },
      end: {
        dateTime: dayjs(event.endTime).tz(event.organizer.timeZone).format("YYYY-MM-DDTHH:mm:ss"),
        timeZone: event.organizer.timeZone,
      },
      organizer: {
        emailAddress: {
          address: event.destinationCalendar
            ? event.destinationCalendar.find((cal) => cal.userId === event.organizer.id)?.externalId ??
              event.organizer.email
            : event.organizer.email,
          name: event.organizer.name,
        },
      },
      attendees: [
        ...event.attendees.map((attendee) => ({
          emailAddress: {
            address: attendee.email,
            name: attendee.name,
          },
          type: "required",
        })),
        ...(event.team?.members
          ? event.team?.members
              .filter((member) => member.email !== this.credential.user?.email)
              .map((member) => {
                const destinationCalendar =
                  event.destinationCalendar &&
                  event.destinationCalendar.find((cal) => cal.userId === member.id);
                return {
                  emailAddress: {
                    address: destinationCalendar?.externalId ?? member.email,
                    name: member.name,
                  },
                  type: "required",
                };
              })
          : []),
      ],
      location: event.location ? { displayName: getLocation(event) } : undefined,
    };
  };

  private fetcher = async (endpoint: string, init?: RequestInit | undefined) => {
    return this.auth.requestRaw({
      url: `${this.apiGraphUrl}${endpoint}`,
      options: {
        method: "get",
        ...init,
      },
    });
  };

  private fetchResponsesWithNextLink = async (
    settledResponses: ISettledResponse[]
  ): Promise<ISettledResponse[]> => {
    const alreadySuccess = [] as ISettledResponse[];
    const newLinkRequest = [] as IRequest[];
    settledResponses?.forEach((response) => {
      if (response.status === 200 && response.body["@odata.nextLink"] === undefined) {
        alreadySuccess.push(response);
      } else {
        const nextLinkUrl = response.body["@odata.nextLink"]
          ? String(response.body["@odata.nextLink"]).replace(this.apiGraphUrl, "")
          : "";
        if (nextLinkUrl) {
          // Saving link for later use
          newLinkRequest.push({
            id: Number(response.id),
            method: "GET",
            url: nextLinkUrl,
          });
        }
        delete response.body["@odata.nextLink"];
        // Pushing success body content
        alreadySuccess.push(response);
      }
    });

    if (newLinkRequest.length === 0) {
      return alreadySuccess;
    }

    const newResponse = await this.apiGraphBatchCall(newLinkRequest);
    let newResponseBody = await handleErrorsJson<IBatchResponse | string>(newResponse);

    if (typeof newResponseBody === "string") {
      newResponseBody = this.handleTextJsonResponseWithHtmlInBody(newResponseBody);
    }

    // Going recursive to fetch next link
    const newSettledResponses = await this.fetchResponsesWithNextLink(newResponseBody.responses);
    return [...alreadySuccess, ...newSettledResponses];
  };

  private fetchRequestWithRetryAfter = async (
    originalRequests: IRequest[],
    settledPromises: ISettledResponse[],
    maxRetries: number,
    retryCount = 0
  ): Promise<IBatchResponse> => {
    const getRandomness = () => Number(Math.random().toFixed(3));
    let retryAfterTimeout = 0;
    if (retryCount >= maxRetries) {
      return { responses: settledPromises };
    }
    const alreadySuccessRequest = [] as ISettledResponse[];
    const failedRequest = [] as IRequest[];
    settledPromises.forEach((item) => {
      if (item.status === 200) {
        alreadySuccessRequest.push(item);
      } else if (item.status === 429) {
        const newTimeout = Number(item.headers["Retry-After"]) * 1000 || 0;
        retryAfterTimeout = newTimeout > retryAfterTimeout ? newTimeout : retryAfterTimeout;
        failedRequest.push(originalRequests[Number(item.id)]);
      }
    });

    if (failedRequest.length === 0) {
      return { responses: alreadySuccessRequest };
    }

    // Await certain time from retry-after header
    await new Promise((r) => setTimeout(r, retryAfterTimeout + getRandomness()));

    const newResponses = await this.apiGraphBatchCall(failedRequest);
    let newResponseBody = await handleErrorsJson<IBatchResponse | string>(newResponses);
    if (typeof newResponseBody === "string") {
      newResponseBody = this.handleTextJsonResponseWithHtmlInBody(newResponseBody);
    }
    const retryAfter = !!newResponseBody?.responses && this.findRetryAfterResponse(newResponseBody.responses);

    if (retryAfter && newResponseBody.responses) {
      newResponseBody = await this.fetchRequestWithRetryAfter(
        failedRequest,
        newResponseBody.responses,
        maxRetries,
        retryCount + 1
      );
    }
    return { responses: [...alreadySuccessRequest, ...(newResponseBody?.responses || [])] };
  };

  private apiGraphBatchCall = async (requests: IRequest[]): Promise<Response> => {
    const response = await this.fetcher(`/$batch`, {
      method: "POST",
      body: JSON.stringify({ requests }),
    });

    return response;
  };

  private handleTextJsonResponseWithHtmlInBody = (response: string): IBatchResponse => {
    try {
      const parsedJson = JSON.parse(response);
      return parsedJson;
    } catch (error) {
      // Looking for html in body
      const openTag = '"body":<';
      const closeTag = "</html>";
      const htmlBeginning = response.indexOf(openTag) + openTag.length - 1;
      const htmlEnding = response.indexOf(closeTag) + closeTag.length + 2;
      const resultString = `${response.repeat(1).substring(0, htmlBeginning)} ""${response
        .repeat(1)
        .substring(htmlEnding, response.length)}`;

      return JSON.parse(resultString);
    }
  };

  private findRetryAfterResponse = (response: ISettledResponse[]) => {
    const foundRetry = response.find((request: ISettledResponse) => request.status === 429);
    return !!foundRetry;
  };

  private processBusyTimes = (responses: ISettledResponse[]) => {
    return responses.reduce(
      (acc: BufferedBusyTime[], subResponse: { body: { value?: BodyValue[]; error?: Error[] } }) => {
        if (!subResponse.body?.value) return acc;
        return acc.concat(
          subResponse.body.value.reduce((acc: BufferedBusyTime[], evt: BodyValue) => {
            if (evt.showAs === "free" || evt.showAs === "workingElsewhere") return acc;
            return acc.concat({
              start: `${evt.start.dateTime}Z`,
              end: `${evt.end.dateTime}Z`,
              title: `${evt.subject}` ?? undefined,
            });
          }, [])
        );
      },
      []
    );
  };

  private handleErrorJsonOffice365Calendar = <Type>(response: Response): Promise<Type | string> => {
    if (response.headers.get("content-encoding") === "gzip") {
      return response.text();
    }

    if (response.status === 204) {
      return new Promise((resolve) => resolve({} as Type));
    }

    if (!response.ok && response.status < 200 && response.status >= 300) {
      response.json().then(console.log);
      throw Error(response.statusText);
    }

    return response.json();
  };
}<|MERGE_RESOLUTION|>--- conflicted
+++ resolved
@@ -206,24 +206,9 @@
     }
     let alreadySuccessResponse = [] as ISettledResponse[];
 
-<<<<<<< HEAD
     // Validate if any 429 status Retry-After is present
     const retryAfter =
       !!responseBatchApi?.responses && this.findRetryAfterResponse(responseBatchApi.responses);
-=======
-    try {
-      const selectedCalendarIds = selectedCalendars.reduce((calendarIds, calendar) => {
-        if (calendar.integration === this.integrationName && calendar.externalId)
-          calendarIds.push(calendar.externalId);
-
-        return calendarIds;
-      }, [] as string[]);
-
-      if (selectedCalendarIds.length === 0 && selectedCalendars.length > 0) {
-        // Only calendars of other integrations selected
-        return Promise.resolve([]);
-      }
->>>>>>> a2b064b2
 
     if (retryAfter && responseBatchApi.responses) {
       responseBatchApi = await this.fetchRequestWithRetryAfter(requests, responseBatchApi.responses, 2);
@@ -243,13 +228,46 @@
     const calendarSelectParams = "$select=showAs,start,end";
 
     try {
-      const freebusyData = await this.fetchCalendarData(
-        dateFrom,
-        dateTo,
-        selectedCalendars,
-        calendarSelectParams
-      );
-      return freebusyData;
+      const selectedCalendarIds = selectedCalendars.reduce((calendarIds, calendar) => {
+        if (calendar.integration === this.integrationName && calendar.externalId)
+          calendarIds.push(calendar.externalId);
+
+        return calendarIds;
+      }, [] as string[]);
+
+      if (selectedCalendarIds.length === 0 && selectedCalendars.length > 0) {
+        // Only calendars of other integrations selected
+        return Promise.resolve([]);
+      }
+
+      const ids = await (selectedCalendarIds.length === 0
+        ? this.listCalendars().then((cals) => cals.map((e_2) => e_2.externalId).filter(Boolean) || [])
+        : Promise.resolve(selectedCalendarIds));
+      const requests = ids.map((calendarId, id) => ({
+        id,
+        method: "GET",
+        url: `/me/calendars/${calendarId}/calendarView${filter}&${calendarSelectParams}`,
+      }));
+      const response = await this.apiGraphBatchCall(requests);
+      const responseBody = await this.handleErrorJsonOffice365Calendar(response);
+      let responseBatchApi: IBatchResponse = { responses: [] };
+      if (typeof responseBody === "string") {
+        responseBatchApi = this.handleTextJsonResponseWithHtmlInBody(responseBody);
+      }
+      let alreadySuccessResponse = [] as ISettledResponse[];
+
+      // Validate if any 429 status Retry-After is present
+      const retryAfter =
+        !!responseBatchApi?.responses && this.findRetryAfterResponse(responseBatchApi.responses);
+
+      if (retryAfter && responseBatchApi.responses) {
+        responseBatchApi = await this.fetchRequestWithRetryAfter(requests, responseBatchApi.responses, 2);
+      }
+
+      // Recursively fetch nextLink responses
+      alreadySuccessResponse = await this.fetchResponsesWithNextLink(responseBatchApi.responses);
+
+      return alreadySuccessResponse ? this.processBusyTimes(alreadySuccessResponse) : [];
     } catch (err) {
       console.log(err);
       return Promise.reject([]);
