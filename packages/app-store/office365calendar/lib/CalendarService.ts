--- conflicted
+++ resolved
@@ -4,13 +4,9 @@
 
 import { MSTeamsLocationType } from "@calcom/app-store/locations";
 import dayjs from "@calcom/dayjs";
-<<<<<<< HEAD
 import { CalendarCache } from "@calcom/features/calendar-cache/calendar-cache";
 import { getTimeMax, getTimeMin } from "@calcom/features/calendar-cache/lib/datesForCache";
-import { getLocation } from "@calcom/lib/CalEventParser";
-=======
 import { getLocation, getRichDescriptionHTML } from "@calcom/lib/CalEventParser";
->>>>>>> 01a0d439
 import {
   CalendarAppDelegationCredentialInvalidGrantError,
   CalendarAppDelegationCredentialConfigurationError,
@@ -558,7 +554,6 @@
     });
   }
 
-<<<<<<< HEAD
   async watchCalendar({
     calendarId,
     eventTypeIds,
@@ -786,8 +781,6 @@
     });
   }
 
-  private translateEvent = (event: CalendarServiceEvent) => {
-=======
   private translateEvent = (event: CalendarServiceEvent, rescheduledEvent?: Event) => {
     const isOnlineMeeting = event.location === MSTeamsLocationType;
     const isRescheduledOnlineMeeting = rescheduledEvent ? rescheduledEvent.isOnlineMeeting : false;
@@ -807,7 +800,6 @@
       content = event.calendarDescription;
     }
 
->>>>>>> 01a0d439
     const office365Event: Event = {
       subject: event.title,
       body: {
