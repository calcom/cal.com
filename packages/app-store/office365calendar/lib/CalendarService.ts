--- conflicted
+++ resolved
@@ -299,12 +299,14 @@
     }
   }
 
-  // returns calendar IDs of all the selected calendars
   async getCalIds(selectedCalendars: IntegrationCalendar[]): Promise<string[]> {
-    const selectedCalendarIds = selectedCalendars
-      .filter((e) => e.integration === this.integrationName)
-      .map((e) => e.externalId)
-      .filter(Boolean);
+    const selectedCalendarIds = selectedCalendars.reduce((calendarIds, calendar) => {
+      if (calendar.integration === this.integrationName && calendar.externalId)
+        calendarIds.push(calendar.externalId);
+
+      return calendarIds;
+    }, [] as string[]);
+
     if (selectedCalendarIds.length === 0 && selectedCalendars.length > 0) {
       // Only calendars of other integrations selected
       return Promise.resolve([]);
@@ -316,6 +318,7 @@
     return ids;
   }
 
+  // fetches calendar data (free-busy/event data) from office365 calendar
   async fetchCalendarData(
     dateFrom: string,
     dateTo: string,
@@ -329,33 +332,8 @@
       dateFromParsed.toISOString()
     )}&endDateTime=${encodeURIComponent(dateToParsed.toISOString())}`;
 
-    const ids = await this.getCalIds(selectedCalendars);
-
-    const requests = ids.map((calendarId, id) => ({
-      id,
-      method: "GET",
-      url: `/me/calendars/${calendarId}/calendarView${filter}&${calendarSelectParams}`,
-    }));
-    const response = await this.apiGraphBatchCall(requests);
-    const responseBody = await this.handleErrorJsonOffice365Calendar(response);
-    let responseBatchApi: IBatchResponse = { responses: [] };
-    if (typeof responseBody === "string") {
-      responseBatchApi = this.handleTextJsonResponseWithHtmlInBody(responseBody);
-    }
-    let alreadySuccessResponse = [] as ISettledResponse[];
-
-    // Validate if any 429 status Retry-After is present
-    const retryAfter =
-      !!responseBatchApi?.responses && this.findRetryAfterResponse(responseBatchApi.responses);
-
-<<<<<<< HEAD
-    if (retryAfter && responseBatchApi.responses) {
-      responseBatchApi = await this.fetchRequestWithRetryAfter(requests, responseBatchApi.responses, 2);
-    }
-=======
-      const ids = await (selectedCalendarIds.length === 0
-        ? this.listCalendars().then((cals) => cals.map((e_2) => e_2.externalId).filter(Boolean) || [])
-        : Promise.resolve(selectedCalendarIds));
+    try {
+      const ids = await this.getCalIds(selectedCalendars);
       const requestsPromises = ids.map(async (calendarId, id) => ({
         id,
         method: "GET",
@@ -369,12 +347,18 @@
         responseBatchApi = this.handleTextJsonResponseWithHtmlInBody(responseBody);
       }
       let alreadySuccessResponse = [] as ISettledResponse[];
->>>>>>> bda963b8
-
-    // Recursively fetch nextLink responses
-    alreadySuccessResponse = await this.fetchResponsesWithNextLink(responseBatchApi.responses);
-
-    return alreadySuccessResponse ? this.processBusyTimes(alreadySuccessResponse) : [];
+      // Validate if any 429 status Retry-After is present
+      const retryAfter =
+        !!responseBatchApi?.responses && this.findRetryAfterResponse(responseBatchApi.responses);
+      if (retryAfter && responseBatchApi.responses) {
+        responseBatchApi = await this.fetchRequestWithRetryAfter(requests, responseBatchApi.responses, 2);
+      }
+      // Recursively fetch nextLink responses
+      alreadySuccessResponse = await this.fetchResponsesWithNextLink(responseBatchApi.responses);
+      return alreadySuccessResponse ? this.processBusyTimes(alreadySuccessResponse) : [];
+    } catch (err) {
+      return Promise.reject([]);
+    }
   }
 
   async getAvailability(
@@ -671,7 +655,7 @@
               end: checkforAllDayEvent(`${evt.end.dateTime}Z`)
                 ? dayjs(`${evt.end.dateTime}Z`).subtract(1, "day").endOf("day").utc().format()
                 : `${evt.end.dateTime}Z`,
-              title: `${evt.subject}` ?? undefined,
+              title: evt.subject ?? undefined,
             });
           }, [])
         );
