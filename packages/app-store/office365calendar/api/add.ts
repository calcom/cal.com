import type { NextApiRequest, NextApiResponse } from "next";
import { stringify } from "querystring";

import { WEBAPP_URL_FOR_OAUTH } from "@calcom/lib/constants";

import getAppKeysFromSlug from "../../_utils/getAppKeysFromSlug";
import { encodeOAuthState } from "../../_utils/oauth/encodeOAuthState";

<<<<<<< HEAD
const scopes = [
  "User.Read",
  "Calendars.Read",
  "Calendars.ReadWrite",
  "Calendars.ReadWrite.Shared",
  "offline_access",
];
=======
const scopes = ["User.Read", "Calendars.Read", "Calendars.ReadWrite", "offline_access"];
>>>>>>> 656a5bf4

let client_id = "";

export default async function handler(req: NextApiRequest, res: NextApiResponse) {
  if (req.method === "GET") {
    const appKeys = await getAppKeysFromSlug("office365-calendar");
    if (typeof appKeys.client_id === "string") client_id = appKeys.client_id;
    if (!client_id) return res.status(400).json({ message: "Office 365 client_id missing." });
    const state = encodeOAuthState(req);
    const params = {
      response_type: "code",
      scope: scopes.join(" "),
      client_id,
      prompt: "select_account",
      redirect_uri: `${WEBAPP_URL_FOR_OAUTH}/api/integrations/office365calendar/callback`,
      state,
    };
    const query = stringify(params);
    const url = `https://login.microsoftonline.com/common/oauth2/v2.0/authorize?${query}`;
    res.status(200).json({ url });
  }
}<|MERGE_RESOLUTION|>--- conflicted
+++ resolved
@@ -6,17 +6,7 @@
 import getAppKeysFromSlug from "../../_utils/getAppKeysFromSlug";
 import { encodeOAuthState } from "../../_utils/oauth/encodeOAuthState";
 
-<<<<<<< HEAD
-const scopes = [
-  "User.Read",
-  "Calendars.Read",
-  "Calendars.ReadWrite",
-  "Calendars.ReadWrite.Shared",
-  "offline_access",
-];
-=======
 const scopes = ["User.Read", "Calendars.Read", "Calendars.ReadWrite", "offline_access"];
->>>>>>> 656a5bf4
 
 let client_id = "";
 
