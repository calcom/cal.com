import type { AppMeta } from "@calcom/types/App";

import _package from "./package.json";

export const metadata = {
  name: "Outlook Calendar",
  description: _package.description,
  type: "office365_calendar",
  title: "Outlook Calendar",
  variant: "calendar",
  category: "calendar",
  categories: ["calendar"],
  logo: "icon.svg",
  publisher: "Cal.com",
  slug: "office365-calendar",
<<<<<<< HEAD
  dirName: "office365calendar",
  trending: false,
=======
>>>>>>> 1eeb91a7
  url: "https://cal.com/",
  email: "help@cal.com",
} as AppMeta;

export default metadata;<|MERGE_RESOLUTION|>--- conflicted
+++ resolved
@@ -13,11 +13,7 @@
   logo: "icon.svg",
   publisher: "Cal.com",
   slug: "office365-calendar",
-<<<<<<< HEAD
   dirName: "office365calendar",
-  trending: false,
-=======
->>>>>>> 1eeb91a7
   url: "https://cal.com/",
   email: "help@cal.com",
 } as AppMeta;
