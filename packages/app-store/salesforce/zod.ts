--- conflicted
+++ resolved
@@ -1,12 +1,6 @@
 import { z } from "zod";
 
 import { eventTypeAppCardZod } from "../eventTypeAppCardZod";
-<<<<<<< HEAD
-
-export const appDataSchema = eventTypeAppCardZod.extend({
-  roundRobinLeadSkip: z.boolean().optional(),
-  skipContactCreation: z.boolean().optional(),
-=======
 import { SalesforceRecordEnum, WhenToWriteToRecord, SalesforceFieldType } from "./lib/enums";
 
 const writeToBookingEntry = z.object({
@@ -61,7 +55,6 @@
   onBookingWriteToRecord: z.boolean().optional(),
   onBookingWriteToRecordFields: z.record(z.string(), writeToBookingEntry).optional(),
   ignoreGuests: z.boolean().optional(),
->>>>>>> 00ee1ef4
 });
 
 export const appKeysSchema = z.object({
