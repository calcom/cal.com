{
  "private": true,
  "name": "@calcom/salesforce",
  "version": "0.0.0",
  "main": "./index.ts",
  "description": "Salesforce (Sales Cloud) is a cloud-based application designed to help your salespeople sell smarter and faster by centralizing customer information, logging their interactions with your company, and automating many of the tasks salespeople do every day.",
  "scripts": {
    "generate:schema": "graphql-introspection-json-to-sdl ./schema.json > ./schema.graphql",
    "codegen": "graphql-codegen --config codegen.ts",
    "codegen:watch": "graphql-codegen --config codegen.ts --watch"
  },
  "dependencies": {
    "@calcom/lib": "workspace:*",
    "@calcom/prisma": "workspace:*",
    "@jetstreamapp/soql-parser-js": "6.1.0",
<<<<<<< HEAD
    "@jsforce/jsforce-node": "3.6.3",
=======
    "@jsforce/jsforce-node": "3.10.10",
>>>>>>> ab512ea2
    "@urql/core": "5.1.1",
    "@urql/exchange-retry": "2.0.0"
  },
  "devDependencies": {
    "@calcom/types": "workspace:*",
    "@graphql-codegen/cli": "5.0.5",
    "@parcel/watcher": "2.5.1",
    "graphql-config": "5.1.3",
    "graphql-introspection-json-to-sdl": "1.0.3"
  }
}<|MERGE_RESOLUTION|>--- conflicted
+++ resolved
@@ -13,11 +13,7 @@
     "@calcom/lib": "workspace:*",
     "@calcom/prisma": "workspace:*",
     "@jetstreamapp/soql-parser-js": "6.1.0",
-<<<<<<< HEAD
-    "@jsforce/jsforce-node": "3.6.3",
-=======
     "@jsforce/jsforce-node": "3.10.10",
->>>>>>> ab512ea2
     "@urql/core": "5.1.1",
     "@urql/exchange-retry": "2.0.0"
   },
