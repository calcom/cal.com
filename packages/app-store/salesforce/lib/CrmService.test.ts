import { setupAndTeardown } from "@calcom/web/test/utils/bookingScenario/setupAndTeardown";

import { describe, expect, it, beforeEach, vi } from "vitest";
import type { z } from "zod";

import type { CredentialPayload } from "@calcom/types/Credential";

import type { appDataSchema } from "../zod";
import SalesforceCRMService from "./CrmService";
import { SalesforceRecordEnum } from "./enums";

type AppOptions = z.infer<typeof appDataSchema>;

const contactQueryResponse = {
  records: [
    {
      Id: "001",
      Email: "test@example.com",
      OwnerId: "owner001",
      attributes: { type: "Contact" },
      Owner: {
        Email: "owner@example.com",
      },
    },
  ],
};

const contactUnderAccountQueryResponse = {
  records: [
    {
      Id: "001",
      Email: "test@example.com",
      OwnerId: "owner001",
      AccountId: "acc001",
      attributes: { type: "Contact" },
      Account: {
        attributes: { type: "Account" },
        Owner: {
          Email: "owner@example.com",
        },
      },
    },
  ],
};

const leadQueryResponse = {
  records: [
    {
      Id: "001",
      Email: "test@example.com",
      OwnerId: "owner001",
      attributes: { type: "Lead" },
      Owner: {
        Email: "owner@example.com",
      },
    },
  ],
};

const ownerQueryResponse = {
  records: [
    {
      Id: "owner001",
      Email: "owner@example.com",
      Name: "Test Owner",
    },
  ],
};

const accountQueryResponse = {
  records: [
    {
      Id: "acc001",
      OwnerId: "owner001",
      Email: "test@example.com",
      attributes: { type: "Account" },
    },
  ],
};

describe("SalesforceCRMService", () => {
  let service: SalesforceCRMService;
  let mockConnection: { query: any; sobject: any };

  setupAndTeardown();

  beforeEach(() => {
    mockConnection = {
      query: vi.fn(),
      sobject: vi.fn(),
    };

    const mockCredential: CredentialPayload = {
      id: 1,
      type: "salesforce_crm",
      key: {
        access_token: "mock_token",
        refresh_token: "mock_refresh",
        instance_url: "https://mock.salesforce.com",
      },
      userId: 1,
      appId: "salesforce",
      teamId: null,
      invalid: false,
      user: {
        email: "test-user@example.com",
      },
    };

    service = new SalesforceCRMService(mockCredential, {}, true);
    // eslint-disable-next-line @typescript-eslint/ban-ts-comment
    // @ts-ignore
    service.conn = Promise.resolve(mockConnection);
  });

  const mockAppOptions = (appOptions: AppOptions) => {
    const appOptionsSpy = vi.spyOn(service, "getAppOptions");
    appOptionsSpy.mockReturnValue(appOptions);
  };

  describe("getContacts", () => {
    it("should return empty array when no records found", async () => {
      // Setup mock response
      mockConnection.query.mockResolvedValueOnce({ records: [] });

      const result = await service.getContacts({ emails: "test@example.com" });

      expect(result).toEqual([]);
      expect(mockConnection.query).toHaveBeenCalledWith(
        "SELECT Id, Email, OwnerId, Owner.Email FROM Contact WHERE Email IN ('test@example.com')"
      );
    });

    it("should handle single email string input", async () => {
      // Setup mock response with descriptive name
      const contactQueryResponse = {
        records: [
          {
            Id: "001",
            Email: "test@example.com",
            OwnerId: "owner001",
            attributes: { type: "Contact" },
          },
        ],
      };

      // Setup query spy
      const querySpy = vi.spyOn(mockConnection, "query");
      querySpy.mockResolvedValueOnce(contactQueryResponse);

      const result = await service.getContacts({ emails: "test@example.com" });

      expect(result).toEqual([
        {
          id: "001",
          email: "test@example.com",
          recordType: "Contact",
        },
      ]);

      // Verify the exact query made
      expect(querySpy).toHaveBeenCalledWith(
        "SELECT Id, Email, OwnerId, Owner.Email FROM Contact WHERE Email IN ('test@example.com')"
      );
    });

    it("should handle array of emails input", async () => {
      const contactsQueryResponse = {
        records: [
          {
            Id: "001",
            Email: "test1@example.com",
            OwnerId: "owner001",
            attributes: { type: "Contact" },
          },
          {
            Id: "002",
            Email: "test2@example.com",
            OwnerId: "owner002",
            attributes: { type: "Contact" },
          },
        ],
      };

      const querySpy = vi.spyOn(mockConnection, "query");
      querySpy.mockResolvedValueOnce(contactsQueryResponse);

      const result = await service.getContacts({
        emails: ["test1@example.com", "test2@example.com"],
      });

      expect(result).toEqual([
        {
          id: "001",
          email: "test1@example.com",
          recordType: "Contact",
        },
        {
          id: "002",
          email: "test2@example.com",
          recordType: "Contact",
        },
      ]);

      expect(querySpy).toHaveBeenCalledWith(
        "SELECT Id, Email, OwnerId, Owner.Email FROM Contact WHERE Email IN ('test1@example.com','test2@example.com')"
      );
    });

    it("should return contacts when includeOwner is true but no owner is found", async () => {
      mockAppOptions({
        roundRobinSkipCheckRecordOn: SalesforceRecordEnum.CONTACT,
        createEventOn: SalesforceRecordEnum.CONTACT,
      });

      const contactQueryResponse = {
        records: [
          {
            Id: "001",
            Email: "test@example.com",
            // OwnerId: "owner001",
            attributes: { type: "Contact" },
            Owner: {
              Email: "owner@example.com",
            },
          },
        ],
      };

      // Setup query spy with specific responses
      const querySpy = vi.spyOn(mockConnection, "query");
      querySpy.mockResolvedValueOnce(contactQueryResponse); // Contact query

      const result = await service.getContacts({
        emails: "test@example.com",
        includeOwner: true,
      });

      expect(result).toEqual([
        {
          id: "001",
          email: "test@example.com",
          ownerId: undefined,
          ownerEmail: "owner@example.com",
          recordType: "Contact",
        },
      ]);

      expect(querySpy).toHaveBeenNthCalledWith(
        1,
        "SELECT Id, Email, OwnerId, Owner.Email FROM Contact WHERE Email IN ('test@example.com')"
      );
    });

    describe("no additional params are passed", () => {
      it("when createEventOn is contact", async () => {
        mockAppOptions({
          createEventOn: SalesforceRecordEnum.CONTACT,
        });

        const querySpy = vi.spyOn(mockConnection, "query");
        querySpy.mockResolvedValueOnce(contactQueryResponse);

        const result = await service.getContacts({
          emails: "test@example.com",
        });

        expect(result).toEqual([
          {
            id: "001",
            email: "test@example.com",
            recordType: "Contact",
          },
        ]);

        expect(querySpy).toHaveBeenNthCalledWith(
          1,
          "SELECT Id, Email, OwnerId, Owner.Email FROM Contact WHERE Email IN ('test@example.com')"
        );
      });
      it("when createEventOn is lead", async () => {
        mockAppOptions({
          createEventOn: SalesforceRecordEnum.LEAD,
        });

        const querySpy = vi.spyOn(mockConnection, "query");
        querySpy.mockResolvedValueOnce(leadQueryResponse);

        const result = await service.getContacts({
          emails: "test@example.com",
        });

        expect(result).toEqual([
          {
            id: "001",
            email: "test@example.com",
            recordType: "Lead",
          },
        ]);

        expect(querySpy).toHaveBeenNthCalledWith(
          1,
          "SELECT Id, Email, OwnerId, Owner.Email FROM Lead WHERE Email IN ('test@example.com')"
        );
      });
      it("when createEventOn is contact under an account", async () => {
        mockAppOptions({
          createEventOn: SalesforceRecordEnum.ACCOUNT,
        });

        const querySpy = vi.spyOn(mockConnection, "query");
        querySpy.mockResolvedValueOnce(contactUnderAccountQueryResponse);

        const result = await service.getContacts({
          emails: "test@example.com",
        });

        expect(result).toEqual([
          {
            id: "001",
            email: "test@example.com",
            recordType: "Contact",
          },
        ]);

        expect(querySpy).toHaveBeenNthCalledWith(
          1,
          "SELECT Id, Email, OwnerId, AccountId, Account.Owner.Email, Account.Website FROM Contact WHERE Email = 'test@example.com' AND AccountId != null"
        );
      });
    });

    describe("includeOwner param is passed", () => {
      it("when createEventOn is contact", async () => {
        mockAppOptions({
          createEventOn: SalesforceRecordEnum.CONTACT,
        });

        // Setup query spy with specific responses
        const querySpy = vi.spyOn(mockConnection, "query");
        querySpy.mockResolvedValueOnce(contactQueryResponse); // Contact query

        const result = await service.getContacts({
          emails: "test@example.com",
          includeOwner: true,
        });

        expect(result).toEqual([
          {
            id: "001",
            email: "test@example.com",
            ownerId: "owner001",
            ownerEmail: "owner@example.com",
            recordType: "Contact",
          },
        ]);

        expect(querySpy).toHaveBeenNthCalledWith(
          1,
          "SELECT Id, Email, OwnerId, Owner.Email FROM Contact WHERE Email IN ('test@example.com')"
        );
      });
      it("when createEventOn is lead", async () => {
        mockAppOptions({
          createEventOn: SalesforceRecordEnum.LEAD,
        });

        // Setup query spy with specific responses
        const querySpy = vi.spyOn(mockConnection, "query");
        querySpy.mockResolvedValueOnce(leadQueryResponse);

        const result = await service.getContacts({
          emails: "test@example.com",
          includeOwner: true,
        });

        expect(result).toEqual([
          {
            id: "001",
            email: "test@example.com",
            ownerId: "owner001",
            ownerEmail: "owner@example.com",
            recordType: "Lead",
          },
        ]);

        expect(querySpy).toHaveBeenNthCalledWith(
          1,
          "SELECT Id, Email, OwnerId, Owner.Email FROM Lead WHERE Email IN ('test@example.com')"
        );
      });
      it("when createEventOn is contact under an account", async () => {
        mockAppOptions({
          createEventOn: SalesforceRecordEnum.ACCOUNT,
        });

        // Setup query spy with specific responses
        const querySpy = vi.spyOn(mockConnection, "query");
        querySpy.mockResolvedValueOnce(contactUnderAccountQueryResponse);

        const result = await service.getContacts({
          emails: "test@example.com",
          includeOwner: true,
        });

        expect(result).toEqual([
          {
            id: "001",
            email: "test@example.com",
            ownerId: "owner001",
            ownerEmail: "owner@example.com",
            recordType: "Contact",
          },
        ]);

        expect(querySpy).toHaveBeenNthCalledWith(
          1,
          "SELECT Id, Email, OwnerId, AccountId, Account.Owner.Email, Account.Website FROM Contact WHERE Email = 'test@example.com' AND AccountId != null"
        );
      });
    });

    describe("forRoundRobinSkip param is passed", () => {
      it("checking against contacts", async () => {
        mockAppOptions({
          roundRobinSkipCheckRecordOn: SalesforceRecordEnum.CONTACT,
          createEventOn: SalesforceRecordEnum.CONTACT,
        });

        // Setup query spy with specific responses
        const querySpy = vi.spyOn(mockConnection, "query");
        querySpy.mockResolvedValueOnce(contactQueryResponse); // Contact query

        const result = await service.getContacts({
          emails: "test@example.com",
          forRoundRobinSkip: true,
        });

        expect(result).toEqual([
          {
            id: "001",
            email: "test@example.com",
            ownerId: "owner001",
            ownerEmail: "owner@example.com",
            recordType: "Contact",
          },
        ]);

        expect(querySpy).toHaveBeenNthCalledWith(
          1,
          "SELECT Id, Email, OwnerId, Owner.Email FROM Contact WHERE Email IN ('test@example.com')"
        );
      });
      it("checking against leads", async () => {
        mockAppOptions({
          roundRobinSkipCheckRecordOn: SalesforceRecordEnum.LEAD,
        });

        // Setup query spy with specific responses
        const querySpy = vi.spyOn(mockConnection, "query");
        querySpy.mockResolvedValueOnce(leadQueryResponse);

        const result = await service.getContacts({
          emails: "test@example.com",
          forRoundRobinSkip: true,
        });

        expect(result).toEqual([
          {
            id: "001",
            email: "test@example.com",
            ownerId: "owner001",
            ownerEmail: "owner@example.com",
            recordType: "Lead",
          },
        ]);

        expect(querySpy).toHaveBeenNthCalledWith(
          1,
          "SELECT Id, Email, OwnerId, Owner.Email FROM Lead WHERE Email IN ('test@example.com')"
        );
      });
      it("checking against contacts under an account", async () => {
        mockAppOptions({
          roundRobinSkipCheckRecordOn: SalesforceRecordEnum.ACCOUNT,
        });
        const querySpy = vi.spyOn(mockConnection, "query");
        querySpy
          .mockResolvedValueOnce(contactUnderAccountQueryResponse)
          .mockResolvedValueOnce(accountQueryResponse)
          .mockResolvedValueOnce(ownerQueryResponse);

        const result = await service.getContacts({
          emails: "test@example.com",
          forRoundRobinSkip: true,
        });

        expect(result).toEqual([
          {
            id: "acc001",
            email: "test@example.com",
            ownerId: "owner001",
            ownerEmail: "owner@example.com",
            recordType: "Account",
          },
        ]);

        expect(querySpy).toHaveBeenNthCalledWith(
          1,
          "SELECT Id, Email, OwnerId, AccountId, Account.Owner.Email, Account.Website FROM Contact WHERE Email = 'test@example.com' AND AccountId != null"
        );
      });
    });
  });

<<<<<<< HEAD
  describe("createContacts", () => {
    describe("createEventOn lead", () => {
      describe("createNewContactUnderAccount enabled", () => {
        it("when attendee has an account", async () => {
          mockAppOptions({
            createNewContactUnderAccount: true,
            createEventOn: SalesforceRecordEnum.LEAD,
          });

          const querySpy = vi.spyOn(mockConnection, "query");
          querySpy.mockResolvedValueOnce(accountQueryResponse);
          querySpy.mockResolvedValueOnce({ records: [] });

          mockConnection.sobject.mockReturnValue({
            create: vi.fn().mockResolvedValue({
              success: true,
              id: "newContactId",
              name: "New Contact",
              email: "test@example.com",
            }),
          });

          const result = await service.createContacts([{ name: "New Contact", email: "test@example.com" }]);
          expect(result).toEqual([{ id: "newContactId", email: "test@example.com" }]);
        });
        it("attendee has no account", async () => {
          mockAppOptions({
            createNewContactUnderAccount: true,
            createEventOn: SalesforceRecordEnum.LEAD,
          });

          const querySpy = vi.spyOn(mockConnection, "query");
          querySpy.mockResolvedValueOnce({ records: [] });
          querySpy.mockResolvedValueOnce({ records: [] });

          mockConnection.sobject.mockReturnValue({
            create: vi.fn().mockResolvedValue({
              success: true,
              id: "newLeadId",
              name: "New Lead",
              email: "test@newlead.com",
            }),
          });

          const result = await service.createContacts([{ name: "New Lead", email: "test@newlead.com" }]);
          expect(result).toEqual([{ id: "newLeadId", email: "test@newlead.com" }]);
        });
      });
=======
  describe("getAllPossibleAccountWebsiteFromEmailDomain", () => {
    it("should return all possible account websites from email domain", () => {
      const result = service.getAllPossibleAccountWebsiteFromEmailDomain("example.com");
      expect(result).toEqual(
        "example.com, www.example.com, http://www.example.com, http://example.com, https://www.example.com, https://example.com"
      );
>>>>>>> 3a181f1d
    });
  });
});<|MERGE_RESOLUTION|>--- conflicted
+++ resolved
@@ -513,7 +513,6 @@
     });
   });
 
-<<<<<<< HEAD
   describe("createContacts", () => {
     describe("createEventOn lead", () => {
       describe("createNewContactUnderAccount enabled", () => {
@@ -562,14 +561,13 @@
           expect(result).toEqual([{ id: "newLeadId", email: "test@newlead.com" }]);
         });
       });
-=======
+
   describe("getAllPossibleAccountWebsiteFromEmailDomain", () => {
     it("should return all possible account websites from email domain", () => {
       const result = service.getAllPossibleAccountWebsiteFromEmailDomain("example.com");
       expect(result).toEqual(
         "example.com, www.example.com, http://www.example.com, http://example.com, https://www.example.com, https://example.com"
       );
->>>>>>> 3a181f1d
     });
   });
 });