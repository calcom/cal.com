--- conflicted
+++ resolved
@@ -207,20 +207,11 @@
             Email: "test@example.com",
             // OwnerId: "owner001",
             attributes: { type: "Contact" },
-<<<<<<< HEAD
             Owner: {
               Email: "owner@example.com",
             },
           },
         ],
-=======
-          },
-        ],
-      };
-
-      const ownerQueryResponse = {
-        records: [],
->>>>>>> cc202ed8
       };
 
       // Setup query spy with specific responses
@@ -244,11 +235,7 @@
 
       expect(querySpy).toHaveBeenNthCalledWith(
         1,
-<<<<<<< HEAD
         "SELECT Id, Email, OwnerId, Owner.Email FROM Contact WHERE Email IN ('test@example.com')"
-=======
-        "SELECT Id, Email, OwnerId FROM Contact WHERE Email IN ('test@example.com')"
->>>>>>> cc202ed8
       );
     });
 
@@ -317,19 +304,6 @@
 
         expect(result).toEqual([
           {
-<<<<<<< HEAD
-            Id: "001",
-            Email: "test@example.com",
-            AccountId: "acc001",
-            OwnerId: "owner001",
-            attributes: { type: "Contact" },
-            Account: {
-              Website: "test.com",
-              Owner: {
-                Email: "owner@example.com",
-              },
-            },
-=======
             id: "001",
             email: "test@example.com",
             recordType: "Contact",
@@ -400,7 +374,6 @@
             ownerId: "owner001",
             ownerEmail: "owner@example.com",
             recordType: "Lead",
->>>>>>> cc202ed8
           },
         ]);
 
@@ -418,16 +391,11 @@
           createEventOn: SalesforceRecordEnum.ACCOUNT,
         });
 
-<<<<<<< HEAD
-      const querySpy = vi.spyOn(mockConnection, "query");
-      querySpy.mockResolvedValueOnce(initialContactQueryResponse);
-=======
         // Setup query spy with specific responses
         const querySpy = vi.spyOn(mockConnection, "query");
         querySpy
           .mockResolvedValueOnce(contactUnderAccountQueryResponse)
           .mockResolvedValueOnce(ownerQueryResponse);
->>>>>>> cc202ed8
 
         const result = await service.getContacts({
           emails: "test@example.com",
@@ -497,22 +465,6 @@
           roundRobinSkipCheckRecordOn: SalesforceRecordEnum.LEAD,
         });
 
-<<<<<<< HEAD
-      expect(result).toEqual([
-        {
-          id: "001",
-          email: "test@example.com",
-          ownerId: "owner001",
-          ownerEmail: "owner@example.com",
-          recordType: "Contact",
-        },
-      ]);
-
-      expect(querySpy).toHaveBeenNthCalledWith(
-        1,
-        "SELECT Id, Email, OwnerId, AccountId, Account.Owner.Email, Account.Website FROM Contact WHERE Email = 'test@example.com' AND AccountId != null"
-      );
-=======
         // Setup query spy with specific responses
         const querySpy = vi.spyOn(mockConnection, "query");
         querySpy.mockResolvedValueOnce(leadQueryResponse).mockResolvedValueOnce(ownerQueryResponse);
@@ -576,7 +528,6 @@
           expect.stringContaining("SELECT Id, Email, Name FROM User WHERE Id = 'owner001'")
         );
       });
->>>>>>> cc202ed8
     });
   });
 });