--- conflicted
+++ resolved
@@ -578,7 +578,6 @@
     }
   }
 
-<<<<<<< HEAD
   private async checkRecordOwnerNameFromRecordId(id: string, newOwnerId: string) {
     const conn = await this.conn;
     const appOptions = this.getAppOptions();
@@ -606,7 +605,8 @@
         OwnerId: newOwnerId,
       });
     }
-=======
+  }
+
   private async getAccountIdBasedOnEmailDomainOfContacts(email: string) {
     const conn = await this.conn;
     const emailDomain = email.split("@")[1];
@@ -616,6 +616,5 @@
     );
 
     return this.getDominantAccountId(response.records as { AccountId: string }[]);
->>>>>>> b82b39d1
   }
 }