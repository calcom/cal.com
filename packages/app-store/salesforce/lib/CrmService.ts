import type { TokenResponse } from "jsforce";
import jsforce from "jsforce";
import { RRule } from "rrule";
import { z } from "zod";

import type { FormResponse } from "@calcom/app-store/routing-forms/types/types";
import { getLocation } from "@calcom/lib/CalEventParser";
import { WEBAPP_URL } from "@calcom/lib/constants";
<<<<<<< HEAD
import { checkIfFreeEmailDomain } from "@calcom/lib/freeEmailDomainCheck/checkIfFreeEmailDomain";
import { HttpError } from "@calcom/lib/http-error";
=======
>>>>>>> 18a107d0
import logger from "@calcom/lib/logger";
import { safeStringify } from "@calcom/lib/safeStringify";
import { prisma } from "@calcom/prisma";
import type { CalendarEvent, CalEventResponses } from "@calcom/types/Calendar";
import type { CredentialPayload } from "@calcom/types/Credential";
import type { CRM, Contact, CrmEvent } from "@calcom/types/CrmService";

import type { ParseRefreshTokenResponse } from "../../_utils/oauth/parseRefreshTokenResponse";
import parseRefreshTokenResponse from "../../_utils/oauth/parseRefreshTokenResponse";
import { default as appMeta } from "../config.json";
import {
  SalesforceRecordEnum,
  SalesforceFieldType,
  WhenToWriteToRecord,
  DateFieldTypeData,
  RoutingReasons,
} from "./enums";
import { getSalesforceAppKeys } from "./getSalesforceAppKeys";

type ExtendedTokenResponse = TokenResponse & {
  instance_url: string;
};

type ContactSearchResult = {
  attributes: {
    type: string;
    url: string;
  };
  Id: string;
  Email: string;
};

const sfApiErrors = {
  INVALID_EVENTWHOIDS: "INVALID_FIELD: No such column 'EventWhoIds' on sobject of type Event",
};

type ContactRecord = {
  Id: string;
  Email: string;
  OwnerId: string;
  [key: string]: any;
};

type Attendee = { email: string; name: string };

const salesforceTokenSchema = z.object({
  id: z.string(),
  issued_at: z.string(),
  instance_url: z.string(),
  signature: z.string(),
  access_token: z.string(),
  scope: z.string(),
  token_type: z.string(),
});

export default class SalesforceCRMService implements CRM {
  private integrationName = "";
  private conn!: Promise<jsforce.Connection>;
  private log: typeof logger;
  private calWarnings: string[] = [];
  private appOptions: any;
  private doNotCreateEvent = false;
  private fallbackToContact = false;

  constructor(credential: CredentialPayload, appOptions: any, testMode = false) {
    this.integrationName = "salesforce_other_calendar";
    if (!testMode) {
      this.conn = this.getClient(credential).then((c) => c);
    }
    this.log = logger.getSubLogger({ prefix: [`[[lib] ${this.integrationName}`] });
    this.appOptions = appOptions;
  }

  public getAppOptions() {
    return this.appOptions;
  }

  private getClient = async (credential: CredentialPayload) => {
    const { consumer_key, consumer_secret } = await getSalesforceAppKeys();
    const credentialKey = credential.key as unknown as ExtendedTokenResponse;
    try {
      /* XXX: This code results in 'Bad Request', which indicates something is wrong with our salesforce integration.
              Needs further investigation ASAP */
      const response = await fetch("https://login.salesforce.com/services/oauth2/token", {
        method: "POST",
        headers: {
          "Content-Type": "application/x-www-form-urlencoded",
        },
        body: new URLSearchParams({
          grant_type: "refresh_token",
          client_id: consumer_key,
          client_secret: consumer_secret,
          refresh_token: credentialKey.refresh_token,
        }),
      });
      if (!response.ok) {
        const message = `${response.statusText}: ${JSON.stringify(await response.json())}`;
        throw new Error(message);
      }

      const accessTokenJson = await response.json();

      const accessTokenParsed: ParseRefreshTokenResponse<typeof salesforceTokenSchema> =
        parseRefreshTokenResponse(accessTokenJson, salesforceTokenSchema);

      await prisma.credential.update({
        where: { id: credential.id },
        data: { key: { ...accessTokenParsed, refresh_token: credentialKey.refresh_token } },
      });
    } catch (err: unknown) {
      console.error(err); // log but proceed
    }

    return new jsforce.Connection({
      clientId: consumer_key,
      clientSecret: consumer_secret,
      redirectUri: `${WEBAPP_URL}/api/integrations/salesforce/callback`,
      instanceUrl: credentialKey.instance_url,
      accessToken: credentialKey.access_token,
      refreshToken: credentialKey.refresh_token,
    });
  };

  private getSalesforceUserIdFromEmail = async (email: string) => {
    const conn = await this.conn;
    const query = await conn.query(`SELECT Id, Email FROM User WHERE Email = '${email}' AND IsActive = true`);
    if (query.records.length > 0) {
      return (query.records[0] as { Email: string; Id: string }).Id;
    }
  };

  private getSalesforceUserFromUserId = async (userId: string) => {
    const conn = await this.conn;

    return await conn.query(`SELECT Id, Email, Name FROM User WHERE Id = '${userId}' AND IsActive = true`);
  };

  private getSalesforceEventBody = (event: CalendarEvent): string => {
    return `${event.organizer.language.translate("invitee_timezone")}: ${
      event.attendees[0].timeZone
    } \r\n\r\n ${event.organizer.language.translate("share_additional_notes")}\r\n${
      event.additionalNotes || "-"
    }`;
  };

  private salesforceCreateEventApiCall = async (
    event: CalendarEvent,
    options: { [key: string]: unknown }
  ) => {
    const conn = await this.conn;

    return await conn.sobject("Event").create({
      StartDateTime: new Date(event.startTime).toISOString(),
      EndDateTime: new Date(event.endTime).toISOString(),
      Subject: event.title,
      Description: this.getSalesforceEventBody(event),
      Location: getLocation(event),
      ...options,
      ...(event.recurringEvent && {
        IsRecurrence2: true,
        Recurrence2PatternText: new RRule(event.recurringEvent).toString(),
      }),
    });
  };

  private salesforceCreateEvent = async (event: CalendarEvent, contacts: Contact[]) => {
    const appOptions = this.getAppOptions();

    const customFieldInputsEnabled =
      appOptions?.onBookingWriteToEventObject && appOptions?.onBookingWriteToEventObjectMap;

    const customFieldInputs = customFieldInputsEnabled
      ? await this.ensureFieldsExistOnObject(Object.keys(appOptions?.onBookingWriteToEventObjectMap), "Event")
      : [];

    const confirmedCustomFieldInputs: {
      [key: string]: any;
    } = {};

    for (const field of customFieldInputs) {
      confirmedCustomFieldInputs[field.name] = appOptions.onBookingWriteToEventObjectMap[field.name];
    }

    const ownerId = await this.getSalesforceUserIdFromEmail(event.organizer.email);
    /**
     * Current code assume that contacts is not empty.
     * I'm not going to reject the promise since I don't know if this is a valid assumption.
     **/
    const [firstContact] = contacts;

    const createdEvent = await this.salesforceCreateEventApiCall(event, {
      EventWhoIds: contacts.map((contact) => contact.id),
      ...confirmedCustomFieldInputs,
      ...(ownerId && { OwnerId: ownerId }),
    }).catch(async (reason) => {
      if (reason === sfApiErrors.INVALID_EVENTWHOIDS) {
        this.calWarnings.push(
          `Please enable option "Allow Users to Relate Multiple Contacts to Tasks and Events" under
           "Setup > Feature Settings > Sales > Activity Settings" to be able to create events with
           multiple contact attendees.`
        );
        // User has not configured "Allow Users to Relate Multiple Contacts to Tasks and Events"
        // proceeding to create the event using just the first attendee as the primary WhoId
        return await this.salesforceCreateEventApiCall(event, {
          WhoId: firstContact,
        }).catch((reason) => Promise.reject(reason));
      }
      return Promise.reject(reason);
    });
    // Check to see if we also need to change the record owner
    if (appOptions.onBookingChangeRecordOwner && appOptions.onBookingChangeRecordOwnerName && ownerId) {
      // TODO: firstContact id is assumed to not be undefined. But current code doesn't check for it.
      await this.checkRecordOwnerNameFromRecordId(firstContact.id, ownerId);
    }
    if (appOptions.onBookingWriteToRecord && appOptions.onBookingWriteToRecordFields) {
      await this.writeToPersonRecord(
        // TODO: firstContact id is assumed to not be undefined. But current code doesn't check for it.
        firstContact.id,
        event.startTime,
        event.organizer.email,
        event.responses,
        event?.uid
      );
    }
    return createdEvent;
  };

  private salesforceUpdateEvent = async (uid: string, event: CalendarEvent) => {
    const conn = await this.conn;
    return await conn.sobject("Event").update({
      Id: uid,
      StartDateTime: new Date(event.startTime).toISOString(),
      EndDateTime: new Date(event.endTime).toISOString(),
      Subject: event.title,
      Description: this.getSalesforceEventBody(event),
      Location: getLocation(event),
      ...(event.recurringEvent && {
        IsRecurrence2: true,
        Recurrence2PatternText: new RRule(event.recurringEvent).toString(),
      }),
    });
  };

  private salesforceDeleteEvent = async (uid: string) => {
    const conn = await this.conn;
    return await conn.sobject("Event").delete(uid);
  };

  async handleEventCreation(event: CalendarEvent, contacts: Contact[]) {
    const sfEvent = await this.salesforceCreateEvent(event, contacts);
    if (sfEvent.success) {
      this.log.info("event:creation:ok", { sfEvent });
      return {
        uid: sfEvent.id,
        id: sfEvent.id,
        type: "salesforce_other_calendar",
        password: "",
        url: "",
        additionalInfo: { contacts, sfEvent, calWarnings: this.calWarnings },
      };
    }
    this.log.info("event:creation:notOk", { event, sfEvent, contacts });
    return Promise.reject({
      calError: "Something went wrong when creating an event in Salesforce",
    });
  }

  async createEvent(event: CalendarEvent, contacts: Contact[]): Promise<CrmEvent | undefined> {
    const skipEventCreation = this.getDoNotCreateEvent();
    if (skipEventCreation) return undefined;

    const sfEvent = await this.salesforceCreateEvent(event, contacts);
    if (sfEvent.success) {
      return {
        uid: sfEvent.id,
        id: sfEvent.id,
        type: "salesforce_other_calendar",
        password: "",
        url: "",
        additionalInfo: { contacts, sfEvent, calWarnings: this.calWarnings },
      };
    }
    this.log.debug("event:creation:notOk", { event, sfEvent, contacts });
    return Promise.reject("Something went wrong when creating an event in Salesforce");
  }

  async updateEvent(uid: string, event: CalendarEvent): Promise<CrmEvent> {
    const updatedEvent = await this.salesforceUpdateEvent(uid, event);
    if (updatedEvent.success) {
      return {
        uid: updatedEvent.id,
        id: updatedEvent.id,
        type: "salesforce_other_calendar",
        password: "",
        url: "",
        additionalInfo: { calWarnings: this.calWarnings },
      };
    } else {
      return Promise.reject({ calError: "Something went wrong when updating the event in Salesforce" });
    }
  }

  public async deleteEvent(uid: string) {
    const deletedEvent = await this.salesforceDeleteEvent(uid);
    if (deletedEvent.success) {
      Promise.resolve();
    } else {
      Promise.reject({ calError: "Something went wrong when deleting the event in Salesforce" });
    }
  }

  async getContacts({
    emails,
    includeOwner,
    forRoundRobinSkip,
  }: {
    emails: string | string[];
    includeOwner?: boolean;
    forRoundRobinSkip?: boolean;
  }) {
    const log = logger.getSubLogger({ prefix: [`[getContacts]:${emails}`] });
    try {
      const conn = await this.conn;
      const emailArray = Array.isArray(emails) ? emails : [emails];

      const appOptions = this.getAppOptions();
      const recordToSearch =
        (forRoundRobinSkip ? appOptions?.roundRobinSkipCheckRecordOn : appOptions?.createEventOn) ??
        SalesforceRecordEnum.CONTACT;

      let soql: string;
      let accountOwnerId = "";

      log.info(
        "Getting contacts for emails",
        safeStringify({
          emailArray,
          includeOwner,
          forRoundRobinSkip,
          recordToSearch,
          appOptions,
        })
      );

      // Handle Account record type
      if (recordToSearch === SalesforceRecordEnum.ACCOUNT) {
        // For an account let's assume that the first email is the one we should be querying against
        const attendeeEmail = emailArray[0];
        log.info("Searching account for email", safeStringify({ attendeeEmail }));

        soql = `SELECT Id, Email, OwnerId, AccountId FROM Contact WHERE Email = '${attendeeEmail}' AND AccountId != null`;

        // If this is for a round robin skip then we need to return the account record
        if (forRoundRobinSkip) {
          const results = await conn.query(soql);
          log.info("Account contact search results", safeStringify({ resultCount: results.records.length }));

          if (results.records?.length) {
            const contact = results.records[0] as { AccountId?: string };
            if (contact?.AccountId) {
              soql = `SELECT Id, OwnerId FROM Account WHERE Id = '${contact.AccountId}'`;
            }
          } else {
            // If we can't find the exact contact, then we need to search for an account where the contacts share the same email domain
            const accountId = await this.getAccountIdBasedOnEmailDomainOfContacts(attendeeEmail);
            if (accountId) {
              soql = `SELECT Id, OwnerId FROM Account WHERE Id = '${accountId}'`;
            }
          }
        }
        // If creating events on contacts or leads
      } else {
        // Handle Contact/Lead record types
        soql = `SELECT Id, Email, OwnerId FROM ${recordToSearch} WHERE Email IN ('${emailArray.join(
          "','"
        )}')`;
      }

      const results = await conn.query(soql);
      log.info("Query results", safeStringify({ recordCount: results.records?.length }));

      // If we're checking against the contact, the ownerId should take precedence
      if (recordToSearch === SalesforceRecordEnum.ACCOUNT && results.records?.length) {
        const account = results.records[0] as ContactRecord;
        if (account?.OwnerId) {
          accountOwnerId = account.OwnerId;
        }
      }

      let records: ContactRecord[] = [];

      // If falling back to contacts, check for the contact before returning the leads or empty array
      if (
        appOptions.createEventOn === SalesforceRecordEnum.LEAD &&
        appOptions.createEventOnLeadCheckForContact
      ) {
        // Get any matching contacts
        const contactSearch = await conn.query(
          `SELECT Id, Email, OwnerId FROM ${SalesforceRecordEnum.CONTACT} WHERE Email IN ('${emailArray.join(
            "','"
          )}')`
        );

        if (contactSearch?.records?.length > 0) {
          records = contactSearch.records as ContactRecord[];
          this.setFallbackToContact(true);
          log.info(
            "Found matching contacts, falling back to contact",
            safeStringify({
              contactCount: records.length,
            })
          );
        }
      }

      if (!records.length && results?.records?.length) {
        records = results.records as ContactRecord[];
      }

<<<<<<< HEAD
    if (
      (includeOwner || forRoundRobinSkip) &&
      !(await this.shouldSkipAttendeeIfFreeEmailDomain(emailArray[0]))
    ) {
      const ownerIds: Set<string> = new Set();
      if (accountOwnerId) {
        ownerIds.add(accountOwnerId);
      } else {
        records.forEach((record) => {
          ownerIds.add(record.OwnerId);
=======
      if (!records.length) {
        log.info("No records found");
        return [];
      }

      // Handle owner information
      if (includeOwner || forRoundRobinSkip) {
        const ownerIds: Set<string> = new Set();

        if (accountOwnerId) {
          ownerIds.add(accountOwnerId);
        } else {
          records.forEach((record) => {
            if (record?.OwnerId) {
              ownerIds.add(record.OwnerId);
            }
          });
        }

        if (ownerIds.size === 0) {
          log.warn("No owner IDs found for records");
          return [];
        }

        const ownersQuery = await Promise.all(
          Array.from(ownerIds).map(async (ownerId) => {
            const result = await this.getSalesforceUserFromUserId(ownerId);
            return result;
          })
        );

        // Filter out any undefined results and ensure records exist
        const validOwnersQuery = ownersQuery.filter((query): query is jsforce.QueryResult<ContactRecord> => {
          const firstRecord = query?.records?.[0];
          if (!firstRecord) return false;

          return (
            typeof firstRecord === "object" && "Email" in firstRecord && typeof firstRecord.Email === "string"
          );
>>>>>>> 18a107d0
        });

        if (validOwnersQuery.length === 0) {
          log.warn("No valid owner records found");
          return [];
        }

        return records
          .map((record) => {
            if (!record?.Id || !record?.OwnerId) {
              log.warn("Invalid record data", { record });
              return null;
            }

            const ownerEmail = accountOwnerId
              ? validOwnersQuery[0]?.records[0]?.Email
              : validOwnersQuery.find((user) => user.records[0]?.Id === record.OwnerId)?.records[0]?.Email;

            if (!ownerEmail) {
              log.warn("Could not find owner email", { recordId: record.Id, ownerId: record.OwnerId });
              return null;
            }

            return {
              id: record.Id,
              email: record.Email,
              ownerId: record.OwnerId,
              ownerEmail,
              recordType: accountOwnerId ? SalesforceRecordEnum.ACCOUNT : record.attributes?.type,
            };
          })
          .filter((record): record is NonNullable<typeof record> => record !== null);
      }

      return records
        .map((record) => {
          if (!record?.Id || !record?.Email || !record?.attributes?.type) {
            log.warn("Invalid record data for basic mapping", { record });
            return null;
          }

          return {
            id: record.Id,
            email: record.Email,
            recordType: record.attributes.type,
          };
        })
        .filter((record): record is NonNullable<typeof record> => record !== null);
    } catch (error) {
      log.error("Error in getContacts", safeStringify({ error }));
      return [];
    }
  }

  async createContacts(
    contactsToCreate: Attendee[],
    organizerEmail?: string,
    calEventResponses?: CalEventResponses | null
  ) {
    const conn = await this.conn;
    const appOptions = this.getAppOptions();
    const createEventOn = appOptions.createEventOn ?? SalesforceRecordEnum.CONTACT;
    // See if the organizer exists in the CRM
    const organizerId = organizerEmail ? await this.getSalesforceUserIdFromEmail(organizerEmail) : undefined;
    const createdContacts: { id: string; email: string }[] = [];

    if (createEventOn === SalesforceRecordEnum.CONTACT) {
      await Promise.all(
        contactsToCreate.map(async (attendee) => {
          return await this.createAttendeeRecord({
            attendee,
            recordType: SalesforceRecordEnum.CONTACT,
            organizerId,
          }).then((result) => {
            createdContacts.push(...result);
          });
        })
      );
    }

    if (createEventOn === SalesforceRecordEnum.LEAD) {
      // Base this off of the first contact
      const attendee = contactsToCreate[0];

      if (appOptions.createNewContactUnderAccount) {
        // Check for an account
        const accountId = await this.getAccountIdBasedOnEmailDomainOfContacts(attendee.email);

        if (accountId) {
          const createdAccountContacts = await this.createNewContactUnderAnAccount({
            attendee,
            accountId,
            organizerId,
          });

          if (createdContacts.length > 0) {
            createdContacts.push(...createdAccountContacts);
          }
        }
      } else {
        await this.createAttendeeRecord({
          attendee,
          recordType: SalesforceRecordEnum.LEAD,
          organizerId,
          calEventResponses,
        }).then((result) => {
          createdContacts.push(...result);
        });
      }
    }

    if (createEventOn === SalesforceRecordEnum.ACCOUNT) {
      if (!appOptions.createNewContactUnderAccount && !appOptions.createLeadIfAccountNull) {
        this.setDoNotCreateEvent(true);
        return [{ id: "Do not create event", email: "placeholder" }];
      }

      // Base this off of the first contact
      const attendee = contactsToCreate[0];

      const accountId = await this.getAccountIdBasedOnEmailDomainOfContacts(attendee.email);

      let contactCreated = false;

      if (accountId && appOptions.createNewContactUnderAccount) {
        const createdAccountContacts = await this.createNewContactUnderAnAccount({
          attendee,
          accountId,
          organizerId,
        });

        if (createdContacts.length > 0) {
          createdContacts.push(...createdAccountContacts);
          contactCreated = true;
        }
      }

      if (!accountId && appOptions.createLeadIfAccountNull && !contactCreated) {
        // Check to see if the lead exists already
        const leadQuery = await conn.query(`SELECT Id, Email FROM Lead WHERE Email = '${attendee.email}'`);
        if (leadQuery.records.length) {
          const contact = leadQuery.records[0] as { Id: string; Email: string };
          return [{ id: contact.Id, email: contact.Email }];
        }

        for (const attendee of contactsToCreate) {
          try {
            const createBody = await this.generateCreateRecordBody({
              attendee,
              recordType: SalesforceRecordEnum.LEAD,
              organizerId,
              calEventResponses,
            });

            const result = await conn.sobject(SalesforceRecordEnum.LEAD).create(createBody);
            if (result.success) {
              createdContacts.push({ id: result.id, email: attendee.email });
            }
          } catch (error: any) {
            if (error.name === "DUPLICATES_DETECTED") {
              const existingId = this.getExistingIdFromDuplicateError(error);
              if (existingId) {
                console.log("Using existing record:", existingId);
                createdContacts.push({ id: existingId, email: attendee.email });
              }
            } else {
              console.error("Error creating lead:", error);
            }
          }
        }
      }
    }

    return createdContacts;
  }

  async handleAttendeeNoShow(bookingUid: string, attendees: { email: string; noShow: boolean }[]) {
    const appOptions = this.getAppOptions();
    const { sendNoShowAttendeeData = false, sendNoShowAttendeeDataField = {} } = appOptions;
    const conn = await this.conn;
    // Check that no show is enabled
    if (!sendNoShowAttendeeData && !sendNoShowAttendeeDataField) {
      this.log.warn(`No show settings not set for bookingUid ${bookingUid}`);
      return;
    }
    // Get all Salesforce events associated with the booking
    const salesforceEvents = await prisma.bookingReference.findMany({
      where: {
        type: appMeta.type,
        booking: {
          uid: bookingUid,
        },
      },
    });

    const salesforceEntity = await conn.describe("Event");
    const fields = salesforceEntity.fields;
    const noShowField = fields.find((field) => field.name === sendNoShowAttendeeDataField);

    if (!noShowField || (noShowField.type as unknown as string) !== "boolean") {
      this.log.warn(
        `No show field on Salesforce doesn't exist or is not of type boolean for bookingUid ${bookingUid}`
      );
      return;
    }

    for (const event of salesforceEvents) {
      const salesforceEvent = (await conn.query(`SELECT WhoId FROM Event WHERE Id = '${event.uid}'`)) as {
        records: { WhoId: string }[];
      };

      let salesforceAttendeeEmail: string | undefined = undefined;
      // Figure out if the attendee is a contact or lead
      const contactQuery = (await conn.query(
        `SELECT Email FROM Contact WHERE Id = '${salesforceEvent.records[0].WhoId}'`
      )) as { records: { Email: string }[] };
      const leadQuery = (await conn.query(
        `SELECT Email FROM Lead WHERE Id = '${salesforceEvent.records[0].WhoId}'`
      )) as { records: { Email: string }[] };

      // Prioritize contacts over leads
      if (contactQuery.records.length > 0) {
        salesforceAttendeeEmail = contactQuery.records[0].Email;
      } else if (leadQuery.records.length > 0) {
        salesforceAttendeeEmail = leadQuery.records[0].Email;
      } else {
        this.log.warn(
          `Could not find attendee for bookingUid ${bookingUid} and salesforce event id ${event.uid}`
        );
      }

      if (salesforceAttendeeEmail) {
        // Find the attendee no show data
        const noShowData = attendees.find((attendee) => attendee.email === salesforceAttendeeEmail);

        if (!noShowData) {
          this.log.warn(
            `No show data could not be found for ${salesforceAttendeeEmail} and bookingUid ${bookingUid}`
          );
        } else {
          // Update the event with the no show data
          await conn.sobject("Event").update({
            Id: event.uid,
            [sendNoShowAttendeeDataField]: noShowData.noShow,
          });
        }
      }
    }
  }

  private getExistingIdFromDuplicateError(error: any): string | null {
    if (error.duplicateResult && error.duplicateResult.matchResults) {
      for (const matchResult of error.duplicateResult.matchResults) {
        if (matchResult.matchRecords && matchResult.matchRecords.length > 0) {
          return matchResult.matchRecords[0].record.Id;
        }
      }
    }
    return null;
  }

  private setDoNotCreateEvent(boolean: boolean) {
    this.doNotCreateEvent = boolean;
  }

  private getDoNotCreateEvent() {
    return this.doNotCreateEvent;
  }

  private getDominantAccountId(contacts: { AccountId: string }[]) {
    // To get the dominant AccountId we only need to iterate through half the array
    const iterateLength = Math.ceil(contacts.length / 2);
    // Store AccountId frequencies
    const accountIdCounts: { [accountId: string]: number } = {};

    for (const contact of contacts) {
      const accountId = contact.AccountId;
      accountIdCounts[accountId] = (accountIdCounts[accountId] || 0) + 1;
      // If the number of AccountIds makes up 50% of the array length then return early
      if (accountIdCounts[accountId] > iterateLength) return accountId;
    }

    // Else figure out which AccountId occurs the most
    let dominantAccountId;
    let highestCount = 0;

    for (const accountId in accountIdCounts) {
      if (accountIdCounts[accountId] > highestCount) {
        highestCount = accountIdCounts[accountId];
        dominantAccountId = accountId;
      }
    }

    return dominantAccountId;
  }

  private async createAttendeeRecord({
    attendee,
    recordType,
    organizerId,
    accountId,
    calEventResponses,
  }: {
    attendee: Attendee;
    recordType: SalesforceRecordEnum;
    organizerId?: string;
    accountId?: string;
    calEventResponses?: CalEventResponses | null;
  }) {
    const conn = await this.conn;

    const createBody = await this.generateCreateRecordBody({
      attendee,
      recordType: recordType,
      organizerId,
      calEventResponses,
    });

    return await conn
      .sobject(recordType)
      .create({
        ...createBody,
        AccountId: accountId,
      })
      .then((result) => {
        if (result.success) {
          return [{ id: result.id, email: attendee.email }];
        } else {
          return [];
        }
      })
      .catch((error) => {
        this.log.error(`Error creating Salesforce contact for ${attendee.email} with error ${error}`);
        return [];
      });
  }

  private async generateCreateRecordBody({
    attendee,
    recordType,
    organizerId,
    calEventResponses,
  }: {
    attendee: { email: string; name: string };
    recordType: SalesforceRecordEnum;
    organizerId?: string;
    /**Only Leads have the default company field */
    calEventResponses?: CalEventResponses | null;
  }) {
    const [FirstName, LastName] = attendee.name ? attendee.name.split(" ") : [attendee.email, ""];

    // Assume that the first part of the email domain is the company title
    const company =
      (await this.getCompanyNameFromBookingResponse(calEventResponses)) ??
      attendee.email.split("@")[1].split(".")[0];
    return {
      LastName: LastName || "-",
      FirstName,
      Email: attendee.email,
      ...(organizerId && { OwnerId: organizerId }),
      ...(recordType === SalesforceRecordEnum.LEAD && { Company: company }),
    };
  }

  private async ensureFieldsExistOnObject(fieldsToTest: string[], sobject: string) {
    const conn = await this.conn;

    const fieldSet = new Set(fieldsToTest);
    const foundFields: jsforce.Field[] = [];

    try {
      const salesforceEntity = await conn.describe(sobject);
      const fields = salesforceEntity.fields;

      for (const field of fields) {
        if (foundFields.length === fieldSet.size) break;

        if (fieldSet.has(field.name)) {
          foundFields.push(field);
        }
      }

      return foundFields;
    } catch (e) {
      console.error(e);
      return [];
    }
  }

  private async checkRecordOwnerNameFromRecordId(id: string, newOwnerId: string) {
    const conn = await this.conn;
    const appOptions = this.getAppOptions();

    if (!appOptions?.createEventOn) {
      this.log.warn(
        `No appOptions.createEventOn found for ${this.integrationName} on checkRecordOwnerNameFromRecordId`
      );
      return;
    }

    // Get the associated record that the event was created on
    const recordQuery = (await conn.query(
      `SELECT OwnerId FROM ${appOptions.createEventOn} WHERE Id = '${id}'`
    )) as { records: { OwnerId: string }[] };

    if (!recordQuery || !recordQuery.records.length) return;

    const ownerId = recordQuery.records[0].OwnerId;

    const ownerQuery = await this.getSalesforceUserFromUserId(ownerId);

    if (!ownerQuery || !ownerQuery.records.length) return;

    const owner = ownerQuery.records[0] as { Name: string };

    // Check that the owner name matches the names where we need to change the organizer
    if (appOptions?.onBookingChangeRecordOwnerName.includes(owner.Name)) {
      await conn.sobject(appOptions?.createEventOn).update({
        // First field is there WHERE statement
        Id: id,
        OwnerId: newOwnerId,
      });
    }
  }

  private async getAccountIdBasedOnEmailDomainOfContacts(email: string) {
    const conn = await this.conn;
    const emailDomain = email.split("@")[1];

    // First check if an account has the same website as the email domain of the attendee
    const accountQuery = await conn.query(
      `SELECT Id, Website FROM Account WHERE Website LIKE '%${emailDomain}%'`
    );

    if (accountQuery.records.length > 0) {
      const account = accountQuery.records[0] as { Id: string };
      return account.Id;
    }

    // Fallback to querying which account the majority of contacts are under
    const response = await conn.query(
      `SELECT Id, Email, AccountId FROM Contact WHERE Email LIKE '%@${emailDomain}' AND AccountId != null`
    );

    return this.getDominantAccountId(response.records as { AccountId: string }[]);
  }

  private setFallbackToContact(boolean: boolean) {
    this.fallbackToContact = boolean;
  }

  private getFallbackToContact() {
    return this.fallbackToContact;
  }

  private async writeToPersonRecord(
    contactId: string,
    startTime: string,
    organizerEmail: string,
    calEventResponses?: CalEventResponses | null,
    bookingUid?: string | null
  ) {
    const conn = await this.conn;
    const { createEventOn, onBookingWriteToRecordFields = {} } = this.getAppOptions();

    // Determine record type (Contact or Lead)
    const personRecordType = this.determinePersonRecordType(createEventOn);

    // Search the fields and ensure 1. they exist 2. they're the right type
    const fieldsToWriteOn = Object.keys(onBookingWriteToRecordFields);
    const existingFields = await this.ensureFieldsExistOnObject(fieldsToWriteOn, personRecordType);

    const personRecord = await this.fetchPersonRecord(contactId, existingFields, personRecordType);
    if (!personRecord) {
      this.log.warn(`No personRecord found for contactId ${contactId}`);
      return;
    }

    const writeOnRecordBody = await this.buildRecordUpdatePayload({
      existingFields,
      personRecord,
      onBookingWriteToRecordFields,
      startTime,
      bookingUid,
      organizerEmail,
      calEventResponses,
    });

    // Update the person record
    await conn
      .sobject(personRecordType)
      .update({
        Id: contactId,
        ...writeOnRecordBody,
      })
      .catch((e) => {
        this.log.error(`Error updating person record for contactId ${contactId}`, e);
      });
  }

  private async buildRecordUpdatePayload({
    existingFields,
    personRecord,
    onBookingWriteToRecordFields,
    startTime,
    bookingUid,
    organizerEmail,
    calEventResponses,
  }: {
    existingFields: jsforce.Field[];
    personRecord: Record<string, any>;
    onBookingWriteToRecordFields: Record<string, any>;
    startTime: string;
    bookingUid?: string | null;
    organizerEmail: string;
    calEventResponses?: CalEventResponses | null;
  }): Promise<Record<string, any>> {
    const writeOnRecordBody: Record<string, any> = {};

    for (const field of existingFields) {
      const fieldConfig = onBookingWriteToRecordFields[field.name];

      // Skip if field should only be written when empty and already has a value
      if (fieldConfig.whenToWrite === WhenToWriteToRecord.FIELD_EMPTY && personRecord[field.name]) {
        continue;
      }

      // Handle different field types
      if (fieldConfig.fieldType === field.type) {
        if (field.type === SalesforceFieldType.TEXT || field.type === SalesforceFieldType.PHONE) {
          const extractedText = await this.getTextFieldValue({
            fieldValue: fieldConfig.value,
            fieldLength: field.length,
            calEventResponses,
            bookingUid,
          });
          if (extractedText) {
            writeOnRecordBody[field.name] = extractedText;
          }
        } else if (field.type === SalesforceFieldType.DATE) {
          const dateValue = await this.getDateFieldValue(
            fieldConfig.value,
            startTime,
            bookingUid,
            organizerEmail
          );
          if (dateValue) {
            writeOnRecordBody[field.name] = dateValue;
          }
        }
      }
    }

    return writeOnRecordBody;
  }
  private async getTextFieldValue({
    fieldValue,
    fieldLength,
    calEventResponses,
    bookingUid,
  }: {
    fieldValue: string;
    fieldLength: number;
    calEventResponses?: CalEventResponses | null;
    bookingUid?: string | null;
  }) {
    // If no {} then indicates we're passing a static value
    if (!fieldValue.startsWith("{") && !fieldValue.endsWith("}")) return fieldValue;

    let valueToWrite = fieldValue;

    if (fieldValue.startsWith("{form:")) {
      // Get routing from response
      if (!bookingUid) return;
      valueToWrite = await this.getTextValueFromRoutingFormResponse(fieldValue, bookingUid);
    } else {
      // Get the value from the booking response
      if (!calEventResponses) return;
      valueToWrite = this.getTextValueFromBookingResponse(fieldValue, calEventResponses);
    }

    // If a value wasn't found in the responses. Don't return the field name
    if (valueToWrite === fieldValue) return;

    // Trim incase the replacement values increased the length
    return valueToWrite.substring(0, fieldLength);
  }

  private async getTextValueFromRoutingFormResponse(fieldValue: string, bookingUid: string) {
    // Get the form response
    const routingFormResponse = await prisma.app_RoutingForms_FormResponse.findFirst({
      where: {
        routedToBookingUid: bookingUid,
      },
      select: {
        response: true,
      },
    });
    if (!routingFormResponse) return fieldValue;
    const response = routingFormResponse.response as FormResponse;
    const regex = /\{form:(.*?)\}/;
    const regexMatch = fieldValue.match(regex);
    if (!regexMatch) return fieldValue;

    const identifierField = regexMatch?.[1];
    if (!identifierField) return fieldValue;

    // Search for fieldValue, only handle raw text return for now
    for (const fieldId of Object.keys(response)) {
      const field = response[fieldId];

      if (field?.identifier === identifierField) {
        return field.value.toString();
      }
    }

    return fieldValue;
  }

  private getTextValueFromBookingResponse(fieldValue: string, calEventResponses: CalEventResponses) {
    const regexValueToReplace = /\{(.*?)\}/g;
    return fieldValue.replace(regexValueToReplace, (match, captured) => {
      return calEventResponses[captured]?.value ? calEventResponses[captured].value.toString() : match;
    });
  }

  private async getDateFieldValue(
    fieldValue: string,
    startTime: string,
    bookingUid?: string | null,
    organizerEmail?: string
  ): Promise<string | null> {
    if (fieldValue === DateFieldTypeData.BOOKING_START_DATE) {
      return new Date(startTime).toISOString();
    }
    if (fieldValue === DateFieldTypeData.BOOKING_CREATED_DATE && bookingUid) {
      const booking = await prisma.booking.findFirst({
        where: { uid: bookingUid },
        select: { createdAt: true },
      });

      if (!booking) {
        this.log.warn(`No booking found for ${bookingUid}`);
        return null;
      }

      return new Date(booking.createdAt).toISOString();
    }

    if (!bookingUid) {
      this.log.warn(`No uid for booking with organizer ${organizerEmail}`);
    }

    return null;
  }

  private determinePersonRecordType(createEventOn: string): SalesforceRecordEnum {
    return createEventOn === SalesforceRecordEnum.LEAD &&
      this.appOptions.createEventOnLeadCheckForContact &&
      this.getFallbackToContact()
      ? SalesforceRecordEnum.CONTACT
      : this.appOptions.createEventOn;
  }

  private async fetchPersonRecord(
    contactId: string,
    existingFields: jsforce.Field[],
    personRecordType: SalesforceRecordEnum
  ): Promise<Record<string, any> | null> {
    const conn = await this.conn;
    const existingFieldNames = existingFields.map((field) => field.name);

    const query = await conn.query(
      `SELECT ${existingFieldNames.join(", ")} FROM ${personRecordType} WHERE Id = '${contactId}'`
    );

    if (!query.records.length) {
      this.log.warn(`Could not find person record with id ${contactId}`);
      return null;
    }

    return query.records[0] as Record<string, any>;
  }

  private async createNewContactUnderAnAccount({
    attendee,
    accountId,
    organizerId,
  }: {
    attendee: Attendee;
    accountId: string;
    organizerId?: string;
  }) {
    const conn = await this.conn;

    // First see if the contact already exists and connect it to the account
    const userQuery = await conn.query(`SELECT Id, Email FROM Contact WHERE Email = '${attendee.email}'`);
    if (userQuery.records.length) {
      const contact = userQuery.records[0] as { Id: string; Email: string };
      await conn.sobject(SalesforceRecordEnum.CONTACT).update({
        // The first argument is the WHERE clause
        Id: contact.Id,
        AccountId: accountId,
      });
      return [{ id: contact.Id, email: contact.Email }];
    }

    return await this.createAttendeeRecord({
      attendee,
      recordType: SalesforceRecordEnum.CONTACT,
      accountId,
      organizerId,
    });
  }

  async findUserEmailFromLookupField(
    attendeeEmail: string,
    fieldName: string,
    salesforceObject: SalesforceRecordEnum
  ) {
    const conn = await this.conn;

    // Ensure the field exists on the record
    const existingFields = await this.ensureFieldsExistOnObject([fieldName], salesforceObject);

    if (!existingFields.length) return;

    const lookupField = existingFields[0];

    if (salesforceObject === SalesforceRecordEnum.ACCOUNT) {
      const accountId = await this.getAccountIdBasedOnEmailDomainOfContacts(attendeeEmail);

      if (!accountId) return;

      const accountQuery = (await conn.query(
        `SELECT ${lookupField.name} FROM ${SalesforceRecordEnum.ACCOUNT} WHERE Id = '${accountId}'`
      )) as {
        records: { [key: string]: any };
      };

      if (!accountQuery.records.length) return;

      const lookupFieldUserId = accountQuery.records[0][lookupField.name];

      if (!lookupFieldUserId) return;

      const userQuery = await this.getSalesforceUserFromUserId(lookupFieldUserId);

      if (!userQuery.records.length) return;

      const user = userQuery.records[0] as { Email: string };

      return { email: user.Email, recordType: RoutingReasons.ACCOUNT_LOOKUP_FIELD };
    }
  }

  /** Search the booking questions for the Company field value rather than relying on the email domain  */
  private async getCompanyNameFromBookingResponse(calEventResponses?: CalEventResponses | null) {
    const appOptions = this.getAppOptions();
    const companyFieldName = "Company";
    const defaultTextValueLength = 225;

    const { onBookingWriteToRecordFields = undefined } = appOptions;

    if (!onBookingWriteToRecordFields || !calEventResponses) return;

    // Check that we're writing to the Company field
    if (!(companyFieldName in onBookingWriteToRecordFields)) return;

    const companyValue = await this.getTextFieldValue({
      fieldValue: onBookingWriteToRecordFields[companyFieldName].value,
      fieldLength: defaultTextValueLength,
      calEventResponses,
    });

    if (companyValue === onBookingWriteToRecordFields[companyFieldName]) return;
    return companyValue;
  }

  private async shouldSkipAttendeeIfFreeEmailDomain(attendeeEmail: string) {
    const appOptions = this.getAppOptions();
    if (!appOptions.ifFreeEmailDomainSkipOwnerCheck) return false;

    const response = await checkIfFreeEmailDomain(attendeeEmail);
    return response;
  }
}<|MERGE_RESOLUTION|>--- conflicted
+++ resolved
@@ -6,11 +6,7 @@
 import type { FormResponse } from "@calcom/app-store/routing-forms/types/types";
 import { getLocation } from "@calcom/lib/CalEventParser";
 import { WEBAPP_URL } from "@calcom/lib/constants";
-<<<<<<< HEAD
 import { checkIfFreeEmailDomain } from "@calcom/lib/freeEmailDomainCheck/checkIfFreeEmailDomain";
-import { HttpError } from "@calcom/lib/http-error";
-=======
->>>>>>> 18a107d0
 import logger from "@calcom/lib/logger";
 import { safeStringify } from "@calcom/lib/safeStringify";
 import { prisma } from "@calcom/prisma";
@@ -430,25 +426,16 @@
         records = results.records as ContactRecord[];
       }
 
-<<<<<<< HEAD
-    if (
-      (includeOwner || forRoundRobinSkip) &&
-      !(await this.shouldSkipAttendeeIfFreeEmailDomain(emailArray[0]))
-    ) {
-      const ownerIds: Set<string> = new Set();
-      if (accountOwnerId) {
-        ownerIds.add(accountOwnerId);
-      } else {
-        records.forEach((record) => {
-          ownerIds.add(record.OwnerId);
-=======
       if (!records.length) {
         log.info("No records found");
         return [];
       }
 
       // Handle owner information
-      if (includeOwner || forRoundRobinSkip) {
+      if (
+        (includeOwner || forRoundRobinSkip) &&
+        !(await this.shouldSkipAttendeeIfFreeEmailDomain(emailArray[0]))
+      ) {
         const ownerIds: Set<string> = new Set();
 
         if (accountOwnerId) {
@@ -481,7 +468,6 @@
           return (
             typeof firstRecord === "object" && "Email" in firstRecord && typeof firstRecord.Email === "string"
           );
->>>>>>> 18a107d0
         });
 
         if (validOwnersQuery.length === 0) {
