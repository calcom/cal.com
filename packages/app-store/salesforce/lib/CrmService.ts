--- conflicted
+++ resolved
@@ -16,12 +16,8 @@
 
 import type { ParseRefreshTokenResponse } from "../../_utils/oauth/parseRefreshTokenResponse";
 import parseRefreshTokenResponse from "../../_utils/oauth/parseRefreshTokenResponse";
-<<<<<<< HEAD
 import { metadata } from "../metadata.generated";
-=======
-import { default as appMeta } from "../config.json";
 import type { writeToRecordDataSchema } from "../zod";
->>>>>>> a366cb7c
 import {
   SalesforceRecordEnum,
   SalesforceFieldType,
