--- conflicted
+++ resolved
@@ -907,15 +907,12 @@
     // Search the fields and ensure 1. they exist 2. they're the right type
     const fieldsToWriteOn = Object.keys(onBookingWriteToRecordFields);
     const existingFields = await this.ensureFieldsExistOnObject(fieldsToWriteOn, personRecordType);
-<<<<<<< HEAD
-=======
 
     if (!existingFields.length) {
       this.log.warn(`No fields found for record type ${personRecordType}`);
       return;
     }
 
->>>>>>> 6561b92f
     const personRecord = await this.fetchPersonRecord(contactId, existingFields, personRecordType);
     if (!personRecord) {
       this.log.warn(`No personRecord found for contactId ${contactId}`);
