--- conflicted
+++ resolved
@@ -42,15 +42,10 @@
 
   await createOAuthAppCredential({ appId: appConfig.slug, type: appConfig.type }, salesforceTokenInfo, req);
 
-<<<<<<< HEAD
-=======
-  const state = decodeOAuthState(req);
-
   if (state?.appOnboardingRedirectUrl && state.appOnboardingRedirectUrl !== "") {
     return res.redirect(state.appOnboardingRedirectUrl);
   }
 
->>>>>>> d8a6c375
   res.redirect(
     getSafeRedirectUrl(state?.returnTo) ?? getInstalledAppPath({ variant: "other", slug: "salesforce" })
   );
