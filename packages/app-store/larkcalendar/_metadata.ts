import type { AppMeta } from "@calcom/types/App";

import _package from "./package.json";

export const metadata = {
  name: "Lark Calendar",
  description: _package.description,
  installed: true,
  type: "lark_calendar",
  title: "Lark Calendar",
  imageSrc: "/api/app-store/larkcalendar/icon.svg",
  variant: "calendar",
  category: "calendar",
  logo: "/api/app-store/larkcalendar/icon.svg",
  publisher: "Lark",
  rating: 5,
  reviews: 69,
  slug: "lark-calendar",
  trending: false,
  url: "https://larksuite.com/",
  verified: true,
<<<<<<< HEAD
  email: "help@cal.com",
} as AppMeta;
=======
  email: "alan@larksuite.com",
} as App;
>>>>>>> b257cdbf

export default metadata;<|MERGE_RESOLUTION|>--- conflicted
+++ resolved
@@ -19,12 +19,7 @@
   trending: false,
   url: "https://larksuite.com/",
   verified: true,
-<<<<<<< HEAD
-  email: "help@cal.com",
+  email: "alan@larksuite.com",
 } as AppMeta;
-=======
-  email: "alan@larksuite.com",
-} as App;
->>>>>>> b257cdbf
 
 export default metadata;