import { useRouter } from "next/router";
import { useState } from "react";
import { useForm } from "react-hook-form";
import { Toaster } from "react-hot-toast";

import { useLocale } from "@calcom/lib/hooks/useLocale";
<<<<<<< HEAD
import { Button } from "@calcom/ui/components";
import { Alert, Form, TextField } from "@calcom/ui/v2";
=======
import { Button, Form, TextField } from "@calcom/ui/components";
import { Alert } from "@calcom/ui/v2";
>>>>>>> 22dad1ae

export default function Exchange2016CalendarSetup() {
  const { t } = useLocale();
  const router = useRouter();
  const form = useForm({
    defaultValues: {
      username: "",
      password: "",
      url: process.env.EXCHANGE_DEFAULT_EWS_URL || "",
    },
  });

  const [errorMessage, setErrorMessage] = useState("");

  return (
    <div className="flex h-screen bg-gray-200">
      <div className="m-auto rounded bg-white p-5 md:w-[560px] md:p-10">
        <div>
          <img
            src="/api/app-store/exchange2016calendar/icon.svg"
            alt="Exchange 2016 Calendar"
            className="h-12 w-12 max-w-2xl"
          />
        </div>
        <div className="flex w-10/12 flex-col">
          <h1 className="text-gray-600">{t("add_exchange2016")}</h1>
          <div className="mt-1 text-sm">{t("credentials_stored_encrypted")}</div>
          <div className="my-2 mt-3">
            <Form
              form={form}
              handleSubmit={async (values) => {
                setErrorMessage("");
                const res = await fetch("/api/integrations/exchange2016calendar/add", {
                  method: "POST",
                  body: JSON.stringify(values),
                  headers: {
                    "Content-Type": "application/json",
                  },
                });
                const json = await res.json();
                if (!res.ok) {
                  setErrorMessage(json?.message || t("something_went_wrong"));
                } else {
                  router.push(json.url);
                }
              }}>
              <fieldset className="space-y-2" disabled={form.formState.isSubmitting}>
                <TextField
                  required
                  type="text"
                  {...form.register("url")}
                  label={t("calendar_url")}
                  placeholder="https://example.com/Ews/Exchange.asmx"
                />
                <TextField
                  required
                  type="text"
                  {...form.register("username")}
                  label="E-Mail"
                  placeholder="rickroll@example.com"
                />
                <TextField
                  required
                  type="password"
                  {...form.register("password")}
                  label="Password"
                  placeholder="•••••••••••••"
                  autoComplete="password"
                />
              </fieldset>

              {errorMessage && <Alert severity="error" title={errorMessage} className="my-4" />}
              <div className="mt-5 justify-end space-x-2 sm:mt-4 sm:flex">
                <Button type="button" color="secondary" onClick={() => router.back()}>
                  {t("cancel")}
                </Button>
                <Button type="submit" loading={form.formState.isSubmitting}>
                  {t("save")}
                </Button>
              </div>
            </Form>
          </div>
        </div>
      </div>
      <Toaster position="bottom-right" />
    </div>
  );
}<|MERGE_RESOLUTION|>--- conflicted
+++ resolved
@@ -4,13 +4,8 @@
 import { Toaster } from "react-hot-toast";
 
 import { useLocale } from "@calcom/lib/hooks/useLocale";
-<<<<<<< HEAD
-import { Button } from "@calcom/ui/components";
-import { Alert, Form, TextField } from "@calcom/ui/v2";
-=======
 import { Button, Form, TextField } from "@calcom/ui/components";
 import { Alert } from "@calcom/ui/v2";
->>>>>>> 22dad1ae
 
 export default function Exchange2016CalendarSetup() {
   const { t } = useLocale();
