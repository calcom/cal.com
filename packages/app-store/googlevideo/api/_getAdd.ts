import type { NextApiRequest, NextApiResponse } from "next";

import prisma from "@calcom/prisma";

import getInstalledAppPath from "../../_utils/getInstalledAppPath";
import { decodeOAuthState } from "../../_utils/oauth/decodeOAuthState";
import setDefaultConferencingApp from "../../_utils/setDefaultConferencingApp";

export default async function handler(req: NextApiRequest, res: NextApiResponse) {
  if (!req.session?.user?.id) {
    return res.status(401).json({ message: "You must be logged in to do this" });
  }
  const appType = "google_video";
<<<<<<< HEAD
  const state = decodeOAuthState(req);
=======
  const returnTo = req.query?.returnTo;
>>>>>>> 5f8d090d
  try {
    const alreadyInstalled = await prisma.credential.findFirst({
      where: {
        type: appType,
        userId: req.session.user.id,
      },
    });
    if (alreadyInstalled) {
      throw new Error("Already installed");
    }
    const installation = await prisma.credential.create({
      data: {
        type: appType,
        key: {},
        userId: req.session.user.id,
        appId: "google-meet",
      },
    });
    if (!installation) {
      throw new Error("Unable to create user credential for google_video");
    }

    if (state?.defaultInstall) {
      setDefaultConferencingApp(req.session.user.id, "google-meet");
    }
  } catch (error: unknown) {
    if (error instanceof Error) {
      return res.status(500).json({ message: error.message });
    }
    return res.status(500);
  }
  return res
    .status(200)
    .json({ url: returnTo ?? getInstalledAppPath({ variant: "conferencing", slug: "google-meet" }) });
}<|MERGE_RESOLUTION|>--- conflicted
+++ resolved
@@ -11,11 +11,8 @@
     return res.status(401).json({ message: "You must be logged in to do this" });
   }
   const appType = "google_video";
-<<<<<<< HEAD
   const state = decodeOAuthState(req);
-=======
   const returnTo = req.query?.returnTo;
->>>>>>> 5f8d090d
   try {
     const alreadyInstalled = await prisma.credential.findFirst({
       where: {
