--- conflicted
+++ resolved
@@ -12,13 +12,9 @@
     "build": "yarn vite build",
     "build:watch": "yarn vite build --watch",
     "build:dev": "yarn vite build && sed -i'' -e 's/const CACHE = new lruCache\\.LRUCache({ max: 1e3 });/const CACHE = new lruCache({ max: 1e3 });/g' ./dist/index.cjs",
-<<<<<<< HEAD
-    "publish": "rm -rf dist && yarn build && npm publish --access public"
-=======
     "local": "node scripts/local.js && rm -rf dist && yarn build:dev && cd ../../.. && yarn",
     "publish": "yarn && node scripts/prepublish.js && rm -rf dist && yarn build && npm publish --access public",
     "postpublish": "node scripts/postpublish.js"
->>>>>>> 00ee1ef4
   },
   "dependencies": {
     "@calcom/features": "*",
