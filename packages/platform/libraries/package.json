--- conflicted
+++ resolved
@@ -63,13 +63,11 @@
       "slots": [
         "dist/slots.d.ts"
       ],
-<<<<<<< HEAD
       "emails": [
-        "dist/slots.d.ts"
-=======
+        "dist/emails.d.ts"
+      ],
       "app-store": [
         "dist/app-store.d.ts"
->>>>>>> 861e3aa2
       ]
     }
   }
