--- conflicted
+++ resolved
@@ -29,8 +29,6 @@
     "vite-plugin-environment": "^1.1.3"
   },
   "exports": {
-<<<<<<< HEAD
-=======
     "./app-store": {
       "import": "./dist/app-store.js",
       "require": "./dist/app-store.cjs",
@@ -41,18 +39,16 @@
       "require": "./dist/event-types.cjs",
       "types": "./dist/event-types.d.ts"
     },
->>>>>>> 83736785
     ".": {
       "import": "./dist/index.js",
       "require": "./dist/index.cjs",
       "types": "./dist/index.d.ts"
     },
-<<<<<<< HEAD
     "./schedules": {
       "import": "./dist/schedules.js",
       "require": "./dist/schedules.cjs",
       "types": "./dist/schedules.d.ts"
-=======
+    },
     "./emails": {
       "import": "./dist/emails.js",
       "require": "./dist/emails.cjs",
@@ -77,8 +73,10 @@
       ],
       "app-store": [
         "dist/app-store.d.ts"
+      ],
+      "schedules": [
+        "dist/schedules.d.ts"
       ]
->>>>>>> 83736785
     }
   }
 }