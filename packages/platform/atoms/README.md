--- conflicted
+++ resolved
@@ -1,11 +1,7 @@
 Customizable UI components to integrate scheduling into your services.
 
 ### Support
-<<<<<<< HEAD
-Supports React 18, React 19, Next.js 14, and Next.js 15.
-=======
-Currently supports React 18, React 19, Next 14 and Next 15.
->>>>>>> e17d5545
+Currently supports React 19, and Next.js 15.
 
 ### Changelog 
 1. Changelog can be viewed [here](https://github.com/calcom/cal.com/blob/main/packages/platform/atoms/CHANGELOG.md).
