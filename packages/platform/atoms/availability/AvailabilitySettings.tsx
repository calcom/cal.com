"use client";

import type { SetStateAction, Dispatch } from "react";
import React, {
  useMemo,
  useState,
  useEffect,
  forwardRef,
  useImperativeHandle,
  useRef,
  useCallback,
} from "react";
import { Controller, useFieldArray, useForm, useFormContext, useWatch } from "react-hook-form";

import dayjs from "@calcom/dayjs";
import { BookerStoreProvider } from "@calcom/features/bookings/Booker/BookerStoreProvider";
import { Dialog } from "@calcom/features/components/controlled-dialog";
import { TimezoneSelect as WebTimezoneSelect } from "@calcom/features/components/timezone-select";
import type {
  BulkUpdatParams,
  EventTypes,
} from "@calcom/features/eventtypes/components/BulkEditDefaultForEventsModal";
import { BulkEditDefaultForEventsModal } from "@calcom/features/eventtypes/components/BulkEditDefaultForEventsModal";
import DateOverrideInputDialog from "@calcom/features/schedules/components/DateOverrideInputDialog";
import DateOverrideList from "@calcom/features/schedules/components/DateOverrideList";
import WebSchedule, {
  ScheduleComponent as PlatformSchedule,
} from "@calcom/features/schedules/components/Schedule";
import WebShell from "@calcom/features/shell/Shell";
import { availabilityAsString } from "@calcom/lib/availability";
import { useLocale } from "@calcom/lib/hooks/useLocale";
import { sortAvailabilityStrings } from "@calcom/lib/weekstart";
import type { RouterOutputs } from "@calcom/trpc/react";
import type { TimeRange, WorkingHours } from "@calcom/types/schedule";
import classNames from "@calcom/ui/classNames";
import { Alert } from "@calcom/ui/components/alert";
import { Button } from "@calcom/ui/components/button";
import { DialogTrigger, ConfirmationDialogContent } from "@calcom/ui/components/dialog";
import { VerticalDivider } from "@calcom/ui/components/divider";
import { EditableHeading } from "@calcom/ui/components/editable-heading";
import { Form } from "@calcom/ui/components/form";
import { Label } from "@calcom/ui/components/form";
import { Switch } from "@calcom/ui/components/form";
import { Icon } from "@calcom/ui/components/icon";
import { SkeletonText, SelectSkeletonLoader, Skeleton } from "@calcom/ui/components/skeleton";
import { Tooltip } from "@calcom/ui/components/tooltip";

import { Shell as PlatformShell } from "../src/components/ui/shell";
import { cn } from "../src/lib/utils";
import { Timezone as PlatformTimzoneSelect } from "../timezone/index";
import type { AvailabilityFormValues, scheduleClassNames, AvailabilitySettingsFormRef } from "./types";

export type Schedule = {
  id: number;
  startTime: Date;
  endTime: Date;
  userId: number | null;
  eventTypeId: number | null;
  date: Date | null;
  scheduleId: number | null;
  days: number[];
};

export type CustomClassNames = {
  containerClassName?: string;
  ctaClassName?: string;
  editableHeadingClassName?: string;
  formClassName?: string;
  timezoneSelectClassName?: string;
  subtitlesClassName?: string;
  scheduleClassNames?: scheduleClassNames;
  overridesModalClassNames?: string;
  dateOverrideClassNames?: {
    container?: string;
    title?: string;
    description?: string;
    button?: string;
  };
  hiddenSwitchClassname?: {
    container?: string;
    thumb?: string;
  };
  deleteButtonClassname?: string;
};

export type Availability = Pick<Schedule, "days" | "startTime" | "endTime">;

export type AvailabilitySettingsScheduleType = {
  name: string;
  id: number;
  availability: TimeRange[][];
  isLastSchedule: boolean;
  isDefault: boolean;
  workingHours: WorkingHours[];
  dateOverrides: { ranges: TimeRange[] }[];
  timeZone: string;
  schedule: Availability[];
  lockedDefaultAvailability?: boolean;
};

type AvailabilitySettingsProps = {
  skeletonLabel?: string;
  schedule: AvailabilitySettingsScheduleType;
  travelSchedules?: RouterOutputs["viewer"]["travelSchedules"]["get"];
  handleDelete: () => void;
  allowDelete?: boolean;
  allowSetToDefault?: boolean;
  isDeleting: boolean;
  isSaving: boolean;
  isLoading: boolean;
  timeFormat: number | null;
  weekStart: string;
  backPath: string | boolean;
  handleSubmit: (data: AvailabilityFormValues) => Promise<void>;
  isPlatform?: boolean;
  customClassNames?: CustomClassNames;
  disableEditableHeading?: boolean;
  enableOverrides?: boolean;
  onFormStateChange?: (formState: AvailabilityFormValues) => void;
  bulkUpdateModalProps?: {
    isOpen: boolean;
    setIsOpen: Dispatch<SetStateAction<boolean>>;
    save: (params: BulkUpdatParams) => void;
    isSaving: boolean;
    eventTypes?: EventTypes;
    isEventTypesFetching?: boolean;
    handleBulkEditDialogToggle: () => void;
  };
};

const DeleteDialogButton = ({
  disabled,
  buttonClassName,
  isPending,
  onDeleteConfirmed,
  handleDelete,
  isDefaultSchedule,
  lockedDefaultAvailability,
}: {
  disabled?: boolean;
  onDeleteConfirmed?: () => void;
  buttonClassName: string;
  handleDelete: () => void;
  isPending: boolean;
  isDefaultSchedule?: boolean;
  lockedDefaultAvailability?: boolean;
}) => {
  const { t } = useLocale();

  const getTooltipText = () => {
    if (!disabled) return t("delete");

    if (isDefaultSchedule && lockedDefaultAvailability) {
      return t("default_availability_is_locked");
    }

    return t("requires_at_least_one_schedule");
  };

  return (
    <Dialog>
      <DialogTrigger asChild>
        <Button
          StartIcon="trash"
          variant="icon"
          color="destructive"
          aria-label={t("delete")}
          className={buttonClassName}
          disabled={disabled}
          tooltip={getTooltipText()}
          tooltipSide="bottom"
        />
      </DialogTrigger>

      <ConfirmationDialogContent
        isPending={isPending}
        variety="danger"
        title={t("delete_schedule")}
        confirmBtnText={t("delete")}
        loadingText={t("delete")}
        onConfirm={() => {
          handleDelete();
          onDeleteConfirmed?.();
        }}>
        {t("delete_schedule_description")}
      </ConfirmationDialogContent>
    </Dialog>
  );
};

const useExcludedDates = () => {
  const watchValues = useWatch<AvailabilityFormValues>({ name: "dateOverrides" }) as {
    ranges: TimeRange[];
  }[];
  return useMemo(() => {
    return watchValues?.map((field) => dayjs(field.ranges[0].start).utc().format("YYYY-MM-DD"));
  }, [watchValues]);
};

const DateOverride = ({
  workingHours,
  userTimeFormat,
  travelSchedules,
  weekStart,
  overridesModalClassNames,
  classNames,
  handleSubmit,
  disabled,
}: {
  workingHours: WorkingHours[];
  userTimeFormat: number | null;
  travelSchedules?: RouterOutputs["viewer"]["travelSchedules"]["get"];
  weekStart: 0 | 1 | 2 | 3 | 4 | 5 | 6;
  overridesModalClassNames?: string;
  classNames?: {
    container?: string;
    title?: string;
    description?: string;
    button?: string;
  };
  handleSubmit: (data: AvailabilityFormValues) => Promise<void>;
  disabled?: boolean;
}) => {
  const { append, replace, fields } = useFieldArray<AvailabilityFormValues, "dateOverrides">({
    name: "dateOverrides",
  });
  const { getValues } = useFormContext();
  const excludedDates = useExcludedDates();
  const { t } = useLocale();

  const handleAvailabilityUpdate = () => {
    const updatedValues = getValues() as AvailabilityFormValues;
    handleSubmit(updatedValues);
  };

  return (
    <div className={cn("p-6", classNames?.container)}>
      <h3 className={cn("text-emphasis font-medium leading-6", classNames?.title)}>
        {t("date_overrides")}{" "}
        <Tooltip content={t("date_overrides_info")}>
          <span className="inline-block align-middle">
            <Icon name="info" className="h-4 w-4" />
          </span>
        </Tooltip>
      </h3>
      <p className={cn("text-subtle mb-4 text-sm", classNames?.description)}>
        {t("date_overrides_subtitle")}
      </p>
      <div className="space-y-2">
        <DateOverrideList
          excludedDates={excludedDates}
          replace={replace}
          fields={fields}
          weekStart={weekStart}
          workingHours={workingHours}
          userTimeFormat={userTimeFormat}
          hour12={Boolean(userTimeFormat === 12)}
          travelSchedules={travelSchedules}
          handleAvailabilityUpdate={handleAvailabilityUpdate}
        />
        <DateOverrideInputDialog
          className={overridesModalClassNames}
          workingHours={workingHours}
          excludedDates={excludedDates}
          onChange={(ranges) => {
            ranges.forEach((range) => append({ ranges: [range] }));
            handleAvailabilityUpdate();
          }}
          userTimeFormat={userTimeFormat}
          weekStart={weekStart}
          Trigger={
            <Button
              className={classNames?.button}
              color="secondary"
              StartIcon="plus"
              data-testid="add-override">
              {t("add_an_override")}
            </Button>
          }
        />
      </div>
    </div>
  );
};

// Simplify logic by assuming this will never be opened on a large screen
const SmallScreenSideBar = ({ open, children }: { open: boolean; children: JSX.Element }) => {
  return (
    <div
      className={classNames(
        open
          ? "fadeIn fixed inset-0 z-50 bg-neutral-800 bg-opacity-70 transition-opacity dark:bg-opacity-70 sm:hidden"
          : ""
      )}>
      <div
        className={classNames(
          "bg-default fixed right-0 z-20 flex h-screen w-80 flex-col space-y-2 overflow-x-hidden rounded-md px-2 pb-3 transition-transform",
          open ? "translate-x-0 opacity-100" : "translate-x-full opacity-0"
        )}>
        {open ? children : null}
      </div>
    </div>
  );
};

export const AvailabilitySettings = forwardRef<AvailabilitySettingsFormRef, AvailabilitySettingsProps>(
  function AvailabilitySettings(props, ref) {
    const {
      schedule,
      travelSchedules,
      handleDelete,
      isDeleting,
      isLoading,
      isSaving,
      timeFormat,
      weekStart,
      backPath,
      handleSubmit,
      isPlatform = false,
      customClassNames,
      disableEditableHeading = false,
      enableOverrides = false,
      onFormStateChange,
      bulkUpdateModalProps,
      allowSetToDefault = true,
      allowDelete = true,
    } = props;
    const [openSidebar, setOpenSidebar] = useState(false);
    const { t, i18n } = useLocale();

    const form = useForm<AvailabilityFormValues>({
      defaultValues: {
        ...schedule,
        schedule: schedule.availability || [],
      },
    });

    const watchedValues = useWatch({
      control: form.control,
    });

    // Trigger callback whenever the form state changes
    useEffect(() => {
      if (onFormStateChange && watchedValues) {
        onFormStateChange(watchedValues as AvailabilityFormValues);
      }
    }, [watchedValues, onFormStateChange]);

    const [Shell, Schedule, TimezoneSelect] = useMemo(() => {
      return isPlatform
        ? [PlatformShell, PlatformSchedule, PlatformTimzoneSelect]
        : [WebShell, WebSchedule, WebTimezoneSelect];
    }, [isPlatform]);

    const saveButtonRef = useRef<HTMLButtonElement>(null);

    const callbacksRef = useRef<{ onSuccess?: () => void; onError?: (error: Error) => void }>({});

    const handleFormSubmit = useCallback(
      (customCallbacks?: { onSuccess?: () => void; onError?: (error: Error) => void }) => {
        if (customCallbacks) {
          callbacksRef.current = customCallbacks;
        }

        if (saveButtonRef.current) {
          saveButtonRef.current.click();
        } else {
          form.handleSubmit(async (data) => {
            try {
              await handleSubmit(data);
              callbacksRef.current?.onSuccess?.();
            } catch (error) {
              callbacksRef.current?.onError?.(error as Error);
            }
          })();
        }
      },
      [form, handleSubmit]
    );

    const validateForm = useCallback(async () => {
      const isValid = await form.trigger();
      return {
        isValid,
        errors: form.formState.errors,
      };
    }, [form]);

    useImperativeHandle(
      ref,
      () => ({
        validateForm,
        handleFormSubmit,
      }),
      [validateForm, handleFormSubmit]
    );

    return (
      <Shell
        headerClassName={cn(customClassNames?.containerClassName)}
        backPath={backPath}
        title={schedule.name ? `${schedule.name} | ${t("availability")}` : t("availability")}
        heading={
          <Controller
            control={form.control}
            name="name"
            render={({ field }) => (
              <EditableHeading
                className={cn(customClassNames?.editableHeadingClassName)}
                isReady={!isLoading}
                disabled={disableEditableHeading}
                {...field}
                data-testid="availablity-title"
              />
            )}
          />
        }
        subtitle={
          schedule ? (
            schedule.schedule
              .filter((availability) => !!availability.days.length)
              .map((availability) =>
                availabilityAsString(availability, {
                  locale: i18n.language,
                  hour12: timeFormat === 12,
                })
              )
              // sort the availability strings as per user's weekstart (settings)
              .sort(sortAvailabilityStrings(i18n.language, weekStart))
              .map((availabilityString, index) => (
                <span key={index} className={cn(customClassNames?.subtitlesClassName)}>
                  {availabilityString}
                  <br />
                </span>
              ))
          ) : (
            <SkeletonText className="h-4 w-48" />
          )
        }
        CTA={
          <div className={cn(customClassNames?.ctaClassName, "flex items-center justify-end")}>
            <div className="sm:hover:bg-muted hidden items-center rounded-md px-2 transition sm:flex">
              {!openSidebar && allowSetToDefault ? (
                <>
                  <Skeleton
                    as={Label}
                    htmlFor="hiddenSwitch"
                    className="mt-2 cursor-pointer self-center pe-2"
                    loadingClassName="me-4"
                    waitForTranslation={!isPlatform}>
                    {t("set_to_default")}
                  </Skeleton>
                  <Controller
                    control={form.control}
                    name="isDefault"
                    render={({ field: { value, onChange } }) => (
                      <Switch
                        id="hiddenSwitch"
                        classNames={{
                          container: cn(customClassNames?.hiddenSwitchClassname?.container),
                          thumb: cn(customClassNames?.hiddenSwitchClassname?.thumb),
                        }}
                        disabled={isSaving || schedule.isDefault || schedule.lockedDefaultAvailability}
                        checked={value}
                        onCheckedChange={(checked) => {
                          onChange(checked);
                          bulkUpdateModalProps?.setIsOpen(checked);
                        }}
                      />
                    )}
                  />
                  <VerticalDivider className="hidden sm:inline" />
                </>
              ) : null}
            </div>

            {bulkUpdateModalProps && bulkUpdateModalProps?.isOpen && (
              <BulkEditDefaultForEventsModal
                isPending={bulkUpdateModalProps?.isSaving}
                open={bulkUpdateModalProps?.isOpen}
                setOpen={bulkUpdateModalProps.setIsOpen}
                bulkUpdateFunction={bulkUpdateModalProps?.save}
                description={t("default_schedules_bulk_description")}
                eventTypes={bulkUpdateModalProps?.eventTypes}
                isEventTypesFetching={bulkUpdateModalProps?.isEventTypesFetching}
                handleBulkEditDialogToggle={bulkUpdateModalProps.handleBulkEditDialogToggle}
              />
            )}

            {allowDelete && (
              <>
                <DeleteDialogButton
                  buttonClassName={cn("hidden me-2 sm:inline", customClassNames?.deleteButtonClassname)}
                  disabled={
                    schedule.isLastSchedule || (schedule.isDefault && schedule.lockedDefaultAvailability)
                  }
                  isPending={isDeleting}
                  handleDelete={handleDelete}
                  isDefaultSchedule={schedule.isDefault}
                  lockedDefaultAvailability={schedule.lockedDefaultAvailability}
                />
                <VerticalDivider className="hidden sm:inline" />
              </>
            )}
            <SmallScreenSideBar open={openSidebar}>
              <>
                <div
                  className={classNames(
                    openSidebar
                      ? "fadeIn fixed inset-0 z-50 bg-neutral-800 bg-opacity-70 transition-opacity dark:bg-opacity-70 sm:hidden"
                      : ""
                  )}>
                  <div
                    className={classNames(
                      "bg-default fixed right-0 z-20 flex h-screen w-80 flex-col space-y-2 overflow-x-hidden rounded-md px-2 pb-3 transition-transform",
                      openSidebar ? "translate-x-0 opacity-100" : "translate-x-full opacity-0"
                    )}>
                    <div className="flex flex-row items-center pt-16">
                      <Button StartIcon="arrow-left" color="minimal" onClick={() => setOpenSidebar(false)} />
                      <p className="-ml-2">{t("availability_settings")}</p>
                      {allowDelete && (
                        <DeleteDialogButton
                          buttonClassName={cn("ml-16 inline", customClassNames?.deleteButtonClassname)}
                          disabled={
                            schedule.isLastSchedule ||
                            (schedule.isDefault && schedule.lockedDefaultAvailability)
                          }
                          isPending={isDeleting}
                          handleDelete={handleDelete}
                          onDeleteConfirmed={() => {
                            setOpenSidebar(false);
                          }}
                          isDefaultSchedule={schedule.isDefault}
                          lockedDefaultAvailability={schedule.lockedDefaultAvailability}
                        />
                      )}
                    </div>
                    <div className="flex flex-col px-2 py-2">
                      <Skeleton as={Label} waitForTranslation={!isPlatform}>
                        {t("name")}
                      </Skeleton>
                      <Controller
                        control={form.control}
                        name="name"
                        render={({ field }) => (
                          <input
                            className="hover:border-emphasis dark:focus:border-emphasis border-default bg-default placeholder:text-muted text-emphasis focus:ring-brand-default disabled:bg-subtle disabled:hover:border-subtle focus:border-subtle mb-2 block h-9 w-full rounded-md border px-3 py-2 text-sm leading-4 focus:outline-none focus:ring-2 disabled:cursor-not-allowed"
                            {...field}
                          />
                        )}
                      />
                    </div>
                    <div className="flex h-9 flex-row-reverse items-center justify-end gap-3 px-2">
                      {allowSetToDefault && (
                        <>
                          <Skeleton
                            as={Label}
                            htmlFor="hiddenSwitch"
                            className="mt-2 cursor-pointer self-center pr-2 sm:inline"
                            waitForTranslation={!isPlatform}>
                            {t("set_to_default")}
                          </Skeleton>
                          <Controller
                            control={form.control}
                            name="isDefault"
                            render={({ field: { value, onChange } }) => (
                              <Switch
                                classNames={{
                                  container: cn(customClassNames?.hiddenSwitchClassname?.container),
                                  thumb: cn(customClassNames?.hiddenSwitchClassname?.thumb),
                                }}
                                id="hiddenSwitch"
                                disabled={
                                  isSaving ||
                                  value ||
                                  schedule.isDefault ||
                                  schedule.lockedDefaultAvailability
                                }
                                checked={value}
                                onCheckedChange={onChange}
                              />
                            )}
                          />
                        </>
                      )}
                    </div>

                    <div className="min-w-40 col-span-3 space-y-2 px-2 py-4 lg:col-span-1">
                      <div className="xl:max-w-80 w-full pr-4 sm:ml-0 sm:mr-36 sm:p-0">
                        <div>
                          <Skeleton
                            as={Label}
                            htmlFor="timeZone-sm-viewport"
                            className="mb-0 inline-block leading-none"
                            waitForTranslation={!isPlatform}>
                            {t("timezone")}
                          </Skeleton>
                          <Controller
                            control={form.control}
                            name="timeZone"
                            render={({ field: { onChange, value } }) =>
                              value ? (
                                <TimezoneSelect
                                  inputId="timeZone-sm-viewport"
                                  value={value}
                                  className={cn(
                                    "focus:border-brand-default border-default mt-1 block w-72 rounded-md text-sm",
                                    customClassNames?.timezoneSelectClassName
                                  )}
                                  onChange={(timezone) => onChange(timezone.value)}
                                  isDisabled={schedule.isDefault && schedule.lockedDefaultAvailability}
                                />
                              ) : (
                                <SelectSkeletonLoader className="mt-1 w-72" />
                              )
                            }
                          />
                        </div>
                        {!isPlatform && (
                          <>
                            <hr className="border-subtle my-7" />
                            <div className="rounded-md md:block">
                              <Skeleton
                                as="h3"
                                className="mb-0 inline-block text-sm font-medium"
                                waitForTranslation={!isPlatform}>
                                {t("something_doesnt_look_right")}
                              </Skeleton>
                              <div className="mt-3 flex">
                                <Skeleton
                                  as={Button}
                                  href="/availability/troubleshoot"
                                  color="secondary"
                                  waitForTranslation={!isPlatform}>
                                  {t("launch_troubleshooter")}
                                </Skeleton>
                              </div>
                            </div>
                          </>
                        )}
                      </div>
                    </div>
                  </div>
                </div>
              </>
            </SmallScreenSideBar>
            <div className="border-default border-l-2" />
            <Button
              ref={saveButtonRef}
              className="ml-4 lg:ml-0"
              type="submit"
              form="availability-form"
              loading={isSaving}
              disabled={schedule.isDefault && schedule.lockedDefaultAvailability}>
              {t("save")}
            </Button>
            <Button
              className="ml-3 sm:hidden"
              StartIcon="ellipsis-vertical"
              variant="icon"
              color="secondary"
              onClick={() => setOpenSidebar(true)}
            />
          </div>
        }>
        {schedule.isDefault && schedule.lockedDefaultAvailability && (
          <Alert
            severity="warning"
            title={t("default_availability_is_locked")}
            message={t("default_availability_locked_message")}
            className="mb-4"
          />
        )}
        <div className="mt-4 w-full md:mt-0">
          <Form
            form={form}
            id="availability-form"
            handleSubmit={async (props) => {
              handleSubmit(props);
            }}
            className={cn(customClassNames?.formClassName, "flex flex-col sm:mx-0 xl:flex-row xl:space-x-6")}>
            <div className="flex-1 flex-row xl:mr-0">
              <div
                className={cn(
                  "border-subtle mb-6 rounded-md border",
                  customClassNames?.scheduleClassNames?.scheduleContainer
                )}>
                <div>
                  {typeof weekStart === "string" && (
                    <Schedule
                      labels={{
                        addTime: t("add_time_availability"),
                        copyTime: t("copy_times_to"),
                        deleteTime: t("delete"),
                      }}
                      classNames={
                        customClassNames?.scheduleClassNames ? { ...customClassNames.scheduleClassNames } : {}
                      }
                      control={form.control}
                      name="schedule"
                      userTimeFormat={timeFormat}
                      weekStart={
                        [
                          "Sunday",
                          "Monday",
                          "Tuesday",
                          "Wednesday",
                          "Thursday",
                          "Friday",
                          "Saturday",
                        ].indexOf(weekStart) as 0 | 1 | 2 | 3 | 4 | 5 | 6
                      }
                      disabled={schedule.isDefault && schedule.lockedDefaultAvailability}
                    />
                  )}
                </div>
              </div>
              {enableOverrides && (
<<<<<<< HEAD
                <DateOverride
                  workingHours={schedule.workingHours}
                  userTimeFormat={timeFormat}
                  handleSubmit={handleSubmit}
                  travelSchedules={travelSchedules}
                  weekStart={
                    ["Sunday", "Monday", "Tuesday", "Wednesday", "Thursday", "Friday", "Saturday"].indexOf(
                      weekStart
                    ) as 0 | 1 | 2 | 3 | 4 | 5 | 6
                  }
                  overridesModalClassNames={customClassNames?.overridesModalClassNames}
                  disabled={schedule.isDefault && schedule.lockedDefaultAvailability}
                  classNames={customClassNames?.dateOverrideClassNames}
                />
=======
                <BookerStoreProvider>
                  <DateOverride
                    workingHours={schedule.workingHours}
                    userTimeFormat={timeFormat}
                    handleSubmit={handleSubmit}
                    travelSchedules={travelSchedules}
                    weekStart={
                      ["Sunday", "Monday", "Tuesday", "Wednesday", "Thursday", "Friday", "Saturday"].indexOf(
                        weekStart
                      ) as 0 | 1 | 2 | 3 | 4 | 5 | 6
                    }
                    overridesModalClassNames={customClassNames?.overridesModalClassNames}
                    classNames={customClassNames?.dateOverrideClassNames}
                  />
                </BookerStoreProvider>
>>>>>>> 994a36d0
              )}
            </div>
            <div className="min-w-40 col-span-3 hidden space-y-2 md:block lg:col-span-1">
              <div className="xl:max-w-80 w-full pr-4 sm:ml-0 sm:mr-36 sm:p-0">
                <div>
                  <Skeleton
                    as={Label}
                    htmlFor="timeZone-lg-viewport"
                    className="mb-0 inline-block leading-none"
                    waitForTranslation={!isPlatform}>
                    {t("timezone")}
                  </Skeleton>
                  <Controller
                    name="timeZone"
                    render={({ field: { onChange, value } }) =>
                      value ? (
                        <TimezoneSelect
                          inputId="timeZone-lg-viewport"
                          value={value}
                          className="focus:border-brand-default border-default mt-1 block w-72 rounded-md text-sm"
                          onChange={(timezone) => onChange(timezone.value)}
                          isDisabled={schedule.isDefault && schedule.lockedDefaultAvailability}
                        />
                      ) : (
                        <SelectSkeletonLoader className="mt-1 w-72" />
                      )
                    }
                  />
                </div>
                {isPlatform ? (
                  <></>
                ) : (
                  <>
                    <hr className="border-subtle my-6 mr-8" />
                    <div className="rounded-md">
                      <Skeleton
                        as="h3"
                        className="mb-0 inline-block text-sm font-medium"
                        waitForTranslation={!isPlatform}>
                        {t("something_doesnt_look_right")}
                      </Skeleton>
                      <div className="mt-3 flex">
                        <Skeleton
                          as={Button}
                          href="/availability/troubleshoot"
                          color="secondary"
                          waitForTranslation={!isPlatform}>
                          {t("launch_troubleshooter")}
                        </Skeleton>
                      </div>
                    </div>
                  </>
                )}
              </div>
            </div>
          </Form>
        </div>
      </Shell>
    );
  }
);<|MERGE_RESOLUTION|>--- conflicted
+++ resolved
@@ -716,22 +716,6 @@
                 </div>
               </div>
               {enableOverrides && (
-<<<<<<< HEAD
-                <DateOverride
-                  workingHours={schedule.workingHours}
-                  userTimeFormat={timeFormat}
-                  handleSubmit={handleSubmit}
-                  travelSchedules={travelSchedules}
-                  weekStart={
-                    ["Sunday", "Monday", "Tuesday", "Wednesday", "Thursday", "Friday", "Saturday"].indexOf(
-                      weekStart
-                    ) as 0 | 1 | 2 | 3 | 4 | 5 | 6
-                  }
-                  overridesModalClassNames={customClassNames?.overridesModalClassNames}
-                  disabled={schedule.isDefault && schedule.lockedDefaultAvailability}
-                  classNames={customClassNames?.dateOverrideClassNames}
-                />
-=======
                 <BookerStoreProvider>
                   <DateOverride
                     workingHours={schedule.workingHours}
@@ -744,10 +728,10 @@
                       ) as 0 | 1 | 2 | 3 | 4 | 5 | 6
                     }
                     overridesModalClassNames={customClassNames?.overridesModalClassNames}
+                    disabled={schedule.isDefault && schedule.lockedDefaultAvailability}
                     classNames={customClassNames?.dateOverrideClassNames}
                   />
                 </BookerStoreProvider>
->>>>>>> 994a36d0
               )}
             </div>
             <div className="min-w-40 col-span-3 hidden space-y-2 md:block lg:col-span-1">
