"use client";

import type { SetStateAction, Dispatch } from "react";
import { useMemo, useState } from "react";
<<<<<<< HEAD
import { Controller, useFieldArray, useForm, useWatch } from "react-hook-form";
import type { Control } from "react-hook-form";
=======
import { Controller, useFieldArray, useForm, useFormContext, useWatch } from "react-hook-form";
>>>>>>> bda963b8

import dayjs from "@calcom/dayjs";
import { Dialog } from "@calcom/features/components/controlled-dialog";
import { TimezoneSelect as WebTimezoneSelect } from "@calcom/features/components/timezone-select";
import type {
  BulkUpdatParams,
  EventTypes,
} from "@calcom/features/eventtypes/components/BulkEditDefaultForEventsModal";
import { BulkEditDefaultForEventsModal } from "@calcom/features/eventtypes/components/BulkEditDefaultForEventsModal";
import DateOverrideInputDialog from "@calcom/features/schedules/components/DateOverrideInputDialog";
import DateOverrideList from "@calcom/features/schedules/components/DateOverrideList";
import WebSchedule, {
  ScheduleComponent as PlatformSchedule,
} from "@calcom/features/schedules/components/Schedule";
import TimeBlocksList from "@calcom/features/schedules/components/TimeBlocksList";
import WebShell from "@calcom/features/shell/Shell";
import { availabilityAsString } from "@calcom/lib/availability";
import { useLocale } from "@calcom/lib/hooks/useLocale";
import { sortAvailabilityStrings } from "@calcom/lib/weekstart";
import type { RouterOutputs } from "@calcom/trpc/react";
import type { TimeRange, WorkingHours } from "@calcom/types/schedule";
import classNames from "@calcom/ui/classNames";
import { Button } from "@calcom/ui/components/button";
import { DialogTrigger, ConfirmationDialogContent } from "@calcom/ui/components/dialog";
import { VerticalDivider } from "@calcom/ui/components/divider";
import { EditableHeading } from "@calcom/ui/components/editable-heading";
import { Form } from "@calcom/ui/components/form";
import { Label } from "@calcom/ui/components/form";
import { Switch } from "@calcom/ui/components/form";
import { Icon } from "@calcom/ui/components/icon";
import { SkeletonText, SelectSkeletonLoader, Skeleton } from "@calcom/ui/components/skeleton";
import { Tooltip } from "@calcom/ui/components/tooltip";

import { Shell as PlatformShell } from "../src/components/ui/shell";
import { cn } from "../src/lib/utils";
import { Timezone as PlatformTimzoneSelect } from "../timezone/index";
import type { AvailabilityFormValues } from "./types";

export type Schedule = {
  id: number;
  startTime: Date;
  endTime: Date;
  userId: number | null;
  eventTypeId: number | null;
  date: Date | null;
  scheduleId: number | null;
  days: number[];
};

export type CustomClassNames = {
  containerClassName?: string;
  ctaClassName?: string;
  editableHeadingClassName?: string;
  formClassName?: string;
  timezoneSelectClassName?: string;
  subtitlesClassName?: string;
  scheduleClassNames?: {
    scheduleContainer?: string;
    scheduleDay?: string;
    dayRanges?: string;
    timeRanges?: string;
    labelAndSwitchContainer?: string;
  };
  overridesModalClassNames?: string;
  hiddenSwitchClassname?: {
    container?: string;
    thumb?: string;
  };
  deleteButtonClassname?: string;
};

export type Availability = Pick<Schedule, "days" | "startTime" | "endTime">;

type AvailabilitySettingsProps = {
  skeletonLabel?: string;
  schedule: {
    name: string;
    id: number;
    availability: TimeRange[][];
    isLastSchedule: boolean;
    isDefault: boolean;
    workingHours: WorkingHours[];
    dateOverrides: { ranges: TimeRange[] }[];
    timeZone: string;
    schedule: Availability[];
    timeBlocks?: { value: string }[];
  };
  travelSchedules?: RouterOutputs["viewer"]["travelSchedules"]["get"];
  handleDelete: () => void;
  allowDelete?: boolean;
  allowSetToDefault?: boolean;
  isDeleting: boolean;
  isSaving: boolean;
  isLoading: boolean;
  timeFormat: number | null;
  weekStart: string;
  backPath: string | boolean;
  handleSubmit: (data: AvailabilityFormValues) => Promise<void>;
  isPlatform?: boolean;
  customClassNames?: CustomClassNames;
  disableEditableHeading?: boolean;
  enableOverrides?: boolean;
  bulkUpdateModalProps?: {
    isOpen: boolean;
    setIsOpen: Dispatch<SetStateAction<boolean>>;
    save: (params: BulkUpdatParams) => void;
    isSaving: boolean;
    eventTypes?: EventTypes;
    isEventTypesFetching?: boolean;
    handleBulkEditDialogToggle: () => void;
  };
  connectedCalendars?: RouterOutputs["viewer"]["connectedCalendars"]["connectedCalendars"];
};

const DeleteDialogButton = ({
  disabled,
  buttonClassName,
  isPending,
  onDeleteConfirmed,
  handleDelete,
}: {
  disabled?: boolean;
  onDeleteConfirmed?: () => void;
  buttonClassName: string;
  handleDelete: () => void;
  isPending: boolean;
}) => {
  const { t } = useLocale();

  return (
    <Dialog>
      <DialogTrigger asChild>
        <Button
          StartIcon="trash"
          variant="icon"
          color="destructive"
          aria-label={t("delete")}
          className={buttonClassName}
          disabled={disabled}
          tooltip={disabled ? t("requires_at_least_one_schedule") : t("delete")}
          tooltipSide="bottom"
        />
      </DialogTrigger>

      <ConfirmationDialogContent
        isPending={isPending}
        variety="danger"
        title={t("delete_schedule")}
        confirmBtnText={t("delete")}
        loadingText={t("delete")}
        onConfirm={() => {
          handleDelete();
          onDeleteConfirmed?.();
        }}>
        {t("delete_schedule_description")}
      </ConfirmationDialogContent>
    </Dialog>
  );
};

const useExcludedDates = () => {
  const watchValues = useWatch<AvailabilityFormValues>({ name: "dateOverrides" }) as {
    ranges: TimeRange[];
  }[];
  return useMemo(() => {
    return watchValues?.map((field) => dayjs(field.ranges[0].start).utc().format("YYYY-MM-DD"));
  }, [watchValues]);
};

const TimeBlocks = ({ control }: { control: Control<AvailabilityFormValues> }) => {
  const { append, remove, fields } = useFieldArray<AvailabilityFormValues, "timeBlocks">({
    name: "timeBlocks",
    control,
  });
  const { t } = useLocale();

  return (
    <div className="border-subtle mb-6 rounded-md border p-6">
      <h3 className="text-emphasis font-medium leading-6">{t("time_blocks")}</h3>
      <p className="text-subtle mb-4 text-sm">{t("time_blocks_subtitle")}</p>
      <div className="space-y-2">
        {fields?.length > 0 && <TimeBlocksList fields={fields} remove={remove} control={control} />}
        <Button
          color="secondary"
          StartIcon="plus"
          data-testid="add-override"
          onClick={() => append({ value: "" })}>
          {t("add")}
        </Button>
      </div>
    </div>
  );
};

const DateOverride = ({
  workingHours,
  userTimeFormat,
  travelSchedules,
  weekStart,
  overridesModalClassNames,
  handleSubmit,
}: {
  workingHours: WorkingHours[];
  userTimeFormat: number | null;
  travelSchedules?: RouterOutputs["viewer"]["travelSchedules"]["get"];
  weekStart: 0 | 1 | 2 | 3 | 4 | 5 | 6;
  overridesModalClassNames?: string;
  handleSubmit: (data: AvailabilityFormValues) => Promise<void>;
}) => {
  const { append, replace, fields } = useFieldArray<AvailabilityFormValues, "dateOverrides">({
    name: "dateOverrides",
  });
  const { getValues } = useFormContext();
  const excludedDates = useExcludedDates();
  const { t } = useLocale();

  const handleAvailabilityUpdate = () => {
    const updatedValues = getValues() as AvailabilityFormValues;
    handleSubmit(updatedValues);
  };

  return (
    <div className="border-subtle mb-6 rounded-md border p-6">
      <h3 className="text-emphasis font-medium leading-6">
        {t("date_overrides")}{" "}
        <Tooltip content={t("date_overrides_info")}>
          <span className="inline-block align-middle">
            <Icon name="info" className="h-4 w-4" />
          </span>
        </Tooltip>
      </h3>
      <p className="text-subtle mb-4 text-sm">{t("date_overrides_subtitle")}</p>
      <div className="space-y-2">
        <DateOverrideList
          excludedDates={excludedDates}
          replace={replace}
          fields={fields}
          weekStart={weekStart}
          workingHours={workingHours}
          userTimeFormat={userTimeFormat}
          hour12={Boolean(userTimeFormat === 12)}
          travelSchedules={travelSchedules}
          handleAvailabilityUpdate={handleAvailabilityUpdate}
        />
        <DateOverrideInputDialog
          className={overridesModalClassNames}
          workingHours={workingHours}
          excludedDates={excludedDates}
          onChange={(ranges) => {
            ranges.forEach((range) => append({ ranges: [range] }));
            handleAvailabilityUpdate();
          }}
          userTimeFormat={userTimeFormat}
          weekStart={weekStart}
          Trigger={
            <Button color="secondary" StartIcon="plus" data-testid="add-override">
              {t("add_an_override")}
            </Button>
          }
        />
      </div>
    </div>
  );
};

// Simplify logic by assuming this will never be opened on a large screen
const SmallScreenSideBar = ({ open, children }: { open: boolean; children: JSX.Element }) => {
  return (
    <div
      className={classNames(
        open
          ? "fadeIn fixed inset-0 z-50 bg-neutral-800 bg-opacity-70 transition-opacity dark:bg-opacity-70 sm:hidden"
          : ""
      )}>
      <div
        className={classNames(
          "bg-default fixed right-0 z-20 flex h-screen w-80 flex-col space-y-2 overflow-x-hidden rounded-md px-2 pb-3 transition-transform",
          open ? "translate-x-0 opacity-100" : "translate-x-full opacity-0"
        )}>
        {open ? children : null}
      </div>
    </div>
  );
};

export function AvailabilitySettings({
  schedule,
  travelSchedules,
  handleDelete,
  isDeleting,
  isLoading,
  isSaving,
  timeFormat,
  weekStart,
  backPath,
  handleSubmit,
  isPlatform = false,
  customClassNames,
  disableEditableHeading = false,
  enableOverrides = false,
  bulkUpdateModalProps,
  allowSetToDefault = true,
  allowDelete = true,
  connectedCalendars,
}: AvailabilitySettingsProps) {
  const [openSidebar, setOpenSidebar] = useState(false);
  const { t, i18n } = useLocale();

  const form = useForm<AvailabilityFormValues>({
    defaultValues: {
      ...schedule,
      schedule: schedule.availability || [],
      timeBlocks: schedule.timeBlocks || [],
    },
  });

  const [Shell, Schedule, TimezoneSelect] = useMemo(() => {
    return isPlatform
      ? [PlatformShell, PlatformSchedule, PlatformTimzoneSelect]
      : [WebShell, WebSchedule, WebTimezoneSelect];
  }, [isPlatform]);

  return (
    <Shell
      headerClassName={cn(customClassNames?.containerClassName)}
      backPath={backPath}
      title={schedule.name ? `${schedule.name} | ${t("availability")}` : t("availability")}
      heading={
        <Controller
          control={form.control}
          name="name"
          render={({ field }) => (
            <EditableHeading
              className={cn(customClassNames?.editableHeadingClassName)}
              isReady={!isLoading}
              disabled={disableEditableHeading}
              {...field}
              data-testid="availablity-title"
            />
          )}
        />
      }
      subtitle={
        schedule ? (
          schedule.schedule
            .filter((availability) => !!availability.days.length)
            .map((availability) =>
              availabilityAsString(availability, {
                locale: i18n.language,
                hour12: timeFormat === 12,
              })
            )
            // sort the availability strings as per user's weekstart (settings)
            .sort(sortAvailabilityStrings(i18n.language, weekStart))
            .map((availabilityString, index) => (
              <span key={index} className={cn(customClassNames?.subtitlesClassName)}>
                {availabilityString}
                <br />
              </span>
            ))
        ) : (
          <SkeletonText className="h-4 w-48" />
        )
      }
      CTA={
        <div className={cn(customClassNames?.ctaClassName, "flex items-center justify-end")}>
          <div className="sm:hover:bg-muted hidden items-center rounded-md px-2 transition sm:flex">
            {!openSidebar && allowSetToDefault ? (
              <>
                <Skeleton
                  as={Label}
                  htmlFor="hiddenSwitch"
                  className="mt-2 cursor-pointer self-center pe-2"
                  loadingClassName="me-4"
                  waitForTranslation={!isPlatform}>
                  {t("set_to_default")}
                </Skeleton>
                <Controller
                  control={form.control}
                  name="isDefault"
                  render={({ field: { value, onChange } }) => (
                    <Switch
                      id="hiddenSwitch"
                      classNames={{
                        container: cn(customClassNames?.hiddenSwitchClassname?.container),
                        thumb: cn(customClassNames?.hiddenSwitchClassname?.thumb),
                      }}
                      disabled={isSaving || schedule.isDefault}
                      checked={value}
                      onCheckedChange={(checked) => {
                        onChange(checked);
                        bulkUpdateModalProps?.setIsOpen(checked);
                      }}
                    />
                  )}
                />
                <VerticalDivider className="hidden sm:inline" />
              </>
            ) : null}
          </div>

          {bulkUpdateModalProps && bulkUpdateModalProps?.isOpen && (
            <BulkEditDefaultForEventsModal
              isPending={bulkUpdateModalProps?.isSaving}
              open={bulkUpdateModalProps?.isOpen}
              setOpen={bulkUpdateModalProps.setIsOpen}
              bulkUpdateFunction={bulkUpdateModalProps?.save}
              description={t("default_schedules_bulk_description")}
              eventTypes={bulkUpdateModalProps?.eventTypes}
              isEventTypesFetching={bulkUpdateModalProps?.isEventTypesFetching}
              handleBulkEditDialogToggle={bulkUpdateModalProps.handleBulkEditDialogToggle}
            />
          )}

          {allowDelete && (
            <>
              <DeleteDialogButton
                buttonClassName={cn("hidden me-2 sm:inline", customClassNames?.deleteButtonClassname)}
                disabled={schedule.isLastSchedule}
                isPending={isDeleting}
                handleDelete={handleDelete}
              />
              <VerticalDivider className="hidden sm:inline" />
            </>
          )}
          <SmallScreenSideBar open={openSidebar}>
            <>
              <div
                className={classNames(
                  openSidebar
                    ? "fadeIn fixed inset-0 z-50 bg-neutral-800 bg-opacity-70 transition-opacity dark:bg-opacity-70 sm:hidden"
                    : ""
                )}>
                <div
                  className={classNames(
                    "bg-default fixed right-0 z-20 flex h-screen w-80 flex-col space-y-2 overflow-x-hidden rounded-md px-2 pb-3 transition-transform",
                    openSidebar ? "translate-x-0 opacity-100" : "translate-x-full opacity-0"
                  )}>
                  <div className="flex flex-row items-center pt-16">
                    <Button StartIcon="arrow-left" color="minimal" onClick={() => setOpenSidebar(false)} />
                    <p className="-ml-2">{t("availability_settings")}</p>
                    {allowDelete && (
                      <DeleteDialogButton
                        buttonClassName={cn("ml-16 inline", customClassNames?.deleteButtonClassname)}
                        disabled={schedule.isLastSchedule}
                        isPending={isDeleting}
                        handleDelete={handleDelete}
                        onDeleteConfirmed={() => {
                          setOpenSidebar(false);
                        }}
                      />
                    )}
                  </div>
                  <div className="flex flex-col px-2 py-2">
                    <Skeleton as={Label} waitForTranslation={!isPlatform}>
                      {t("name")}
                    </Skeleton>
                    <Controller
                      control={form.control}
                      name="name"
                      render={({ field }) => (
                        <input
                          className="hover:border-emphasis dark:focus:border-emphasis border-default bg-default placeholder:text-muted text-emphasis focus:ring-brand-default disabled:bg-subtle disabled:hover:border-subtle focus:border-subtle mb-2 block h-9 w-full rounded-md border px-3 py-2 text-sm leading-4 focus:outline-none focus:ring-2 disabled:cursor-not-allowed"
                          {...field}
                        />
                      )}
                    />
                  </div>
                  <div className="flex h-9 flex-row-reverse items-center justify-end gap-3 px-2">
                    {allowSetToDefault && (
                      <>
                        <Skeleton
                          as={Label}
                          htmlFor="hiddenSwitch"
                          className="mt-2 cursor-pointer self-center pr-2 sm:inline"
                          waitForTranslation={!isPlatform}>
                          {t("set_to_default")}
                        </Skeleton>
                        <Controller
                          control={form.control}
                          name="isDefault"
                          render={({ field: { value, onChange } }) => (
                            <Switch
                              classNames={{
                                container: cn(customClassNames?.hiddenSwitchClassname?.container),
                                thumb: cn(customClassNames?.hiddenSwitchClassname?.thumb),
                              }}
                              id="hiddenSwitch"
                              disabled={isSaving || value}
                              checked={value}
                              onCheckedChange={onChange}
                            />
                          )}
                        />
                      </>
                    )}
                  </div>

                  <div className="min-w-40 col-span-3 space-y-2 px-2 py-4 lg:col-span-1">
                    <div className="xl:max-w-80 w-full pr-4 sm:ml-0 sm:mr-36 sm:p-0">
                      <div>
                        <Skeleton
                          as={Label}
                          htmlFor="timeZone-sm-viewport"
                          className="mb-0 inline-block leading-none"
                          waitForTranslation={!isPlatform}>
                          {t("timezone")}
                        </Skeleton>
                        <Controller
                          control={form.control}
                          name="timeZone"
                          render={({ field: { onChange, value } }) =>
                            value ? (
                              <TimezoneSelect
                                inputId="timeZone-sm-viewport"
                                value={value}
                                className={cn(
                                  "focus:border-brand-default border-default mt-1 block w-72 rounded-md text-sm",
                                  customClassNames?.timezoneSelectClassName
                                )}
                                onChange={(timezone) => onChange(timezone.value)}
                              />
                            ) : (
                              <SelectSkeletonLoader className="mt-1 w-72" />
                            )
                          }
                        />
                      </div>
                      {!isPlatform && (
                        <>
                          <hr className="border-subtle my-7" />
                          <div className="rounded-md md:block">
                            <Skeleton
                              as="h3"
                              className="mb-0 inline-block text-sm font-medium"
                              waitForTranslation={!isPlatform}>
                              {t("something_doesnt_look_right")}
                            </Skeleton>
                            <div className="mt-3 flex">
                              <Skeleton
                                as={Button}
                                href="/availability/troubleshoot"
                                color="secondary"
                                waitForTranslation={!isPlatform}>
                                {t("launch_troubleshooter")}
                              </Skeleton>
                            </div>
                          </div>
                        </>
                      )}
                    </div>
                  </div>
                </div>
              </div>
            </>
          </SmallScreenSideBar>
          <div className="border-default border-l-2" />
          <Button className="ml-4 lg:ml-0" type="submit" form="availability-form" loading={isSaving}>
            {t("save")}
          </Button>
          <Button
            className="ml-3 sm:hidden"
            StartIcon="ellipsis-vertical"
            variant="icon"
            color="secondary"
            onClick={() => setOpenSidebar(true)}
          />
        </div>
      }>
      <div className="mt-4 w-full md:mt-0">
        <Form
          form={form}
          id="availability-form"
          handleSubmit={async (props) => {
            handleSubmit(props);
          }}
          className={cn(customClassNames?.formClassName, "flex flex-col sm:mx-0 xl:flex-row xl:space-x-6")}>
          <div className="flex-1 flex-row xl:mr-0">
            <div className="border-subtle mb-6 rounded-md border">
              <div>
                {typeof weekStart === "string" && (
                  <Schedule
                    labels={{
                      addTime: t("add_time_availability"),
                      copyTime: t("copy_times_to"),
                      deleteTime: t("delete"),
                    }}
                    className={
                      customClassNames?.scheduleClassNames ? { ...customClassNames.scheduleClassNames } : {}
                    }
                    control={form.control}
                    name="schedule"
                    userTimeFormat={timeFormat}
                    weekStart={
                      ["Sunday", "Monday", "Tuesday", "Wednesday", "Thursday", "Friday", "Saturday"].indexOf(
                        weekStart
                      ) as 0 | 1 | 2 | 3 | 4 | 5 | 6
                    }
                  />
                )}
              </div>
            </div>
            {connectedCalendars && connectedCalendars.length > 0 && <TimeBlocks control={form.control} />}
            {enableOverrides && (
              <DateOverride
                workingHours={schedule.workingHours}
                userTimeFormat={timeFormat}
                handleSubmit={handleSubmit}
                travelSchedules={travelSchedules}
                weekStart={
                  ["Sunday", "Monday", "Tuesday", "Wednesday", "Thursday", "Friday", "Saturday"].indexOf(
                    weekStart
                  ) as 0 | 1 | 2 | 3 | 4 | 5 | 6
                }
                overridesModalClassNames={customClassNames?.overridesModalClassNames}
              />
            )}
          </div>
          <div className="min-w-40 col-span-3 hidden space-y-2 md:block lg:col-span-1">
            <div className="xl:max-w-80 w-full pr-4 sm:ml-0 sm:mr-36 sm:p-0">
              <div>
                <Skeleton
                  as={Label}
                  htmlFor="timeZone-lg-viewport"
                  className="mb-0 inline-block leading-none"
                  waitForTranslation={!isPlatform}>
                  {t("timezone")}
                </Skeleton>
                <Controller
                  name="timeZone"
                  render={({ field: { onChange, value } }) =>
                    value ? (
                      <TimezoneSelect
                        inputId="timeZone-lg-viewport"
                        value={value}
                        className="focus:border-brand-default border-default mt-1 block w-72 rounded-md text-sm"
                        onChange={(timezone) => onChange(timezone.value)}
                      />
                    ) : (
                      <SelectSkeletonLoader className="mt-1 w-72" />
                    )
                  }
                />
              </div>
              {isPlatform ? (
                <></>
              ) : (
                <>
                  <hr className="border-subtle my-6 mr-8" />
                  <div className="rounded-md">
                    <Skeleton
                      as="h3"
                      className="mb-0 inline-block text-sm font-medium"
                      waitForTranslation={!isPlatform}>
                      {t("something_doesnt_look_right")}
                    </Skeleton>
                    <div className="mt-3 flex">
                      <Skeleton
                        as={Button}
                        href="/availability/troubleshoot"
                        color="secondary"
                        waitForTranslation={!isPlatform}>
                        {t("launch_troubleshooter")}
                      </Skeleton>
                    </div>
                  </div>
                </>
              )}
            </div>
          </div>
        </Form>
      </div>
    </Shell>
  );
}<|MERGE_RESOLUTION|>--- conflicted
+++ resolved
@@ -2,12 +2,8 @@
 
 import type { SetStateAction, Dispatch } from "react";
 import { useMemo, useState } from "react";
-<<<<<<< HEAD
-import { Controller, useFieldArray, useForm, useWatch } from "react-hook-form";
+import { Controller, useFieldArray, useForm, useFormContext, useWatch } from "react-hook-form";
 import type { Control } from "react-hook-form";
-=======
-import { Controller, useFieldArray, useForm, useFormContext, useWatch } from "react-hook-form";
->>>>>>> bda963b8
 
 import dayjs from "@calcom/dayjs";
 import { Dialog } from "@calcom/features/components/controlled-dialog";
@@ -119,7 +115,7 @@
     isEventTypesFetching?: boolean;
     handleBulkEditDialogToggle: () => void;
   };
-  connectedCalendars?: RouterOutputs["viewer"]["connectedCalendars"]["connectedCalendars"];
+  connectedCalendars?: RouterOutputs["viewer"]["calendars"]["connectedCalendars"]["connectedCalendars"];
 };
 
 const DeleteDialogButton = ({
