"use client";

import type { SetStateAction, Dispatch } from "react";
import { useMemo, useState, useEffect } from "react";
import { Controller, useFieldArray, useForm, useWatch } from "react-hook-form";

import dayjs from "@calcom/dayjs";
import { BulkEditDefaultForEventsModal } from "@calcom/features/eventtypes/components/BulkEditDefaultForEventsModal";
import { DateOverrideInputDialog, DateOverrideList } from "@calcom/features/schedules";
import WebSchedule, {
  INCREMENT,
  ScheduleComponent as PlatformSchedule,
} from "@calcom/features/schedules/components/Schedule";
import WebShell from "@calcom/features/shell/Shell";
import { availabilityAsString } from "@calcom/lib/availability";
import classNames from "@calcom/lib/classNames";
import { useLocale } from "@calcom/lib/hooks/useLocale";
import { sortAvailabilityStrings } from "@calcom/lib/weekstart";
import type { RouterOutputs } from "@calcom/trpc/react";
import type { TimeRange, WorkingHours } from "@calcom/types/schedule";
import {
  Button,
  ConfirmationDialogContent,
  EditableHeading,
  Form,
  SkeletonText,
  Dialog,
  DialogTrigger,
  Label,
  SelectSkeletonLoader,
  Skeleton,
  Switch,
  TimezoneSelect as WebTimezoneSelect,
  Tooltip,
  VerticalDivider,
<<<<<<< HEAD
  showToast,
  Select,
=======
>>>>>>> 623f0c7d
} from "@calcom/ui";
import { Icon } from "@calcom/ui";

import { Shell as PlatformShell } from "../src/components/ui/shell";
import { cn } from "../src/lib/utils";
import { Timezone as PlatformTimzoneSelect } from "../timezone/index";
import type { AvailabilityFormValues } from "./types";

export type Schedule = {
  id: number;
  startTime: Date;
  endTime: Date;
  userId: number | null;
  eventTypeId: number | null;
  date: Date | null;
  scheduleId: number | null;
  days: number[];
};

export type CustomClassNames = {
  containerClassName?: string;
  ctaClassName?: string;
  editableHeadingClassName?: string;
  formClassName?: string;
  timezoneSelectClassName?: string;
  subtitlesClassName?: string;
  scheduleClassNames?: {
    scheduleContainer?: string;
    scheduleDay?: string;
    dayRanges?: string;
    timeRanges?: string;
    labelAndSwitchContainer?: string;
  };
  overridesModalClassNames?: string;
};

export type Availability = Pick<Schedule, "days" | "startTime" | "endTime">;

type AvailabilitySettingsProps = {
  skeletonLabel?: string;
  schedule: {
    name: string;
    id: number;
    availability: TimeRange[][];
    isLastSchedule: boolean;
    isDefault: boolean;
    workingHours: WorkingHours[];
    dateOverrides: { ranges: TimeRange[] }[];
    timeZone: string;
    schedule: Availability[];
    timeIncrement?: number | null;
  };
  travelSchedules?: RouterOutputs["viewer"]["getTravelSchedules"];
  handleDelete: () => void;
  isDeleting: boolean;
  isSaving: boolean;
  isLoading: boolean;
  timeFormat: number | null;
  weekStart: string;
  backPath: string | boolean;
  handleSubmit: (data: AvailabilityFormValues) => Promise<void>;
  isPlatform?: boolean;
  customClassNames?: CustomClassNames;
  disableEditableHeading?: boolean;
  enableOverrides?: boolean;
  bulkUpdateModalProps?: {
    isOpen: boolean;
    setIsOpen: Dispatch<SetStateAction<boolean>>;
    save: ({ eventTypeIds }: { eventTypeIds: number[] }) => void;
    isSaving: boolean;
  };
};

const DeleteDialogButton = ({
  disabled,
  buttonClassName,
  isPending,
  onDeleteConfirmed,
  handleDelete,
}: {
  disabled?: boolean;
  onDeleteConfirmed?: () => void;
  buttonClassName: string;
  handleDelete: () => void;
  isPending: boolean;
}) => {
  const { t } = useLocale();

  return (
    <Dialog>
      <DialogTrigger asChild>
        <Button
          StartIcon="trash"
          variant="icon"
          color="destructive"
          aria-label={t("delete")}
          className={buttonClassName}
          disabled={disabled}
          tooltip={disabled ? t("requires_at_least_one_schedule") : t("delete")}
        />
      </DialogTrigger>

      <ConfirmationDialogContent
        isPending={isPending}
        variety="danger"
        title={t("delete_schedule")}
        confirmBtnText={t("delete")}
        loadingText={t("delete")}
        onConfirm={() => {
          handleDelete();
          onDeleteConfirmed?.();
        }}>
        {t("delete_schedule_description")}
      </ConfirmationDialogContent>
    </Dialog>
  );
};

const useExcludedDates = () => {
  const watchValues = useWatch<AvailabilityFormValues>({ name: "dateOverrides" }) as {
    ranges: TimeRange[];
  }[];
  return useMemo(() => {
    return watchValues?.map((field) => dayjs(field.ranges[0].start).utc().format("YYYY-MM-DD"));
  }, [watchValues]);
};

const DateOverride = ({
  workingHours,
  userTimeFormat,
  travelSchedules,
  weekStart,
  overridesModalClassNames,
}: {
  workingHours: WorkingHours[];
  userTimeFormat: number | null;
  travelSchedules?: RouterOutputs["viewer"]["getTravelSchedules"];
  weekStart: 0 | 1 | 2 | 3 | 4 | 5 | 6;
  overridesModalClassNames?: string;
}) => {
  const { append, replace, fields } = useFieldArray<AvailabilityFormValues, "dateOverrides">({
    name: "dateOverrides",
  });
  const excludedDates = useExcludedDates();
  const { t } = useLocale();
  return (
    <div className="p-6">
      <h3 className="text-emphasis font-medium leading-6">
        {t("date_overrides")}{" "}
        <Tooltip content={t("date_overrides_info")}>
          <span className="inline-block align-middle">
            <Icon name="info" className="h-4 w-4" />
          </span>
        </Tooltip>
      </h3>
      <p className="text-subtle mb-4 text-sm">{t("date_overrides_subtitle")}</p>
      <div className="space-y-2">
        <DateOverrideList
          excludedDates={excludedDates}
          replace={replace}
          fields={fields}
          weekStart={weekStart}
          workingHours={workingHours}
          userTimeFormat={userTimeFormat}
          hour12={Boolean(userTimeFormat === 12)}
          travelSchedules={travelSchedules}
        />
        <DateOverrideInputDialog
          className={overridesModalClassNames}
          workingHours={workingHours}
          excludedDates={excludedDates}
          onChange={(ranges) => ranges.forEach((range) => append({ ranges: [range] }))}
          userTimeFormat={userTimeFormat}
          weekStart={weekStart}
          Trigger={
            <Button color="secondary" StartIcon="plus" data-testid="add-override">
              {t("add_an_override")}
            </Button>
          }
        />
      </div>
    </div>
  );
};

// Simplify logic by assuming this will never be opened on a large screen
const SmallScreenSideBar = ({ open, children }: { open: boolean; children: JSX.Element }) => {
  return (
    <div
      className={classNames(
        open
          ? "fadeIn fixed inset-0 z-50 bg-neutral-800 bg-opacity-70 transition-opacity dark:bg-opacity-70 sm:hidden"
          : ""
      )}>
      <div
        className={classNames(
          "bg-default fixed right-0 z-20 flex h-screen w-80 flex-col space-y-2 overflow-x-hidden rounded-md px-2 pb-3 transition-transform",
          open ? "translate-x-0 opacity-100" : "translate-x-full opacity-0"
        )}>
        {open ? children : null}
      </div>
    </div>
  );
};

export function AvailabilitySettings({
  schedule,
  travelSchedules,
  handleDelete,
  isDeleting,
  isLoading,
  isSaving,
  timeFormat,
  weekStart,
  backPath,
  handleSubmit,
  isPlatform = false,
  customClassNames,
  disableEditableHeading = false,
  enableOverrides = false,
  bulkUpdateModalProps,
}: AvailabilitySettingsProps) {
  const [openSidebar, setOpenSidebar] = useState(false);
<<<<<<< HEAD
  const [bulkUpdateModal, setBulkUpdateModal] = useState(false);
  const [timeIncrement, setTimeIncrement] = useState(schedule.timeIncrement || INCREMENT);
=======
>>>>>>> 623f0c7d
  const { t, i18n } = useLocale();
  const timeIncrementOptions = [5, 10, 15, 30, 60].map((mins) => ({
    value: mins,
    label: t("multiple_duration_mins", { count: mins }),
  }));

  const form = useForm<AvailabilityFormValues>({
    defaultValues: {
      ...schedule,
      schedule: schedule.availability || [],
      timeIncrement: timeIncrement,
    },
  });

  useEffect(() => {
    const subscription = form.watch(
      (value, { name }) => {
        if (!!name && name.split(".")[0] !== "schedule" && name !== "name")
          handleSubmit(value as AvailabilityFormValues);
      },
      {
        ...schedule,
        schedule: schedule.availability || [],
        timeIncrement: timeIncrement,
      }
    );
    return () => subscription.unsubscribe();
  }, [form.watch]);

  const [Shell, Schedule, TimezoneSelect] = useMemo(() => {
    return isPlatform
      ? [PlatformShell, PlatformSchedule, PlatformTimzoneSelect]
      : [WebShell, WebSchedule, WebTimezoneSelect];
  }, [isPlatform]);

  return (
    <Shell
      headerClassName={cn(customClassNames?.containerClassName)}
      backPath={backPath}
      title={schedule.name ? `${schedule.name} | ${t("availability")}` : t("availability")}
      heading={
        <Controller
          control={form.control}
          name="name"
          render={({ field }) => (
            <EditableHeading
              className={cn(customClassNames?.editableHeadingClassName)}
              isReady={!isLoading}
              disabled={disableEditableHeading}
              {...field}
              data-testid="availablity-title"
            />
          )}
        />
      }
      subtitle={
        schedule ? (
          schedule.schedule
            .filter((availability) => !!availability.days.length)
            .map((availability) =>
              availabilityAsString(availability, {
                locale: i18n.language,
                hour12: timeFormat === 12,
              })
            )
            // sort the availability strings as per user's weekstart (settings)
            .sort(sortAvailabilityStrings(i18n.language, weekStart))
            .map((availabilityString, index) => (
              <span key={index} className={cn(customClassNames?.subtitlesClassName)}>
                {availabilityString}
                <br />
              </span>
            ))
        ) : (
          <SkeletonText className="h-4 w-48" />
        )
      }
      CTA={
        <div className={cn(customClassNames?.ctaClassName, "flex items-center justify-end")}>
          <div className="sm:hover:bg-muted hidden items-center rounded-md px-2 transition sm:flex">
            {!openSidebar ? (
              <>
                <Skeleton
                  as={Label}
                  htmlFor="hiddenSwitch"
                  className="mt-2 cursor-pointer self-center pe-2"
                  loadingClassName="me-4"
                  waitForTranslation={!isPlatform}>
                  {t("set_to_default")}
                </Skeleton>
                <Controller
                  control={form.control}
                  name="isDefault"
                  render={({ field: { value, onChange } }) => (
                    <Switch
                      id="hiddenSwitch"
                      disabled={isSaving || schedule.isDefault}
                      checked={value}
                      onCheckedChange={(checked) => {
                        onChange(checked);
                        bulkUpdateModalProps?.setIsOpen(checked);
                      }}
                    />
                  )}
                />
              </>
            ) : null}
          </div>

          {bulkUpdateModalProps && bulkUpdateModalProps?.isOpen && (
            <BulkEditDefaultForEventsModal
              isPending={bulkUpdateModalProps?.isSaving}
              open={bulkUpdateModalProps?.isOpen}
              setOpen={bulkUpdateModalProps.setIsOpen}
              bulkUpdateFunction={bulkUpdateModalProps?.save}
            />
          )}

          <VerticalDivider className="hidden sm:inline" />
          <DeleteDialogButton
            buttonClassName="hidden sm:inline"
            disabled={schedule.isLastSchedule}
            isPending={isDeleting}
            handleDelete={handleDelete}
          />
          <VerticalDivider className="hidden sm:inline" />
          <SmallScreenSideBar open={openSidebar}>
            <>
              <div
                className={classNames(
                  openSidebar
                    ? "fadeIn fixed inset-0 z-50 bg-neutral-800 bg-opacity-70 transition-opacity dark:bg-opacity-70 sm:hidden"
                    : ""
                )}>
                <div
                  className={classNames(
                    "bg-default fixed right-0 z-20 flex h-screen w-80 flex-col space-y-2 overflow-x-hidden rounded-md px-2 pb-3 transition-transform",
                    openSidebar ? "translate-x-0 opacity-100" : "translate-x-full opacity-0"
                  )}>
                  <div className="flex flex-row items-center pt-5">
                    <Button StartIcon="arrow-left" color="minimal" onClick={() => setOpenSidebar(false)} />
                    <p className="-ml-2">{t("availability_settings")}</p>
                    <DeleteDialogButton
                      buttonClassName="ml-16 inline"
                      disabled={schedule.isLastSchedule}
                      isPending={isDeleting}
                      handleDelete={handleDelete}
                      onDeleteConfirmed={() => {
                        setOpenSidebar(false);
                      }}
                    />
                  </div>
                  <div className="flex flex-col px-2 py-2">
                    <Skeleton as={Label} waitForTranslation={!isPlatform}>
                      {t("name")}
                    </Skeleton>
                    <Controller
                      control={form.control}
                      name="name"
                      render={({ field }) => (
                        <input
                          className="hover:border-emphasis dark:focus:border-emphasis border-default bg-default placeholder:text-muted text-emphasis focus:ring-brand-default disabled:bg-subtle disabled:hover:border-subtle focus:border-subtle mb-2 block h-9 w-full rounded-md border px-3 py-2 text-sm leading-4 focus:outline-none focus:ring-2 disabled:cursor-not-allowed"
                          {...field}
                        />
                      )}
                    />
                  </div>
                  <div className="flex h-9 flex-row-reverse items-center justify-end gap-3 px-2">
                    <Skeleton
                      as={Label}
                      htmlFor="hiddenSwitch"
                      className="mt-2 cursor-pointer self-center pr-2 sm:inline"
                      waitForTranslation={!isPlatform}>
                      {t("set_to_default")}
                    </Skeleton>
                    <Controller
                      control={form.control}
                      name="isDefault"
                      render={({ field: { value, onChange } }) => (
                        <Switch
                          id="hiddenSwitch"
                          disabled={isSaving || value}
                          checked={value}
                          onCheckedChange={onChange}
                        />
                      )}
                    />
                  </div>

                  <div className="min-w-40 col-span-3 space-y-2 px-2 py-4 lg:col-span-1">
                    <div className="xl:max-w-80 w-full pr-4 sm:ml-0 sm:mr-36 sm:p-0">
                      <div>
                        <Skeleton
                          as={Label}
                          htmlFor="timeZone-sm-viewport"
                          className="mb-0 inline-block leading-none"
                          waitForTranslation={!isPlatform}>
                          {t("timezone")}
                        </Skeleton>
                        <Controller
                          control={form.control}
                          name="timeZone"
                          render={({ field: { onChange, value } }) =>
                            value ? (
                              <TimezoneSelect
                                inputId="timeZone-sm-viewport"
                                value={value}
                                className={cn(
                                  "focus:border-brand-default border-default mt-1 block w-72 rounded-md text-sm",
                                  customClassNames?.timezoneSelectClassName
                                )}
                                onChange={(timezone) => onChange(timezone.value)}
                              />
                            ) : (
                              <SelectSkeletonLoader className="mt-1 w-72" />
                            )
                          }
                        />
                      </div>
                      {!isPlatform && (
                        <>
                          <hr className="border-subtle my-7" />
                          <div className="rounded-md md:block">
                            <Skeleton
                              as="h3"
                              className="mb-0 inline-block text-sm font-medium"
                              waitForTranslation={!isPlatform}>
                              {t("something_doesnt_look_right")}
                            </Skeleton>
                            <div className="mt-3 flex">
                              <Skeleton
                                as={Button}
                                href="/availability/troubleshoot"
                                color="secondary"
                                waitForTranslation={!isPlatform}>
                                {t("launch_troubleshooter")}
                              </Skeleton>
                            </div>
                          </div>
                        </>
                      )}
                    </div>
                  </div>
                </div>
              </div>
            </>
          </SmallScreenSideBar>
          <div className="border-default border-l-2" />
          <Button className="ml-4 lg:ml-0" type="submit" form="availability-form" loading={isSaving}>
            {t("save")}
          </Button>
          <Button
            className="ml-3 sm:hidden"
            StartIcon="ellipsis-vertical"
            variant="icon"
            color="secondary"
            onClick={() => setOpenSidebar(true)}
          />
        </div>
      }>
      <div className="mt-4 w-full md:mt-0">
        <Form
          form={form}
          id="availability-form"
          handleSubmit={async (props) => {
            handleSubmit(props);
          }}
          className={cn(customClassNames?.formClassName, "flex flex-col sm:mx-0 xl:flex-row xl:space-x-6")}>
          <div className="flex-1 flex-row xl:mr-0">
            <div className="border-subtle mb-6 rounded-md border">
              <div>
                {typeof weekStart === "string" && (
                  <Schedule
                    labels={{
                      addTime: t("add_time_availability"),
                      copyTime: t("copy_times_to"),
                      deleteTime: t("delete"),
                    }}
                    className={
                      customClassNames?.scheduleClassNames ? { ...customClassNames.scheduleClassNames } : {}
                    }
                    control={form.control}
                    name="schedule"
                    userTimeFormat={timeFormat}
                    handleSubmit={handleSubmit}
                    weekStart={
                      ["Sunday", "Monday", "Tuesday", "Wednesday", "Thursday", "Friday", "Saturday"].indexOf(
                        weekStart
                      ) as 0 | 1 | 2 | 3 | 4 | 5 | 6
                    }
                    timeIncrement={timeIncrement}
                  />
                )}
              </div>
            </div>
            {enableOverrides && (
              <DateOverride
                workingHours={schedule.workingHours}
                userTimeFormat={timeFormat}
                travelSchedules={travelSchedules}
                weekStart={
                  ["Sunday", "Monday", "Tuesday", "Wednesday", "Thursday", "Friday", "Saturday"].indexOf(
                    weekStart
                  ) as 0 | 1 | 2 | 3 | 4 | 5 | 6
                }
                overridesModalClassNames={customClassNames?.overridesModalClassNames}
              />
            )}
          </div>
          <div className="min-w-40 col-span-3 hidden space-y-2 md:block lg:col-span-1">
            <div className="xl:max-w-80 w-full pr-4 sm:ml-0 sm:mr-36 sm:p-0">
              <div>
                <Skeleton
                  as={Label}
                  htmlFor="timeZone-lg-viewport"
                  className="mb-0 inline-block leading-none"
                  waitForTranslation={!isPlatform}>
                  {t("timezone")}
                </Skeleton>
                <Controller
                  name="timeZone"
                  render={({ field: { onChange, value } }) =>
                    value ? (
                      <TimezoneSelect
                        inputId="timeZone-lg-viewport"
                        value={value}
                        className="focus:border-brand-default border-default mt-1 block w-72 rounded-md text-sm"
                        onChange={(timezone) => onChange(timezone.value)}
                      />
                    ) : (
                      <SelectSkeletonLoader className="mt-1 w-72" />
                    )
                  }
                />
              </div>
              <div className="mt-2">
                <Skeleton
                  as={Label}
                  htmlFor="timeIncrement-lg-viewport"
                  className="mb-0 inline-block leading-none"
                  waitForTranslation={!isPlatform}>
                  {t("time_increment")}
                </Skeleton>
                <Controller
                  name="timeIncrement"
                  render={({ field: { onChange, value } }) => {
                    return value ? (
                      <Select
                        inputId="timeIncrement-lg-viewport"
                        value={timeIncrementOptions.find((option) => option.value === value)}
                        options={timeIncrementOptions}
                        className="focus:border-brand-default border-default mt-1 block w-72 rounded-md text-sm"
                        onChange={(timeIncrement) => {
                          if (timeIncrement) setTimeIncrement(timeIncrement.value);
                          onChange(timeIncrement?.value);
                        }}
                      />
                    ) : (
                      <SelectSkeletonLoader className="mt-1 w-72" />
                    );
                  }}
                />
                <div className="text-gray text-default mt-1 w-72 text-sm">{t("time_increment_hint")}</div>
              </div>
              {isPlatform ? (
                <></>
              ) : (
                <>
                  <hr className="border-subtle my-6 mr-8" />
                  <div className="rounded-md">
                    <Skeleton
                      as="h3"
                      className="mb-0 inline-block text-sm font-medium"
                      waitForTranslation={!isPlatform}>
                      {t("something_doesnt_look_right")}
                    </Skeleton>
                    <div className="mt-3 flex">
                      <Skeleton
                        as={Button}
                        href="/availability/troubleshoot"
                        color="secondary"
                        waitForTranslation={!isPlatform}>
                        {t("launch_troubleshooter")}
                      </Skeleton>
                    </div>
                  </div>
                </>
              )}
            </div>
          </div>
        </Form>
      </div>
    </Shell>
  );
}<|MERGE_RESOLUTION|>--- conflicted
+++ resolved
@@ -33,11 +33,7 @@
   TimezoneSelect as WebTimezoneSelect,
   Tooltip,
   VerticalDivider,
-<<<<<<< HEAD
-  showToast,
   Select,
-=======
->>>>>>> 623f0c7d
 } from "@calcom/ui";
 import { Icon } from "@calcom/ui";
 
@@ -261,16 +257,8 @@
   bulkUpdateModalProps,
 }: AvailabilitySettingsProps) {
   const [openSidebar, setOpenSidebar] = useState(false);
-<<<<<<< HEAD
-  const [bulkUpdateModal, setBulkUpdateModal] = useState(false);
   const [timeIncrement, setTimeIncrement] = useState(schedule.timeIncrement || INCREMENT);
-=======
->>>>>>> 623f0c7d
   const { t, i18n } = useLocale();
-  const timeIncrementOptions = [5, 10, 15, 30, 60].map((mins) => ({
-    value: mins,
-    label: t("multiple_duration_mins", { count: mins }),
-  }));
 
   const form = useForm<AvailabilityFormValues>({
     defaultValues: {
