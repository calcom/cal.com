--- conflicted
+++ resolved
@@ -22,27 +22,9 @@
 import { sortAvailabilityStrings } from "@calcom/lib/weekstart";
 import type { RouterOutputs } from "@calcom/trpc/react";
 import type { TimeRange, WorkingHours } from "@calcom/types/schedule";
-<<<<<<< HEAD
-import {
-  Button,
-  ConfirmationDialogContent,
-  EditableHeading,
-  Form,
-  SkeletonText,
-  DialogTrigger,
-  Label,
-  SelectSkeletonLoader,
-  Skeleton,
-  Switch,
-  Tooltip,
-  VerticalDivider,
-} from "@calcom/ui";
-import { Icon } from "@calcom/ui";
-=======
->>>>>>> 1789aef7
 import classNames from "@calcom/ui/classNames";
 import { Button } from "@calcom/ui/components/button";
-import { Dialog, DialogTrigger, ConfirmationDialogContent } from "@calcom/ui/components/dialog";
+import { DialogTrigger, ConfirmationDialogContent } from "@calcom/ui/components/dialog";
 import { VerticalDivider } from "@calcom/ui/components/divider";
 import { EditableHeading } from "@calcom/ui/components/editable-heading";
 import { Form } from "@calcom/ui/components/form";
