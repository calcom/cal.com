--- conflicted
+++ resolved
@@ -430,6 +430,8 @@
                           onChange(checked);
                           bulkUpdateModalProps?.setIsOpen(checked);
                         }}
+                        isDefaultSchedule={schedule.isDefault}
+                        lockedDefaultAvailability={schedule.lockedDefaultAvailability}
                       />
                     )}
                   />
@@ -458,159 +460,20 @@
                   disabled={schedule.isLastSchedule}
                   isPending={isDeleting}
                   handleDelete={handleDelete}
+                  isDefaultSchedule={schedule.isDefault}
+                  lockedDefaultAvailability={schedule.lockedDefaultAvailability}
                 />
                 <VerticalDivider className="hidden sm:inline" />
               </>
-<<<<<<< HEAD
-            ) : null}
-          </div>
-
-          {bulkUpdateModalProps && bulkUpdateModalProps?.isOpen && (
-            <BulkEditDefaultForEventsModal
-              isPending={bulkUpdateModalProps?.isSaving}
-              open={bulkUpdateModalProps?.isOpen}
-              setOpen={bulkUpdateModalProps.setIsOpen}
-              bulkUpdateFunction={bulkUpdateModalProps?.save}
-              description={t("default_schedules_bulk_description")}
-              eventTypes={bulkUpdateModalProps?.eventTypes}
-              isEventTypesFetching={bulkUpdateModalProps?.isEventTypesFetching}
-              handleBulkEditDialogToggle={bulkUpdateModalProps.handleBulkEditDialogToggle}
-            />
-          )}
-
-          {allowDelete && (
-            <>
-              <DeleteDialogButton
-                buttonClassName={cn("hidden me-2 sm:inline", customClassNames?.deleteButtonClassname)}
-                disabled={
-                  schedule.isLastSchedule || (schedule.isDefault && schedule.lockedDefaultAvailability)
-                }
-                isPending={isDeleting}
-                handleDelete={handleDelete}
-                isDefaultSchedule={schedule.isDefault}
-                lockedDefaultAvailability={schedule.lockedDefaultAvailability}
-              />
-              <VerticalDivider className="hidden sm:inline" />
-            </>
-          )}
-          <SmallScreenSideBar open={openSidebar}>
-            <>
-              <div
-                className={classNames(
-                  openSidebar
-                    ? "fadeIn fixed inset-0 z-50 bg-neutral-800 bg-opacity-70 transition-opacity dark:bg-opacity-70 sm:hidden"
-                    : ""
-                )}>
-=======
             )}
             <SmallScreenSideBar open={openSidebar}>
               <>
->>>>>>> 611f76bf
                 <div
                   className={classNames(
                     openSidebar
                       ? "fadeIn fixed inset-0 z-50 bg-neutral-800 bg-opacity-70 transition-opacity dark:bg-opacity-70 sm:hidden"
                       : ""
                   )}>
-<<<<<<< HEAD
-                  <div className="flex flex-row items-center pt-16">
-                    <Button StartIcon="arrow-left" color="minimal" onClick={() => setOpenSidebar(false)} />
-                    <p className="-ml-2">{t("availability_settings")}</p>
-                    {allowDelete && (
-                      <DeleteDialogButton
-                        buttonClassName={cn("ml-16 inline", customClassNames?.deleteButtonClassname)}
-                        disabled={
-                          schedule.isLastSchedule ||
-                          (schedule.isDefault && schedule.lockedDefaultAvailability)
-                        }
-                        isPending={isDeleting}
-                        handleDelete={handleDelete}
-                        onDeleteConfirmed={() => {
-                          setOpenSidebar(false);
-                        }}
-                        isDefaultSchedule={schedule.isDefault}
-                        lockedDefaultAvailability={schedule.lockedDefaultAvailability}
-                      />
-                    )}
-                  </div>
-                  <div className="flex flex-col px-2 py-2">
-                    <Skeleton as={Label} waitForTranslation={!isPlatform}>
-                      {t("name")}
-                    </Skeleton>
-                    <Controller
-                      control={form.control}
-                      name="name"
-                      render={({ field }) => (
-                        <input
-                          className="hover:border-emphasis dark:focus:border-emphasis border-default bg-default placeholder:text-muted text-emphasis focus:ring-brand-default disabled:bg-subtle disabled:hover:border-subtle focus:border-subtle mb-2 block h-9 w-full rounded-md border px-3 py-2 text-sm leading-4 focus:outline-none focus:ring-2 disabled:cursor-not-allowed"
-                          {...field}
-                        />
-                      )}
-                    />
-                  </div>
-                  <div className="flex h-9 flex-row-reverse items-center justify-end gap-3 px-2">
-                    {allowSetToDefault && (
-                      <>
-                        <Skeleton
-                          as={Label}
-                          htmlFor="hiddenSwitch"
-                          className="mt-2 cursor-pointer self-center pr-2 sm:inline"
-                          waitForTranslation={!isPlatform}>
-                          {t("set_to_default")}
-                        </Skeleton>
-                        <Controller
-                          control={form.control}
-                          name="isDefault"
-                          render={({ field: { value, onChange } }) => (
-                            <Switch
-                              classNames={{
-                                container: cn(customClassNames?.hiddenSwitchClassname?.container),
-                                thumb: cn(customClassNames?.hiddenSwitchClassname?.thumb),
-                              }}
-                              id="hiddenSwitch"
-                              disabled={isSaving || value}
-                              checked={value}
-                              onCheckedChange={onChange}
-                            />
-                          )}
-                        />
-                      </>
-                    )}
-                  </div>
-
-                  <div className="min-w-40 col-span-3 space-y-2 px-2 py-4 lg:col-span-1">
-                    <div className="xl:max-w-80 w-full pr-4 sm:ml-0 sm:mr-36 sm:p-0">
-                      <div>
-                        <Skeleton
-                          as={Label}
-                          htmlFor="timeZone-sm-viewport"
-                          className="mb-0 inline-block leading-none"
-                          waitForTranslation={!isPlatform}>
-                          {t("timezone")}
-                        </Skeleton>
-                        <Controller
-                          control={form.control}
-                          name="timeZone"
-                          render={({ field: { onChange, value } }) =>
-                            value ? (
-                              <TimezoneSelect
-                                inputId="timeZone-sm-viewport"
-                                value={value}
-                                className={cn(
-                                  "focus:border-brand-default border-default mt-1 block w-72 rounded-md text-sm",
-                                  customClassNames?.timezoneSelectClassName
-                                )}
-                                onChange={(timezone) => onChange(timezone.value)}
-                                isDisabled={schedule.isDefault && schedule.lockedDefaultAvailability}
-                              />
-                            ) : (
-                              <SelectSkeletonLoader className="mt-1 w-72" />
-                            )
-                          }
-                        />
-                      </div>
-                      {!isPlatform && (
-=======
                   <div
                     className={classNames(
                       "bg-default fixed right-0 z-20 flex h-screen w-80 flex-col space-y-2 overflow-x-hidden rounded-md px-2 pb-3 transition-transform",
@@ -628,6 +491,8 @@
                           onDeleteConfirmed={() => {
                             setOpenSidebar(false);
                           }}
+                          isDefaultSchedule={schedule.isDefault}
+                          lockedDefaultAvailability={schedule.lockedDefaultAvailability}
                         />
                       )}
                     </div>
@@ -648,7 +513,6 @@
                     </div>
                     <div className="flex h-9 flex-row-reverse items-center justify-end gap-3 px-2">
                       {allowSetToDefault && (
->>>>>>> 611f76bf
                         <>
                           <Skeleton
                             as={Label}
@@ -700,6 +564,7 @@
                                     customClassNames?.timezoneSelectClassName
                                   )}
                                   onChange={(timezone) => onChange(timezone.value)}
+                                  isDisabled={schedule.isDefault && schedule.lockedDefaultAvailability}
                                 />
                               ) : (
                                 <SelectSkeletonLoader className="mt-1 w-72" />
@@ -733,110 +598,6 @@
                     </div>
                   </div>
                 </div>
-<<<<<<< HEAD
-              </div>
-            </>
-          </SmallScreenSideBar>
-          <div className="border-default border-l-2" />
-          <Button className="ml-4 lg:ml-0" type="submit" form="availability-form" loading={isSaving}>
-            {t("save")}
-          </Button>
-          <Button
-            className="ml-3 sm:hidden"
-            StartIcon="ellipsis-vertical"
-            variant="icon"
-            color="secondary"
-            onClick={() => setOpenSidebar(true)}
-          />
-        </div>
-      }>
-      {schedule.isDefault && schedule.lockedDefaultAvailability && (
-        <Alert
-          severity="warning"
-          title={t("default_availability_is_locked")}
-          message={t("default_availability_locked_message")}
-          className="mb-4"
-        />
-      )}
-      <div className="mt-4 w-full md:mt-0">
-        <Form
-          form={form}
-          id="availability-form"
-          handleSubmit={async (props) => {
-            handleSubmit(props);
-          }}
-          className={cn(customClassNames?.formClassName, "flex flex-col sm:mx-0 xl:flex-row xl:space-x-6")}>
-          <div className="flex-1 flex-row xl:mr-0">
-            <div
-              className={cn(
-                "border-subtle mb-6 rounded-md border",
-                customClassNames?.scheduleClassNames?.scheduleContainer
-              )}>
-              <div>
-                {typeof weekStart === "string" && (
-                  <Schedule
-                    labels={{
-                      addTime: t("add_time_availability"),
-                      copyTime: t("copy_times_to"),
-                      deleteTime: t("delete"),
-                    }}
-                    classNames={
-                      customClassNames?.scheduleClassNames ? { ...customClassNames.scheduleClassNames } : {}
-                    }
-                    control={form.control}
-                    name="schedule"
-                    userTimeFormat={timeFormat}
-                    weekStart={
-                      ["Sunday", "Monday", "Tuesday", "Wednesday", "Thursday", "Friday", "Saturday"].indexOf(
-                        weekStart
-                      ) as 0 | 1 | 2 | 3 | 4 | 5 | 6
-                    }
-                    disabled={schedule.isDefault && schedule.lockedDefaultAvailability}
-                  />
-                )}
-              </div>
-            </div>
-            {enableOverrides && (
-              <DateOverride
-                workingHours={schedule.workingHours}
-                userTimeFormat={timeFormat}
-                handleSubmit={handleSubmit}
-                travelSchedules={travelSchedules}
-                weekStart={
-                  ["Sunday", "Monday", "Tuesday", "Wednesday", "Thursday", "Friday", "Saturday"].indexOf(
-                    weekStart
-                  ) as 0 | 1 | 2 | 3 | 4 | 5 | 6
-                }
-                overridesModalClassNames={customClassNames?.overridesModalClassNames}
-                disabled={schedule.isDefault && schedule.lockedDefaultAvailability}
-              />
-            )}
-          </div>
-          <div className="min-w-40 col-span-3 hidden space-y-2 md:block lg:col-span-1">
-            <div className="xl:max-w-80 w-full pr-4 sm:ml-0 sm:mr-36 sm:p-0">
-              <div>
-                <Skeleton
-                  as={Label}
-                  htmlFor="timeZone-lg-viewport"
-                  className="mb-0 inline-block leading-none"
-                  waitForTranslation={!isPlatform}>
-                  {t("timezone")}
-                </Skeleton>
-                <Controller
-                  name="timeZone"
-                  render={({ field: { onChange, value } }) =>
-                    value ? (
-                      <TimezoneSelect
-                        inputId="timeZone-lg-viewport"
-                        value={value}
-                        className="focus:border-brand-default border-default mt-1 block w-72 rounded-md text-sm"
-                        onChange={(timezone) => onChange(timezone.value)}
-                        isDisabled={schedule.isDefault && schedule.lockedDefaultAvailability}
-                      />
-                    ) : (
-                      <SelectSkeletonLoader className="mt-1 w-72" />
-                    )
-=======
               </>
             </SmallScreenSideBar>
             <div className="border-default border-l-2" />
@@ -857,6 +618,14 @@
             />
           </div>
         }>
+        {schedule.isDefault && schedule.lockedDefaultAvailability && (
+          <Alert
+            severity="warning"
+            title={t("default_availability_is_locked")}
+            message={t("default_availability_locked_message")}
+            className="mb-4"
+          />
+        )}
         <div className="mt-4 w-full md:mt-0">
           <Form
             form={form}
@@ -910,9 +679,9 @@
                     ["Sunday", "Monday", "Tuesday", "Wednesday", "Thursday", "Friday", "Saturday"].indexOf(
                       weekStart
                     ) as 0 | 1 | 2 | 3 | 4 | 5 | 6
->>>>>>> 611f76bf
                   }
                   overridesModalClassNames={customClassNames?.overridesModalClassNames}
+                  disabled={schedule.isDefault && schedule.lockedDefaultAvailability}
                 />
               )}
             </div>
@@ -935,11 +704,13 @@
                           value={value}
                           className="focus:border-brand-default border-default mt-1 block w-72 rounded-md text-sm"
                           onChange={(timezone) => onChange(timezone.value)}
+                          isDisabled={schedule.isDefault && schedule.lockedDefaultAvailability}
                         />
                       ) : (
                         <SelectSkeletonLoader className="mt-1 w-72" />
                       )
                     }
+                    isDisabled={schedule.isDefault && schedule.lockedDefaultAvailability}
                   />
                 </div>
                 {isPlatform ? (
