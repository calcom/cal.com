--- conflicted
+++ resolved
@@ -207,11 +207,8 @@
   overridesModalClassNames,
   classNames,
   handleSubmit,
-<<<<<<< HEAD
   disabled,
-=======
   isDryRun = false,
->>>>>>> 387a1704
 }: {
   workingHours: WorkingHours[];
   userTimeFormat: number | null;
@@ -225,11 +222,8 @@
     button?: string;
   };
   handleSubmit: (data: AvailabilityFormValues) => Promise<void>;
-<<<<<<< HEAD
   disabled?: boolean;
-=======
   isDryRun?: boolean;
->>>>>>> 387a1704
 }) => {
   const { append, replace, fields } = useFieldArray<AvailabilityFormValues, "dateOverrides">({
     name: "dateOverrides",
