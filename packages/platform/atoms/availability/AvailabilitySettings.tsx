--- conflicted
+++ resolved
@@ -10,13 +10,8 @@
 import { availabilityAsString } from "@calcom/lib/availability";
 import classNames from "@calcom/lib/classNames";
 import { useLocale } from "@calcom/lib/hooks/useLocale";
-<<<<<<< HEAD
 import type { RouterOutputs } from "@calcom/trpc/react";
-import type { WorkingHours } from "@calcom/types/schedule";
-import type { TimeRange } from "@calcom/types/schedule";
-=======
 import type { TimeRange, WorkingHours } from "@calcom/types/schedule";
->>>>>>> 9acc21d8
 import {
   Button,
   ConfirmationDialogContent,
@@ -487,17 +482,12 @@
             </div>
             {!isPlatform ? (
               <div className="border-subtle my-6 rounded-md border">
-<<<<<<< HEAD
                 {schedule?.workingHours && (
                   <DateOverride
                     workingHours={schedule.workingHours}
                     userTimeFormat={timeFormat}
                     travelSchedules={travelSchedules}
                   />
-=======
-                {schedule.workingHours && (
-                  <DateOverride workingHours={schedule.workingHours} userTimeFormat={timeFormat} />
->>>>>>> 9acc21d8
                 )}
               </div>
             ) : (
