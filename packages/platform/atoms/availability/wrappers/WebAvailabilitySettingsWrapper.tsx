import { useRouter } from "next/navigation";

import { withErrorFromUnknown } from "@calcom/lib/getClientErrorFromUnknown";
import { useCompatSearchParams } from "@calcom/lib/hooks/useCompatSearchParams";
import { useLocale } from "@calcom/lib/hooks/useLocale";
import { HttpError } from "@calcom/lib/http-error";
import { trpc } from "@calcom/trpc/react";
import useMeQuery from "@calcom/trpc/react/hooks/useMeQuery";
import { showToast } from "@calcom/ui";

import { AvailabilitySettings } from "../AvailabilitySettings";

export const WebAvailabilitySettingsWrapper = () => {
  const searchParams = useCompatSearchParams();
  const { t } = useLocale();
  const router = useRouter();
  const utils = trpc.useUtils();
  const me = useMeQuery();
  const scheduleId = searchParams?.get("schedule") ? Number(searchParams.get("schedule")) : -1;
  const fromEventType = searchParams?.get("fromEventType");
  const { timeFormat } = me.data || { timeFormat: null };
  const { data: schedule, isPending } = trpc.viewer.availability.schedule.get.useQuery(
    { scheduleId },
    {
      enabled: !!scheduleId,
    }
  );
<<<<<<< HEAD

  const { data: travelSchedules, isPending: isPendingTravelSchedules } =
    trpc.viewer.getTravelSchedules.useQuery();

  const isDefaultSchedule = me.data?.defaultScheduleId === scheduleId;

  const form = useForm<AvailabilityFormValues>({
    values: schedule && {
      ...schedule,
      schedule: schedule?.availability || [],
    },
  });
=======
>>>>>>> 9acc21d8
  const updateMutation = trpc.viewer.availability.schedule.update.useMutation({
    onSuccess: async ({ prevDefaultId, currentDefaultId, ...data }) => {
      if (prevDefaultId && currentDefaultId) {
        // check weather the default schedule has been changed by comparing  previous default schedule id and current default schedule id.
        if (prevDefaultId !== currentDefaultId) {
          // if not equal, invalidate previous default schedule id and refetch previous default schedule id.
          utils.viewer.availability.schedule.get.invalidate({ scheduleId: prevDefaultId });
          utils.viewer.availability.schedule.get.refetch({ scheduleId: prevDefaultId });
        }
      }
      utils.viewer.availability.schedule.get.invalidate({ scheduleId: data.schedule.id });
      utils.viewer.availability.list.invalidate();
      showToast(
        t("availability_updated_successfully", {
          scheduleName: data.schedule.name,
        }),
        "success"
      );
    },
    onError: (err) => {
      if (err instanceof HttpError) {
        const message = `${err.statusCode}: ${err.message}`;
        showToast(message, "error");
      }
    },
  });

  const deleteMutation = trpc.viewer.availability.schedule.delete.useMutation({
    onError: withErrorFromUnknown((err) => {
      showToast(err.message, "error");
    }),
    onSettled: () => {
      utils.viewer.availability.list.invalidate();
    },
    onSuccess: () => {
      showToast(t("schedule_deleted_successfully"), "success");
      router.push("/availability");
    },
  });

  // TODO: reimplement Skeletons for this page in here
  if (isPending) return null;

  // We wait for the schedule to be loaded before rendering the form inside AvailabilitySettings
  // since `defaultValues` cannot be redeclared after first render and using `values` will
  // trigger a form reset when revalidating. Introducing flaky behavior.
  if (!schedule) return null;

  return (
    <AvailabilitySettings
<<<<<<< HEAD
      schedule={
        schedule
          ? {
              name: schedule.name,
              id: schedule.id,
              isLastSchedule: schedule.isLastSchedule,
              isDefault: schedule.isDefault,
              workingHours: schedule.workingHours,
              dateOverrides: schedule.dateOverrides,
              timeZone: schedule.timeZone,
              availability: schedule.availability || [],
              schedule: schedule.schedule || [],
            }
          : undefined
      }
      travelSchedules={isDefaultSchedule ? travelSchedules || [] : []}
=======
      schedule={schedule}
>>>>>>> 9acc21d8
      isDeleting={deleteMutation.isPending}
      isLoading={isPending}
      isSaving={updateMutation.isPending}
      timeFormat={timeFormat}
      weekStart={me.data?.weekStart || "Sunday"}
      backPath={fromEventType ? true : "/availability"}
      handleDelete={() => {
        scheduleId && deleteMutation.mutate({ scheduleId });
      }}
      handleSubmit={async ({ dateOverrides, ...values }) => {
        scheduleId &&
          updateMutation.mutate({
            scheduleId,
            dateOverrides: dateOverrides.flatMap((override) => override.ranges),
            ...values,
          });
      }}
    />
  );
};<|MERGE_RESOLUTION|>--- conflicted
+++ resolved
@@ -25,21 +25,12 @@
       enabled: !!scheduleId,
     }
   );
-<<<<<<< HEAD
 
   const { data: travelSchedules, isPending: isPendingTravelSchedules } =
     trpc.viewer.getTravelSchedules.useQuery();
 
   const isDefaultSchedule = me.data?.defaultScheduleId === scheduleId;
 
-  const form = useForm<AvailabilityFormValues>({
-    values: schedule && {
-      ...schedule,
-      schedule: schedule?.availability || [],
-    },
-  });
-=======
->>>>>>> 9acc21d8
   const updateMutation = trpc.viewer.availability.schedule.update.useMutation({
     onSuccess: async ({ prevDefaultId, currentDefaultId, ...data }) => {
       if (prevDefaultId && currentDefaultId) {
@@ -90,26 +81,8 @@
 
   return (
     <AvailabilitySettings
-<<<<<<< HEAD
-      schedule={
-        schedule
-          ? {
-              name: schedule.name,
-              id: schedule.id,
-              isLastSchedule: schedule.isLastSchedule,
-              isDefault: schedule.isDefault,
-              workingHours: schedule.workingHours,
-              dateOverrides: schedule.dateOverrides,
-              timeZone: schedule.timeZone,
-              availability: schedule.availability || [],
-              schedule: schedule.schedule || [],
-            }
-          : undefined
-      }
+      schedule={schedule}
       travelSchedules={isDefaultSchedule ? travelSchedules || [] : []}
-=======
-      schedule={schedule}
->>>>>>> 9acc21d8
       isDeleting={deleteMutation.isPending}
       isLoading={isPending}
       isSaving={updateMutation.isPending}
