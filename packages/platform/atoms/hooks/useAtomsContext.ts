"use client";

import { createContext, useContext } from "react";

<<<<<<< HEAD
import type { ptBrTranslationKeys, CalProviderLanguagesType } from "../cal-provider/CalProvider";
=======
import type { translationKeys, CalProviderLanguagesType } from "../cal-provider/CalProvider";
>>>>>>> 00ee1ef4
import type http from "../lib/http";

export interface IAtomsContextOptions {
  refreshUrl?: string;
  apiUrl: string;
  readingDirection?: "ltr" | "rtl";
}

export interface IAtomsContext {
  clientId: string;
  accessToken?: string;
  options: IAtomsContextOptions;
  error?: string;
  getClient: () => typeof http | void;
  refreshToken?: string;
  isRefreshing?: boolean;
  isAuth: boolean;
  isValidClient: boolean;
  isInit: boolean;
  t: (key: string, values: Record<string, string | number | undefined | null>) => string;
  i18n: {
    language: CalProviderLanguagesType;
    defaultLocale: CalProviderLanguagesType;
    locales: CalProviderLanguagesType[];
<<<<<<< HEAD
    exists: (key: ptBrTranslationKeys | string) => boolean;
  };
  organizationId: number;
=======
    exists: (key: translationKeys | string) => boolean;
  };
  organizationId: number;
  userId?: number;
  isEmbed?: boolean;
>>>>>>> 00ee1ef4
}

export const AtomsContext = createContext({
  clientId: "",
  accessToken: "",
  organizationId: 0,
  options: { refreshUrl: "", apiUrl: "" },
  error: "",
  getClient: () => {
    return;
  },
  isEmbed: false,
} as IAtomsContext);

export const useAtomsContext = () => useContext(AtomsContext);<|MERGE_RESOLUTION|>--- conflicted
+++ resolved
@@ -2,11 +2,7 @@
 
 import { createContext, useContext } from "react";
 
-<<<<<<< HEAD
-import type { ptBrTranslationKeys, CalProviderLanguagesType } from "../cal-provider/CalProvider";
-=======
 import type { translationKeys, CalProviderLanguagesType } from "../cal-provider/CalProvider";
->>>>>>> 00ee1ef4
 import type http from "../lib/http";
 
 export interface IAtomsContextOptions {
@@ -31,17 +27,11 @@
     language: CalProviderLanguagesType;
     defaultLocale: CalProviderLanguagesType;
     locales: CalProviderLanguagesType[];
-<<<<<<< HEAD
-    exists: (key: ptBrTranslationKeys | string) => boolean;
-  };
-  organizationId: number;
-=======
     exists: (key: translationKeys | string) => boolean;
   };
   organizationId: number;
   userId?: number;
   isEmbed?: boolean;
->>>>>>> 00ee1ef4
 }
 
 export const AtomsContext = createContext({
