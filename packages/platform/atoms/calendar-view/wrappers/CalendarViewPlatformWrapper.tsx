<<<<<<< HEAD
import { AtomsWrapper } from "@/components/atoms-wrapper";
import { useMemo, useEffect } from "react";
import { shallow } from "zustand/shallow";
=======
import { BookerStoreProvider } from "@calcom/features/bookings/Booker/BookerStoreProvider";
>>>>>>> 46b88a3c

import { CalendarViewComponent } from "../CalendarViewComponent";
import { EventTypeCalendarViewComponent } from "../EventTypeCalendarViewComponent";

<<<<<<< HEAD
import { formatUsername } from "../../booker/BookerPlatformWrapper";
import type {
  BookerPlatformWrapperAtomPropsForIndividual,
  BookerPlatformWrapperAtomPropsForTeam,
} from "../../booker/types";
import { useAtomGetPublicEvent } from "../../hooks/event-types/public/useAtomGetPublicEvent";
import { useEventType } from "../../hooks/event-types/public/useEventType";
import { useTeamEventType } from "../../hooks/event-types/public/useTeamEventType";
import { useAvailableSlots } from "../../hooks/useAvailableSlots";

/**
 * Resolves the orgSlug from event data.
 * Falls back to undefined to let the backend handle resolution.
 */
function resolveOrgSlug(
  eventData: { entity?: { orgSlug?: string | null } } | null | undefined
): string | undefined {
  if (eventData?.entity?.orgSlug) {
    return eventData.entity.orgSlug;
  }
  return undefined;
}

type CalendarViewPlatformWrapperAtomPropsForIndividual = {
=======
export type CalendarViewPlatformWrapperAtomPropsForIndividual = {
>>>>>>> 46b88a3c
  username: string | string[];
  eventSlug: string;
};

export type CalendarViewPlatformWrapperAtomPropsForTeam = {
  teamId: number;
  eventSlug: string;
};

<<<<<<< HEAD
const CalendarViewPlatformWrapperComponent = (
  props:
    | (CalendarViewPlatformWrapperAtomPropsForIndividual & { teamId?: number })
    | (CalendarViewPlatformWrapperAtomPropsForTeam & { username?: string | string[] })
) => {
  const isTeamEvent = !!props.teamId;
  const teamId: number | undefined = props.teamId ? props.teamId : undefined;
  const username = useMemo(() => {
    if (props.username) {
      return formatUsername(props.username);
    }
    return "";
  }, [props.username]);

  const { isPending } = useEventType(username, props.eventSlug, isTeamEvent);

  const { isPending: isTeamPending } = useTeamEventType(teamId, props.eventSlug, isTeamEvent);

  const selectedDuration = useBookerStoreContext((state) => state.selectedDuration);
  const setOrg = useBookerStoreContext((state) => state.setOrg);

  const event = useAtomGetPublicEvent({
    username,
    eventSlug: props.eventSlug,
    isTeamEvent: isTeamEvent,
    teamId,
    selectedDuration,
  });

  // Resolve orgSlug from event data
  const resolvedOrgSlug = useMemo(() => {
    return resolveOrgSlug(event.data);
  }, [event.data]);

  // Update org in store when resolved orgSlug changes
  useEffect(() => {
    setOrg(resolvedOrgSlug ?? null);
  }, [resolvedOrgSlug]);

  const bookerLayout = useBookerLayout(event.data?.profile?.bookerLayouts);

  const [bookerState, _setBookerState] = useBookerStoreContext(
    (state) => [state.state, state.setState],
    shallow
  );
  const selectedDate = useBookerStoreContext((state) => state.selectedDate);
  const date = dayjs(selectedDate).format("YYYY-MM-DD");
  const month = useBookerStoreContext((state) => state.month);
  const [dayCount] = useBookerStoreContext((state) => [state.dayCount, state.setDayCount], shallow);

  const { prefetchNextMonth, monthCount } = usePrefetch({
    date,
    month,
    bookerLayout,
    bookerState,
  });

  const [startTime, endTime] = useTimesForSchedule({
    month,
    monthCount,
    dayCount,
    prefetchNextMonth,
    selectedDate,
  });

  const { timezone } = useTimePreferences();
  const isDynamic = useMemo(() => {
    return getUsernameList(username ?? "").length > 1;
  }, [username]);
=======
type EventTypeCalendarViewProps = { isEventTypeView: true } & (
  | (CalendarViewPlatformWrapperAtomPropsForIndividual & { teamId?: number })
  | (CalendarViewPlatformWrapperAtomPropsForTeam & { username?: string | string[] })
);
>>>>>>> 46b88a3c

type CalendarViewComponentProps = {
  isEventTypeView?: false;
};

<<<<<<< HEAD
  useInitializeBookerStoreContext({
    ...props,
    eventId: event?.data?.id,
    layout: "week_view",
    username,
    bookingData,
    isPlatform: true,
    allowUpdatingUrlParams: false,
    org: resolvedOrgSlug,
  });

  const schedule = useAvailableSlots({
    usernameList: getUsernameList(username),
    eventTypeId: event?.data?.id ?? 0,
    startTime,
    endTime,
    timeZone: timezone,
    duration: selectedDuration ?? undefined,
    teamMemberEmail: undefined,
    ...(isTeamEvent
      ? {
          isTeamEvent: isTeamEvent,
          teamId: teamId,
        }
      : {}),
    enabled:
      Boolean(teamId || username) &&
      Boolean(month) &&
      Boolean(timezone) &&
      (isTeamEvent ? !isTeamPending : !isPending) &&
      Boolean(event?.data?.id),
    // Use resolved orgSlug for availability
    orgSlug: resolvedOrgSlug,
    eventTypeSlug: isDynamic ? "dynamic" : props.eventSlug || "",
  });
=======
type CalendarViewProps = EventTypeCalendarViewProps | CalendarViewComponentProps;

const CalendarViewPlatformWrapperComponent = (props: CalendarViewProps) => {
  if (!props.isEventTypeView) {
    return <CalendarViewComponent />;
  }
>>>>>>> 46b88a3c

  return <EventTypeCalendarViewComponent {...props} />;
};

export const CalendarViewPlatformWrapper = (props: CalendarViewProps) => {
  return (
    <BookerStoreProvider>
      <CalendarViewPlatformWrapperComponent {...props} />
    </BookerStoreProvider>
  );
};<|MERGE_RESOLUTION|>--- conflicted
+++ resolved
@@ -1,15 +1,11 @@
-<<<<<<< HEAD
 import { AtomsWrapper } from "@/components/atoms-wrapper";
 import { useMemo, useEffect } from "react";
 import { shallow } from "zustand/shallow";
-=======
 import { BookerStoreProvider } from "@calcom/features/bookings/Booker/BookerStoreProvider";
->>>>>>> 46b88a3c
 
 import { CalendarViewComponent } from "../CalendarViewComponent";
 import { EventTypeCalendarViewComponent } from "../EventTypeCalendarViewComponent";
 
-<<<<<<< HEAD
 import { formatUsername } from "../../booker/BookerPlatformWrapper";
 import type {
   BookerPlatformWrapperAtomPropsForIndividual,
@@ -34,9 +30,6 @@
 }
 
 type CalendarViewPlatformWrapperAtomPropsForIndividual = {
-=======
-export type CalendarViewPlatformWrapperAtomPropsForIndividual = {
->>>>>>> 46b88a3c
   username: string | string[];
   eventSlug: string;
 };
@@ -46,7 +39,6 @@
   eventSlug: string;
 };
 
-<<<<<<< HEAD
 const CalendarViewPlatformWrapperComponent = (
   props:
     | (CalendarViewPlatformWrapperAtomPropsForIndividual & { teamId?: number })
@@ -116,18 +108,11 @@
   const isDynamic = useMemo(() => {
     return getUsernameList(username ?? "").length > 1;
   }, [username]);
-=======
-type EventTypeCalendarViewProps = { isEventTypeView: true } & (
-  | (CalendarViewPlatformWrapperAtomPropsForIndividual & { teamId?: number })
-  | (CalendarViewPlatformWrapperAtomPropsForTeam & { username?: string | string[] })
-);
->>>>>>> 46b88a3c
 
 type CalendarViewComponentProps = {
   isEventTypeView?: false;
 };
 
-<<<<<<< HEAD
   useInitializeBookerStoreContext({
     ...props,
     eventId: event?.data?.id,
@@ -163,14 +148,6 @@
     orgSlug: resolvedOrgSlug,
     eventTypeSlug: isDynamic ? "dynamic" : props.eventSlug || "",
   });
-=======
-type CalendarViewProps = EventTypeCalendarViewProps | CalendarViewComponentProps;
-
-const CalendarViewPlatformWrapperComponent = (props: CalendarViewProps) => {
-  if (!props.isEventTypeView) {
-    return <CalendarViewComponent />;
-  }
->>>>>>> 46b88a3c
 
   return <EventTypeCalendarViewComponent {...props} />;
 };
