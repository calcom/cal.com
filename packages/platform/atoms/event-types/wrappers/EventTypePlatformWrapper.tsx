--- conflicted
+++ resolved
@@ -31,13 +31,7 @@
 };
 
 const EventType = ({
-<<<<<<< HEAD
   tabs = ["setup", "availability", "team", "limits", "advanced", "recurring"],
-=======
-  tabs = ["setup", "availability", "team", "limits", "advanced"],
-  onSuccess,
-  onError,
->>>>>>> 9d3be8de
   ...props
 }: EventTypeSetupProps & EventTypePlatformWrapperProps) => {
   const { t } = useLocale();
