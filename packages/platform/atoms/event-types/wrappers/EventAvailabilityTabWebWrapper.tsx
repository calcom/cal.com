--- conflicted
+++ resolved
@@ -11,12 +11,8 @@
 export type EventAvailabilityTabWebWrapperProps = {
   eventType: EventTypeSetup;
   isTeamEvent: boolean;
-<<<<<<< HEAD
   user?: RouterOutputs["viewer"]["me"];
-=======
-  loggedInUser?: RouterOutputs["viewer"]["me"];
   teamMembers: TeamMembers;
->>>>>>> 92a48b46
 };
 
 export type GetAllSchedulesByUserIdQueryType =
