"use client";

import type { AppRouterInstance } from "next/dist/shared/lib/app-router-context.shared-runtime";
import dynamic from "next/dynamic";
import { usePathname, useRouter as useAppRouter } from "next/navigation";
// eslint-disable-next-line @calcom/eslint/deprecated-imports-next-router
import { useRouter as usePageRouter } from "next/router";
// eslint-disable-next-line @calcom/eslint/deprecated-imports-next-router
import type { NextRouter as NextPageRouter } from "next/router";
import { useEffect, useRef, useState } from "react";
import { z } from "zod";

import type { ChildrenEventType } from "@calcom/features/eventtypes/components/ChildrenEventTypeSelect";
import { EventType as EventTypeComponent } from "@calcom/features/eventtypes/components/EventType";
import type { EventTypeSetupProps } from "@calcom/features/eventtypes/lib/types";
import { WEBSITE_URL } from "@calcom/lib/constants";
import { useLocale } from "@calcom/lib/hooks/useLocale";
import { useTypedQuery } from "@calcom/lib/hooks/useTypedQuery";
import { HttpError } from "@calcom/lib/http-error";
import { telemetryEventTypes, useTelemetry } from "@calcom/lib/telemetry";
import { SchedulingType } from "@calcom/prisma/enums";
<<<<<<< HEAD
import { trpc, TRPCClientError } from "@calcom/trpc/react";
=======
import { trpc } from "@calcom/trpc/react";
import useMeQuery from "@calcom/trpc/react/hooks/useMeQuery";
>>>>>>> 34ba2740
import { showToast } from "@calcom/ui";

import { useEventTypeForm } from "../hooks/useEventTypeForm";
import { useHandleRouteChange } from "../hooks/useHandleRouteChange";
import { useTabsNavigations } from "../hooks/useTabsNavigations";

const ManagedEventTypeDialog = dynamic(
  () => import("@calcom/features/eventtypes/components/dialogs/ManagedEventDialog")
);

const AssignmentWarningDialog = dynamic(
  () => import("@calcom/features/eventtypes/components/dialogs/AssignmentWarningDialog")
);

const EventSetupTab = dynamic(() =>
  // import web wrapper when it's ready
  import("./EventSetupTabWebWrapper").then((mod) => mod)
);

const EventAvailabilityTab = dynamic(() =>
  // import web wrapper when it's ready
  import("./EventAvailabilityTabWebWrapper").then((mod) => mod)
);

const EventTeamAssignmentTab = dynamic(() =>
  import("@calcom/features/eventtypes/components/tabs/assignment/EventTeamAssignmentTab").then(
    (mod) => mod.EventTeamAssignmentTab
  )
);

const EventLimitsTab = dynamic(() =>
  // import web wrapper when it's ready
  import("./EventLimitsTabWebWrapper").then((mod) => mod)
);

const EventAdvancedTab = dynamic(() =>
  // import web wrapper when it's ready
  import("@calcom/features/eventtypes/components/tabs/advanced/EventAdvancedTab").then(
    (mod) => mod.EventAdvancedTab
  )
);

const EventInstantTab = dynamic(() =>
  import("@calcom/features/eventtypes/components/tabs/instant/EventInstantTab").then(
    (mod) => mod.EventInstantTab
  )
);

const EventRecurringTab = dynamic(() =>
  // import web wrapper when it's ready
  import("./EventRecurringWebWrapper").then((mod) => mod)
);

const EventAppsTab = dynamic(() =>
  import("@calcom/features/eventtypes/components/tabs/apps/EventAppsTab").then((mod) => mod.EventAppsTab)
);

const EventWorkflowsTab = dynamic(
  () => import("@calcom/features/eventtypes/components/tabs/workflows/EventWorkfowsTab")
);

const EventWebhooksTab = dynamic(() =>
  import("@calcom/features/eventtypes/components/tabs/webhooks/EventWebhooksTab").then(
    (mod) => mod.EventWebhooksTab
  )
);

const EventAITab = dynamic(() =>
  import("@calcom/features/eventtypes/components/tabs/ai/EventAITab").then((mod) => mod.EventAITab)
);

export type EventTypeWebWrapperProps = {
  id: number;
  isAppDir?: boolean;
};

// discriminative factor: isAppDir
type EventTypeAppComponentProp = {
  id: number;
  isAppDir: true;
  pathname: string;
  pageRouter: null;
  appRouter: AppRouterInstance;
};

// discriminative factor: isAppDir
type EventTypePageComponentProp = {
  id: number;
  isAppDir: false;
  pageRouter: NextPageRouter;
  pathname: null;
  appRouter: null;
};

type EventTypeAppPageComponentProp = EventTypeAppComponentProp | EventTypePageComponentProp;

export const EventTypeWebWrapper = ({ id, isAppDir }: EventTypeWebWrapperProps & { isAppDir?: boolean }) => {
  const { data: eventTypeQueryData } = trpc.viewer.eventTypes.get.useQuery({ id });

  if (!eventTypeQueryData) return null;

  return isAppDir ? (
    <EventTypeAppWrapper {...eventTypeQueryData} id={id} />
  ) : (
    <EventTypePageWrapper {...eventTypeQueryData} id={id} />
  );
};

const EventTypePageWrapper = ({ id, ...rest }: EventTypeSetupProps & { id: number }) => {
  const router = usePageRouter();
  return (
    <EventTypeWeb {...rest} id={id} isAppDir={false} pageRouter={router} pathname={null} appRouter={null} />
  );
};

const EventTypeAppWrapper = ({ id, ...rest }: EventTypeSetupProps & { id: number }) => {
  const pathname = usePathname();
  const router = useAppRouter();
  return (
    <EventTypeWeb
      {...rest}
      id={id}
      isAppDir={true}
      pathname={pathname ?? ""}
      pageRouter={null}
      appRouter={router}
    />
  );
};

const EventTypeWeb = ({
  id,
  isAppDir,
  pageRouter,
  appRouter,
  pathname,
  ...rest
}: EventTypeSetupProps & EventTypeAppPageComponentProp) => {
  const { t } = useLocale();
  const utils = trpc.useUtils();

  const { data: loggedInUser } = useMeQuery();
  const isTeamEventTypeDeleted = useRef(false);
  const leaveWithoutAssigningHosts = useRef(false);
  const telemetry = useTelemetry();
  const [isOpenAssignmentWarnDialog, setIsOpenAssignmentWarnDialog] = useState<boolean>(false);
  const [pendingRoute, setPendingRoute] = useState("");
  const { eventType, locationOptions, team, teamMembers, destinationCalendar } = rest;
  const [slugExistsChildrenDialogOpen, setSlugExistsChildrenDialogOpen] = useState<ChildrenEventType[]>([]);
  const { data: eventTypeApps } = trpc.viewer.integrations.useQuery({
    extendsFeature: "EventType",
    teamId: eventType.team?.id || eventType.parent?.teamId,
    onlyInstalled: true,
  });
  const updateMutation = trpc.viewer.eventTypes.update.useMutation({
    onSuccess: async () => {
      const currentValues = form.getValues();

      currentValues.children = currentValues.children.map((child) => ({
        ...child,
        created: true,
      }));
      currentValues.assignAllTeamMembers = currentValues.assignAllTeamMembers || false;

      // Reset the form with these values as new default values to ensure the correct comparison for dirtyFields eval
      form.reset(currentValues);

      showToast(t("event_type_updated_successfully", { eventTypeTitle: eventType.title }), "success");
    },
    async onSettled() {
      await utils.viewer.eventTypes.get.invalidate();
      await utils.viewer.eventTypes.getByViewer.invalidate();
    },
    onError: (err) => {
      let message = "";
      if (err instanceof HttpError) {
        const message = `${err.statusCode}: ${err.message}`;
        showToast(message, "error");
      }

      if (err.data?.code === "UNAUTHORIZED") {
        message = `${err.data.code}: ${t("error_event_type_unauthorized_update")}`;
      }

      if (err.data?.code === "PARSE_ERROR" || err.data?.code === "BAD_REQUEST") {
        message = `${err.data.code}: ${t(err.message)}`;
      }

      if (err.data?.code === "INTERNAL_SERVER_ERROR") {
        message = t("unexpected_error_try_again");
      }

      showToast(message ? t(message) : t(err.message), "error");
    },
  });

  const { form, handleSubmit } = useEventTypeForm({ eventType, onSubmit: updateMutation.mutate });
  const slug = form.watch("slug") ?? eventType.slug;

  const { data: allActiveWorkflows } = trpc.viewer.workflows.getAllActiveWorkflows.useQuery({
    eventType: {
      id,
      teamId: eventType.teamId,
      userId: eventType.userId,
      parent: eventType.parent,
      metadata: eventType.metadata,
    },
  });

  const permalink = `${WEBSITE_URL}/${team ? `team/${team.slug}` : eventType.users[0].username}/${
    eventType.slug
  }`;
  const tabMap = {
    setup: (
      <EventSetupTab
        eventType={eventType}
        locationOptions={locationOptions}
        team={team}
        teamMembers={teamMembers}
        destinationCalendar={destinationCalendar}
      />
    ),
    availability: (
      <EventAvailabilityTab eventType={eventType} isTeamEvent={!!team} loggedInUser={loggedInUser} />
    ),
    team: <EventTeamAssignmentTab teamMembers={teamMembers} team={team} eventType={eventType} />,
    limits: <EventLimitsTab eventType={eventType} />,
    advanced: <EventAdvancedTab eventType={eventType} team={team} />,
    instant: <EventInstantTab eventType={eventType} isTeamEvent={!!team} />,
    recurring: <EventRecurringTab eventType={eventType} />,
    apps: <EventAppsTab eventType={{ ...eventType, URL: permalink }} />,
    workflows: allActiveWorkflows ? (
      <EventWorkflowsTab eventType={eventType} workflows={allActiveWorkflows} />
    ) : (
      <></>
    ),
    webhooks: <EventWebhooksTab eventType={eventType} />,
    ai: <EventAITab eventType={eventType} isTeamEvent={!!team} />,
  } as const;

  useHandleRouteChange({
    watchTrigger: isAppDir ? pageRouter : pathname,
    isTeamEventTypeDeleted: isTeamEventTypeDeleted.current,
    isleavingWithoutAssigningHosts: leaveWithoutAssigningHosts.current,
    isTeamEventType: !!team,
    assignedUsers: eventType.children,
    hosts: eventType.hosts,
    assignAllTeamMembers: eventType.assignAllTeamMembers,
    isManagedEventType: eventType.schedulingType === SchedulingType.MANAGED,
    onError: (url) => {
      setIsOpenAssignmentWarnDialog(true);
      setPendingRoute(url);
      if (!isAppDir) {
        pageRouter.events.emit(
          "routeChangeError",
          new Error(`Aborted route change to ${url} because none was assigned to team event`)
        );
        throw "Aborted";
      }

      if (isAppDir) throw new Error(`Aborted route change to ${url} because none was assigned to team event`);
    },
    onStart: (handleRouteChange) => {
      !isAppDir && pageRouter.events.on("routeChangeStart", handleRouteChange);
      isAppDir && handleRouteChange(pathname || "");
    },
    onEnd: (handleRouteChange) => {
      !isAppDir && pageRouter.events.off("routeChangeStart", handleRouteChange);
    },
  });

  useEffect(() => {
    const timeout = setTimeout(() => {
      const Components = [
        EventSetupTab,
        EventAvailabilityTab,
        EventTeamAssignmentTab,
        EventLimitsTab,
        EventAdvancedTab,
        EventInstantTab,
        EventRecurringTab,
        EventAppsTab,
        EventWorkflowsTab,
        EventWebhooksTab,
      ];

      Components.forEach((C) => {
        // how to preload with app dir?
        // @ts-expect-error Property 'render' does not exist on type 'ComponentClass
        C.render?.preload();
      });
    }, 300);

    return () => {
      clearTimeout(timeout);
    };
  }, []);

  const onConflict = (conflicts: ChildrenEventType[]) => {
    setSlugExistsChildrenDialogOpen(conflicts);
  };

  const querySchema = z.object({
    tabName: z
      .enum([
        "setup",
        "availability",
        "team",
        "limits",
        "advanced",
        "instant",
        "recurring",
        "apps",
        "workflows",
        "webhooks",
        "ai",
      ])
      .optional()
      .default("setup"),
  });

  const {
    data: { tabName },
  } = useTypedQuery(querySchema);

  const deleteMutation = trpc.viewer.eventTypes.delete.useMutation({
    onSuccess: async () => {
      await utils.viewer.eventTypes.invalidate();
      showToast(t("event_type_deleted_successfully"), "success");
      isTeamEventTypeDeleted.current = true;
      isAppDir ? appRouter.push("/event-types") : pageRouter.push("/event-types");
      setSlugExistsChildrenDialogOpen([]);
      setIsOpenAssignmentWarnDialog(false);
    },
    onError: (err) => {
      if (err instanceof HttpError) {
        const message = `${err.statusCode}: ${err.message}`;
        showToast(message, "error");
        setSlugExistsChildrenDialogOpen([]);
      } else if (err instanceof TRPCClientError) {
        showToast(err.message, "error");
      }
    },
  });

  const { tabsNavigation } = useTabsNavigations({
    formMethods: form,
    eventType,
    team,
    eventTypeApps,
    allActiveWorkflows,
  });

  return (
    <EventTypeComponent
      {...rest}
      allActiveWorkflows={allActiveWorkflows}
      tabMap={tabMap}
      onDelete={(id) => {
        deleteMutation.mutate({ id });
      }}
      isDeleting={deleteMutation.isPending}
      onConflict={onConflict}
      handleSubmit={handleSubmit}
      eventTypeApps={eventTypeApps}
      formMethods={form}
      isUpdating={updateMutation.isPending}
      isPlatform={false}
      tabName={tabName}
      tabsNavigation={tabsNavigation}>
      <>
        {slugExistsChildrenDialogOpen.length ? (
          <ManagedEventTypeDialog
            slugExistsChildrenDialogOpen={slugExistsChildrenDialogOpen}
            isPending={form.formState.isSubmitting}
            onOpenChange={() => {
              setSlugExistsChildrenDialogOpen([]);
            }}
            slug={slug}
            onConfirm={(e: { preventDefault: () => void }) => {
              e.preventDefault();
              handleSubmit(form.getValues());
              telemetry.event(telemetryEventTypes.slugReplacementAction);
              setSlugExistsChildrenDialogOpen([]);
            }}
          />
        ) : null}
        <AssignmentWarningDialog
          isOpenAssignmentWarnDialog={isOpenAssignmentWarnDialog}
          setIsOpenAssignmentWarnDialog={setIsOpenAssignmentWarnDialog}
          pendingRoute={pendingRoute}
          leaveWithoutAssigningHosts={leaveWithoutAssigningHosts}
          id={eventType.id}
        />
      </>
    </EventTypeComponent>
  );
};<|MERGE_RESOLUTION|>--- conflicted
+++ resolved
@@ -19,12 +19,7 @@
 import { HttpError } from "@calcom/lib/http-error";
 import { telemetryEventTypes, useTelemetry } from "@calcom/lib/telemetry";
 import { SchedulingType } from "@calcom/prisma/enums";
-<<<<<<< HEAD
 import { trpc, TRPCClientError } from "@calcom/trpc/react";
-=======
-import { trpc } from "@calcom/trpc/react";
-import useMeQuery from "@calcom/trpc/react/hooks/useMeQuery";
->>>>>>> 34ba2740
 import { showToast } from "@calcom/ui";
 
 import { useEventTypeForm } from "../hooks/useEventTypeForm";
