"use client";

import type { AppRouterInstance } from "next/dist/shared/lib/app-router-context.shared-runtime";
import dynamic from "next/dynamic";
import { usePathname, useRouter as useAppRouter } from "next/navigation";
// eslint-disable-next-line @calcom/eslint/deprecated-imports-next-router
import { useRouter as usePageRouter } from "next/router";
// eslint-disable-next-line @calcom/eslint/deprecated-imports-next-router
import type { NextRouter as NextPageRouter } from "next/router";
import { useEffect, useRef, useState } from "react";
import { z } from "zod";

import type { ChildrenEventType } from "@calcom/features/eventtypes/components/ChildrenEventTypeSelect";
import { EventType as EventTypeComponent } from "@calcom/features/eventtypes/components/EventType";
import type { EventTypeSetupProps } from "@calcom/features/eventtypes/lib/types";
import { WEBSITE_URL } from "@calcom/lib/constants";
import { useLocale } from "@calcom/lib/hooks/useLocale";
import { useTypedQuery } from "@calcom/lib/hooks/useTypedQuery";
import { HttpError } from "@calcom/lib/http-error";
import { telemetryEventTypes, useTelemetry } from "@calcom/lib/telemetry";
import { SchedulingType } from "@calcom/prisma/enums";
import { trpc, TRPCClientError } from "@calcom/trpc/react";
import useMeQuery from "@calcom/trpc/react/hooks/useMeQuery";
import { showToast } from "@calcom/ui";

import { useEventTypeForm } from "../hooks/useEventTypeForm";
import { useHandleRouteChange } from "../hooks/useHandleRouteChange";
import { useTabsNavigations } from "../hooks/useTabsNavigations";

const ManagedEventTypeDialog = dynamic(
  () => import("@calcom/features/eventtypes/components/dialogs/ManagedEventDialog")
);

const AssignmentWarningDialog = dynamic(
  () => import("@calcom/features/eventtypes/components/dialogs/AssignmentWarningDialog")
);

const EventSetupTab = dynamic(() =>
  // import web wrapper when it's ready
  import("./EventSetupTabWebWrapper").then((mod) => mod)
);

const EventAvailabilityTab = dynamic(() =>
  // import web wrapper when it's ready
  import("./EventAvailabilityTabWebWrapper").then((mod) => mod)
);

const EventTeamAssignmentTab = dynamic(() =>
  import("@calcom/features/eventtypes/components/tabs/assignment/EventTeamAssignmentTab").then(
    (mod) => mod.EventTeamAssignmentTab
  )
);

const EventLimitsTab = dynamic(() =>
  // import web wrapper when it's ready
  import("./EventLimitsTabWebWrapper").then((mod) => mod)
);

const EventAdvancedTab = dynamic(() =>
  // import web wrapper when it's ready
  import("./EventAdvancedWebWrapper").then((mod) => mod)
);

const EventInstantTab = dynamic(() =>
  import("@calcom/features/eventtypes/components/tabs/instant/EventInstantTab").then(
    (mod) => mod.EventInstantTab
  )
);

const EventRecurringTab = dynamic(() =>
  // import web wrapper when it's ready
  import("./EventRecurringWebWrapper").then((mod) => mod)
);

const EventAppsTab = dynamic(() =>
  import("@calcom/features/eventtypes/components/tabs/apps/EventAppsTab").then((mod) => mod.EventAppsTab)
);

const EventWorkflowsTab = dynamic(
  () => import("@calcom/features/eventtypes/components/tabs/workflows/EventWorkfowsTab")
);

const EventWebhooksTab = dynamic(() =>
  import("@calcom/features/eventtypes/components/tabs/webhooks/EventWebhooksTab").then(
    (mod) => mod.EventWebhooksTab
  )
);

const EventAITab = dynamic(() =>
  import("@calcom/features/eventtypes/components/tabs/ai/EventAITab").then((mod) => mod.EventAITab)
);

export type EventTypeWebWrapperProps = {
  id: number;
  isAppDir?: boolean;
};

// discriminative factor: isAppDir
type EventTypeAppComponentProp = {
  id: number;
  isAppDir: true;
  pathname: string;
  pageRouter: null;
  appRouter: AppRouterInstance;
};

// discriminative factor: isAppDir
type EventTypePageComponentProp = {
  id: number;
  isAppDir: false;
  pageRouter: NextPageRouter;
  pathname: null;
  appRouter: null;
};

type EventTypeAppPageComponentProp = EventTypeAppComponentProp | EventTypePageComponentProp;

export const EventTypeWebWrapper = ({ id, isAppDir }: EventTypeWebWrapperProps & { isAppDir?: boolean }) => {
  const { data: eventTypeQueryData } = trpc.viewer.eventTypes.get.useQuery({ id });

  if (!eventTypeQueryData) return null;

  return isAppDir ? (
    <EventTypeAppWrapper {...eventTypeQueryData} id={id} />
  ) : (
    <EventTypePageWrapper {...eventTypeQueryData} id={id} />
  );
};

const EventTypePageWrapper = ({ id, ...rest }: EventTypeSetupProps & { id: number }) => {
  const router = usePageRouter();
  return (
    <EventTypeWeb {...rest} id={id} isAppDir={false} pageRouter={router} pathname={null} appRouter={null} />
  );
};

const EventTypeAppWrapper = ({ id, ...rest }: EventTypeSetupProps & { id: number }) => {
  const pathname = usePathname();
  const router = useAppRouter();
  return (
    <EventTypeWeb
      {...rest}
      id={id}
      isAppDir={true}
      pathname={pathname ?? ""}
      pageRouter={null}
      appRouter={router}
    />
  );
};

const EventTypeWeb = ({
  id,
  isAppDir,
  pageRouter,
  appRouter,
  pathname,
  ...rest
}: EventTypeSetupProps & EventTypeAppPageComponentProp) => {
  const { t } = useLocale();
  const utils = trpc.useUtils();

  const { data: user, isPending: isLoggedInUserPending } = useMeQuery();
  const isTeamEventTypeDeleted = useRef(false);
  const leaveWithoutAssigningHosts = useRef(false);
  const telemetry = useTelemetry();
  const [isOpenAssignmentWarnDialog, setIsOpenAssignmentWarnDialog] = useState<boolean>(false);
  const [pendingRoute, setPendingRoute] = useState("");
  const { eventType, locationOptions, team, teamMembers, destinationCalendar } = rest;
  const [slugExistsChildrenDialogOpen, setSlugExistsChildrenDialogOpen] = useState<ChildrenEventType[]>([]);
  const { data: eventTypeApps } = trpc.viewer.integrations.useQuery({
    extendsFeature: "EventType",
    teamId: eventType.team?.id || eventType.parent?.teamId,
    onlyInstalled: true,
  });
  const updateMutation = trpc.viewer.eventTypes.update.useMutation({
    onSuccess: async () => {
      const currentValues = form.getValues();

      currentValues.children = currentValues.children.map((child) => ({
        ...child,
        created: true,
      }));
      currentValues.assignAllTeamMembers = currentValues.assignAllTeamMembers || false;

      // Reset the form with these values as new default values to ensure the correct comparison for dirtyFields eval
      form.reset(currentValues);

      showToast(t("event_type_updated_successfully", { eventTypeTitle: eventType.title }), "success");
    },
    async onSettled() {
      await utils.viewer.eventTypes.get.invalidate();
      await utils.viewer.eventTypes.getByViewer.invalidate();
    },
    onError: (err) => {
      let message = "";
      if (err instanceof HttpError) {
        const message = `${err.statusCode}: ${err.message}`;
        showToast(message, "error");
      }

      if (err.data?.code === "UNAUTHORIZED") {
        message = `${err.data.code}: ${t("error_event_type_unauthorized_update")}`;
      }

      if (err.data?.code === "PARSE_ERROR" || err.data?.code === "BAD_REQUEST") {
        message = `${err.data.code}: ${t(err.message)}`;
      }

      if (err.data?.code === "INTERNAL_SERVER_ERROR") {
        message = t("unexpected_error_try_again");
      }

      showToast(message ? t(message) : t(err.message), "error");
    },
  });

  const { form, handleSubmit } = useEventTypeForm({ eventType, onSubmit: updateMutation.mutate });
  const slug = form.watch("slug") ?? eventType.slug;

  const { data: allActiveWorkflows } = trpc.viewer.workflows.getAllActiveWorkflows.useQuery({
    eventType: {
      id,
      teamId: eventType.teamId,
      userId: eventType.userId,
      parent: eventType.parent,
      metadata: eventType.metadata,
    },
  });

  const permalink = `${WEBSITE_URL}/${team ? `team/${team.slug}` : eventType.users[0].username}/${
    eventType.slug
  }`;
  const tabMap = {
    setup: (
      <EventSetupTab
        eventType={eventType}
        locationOptions={locationOptions}
        team={team}
        teamMembers={teamMembers}
        destinationCalendar={destinationCalendar}
      />
    ),
<<<<<<< HEAD
    availability: <EventAvailabilityTab eventType={eventType} isTeamEvent={!!team} user={user} />,
=======
    availability: (
      <EventAvailabilityTab
        eventType={eventType}
        isTeamEvent={!!team}
        loggedInUser={loggedInUser}
        teamMembers={teamMembers}
      />
    ),
>>>>>>> 92a48b46
    team: <EventTeamAssignmentTab teamMembers={teamMembers} team={team} eventType={eventType} />,
    limits: <EventLimitsTab eventType={eventType} />,
    advanced: (
      <EventAdvancedTab
        eventType={eventType}
        team={team}
        user={user}
        isUserLoading={isLoggedInUserPending}
        showToast={showToast}
      />
    ),
    instant: <EventInstantTab eventType={eventType} isTeamEvent={!!team} />,
    recurring: <EventRecurringTab eventType={eventType} />,
    apps: <EventAppsTab eventType={{ ...eventType, URL: permalink }} />,
    workflows: allActiveWorkflows ? (
      <EventWorkflowsTab eventType={eventType} workflows={allActiveWorkflows} />
    ) : (
      <></>
    ),
    webhooks: <EventWebhooksTab eventType={eventType} />,
    ai: <EventAITab eventType={eventType} isTeamEvent={!!team} />,
  } as const;

  useHandleRouteChange({
    watchTrigger: isAppDir ? pageRouter : pathname,
    isTeamEventTypeDeleted: isTeamEventTypeDeleted.current,
    isleavingWithoutAssigningHosts: leaveWithoutAssigningHosts.current,
    isTeamEventType: !!team,
    assignedUsers: eventType.children,
    hosts: eventType.hosts,
    assignAllTeamMembers: eventType.assignAllTeamMembers,
    isManagedEventType: eventType.schedulingType === SchedulingType.MANAGED,
    onError: (url) => {
      setIsOpenAssignmentWarnDialog(true);
      setPendingRoute(url);
      if (!isAppDir) {
        pageRouter.events.emit(
          "routeChangeError",
          new Error(`Aborted route change to ${url} because none was assigned to team event`)
        );
        throw "Aborted";
      }

      if (isAppDir) throw new Error(`Aborted route change to ${url} because none was assigned to team event`);
    },
    onStart: (handleRouteChange) => {
      !isAppDir && pageRouter.events.on("routeChangeStart", handleRouteChange);
      isAppDir && handleRouteChange(pathname || "");
    },
    onEnd: (handleRouteChange) => {
      !isAppDir && pageRouter.events.off("routeChangeStart", handleRouteChange);
    },
  });

  useEffect(() => {
    const timeout = setTimeout(() => {
      const Components = [
        EventSetupTab,
        EventAvailabilityTab,
        EventTeamAssignmentTab,
        EventLimitsTab,
        EventAdvancedTab,
        EventInstantTab,
        EventRecurringTab,
        EventAppsTab,
        EventWorkflowsTab,
        EventWebhooksTab,
      ];

      Components.forEach((C) => {
        // how to preload with app dir?
        // @ts-expect-error Property 'render' does not exist on type 'ComponentClass
        C.render?.preload();
      });
    }, 300);

    return () => {
      clearTimeout(timeout);
    };
  }, []);

  const onConflict = (conflicts: ChildrenEventType[]) => {
    setSlugExistsChildrenDialogOpen(conflicts);
  };

  const querySchema = z.object({
    tabName: z
      .enum([
        "setup",
        "availability",
        "team",
        "limits",
        "advanced",
        "instant",
        "recurring",
        "apps",
        "workflows",
        "webhooks",
        "ai",
      ])
      .optional()
      .default("setup"),
  });

  const {
    data: { tabName },
  } = useTypedQuery(querySchema);

  const deleteMutation = trpc.viewer.eventTypes.delete.useMutation({
    onSuccess: async () => {
      await utils.viewer.eventTypes.invalidate();
      showToast(t("event_type_deleted_successfully"), "success");
      isTeamEventTypeDeleted.current = true;
      isAppDir ? appRouter.push("/event-types") : pageRouter.push("/event-types");
      setSlugExistsChildrenDialogOpen([]);
      setIsOpenAssignmentWarnDialog(false);
    },
    onError: (err) => {
      if (err instanceof HttpError) {
        const message = `${err.statusCode}: ${err.message}`;
        showToast(message, "error");
        setSlugExistsChildrenDialogOpen([]);
      } else if (err instanceof TRPCClientError) {
        showToast(err.message, "error");
      }
    },
  });

  const { tabsNavigation } = useTabsNavigations({
    formMethods: form,
    eventType,
    team,
    eventTypeApps,
    allActiveWorkflows,
  });

  return (
    <EventTypeComponent
      {...rest}
      allActiveWorkflows={allActiveWorkflows}
      tabMap={tabMap}
      onDelete={(id) => {
        deleteMutation.mutate({ id });
      }}
      isDeleting={deleteMutation.isPending}
      onConflict={onConflict}
      handleSubmit={handleSubmit}
      eventTypeApps={eventTypeApps}
      formMethods={form}
      isUpdating={updateMutation.isPending}
      isPlatform={false}
      tabName={tabName}
      tabsNavigation={tabsNavigation}>
      <>
        {slugExistsChildrenDialogOpen.length ? (
          <ManagedEventTypeDialog
            slugExistsChildrenDialogOpen={slugExistsChildrenDialogOpen}
            isPending={form.formState.isSubmitting}
            onOpenChange={() => {
              setSlugExistsChildrenDialogOpen([]);
            }}
            slug={slug}
            onConfirm={(e: { preventDefault: () => void }) => {
              e.preventDefault();
              handleSubmit(form.getValues());
              telemetry.event(telemetryEventTypes.slugReplacementAction);
              setSlugExistsChildrenDialogOpen([]);
            }}
          />
        ) : null}
        <AssignmentWarningDialog
          isOpenAssignmentWarnDialog={isOpenAssignmentWarnDialog}
          setIsOpenAssignmentWarnDialog={setIsOpenAssignmentWarnDialog}
          pendingRoute={pendingRoute}
          leaveWithoutAssigningHosts={leaveWithoutAssigningHosts}
          id={eventType.id}
        />
      </>
    </EventTypeComponent>
  );
};<|MERGE_RESOLUTION|>--- conflicted
+++ resolved
@@ -241,18 +241,14 @@
         destinationCalendar={destinationCalendar}
       />
     ),
-<<<<<<< HEAD
-    availability: <EventAvailabilityTab eventType={eventType} isTeamEvent={!!team} user={user} />,
-=======
     availability: (
       <EventAvailabilityTab
         eventType={eventType}
         isTeamEvent={!!team}
-        loggedInUser={loggedInUser}
+        user={user}
         teamMembers={teamMembers}
       />
     ),
->>>>>>> 92a48b46
     team: <EventTeamAssignmentTab teamMembers={teamMembers} team={team} eventType={eventType} />,
     limits: <EventLimitsTab eventType={eventType} />,
     advanced: (
