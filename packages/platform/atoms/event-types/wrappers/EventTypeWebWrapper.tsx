--- conflicted
+++ resolved
@@ -174,14 +174,10 @@
     teamId: eventType.team?.id || eventType.parent?.teamId,
     onlyInstalled: true,
   });
-<<<<<<< HEAD
 
   // Check workflow permissions
   const { hasPermission: canReadWorkflows } = useWorkflowPermission("canRead");
-  const updateMutation = trpc.viewer.eventTypes.update.useMutation({
-=======
   const updateMutation = trpc.viewer.eventTypes.heavy.update.useMutation({
->>>>>>> 86dcd6f0
     onSuccess: async () => {
       const currentValues = form.getValues();
 
