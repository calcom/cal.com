import { zodResolver } from "@hookform/resolvers/zod";
import { useMemo, useState } from "react";
import { useForm } from "react-hook-form";
import { z } from "zod";

import checkForMultiplePaymentApps from "@calcom/app-store/_utils/payments/checkForMultiplePaymentApps";
import { validateCustomEventName } from "@calcom/core/event";
import {
  DEFAULT_PROMPT_VALUE,
  DEFAULT_BEGIN_MESSAGE,
} from "@calcom/features/ee/cal-ai-phone/promptTemplates";
import type { TemplateType } from "@calcom/features/ee/cal-ai-phone/zod-utils";
import { sortHosts } from "@calcom/features/eventtypes/components/HostEditDialogs";
import type {
  FormValues,
  EventTypeSetupProps,
  EventTypeUpdateInput,
} from "@calcom/features/eventtypes/lib/types";
import { validateIntervalLimitOrder } from "@calcom/lib";
import { locationsResolver } from "@calcom/lib/event-types/utils/locationsResolver";
import { useLocale } from "@calcom/lib/hooks/useLocale";
import { validateBookerLayouts } from "@calcom/lib/validateBookerLayouts";
import type { EventTypeMetaDataSchema } from "@calcom/prisma/zod-utils";
import { eventTypeBookingFields as eventTypeBookingFieldsSchema } from "@calcom/prisma/zod-utils";

type Fields = z.infer<typeof eventTypeBookingFieldsSchema>;

export const useEventTypeForm = ({
  eventType,
  onSubmit,
}: {
  eventType: EventTypeSetupProps["eventType"];
  onSubmit: (data: EventTypeUpdateInput) => void;
}) => {
  const { t } = useLocale();
  const bookingFields: Record<string, Fields[number]["name"]> = {};
  const [periodDates] = useState<{ startDate: Date; endDate: Date }>({
    startDate: new Date(eventType.periodStartDate || Date.now()),
    endDate: new Date(eventType.periodEndDate || Date.now()),
  });
  eventType.bookingFields.forEach(({ name }: { name: string }) => {
    bookingFields[name] = name;
  });

  // this is a nightmare to type, will do in follow up PR
  // eslint-disable-next-line @typescript-eslint/no-explicit-any
  const defaultValues: any = useMemo(() => {
    return {
      title: eventType.title,
      id: eventType.id,
      slug: eventType.slug,
      afterEventBuffer: eventType.afterEventBuffer,
      beforeEventBuffer: eventType.beforeEventBuffer,
      eventName: eventType.eventName || "",
      scheduleName: eventType.scheduleName,
      periodDays: eventType.periodDays,
      requiresBookerEmailVerification: eventType.requiresBookerEmailVerification,
      seatsPerTimeSlot: eventType.seatsPerTimeSlot,
      seatsShowAttendees: eventType.seatsShowAttendees,
      seatsShowAvailabilityCount: eventType.seatsShowAvailabilityCount,
      lockTimeZoneToggleOnBookingPage: eventType.lockTimeZoneToggleOnBookingPage,
      locations: eventType.locations || [],
      destinationCalendar: eventType.destinationCalendar,
      recurringEvent: eventType.recurringEvent || null,
      isInstantEvent: eventType.isInstantEvent,
      instantMeetingParameters: eventType.instantMeetingParameters || [],
      instantMeetingExpiryTimeOffsetInSeconds: eventType.instantMeetingExpiryTimeOffsetInSeconds,
      description: eventType.description ?? undefined,
      schedule: eventType.schedule || undefined,
      instantMeetingSchedule: eventType.instantMeetingSchedule || undefined,
      bookingLimits: eventType.bookingLimits || undefined,
      onlyShowFirstAvailableSlot: eventType.onlyShowFirstAvailableSlot || undefined,
      durationLimits: eventType.durationLimits || undefined,
      length: eventType.length,
      hidden: eventType.hidden,
      multiplePrivateLinks: eventType.hashedLink.map((link) => link.link),
      eventTypeColor: eventType.eventTypeColor || null,
      periodDates: {
        startDate: periodDates.startDate,
        endDate: periodDates.endDate,
      },
      hideCalendarNotes: eventType.hideCalendarNotes,
      hideCalendarEventDetails: eventType.hideCalendarEventDetails,
      offsetStart: eventType.offsetStart,
      bookingFields: eventType.bookingFields,
      periodType: eventType.periodType,
      periodCountCalendarDays: eventType.periodCountCalendarDays ? true : false,
      schedulingType: eventType.schedulingType,
      requiresConfirmation: eventType.requiresConfirmation,
      requiresConfirmationWillBlockSlot: eventType.requiresConfirmationWillBlockSlot,
      slotInterval: eventType.slotInterval,
      minimumBookingNotice: eventType.minimumBookingNotice,
      metadata: eventType.metadata,
      hosts: eventType.hosts.sort((a, b) => sortHosts(a, b, eventType.isRRWeightsEnabled)),
      successRedirectUrl: eventType.successRedirectUrl || "",
      forwardParamsSuccessRedirect: eventType.forwardParamsSuccessRedirect,
      users: eventType.users,
      useEventTypeDestinationCalendarEmail: eventType.useEventTypeDestinationCalendarEmail,
      secondaryEmailId: eventType?.secondaryEmailId || -1,
      children: eventType.children.map((ch) => ({
        ...ch,
        created: true,
        owner: {
          ...ch.owner,
          eventTypeSlugs:
            eventType.team?.members
              .find((mem) => mem.user.id === ch.owner.id)
              ?.user.eventTypes.map((evTy) => evTy.slug)
              .filter((slug) => slug !== eventType.slug) ?? [],
        },
      })),
      seatsPerTimeSlotEnabled: eventType.seatsPerTimeSlot,
      autoTranslateDescriptionEnabled: eventType.autoTranslateDescriptionEnabled,
      rescheduleWithSameRoundRobinHost: eventType.rescheduleWithSameRoundRobinHost,
      assignAllTeamMembers: eventType.assignAllTeamMembers,
      assignRRMembersUsingSegment: eventType.assignRRMembersUsingSegment,
      rrSegmentQueryValue: eventType.rrSegmentQueryValue,
      aiPhoneCallConfig: {
        generalPrompt: eventType.aiPhoneCallConfig?.generalPrompt ?? DEFAULT_PROMPT_VALUE,
        enabled: eventType.aiPhoneCallConfig?.enabled,
        beginMessage: eventType.aiPhoneCallConfig?.beginMessage ?? DEFAULT_BEGIN_MESSAGE,
        guestName: eventType.aiPhoneCallConfig?.guestName,
        guestEmail: eventType.aiPhoneCallConfig?.guestEmail,
        guestCompany: eventType.aiPhoneCallConfig?.guestCompany,
        yourPhoneNumber: eventType.aiPhoneCallConfig?.yourPhoneNumber,
        numberToCall: eventType.aiPhoneCallConfig?.numberToCall,
        templateType: eventType.aiPhoneCallConfig?.templateType ?? "CUSTOM_TEMPLATE",
        schedulerName: eventType.aiPhoneCallConfig?.schedulerName,
      },
      isRRWeightsEnabled: eventType.isRRWeightsEnabled,
<<<<<<< HEAD
      showOptimizedSlots: eventType.showOptimizedSlots || undefined,
=======
      maxLeadThreshold: eventType.maxLeadThreshold,
>>>>>>> ab2ab31e
    };
  }, [eventType, periodDates]);

  const form = useForm<FormValues>({
    defaultValues,
    resolver: zodResolver(
      z
        .object({
          // Length if string, is converted to a number or it can be a number
          // Make it optional because it's not submitted from all tabs of the page
          eventName: z
            .string()
            .superRefine((val, ctx) => {
              const validationResult = validateCustomEventName(val, bookingFields);
              if (validationResult !== true) {
                ctx.addIssue({
                  code: z.ZodIssueCode.custom,
                  message: t("invalid_event_name_variables", { item: validationResult }),
                });
              }
            })
            .optional(),
          length: z.union([z.string().transform((val) => +val), z.number()]).optional(),
          offsetStart: z.union([z.string().transform((val) => +val), z.number()]).optional(),
          bookingFields: eventTypeBookingFieldsSchema,
          locations: locationsResolver(t),
        })
        // TODO: Add schema for other fields later.
        .passthrough()
    ),
  });

  const {
    formState: { isDirty: isFormDirty, dirtyFields },
  } = form;

  const isObject = <T>(value: T): boolean => {
    return value !== null && typeof value === "object" && !Array.isArray(value);
  };

  const isArray = <T>(value: T): boolean => {
    return Array.isArray(value);
  };

  const getNestedField = (obj: typeof dirtyFields, path: string) => {
    const keys = path.split(".");
    let current = obj;

    for (let i = 0; i < keys.length; i++) {
      // @ts-expect-error /—— currentKey could be any deeply nested fields thanks to recursion
      const currentKey = current[keys[i]];
      if (currentKey === undefined) return undefined;
      current = currentKey;
    }

    return current;
  };

  const getDirtyFields = (values: FormValues): Partial<FormValues> => {
    if (!isFormDirty) {
      return {};
    }

    const isFieldDirty = (fieldName: keyof FormValues) => {
      // If the field itself is directly marked as dirty
      if (dirtyFields[fieldName] === true) {
        return true;
      }

      // Check if the field is an object or an array
      // eslint-disable-next-line @typescript-eslint/no-explicit-any
      const fieldValue: any = getNestedField(dirtyFields, fieldName);
      if (isObject(fieldValue)) {
        for (const key in fieldValue) {
          if (fieldValue[key] === true) {
            return true;
          }

          if (isObject(fieldValue[key]) || isArray(fieldValue[key])) {
            const nestedFieldName = `${fieldName}.${key}` as keyof FormValues;
            // Recursive call for nested objects or arrays
            if (isFieldDirty(nestedFieldName)) {
              return true;
            }
          }
        }
      }
      if (isArray(fieldValue)) {
        for (const element of fieldValue) {
          // If element is an object, check each property of the object
          if (isObject(element)) {
            for (const key in element) {
              if (element[key] === true) {
                return true;
              }

              if (isObject(element[key]) || isArray(element[key])) {
                const nestedFieldName = `${fieldName}.${key}` as keyof FormValues;
                // Recursive call for nested objects or arrays within each element
                if (isFieldDirty(nestedFieldName)) {
                  return true;
                }
              }
            }
          } else if (element === true) {
            return true;
          }
        }
      }

      return false;
    };

    const updatedFields: Partial<FormValues> = {};
    Object.keys(dirtyFields).forEach((key) => {
      const typedKey = key as keyof typeof dirtyFields;
      // eslint-disable-next-line @typescript-eslint/ban-ts-comment
      // @ts-ignore
      updatedFields[typedKey] = undefined;
      const isDirty = isFieldDirty(typedKey);
      if (isDirty) {
        // eslint-disable-next-line @typescript-eslint/ban-ts-comment
        // @ts-ignore
        updatedFields[typedKey] = values[typedKey];
      }
    });
    return updatedFields;
  };

  const handleSubmit = async (values: FormValues) => {
    const { children } = values;
    const dirtyValues = getDirtyFields(values);
    const dirtyFieldExists = Object.keys(dirtyValues).length !== 0;
    const {
      periodDates,
      periodCountCalendarDays,
      beforeEventBuffer,
      afterEventBuffer,
      seatsPerTimeSlot,
      seatsShowAttendees,
      seatsShowAvailabilityCount,
      bookingLimits,
      onlyShowFirstAvailableSlot,
      durationLimits,
      recurringEvent,
      eventTypeColor,
      locations,
      metadata,
      customInputs,
      assignAllTeamMembers,
      // We don't need to send send these values to the backend
      // eslint-disable-next-line @typescript-eslint/no-unused-vars
      seatsPerTimeSlotEnabled,
      // eslint-disable-next-line @typescript-eslint/no-unused-vars
      minimumBookingNoticeInDurationType,
      // eslint-disable-next-line @typescript-eslint/no-unused-vars
      bookerLayouts,
      // eslint-disable-next-line @typescript-eslint/no-unused-vars
      multipleDurationEnabled,
      length,
      ...input
    } = dirtyValues;
    if (length && !Number(length)) throw new Error(t("event_setup_length_error"));

    if (bookingLimits) {
      const isValid = validateIntervalLimitOrder(bookingLimits);
      if (!isValid) throw new Error(t("event_setup_booking_limits_error"));
    }

    if (durationLimits) {
      const isValid = validateIntervalLimitOrder(durationLimits);
      if (!isValid) throw new Error(t("event_setup_duration_limits_error"));
    }

    const layoutError = validateBookerLayouts(metadata?.bookerLayouts || null);
    if (layoutError) throw new Error(t(layoutError));

    if (metadata?.multipleDuration !== undefined) {
      if (metadata?.multipleDuration.length < 1) {
        throw new Error(t("event_setup_multiple_duration_error"));
      } else {
        // if length is unchanged, we skip this check
        if (length !== undefined) {
          if (!length && !metadata?.multipleDuration?.includes(length)) {
            //This would work but it leaves the potential of this check being useless. Need to check against length and not eventType.length, but length can be undefined
            throw new Error(t("event_setup_multiple_duration_default_error"));
          }
        }
      }
    }

    // Prevent two payment apps to be enabled
    // Ok to cast type here because this metadata will be updated as the event type metadata
    if (checkForMultiplePaymentApps(metadata as z.infer<typeof EventTypeMetaDataSchema>))
      throw new Error(t("event_setup_multiple_payment_apps_error"));

    if (metadata?.apps?.stripe?.paymentOption === "HOLD" && seatsPerTimeSlot) {
      throw new Error(t("seats_and_no_show_fee_error"));
    }

    // eslint-disable-next-line @typescript-eslint/no-unused-vars
    const { availability, users, scheduleName, ...rest } = input;
    const payload = {
      ...rest,
      length,
      locations,
      recurringEvent,
      periodStartDate: periodDates?.startDate,
      periodEndDate: periodDates?.endDate,
      periodCountCalendarDays,
      id: eventType.id,
      beforeEventBuffer,
      afterEventBuffer,
      bookingLimits,
      onlyShowFirstAvailableSlot,
      durationLimits,
      eventTypeColor,
      seatsPerTimeSlot,
      seatsShowAttendees,
      seatsShowAvailabilityCount,
      metadata,
      customInputs,
      children,
      assignAllTeamMembers,
      multiplePrivateLinks: values.multiplePrivateLinks,
      aiPhoneCallConfig: rest.aiPhoneCallConfig
        ? { ...rest.aiPhoneCallConfig, templateType: rest.aiPhoneCallConfig.templateType as TemplateType }
        : undefined,
    } satisfies EventTypeUpdateInput;
    // Filter out undefined values
    const filteredPayload = Object.entries(payload).reduce((acc, [key, value]) => {
      if (value !== undefined) {
        // @ts-expect-error Element implicitly has any type
        acc[key] = value;
      }
      return acc;
    }, {}) as EventTypeUpdateInput;

    if (dirtyFieldExists) {
      onSubmit({ ...filteredPayload, id: eventType.id });
    }
  };

  return { form, handleSubmit };
};<|MERGE_RESOLUTION|>--- conflicted
+++ resolved
@@ -128,11 +128,8 @@
         schedulerName: eventType.aiPhoneCallConfig?.schedulerName,
       },
       isRRWeightsEnabled: eventType.isRRWeightsEnabled,
-<<<<<<< HEAD
+      maxLeadThreshold: eventType.maxLeadThreshold,
       showOptimizedSlots: eventType.showOptimizedSlots || undefined,
-=======
-      maxLeadThreshold: eventType.maxLeadThreshold,
->>>>>>> ab2ab31e
     };
   }, [eventType, periodDates]);
 
