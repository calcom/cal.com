"use client";

import { QueryClient, QueryClientProvider } from "@tanstack/react-query";
import { useEffect, type ReactNode } from "react";

import type { API_VERSIONS_ENUM } from "@calcom/platform-constants";
import { VERSION_2024_06_14 } from "@calcom/platform-constants";
import type deTranslations from "@calcom/web/public/static/locales/de/common.json";
import type enTranslations from "@calcom/web/public/static/locales/en/common.json";
import type esTranslations from "@calcom/web/public/static/locales/es/common.json";
import type frTranslations from "@calcom/web/public/static/locales/fr/common.json";
<<<<<<< HEAD
=======
import type nlTranslations from "@calcom/web/public/static/locales/nl/common.json";
>>>>>>> 00ee1ef4
import type ptBrTranslations from "@calcom/web/public/static/locales/pt-BR/common.json";

import http from "../lib/http";
import { BaseCalProvider } from "./BaseCalProvider";

export type enTranslationKeys = keyof typeof enTranslations;
export type frTranslationKeys = keyof typeof frTranslations;
export type deTranslationKeys = keyof typeof deTranslations;
export type esTranslationKeys = keyof typeof esTranslations;
export type ptBrTranslationKeys = keyof typeof ptBrTranslations;
<<<<<<< HEAD
=======
export type nlTranslationKeys = keyof typeof nlTranslations;
>>>>>>> 00ee1ef4
export type translationKeys =
  | enTranslationKeys
  | frTranslationKeys
  | deTranslationKeys
  | esTranslationKeys
<<<<<<< HEAD
  | ptBrTranslationKeys;
=======
  | ptBrTranslationKeys
  | nlTranslationKeys;
>>>>>>> 00ee1ef4

const FR = "fr";
export const EN = "en";
const PT_BR = "pt-BR";
const DE = "de";
const ES = "es";
<<<<<<< HEAD
export const CAL_PROVIDER_LANGUAUES = [FR, EN, PT_BR, DE, ES] as const;
=======
const NL = "nl";
export const CAL_PROVIDER_LANGUAUES = [FR, EN, PT_BR, DE, ES, NL] as const;
>>>>>>> 00ee1ef4
export type CalProviderLanguagesType = (typeof CAL_PROVIDER_LANGUAUES)[number];

const queryClient = new QueryClient();

type i18nFrProps = {
  labels?: Partial<Record<frTranslationKeys, string>>;
  language?: "fr";
};

type i18nEnProps = {
  labels?: Partial<Record<enTranslationKeys, string>>;
  language?: "en";
};

type i18nPtBrProps = {
  labels?: Partial<Record<ptBrTranslationKeys, string>>;
  language?: "pt-BR";
};

type i18nDeProps = {
  labels?: Partial<Record<deTranslationKeys, string>>;
  language?: "de";
};

type i18nEsProps = {
  labels?: Partial<Record<esTranslationKeys, string>>;
  language?: "es";
};

<<<<<<< HEAD
export type i18nProps = i18nFrProps | i18nEnProps | i18nPtBrProps | i18nDeProps | i18nEsProps;
=======
type i18nNlProps = {
  labels?: Partial<Record<nlTranslationKeys, string>>;
  language?: "nl";
};

export type i18nProps = i18nFrProps | i18nEnProps | i18nPtBrProps | i18nDeProps | i18nEsProps | i18nNlProps;
>>>>>>> 00ee1ef4

export type CalProviderProps = {
  children?: ReactNode;
  clientId: string;
  accessToken?: string;
  options: { refreshUrl?: string; apiUrl: string; readingDirection?: "ltr" | "rtl" };
  autoUpdateTimezone?: boolean;
  onTimezoneChange?: () => void;
  version?: API_VERSIONS_ENUM;
<<<<<<< HEAD
=======
  organizationId?: number;
  isEmbed?: boolean;
>>>>>>> 00ee1ef4
} & i18nProps;

/**
 * Renders a CalProvider component.
 *
 * @component
 * @param {string} props.clientId - The platform oauth client ID.
 * @param {string} props.accessToken - The access token of your managed user. - Optional
 * @param {object} props.options - The options object.
 * @param {string} [options.apiUrl] - The API URL. https://api.cal.com/v2
 * @param {string} [options.refreshUrl] - The url point to your refresh endpoint. - Optional, required if accessToken is provided.
 * @param {boolean} [autoUpdateTimezone=true] - Whether to automatically update the timezone. - Optional
 * @param {function} props.onTimezoneChange - The callback function for timezone change. - Optional
 * @param {ReactNode} props.children - The child components. - Optional
 * @returns {JSX.Element} The rendered CalProvider component.
 */
export function CalProvider({
  clientId,
  accessToken,
  options,
  children,
  autoUpdateTimezone = true,
  labels,
  language = "en",
  onTimezoneChange,
  version = VERSION_2024_06_14,
<<<<<<< HEAD
=======
  organizationId,
  isEmbed = false,
>>>>>>> 00ee1ef4
}: CalProviderProps) {
  useEffect(() => {
    http.setVersionHeader(version);
  }, [version]);

  useEffect(() => {
    if (accessToken) {
      queryClient.resetQueries();
    }
  }, [accessToken]);

<<<<<<< HEAD
=======
  useEffect(() => {
    http.setPlatformEmbedHeader(isEmbed);
  }, [isEmbed]);

>>>>>>> 00ee1ef4
  return (
    <QueryClientProvider client={queryClient}>
      <BaseCalProvider
        isEmbed={isEmbed}
        autoUpdateTimezone={autoUpdateTimezone}
        onTimezoneChange={onTimezoneChange}
        clientId={clientId}
        accessToken={accessToken}
        options={options}
        version={version}
        labels={labels as Record<translationKeys, string>}
<<<<<<< HEAD
        language={language}>
=======
        language={language}
        organizationId={organizationId}>
>>>>>>> 00ee1ef4
        {children}
      </BaseCalProvider>
    </QueryClientProvider>
  );
}<|MERGE_RESOLUTION|>--- conflicted
+++ resolved
@@ -9,10 +9,7 @@
 import type enTranslations from "@calcom/web/public/static/locales/en/common.json";
 import type esTranslations from "@calcom/web/public/static/locales/es/common.json";
 import type frTranslations from "@calcom/web/public/static/locales/fr/common.json";
-<<<<<<< HEAD
-=======
 import type nlTranslations from "@calcom/web/public/static/locales/nl/common.json";
->>>>>>> 00ee1ef4
 import type ptBrTranslations from "@calcom/web/public/static/locales/pt-BR/common.json";
 
 import http from "../lib/http";
@@ -23,33 +20,22 @@
 export type deTranslationKeys = keyof typeof deTranslations;
 export type esTranslationKeys = keyof typeof esTranslations;
 export type ptBrTranslationKeys = keyof typeof ptBrTranslations;
-<<<<<<< HEAD
-=======
 export type nlTranslationKeys = keyof typeof nlTranslations;
->>>>>>> 00ee1ef4
 export type translationKeys =
   | enTranslationKeys
   | frTranslationKeys
   | deTranslationKeys
   | esTranslationKeys
-<<<<<<< HEAD
-  | ptBrTranslationKeys;
-=======
   | ptBrTranslationKeys
   | nlTranslationKeys;
->>>>>>> 00ee1ef4
 
 const FR = "fr";
 export const EN = "en";
 const PT_BR = "pt-BR";
 const DE = "de";
 const ES = "es";
-<<<<<<< HEAD
-export const CAL_PROVIDER_LANGUAUES = [FR, EN, PT_BR, DE, ES] as const;
-=======
 const NL = "nl";
 export const CAL_PROVIDER_LANGUAUES = [FR, EN, PT_BR, DE, ES, NL] as const;
->>>>>>> 00ee1ef4
 export type CalProviderLanguagesType = (typeof CAL_PROVIDER_LANGUAUES)[number];
 
 const queryClient = new QueryClient();
@@ -79,16 +65,12 @@
   language?: "es";
 };
 
-<<<<<<< HEAD
-export type i18nProps = i18nFrProps | i18nEnProps | i18nPtBrProps | i18nDeProps | i18nEsProps;
-=======
 type i18nNlProps = {
   labels?: Partial<Record<nlTranslationKeys, string>>;
   language?: "nl";
 };
 
 export type i18nProps = i18nFrProps | i18nEnProps | i18nPtBrProps | i18nDeProps | i18nEsProps | i18nNlProps;
->>>>>>> 00ee1ef4
 
 export type CalProviderProps = {
   children?: ReactNode;
@@ -98,11 +80,8 @@
   autoUpdateTimezone?: boolean;
   onTimezoneChange?: () => void;
   version?: API_VERSIONS_ENUM;
-<<<<<<< HEAD
-=======
   organizationId?: number;
   isEmbed?: boolean;
->>>>>>> 00ee1ef4
 } & i18nProps;
 
 /**
@@ -129,11 +108,8 @@
   language = "en",
   onTimezoneChange,
   version = VERSION_2024_06_14,
-<<<<<<< HEAD
-=======
   organizationId,
   isEmbed = false,
->>>>>>> 00ee1ef4
 }: CalProviderProps) {
   useEffect(() => {
     http.setVersionHeader(version);
@@ -145,13 +121,10 @@
     }
   }, [accessToken]);
 
-<<<<<<< HEAD
-=======
   useEffect(() => {
     http.setPlatformEmbedHeader(isEmbed);
   }, [isEmbed]);
 
->>>>>>> 00ee1ef4
   return (
     <QueryClientProvider client={queryClient}>
       <BaseCalProvider
@@ -163,12 +136,8 @@
         options={options}
         version={version}
         labels={labels as Record<translationKeys, string>}
-<<<<<<< HEAD
-        language={language}>
-=======
         language={language}
         organizationId={organizationId}>
->>>>>>> 00ee1ef4
         {children}
       </BaseCalProvider>
     </QueryClientProvider>
