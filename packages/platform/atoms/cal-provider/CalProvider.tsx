--- conflicted
+++ resolved
@@ -2,11 +2,7 @@
 import { useEffect, type ReactNode } from "react";
 
 import type { API_VERSIONS_ENUM } from "@calcom/platform-constants";
-<<<<<<< HEAD
-import { VERSION_2024_04_15 } from "@calcom/platform-constants";
-=======
 import { VERSION_2024_06_11 } from "@calcom/platform-constants";
->>>>>>> 388dcff0
 
 import http from "../lib/http";
 import { BaseCalProvider } from "./BaseCalProvider";
@@ -44,11 +40,7 @@
   children,
   autoUpdateTimezone = true,
   onTimezoneChange,
-<<<<<<< HEAD
-  version = VERSION_2024_04_15,
-=======
   version = VERSION_2024_06_11,
->>>>>>> 388dcff0
 }: CalProviderProps) {
   useEffect(() => {
     http.setVersionHeader(version);
