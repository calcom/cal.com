--- conflicted
+++ resolved
@@ -7,10 +7,7 @@
 import enTranslations from "@calcom/web/public/static/locales/en/common.json";
 import esTranslations from "@calcom/web/public/static/locales/es/common.json";
 import frTranslations from "@calcom/web/public/static/locales/fr/common.json";
-<<<<<<< HEAD
-=======
 import nlTranslations from "@calcom/web/public/static/locales/nl/common.json";
->>>>>>> 00ee1ef4
 import ptBrTranslations from "@calcom/web/public/static/locales/pt-BR/common.json";
 
 import { AtomsContext } from "../hooks/useAtomsContext";
@@ -31,10 +28,7 @@
   ptBrTranslationKeys,
   deTranslationKeys,
   esTranslationKeys,
-<<<<<<< HEAD
-=======
   nlTranslationKeys,
->>>>>>> 00ee1ef4
 } from "./CalProvider";
 
 export function BaseCalProvider({
@@ -45,19 +39,13 @@
   labels,
   autoUpdateTimezone,
   language = EN,
-<<<<<<< HEAD
-=======
   organizationId,
->>>>>>> 00ee1ef4
   onTimezoneChange,
   isEmbed,
 }: CalProviderProps) {
   const [error, setError] = useState<string>("");
-<<<<<<< HEAD
-=======
   const [stateOrgId, setOrganizationId] = useState<number>(0);
 
->>>>>>> 00ee1ef4
   const { data: me } = useMe();
 
   const { mutateAsync } = useUpdateUserTimezone();
@@ -124,14 +112,10 @@
 
   const translations = {
     t: (key: string, values: Record<string, string | number | null | undefined>) => {
-<<<<<<< HEAD
-      let translation = labels?.[key as keyof typeof labels] ?? String(getTranslation(key, language) ?? "");
-=======
       const resolvedKey = resolveKey(key, values);
 
       let translation =
         labels?.[resolvedKey as keyof typeof labels] ?? String(getTranslation(resolvedKey, language) ?? "");
->>>>>>> 00ee1ef4
       if (!translation) {
         return key;
       }
@@ -154,7 +138,7 @@
       language: language,
       defaultLocale: language,
       locales: [language],
-      exists: (key: translationKeys | string) => Boolean(enTranslations[key as translationKeys]),
+      exists: (key: translationKeys | string) => Boolean((enTranslations as any)[key as any] as any),
     },
   };
 
@@ -170,13 +154,9 @@
         isInit: isInit,
         isValidClient: Boolean(!error && clientId && isInit),
         isAuth: Boolean(isInit && !error && clientId && currentAccessToken && http.getAuthorizationHeader()),
-<<<<<<< HEAD
-        organizationId: me?.data.organizationId || 0,
-=======
         organizationId: organizationId || stateOrgId || me?.data.organizationId || 0,
         userId: me?.data.id,
         isEmbed,
->>>>>>> 00ee1ef4
         ...translations,
       }}>
       <TooltipProvider>{children}</TooltipProvider>
@@ -196,10 +176,7 @@
         isRefreshing: false,
         ...translations,
         organizationId: 0,
-<<<<<<< HEAD
-=======
         isEmbed: false,
->>>>>>> 00ee1ef4
       }}>
       <>
         <TooltipProvider>{children}</TooltipProvider>
@@ -233,11 +210,8 @@
       return deTranslations[key as deTranslationKeys];
     case "es":
       return esTranslations[key as esTranslationKeys];
-<<<<<<< HEAD
-=======
     case "nl":
       return nlTranslations[key as nlTranslationKeys];
->>>>>>> 00ee1ef4
     default:
       return enTranslations[key as enTranslationKeys];
   }
