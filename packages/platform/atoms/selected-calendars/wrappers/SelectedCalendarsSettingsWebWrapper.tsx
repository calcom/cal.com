import Link from "next/link";
import React from "react";

import AppListCard from "@calcom/features/apps/components/AppListCard";
import DisconnectIntegration from "@calcom/features/apps/components/DisconnectIntegration";
import AdditionalCalendarSelector from "@calcom/features/calendars/AdditionalCalendarSelector";
import { CalendarSwitch } from "@calcom/features/calendars/CalendarSwitch";
import { useLocale } from "@calcom/lib/hooks/useLocale";
import type { RouterOutputs } from "@calcom/trpc/react";
import { trpc } from "@calcom/trpc/react";
import { Alert } from "@calcom/ui/components/alert";
import { Select } from "@calcom/ui/components/form";
import { List } from "@calcom/ui/components/list";

import { SelectedCalendarsSettings } from "../SelectedCalendarsSettings";

export enum SelectedCalendarSettingsScope {
  User = "user",
  EventType = "eventType",
}

type SelectedCalendarsSettingsWebWrapperProps = {
  onChanged?: () => unknown | Promise<unknown>;
  fromOnboarding?: boolean;
  destinationCalendarId?: string;
  isPending?: boolean;
  classNames?: string;
  eventTypeId?: number;
  disabledScope?: SelectedCalendarSettingsScope;
  scope?: SelectedCalendarSettingsScope;
  setScope?: (scope: SelectedCalendarSettingsScope) => void;
  disableConnectionModification?: boolean;
};

const ConnectedCalendarList = ({
  fromOnboarding = false,
  scope,
  items,
  disableConnectionModification,
  eventTypeId,
  onChanged,
  destinationCalendarId,
  isDisabled,
}: {
  fromOnboarding?: boolean;
  scope: SelectedCalendarSettingsScope;
  items: RouterOutputs["viewer"]["connectedCalendars"]["connectedCalendars"];
  disableConnectionModification?: boolean;
  eventTypeId: number | null;
  onChanged?: () => unknown | Promise<unknown>;
  destinationCalendarId?: string;
  isDisabled: boolean;
}) => {
  const { t } = useLocale();
  const shouldUseEventTypeScope = scope === SelectedCalendarSettingsScope.EventType;
  return (
    <List noBorderTreatment className="p-6 pt-2">
      {items.map((connectedCalendar) => {
        if (!!connectedCalendar.calendars && connectedCalendar.calendars.length > 0) {
          return (
            <AppListCard
              key={`list-${connectedCalendar.credentialId}-${scope}`}
              shouldHighlight
              slug={connectedCalendar.integration.slug}
              title={connectedCalendar.integration.name}
              logo={connectedCalendar.integration.logo}
              description={connectedCalendar.primary?.email ?? connectedCalendar.integration.description}
              className="border-subtle mt-4 rounded-lg border"
              actions={
                // Delegation credential can't be disconnected
                !connectedCalendar.delegationCredentialId &&
                !disableConnectionModification && (
                  <div className="flex w-32 justify-end">
                    <DisconnectIntegration
                      credentialId={connectedCalendar.credentialId}
                      trashIcon
                      onSuccess={onChanged}
                      buttonProps={{ className: "border border-default" }}
                    />
                  </div>
                )
              }>
              <div className="border-subtle border-t">
                {!fromOnboarding && (
                  <>
                    <p className="text-subtle px-5 pt-4 text-sm">{t("toggle_calendars_conflict")}</p>
                    <ul className="space-y-4 px-5 py-4">
                      {connectedCalendar.calendars?.map((cal) => (
                        <CalendarSwitch
                          disabled={isDisabled}
                          key={cal.externalId}
                          externalId={cal.externalId}
                          title={cal.name || "Nameless calendar"}
                          name={cal.name || "Nameless calendar"}
                          type={connectedCalendar.integration.type}
                          isChecked={cal.isSelected}
                          destination={cal.externalId === destinationCalendarId}
                          credentialId={cal.credentialId}
                          eventTypeId={shouldUseEventTypeScope ? eventTypeId : null}
                          delegationCredentialId={connectedCalendar.delegationCredentialId}
                        />
                      ))}
                    </ul>
                  </>
                )}
              </div>
            </AppListCard>
          );
        }
        return (
          <Alert
            key={`alert-${connectedCalendar.credentialId}`}
            severity="warning"
            title={t("something_went_wrong")}
            message={
              <span>
                <Link href={`/apps/${connectedCalendar.integration.slug}`}>
                  {connectedCalendar.integration.name}
                </Link>
                : {t("calendar_error")}
              </span>
            }
            iconClassName="h-10 w-10 ml-2 mr-1 mt-0.5"
            actions={
              // Delegation credential can't be disconnected
              !connectedCalendar.delegationCredentialId && (
                <div className="flex w-32 justify-end">
                  <DisconnectIntegration
                    credentialId={connectedCalendar.credentialId}
                    trashIcon
                    onSuccess={onChanged}
                    buttonProps={{ className: "border border-default" }}
                  />
                </div>
              )
            }
          />
        );
      })}
    </List>
  );
};

export const SelectedCalendarsSettingsWebWrapper = (props: SelectedCalendarsSettingsWebWrapperProps) => {
  const {
    scope = SelectedCalendarSettingsScope.User,
    setScope = () => {
      return;
    },
    disabledScope,
    disableConnectionModification,
    eventTypeId = null,
  } = props;

  const query = trpc.viewer.connectedCalendars.useQuery(
    {
      // eslint-disable-next-line @typescript-eslint/no-non-null-assertion
      eventTypeId: scope === SelectedCalendarSettingsScope.EventType ? eventTypeId! : null,
    },
    {
      suspense: true,
      refetchOnWindowFocus: false,
    }
  );
  const { isPending } = props;
  const showScopeSelector = !!props.eventTypeId;
  const isDisabled = disabledScope ? disabledScope === scope : false;
  const shouldDisableConnectionModification = isDisabled || disableConnectionModification;
  return (
    <div>
      <SelectedCalendarsSettings classNames={props.classNames}>
        <SelectedCalendarsSettingsHeading
          isConnectedCalendarsPresent={!!query.data?.connectedCalendars.length}
          isPending={isPending}
          showScopeSelector={showScopeSelector}
          setScope={setScope}
          scope={scope}
          shouldDisableConnectionModification={shouldDisableConnectionModification}
        />
<<<<<<< HEAD
        <QueryCell
          query={query}
          success={({ data }) => {
            if (!data.connectedCalendars.length) {
              return null;
            }

            return (
              <List noBorderTreatment className="p-6 pt-2">
                {data.connectedCalendars.map((connectedCalendar) => {
                  if (!!connectedCalendar.calendars && connectedCalendar.calendars.length > 0) {
                    return (
                      <AppListCard
                        key={`list-${connectedCalendar.credentialId}-${scope}`}
                        shouldHighlight
                        slug={connectedCalendar.integration.slug}
                        title={connectedCalendar.integration.name}
                        logo={connectedCalendar.integration.logo}
                        description={
                          connectedCalendar.primary?.email ?? connectedCalendar.integration.description
                        }
                        className="border-subtle mt-4 rounded-lg border"
                        actions={
                          // DWD credential can't be disconnected
                          !connectedCalendar.domainWideDelegationCredentialId &&
                          !disableConnectionModification && (
                            <div className="flex w-32 justify-end">
                              <DisconnectIntegration
                                credentialId={connectedCalendar.credentialId}
                                trashIcon
                                onSuccess={props.onChanged}
                                buttonProps={{ className: "border border-default" }}
                              />
                            </div>
                          )
                        }>
                        <div className="border-subtle border-t">
                          {!fromOnboarding && (
                            <>
                              <p className="text-subtle px-5 pt-4 text-sm">
                                {t("toggle_calendars_conflict")}
                              </p>
                              <ul className="space-y-4 px-5 py-4">
                                {connectedCalendar.calendars?.map((cal) => (
                                  <CalendarSwitch
                                    disabled={isDisabled}
                                    key={cal.externalId}
                                    externalId={cal.externalId}
                                    title={cal.name || "Nameless calendar"}
                                    name={cal.name || "Nameless calendar"}
                                    type={connectedCalendar.integration.type}
                                    isChecked={cal.isSelected}
                                    destination={cal.externalId === props.destinationCalendarId}
                                    credentialId={cal.credentialId}
                                    domainWideDelegationCredentialId={
                                      connectedCalendar.domainWideDelegationCredentialId
                                    }
                                    eventTypeId={shouldUseEventTypeScope ? eventTypeId : null}
                                  />
                                ))}
                              </ul>
                            </>
                          )}
                        </div>
                      </AppListCard>
                    );
                  }
                  return (
                    <Alert
                      key={`alert-${connectedCalendar.credentialId}`}
                      severity="warning"
                      title={t("something_went_wrong")}
                      message={
                        <span>
                          <Link href={`/apps/${connectedCalendar.integration.slug}`}>
                            {connectedCalendar.integration.name}
                          </Link>
                          : {connectedCalendar.error?.message || t("calendar_error")}
                        </span>
                      }
                      iconClassName="h-10 w-10 ml-2 mr-1 mt-0.5"
                      actions={
                        // DWD credential can't be disconnected
                        !connectedCalendar.domainWideDelegationCredentialId && (
                          <div className="flex w-32 justify-end">
                            <DisconnectIntegration
                              credentialId={connectedCalendar.credentialId}
                              trashIcon
                              onSuccess={props.onChanged}
                              buttonProps={{ className: "border border-default" }}
                            />
                          </div>
                        )
                      }
                    />
                  );
                })}
              </List>
            );
          }}
        />
=======
        {query.data?.connectedCalendars && query.data?.connectedCalendars.length > 0 ? (
          <ConnectedCalendarList
            fromOnboarding={props.fromOnboarding}
            scope={scope}
            disableConnectionModification={disableConnectionModification}
            onChanged={props.onChanged}
            eventTypeId={eventTypeId}
            items={query.data.connectedCalendars}
            isDisabled={isDisabled}
          />
        ) : null}
>>>>>>> 96fcf7be
      </SelectedCalendarsSettings>
    </div>
  );
};

export const SelectedCalendarsSettingsWebWrapperSkeleton = () => {
  return (
    <div className="border-subtle mt-6 rounded-lg border">
      <div className="border-subtle border-b p-6">
        <div className="flex items-center justify-between">
          <div>
            <div className="bg-emphasis h-4 w-32 animate-pulse rounded-md" />
            <div className="bg-emphasis mt-2 h-4 w-48 animate-pulse rounded-md" />
          </div>
          <div className="bg-emphasis h-8 w-32 animate-pulse rounded-md" />
        </div>
      </div>
      <div className="p-6 pt-2">
        <div className="border-subtle mt-4 rounded-lg border p-4">
          <div className="flex items-center">
            <div className="bg-emphasis h-10 w-10 animate-pulse rounded-md" />
            <div className="ml-4 space-y-2">
              <div className="bg-emphasis h-4 w-32 animate-pulse rounded-md" />
              <div className="bg-emphasis h-4 w-48 animate-pulse rounded-md" />
            </div>
          </div>
          <div className="border-subtle mt-4 space-y-4 border-t pt-4">
            <div className="bg-emphasis h-4 w-64 animate-pulse rounded-md" />
            <div className="space-y-2">
              {[1, 2, 3].map((i) => (
                <div key={i} className="flex items-center justify-between">
                  <div className="bg-emphasis h-4 w-48 animate-pulse rounded-md" />
                  <div className="bg-emphasis h-6 w-10 animate-pulse rounded-md" />
                </div>
              ))}
            </div>
          </div>
        </div>
      </div>
    </div>
  );
};

const SelectedCalendarsSettingsHeading = (props: {
  isConnectedCalendarsPresent: boolean;
  isPending?: boolean;
  showScopeSelector: boolean;
  setScope: (scope: SelectedCalendarSettingsScope) => void;
  scope: SelectedCalendarSettingsScope;
  shouldDisableConnectionModification?: boolean;
}) => {
  const { t } = useLocale();
  const optionsToSwitchScope = [
    { label: "User", value: SelectedCalendarSettingsScope.User },
    { label: "Event Type", value: SelectedCalendarSettingsScope.EventType },
  ];
  const switchScopeSelectValue = optionsToSwitchScope.find((option) => option.value === props.scope);
  return (
    <div className="border-subtle border-b p-6">
      <div className="flex items-center justify-between">
        <div>
          <h4 className="text-emphasis text-base font-semibold leading-5">{t("check_for_conflicts")}</h4>
          <p className="text-default text-sm leading-tight">{t("select_calendars")}</p>
        </div>

        {!props.shouldDisableConnectionModification && (
          <div className="flex flex-col xl:flex-row xl:space-x-5">
            {props.isConnectedCalendarsPresent && (
              <div className="flex items-center">
                <AdditionalCalendarSelector isPending={props.isPending} />
              </div>
            )}
          </div>
        )}
      </div>
      {props.showScopeSelector && (
        <div className="mt-2 flex flex-row items-center space-x-2">
          <span className="text-default text-sm">Using</span>
          <Select
            onChange={(option) => {
              if (!option) return;
              props.setScope(option.value);
            }}
            value={switchScopeSelectValue}
            options={optionsToSwitchScope}
          />
          <span className="text-default text-sm">settings</span>
        </div>
      )}
    </div>
  );
};<|MERGE_RESOLUTION|>--- conflicted
+++ resolved
@@ -177,109 +177,6 @@
           scope={scope}
           shouldDisableConnectionModification={shouldDisableConnectionModification}
         />
-<<<<<<< HEAD
-        <QueryCell
-          query={query}
-          success={({ data }) => {
-            if (!data.connectedCalendars.length) {
-              return null;
-            }
-
-            return (
-              <List noBorderTreatment className="p-6 pt-2">
-                {data.connectedCalendars.map((connectedCalendar) => {
-                  if (!!connectedCalendar.calendars && connectedCalendar.calendars.length > 0) {
-                    return (
-                      <AppListCard
-                        key={`list-${connectedCalendar.credentialId}-${scope}`}
-                        shouldHighlight
-                        slug={connectedCalendar.integration.slug}
-                        title={connectedCalendar.integration.name}
-                        logo={connectedCalendar.integration.logo}
-                        description={
-                          connectedCalendar.primary?.email ?? connectedCalendar.integration.description
-                        }
-                        className="border-subtle mt-4 rounded-lg border"
-                        actions={
-                          // DWD credential can't be disconnected
-                          !connectedCalendar.domainWideDelegationCredentialId &&
-                          !disableConnectionModification && (
-                            <div className="flex w-32 justify-end">
-                              <DisconnectIntegration
-                                credentialId={connectedCalendar.credentialId}
-                                trashIcon
-                                onSuccess={props.onChanged}
-                                buttonProps={{ className: "border border-default" }}
-                              />
-                            </div>
-                          )
-                        }>
-                        <div className="border-subtle border-t">
-                          {!fromOnboarding && (
-                            <>
-                              <p className="text-subtle px-5 pt-4 text-sm">
-                                {t("toggle_calendars_conflict")}
-                              </p>
-                              <ul className="space-y-4 px-5 py-4">
-                                {connectedCalendar.calendars?.map((cal) => (
-                                  <CalendarSwitch
-                                    disabled={isDisabled}
-                                    key={cal.externalId}
-                                    externalId={cal.externalId}
-                                    title={cal.name || "Nameless calendar"}
-                                    name={cal.name || "Nameless calendar"}
-                                    type={connectedCalendar.integration.type}
-                                    isChecked={cal.isSelected}
-                                    destination={cal.externalId === props.destinationCalendarId}
-                                    credentialId={cal.credentialId}
-                                    domainWideDelegationCredentialId={
-                                      connectedCalendar.domainWideDelegationCredentialId
-                                    }
-                                    eventTypeId={shouldUseEventTypeScope ? eventTypeId : null}
-                                  />
-                                ))}
-                              </ul>
-                            </>
-                          )}
-                        </div>
-                      </AppListCard>
-                    );
-                  }
-                  return (
-                    <Alert
-                      key={`alert-${connectedCalendar.credentialId}`}
-                      severity="warning"
-                      title={t("something_went_wrong")}
-                      message={
-                        <span>
-                          <Link href={`/apps/${connectedCalendar.integration.slug}`}>
-                            {connectedCalendar.integration.name}
-                          </Link>
-                          : {connectedCalendar.error?.message || t("calendar_error")}
-                        </span>
-                      }
-                      iconClassName="h-10 w-10 ml-2 mr-1 mt-0.5"
-                      actions={
-                        // DWD credential can't be disconnected
-                        !connectedCalendar.domainWideDelegationCredentialId && (
-                          <div className="flex w-32 justify-end">
-                            <DisconnectIntegration
-                              credentialId={connectedCalendar.credentialId}
-                              trashIcon
-                              onSuccess={props.onChanged}
-                              buttonProps={{ className: "border border-default" }}
-                            />
-                          </div>
-                        )
-                      }
-                    />
-                  );
-                })}
-              </List>
-            );
-          }}
-        />
-=======
         {query.data?.connectedCalendars && query.data?.connectedCalendars.length > 0 ? (
           <ConnectedCalendarList
             fromOnboarding={props.fromOnboarding}
@@ -291,7 +188,6 @@
             isDisabled={isDisabled}
           />
         ) : null}
->>>>>>> 96fcf7be
       </SelectedCalendarsSettings>
     </div>
   );
