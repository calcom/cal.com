--- conflicted
+++ resolved
@@ -1,9 +1,2 @@
 export { Booker } from "./booker/Booker";
-<<<<<<< HEAD
-export { CalProvider } from "./cal-provider/index";
-export { ConnectToCal } from "./connect-to-cal-button/index";
-export { EventType } from "./event-type/index";
-export { EventTypeSettings } from "./event-type/event-type-settings/index";
-=======
-export { CalProvider } from "./cal-provider/CalProvider";
->>>>>>> 429aa554
+export { CalProvider } from "./cal-provider/CalProvider";