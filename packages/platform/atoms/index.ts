<<<<<<< HEAD
export { CalProvider } from "./cal-provider";
export { GcalConnect } from "./gcal-connect";
export { PlatformAvailabilitySettingsWrapper as AvailabilitySettings } from "./availability";
export { BookerPlatformWrapper as Booker } from "./booker";
=======
export { BookerWebWrapper as Booker } from "./booker";
export { WebAvailabilitySettingsWrapper as AvailabilitySettings } from "./availability/wrappers/WebAvailabilitySettingsWrapper";
export { CalProvider } from "./cal-provider/CalProvider";
>>>>>>> 82c7e595
export { useIsPlatform } from "./hooks/useIsPlatform";
export { useAtomsContext } from "./hooks/useAtomsContext";<|MERGE_RESOLUTION|>--- conflicted
+++ resolved
@@ -1,12 +1,5 @@
-<<<<<<< HEAD
-export { CalProvider } from "./cal-provider";
-export { GcalConnect } from "./gcal-connect";
-export { PlatformAvailabilitySettingsWrapper as AvailabilitySettings } from "./availability";
-export { BookerPlatformWrapper as Booker } from "./booker";
-=======
 export { BookerWebWrapper as Booker } from "./booker";
 export { WebAvailabilitySettingsWrapper as AvailabilitySettings } from "./availability/wrappers/WebAvailabilitySettingsWrapper";
 export { CalProvider } from "./cal-provider/CalProvider";
->>>>>>> 82c7e595
 export { useIsPlatform } from "./hooks/useIsPlatform";
 export { useAtomsContext } from "./hooks/useAtomsContext";