--- conflicted
+++ resolved
@@ -36,15 +36,9 @@
     "postcss-prefixer": "3.0.0",
     "postcss-prefixwrap": "1.46.0",
     "ts-jest": "29.1.4",
-<<<<<<< HEAD
-    "typescript": "5.9.2",
+    "typescript": "5.9.3",
     "vite": "6.4.1",
     "vite-plugin-dts": "4.5.4",
-=======
-    "typescript": "5.9.3",
-    "vite": "5.4.21",
-    "vite-plugin-dts": "3.7.3",
->>>>>>> 4563194f
     "vite-plugin-inspect": "0.8.4"
   },
   "files": [
