{
  "name": "@calcom/atoms",
  "sideEffects": false,
  "type": "module",
  "description": "Customizable UI components to integrate scheduling into your product.",
  "authors": "Cal.com, Inc.",
  "version": "1.0.63",
  "scripts": {
    "dev": "yarn vite build --watch & npx tailwindcss -i ./globals.css -o ./globals.min.css --postcss --minify --watch",
    "build": "yarn vite build && npx tailwindcss -i ./globals.css -o ./globals.min.css --postcss --minify && mkdir ./dist/packages/prisma-client && cp -rf ../../../node_modules/.prisma/client/*.d.ts ./dist/packages/prisma-client",
    "publish": "rm -rf dist && yarn build && npm publish --access public",
    "test": "jest"
  },
  "devDependencies": {
    "@calcom/platform-libraries": "0.0.2",
    "@rollup/plugin-node-resolve": "^15.0.1",
    "@types/jest": "^29.5.12",
    "@types/node": "^20.3.1",
    "@types/react": "18.0.26",
    "@types/react-dom": "^18.0.9",
    "@vitejs/plugin-react": "^2.2.0",
    "@vitejs/plugin-react-swc": "^3.7.0",
    "autoprefixer": "^10.4.19",
    "jest": "^29.7.0",
    "postcss": "^8.4.38",
    "postcss-import": "^16.1.0",
    "postcss-prefixer": "^3.0.0",
    "postcss-prefixwrap": "1.46.0",
    "rollup-plugin-node-builtins": "^2.1.2",
    "ts-jest": "^29.1.2",
    "typescript": "^5.4.5",
    "vite": "^5.0.10",
    "vite-plugin-dts": "^3.7.3",
    "vite-plugin-inspect": "^0.8.4",
    "vite-plugin-node-polyfills": "^0.22.0"
  },
  "files": [
    "dist",
    "globals.min.css"
  ],
  "main": "./dist/cal-atoms.umd.cjs",
  "module": "./dist/cal-atoms.js",
  "exports": {
    ".": {
      "require": "./dist/cal-atoms.umd.cjs",
      "import": "./dist/cal-atoms.js",
      "types": "./dist/index.d.ts"
    },
    "./monorepo": {
      "import": "./monorepo.ts",
      "require": "./monorepo.ts"
    },
    "./globals.min.css": "./globals.min.css",
    "./dist/index.ts": "./index.ts",
    "./dist/index.d.ts": "./dist/index.d.ts"
  },
  "types": "./dist/index.d.ts",
  "dependencies": {
    "@radix-ui/react-dialog": "^1.0.4",
    "@radix-ui/react-slot": "^1.0.2",
    "@radix-ui/react-switch": "^1.1.0",
    "@radix-ui/react-toast": "^1.1.5",
    "@tanstack/react-query": "^5.17.15",
    "class-variance-authority": "^0.7.0",
    "clsx": "^2.0.0",
    "react-use": "^17.4.2",
    "tailwind-merge": "^1.13.2",
    "tailwindcss": "^3.3.3",
    "tailwindcss-animate": "^1.0.6"
  },
  "peerDependencies": {
<<<<<<< HEAD
    "react": ">=18.0.0",
    "typescript": ">=5.4.5"
=======
    "react": "^18.0.0 || ^19.0.0",
    "react-awesome-query-builder": "^5.1.2",
    "react-dom": "^18.0.0 || ^19.0.0"
>>>>>>> 5e950188
  }
}<|MERGE_RESOLUTION|>--- conflicted
+++ resolved
@@ -69,13 +69,9 @@
     "tailwindcss-animate": "^1.0.6"
   },
   "peerDependencies": {
-<<<<<<< HEAD
-    "react": ">=18.0.0",
-    "typescript": ">=5.4.5"
-=======
+    "typescript": ">=5.4.5",
     "react": "^18.0.0 || ^19.0.0",
     "react-awesome-query-builder": "^5.1.2",
     "react-dom": "^18.0.0 || ^19.0.0"
->>>>>>> 5e950188
   }
 }