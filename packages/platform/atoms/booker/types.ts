--- conflicted
+++ resolved
@@ -2,13 +2,8 @@
 
 import type { BookerProps } from "@calcom/features/bookings/Booker";
 import type { BookerStore } from "@calcom/features/bookings/Booker/store";
-<<<<<<< HEAD
 import type { Timezone, VIEW_TYPE } from "@calcom/features/bookings/Booker/types";
 import type { BookingResponse } from "@calcom/platform-libraries";
-=======
-import type { Timezone } from "@calcom/features/bookings/Booker/types";
-import type { BookingResponse } from "@calcom/features/bookings/types";
->>>>>>> bc99e9e5
 import type {
   ApiSuccessResponse,
   ApiErrorResponse,
