--- conflicted
+++ resolved
@@ -56,11 +56,8 @@
     confirmButtonDisabled,
     isBookingDryRun,
     handleSlotReservation,
-<<<<<<< HEAD
+    onTimeslotsLoaded,
     startDate,
-=======
-    onTimeslotsLoaded,
->>>>>>> b381cfe2
   } = props;
   const layout = BookerLayouts[view];
 
