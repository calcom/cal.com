import { useMemo, useEffect } from "react";
import { shallow } from "zustand/shallow";

import dayjs from "@calcom/dayjs";
import type { BookerProps } from "@calcom/features/bookings/Booker";
import { Booker as BookerComponent } from "@calcom/features/bookings/Booker";
import { useOverlayCalendarStore } from "@calcom/features/bookings/Booker/components/OverlayCalendar/store";
import { useBookerLayout } from "@calcom/features/bookings/Booker/components/hooks/useBookerLayout";
import { useBookingForm } from "@calcom/features/bookings/Booker/components/hooks/useBookingForm";
import { useLocalSet } from "@calcom/features/bookings/Booker/components/hooks/useLocalSet";
import { useBookerStore, useInitializeBookerStore } from "@calcom/features/bookings/Booker/store";
import { useTimePreferences } from "@calcom/features/bookings/lib";
import { useTimesForSchedule } from "@calcom/features/schedules/lib/use-schedule/useTimesForSchedule";
import { getUsernameList } from "@calcom/lib/defaultEvents";
import type { ConnectedDestinationCalendars } from "@calcom/platform-libraries";
import type { BookingResponse } from "@calcom/platform-libraries";
import type {
  ApiErrorResponse,
  ApiSuccessResponse,
  ApiSuccessResponseWithoutData,
} from "@calcom/platform-types";
import { BookerLayouts } from "@calcom/prisma/zod-utils";

import { useAvailableSlots } from "../hooks/useAvailableSlots";
import { useCalendarsBusyTimes } from "../hooks/useCalendarsBusyTimes";
import { useConnectedCalendars } from "../hooks/useConnectedCalendars";
import { useCreateBooking } from "../hooks/useCreateBooking";
import { useCreateInstantBooking } from "../hooks/useCreateInstantBooking";
import { useCreateRecurringBooking } from "../hooks/useCreateRecurringBooking";
import { useGetBookingForReschedule } from "../hooks/useGetBookingForReschedule";
import { useHandleBookEvent } from "../hooks/useHandleBookEvent";
import { useMe } from "../hooks/useMe";
import { usePublicEvent } from "../hooks/usePublicEvent";
import { useSlots } from "../hooks/useSlots";
import { AtomsWrapper } from "../src/components/atoms-wrapper";

type BookerPlatformWrapperAtomProps = Omit<BookerProps, "username"> & {
  rescheduleUid?: string;
  bookingUid?: string;
  firstName?: string;
  lastName?: string;
  guests?: string[];
  name?: string;
  username: string | string[];
  onCreateBookingSuccess?: (data: ApiSuccessResponse<BookingResponse>) => void;
  onCreateBookingError?: (data: ApiErrorResponse | Error) => void;
  onCreateRecurringBookingSuccess?: (data: ApiSuccessResponse<BookingResponse[]>) => void;
  onCreateRecurringBookingError?: (data: ApiErrorResponse | Error) => void;
  onCreateInstantBookingSuccess?: (data: ApiSuccessResponse<BookingResponse>) => void;
  onCreateInstantBookingError?: (data: ApiErrorResponse | Error) => void;
  onReserveSlotSuccess?: (data: ApiSuccessResponse<string>) => void;
  onReserveSlotError?: (data: ApiErrorResponse) => void;
  onDeleteSlotSuccess?: (data: ApiSuccessResponseWithoutData) => void;
  onDeleteSlotError?: (data: ApiErrorResponse) => void;
  locationUrl?: string;
};

export const BookerPlatformWrapper = (props: BookerPlatformWrapperAtomProps) => {
  const [bookerState, setBookerState] = useBookerStore((state) => [state.state, state.setState], shallow);
  const setSelectedDate = useBookerStore((state) => state.setSelectedDate);
  const setBookingData = useBookerStore((state) => state.setBookingData);
<<<<<<< HEAD
  const setSelectedDuration = useBookerStore((state) => state.setSelectedDuration);
  const setOrg = useBookerStore((state) => state.setOrg);
=======
  const bookingData = useBookerStore((state) => state.bookingData);

>>>>>>> a7bd4aee
  const setSelectedTimeslot = useBookerStore((state) => state.setSelectedTimeslot);
  const setSelectedMonth = useBookerStore((state) => state.setMonth);
  const { data: booking } = useGetBookingForReschedule({
    uid: props.rescheduleUid ?? props.bookingUid ?? "",
    onSuccess: (data) => {
      setBookingData(data);
    },
  });

  const username = useMemo(() => {
    return formatUsername(props.username);
  }, [props.username]);

  useEffect(() => {
    // reset booker whenever it's unmounted
    return () => {
      setBookerState("loading");
      setSelectedDate(null);
      setSelectedTimeslot(null);
      setSelectedDuration(null);
      setOrg(null);
      setSelectedMonth(null);
    };
  }, []);

  setSelectedDuration(props.duration ?? null);
  setOrg(props.entity?.orgSlug ?? null);

  const isDynamic = useMemo(() => {
    return getUsernameList(username ?? "").length > 1;
  }, [username]);

  const event = usePublicEvent({
    username,
    eventSlug: props.eventSlug,
    isDynamic,
  });

  const bookerLayout = useBookerLayout(event.data);
  useInitializeBookerStore({
    ...props,
    eventId: event.data?.id,
    rescheduleUid: props.rescheduleUid ?? null,
    bookingUid: props.bookingUid ?? null,
    layout: bookerLayout.defaultLayout,
<<<<<<< HEAD
    org: props.entity?.orgSlug,
    username,
=======
    org: event.data?.entity.orgSlug,
    bookingData,
>>>>>>> a7bd4aee
  });
  const [dayCount] = useBookerStore((state) => [state.dayCount, state.setDayCount], shallow);
  const selectedDate = useBookerStore((state) => state.selectedDate);

  const month = useBookerStore((state) => state.month);
  const eventSlug = useBookerStore((state) => state.eventSlug);

  const selectedDuration = useBookerStore((state) => state.selectedDuration);

  const { data: session } = useMe();
  const hasSession = !!session;
  const prefillFormParams = useMemo(() => {
    return {
      name: props.name ?? null,
      guests: props.guests ?? [],
    };
  }, [props.name, props.guests]);
  const date = dayjs(selectedDate).format("YYYY-MM-DD");

  const prefetchNextMonth =
    (bookerLayout.layout === BookerLayouts.WEEK_VIEW &&
      !!bookerLayout.extraDays &&
      dayjs(date).month() !== dayjs(date).add(bookerLayout.extraDays, "day").month()) ||
    (bookerLayout.layout === BookerLayouts.COLUMN_VIEW &&
      dayjs(date).month() !== dayjs(date).add(bookerLayout.columnViewExtraDays.current, "day").month());

  const monthCount =
    ((bookerLayout.layout !== BookerLayouts.WEEK_VIEW && bookerState === "selecting_time") ||
      bookerLayout.layout === BookerLayouts.COLUMN_VIEW) &&
    dayjs(date).add(1, "month").month() !==
      dayjs(date).add(bookerLayout.columnViewExtraDays.current, "day").month()
      ? 2
      : undefined;
  const { timezone } = useTimePreferences();

  const [startTime, endTime] = useTimesForSchedule({
    month,
    monthCount,
    dayCount,
    prefetchNextMonth,
    selectedDate,
  });

  const schedule = useAvailableSlots({
    usernameList: getUsernameList(username ?? ""),
    eventTypeId: event?.data?.id ?? 0,
    startTime,
    endTime,
    timeZone: session?.data?.timeZone,
    duration: selectedDuration ?? undefined,
    rescheduleUid: props.rescheduleUid,
    enabled:
      Boolean(username) &&
      Boolean(month) &&
      Boolean(timezone) &&
      // Should only wait for one or the other, not both.
      (Boolean(eventSlug) || Boolean(event?.data?.id) || event?.data?.id === 0),
    orgSlug: props.entity?.orgSlug ?? undefined,
    eventTypeSlug: isDynamic ? "dynamic" : undefined,
  });

  const bookerForm = useBookingForm({
    event: event.data,
    sessionEmail: session?.data?.email,
    sessionUsername: session?.data?.username,
    sessionName: session?.data?.username,
    hasSession,
    extraOptions: {},
    prefillFormParams: prefillFormParams,
  });
  const {
    mutate: createBooking,
    isPending: creatingBooking,
    error: createBookingError,
    isError: isCreateBookingError,
  } = useCreateBooking({
    onSuccess: (data) => {
      schedule.refetch();
      props.onCreateBookingSuccess?.(data);
    },
    onError: props.onCreateBookingError,
  });
  const {
    mutate: createRecBooking,
    isPending: creatingRecBooking,

    error: createRecBookingError,
    isError: isCreateRecBookingError,
  } = useCreateRecurringBooking({
    onSuccess: (data) => {
      schedule.refetch();
      props.onCreateRecurringBookingSuccess?.(data);
    },
    onError: props.onCreateRecurringBookingError,
  });
  const {
    mutate: createInstantBooking,
    isPending: creatingInstantBooking,
    error: createInstantBookingError,
    isError: isCreateInstantBookingError,
  } = useCreateInstantBooking({
    onSuccess: (data) => {
      schedule.refetch();
      props.onCreateInstantBookingSuccess?.(data);
    },
    onError: props.onCreateInstantBookingError,
  });

  const slots = useSlots(event);
  const [calendarSettingsOverlay] = useOverlayCalendarStore(
    (state) => [state.calendarSettingsOverlayModal, state.setCalendarSettingsOverlayModal],
    shallow
  );
  const { data: connectedCalendars, isPending: fetchingConnectedCalendars } = useConnectedCalendars({
    enabled: !!calendarSettingsOverlay,
  });
  const calendars = connectedCalendars as ConnectedDestinationCalendars;

  const { set, clearSet } = useLocalSet<{
    credentialId: number;
    externalId: string;
  }>("toggledConnectedCalendars", []);
  const { data: overlayBusyDates } = useCalendarsBusyTimes({
    loggedInUsersTz: session?.data?.timeZone || "Europe/London",
    dateFrom: selectedDate,
    dateTo: selectedDate,
    calendarsToLoad: Array.from(set).map((item) => ({
      credentialId: item.credentialId,
      externalId: item.externalId,
    })),
    onError: () => {
      clearSet();
    },
    enabled: Boolean(
      hasSession && set.size > 0 && localStorage?.getItem("overlayCalendarSwitchDefault") === "true"
    ),
  });

  const handleBookEvent = useHandleBookEvent({
    event,
    bookingForm: bookerForm.bookingForm,
    hashedLink: props.hashedLink,
    metadata: {},
    handleBooking: createBooking,
    handleInstantBooking: createInstantBooking,
    handleRecBooking: createRecBooking,
    locationUrl: props.locationUrl,
  });

  return (
    <AtomsWrapper>
      <BookerComponent
        customClassNames={props.customClassNames}
        eventSlug={props.eventSlug}
        username={username}
        entity={
          event?.data?.entity ?? {
            considerUnpublished: false,
            orgSlug: undefined,
            teamSlug: undefined,
            name: undefined,
          }
        }
        rescheduleUid={props.rescheduleUid ?? null}
        bookingUid={props.bookingUid ?? null}
        isRedirect={false}
        fromUserNameRedirected=""
        hasSession={hasSession}
        onGoBackInstantMeeting={function (): void {
          throw new Error("Function not implemented.");
        }}
        onConnectNowInstantMeeting={function (): void {
          throw new Error("Function not implemented.");
        }}
        onOverlayClickNoCalendar={function (): void {
          throw new Error("Function not implemented.");
        }}
        onClickOverlayContinue={function (): void {
          throw new Error("Function not implemented.");
        }}
        onOverlaySwitchStateChange={function (state: boolean): void {
          throw new Error("Function not implemented.");
        }}
        extraOptions={{}}
        bookings={{
          handleBookEvent: () => {
            handleBookEvent();
            return;
          },
          expiryTime: undefined,
          bookingForm: bookerForm.bookingForm,
          bookerFormErrorRef: bookerForm.bookerFormErrorRef,
          errors: {
            hasDataErrors: isCreateBookingError || isCreateRecBookingError || isCreateInstantBookingError,
            dataErrors: createBookingError || createRecBookingError || createInstantBookingError,
          },
          loadingStates: {
            creatingBooking: creatingBooking,
            creatingRecurringBooking: creatingRecBooking,
            creatingInstantBooking: creatingInstantBooking,
          },
          instantVideoMeetingUrl: undefined,
        }}
        slots={slots}
        calendars={{
          overlayBusyDates: overlayBusyDates?.data,
          isOverlayCalendarEnabled: false,
          connectedCalendars: calendars?.connectedCalendars || [],
          loadingConnectedCalendar: fetchingConnectedCalendars,
          onToggleCalendar: () => {
            return;
          },
        }}
        verifyEmail={{
          isEmailVerificationModalVisible: false,
          setEmailVerificationModalVisible: () => {
            return;
          },
          setVerifiedEmail: () => {
            return;
          },
          handleVerifyEmail: () => {
            return;
          },
          renderConfirmNotVerifyEmailButtonCond: true,
        }}
        bookerForm={bookerForm}
        event={event}
        schedule={schedule}
        bookerLayout={bookerLayout}
        verifyCode={undefined}
        isPlatform
      />
    </AtomsWrapper>
  );
};

function formatUsername(username: string | string[]): string {
  if (typeof username === "string") {
    return username;
  }
  return username.join("+");
}<|MERGE_RESOLUTION|>--- conflicted
+++ resolved
@@ -59,13 +59,9 @@
   const [bookerState, setBookerState] = useBookerStore((state) => [state.state, state.setState], shallow);
   const setSelectedDate = useBookerStore((state) => state.setSelectedDate);
   const setBookingData = useBookerStore((state) => state.setBookingData);
-<<<<<<< HEAD
   const setSelectedDuration = useBookerStore((state) => state.setSelectedDuration);
   const setOrg = useBookerStore((state) => state.setOrg);
-=======
   const bookingData = useBookerStore((state) => state.bookingData);
-
->>>>>>> a7bd4aee
   const setSelectedTimeslot = useBookerStore((state) => state.setSelectedTimeslot);
   const setSelectedMonth = useBookerStore((state) => state.setMonth);
   const { data: booking } = useGetBookingForReschedule({
@@ -111,13 +107,9 @@
     rescheduleUid: props.rescheduleUid ?? null,
     bookingUid: props.bookingUid ?? null,
     layout: bookerLayout.defaultLayout,
-<<<<<<< HEAD
     org: props.entity?.orgSlug,
     username,
-=======
-    org: event.data?.entity.orgSlug,
     bookingData,
->>>>>>> a7bd4aee
   });
   const [dayCount] = useBookerStore((state) => [state.dayCount, state.setDayCount], shallow);
   const selectedDate = useBookerStore((state) => state.selectedDate);
