import { useQueryClient } from "@tanstack/react-query";
// eslint-disable-next-line no-restricted-imports
import debounce from "lodash/debounce";
import { useMemo, useEffect, useCallback, useState, useRef } from "react";
import { shallow } from "zustand/shallow";

import dayjs from "@calcom/dayjs";
import { Booker as BookerComponent } from "@calcom/features/bookings/Booker";
import { useBookerLayout } from "@calcom/features/bookings/Booker/components/hooks/useBookerLayout";
import { useBookingForm } from "@calcom/features/bookings/Booker/components/hooks/useBookingForm";
import { useLocalSet } from "@calcom/features/bookings/Booker/components/hooks/useLocalSet";
import { useBookerStore, useInitializeBookerStore } from "@calcom/features/bookings/Booker/store";
import { useTimePreferences } from "@calcom/features/bookings/lib";
import { useTimesForSchedule } from "@calcom/features/schedules/lib/use-schedule/useTimesForSchedule";
import { getRoutedTeamMemberIdsFromSearchParams } from "@calcom/lib/bookings/getRoutedTeamMemberIdsFromSearchParams";
import { getUsernameList } from "@calcom/lib/defaultEvents";
import type { ConnectedDestinationCalendars } from "@calcom/lib/getConnectedDestinationCalendars";
import { localStorage } from "@calcom/lib/webstorage";
import { BookerLayouts } from "@calcom/prisma/zod-utils";

import { useCreateBooking } from "../hooks/bookings/useCreateBooking";
import { useCreateInstantBooking } from "../hooks/bookings/useCreateInstantBooking";
import { useCreateRecurringBooking } from "../hooks/bookings/useCreateRecurringBooking";
import {
  useGetBookingForReschedule,
  QUERY_KEY as BOOKING_RESCHEDULE_KEY,
} from "../hooks/bookings/useGetBookingForReschedule";
import { useHandleBookEvent } from "../hooks/bookings/useHandleBookEvent";
import { useAtomGetPublicEvent } from "../hooks/event-types/public/useAtomGetPublicEvent";
import { useAtomsContext } from "../hooks/useAtomsContext";
import { useAvailableSlots } from "../hooks/useAvailableSlots";
import { useCalendarsBusyTimes } from "../hooks/useCalendarsBusyTimes";
import { useConnectedCalendars } from "../hooks/useConnectedCalendars";
import { useMe } from "../hooks/useMe";
import { useSlots } from "../hooks/useSlots";
import { AtomsWrapper } from "../src/components/atoms-wrapper";
import type {
  BookerPlatformWrapperAtomPropsForIndividual,
  BookerPlatformWrapperAtomPropsForTeam,
  BookerStoreValues,
} from "./types";

export const BookerPlatformWrapper = (
  props: BookerPlatformWrapperAtomPropsForIndividual | BookerPlatformWrapperAtomPropsForTeam
) => {
  const {
    view = "MONTH_VIEW",
    bannerUrl,
    routingFormSearchParams,
    teamMemberEmail,
    crmAppSlug,
    crmOwnerRecordType,
    preventEventTypeRedirect,
    onBookerStateChange,
    allowUpdatingUrlParams = false,
    confirmButtonDisabled,
    isBookingDryRun,
    handleSlotReservation,
  } = props;
  const layout = BookerLayouts[view];

  const { clientId } = useAtomsContext();
  const teamId: number | undefined = props.isTeamEvent ? props.teamId : undefined;
  const [bookerState, setBookerState] = useBookerStore((state) => [state.state, state.setState], shallow);
  const setSelectedDate = useBookerStore((state) => state.setSelectedDate);
  const setSelectedDuration = useBookerStore((state) => state.setSelectedDuration);
  const setBookingData = useBookerStore((state) => state.setBookingData);
  const setOrg = useBookerStore((state) => state.setOrg);
  const bookingData = useBookerStore((state) => state.bookingData);
  const setSelectedTimeslot = useBookerStore((state) => state.setSelectedTimeslot);
  const setSelectedMonth = useBookerStore((state) => state.setMonth);
  const selectedDuration = useBookerStore((state) => state.selectedDuration);

  const [isOverlayCalendarEnabled, setIsOverlayCalendarEnabled] = useState(
    Boolean(localStorage?.getItem?.("overlayCalendarSwitchDefault"))
  );
  const prevStateRef = useRef<BookerStoreValues | null>(null);
  const getStateValues = useCallback(
    (state: ReturnType<typeof useBookerStore.getState>): BookerStoreValues => {
      return Object.fromEntries(
        Object.entries(state).filter(([_, value]) => typeof value !== "function")
      ) as BookerStoreValues;
    },
    []
  );
  const debouncedStateChange = useMemo(() => {
    return debounce(
      (currentStateValues: BookerStoreValues, callback: (values: BookerStoreValues) => void) => {
        const prevState = prevStateRef.current;
        const stateChanged = !prevState || JSON.stringify(prevState) !== JSON.stringify(currentStateValues);

        if (stateChanged) {
          callback(currentStateValues);
          prevStateRef.current = currentStateValues;
        }
      },
      50
    );
  }, []);

  useEffect(() => {
    if (!onBookerStateChange) return;

    const unsubscribe = useBookerStore.subscribe((state) => {
      const currentStateValues = getStateValues(state);
      debouncedStateChange(currentStateValues, onBookerStateChange);
    });

    // Initial call with current state
    const initialState = getStateValues(useBookerStore.getState());
    onBookerStateChange(initialState);
    prevStateRef.current = initialState;

    return () => {
      unsubscribe();
      debouncedStateChange.cancel();
    };
  }, [onBookerStateChange, getStateValues, debouncedStateChange]);

  useGetBookingForReschedule({
    uid: props.rescheduleUid ?? props.bookingUid ?? "",
    onSuccess: (data) => {
      setBookingData(data);
    },
  });
  const queryClient = useQueryClient();
  const username = useMemo(() => {
    if (props.username) {
      return formatUsername(props.username);
    }
    return "";
  }, [props.username]);

  useEffect(() => {
    setSelectedDuration(props.duration ?? null);
  }, [props.duration]);

  useEffect(() => {
    setOrg(props.entity?.orgSlug ?? null);
  }, [props.entity?.orgSlug]);

  const isDynamic = useMemo(() => {
    return getUsernameList(username ?? "").length > 1;
  }, [username]);

  const event = useAtomGetPublicEvent({
    username,
    eventSlug: props.eventSlug,
    isTeamEvent: props.isTeamEvent,
    teamId,
    // orgSlug: props.entity?.orgSlug ?? null,
    selectedDuration,
  });

<<<<<<< HEAD
  const bookerLayout = useBookerLayout(event?.data);
=======
  const bookerLayout = useBookerLayout(event.data?.profile?.bookerLayouts);
>>>>>>> b8ffcef4
  useInitializeBookerStore({
    ...props,
    teamMemberEmail,
    crmAppSlug,
    crmOwnerRecordType,
    eventId: event?.data?.id,
    rescheduleUid: props.rescheduleUid ?? null,
    bookingUid: props.bookingUid ?? null,
    layout: layout,
    org: props.entity?.orgSlug,
    username,
    bookingData,
    isPlatform: true,
    allowUpdatingUrlParams,
  });
  const [dayCount] = useBookerStore((state) => [state.dayCount, state.setDayCount], shallow);
  const selectedDate = useBookerStore((state) => state.selectedDate);

  const month = useBookerStore((state) => state.month);
  const eventSlug = useBookerStore((state) => state.eventSlug);

  const { data: session } = useMe();
  const hasSession = !!session;
  const { name: defaultName, guests: defaultGuests, ...restFormValues } = props.defaultFormValues ?? {};

  const prefillFormParamName = useMemo(() => {
    if (defaultName) {
      return defaultName;
    }
    if (restFormValues.firstName) {
      return `${restFormValues.firstName} ${restFormValues.lastName}`;
    }
    return null;
  }, [defaultName, restFormValues]);

  const prefillFormParams = useMemo(() => {
    return {
      name: prefillFormParamName,
      guests: defaultGuests ?? [],
    };
  }, [defaultName, defaultGuests]);

  const extraOptions = useMemo(() => {
    return restFormValues;
  }, [restFormValues]);
  const date = dayjs(selectedDate).format("YYYY-MM-DD");

  const prefetchNextMonth =
    (bookerLayout.layout === BookerLayouts.WEEK_VIEW &&
      !!bookerLayout.extraDays &&
      dayjs(date).month() !== dayjs(date).add(bookerLayout.extraDays, "day").month()) ||
    (bookerLayout.layout === BookerLayouts.COLUMN_VIEW &&
      dayjs(date).month() !== dayjs(date).add(bookerLayout.columnViewExtraDays.current, "day").month());

  const monthCount =
    ((bookerLayout.layout !== BookerLayouts.WEEK_VIEW && bookerState === "selecting_time") ||
      bookerLayout.layout === BookerLayouts.COLUMN_VIEW) &&
    dayjs(date).add(1, "month").month() !==
      dayjs(date).add(bookerLayout.columnViewExtraDays.current, "day").month()
      ? 2
      : undefined;
  const { timezone } = useTimePreferences();

  const [startTime, endTime] = useTimesForSchedule({
    month,
    monthCount,
    dayCount,
    prefetchNextMonth,
    selectedDate,
  });

  const [routingParams, setRoutingParams] = useState<{
    routedTeamMemberIds?: number[];
    _shouldServeCache?: boolean;
    skipContactOwner?: boolean;
    isBookingDryRun?: boolean;
  }>({});

  useEffect(() => {
    const searchParams = routingFormSearchParams
      ? new URLSearchParams(routingFormSearchParams)
      : new URLSearchParams(window.location.search);

    const routedTeamMemberIds = getRoutedTeamMemberIdsFromSearchParams(searchParams);
    const skipContactOwner = searchParams.get("cal.skipContactOwner") === "true";

    const _cacheParam = searchParams?.get("cal.cache");
    const _shouldServeCache = _cacheParam ? _cacheParam === "true" : undefined;
    const isBookingDryRun =
      searchParams?.get("cal.isBookingDryRun")?.toLowerCase() === "true" ||
      searchParams?.get("cal.sandbox")?.toLowerCase() === "true";
    setRoutingParams({
      ...(skipContactOwner ? { skipContactOwner } : {}),
      ...(routedTeamMemberIds ? { routedTeamMemberIds } : {}),
      ...(_shouldServeCache ? { _shouldServeCache } : {}),
      ...(isBookingDryRun ? { isBookingDryRun } : {}),
    });
  }, [routingFormSearchParams]);
  const schedule = useAvailableSlots({
    usernameList: getUsernameList(username),
    eventTypeId: event?.data?.id ?? 0,
    startTime,
    endTime,
    timeZone: timezone,
    duration: selectedDuration ?? undefined,
    rescheduleUid: props.rescheduleUid,
    teamMemberEmail: teamMemberEmail ?? undefined,
    ...(props.isTeamEvent
      ? {
          isTeamEvent: props.isTeamEvent,
          teamId: teamId,
        }
      : {}),
    enabled:
      Boolean(teamId || username) &&
      Boolean(month) &&
      Boolean(timezone) &&
      !event?.isPending &&
      Boolean(event?.data?.id),
    orgSlug: props.entity?.orgSlug ?? undefined,
    eventTypeSlug: isDynamic ? "dynamic" : eventSlug || "",
    ...routingParams,
  });

  const bookerForm = useBookingForm({
    event: event?.data,
    sessionEmail:
      session?.data?.email && clientId
        ? session.data.email.replace(`+${clientId}`, "")
        : session?.data?.email,
    sessionUsername: session?.data?.username,
    sessionName: session?.data?.username,
    hasSession,
    extraOptions: extraOptions ?? {},
    prefillFormParams: prefillFormParams,
    clientId,
  });
  const {
    mutate: createBooking,
    isPending: creatingBooking,
    error: createBookingError,
    isError: isCreateBookingError,
  } = useCreateBooking({
    onSuccess: (data) => {
      if (data?.data?.isDryRun) {
        props?.onDryRunSuccess?.();
      }
      schedule.refetch();
      props.onCreateBookingSuccess?.(data);

      if (!preventEventTypeRedirect && !!event?.data?.successRedirectUrl) {
        window.location.href = event?.data?.successRedirectUrl;
      }
    },
    onError: props.onCreateBookingError,
  });
  const {
    mutate: createRecBooking,
    isPending: creatingRecBooking,

    error: createRecBookingError,
    isError: isCreateRecBookingError,
  } = useCreateRecurringBooking({
    onSuccess: (data) => {
      if (data?.data?.[0]?.isDryRun) {
        props?.onDryRunSuccess?.();
      }
      schedule.refetch();
      props.onCreateRecurringBookingSuccess?.(data);

      if (!!event?.data?.successRedirectUrl) {
        window.location.href = event?.data?.successRedirectUrl;
      }
    },
    onError: props.onCreateRecurringBookingError,
  });
  const {
    mutate: createInstantBooking,
    isPending: creatingInstantBooking,
    error: createInstantBookingError,
    isError: isCreateInstantBookingError,
  } = useCreateInstantBooking({
    onSuccess: (data) => {
      schedule.refetch();
      props.onCreateInstantBookingSuccess?.(data);
    },
    onError: props.onCreateInstantBookingError,
  });

  const slots = useSlots(event, {
    onReserveSlotSuccess: props.onReserveSlotSuccess,
    onReserveSlotError: props.onReserveSlotError,
    onDeleteSlotSuccess: props.onDeleteSlotSuccess,
    onDeleteSlotError: props.onDeleteSlotError,
    isBookingDryRun: routingParams?.isBookingDryRun,
    handleSlotReservation,
  });

  const { data: connectedCalendars, isPending: fetchingConnectedCalendars } = useConnectedCalendars({
    enabled: hasSession,
  });
  const calendars = connectedCalendars as ConnectedDestinationCalendars;

  const { set, clearSet } = useLocalSet<{
    credentialId: number;
    externalId: string;
  }>("toggledConnectedCalendars", []);
  const [latestCalendarsToLoad, setLatestCalendarsToLoad] = useState(
    Array.from(set).map((item) => ({
      credentialId: item.credentialId,
      externalId: item.externalId,
    }))
  );
  const { data: overlayBusyDates } = useCalendarsBusyTimes({
    loggedInUsersTz: timezone,
    dateFrom: selectedDate,
    dateTo: selectedDate,
    calendarsToLoad: latestCalendarsToLoad,
    onError: () => {
      clearSet();
    },
    enabled: Boolean(hasSession && isOverlayCalendarEnabled && latestCalendarsToLoad?.length > 0),
  });

  const handleBookEvent = useHandleBookEvent({
    event,
    bookingForm: bookerForm.bookingForm,
    hashedLink: props.hashedLink,
    metadata: props.metadata ?? {},
    handleBooking: props?.handleCreateBooking ?? createBooking,
    handleInstantBooking: createInstantBooking,
    handleRecBooking: createRecBooking,
    locationUrl: props.locationUrl,
    routingFormSearchParams,
  });

  const onOverlaySwitchStateChange = useCallback(
    (state: boolean) => {
      setIsOverlayCalendarEnabled(state);
      if (state) {
        localStorage?.setItem("overlayCalendarSwitchDefault", "true");
      } else {
        localStorage?.removeItem("overlayCalendarSwitchDefault");
      }
    },
    [setIsOverlayCalendarEnabled]
  );
  const selectedDateProp = useMemo(
    () => dayjs(props.selectedDate).format("YYYY-MM-DD"),
    [props.selectedDate]
  );
  useEffect(() => {
    setSelectedDate(selectedDateProp, true);
  }, [selectedDateProp]);

  useEffect(() => {
    // reset booker whenever it's unmounted
    return () => {
      slots.handleRemoveSlot();
      setBookerState("loading");
      setSelectedDate(null);
      setSelectedTimeslot(null);
      setSelectedDuration(null);
      setOrg(null);
      setSelectedMonth(null);
      if (props.rescheduleUid) {
        // clean booking data from cache
        queryClient.removeQueries({
          queryKey: [BOOKING_RESCHEDULE_KEY, props.rescheduleUid],
          exact: true,
        });
        setBookingData(null);
      }
    };
    // eslint-disable-next-line react-hooks/exhaustive-deps
  }, []);

  useEffect(() => {
    if (isOverlayCalendarEnabled && view === "MONTH_VIEW") {
      localStorage?.removeItem("overlayCalendarSwitchDefault");
    }
    setIsOverlayCalendarEnabled(Boolean(localStorage?.getItem?.("overlayCalendarSwitchDefault")));
  }, [view, isOverlayCalendarEnabled]);

  return (
    <AtomsWrapper customClassName={props?.customClassNames?.atomsWrapper}>
      <BookerComponent
        timeZones={props.timeZones}
        teamMemberEmail={teamMemberEmail}
        crmAppSlug={crmAppSlug}
        crmOwnerRecordType={crmOwnerRecordType}
        customClassNames={props.customClassNames}
        eventSlug={props.eventSlug}
        username={username}
        entity={
          event?.data?.entity ?? {
            considerUnpublished: false,
            orgSlug: undefined,
            teamSlug: undefined,
            name: undefined,
          }
        }
        rescheduleUid={props.rescheduleUid ?? null}
        rescheduledBy={props.rescheduledBy ?? null}
        bookingUid={props.bookingUid ?? null}
        isRedirect={false}
        confirmButtonDisabled={confirmButtonDisabled}
        fromUserNameRedirected=""
        hasSession={hasSession}
        onGoBackInstantMeeting={function (): void {
          throw new Error("Function not implemented.");
        }}
        onConnectNowInstantMeeting={function (): void {
          throw new Error("Function not implemented.");
        }}
        onOverlayClickNoCalendar={function (): void {
          throw new Error("Function not implemented.");
        }}
        onClickOverlayContinue={function (): void {
          throw new Error("Function not implemented.");
        }}
        onOverlaySwitchStateChange={onOverlaySwitchStateChange}
        extraOptions={extraOptions ?? {}}
        bookings={{
          handleBookEvent: (timeSlot?: string) => {
            handleBookEvent(timeSlot);
            return;
          },
          expiryTime: undefined,
          bookingForm: bookerForm.bookingForm,
          bookerFormErrorRef: bookerForm.bookerFormErrorRef,
          errors: {
            hasDataErrors: isCreateBookingError || isCreateRecBookingError || isCreateInstantBookingError,
            dataErrors: createBookingError || createRecBookingError || createInstantBookingError,
          },
          loadingStates: {
            creatingBooking: creatingBooking,
            creatingRecurringBooking: creatingRecBooking,
            creatingInstantBooking: creatingInstantBooking,
          },
          instantVideoMeetingUrl: undefined,
        }}
        slots={slots}
        calendars={{
          overlayBusyDates: overlayBusyDates?.data,
          isOverlayCalendarEnabled: isOverlayCalendarEnabled,
          connectedCalendars: calendars?.connectedCalendars || [],
          loadingConnectedCalendar: fetchingConnectedCalendars,
          onToggleCalendar: (data) => {
            const calendarsToLoad = Array.from(data ?? []);
            setLatestCalendarsToLoad(calendarsToLoad);
            return;
          },
        }}
        verifyEmail={{
          isEmailVerificationModalVisible: false,
          setEmailVerificationModalVisible: () => {
            return;
          },
          setVerifiedEmail: () => {
            return;
          },
          handleVerifyEmail: () => {
            return;
          },
          renderConfirmNotVerifyEmailButtonCond: true,
          isVerificationCodeSending: false,
        }}
        bookerForm={bookerForm}
        event={event}
        schedule={schedule}
        orgBannerUrl={bannerUrl ?? event.data?.bannerUrl}
        bookerLayout={bookerLayout}
        verifyCode={undefined}
        isPlatform
        hasValidLicense={true}
        isBookingDryRun={isBookingDryRun ?? routingParams?.isBookingDryRun}
      />
    </AtomsWrapper>
  );
};

function formatUsername(username: string | string[]): string {
  if (typeof username === "string") {
    return username;
  }
  return username.join("+");
}<|MERGE_RESOLUTION|>--- conflicted
+++ resolved
@@ -148,15 +148,10 @@
     eventSlug: props.eventSlug,
     isTeamEvent: props.isTeamEvent,
     teamId,
-    // orgSlug: props.entity?.orgSlug ?? null,
     selectedDuration,
   });
 
-<<<<<<< HEAD
-  const bookerLayout = useBookerLayout(event?.data);
-=======
   const bookerLayout = useBookerLayout(event.data?.profile?.bookerLayouts);
->>>>>>> b8ffcef4
   useInitializeBookerStore({
     ...props,
     teamMemberEmail,
