"use client";

import { useSession } from "next-auth/react";
import { useSearchParams, usePathname, useRouter } from "next/navigation";
import { useMemo, useCallback, useEffect, useRef } from "react";
import React from "react";
import { shallow } from "zustand/shallow";

import dayjs from "@calcom/dayjs";
import {
  sdkActionManager,
  useIsEmbed,
} from "@calcom/embed-core/embed-iframe";
import { useBookerEmbedEvents } from "@calcom/embed-core/src/embed-iframe/react-hooks";
import type { BookerProps } from "@calcom/features/bookings/Booker";
import { Booker as BookerComponent } from "@calcom/features/bookings/Booker";
import {
  BookerStoreProvider,
  useInitializeBookerStoreContext,
  useBookerStoreContext,
} from "@calcom/features/bookings/Booker/BookerStoreProvider";
import { useBookerLayout } from "@calcom/features/bookings/Booker/components/hooks/useBookerLayout";
import { useBookingForm } from "@calcom/features/bookings/Booker/components/hooks/useBookingForm";
import { useBookings } from "@calcom/features/bookings/Booker/components/hooks/useBookings";
import { useCalendars } from "@calcom/features/bookings/Booker/components/hooks/useCalendars";
import { usePrefetch } from "@calcom/features/bookings/Booker/components/hooks/usePrefetch";
import { useSlots } from "@calcom/features/bookings/Booker/components/hooks/useSlots";
import { useVerifyCode } from "@calcom/features/bookings/Booker/components/hooks/useVerifyCode";
import { useVerifyEmail } from "@calcom/features/bookings/Booker/components/hooks/useVerifyEmail";
import { useInitializeBookerStore } from "@calcom/features/bookings/Booker/store";
import { useEvent, useScheduleForEvent } from "@calcom/features/bookings/Booker/utils/event";
import { useBrandColors } from "@calcom/features/bookings/Booker/utils/use-brand-colors";
import type { getPublicEvent } from "@calcom/features/eventtypes/lib/getPublicEvent";
import { DEFAULT_LIGHT_BRAND_COLOR, DEFAULT_DARK_BRAND_COLOR, WEBAPP_URL } from "@calcom/lib/constants";
import { useRouterQuery } from "@calcom/lib/hooks/useRouterQuery";
import { localStorage } from "@calcom/lib/webstorage";

export type BookerWebWrapperAtomProps = BookerProps & {
  eventData?: NonNullable<Awaited<ReturnType<typeof getPublicEvent>>>;
};


const BookerPlatformWrapperComponent = (props: BookerWebWrapperAtomProps) => {
  const router = useRouter();
  const pathname = usePathname();
  const searchParams = useSearchParams();
  const clientFetchedEvent = useEvent({
    disabled: !!props.eventData,
    fromRedirectOfNonOrgLink: props.entity.fromRedirectOfNonOrgLink,
  });
  const event = props.eventData
    ? {
      data: props.eventData,
      isSuccess: true,
      isError: false,
      isPending: false,
    }
    : clientFetchedEvent;

  const bookerLayout = useBookerLayout(event.data?.profile?.bookerLayouts);
  const selectedDate = useBookerStoreContext((state) => state.selectedDate);
  const isRedirect = searchParams?.get("redirected") === "true" || false;
  const fromUserNameRedirected = searchParams?.get("username") || "";
  const rescheduleUid =
    typeof window !== "undefined" ? new URLSearchParams(window.location.search).get("rescheduleUid") : null;
  const rescheduledBy =
    typeof window !== "undefined" ? new URLSearchParams(window.location.search).get("rescheduledBy") : null;
  const bookingUid =
    typeof window !== "undefined" ? new URLSearchParams(window.location.search).get("bookingUid") : null;
  const date = dayjs(selectedDate).format("YYYY-MM-DD");
  const timezone = searchParams?.get("cal.tz") || null;

  useEffect(() => {
    // This event isn't processed by BookingPageTagManager because BookingPageTagManager hasn't loaded when it is fired. I think we should have a queue in fire method to handle this.
    sdkActionManager?.fire("navigatedToBooker", {});
  }, []);
  useInitializeBookerStore({
    ...props,
    eventId: props.entity.eventTypeId ?? event?.data?.id,
    rescheduleUid,
    rescheduledBy,
    bookingUid: bookingUid,
    layout: bookerLayout.isMobile ? "mobile" : bookerLayout.defaultLayout,
    org: props.entity.orgSlug,
    timezone,
  });
  useInitializeBookerStoreContext({
    ...props,
    eventId: props.entity.eventTypeId ?? event?.data?.id,
    rescheduleUid,
    rescheduledBy,
    bookingUid: bookingUid,
    layout: bookerLayout.isMobile ? "mobile" : bookerLayout.defaultLayout,
    org: props.entity.orgSlug,
    timezone,
  });

  const [bookerState, _] = useBookerStoreContext((state) => [state.state, state.setState], shallow);
  const [dayCount] = useBookerStoreContext((state) => [state.dayCount, state.setDayCount], shallow);
  const [month] = useBookerStoreContext((state) => [state.month, state.setMonth], shallow);

  const { data: session } = useSession();
  const routerQuery = useRouterQuery();
  const hasSession = !!session;
  const firstNameQueryParam = searchParams?.get("firstName");
  const lastNameQueryParam = searchParams?.get("lastName");
  const metadata = Object.keys(routerQuery)
    .filter((key) => key.startsWith("metadata"))
    .reduce(
      (metadata, key) => ({
        ...metadata,
        [key.substring("metadata[".length, key.length - 1)]: searchParams?.get(key),
      }),
      {}
    );
  const prefillFormParams = useMemo(() => {
    return {
      name:
        searchParams?.get("name") ||
        (firstNameQueryParam ? `${firstNameQueryParam} ${lastNameQueryParam}` : null),
      guests: (searchParams?.getAll("guests") || searchParams?.getAll("guest")) ?? [],
    };
  }, [searchParams, firstNameQueryParam, lastNameQueryParam]);

  const bookerForm = useBookingForm({
    event: event.data,
    sessionEmail: session?.user.email,
    sessionUsername: session?.user.username,
    sessionName: session?.user.name,
    hasSession,
    extraOptions: routerQuery,
    prefillFormParams,
  });
  const calendars = useCalendars({ hasSession });
  const verifyEmail = useVerifyEmail({
    email: bookerForm.formEmail,
    name: bookerForm.formName,
    requiresBookerEmailVerification: event?.data?.requiresBookerEmailVerification,
    onVerifyEmail: bookerForm.beforeVerifyEmail,
  });
  const slots = useSlots(event?.data ? { id: event.data.id, length: event.data.length } : null);

  const isEmbed = useIsEmbed();

  const { prefetchNextMonth, monthCount } = usePrefetch({
    date,
    month,
    bookerLayout,
    bookerState,
  });
  /**
   * Prioritize dateSchedule load
   * Component will render but use data already fetched from here, and no duplicate requests will be made
   * */
  const schedule = useScheduleForEvent({
    prefetchNextMonth,
    eventId: props.entity.eventTypeId ?? event.data?.id,
    username: props.username,
    monthCount,
    dayCount,
    eventSlug: props.eventSlug,
    month: props.month,
    duration: props.duration,
    selectedDate,
    teamMemberEmail: props.teamMemberEmail,
    fromRedirectOfNonOrgLink: props.entity.fromRedirectOfNonOrgLink,
    isTeamEvent: props.isTeamEvent ?? !!event.data?.team,
    useApiV2: props.useApiV2,
    ...(props.entity.orgSlug ? { orgSlug: props.entity.orgSlug } : {}),
  });
  const bookings = useBookings({
    event,
    hashedLink: props.hashedLink,
    bookingForm: bookerForm.bookingForm,
    metadata: metadata ?? {},
    teamMemberEmail: props.teamMemberEmail,
  });

  useBookerEmbedEvents({
    eventId: event.data?.id,
    eventSlug: event.data?.slug,
    schedule,
  });

  const verifyCode = useVerifyCode({
    onSuccess: () => {
      if (!bookerForm.formEmail) return;

      verifyEmail.setVerifiedEmail(bookerForm.formEmail);
      verifyEmail.setEmailVerificationModalVisible(false);
      bookings.handleBookEvent();
    },
  });

  // Toggle query param for overlay calendar
  const onOverlaySwitchStateChange = useCallback(
    (state: boolean) => {
      const url = new URL(window.location.href);
      if (state) {
        url.searchParams.set("overlayCalendar", "true");
        localStorage.setItem("overlayCalendarSwitchDefault", "true");
      } else {
        url.searchParams.delete("overlayCalendar");
        localStorage.removeItem("overlayCalendarSwitchDefault");
      }
      router.push(`${url.pathname}${url.search}`);
    },
    [router]
  );
  useBrandColors({
    brandColor: event.data?.profile.brandColor ?? DEFAULT_LIGHT_BRAND_COLOR,
    darkBrandColor: event.data?.profile.darkBrandColor ?? DEFAULT_DARK_BRAND_COLOR,
    theme: event.data?.profile.theme,
  });

  const areInstantMeetingParametersSet = Boolean(
    event.data?.instantMeetingParameters &&
    searchParams &&
    event.data.instantMeetingParameters?.every?.((param) =>
      Array.from(searchParams.values()).includes(param)
    )
  );

  useEffect(() => {
    if (hasSession) onOverlaySwitchStateChange(true);
<<<<<<< HEAD
  }, [hasSession, onOverlaySwitchStateChange]);
=======
  }, [hasSession]);
>>>>>>> ca152d73

  return (
    <BookerComponent
      {...props}
      onGoBackInstantMeeting={() => {
        if (pathname) router.push(pathname);
      }}
      onConnectNowInstantMeeting={() => {
        const newPath = `${pathname}?isInstantMeeting=true`;

        if (isEmbed) {
          const fullUrl = `${new URL(document.URL).origin}/${newPath}`;
          window.open(fullUrl, "_blank", "noopener,noreferrer");
        } else {
          router.push(newPath);
        }
      }}
      onOverlayClickNoCalendar={() => {
        router.push("/apps/categories/calendar");
      }}
      onClickOverlayContinue={() => {
        const newUrl = new URL(`${WEBAPP_URL}/login`);
        newUrl.searchParams.set("callbackUrl", window.location.pathname);
        newUrl.searchParams.set("overlayCalendar", "true");
        router.push(newUrl.toString());
      }}
      onOverlaySwitchStateChange={onOverlaySwitchStateChange}
      sessionUsername={session?.user.username}
      isRedirect={isRedirect}
      fromUserNameRedirected={fromUserNameRedirected}
      rescheduleUid={rescheduleUid}
      rescheduledBy={rescheduledBy}
      bookingUid={bookingUid}
      hasSession={hasSession}
      hasValidLicense={session?.hasValidLicense ?? false}
      extraOptions={routerQuery}
      bookings={bookings}
      calendars={calendars}
      slots={slots}
      verifyEmail={verifyEmail}
      bookerForm={bookerForm}
      event={event}
      bookerLayout={bookerLayout}
      schedule={schedule}
      verifyCode={verifyCode}
      isPlatform={false}
      areInstantMeetingParametersSet={areInstantMeetingParametersSet}
      userLocale={session?.user.locale}
      renderCaptcha
    />
  );
};

export const BookerWebWrapper = (props: BookerWebWrapperAtomProps) => {
  return (
    <BookerStoreProvider>
      <BookerPlatformWrapperComponent {...props} />
    </BookerStoreProvider>
  );
};<|MERGE_RESOLUTION|>--- conflicted
+++ resolved
@@ -223,11 +223,7 @@
 
   useEffect(() => {
     if (hasSession) onOverlaySwitchStateChange(true);
-<<<<<<< HEAD
   }, [hasSession, onOverlaySwitchStateChange]);
-=======
-  }, [hasSession]);
->>>>>>> ca152d73
 
   return (
     <BookerComponent
