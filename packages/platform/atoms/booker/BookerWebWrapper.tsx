--- conflicted
+++ resolved
@@ -1,10 +1,6 @@
-<<<<<<< HEAD
+"use client";
+
 import { useSession, signIn } from "next-auth/react";
-=======
-"use client";
-
-import { useSession } from "next-auth/react";
->>>>>>> f206b3d1
 import { useSearchParams } from "next/navigation";
 import { usePathname, useRouter } from "next/navigation";
 import { useMemo, useCallback, useEffect } from "react";
