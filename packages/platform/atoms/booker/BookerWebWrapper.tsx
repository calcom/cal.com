--- conflicted
+++ resolved
@@ -187,9 +187,8 @@
       onOverlayClickNoCalendar={() => {
         router.push("/apps/categories/calendar");
       }}
-<<<<<<< HEAD
       onClickOverlayContinue={(provider: "calcom" | "google" = "calcom") => {
-        const currentUrl = new URL(window.location.href);
+        const currentUrl = new URL(`${WEBAPP_URL}/login`);
         currentUrl.searchParams.set("overlayCalendar", "true");
         if (provider === "google") {
           const url = new URL("/getting-started/connected-calendar", window.location.origin);
@@ -200,13 +199,6 @@
           currentUrl.searchParams.set("callbackUrl", window.location.pathname);
           router.push(currentUrl.toString());
         }
-=======
-      onClickOverlayContinue={() => {
-        const newUrl = new URL(`${WEBAPP_URL}/login`);
-        newUrl.searchParams.set("callbackUrl", window.location.pathname);
-        newUrl.searchParams.set("overlayCalendar", "true");
-        router.push(newUrl.toString());
->>>>>>> a2b064b2
       }}
       onOverlaySwitchStateChange={onOverlaySwitchStateChange}
       sessionUsername={session?.user.username}
