--- conflicted
+++ resolved
@@ -4,13 +4,6 @@
 
 import { CALCOM_ATOMS_WRAPPER_CLASS } from "../constants/styles";
 
-<<<<<<< HEAD
-export const AtomsWrapper = ({ children }: { children: ReactNode }) => {
-  return (
-    <div
-      className={`${CALCOM_ATOMS_WRAPPER_CLASS} m-0 w-auto bg-transparent p-0`}
-      style={{ margin: 0, padding: 0, backgroundColor: "transparent" }}>
-=======
 export const AtomsWrapper = ({
   children,
   customClassName,
@@ -20,7 +13,6 @@
 }) => {
   return (
     <div className={classNames(`${CALCOM_ATOMS_WRAPPER_CLASS} m-0 w-auto p-0`, customClassName)}>
->>>>>>> 9382b862
       {children}
     </div>
   );
