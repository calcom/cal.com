--- conflicted
+++ resolved
@@ -51,16 +51,10 @@
 // HTTP status codes
 export const HTTP_CODE_TOKEN_EXPIRED = 498;
 
-<<<<<<< HEAD
-export const VERSION_2024_04_15 = "2024-04-15";
-export const VERSION_2024_05_21 = "2024-05-21";
-export const API_VERSIONS = [VERSION_2024_04_15, VERSION_2024_05_21] as const;
-=======
 export const VERSION_2024_06_11 = "2024-06-11";
 export const VERSION_2024_05_21 = "2024-05-21";
 export const VERSION_2024_04_15 = "2024-04-15";
 export const API_VERSIONS = [VERSION_2024_06_11, VERSION_2024_04_15, VERSION_2024_05_21] as const;
->>>>>>> 388dcff0
 export type API_VERSIONS_ENUM = (typeof API_VERSIONS)[number];
 export type API_VERSIONS_TYPE = typeof API_VERSIONS;
 export const CAL_API_VERSION_HEADER = "cal-api-version";