--- conflicted
+++ resolved
@@ -56,10 +56,6 @@
 export const VERSION_2024_06_14 = "2024-06-14";
 export const VERSION_2024_06_11 = "2024-06-11";
 export const VERSION_2024_04_15 = "2024-04-15";
-<<<<<<< HEAD
-
-export const API_VERSIONS = [VERSION_2024_06_14, VERSION_2024_06_11, VERSION_2024_04_15] as const;
-=======
 export const VERSION_2024_08_13 = "2024-08-13";
 export const VERSION_2024_09_04 = "2024-09-04";
 
@@ -70,7 +66,6 @@
   VERSION_2024_08_13,
   VERSION_2024_09_04,
 ] as const;
->>>>>>> 00ee1ef4
 
 export type API_VERSIONS_ENUM = (typeof API_VERSIONS)[number];
 export type API_VERSIONS_TYPE = typeof API_VERSIONS;
