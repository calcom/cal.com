export const BASE_URL = "http://localhost:5555";
export const V2_ENDPOINTS = {
  me: "me",
  availability: "schedules",
  eventTypes: "event-types",
  bookings: "bookings",
};

export const SUCCESS_STATUS = "success";
export const ERROR_STATUS = "error";
export const REDIRECT_STATUS = "redirect";
// Client Errors (4xx)
export const BAD_REQUEST = "BAD_REQUEST";
export const UNAUTHORIZED = "UNAUTHORIZED";
export const FORBIDDEN = "FORBIDDEN";
export const NOT_FOUND = "NOT_FOUND";
export const METHOD_NOT_ALLOWED = "METHOD_NOT_ALLOWED";
export const UNPROCESSABLE_ENTITY = "UNPROCESSABLE_ENTITY";
export const ACCESS_TOKEN_EXPIRED = "ACCESS_TOKEN_IS_EXPIRED";
export const INVALID_ACCESS_TOKEN = "Invalid Access Token.";

// Server Errors (5xx)
export const INTERNAL_SERVER_ERROR = "INTERNAL_SERVER_ERROR";

// Custom Errors
export const INVALID_PARAMETER = "INVALID_PARAMETER";
export const MISSING_PARAMETER = "MISSING_PARAMETER";
export const INVALID_API_KEY = "INVALID_API_KEY";
export const RESOURCE_NOT_FOUND = "RESOURCE_NOT_FOUND";
export const DUPLICATE_RESOURCE = "DUPLICATE_RESOURCE";

export const API_ERROR_CODES = [
  BAD_REQUEST,
  UNAUTHORIZED,
  FORBIDDEN,
  NOT_FOUND,
  METHOD_NOT_ALLOWED,
  UNPROCESSABLE_ENTITY,
  INTERNAL_SERVER_ERROR,
  INVALID_PARAMETER,
  MISSING_PARAMETER,
  INVALID_API_KEY,
  RESOURCE_NOT_FOUND,
  DUPLICATE_RESOURCE,
] as const;

// Request headers
export const X_CAL_SECRET_KEY = "x-cal-secret-key";
export const X_CAL_CLIENT_ID = "x-cal-client-id";

// HTTP status codes
export const HTTP_CODE_TOKEN_EXPIRED = 498;

export const VERSION_2024_06_14 = "2024-06-14";
export const VERSION_2024_06_11 = "2024-06-11";
export const VERSION_2024_04_15 = "2024-04-15";
<<<<<<< HEAD
export const API_VERSIONS = [
  VERSION_2024_06_14,
  VERSION_2024_06_11,
  VERSION_2024_04_15,
  VERSION_2024_05_21,
] as const;
=======
export const API_VERSIONS = [VERSION_2024_06_11, VERSION_2024_04_15] as const;
>>>>>>> 9a473d5b
export type API_VERSIONS_ENUM = (typeof API_VERSIONS)[number];
export type API_VERSIONS_TYPE = typeof API_VERSIONS;
export const CAL_API_VERSION_HEADER = "cal-api-version";<|MERGE_RESOLUTION|>--- conflicted
+++ resolved
@@ -54,16 +54,9 @@
 export const VERSION_2024_06_14 = "2024-06-14";
 export const VERSION_2024_06_11 = "2024-06-11";
 export const VERSION_2024_04_15 = "2024-04-15";
-<<<<<<< HEAD
-export const API_VERSIONS = [
-  VERSION_2024_06_14,
-  VERSION_2024_06_11,
-  VERSION_2024_04_15,
-  VERSION_2024_05_21,
-] as const;
-=======
-export const API_VERSIONS = [VERSION_2024_06_11, VERSION_2024_04_15] as const;
->>>>>>> 9a473d5b
+
+export const API_VERSIONS = [VERSION_2024_06_14, VERSION_2024_06_11, VERSION_2024_04_15] as const;
+
 export type API_VERSIONS_ENUM = (typeof API_VERSIONS)[number];
 export type API_VERSIONS_TYPE = typeof API_VERSIONS;
 export const CAL_API_VERSION_HEADER = "cal-api-version";