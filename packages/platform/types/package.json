{
  "name": "@calcom/platform-types",
  "version": "0.0.0",
  "main": "./dist/index.js",
  "types": "./dist/index.js",
  "private": true,
  "scripts": {
    "build": "yarn clean && tsc --build --force tsconfig.json",
    "clean": "rm -rf ./dist",
    "build:watch": "tsc --build --force ./tsconfig.json --watch",
    "post-install": "yarn build"
  },
  "dependencies": {
    "@calcom/platform-constants": "workspace:*",
    "@calcom/platform-enums": "workspace:*",
<<<<<<< HEAD
    "@nestjs/common": "10.3.3",
    "@nestjs/swagger": "7.3.0",
    "class-transformer": "0.5.1",
    "class-validator": "0.14.3",
    "libphonenumber-js": "1.10.49",
    "luxon": "3.4.4",
    "zod": "3.25.76"
=======
    "class-transformer": "0.5.1",
    "class-validator": "0.14.3"
>>>>>>> ab512ea2
  },
  "devDependencies": {
    "@types/express": "4.17.21"
  }
}<|MERGE_RESOLUTION|>--- conflicted
+++ resolved
@@ -13,18 +13,13 @@
   "dependencies": {
     "@calcom/platform-constants": "workspace:*",
     "@calcom/platform-enums": "workspace:*",
-<<<<<<< HEAD
-    "@nestjs/common": "10.3.3",
+    "@nestjs/common": "10.4.20",
     "@nestjs/swagger": "7.3.0",
     "class-transformer": "0.5.1",
     "class-validator": "0.14.3",
     "libphonenumber-js": "1.10.49",
     "luxon": "3.4.4",
     "zod": "3.25.76"
-=======
-    "class-transformer": "0.5.1",
-    "class-validator": "0.14.3"
->>>>>>> ab512ea2
   },
   "devDependencies": {
     "@types/express": "4.17.21"
