--- conflicted
+++ resolved
@@ -45,13 +45,9 @@
   noticeThreshold?: NoticeThreshold_2024_06_14;
 
   @IsBoolean()
-<<<<<<< HEAD
-  blockUnconfirmedBookingsInBooker!: boolean;
-=======
   blockCalendarForUnconfirmedBookings!: boolean;
 
   disabled?: false;
->>>>>>> 83ae1a62
 }
 
 export type RequiresConfirmation_2024_06_14 = BaseRequiresConfirmation_2024_06_14 | Disabled_2024_06_14;
