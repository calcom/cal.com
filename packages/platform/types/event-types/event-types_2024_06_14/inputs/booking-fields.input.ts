--- conflicted
+++ resolved
@@ -797,11 +797,6 @@
     boolean: BooleanFieldInput_2024_06_14,
   };
 
-<<<<<<< HEAD
-  private reservedSystemSlugs = ["location", "rescheduleReason"];
-
-=======
->>>>>>> 1ab96224
   async validate(bookingFields: { type: string; slug: string }[]) {
     if (!Array.isArray(bookingFields)) {
       throw new BadRequestException(`'bookingFields' must be an array.`);
