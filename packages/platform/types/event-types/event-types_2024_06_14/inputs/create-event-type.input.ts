import {
  ApiProperty as DocsProperty,
  ApiPropertyOptional as DocsPropertyOptional,
  getSchemaPath,
  ApiExtraModels,
  ApiHideProperty,
} from "@nestjs/swagger";
import { Type, Transform, Expose } from "class-transformer";
import {
  IsString,
  IsInt,
  IsBoolean,
  IsOptional,
  Min,
  Max,
  IsUrl,
  IsEnum,
  IsArray,
  ValidateNested,
  ArrayNotEmpty,
  ArrayUnique,
} from "class-validator";

import { SchedulingType } from "@calcom/platform-enums";

import { RequiresAtLeastOnePropertyWhenNotDisabled } from "../../../utils/RequiresOneOfPropertiesWhenNotDisabled";
import { BookerActiveBookingsLimit_2024_06_14 } from "./booker-active-booking-limit.input";
import { BookerLayouts_2024_06_14 } from "./booker-layouts.input";
import {
  AddressFieldInput_2024_06_14,
  BooleanFieldInput_2024_06_14,
  CheckboxGroupFieldInput_2024_06_14,
  EmailDefaultFieldInput_2024_06_14,
  GuestsDefaultFieldInput_2024_06_14,
  MultiEmailFieldInput_2024_06_14,
  MultiSelectFieldInput_2024_06_14,
  NameDefaultFieldInput_2024_06_14,
  NotesDefaultFieldInput_2024_06_14,
  NumberFieldInput_2024_06_14,
  PhoneFieldInput_2024_06_14,
  RadioGroupFieldInput_2024_06_14,
  RescheduleReasonDefaultFieldInput_2024_06_14,
  SelectFieldInput_2024_06_14,
  TextAreaFieldInput_2024_06_14,
  TextFieldInput_2024_06_14,
  TitleDefaultFieldInput_2024_06_14,
  LocationDefaultFieldInput_2024_06_14,
  UrlFieldInput_2024_06_14,
} from "./booking-fields.input";
import type { InputBookingField_2024_06_14 } from "./booking-fields.input";
import { ValidateInputBookingFields_2024_06_14 } from "./booking-fields.input";
import type { BookingLimitsCount_2024_06_14 } from "./booking-limits-count.input";
import { BaseBookingLimitsCount_2024_06_14, ValidateBookingLimitsCount } from "./booking-limits-count.input";
import type { BookingLimitsDuration_2024_06_14 } from "./booking-limits-duration.input";
import {
  BaseBookingLimitsDuration_2024_06_14,
  ValidateBookingLimistsDuration,
} from "./booking-limits-duration.input";
import type { BookingWindow_2024_06_14 } from "./booking-window.input";
import {
  BusinessDaysWindow_2024_06_14,
  CalendarDaysWindow_2024_06_14,
  RangeWindow_2024_06_14,
  ValidateBookingWindow,
} from "./booking-window.input";
import type { ConfirmationPolicy_2024_06_14 } from "./confirmation-policy.input";
import { BaseConfirmationPolicy_2024_06_14, ValidateConfirmationPolicy } from "./confirmation-policy.input";
import { DestinationCalendar_2024_06_14 } from "./destination-calendar.input";
import { Disabled_2024_06_14 } from "./disabled.input";
import { EmailSettings_2024_06_14 } from "./email-settings.input";
import { EventTypeColor_2024_06_14 } from "./event-type-color.input";
import {
  InputAddressLocation_2024_06_14,
  InputAttendeeAddressLocation_2024_06_14,
  InputAttendeeDefinedLocation_2024_06_14,
  InputOrganizersDefaultApp_2024_06_14,
  InputAttendeePhoneLocation_2024_06_14,
  InputIntegrationLocation_2024_06_14,
  InputLinkLocation_2024_06_14,
  InputPhoneLocation_2024_06_14,
  ValidateLocations_2024_06_14,
  ValidateTeamLocations_2024_06_14,
} from "./locations.input";
import type { InputLocation_2024_06_14, InputTeamLocation_2024_06_14 } from "./locations.input";
import { Recurrence_2024_06_14 } from "./recurrence.input";
import { Seats_2024_06_14 } from "./seats.input";
import { CantHaveRecurrenceAndBookerActiveBookingsLimit } from "./validators/CantHaveRecurrenceAndBookerActiveBookingsLimit";

export const CREATE_EVENT_LENGTH_EXAMPLE = 60;
export const CREATE_EVENT_TITLE_EXAMPLE = "Learn the secrets of masterchief!";
export const CREATE_EVENT_DESCRIPTION_EXAMPLE =
  "Discover the culinary wonders of the Argentina by making the best flan ever!";
export const CREATE_EVENT_SLUG_EXAMPLE = "learn-the-secrets-of-masterchief";

@ApiExtraModels(
  InputAddressLocation_2024_06_14,
  InputLinkLocation_2024_06_14,
  InputIntegrationLocation_2024_06_14,
  InputPhoneLocation_2024_06_14,
  PhoneFieldInput_2024_06_14,
  AddressFieldInput_2024_06_14,
  TextFieldInput_2024_06_14,
  NumberFieldInput_2024_06_14,
  TextAreaFieldInput_2024_06_14,
  SelectFieldInput_2024_06_14,
  MultiSelectFieldInput_2024_06_14,
  MultiEmailFieldInput_2024_06_14,
  CheckboxGroupFieldInput_2024_06_14,
  RadioGroupFieldInput_2024_06_14,
  BooleanFieldInput_2024_06_14,
  UrlFieldInput_2024_06_14,
  BusinessDaysWindow_2024_06_14,
  CalendarDaysWindow_2024_06_14,
  RangeWindow_2024_06_14,
  BaseBookingLimitsCount_2024_06_14,
  BookerActiveBookingsLimit_2024_06_14,
  Disabled_2024_06_14,
  BaseBookingLimitsDuration_2024_06_14,
  Recurrence_2024_06_14,
  BaseConfirmationPolicy_2024_06_14,
  Seats_2024_06_14,
  InputAttendeeAddressLocation_2024_06_14,
  InputAttendeePhoneLocation_2024_06_14,
  InputAttendeeDefinedLocation_2024_06_14,
  NameDefaultFieldInput_2024_06_14,
  EmailDefaultFieldInput_2024_06_14,
  TitleDefaultFieldInput_2024_06_14,
  LocationDefaultFieldInput_2024_06_14,
  NotesDefaultFieldInput_2024_06_14,
  GuestsDefaultFieldInput_2024_06_14,
  RescheduleReasonDefaultFieldInput_2024_06_14,
  InputOrganizersDefaultApp_2024_06_14,
  EmailSettings_2024_06_14
)
export class CalVideoSettings {
  @IsOptional()
  @IsBoolean()
  @DocsPropertyOptional({
    description: "If true, the organizer will not be able to record the meeting",
  })
  disableRecordingForOrganizer?: boolean;

  @IsOptional()
  @IsBoolean()
  @DocsPropertyOptional({
    description: "If true, the guests will not be able to record the meeting",
  })
  disableRecordingForGuests?: boolean;

  @IsOptional()
  @IsUrl()
  @DocsPropertyOptional({
    description: "URL to which participants are redirected when they exit the call",
  })
  redirectUrlOnExit?: string | null;

  @IsOptional()
  @IsBoolean()
  @DocsPropertyOptional({
    description: "If true, enables the automatic recording for the event when organizer joins the call",
  })
  enableAutomaticRecordingForOrganizer?: boolean;

  @IsOptional()
  @IsBoolean()
  @DocsPropertyOptional({
    description: "If true, enables the automatic transcription for the event whenever someone joins the call",
  })
  enableAutomaticTranscription?: boolean;

  @IsOptional()
  @IsBoolean()
  @DocsPropertyOptional({
    description: "If true, the guests will not be able to receive transcription of the meeting",
  })
  disableTranscriptionForGuests?: boolean;

  @IsOptional()
  @IsBoolean()
  @DocsPropertyOptional({
    description: "If true, the organizer will not be able to receive transcription of the meeting",
  })
  disableTranscriptionForOrganizer?: boolean;
}

@CantHaveRecurrenceAndBookerActiveBookingsLimit()
export class BaseCreateEventTypeInput {
  @IsInt()
  @Min(1)
  @DocsProperty({ example: CREATE_EVENT_LENGTH_EXAMPLE })
  lengthInMinutes!: number;

  @IsOptional()
  @IsArray()
  @ArrayNotEmpty()
  @ArrayUnique()
  @IsInt({ each: true })
  @Min(1, { each: true })
  @DocsPropertyOptional({
    example: [15, 30, 60],
    description:
      "If you want that user can choose between different lengths of the event you can specify them here. Must include the provided `lengthInMinutes`.",
  })
  lengthInMinutesOptions?: number[];

  @IsString()
  @DocsProperty({ example: CREATE_EVENT_TITLE_EXAMPLE })
  title!: string;

  @IsString()
  @DocsProperty({ example: CREATE_EVENT_SLUG_EXAMPLE })
  slug!: string;

  @IsOptional()
  @IsString()
  @DocsPropertyOptional({ example: CREATE_EVENT_DESCRIPTION_EXAMPLE })
  description?: string;

  @IsOptional()
  @ValidateInputBookingFields_2024_06_14()
  @DocsPropertyOptional({
    description:
      "Custom fields that can be added to the booking form when the event is booked by someone. By default booking form has name and email field.",
    oneOf: [
      { $ref: getSchemaPath(NameDefaultFieldInput_2024_06_14) },
      { $ref: getSchemaPath(EmailDefaultFieldInput_2024_06_14) },
      { $ref: getSchemaPath(TitleDefaultFieldInput_2024_06_14) },
      { $ref: getSchemaPath(LocationDefaultFieldInput_2024_06_14) },
      { $ref: getSchemaPath(NotesDefaultFieldInput_2024_06_14) },
      { $ref: getSchemaPath(GuestsDefaultFieldInput_2024_06_14) },
      { $ref: getSchemaPath(RescheduleReasonDefaultFieldInput_2024_06_14) },
      { $ref: getSchemaPath(PhoneFieldInput_2024_06_14) },
      { $ref: getSchemaPath(AddressFieldInput_2024_06_14) },
      { $ref: getSchemaPath(TextFieldInput_2024_06_14) },
      { $ref: getSchemaPath(NumberFieldInput_2024_06_14) },
      { $ref: getSchemaPath(TextAreaFieldInput_2024_06_14) },
      { $ref: getSchemaPath(SelectFieldInput_2024_06_14) },
      { $ref: getSchemaPath(MultiSelectFieldInput_2024_06_14) },
      { $ref: getSchemaPath(MultiEmailFieldInput_2024_06_14) },
      { $ref: getSchemaPath(CheckboxGroupFieldInput_2024_06_14) },
      { $ref: getSchemaPath(RadioGroupFieldInput_2024_06_14) },
      { $ref: getSchemaPath(BooleanFieldInput_2024_06_14) },
      { $ref: getSchemaPath(UrlFieldInput_2024_06_14) },
    ],
    type: "array",
  })
  @Type(() => Object)
  bookingFields?: InputBookingField_2024_06_14[];

  @IsBoolean()
  @IsOptional()
  @DocsPropertyOptional({
    description: "If true, person booking this event can't add guests via their emails.",
  })
  disableGuests?: boolean;

  @IsInt()
  @IsOptional()
  @DocsPropertyOptional({
    description: `Number representing length of each slot when event is booked. By default it equal length of the event type.
      If event length is 60 minutes then we would have slots 9AM, 10AM, 11AM etc. but if it was changed to 30 minutes then
      we would have slots 9AM, 9:30AM, 10AM, 10:30AM etc. as the available times to book the 60 minute event.`,
  })
  slotInterval?: number;

  @IsInt()
  @Min(0)
  @IsOptional()
  @DocsPropertyOptional({
    description: "Minimum number of minutes before the event that a booking can be made.",
  })
  minimumBookingNotice?: number;

  @IsInt()
  @IsOptional()
  @DocsPropertyOptional({
    description: "Time spaces that can be prepended before an event to give more time before it.",
  })
  beforeEventBuffer?: number;

  @IsInt()
  @IsOptional()
  @DocsPropertyOptional({
    description: "Time spaces that can be appended after an event to give more time after it.",
  })
  afterEventBuffer?: number;

  @IsInt()
  @IsOptional()
  @DocsPropertyOptional({
    description:
      "If you want that this event has different schedule than user's default one you can specify it here.",
  })
  scheduleId?: number;

  @IsOptional()
  @ValidateBookingLimitsCount()
  @DocsPropertyOptional({
    description: "Limit how many times this event can be booked",
    oneOf: [
      { $ref: getSchemaPath(BaseBookingLimitsCount_2024_06_14) },
      { $ref: getSchemaPath(Disabled_2024_06_14) },
    ],
  })
  @Type(() => Object)
  bookingLimitsCount?: BookingLimitsCount_2024_06_14;

  @IsOptional()
  @RequiresAtLeastOnePropertyWhenNotDisabled()
  @Transform(({ value }) => {
    if (value && typeof value === "object") {
      if ("disabled" in value && value.disabled) {
        return Object.assign(new Disabled_2024_06_14(), value);
      } else {
        return Object.assign(new BookerActiveBookingsLimit_2024_06_14(), value);
      }
    }
    return value;
  })
  @ValidateNested()
  @DocsPropertyOptional({
    description: "Limit the number of active bookings a booker can make for this event type.",
    oneOf: [
      { $ref: getSchemaPath(BookerActiveBookingsLimit_2024_06_14) },
      { $ref: getSchemaPath(Disabled_2024_06_14) },
    ],
  })
  @Type(() => Object)
  bookerActiveBookingsLimit?: BookerActiveBookingsLimit_2024_06_14 | Disabled_2024_06_14;

  @IsOptional()
  @IsBoolean()
  @DocsPropertyOptional({
    description:
      "This will limit your availability for this event type to one slot per day, scheduled at the earliest available time.",
  })
  onlyShowFirstAvailableSlot?: boolean;

  @IsOptional()
  @ValidateBookingLimistsDuration()
  @DocsPropertyOptional({
    description: "Limit total amount of time that this event can be booked",
    oneOf: [
      { $ref: getSchemaPath(BaseBookingLimitsDuration_2024_06_14) },
      { $ref: getSchemaPath(Disabled_2024_06_14) },
    ],
  })
  @Type(() => Object)
  bookingLimitsDuration?: BookingLimitsDuration_2024_06_14;

  @IsOptional()
  @ValidateBookingWindow()
  @DocsPropertyOptional({
    description: "Limit how far in the future this event can be booked",
    oneOf: [
      { $ref: getSchemaPath(BusinessDaysWindow_2024_06_14) },
      { $ref: getSchemaPath(CalendarDaysWindow_2024_06_14) },
      { $ref: getSchemaPath(RangeWindow_2024_06_14) },
      { $ref: getSchemaPath(Disabled_2024_06_14) },
    ],
  })
  @Type(() => Object)
  bookingWindow?: BookingWindow_2024_06_14;

  @IsOptional()
  @IsInt()
  @Min(0)
  @DocsPropertyOptional({ description: "Offset timeslots shown to bookers by a specified number of minutes" })
  offsetStart?: number;

  @IsOptional()
  @DocsPropertyOptional({
    description:
      "Should booker have week, month or column view. Specify default layout and enabled layouts user can pick.",
  })
  @Type(() => BookerLayouts_2024_06_14)
  @ValidateNested()
  bookerLayouts?: BookerLayouts_2024_06_14;

  @IsOptional()
  @ValidateConfirmationPolicy()
  @DocsPropertyOptional({
    description:
      "Specify how the booking needs to be manually confirmed before it is pushed to the integrations and a confirmation mail is sent.",
    oneOf: [
      { $ref: getSchemaPath(BaseConfirmationPolicy_2024_06_14) },
      { $ref: getSchemaPath(Disabled_2024_06_14) },
    ],
  })
  @Type(() => Object)
  confirmationPolicy?: ConfirmationPolicy_2024_06_14;

  @ValidateNested()
  @IsOptional()
  @Transform(({ value }) => {
    if (value && typeof value === "object") {
      if ("interval" in value) {
        return Object.assign(new Recurrence_2024_06_14(), value);
      } else if ("disabled" in value) {
        return Object.assign(new Disabled_2024_06_14(), value);
      }
    }
    return value;
  })
  @ValidateNested()
  @DocsPropertyOptional({
    description: "Create a recurring event type.",
    oneOf: [{ $ref: getSchemaPath(Recurrence_2024_06_14) }, { $ref: getSchemaPath(Disabled_2024_06_14) }],
  })
  @Type(() => Object)
  recurrence?: Recurrence_2024_06_14 | Disabled_2024_06_14;

  @IsOptional()
  @IsBoolean()
  @DocsPropertyOptional()
  requiresBookerEmailVerification?: boolean;

  @IsOptional()
  @IsBoolean()
  @DocsPropertyOptional()
  hideCalendarNotes?: boolean;

  @IsOptional()
  @IsBoolean()
  @DocsPropertyOptional()
  lockTimeZoneToggleOnBookingPage?: boolean;

  @IsOptional()
  @DocsPropertyOptional()
  @Type(() => EventTypeColor_2024_06_14)
  color?: EventTypeColor_2024_06_14;

  @IsOptional()
  @Transform(({ value }) => {
    if (value && typeof value === "object") {
      if ("seatsPerTimeSlot" in value) {
        return Object.assign(new Seats_2024_06_14(), value);
      } else if ("disabled" in value) {
        return Object.assign(new Disabled_2024_06_14(), value);
      }
    }
    return value;
  })
  @ValidateNested()
  @DocsPropertyOptional({
    description: "Create an event type with multiple seats.",
    oneOf: [{ $ref: getSchemaPath(Seats_2024_06_14) }, { $ref: getSchemaPath(Disabled_2024_06_14) }],
  })
  @Type(() => Object)
  seats?: Seats_2024_06_14 | Disabled_2024_06_14;

  @IsOptional()
  @IsString()
  @DocsPropertyOptional({
    description: `Customizable event name with valid variables:
      {Event type title}, {Organiser}, {Scheduler}, {Location}, {Organiser first name},
      {Scheduler first name}, {Scheduler last name}, {Event duration}, {LOCATION},
      {HOST/ATTENDEE}, {HOST}, {ATTENDEE}, {USER}`,
    example: "{Event type title} between {Organiser} and {Scheduler}",
  })
  customName?: string;

  @IsOptional()
  @DocsPropertyOptional()
  @Type(() => DestinationCalendar_2024_06_14)
  destinationCalendar?: DestinationCalendar_2024_06_14;

  @IsOptional()
  @IsBoolean()
  @DocsPropertyOptional()
  useDestinationCalendarEmail?: boolean;

  @IsOptional()
  @IsBoolean()
  @DocsPropertyOptional()
  hideCalendarEventDetails?: boolean;

  @IsOptional()
  @IsUrl()
  @DocsPropertyOptional({
    description: "A valid URL where the booker will redirect to, once the booking is completed successfully",
    example: "https://masterchief.com/argentina/flan/video/9129412",
  })
  successRedirectUrl?: string;

  @IsOptional()
  @IsBoolean()
  @DocsPropertyOptional({
    description:
      "Boolean to Hide organizer's email address from the booking screen, email notifications, and calendar events",
  })
  hideOrganizerEmail?: boolean;

  @IsOptional()
  @ValidateNested()
  @Type(() => CalVideoSettings)
  @DocsPropertyOptional({
    description:
      "Cal video settings for the event type. Platform customers can't manage this property because currently we have no way of determining if managed user is a host or an attendee.",
    type: CalVideoSettings,
  })
  calVideoSettings?: CalVideoSettings;

  @IsOptional()
  @IsBoolean()
  @DocsPropertyOptional()
  hidden?: boolean;

  @IsOptional()
  @IsBoolean()
  @DocsPropertyOptional({
    default: false,
    description:
      "Boolean to require authentication for booking this event type via api. If true, only authenticated users who are the event-type owner or org/team admin/owner can book this event type.",
  })
  bookingRequiresAuthentication?: boolean;
}
export class CreateEventTypeInput_2024_06_14 extends BaseCreateEventTypeInput {
  @IsOptional()
  @ValidateLocations_2024_06_14()
  @DocsPropertyOptional({
    description:
      "Locations where the event will take place. If not provided, cal video link will be used as the location. Note: Setting a location to a conferencing app does not install the app - the app must already be installed. Via API, only Google Meet (google-meet), Microsoft Teams (office365-video), and Zoom (zoom) can be installed. Cal Video (cal-video) is installed by default. All other conferencing apps must be connected via the Cal.com web app and are not available for Platform plan customers. You can only set an event type location to an app that has already been installed or connected.",
    oneOf: [
      { $ref: getSchemaPath(InputAddressLocation_2024_06_14) },
      { $ref: getSchemaPath(InputLinkLocation_2024_06_14) },
      { $ref: getSchemaPath(InputIntegrationLocation_2024_06_14) },
      { $ref: getSchemaPath(InputPhoneLocation_2024_06_14) },
      { $ref: getSchemaPath(InputAttendeeAddressLocation_2024_06_14) },
      { $ref: getSchemaPath(InputAttendeePhoneLocation_2024_06_14) },
      { $ref: getSchemaPath(InputAttendeeDefinedLocation_2024_06_14) },
    ],
    type: "array",
  })
  @Type(() => Object)
  locations?: InputLocation_2024_06_14[];
}

export enum HostPriority {
  lowest = "lowest",
  low = "low",
  medium = "medium",
  high = "high",
  highest = "highest",
}
export class Host {
  @Expose()
  @IsInt()
  @DocsProperty({ description: "Which user is the host of this event" })
  userId!: number;

  @IsOptional()
  @Expose()
  @IsBoolean()
  @DocsPropertyOptional({
    description:
      "Only relevant for round robin event types. If true then the user must attend round robin event always.",
  })
  mandatory?: boolean = false;

  @IsEnum(HostPriority)
  @Expose()
  @IsOptional()
  @DocsPropertyOptional({ enum: HostPriority })
  priority?: keyof typeof HostPriority = "medium";
}

export class CreateTeamEventTypeInput_2024_06_14 extends BaseCreateEventTypeInput {
  @Transform(({ value }) => {
    if (value === "collective") {
      return SchedulingType.COLLECTIVE;
    }
    if (value === "roundRobin") {
      return SchedulingType.ROUND_ROBIN;
    }
    if (value === "managed") {
      return SchedulingType.MANAGED;
    }
    return value;
  })
  @IsEnum(SchedulingType)
  @DocsProperty({
    enum: ["collective", "roundRobin", "managed"],
    example: "collective",
    description: "The scheduling type for the team event - collective, roundRobin or managed.",
  })
  schedulingType!: keyof typeof SchedulingType;

  @ValidateNested({ each: true })
  @Type(() => Host)
  @IsArray()
  @IsOptional()
  @DocsPropertyOptional({
    type: [Host],
    description:
      "Hosts contain specific team members you want to assign to this event type, but if you want to assign all team members, use `assignAllTeamMembers: true` instead and omit this field. For platform customers the hosts can include userIds only of managed users. Provide either hosts or assignAllTeamMembers but not both",
  })
  hosts?: Host[];

  @IsBoolean()
  @IsOptional()
  @DocsPropertyOptional({
    description:
      "If true, all current and future team members will be assigned to this event type. Provide either assignAllTeamMembers or hosts but not both",
  })
  assignAllTeamMembers?: boolean;

  @IsOptional()
  @ValidateTeamLocations_2024_06_14()
  @DocsPropertyOptional({
    description:
      "Locations where the event will take place. If not provided, cal video link will be used as the location. Note: Setting a location to a conferencing app does not install the app - the app must already be installed. Via API, only Google Meet (google-meet), Microsoft Teams (office365-video), and Zoom (zoom) can be installed. Cal Video (cal-video) is installed by default. All other conferencing apps must be connected via the Cal.com web app and are not available for Platform plan customers. You can only set an event type location to an app that has already been installed or connected.",
    oneOf: [
      { $ref: getSchemaPath(InputAddressLocation_2024_06_14) },
      { $ref: getSchemaPath(InputLinkLocation_2024_06_14) },
      { $ref: getSchemaPath(InputIntegrationLocation_2024_06_14) },
      { $ref: getSchemaPath(InputPhoneLocation_2024_06_14) },
      { $ref: getSchemaPath(InputAttendeeAddressLocation_2024_06_14) },
      { $ref: getSchemaPath(InputAttendeePhoneLocation_2024_06_14) },
      { $ref: getSchemaPath(InputAttendeeDefinedLocation_2024_06_14) },
      { $ref: getSchemaPath(InputOrganizersDefaultApp_2024_06_14) },
    ],
    type: "array",
  })
  @Type(() => Object)
  locations?: InputTeamLocation_2024_06_14[];

  @IsOptional()
  @ValidateNested()
  @DocsPropertyOptional({
    description: "Email settings for this event type - only available for organization team event types.",
    type: () => EmailSettings_2024_06_14,
  })
  @Type(() => EmailSettings_2024_06_14)
  emailSettings?: EmailSettings_2024_06_14;

  @IsBoolean()
  @IsOptional()
  @DocsPropertyOptional({
    description: "Rescheduled events will be assigned to the same host as initially scheduled.",
  })
  rescheduleWithSameRoundRobinHost?: boolean;

<<<<<<< HEAD
  @IsInt()
  @Min(1)
  @Max(20)
  @IsOptional()
  @DocsPropertyOptional({
    description:
      "Only relevant for round robin event types. Specifies the maximum number of hosts to automatically assign per booking. When a booking is created, the system assigns up to this number of available hosts. If fewer hosts are available than the configured maximum, all available hosts are assigned. Minimum value is 1, maximum is 20, defaults to 1.",
    example: 1,
  })
  maxRoundRobinHosts?: number;
=======
  @IsBoolean()
  @IsOptional()
  /* @DocsPropertyOptional({
    description:
      "For round robin event types, enable filtering available hosts to only consider a specified subset of host user IDs. This allows you to book with specific hosts within a round robin event type.",
  }) */
  @ApiHideProperty()
  rrHostSubsetEnabled?: boolean;
>>>>>>> 45fcabef
}<|MERGE_RESOLUTION|>--- conflicted
+++ resolved
@@ -641,7 +641,6 @@
   })
   rescheduleWithSameRoundRobinHost?: boolean;
 
-<<<<<<< HEAD
   @IsInt()
   @Min(1)
   @Max(20)
@@ -652,7 +651,7 @@
     example: 1,
   })
   maxRoundRobinHosts?: number;
-=======
+
   @IsBoolean()
   @IsOptional()
   /* @DocsPropertyOptional({
@@ -661,5 +660,4 @@
   }) */
   @ApiHideProperty()
   rrHostSubsetEnabled?: boolean;
->>>>>>> 45fcabef
 }