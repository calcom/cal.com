import { ApiProperty as DocsProperty, getSchemaPath, ApiExtraModels } from "@nestjs/swagger";
import { Type, Transform } from "class-transformer";
import {
  IsString,
  IsInt,
  IsBoolean,
  IsOptional,
  Min,
  IsEnum,
  IsArray,
  ValidateNested,
} from "class-validator";

import { SchedulingType } from "@calcom/platform-enums";

<<<<<<< HEAD
import type { BookingField_2024_06_14 } from "./booking-fields.input";
import {
  AddressField_2024_06_14,
  BooleanField_2024_06_14,
  CheckboxGroupField_2024_06_14,
  EmailField_2024_06_14,
  MultiEmailField_2024_06_14,
  MultiSelectField_2024_06_14,
  NameField_2024_06_14,
  NumberField_2024_06_14,
  PhoneField_2024_06_14,
  RadioGroupField_2024_06_14,
  SelectField_2024_06_14,
  TextAreaField_2024_06_14,
  TextField_2024_06_14,
  ValidateBookingFields_2024_06_14,
} from "./booking-fields.input";
=======
import type { InputBookingField_2024_06_14 } from "./booking-fields.input";
import { ValidateInputBookingFields_2024_06_14 } from "./booking-fields.input";
>>>>>>> 5b5a42e7
import { BookingLimitsCount_2024_06_14, ValidateBookingLimistsCount } from "./booking-limits-count.input";
import {
  BookingLimitsDuration_2024_06_14,
  ValidateBookingLimistsDuration,
} from "./booking-limits-duration.input";
import type { BookingWindow_2024_06_14 } from "./booking-window.input";
import {
  BusinessDaysWindow_2024_06_14,
  CalendarDaysWindow_2024_06_14,
  RangeWindow_2024_06_14,
  ValidateBookingWindow,
} from "./booking-window.input";
import {
  AddressLocation_2024_06_14,
  IntegrationLocation_2024_06_14,
  LinkLocation_2024_06_14,
  PhoneLocation_2024_06_14,
  ValidateLocations_2024_06_14,
} from "./locations.input";
import type { Location_2024_06_14 } from "./locations.input";
import { Recurrence_2024_06_14 } from "./recurrence.input";

export const CREATE_EVENT_LENGTH_EXAMPLE = 60;
export const CREATE_EVENT_TITLE_EXAMPLE = "Learn the secrets of masterchief!";
export const CREATE_EVENT_DESCRIPTION_EXAMPLE =
  "Discover the culinary wonders of the Argentina by making the best flan ever!";
export const CREATE_EVENT_SLUG_EXAMPLE = "learn-the-secrets-of-masterchief";

@ApiExtraModels(
  AddressLocation_2024_06_14,
  LinkLocation_2024_06_14,
  IntegrationLocation_2024_06_14,
  PhoneLocation_2024_06_14,
  NameField_2024_06_14,
  EmailField_2024_06_14,
  PhoneField_2024_06_14,
  AddressField_2024_06_14,
  TextField_2024_06_14,
  NumberField_2024_06_14,
  TextAreaField_2024_06_14,
  SelectField_2024_06_14,
  MultiSelectField_2024_06_14,
  MultiEmailField_2024_06_14,
  CheckboxGroupField_2024_06_14,
  RadioGroupField_2024_06_14,
  BooleanField_2024_06_14,
  BusinessDaysWindow_2024_06_14,
  CalendarDaysWindow_2024_06_14,
  RangeWindow_2024_06_14
)
export class CreateEventTypeInput_2024_06_14 {
  @IsInt()
  @Min(1)
  @DocsProperty({ example: CREATE_EVENT_LENGTH_EXAMPLE })
  lengthInMinutes!: number;

  @IsString()
  @DocsProperty({ example: CREATE_EVENT_TITLE_EXAMPLE })
  title!: string;

  @IsString()
  @DocsProperty({ example: CREATE_EVENT_SLUG_EXAMPLE })
  slug!: string;

  @IsOptional()
  @IsString()
  @DocsProperty({ example: CREATE_EVENT_DESCRIPTION_EXAMPLE })
  description?: string;

  @IsOptional()
  @ValidateLocations_2024_06_14()
  @DocsProperty({
    description:
      "Locations where the event will take place. If not provided, cal video link will be used as the location.",
    oneOf: [
      { $ref: getSchemaPath(AddressLocation_2024_06_14) },
      { $ref: getSchemaPath(LinkLocation_2024_06_14) },
      { $ref: getSchemaPath(IntegrationLocation_2024_06_14) },
      { $ref: getSchemaPath(PhoneLocation_2024_06_14) },
    ],
    type: "array",
  })
  @Type(() => Object)
  locations?: Location_2024_06_14[];

  @IsOptional()
<<<<<<< HEAD
  @ValidateBookingFields_2024_06_14()
  @DocsProperty({
    description:
      "Custom fields that can be added to the booking form when the event is booked by someone. By default booking form has name and email field.",
    oneOf: [
      { $ref: getSchemaPath(NameField_2024_06_14) },
      { $ref: getSchemaPath(EmailField_2024_06_14) },
      { $ref: getSchemaPath(PhoneField_2024_06_14) },
      { $ref: getSchemaPath(AddressField_2024_06_14) },
      { $ref: getSchemaPath(TextField_2024_06_14) },
      { $ref: getSchemaPath(NumberField_2024_06_14) },
      { $ref: getSchemaPath(TextAreaField_2024_06_14) },
      { $ref: getSchemaPath(SelectField_2024_06_14) },
      { $ref: getSchemaPath(MultiSelectField_2024_06_14) },
      { $ref: getSchemaPath(MultiEmailField_2024_06_14) },
      { $ref: getSchemaPath(CheckboxGroupField_2024_06_14) },
      { $ref: getSchemaPath(RadioGroupField_2024_06_14) },
      { $ref: getSchemaPath(BooleanField_2024_06_14) },
    ],
    type: "array",
  })
  @Type(() => Object)
  bookingFields?: BookingField_2024_06_14[];
=======
  @ValidateInputBookingFields_2024_06_14()
  bookingFields?: InputBookingField_2024_06_14[];
>>>>>>> 5b5a42e7

  @IsBoolean()
  @IsOptional()
  @DocsProperty({ description: "If true, person booking this event't cant add guests via their emails." })
  disableGuests?: boolean;

  @IsInt()
  @IsOptional()
  @DocsProperty({
    description: `Number representing length of each slot when event is booked. By default it equal length of the event type.
      If event length is 60 minutes then we would have slots 9AM, 10AM, 11AM etc. but if it was changed to 30 minutes then
      we would have slots 9AM, 9:30AM, 10AM, 10:30AM etc. as the available times to book the 60 minute event.`,
  })
  slotInterval?: number;

  @IsInt()
  @Min(0)
  @IsOptional()
  @DocsProperty({ description: "Minimum number of minutes before the event that a booking can be made." })
  minimumBookingNotice?: number;

  @IsInt()
  @IsOptional()
  @DocsProperty({
    description: "Time spaces that can be pre-pended before an event to give more time before it.",
  })
  beforeEventBuffer?: number;

  @IsInt()
  @IsOptional()
  @DocsProperty({
    description: "Time spaces that can be appended after an event to give more time after it.",
  })
  afterEventBuffer?: number;

  @IsInt()
  @IsOptional()
  @DocsProperty({
    description:
      "If you want that this event has different schedule than user's default one you can specify it here.",
  })
  scheduleId?: number;

  @IsOptional()
  @Type(() => BookingLimitsCount_2024_06_14)
  @ValidateBookingLimistsCount()
  @DocsProperty({ description: "Limit how many times this event can be booked" })
  bookingLimitsCount?: BookingLimitsCount_2024_06_14;

  @IsOptional()
  @IsBoolean()
  @DocsProperty({
    description:
      "This will limit your availability for this event type to one slot per day, scheduled at the earliest available time.",
  })
  onlyShowFirstAvailableSlot?: boolean;

  @IsOptional()
  @Type(() => BookingLimitsDuration_2024_06_14)
  @ValidateBookingLimistsDuration()
  @DocsProperty({ description: "Limit total amount of time that this event can be booked" })
  bookingLimitsDuration?: BookingLimitsDuration_2024_06_14;

  @IsOptional()
  @ValidateBookingWindow()
  @DocsProperty({
    description: "Limit how far in the future this event can be booked",
    oneOf: [
      { $ref: getSchemaPath(BusinessDaysWindow_2024_06_14) },
      { $ref: getSchemaPath(CalendarDaysWindow_2024_06_14) },
      { $ref: getSchemaPath(RangeWindow_2024_06_14) },
    ],
    type: "array",
  })
  @Type(() => Object)
  bookingWindow?: BookingWindow_2024_06_14;

  @IsOptional()
  @IsInt()
  @Min(1)
  @DocsProperty({ description: "Offset timeslots shown to bookers by a specified number of minutes" })
  offsetStart?: number;

  @IsOptional()
  @ValidateNested()
  @Type(() => Recurrence_2024_06_14)
  @DocsProperty({
    description: "Create a recurring event that can be booked once but will occur multiple times",
  })
  recurrence?: Recurrence_2024_06_14;
}

export enum HostPriority {
  lowest = "lowest",
  low = "low",
  medium = "medium",
  high = "high",
  highest = "highest",
}
export class Host {
  @IsInt()
  @DocsProperty({ description: "Which user is the host of this event" })
  userId!: number;

  @IsOptional()
  @IsBoolean()
  @DocsProperty({
    description:
      "Only relevant for round robin event types. If true then the user must attend round robin event always.",
  })
  mandatory?: boolean = false;

  @IsEnum(HostPriority)
  @IsOptional()
  @DocsProperty({ enum: HostPriority })
  priority?: keyof typeof HostPriority = "medium";
}

export class CreateTeamEventTypeInput_2024_06_14 extends CreateEventTypeInput_2024_06_14 {
  @Transform(({ value }) => {
    if (value === "collective") {
      return SchedulingType.COLLECTIVE;
    }
    if (value === "roundRobin") {
      return SchedulingType.ROUND_ROBIN;
    }
    if (value === "managed") {
      return SchedulingType.MANAGED;
    }
    return value;
  })
  @IsEnum(SchedulingType)
  @DocsProperty()
  schedulingType!: keyof typeof SchedulingType;

  @ValidateNested({ each: true })
  @Type(() => Host)
  @IsArray()
  @DocsProperty()
  hosts!: Host[];

  @IsBoolean()
  @IsOptional()
  @DocsProperty({
    description: "If true, all current and future team members will be assigned to this event type",
  })
  assignAllTeamMembers?: boolean;
}<|MERGE_RESOLUTION|>--- conflicted
+++ resolved
@@ -13,28 +13,21 @@
 
 import { SchedulingType } from "@calcom/platform-enums";
 
-<<<<<<< HEAD
-import type { BookingField_2024_06_14 } from "./booking-fields.input";
-import {
-  AddressField_2024_06_14,
-  BooleanField_2024_06_14,
-  CheckboxGroupField_2024_06_14,
-  EmailField_2024_06_14,
-  MultiEmailField_2024_06_14,
-  MultiSelectField_2024_06_14,
-  NameField_2024_06_14,
-  NumberField_2024_06_14,
-  PhoneField_2024_06_14,
-  RadioGroupField_2024_06_14,
-  SelectField_2024_06_14,
-  TextAreaField_2024_06_14,
-  TextField_2024_06_14,
-  ValidateBookingFields_2024_06_14,
+import {
+  AddressFieldInput_2024_06_14,
+  BooleanFieldInput_2024_06_14,
+  CheckboxGroupFieldInput_2024_06_14,
+  MultiEmailFieldInput_2024_06_14,
+  MultiSelectFieldInput_2024_06_14,
+  NumberFieldInput_2024_06_14,
+  PhoneFieldInput_2024_06_14,
+  RadioGroupFieldInput_2024_06_14,
+  SelectFieldInput_2024_06_14,
+  TextAreaFieldInput_2024_06_14,
+  TextFieldInput_2024_06_14,
 } from "./booking-fields.input";
-=======
 import type { InputBookingField_2024_06_14 } from "./booking-fields.input";
 import { ValidateInputBookingFields_2024_06_14 } from "./booking-fields.input";
->>>>>>> 5b5a42e7
 import { BookingLimitsCount_2024_06_14, ValidateBookingLimistsCount } from "./booking-limits-count.input";
 import {
   BookingLimitsDuration_2024_06_14,
@@ -68,19 +61,17 @@
   LinkLocation_2024_06_14,
   IntegrationLocation_2024_06_14,
   PhoneLocation_2024_06_14,
-  NameField_2024_06_14,
-  EmailField_2024_06_14,
-  PhoneField_2024_06_14,
-  AddressField_2024_06_14,
-  TextField_2024_06_14,
-  NumberField_2024_06_14,
-  TextAreaField_2024_06_14,
-  SelectField_2024_06_14,
-  MultiSelectField_2024_06_14,
-  MultiEmailField_2024_06_14,
-  CheckboxGroupField_2024_06_14,
-  RadioGroupField_2024_06_14,
-  BooleanField_2024_06_14,
+  PhoneFieldInput_2024_06_14,
+  AddressFieldInput_2024_06_14,
+  TextFieldInput_2024_06_14,
+  NumberFieldInput_2024_06_14,
+  TextAreaFieldInput_2024_06_14,
+  SelectFieldInput_2024_06_14,
+  MultiSelectFieldInput_2024_06_14,
+  MultiEmailFieldInput_2024_06_14,
+  CheckboxGroupFieldInput_2024_06_14,
+  RadioGroupFieldInput_2024_06_14,
+  BooleanFieldInput_2024_06_14,
   BusinessDaysWindow_2024_06_14,
   CalendarDaysWindow_2024_06_14,
   RangeWindow_2024_06_14
@@ -121,34 +112,27 @@
   locations?: Location_2024_06_14[];
 
   @IsOptional()
-<<<<<<< HEAD
-  @ValidateBookingFields_2024_06_14()
+  @ValidateInputBookingFields_2024_06_14()
   @DocsProperty({
     description:
       "Custom fields that can be added to the booking form when the event is booked by someone. By default booking form has name and email field.",
     oneOf: [
-      { $ref: getSchemaPath(NameField_2024_06_14) },
-      { $ref: getSchemaPath(EmailField_2024_06_14) },
-      { $ref: getSchemaPath(PhoneField_2024_06_14) },
-      { $ref: getSchemaPath(AddressField_2024_06_14) },
-      { $ref: getSchemaPath(TextField_2024_06_14) },
-      { $ref: getSchemaPath(NumberField_2024_06_14) },
-      { $ref: getSchemaPath(TextAreaField_2024_06_14) },
-      { $ref: getSchemaPath(SelectField_2024_06_14) },
-      { $ref: getSchemaPath(MultiSelectField_2024_06_14) },
-      { $ref: getSchemaPath(MultiEmailField_2024_06_14) },
-      { $ref: getSchemaPath(CheckboxGroupField_2024_06_14) },
-      { $ref: getSchemaPath(RadioGroupField_2024_06_14) },
-      { $ref: getSchemaPath(BooleanField_2024_06_14) },
+      { $ref: getSchemaPath(PhoneFieldInput_2024_06_14) },
+      { $ref: getSchemaPath(AddressFieldInput_2024_06_14) },
+      { $ref: getSchemaPath(TextFieldInput_2024_06_14) },
+      { $ref: getSchemaPath(NumberFieldInput_2024_06_14) },
+      { $ref: getSchemaPath(TextAreaFieldInput_2024_06_14) },
+      { $ref: getSchemaPath(SelectFieldInput_2024_06_14) },
+      { $ref: getSchemaPath(MultiSelectFieldInput_2024_06_14) },
+      { $ref: getSchemaPath(MultiEmailFieldInput_2024_06_14) },
+      { $ref: getSchemaPath(CheckboxGroupFieldInput_2024_06_14) },
+      { $ref: getSchemaPath(RadioGroupFieldInput_2024_06_14) },
+      { $ref: getSchemaPath(BooleanFieldInput_2024_06_14) },
     ],
     type: "array",
   })
   @Type(() => Object)
-  bookingFields?: BookingField_2024_06_14[];
-=======
-  @ValidateInputBookingFields_2024_06_14()
   bookingFields?: InputBookingField_2024_06_14[];
->>>>>>> 5b5a42e7
 
   @IsBoolean()
   @IsOptional()
