--- conflicted
+++ resolved
@@ -1,10 +1,5 @@
-<<<<<<< HEAD
-import { ApiProperty as DocsProperty } from "@nestjs/swagger";
-import { Expose, Type, Transform } from "class-transformer";
-=======
 import { ApiProperty as DocsProperty, getSchemaPath, ApiExtraModels } from "@nestjs/swagger";
-import { Type, Transform } from "class-transformer";
->>>>>>> d8284703
+import { Type, Transform, Expose } from "class-transformer";
 import {
   IsString,
   IsInt,
@@ -18,9 +13,7 @@
 
 import { SchedulingType } from "@calcom/platform-enums";
 
-<<<<<<< HEAD
 import { BookerLayouts_2024_06_14 } from "./booker-layouts.input";
-=======
 import {
   AddressFieldInput_2024_06_14,
   BooleanFieldInput_2024_06_14,
@@ -34,7 +27,6 @@
   TextAreaFieldInput_2024_06_14,
   TextFieldInput_2024_06_14,
 } from "./booking-fields.input";
->>>>>>> d8284703
 import type { InputBookingField_2024_06_14 } from "./booking-fields.input";
 import { ValidateInputBookingFields_2024_06_14 } from "./booking-fields.input";
 import type { BookingLimitsCount_2024_06_14 } from "./booking-limits-count.input";
@@ -42,21 +34,17 @@
 import type { BookingLimitsDuration_2024_06_14 } from "./booking-limits-duration.input";
 import { ValidateBookingLimistsDuration } from "./booking-limits-duration.input";
 import type { BookingWindow_2024_06_14 } from "./booking-window.input";
-<<<<<<< HEAD
-import { ValidateBookingWindow } from "./booking-window.input";
-import type { ConfirmationPolicy_2024_06_14 } from "./confirmation-policy.input";
-import { ValidateConfirmationPolicy } from "./confirmation-policy.input";
-import { DestinationCalendar_2024_06_14 } from "./destination-calendar.input";
-import { Disabled_2024_06_14 } from "./disabled.input";
-import { EventTypeColor_2024_06_14 } from "./event-type-color.input";
-import { ValidateLocations_2024_06_14 } from "./locations.input";
-=======
 import {
   BusinessDaysWindow_2024_06_14,
   CalendarDaysWindow_2024_06_14,
   RangeWindow_2024_06_14,
   ValidateBookingWindow,
 } from "./booking-window.input";
+import type { ConfirmationPolicy_2024_06_14 } from "./confirmation-policy.input";
+import { ValidateConfirmationPolicy } from "./confirmation-policy.input";
+import { DestinationCalendar_2024_06_14 } from "./destination-calendar.input";
+import { Disabled_2024_06_14 } from "./disabled.input";
+import { EventTypeColor_2024_06_14 } from "./event-type-color.input";
 import {
   AddressLocation_2024_06_14,
   IntegrationLocation_2024_06_14,
@@ -64,7 +52,6 @@
   PhoneLocation_2024_06_14,
   ValidateLocations_2024_06_14,
 } from "./locations.input";
->>>>>>> d8284703
 import type { Location_2024_06_14 } from "./locations.input";
 import { Recurrence_2024_06_14 } from "./recurrence.input";
 import { Seats_2024_06_14 } from "./seats.input";
@@ -75,9 +62,6 @@
   "Discover the culinary wonders of the Argentina by making the best flan ever!";
 export const CREATE_EVENT_SLUG_EXAMPLE = "learn-the-secrets-of-masterchief";
 
-<<<<<<< HEAD
-// export class BaseCreateEventTypeInput_2024_06_14 {}
-=======
 @ApiExtraModels(
   AddressLocation_2024_06_14,
   LinkLocation_2024_06_14,
@@ -98,7 +82,6 @@
   CalendarDaysWindow_2024_06_14,
   RangeWindow_2024_06_14
 )
->>>>>>> d8284703
 export class CreateEventTypeInput_2024_06_14 {
   @IsInt()
   @Min(1)
@@ -287,7 +270,6 @@
     return value;
   })
   @ValidateNested()
-<<<<<<< HEAD
   seats?: Seats_2024_06_14 | Disabled_2024_06_14;
 
   @IsOptional()
@@ -308,13 +290,6 @@
   @IsOptional()
   @IsBoolean()
   useDestinationCalendarEmail?: boolean;
-=======
-  @Type(() => Recurrence_2024_06_14)
-  @DocsProperty({
-    description: "Create a recurring event that can be booked once but will occur multiple times",
-  })
-  recurrence?: Recurrence_2024_06_14;
->>>>>>> d8284703
 }
 
 export enum HostPriority {
