import { ApiProperty as DocsProperty } from "@nestjs/swagger";
import { Expose, Type, Transform } from "class-transformer";
import {
  IsString,
  IsInt,
  IsBoolean,
  IsOptional,
  Min,
  IsEnum,
  IsArray,
  ValidateNested,
} from "class-validator";

import { SchedulingType } from "@calcom/platform-enums";

import { BookerLayouts_2024_06_14 } from "./booker-layouts.input";
import type { BookingField_2024_06_14 } from "./booking-fields.input";
import { ValidateBookingFields_2024_06_14 } from "./booking-fields.input";
import type { BookingLimitsCount_2024_06_14 } from "./booking-limits-count.input";
import { ValidateBookingLimistsCount } from "./booking-limits-count.input";
import type { BookingLimitsDuration_2024_06_14 } from "./booking-limits-duration.input";
import { ValidateBookingLimistsDuration } from "./booking-limits-duration.input";
import type { BookingWindow_2024_06_14 } from "./booking-window.input";
import { ValidateBookingWindow } from "./booking-window.input";
import type { ConfirmationPolicy_2024_06_14 } from "./confirmation-policy.input";
import { ValidateConfirmationPolicy } from "./confirmation-policy.input";
import { IsValidCustomEventName } from "./customName.input";
import { Disabled_2024_06_14 } from "./disabled.input";
import { EventTypeColor_2024_06_14 } from "./event-type-color.input";
import { ValidateLocations_2024_06_14 } from "./locations.input";
import type { Location_2024_06_14 } from "./locations.input";
import { Recurrence_2024_06_14 } from "./recurrence.input";
import { Seats_2024_06_14 } from "./seats.input";

export const CREATE_EVENT_LENGTH_EXAMPLE = 60;
export const CREATE_EVENT_TITLE_EXAMPLE = "Learn the secrets of masterchief!";
export const CREATE_EVENT_DESCRIPTION_EXAMPLE =
  "Discover the culinary wonders of the Argentina by making the best flan ever!";

// export class BaseCreateEventTypeInput_2024_06_14 {}
export class CreateEventTypeInput_2024_06_14 {
  @IsInt()
  @Min(1)
  @DocsProperty({ example: CREATE_EVENT_LENGTH_EXAMPLE })
  lengthInMinutes!: number;

  @IsString()
  @DocsProperty({ example: CREATE_EVENT_TITLE_EXAMPLE })
  title!: string;

  @IsString()
  slug!: string;

  @IsOptional()
  @IsString()
  @DocsProperty({ example: CREATE_EVENT_DESCRIPTION_EXAMPLE })
  description?: string;

  @IsOptional()
  @ValidateLocations_2024_06_14()
  locations?: Location_2024_06_14[];

  @IsOptional()
  @ValidateBookingFields_2024_06_14()
  bookingFields?: BookingField_2024_06_14[];

  @IsBoolean()
  @IsOptional()
  disableGuests?: boolean;

  @IsInt()
  @IsOptional()
  slotInterval?: number;

  @IsInt()
  @Min(0)
  @IsOptional()
  minimumBookingNotice?: number;

  @IsInt()
  @IsOptional()
  beforeEventBuffer?: number;

  @IsInt()
  @IsOptional()
  afterEventBuffer?: number;

  @IsInt()
  @IsOptional()
  scheduleId?: number;

  @IsOptional()
  @ValidateBookingLimistsCount()
  bookingLimitsCount?: BookingLimitsCount_2024_06_14;

  @IsOptional()
  @IsBoolean()
  onlyShowFirstAvailableSlot?: boolean;

  @IsOptional()
  @ValidateBookingLimistsDuration()
  bookingLimitsDuration?: BookingLimitsDuration_2024_06_14;

  @IsOptional()
  @ValidateBookingWindow()
  bookingWindow?: BookingWindow_2024_06_14;

  @IsOptional()
  @IsInt()
  @Min(1)
  offsetStart?: number;

  @IsOptional()
  @Type(() => BookerLayouts_2024_06_14)
  bookerLayouts?: BookerLayouts_2024_06_14;

  @IsOptional()
  @ValidateConfirmationPolicy()
  confirmationPolicy?: ConfirmationPolicy_2024_06_14;

  @ValidateNested()
  @Transform(({ value }) => {
    if (value && typeof value === "object") {
      if ("interval" in value) {
        return Object.assign(new Recurrence_2024_06_14(), value);
      } else if ("disabled" in value) {
        return Object.assign(new Disabled_2024_06_14(), value);
      }
    }
    return value;
  })
  @ValidateNested()
  recurrence?: Recurrence_2024_06_14 | Disabled_2024_06_14;

  @IsOptional()
  @IsBoolean()
  requiresBookerEmailVerification?: boolean;

  @IsOptional()
  @IsBoolean()
  hideCalendarNotes?: boolean;

  @IsOptional()
  @IsBoolean()
  lockTimeZoneToggleOnBookingPage?: boolean;

  @IsOptional()
  @Type(() => EventTypeColor_2024_06_14)
  color?: EventTypeColor_2024_06_14;

  @IsOptional()
  @Transform(({ value }) => {
    if (value && typeof value === "object") {
      if ("seatsPerTimeSlot" in value) {
        return Object.assign(new Seats_2024_06_14(), value);
      } else if ("disabled" in value) {
        return Object.assign(new Disabled_2024_06_14(), value);
      }
    }
    return value;
  })
  @ValidateNested()
  seats?: Seats_2024_06_14 | Disabled_2024_06_14;

  @IsOptional()
  @IsString()
<<<<<<< HEAD
  @IsValidCustomEventName()
=======
>>>>>>> 7d6187a7
  @DocsProperty({
    description: `Customizable event name with valid variables: 
      {Event type title}, {Organiser}, {Scheduler}, {Location}, {Organiser first name}, 
      {Scheduler first name}, {Scheduler last name}, {Event duration}, {LOCATION}, 
      {HOST/ATTENDEE}, {HOST}, {ATTENDEE}, {USER}`,
    example: "{Event type title} between {Organiser} and {Scheduler}",
  })
  customName?: string;
}

export enum HostPriority {
  lowest = "lowest",
  low = "low",
  medium = "medium",
  high = "high",
  highest = "highest",
}
export class Host {
  @Expose()
  @IsInt()
  userId!: number;

  @IsOptional()
  @Expose()
  @IsBoolean()
  mandatory?: boolean = false;

  @IsEnum(HostPriority)
  @Expose()
  @IsOptional()
  priority?: keyof typeof HostPriority = "medium";
}

export class CreateTeamEventTypeInput_2024_06_14 extends CreateEventTypeInput_2024_06_14 {
  @Transform(({ value }) => {
    if (value === "collective") {
      return SchedulingType.COLLECTIVE;
    }
    if (value === "roundRobin") {
      return SchedulingType.ROUND_ROBIN;
    }
    if (value === "managed") {
      return SchedulingType.MANAGED;
    }
    return value;
  })
  @IsEnum(SchedulingType)
  @DocsProperty()
  schedulingType!: keyof typeof SchedulingType;

  @ValidateNested({ each: true })
  @Type(() => Host)
  @IsArray()
  @DocsProperty()
  hosts!: Host[];

  @IsBoolean()
  @IsOptional()
  @DocsProperty()
  assignAllTeamMembers?: boolean;
}<|MERGE_RESOLUTION|>--- conflicted
+++ resolved
@@ -24,7 +24,6 @@
 import { ValidateBookingWindow } from "./booking-window.input";
 import type { ConfirmationPolicy_2024_06_14 } from "./confirmation-policy.input";
 import { ValidateConfirmationPolicy } from "./confirmation-policy.input";
-import { IsValidCustomEventName } from "./customName.input";
 import { Disabled_2024_06_14 } from "./disabled.input";
 import { EventTypeColor_2024_06_14 } from "./event-type-color.input";
 import { ValidateLocations_2024_06_14 } from "./locations.input";
@@ -164,10 +163,6 @@
 
   @IsOptional()
   @IsString()
-<<<<<<< HEAD
-  @IsValidCustomEventName()
-=======
->>>>>>> 7d6187a7
   @DocsProperty({
     description: `Customizable event name with valid variables: 
       {Event type title}, {Organiser}, {Scheduler}, {Location}, {Organiser first name}, 
