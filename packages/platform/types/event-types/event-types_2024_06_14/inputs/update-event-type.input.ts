import {
  ApiProperty as DocsProperty,
  ApiPropertyOptional as DocsPropertyOptional,
  getSchemaPath,
  ApiExtraModels,
} from "@nestjs/swagger";
import { Type, Transform } from "class-transformer";
import {
  IsString,
  IsInt,
  IsBoolean,
  IsOptional,
  Min,
  ValidateNested,
  IsArray,
  ArrayNotEmpty,
  ArrayUnique,
  IsUrl,
} from "class-validator";

import { BookerLayouts_2024_06_14 } from "./booker-layouts.input";
import type { InputBookingField_2024_06_14 } from "./booking-fields.input";
import {
  AddressFieldInput_2024_06_14,
  BooleanFieldInput_2024_06_14,
  CheckboxGroupFieldInput_2024_06_14,
  EmailDefaultFieldInput_2024_06_14,
  GuestsDefaultFieldInput_2024_06_14,
  MultiEmailFieldInput_2024_06_14,
  MultiSelectFieldInput_2024_06_14,
  NameDefaultFieldInput_2024_06_14,
  NotesDefaultFieldInput_2024_06_14,
  NumberFieldInput_2024_06_14,
  PhoneFieldInput_2024_06_14,
  RadioGroupFieldInput_2024_06_14,
  RescheduleReasonDefaultFieldInput_2024_06_14,
  SelectFieldInput_2024_06_14,
  TextAreaFieldInput_2024_06_14,
  TextFieldInput_2024_06_14,
  TitleDefaultFieldInput_2024_06_14,
  LocationDefaultFieldInput_2024_06_14,
  ValidateInputBookingFields_2024_06_14,
} from "./booking-fields.input";
import type { BookingLimitsCount_2024_06_14 } from "./booking-limits-count.input";
import { BaseBookingLimitsCount_2024_06_14, ValidateBookingLimitsCount } from "./booking-limits-count.input";
import type { BookingLimitsDuration_2024_06_14 } from "./booking-limits-duration.input";
import {
  BaseBookingLimitsDuration_2024_06_14,
  ValidateBookingLimistsDuration,
} from "./booking-limits-duration.input";
import {
  BusinessDaysWindow_2024_06_14,
  CalendarDaysWindow_2024_06_14,
  RangeWindow_2024_06_14,
  ValidateBookingWindow,
  type BookingWindow_2024_06_14,
} from "./booking-window.input";
import type { ConfirmationPolicy_2024_06_14 } from "./confirmation-policy.input";
import { BaseConfirmationPolicy_2024_06_14, ValidateConfirmationPolicy } from "./confirmation-policy.input";
import {
  CREATE_EVENT_DESCRIPTION_EXAMPLE,
  CREATE_EVENT_LENGTH_EXAMPLE,
  CREATE_EVENT_SLUG_EXAMPLE,
  CREATE_EVENT_TITLE_EXAMPLE,
  Host,
  CalVideoSettings,
} from "./create-event-type.input";
import { DestinationCalendar_2024_06_14 } from "./destination-calendar.input";
import { Disabled_2024_06_14 } from "./disabled.input";
import { EventTypeColor_2024_06_14 } from "./event-type-color.input";
import {
  InputAddressLocation_2024_06_14,
  InputAttendeeAddressLocation_2024_06_14,
  InputAttendeeDefinedLocation_2024_06_14,
  InputAttendeePhoneLocation_2024_06_14,
  InputIntegrationLocation_2024_06_14,
  InputLinkLocation_2024_06_14,
  InputOrganizersDefaultApp_2024_06_14,
  InputPhoneLocation_2024_06_14,
  ValidateLocations_2024_06_14,
  ValidateTeamLocations_2024_06_14,
} from "./locations.input";
import type { InputLocation_2024_06_14, InputTeamLocation_2024_06_14 } from "./locations.input";
import { Recurrence_2024_06_14 } from "./recurrence.input";
import { Seats_2024_06_14 } from "./seats.input";

@ApiExtraModels(
  InputAddressLocation_2024_06_14,
  InputLinkLocation_2024_06_14,
  InputIntegrationLocation_2024_06_14,
  InputPhoneLocation_2024_06_14,
  PhoneFieldInput_2024_06_14,
  AddressFieldInput_2024_06_14,
  TextFieldInput_2024_06_14,
  NumberFieldInput_2024_06_14,
  TextAreaFieldInput_2024_06_14,
  SelectFieldInput_2024_06_14,
  MultiSelectFieldInput_2024_06_14,
  MultiEmailFieldInput_2024_06_14,
  CheckboxGroupFieldInput_2024_06_14,
  RadioGroupFieldInput_2024_06_14,
  BooleanFieldInput_2024_06_14,
  BusinessDaysWindow_2024_06_14,
  CalendarDaysWindow_2024_06_14,
  RangeWindow_2024_06_14,
  BaseBookingLimitsCount_2024_06_14,
  Disabled_2024_06_14,
  BaseBookingLimitsDuration_2024_06_14,
  Recurrence_2024_06_14,
  BaseConfirmationPolicy_2024_06_14,
  Seats_2024_06_14,
  InputAttendeeAddressLocation_2024_06_14,
  InputAttendeePhoneLocation_2024_06_14,
  InputAttendeeDefinedLocation_2024_06_14,
  NameDefaultFieldInput_2024_06_14,
  EmailDefaultFieldInput_2024_06_14,
  TitleDefaultFieldInput_2024_06_14,
  LocationDefaultFieldInput_2024_06_14,
  NotesDefaultFieldInput_2024_06_14,
  GuestsDefaultFieldInput_2024_06_14,
  RescheduleReasonDefaultFieldInput_2024_06_14
)
class BaseUpdateEventTypeInput {
  @IsOptional()
  @IsInt()
  @Min(1)
  @DocsPropertyOptional({ example: CREATE_EVENT_LENGTH_EXAMPLE })
  lengthInMinutes?: number;

  @IsOptional()
  @IsArray()
  @ArrayNotEmpty()
  @ArrayUnique()
  @IsInt({ each: true })
  @Min(1, { each: true })
  @DocsPropertyOptional({
    example: [15, 30, 60],
    description:
      "If you want that user can choose between different lengths of the event you can specify them here. Must include the provided `lengthInMinutes`.",
  })
  lengthInMinutesOptions?: number[];

  @IsOptional()
  @IsString()
  @DocsPropertyOptional({ example: CREATE_EVENT_TITLE_EXAMPLE })
  title?: string;

  @IsOptional()
  @IsString()
  @DocsPropertyOptional({ example: CREATE_EVENT_SLUG_EXAMPLE })
  slug?: string;

  @IsOptional()
  @IsString()
  @DocsPropertyOptional({ example: CREATE_EVENT_DESCRIPTION_EXAMPLE })
  description?: string;

  @IsOptional()
  @ValidateInputBookingFields_2024_06_14()
  @DocsPropertyOptional({
    description:
      "Complete set of booking form fields. This array replaces all existing booking fields. To modify existing fields, first fetch the current event type, then include all desired fields in this array. Sending only one field will remove all other custom fields, keeping only default fields plus the provided one.",
    oneOf: [
      { $ref: getSchemaPath(NameDefaultFieldInput_2024_06_14) },
      { $ref: getSchemaPath(EmailDefaultFieldInput_2024_06_14) },
      { $ref: getSchemaPath(TitleDefaultFieldInput_2024_06_14) },
      { $ref: getSchemaPath(LocationDefaultFieldInput_2024_06_14) },
      { $ref: getSchemaPath(NotesDefaultFieldInput_2024_06_14) },
      { $ref: getSchemaPath(GuestsDefaultFieldInput_2024_06_14) },
      { $ref: getSchemaPath(RescheduleReasonDefaultFieldInput_2024_06_14) },
      { $ref: getSchemaPath(PhoneFieldInput_2024_06_14) },
      { $ref: getSchemaPath(AddressFieldInput_2024_06_14) },
      { $ref: getSchemaPath(TextFieldInput_2024_06_14) },
      { $ref: getSchemaPath(NumberFieldInput_2024_06_14) },
      { $ref: getSchemaPath(TextAreaFieldInput_2024_06_14) },
      { $ref: getSchemaPath(SelectFieldInput_2024_06_14) },
      { $ref: getSchemaPath(MultiSelectFieldInput_2024_06_14) },
      { $ref: getSchemaPath(MultiEmailFieldInput_2024_06_14) },
      { $ref: getSchemaPath(CheckboxGroupFieldInput_2024_06_14) },
      { $ref: getSchemaPath(RadioGroupFieldInput_2024_06_14) },
      { $ref: getSchemaPath(BooleanFieldInput_2024_06_14) },
    ],
    type: "array",
  })
  @Type(() => Object)
  bookingFields?: InputBookingField_2024_06_14[];

  @IsBoolean()
  @IsOptional()
  @DocsPropertyOptional({
    description: "If true, person booking this event can't add guests via their emails.",
  })
  disableGuests?: boolean;

  @IsInt()
  @IsOptional()
  @DocsPropertyOptional({
    description: `Number representing length of each slot when event is booked. By default it equal length of the event type.
      If event length is 60 minutes then we would have slots 9AM, 10AM, 11AM etc. but if it was changed to 30 minutes then
      we would have slots 9AM, 9:30AM, 10AM, 10:30AM etc. as the available times to book the 60 minute event.`,
  })
  slotInterval?: number;

  @IsInt()
  @Min(0)
  @IsOptional()
  @DocsPropertyOptional({
    description: "Minimum number of minutes before the event that a booking can be made.",
  })
  minimumBookingNotice?: number;

  @IsInt()
  @IsOptional()
  @DocsPropertyOptional({
    description: "Time spaces that can be prepended before an event to give more time before it.",
  })
  beforeEventBuffer?: number;

  @IsInt()
  @IsOptional()
  @DocsPropertyOptional({
    description: "Time spaces that can be appended after an event to give more time after it.",
  })
  afterEventBuffer?: number;

  @IsInt()
  @IsOptional()
  @DocsPropertyOptional({
    description:
      "If you want that this event has different schedule than user's default one you can specify it here.",
  })
  scheduleId?: number;

  @IsOptional()
  @ValidateBookingLimitsCount()
  @DocsPropertyOptional({
    description: "Limit how many times this event can be booked",
    oneOf: [
      { $ref: getSchemaPath(BaseBookingLimitsCount_2024_06_14) },
      { $ref: getSchemaPath(Disabled_2024_06_14) },
    ],
  })
  @Type(() => Object)
  bookingLimitsCount?: BookingLimitsCount_2024_06_14;

  @IsOptional()
  @IsBoolean()
  @DocsPropertyOptional({
    description:
      "This will limit your availability for this event type to one slot per day, scheduled at the earliest available time.",
  })
  onlyShowFirstAvailableSlot?: boolean;

  @IsOptional()
  @ValidateBookingLimistsDuration()
  @DocsPropertyOptional({
    description: "Limit total amount of time that this event can be booked",
    oneOf: [
      { $ref: getSchemaPath(BaseBookingLimitsDuration_2024_06_14) },
      { $ref: getSchemaPath(Disabled_2024_06_14) },
    ],
  })
  @Type(() => Object)
  bookingLimitsDuration?: BookingLimitsDuration_2024_06_14;

  @IsOptional()
  @ValidateBookingWindow()
  @DocsPropertyOptional({
    description: "Limit how far in the future this event can be booked",
    oneOf: [
      { $ref: getSchemaPath(BusinessDaysWindow_2024_06_14) },
      { $ref: getSchemaPath(CalendarDaysWindow_2024_06_14) },
      { $ref: getSchemaPath(RangeWindow_2024_06_14) },
      { $ref: getSchemaPath(Disabled_2024_06_14) },
    ],
  })
  @Type(() => Object)
  bookingWindow?: BookingWindow_2024_06_14;

  @IsOptional()
  @IsInt()
  @Min(0)
  @DocsPropertyOptional({ description: "Offset timeslots shown to bookers by a specified number of minutes" })
  offsetStart?: number;

  @IsOptional()
  @DocsPropertyOptional({
    description:
      "Should booker have week, month or column view. Specify default layout and enabled layouts user can pick.",
  })
  @Type(() => BookerLayouts_2024_06_14)
  @ValidateNested()
  bookerLayouts?: BookerLayouts_2024_06_14;

  @IsOptional()
  @ValidateConfirmationPolicy()
  @DocsPropertyOptional({
    description:
      "Specify how the booking needs to be manually confirmed before it is pushed to the integrations and a confirmation mail is sent.",
    oneOf: [
      { $ref: getSchemaPath(BaseConfirmationPolicy_2024_06_14) },
      { $ref: getSchemaPath(Disabled_2024_06_14) },
    ],
  })
  @Type(() => Object)
  confirmationPolicy?: ConfirmationPolicy_2024_06_14;

  @ValidateNested()
  @IsOptional()
  @Transform(({ value }) => {
    if (value && typeof value === "object") {
      if ("interval" in value) {
        return Object.assign(new Recurrence_2024_06_14(), value);
      } else if ("disabled" in value) {
        return Object.assign(new Disabled_2024_06_14(), value);
      }
    }
    return value;
  })
  @ValidateNested()
  @DocsPropertyOptional({
    description: "Create a recurring event type.",
    oneOf: [{ $ref: getSchemaPath(Recurrence_2024_06_14) }, { $ref: getSchemaPath(Disabled_2024_06_14) }],
  })
  @Type(() => Object)
  recurrence?: Recurrence_2024_06_14 | Disabled_2024_06_14;

  @IsOptional()
  @IsBoolean()
  @DocsPropertyOptional()
  requiresBookerEmailVerification?: boolean;

  @IsOptional()
  @IsBoolean()
  @DocsPropertyOptional()
  hideCalendarNotes?: boolean;

  @IsOptional()
  @IsBoolean()
  @DocsPropertyOptional()
  lockTimeZoneToggleOnBookingPage?: boolean;

  @IsOptional()
  @DocsPropertyOptional()
  @Type(() => EventTypeColor_2024_06_14)
  color?: EventTypeColor_2024_06_14;

  @IsOptional()
  @Transform(({ value }) => {
    if (value && typeof value === "object") {
      if ("seatsPerTimeSlot" in value) {
        return Object.assign(new Seats_2024_06_14(), value);
      } else if ("disabled" in value) {
        return Object.assign(new Disabled_2024_06_14(), value);
      }
    }
    return value;
  })
  @ValidateNested()
  @DocsPropertyOptional({
    description: "Create an event type with multiple seats.",
    oneOf: [{ $ref: getSchemaPath(Seats_2024_06_14) }, { $ref: getSchemaPath(Disabled_2024_06_14) }],
  })
  @Type(() => Object)
  seats?: Seats_2024_06_14 | Disabled_2024_06_14;

  @IsOptional()
  @IsString()
  @DocsPropertyOptional({
    description: `Customizable event name with valid variables:
      {Event type title}, {Organiser}, {Scheduler}, {Location}, {Organiser first name},
      {Scheduler first name}, {Scheduler last name}, {Event duration}, {LOCATION},
      {HOST/ATTENDEE}, {HOST}, {ATTENDEE}, {USER}`,
    example: "{Event type title} between {Organiser} and {Scheduler}",
  })
  customName?: string;

  @IsOptional()
  @DocsPropertyOptional()
  @Type(() => DestinationCalendar_2024_06_14)
  destinationCalendar?: DestinationCalendar_2024_06_14;

  @IsOptional()
  @IsBoolean()
  @DocsPropertyOptional()
  useDestinationCalendarEmail?: boolean;

  @IsOptional()
  @IsBoolean()
  @DocsPropertyOptional()
  hideCalendarEventDetails?: boolean;

  @IsOptional()
  @IsUrl()
  @DocsPropertyOptional({
    description: "A valid URL where the booker will redirect to, once the booking is completed successfully",
    example: "https://masterchief.com/argentina/flan/video/9129412",
  })
  successRedirectUrl?: string;

  @IsOptional()
  @IsBoolean()
  @DocsPropertyOptional({
    description:
      "Boolean to Hide organizer's email address from the booking screen, email notifications, and calendar events",
  })
  hideOrganizerEmail?: boolean;

  @IsOptional()
  @ValidateNested()
  @Type(() => CalVideoSettings)
  @DocsPropertyOptional({
    description: "Cal video settings for the event type",
    type: CalVideoSettings,
  })
  calVideoSettings?: CalVideoSettings;

  @IsOptional()
  @IsBoolean()
<<<<<<< HEAD
  @DocsPropertyOptional({
    description:
      "If hidden the event type will not be publically available in the public /v2/event-types endpoint and it requires making authenticated request to /v2/event-types/{eventTypeId} to get it.",
  })
  hidden?: boolean;
=======
  @DocsPropertyOptional()
  hidden?: boolean;

  @IsOptional()
  @IsBoolean()
  @DocsPropertyOptional({
    default: false,
    description:
      "Boolean to require authentication for booking this event type via api. If true, only authenticated users can book this event type.",
  })
  bookingRequiresAuthentication?: boolean;
>>>>>>> b052c2e0
}
export class UpdateEventTypeInput_2024_06_14 extends BaseUpdateEventTypeInput {
  @IsOptional()
  @ValidateLocations_2024_06_14()
  @DocsPropertyOptional({
    description:
      "Locations where the event will take place. If not provided, cal video link will be used as the location.",
    oneOf: [
      { $ref: getSchemaPath(InputAddressLocation_2024_06_14) },
      { $ref: getSchemaPath(InputLinkLocation_2024_06_14) },
      { $ref: getSchemaPath(InputIntegrationLocation_2024_06_14) },
      { $ref: getSchemaPath(InputPhoneLocation_2024_06_14) },
      { $ref: getSchemaPath(InputAttendeeAddressLocation_2024_06_14) },
      { $ref: getSchemaPath(InputAttendeePhoneLocation_2024_06_14) },
      { $ref: getSchemaPath(InputAttendeeDefinedLocation_2024_06_14) },
    ],
    type: "array",
  })
  @Type(() => Object)
  locations?: InputLocation_2024_06_14[];
}

export class UpdateTeamEventTypeInput_2024_06_14 extends BaseUpdateEventTypeInput {
  @ValidateNested({ each: true })
  @Type(() => Host)
  @IsArray()
  @IsOptional()
  @DocsPropertyOptional({ type: [Host] })
  hosts?: Host[];

  @IsOptional()
  @IsBoolean()
  @DocsProperty()
  @DocsPropertyOptional({
    description: "If true, all current and future team members will be assigned to this event type",
  })
  assignAllTeamMembers?: boolean;

  @IsOptional()
  @ValidateTeamLocations_2024_06_14()
  @DocsPropertyOptional({
    description:
      "Locations where the event will take place. If not provided, cal video link will be used as the location.",
    oneOf: [
      { $ref: getSchemaPath(InputAddressLocation_2024_06_14) },
      { $ref: getSchemaPath(InputLinkLocation_2024_06_14) },
      { $ref: getSchemaPath(InputIntegrationLocation_2024_06_14) },
      { $ref: getSchemaPath(InputPhoneLocation_2024_06_14) },
      { $ref: getSchemaPath(InputAttendeeAddressLocation_2024_06_14) },
      { $ref: getSchemaPath(InputAttendeePhoneLocation_2024_06_14) },
      { $ref: getSchemaPath(InputAttendeeDefinedLocation_2024_06_14) },
      { $ref: getSchemaPath(InputOrganizersDefaultApp_2024_06_14) },
    ],
    type: "array",
  })
  @Type(() => Object)
  locations?: InputTeamLocation_2024_06_14[];
}<|MERGE_RESOLUTION|>--- conflicted
+++ resolved
@@ -417,13 +417,11 @@
 
   @IsOptional()
   @IsBoolean()
-<<<<<<< HEAD
   @DocsPropertyOptional({
     description:
       "If hidden the event type will not be publically available in the public /v2/event-types endpoint and it requires making authenticated request to /v2/event-types/{eventTypeId} to get it.",
   })
   hidden?: boolean;
-=======
   @DocsPropertyOptional()
   hidden?: boolean;
 
@@ -435,7 +433,6 @@
       "Boolean to require authentication for booking this event type via api. If true, only authenticated users can book this event type.",
   })
   bookingRequiresAuthentication?: boolean;
->>>>>>> b052c2e0
 }
 export class UpdateEventTypeInput_2024_06_14 extends BaseUpdateEventTypeInput {
   @IsOptional()
