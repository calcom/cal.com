<<<<<<< HEAD
import { ApiProperty as DocsProperty } from "@nestjs/swagger";
import { Type, Transform } from "class-transformer";
import { IsString, IsInt, IsBoolean, IsOptional, Min, IsArray, ValidateNested } from "class-validator";
=======
import { ApiProperty as DocsProperty, getSchemaPath, ApiExtraModels } from "@nestjs/swagger";
import { Type } from "class-transformer";
import { IsString, IsInt, IsBoolean, IsOptional, Min, ValidateNested, IsArray } from "class-validator";
>>>>>>> d8284703

import { BookerLayouts_2024_06_14 } from "./booker-layouts.input";
import type { InputBookingField_2024_06_14 } from "./booking-fields.input";
<<<<<<< HEAD
import { ValidateInputBookingFields_2024_06_14 } from "./booking-fields.input";
import type { BookingLimitsCount_2024_06_14 } from "./booking-limits-count.input";
import { ValidateBookingLimistsCount } from "./booking-limits-count.input";
import type { BookingLimitsDuration_2024_06_14 } from "./booking-limits-duration.input";
import { ValidateBookingLimistsDuration } from "./booking-limits-duration.input";
import type { BookingWindow_2024_06_14 } from "./booking-window.input";
import { ValidateBookingWindow } from "./booking-window.input";
import type { ConfirmationPolicy_2024_06_14 } from "./confirmation-policy.input";
import { ValidateConfirmationPolicy } from "./confirmation-policy.input";
import {
  CREATE_EVENT_DESCRIPTION_EXAMPLE,
  CREATE_EVENT_LENGTH_EXAMPLE,
  CREATE_EVENT_TITLE_EXAMPLE,
  Host,
} from "./create-event-type.input";
import { DestinationCalendar_2024_06_14 } from "./destination-calendar.input";
import { Disabled_2024_06_14 } from "./disabled.input";
import { EventTypeColor_2024_06_14 } from "./event-type-color.input";
import { ValidateLocations_2024_06_14 } from "./locations.input";
=======
import {
  AddressFieldInput_2024_06_14,
  BooleanFieldInput_2024_06_14,
  CheckboxGroupFieldInput_2024_06_14,
  MultiEmailFieldInput_2024_06_14,
  MultiSelectFieldInput_2024_06_14,
  NumberFieldInput_2024_06_14,
  PhoneFieldInput_2024_06_14,
  RadioGroupFieldInput_2024_06_14,
  SelectFieldInput_2024_06_14,
  TextAreaFieldInput_2024_06_14,
  TextFieldInput_2024_06_14,
  ValidateInputBookingFields_2024_06_14,
} from "./booking-fields.input";
import { BookingLimitsCount_2024_06_14, ValidateBookingLimistsCount } from "./booking-limits-count.input";
import {
  BookingLimitsDuration_2024_06_14,
  ValidateBookingLimistsDuration,
} from "./booking-limits-duration.input";
import {
  BusinessDaysWindow_2024_06_14,
  CalendarDaysWindow_2024_06_14,
  RangeWindow_2024_06_14,
  ValidateBookingWindow,
  type BookingWindow_2024_06_14,
} from "./booking-window.input";
import {
  CREATE_EVENT_DESCRIPTION_EXAMPLE,
  CREATE_EVENT_LENGTH_EXAMPLE,
  CREATE_EVENT_SLUG_EXAMPLE,
  CREATE_EVENT_TITLE_EXAMPLE,
  Host,
} from "./create-event-type.input";
import {
  AddressLocation_2024_06_14,
  IntegrationLocation_2024_06_14,
  LinkLocation_2024_06_14,
  PhoneLocation_2024_06_14,
  ValidateLocations_2024_06_14,
} from "./locations.input";
>>>>>>> d8284703
import type { Location_2024_06_14 } from "./locations.input";
import { Recurrence_2024_06_14 } from "./recurrence.input";
import { Seats_2024_06_14 } from "./seats.input";

@ApiExtraModels(
  AddressLocation_2024_06_14,
  LinkLocation_2024_06_14,
  IntegrationLocation_2024_06_14,
  PhoneLocation_2024_06_14,
  PhoneFieldInput_2024_06_14,
  AddressFieldInput_2024_06_14,
  TextFieldInput_2024_06_14,
  NumberFieldInput_2024_06_14,
  TextAreaFieldInput_2024_06_14,
  SelectFieldInput_2024_06_14,
  MultiSelectFieldInput_2024_06_14,
  MultiEmailFieldInput_2024_06_14,
  CheckboxGroupFieldInput_2024_06_14,
  RadioGroupFieldInput_2024_06_14,
  BooleanFieldInput_2024_06_14,
  BusinessDaysWindow_2024_06_14,
  CalendarDaysWindow_2024_06_14,
  RangeWindow_2024_06_14
)
export class UpdateEventTypeInput_2024_06_14 {
  @IsOptional()
  @IsInt()
  @Min(1)
  @DocsProperty({ example: CREATE_EVENT_LENGTH_EXAMPLE })
  lengthInMinutes?: number;

  @IsOptional()
  @IsString()
  @DocsProperty({ example: CREATE_EVENT_TITLE_EXAMPLE })
  title?: string;

  @IsOptional()
<<<<<<< HEAD
  @IsString()
=======
  @DocsProperty({ example: CREATE_EVENT_SLUG_EXAMPLE })
>>>>>>> d8284703
  slug?: string;

  @IsOptional()
  @IsString()
  @DocsProperty({ example: CREATE_EVENT_DESCRIPTION_EXAMPLE })
  description?: string;

  @IsOptional()
  @ValidateLocations_2024_06_14()
  @DocsProperty({
    description:
      "Locations where the event will take place. If not provided, cal video link will be used as the location.",
    oneOf: [
      { $ref: getSchemaPath(AddressLocation_2024_06_14) },
      { $ref: getSchemaPath(LinkLocation_2024_06_14) },
      { $ref: getSchemaPath(IntegrationLocation_2024_06_14) },
      { $ref: getSchemaPath(PhoneLocation_2024_06_14) },
    ],
    type: "array",
  })
  @Type(() => Object)
  locations?: Location_2024_06_14[];

  @IsOptional()
  @ValidateInputBookingFields_2024_06_14()
  @DocsProperty({
    description:
      "Custom fields that can be added to the booking form when the event is booked by someone. By default booking form has name and email field.",
    oneOf: [
      { $ref: getSchemaPath(PhoneFieldInput_2024_06_14) },
      { $ref: getSchemaPath(AddressFieldInput_2024_06_14) },
      { $ref: getSchemaPath(TextFieldInput_2024_06_14) },
      { $ref: getSchemaPath(NumberFieldInput_2024_06_14) },
      { $ref: getSchemaPath(TextAreaFieldInput_2024_06_14) },
      { $ref: getSchemaPath(SelectFieldInput_2024_06_14) },
      { $ref: getSchemaPath(MultiSelectFieldInput_2024_06_14) },
      { $ref: getSchemaPath(MultiEmailFieldInput_2024_06_14) },
      { $ref: getSchemaPath(CheckboxGroupFieldInput_2024_06_14) },
      { $ref: getSchemaPath(RadioGroupFieldInput_2024_06_14) },
      { $ref: getSchemaPath(BooleanFieldInput_2024_06_14) },
    ],
    type: "array",
  })
  @Type(() => Object)
  bookingFields?: InputBookingField_2024_06_14[];

  @IsBoolean()
  @IsOptional()
  @DocsProperty({ description: "If true, person booking this event't cant add guests via their emails." })
  disableGuests?: boolean;

  @IsInt()
  @IsOptional()
  @DocsProperty({
    description: `Number representing length of each slot when event is booked. By default it equal length of the event type.
      If event length is 60 minutes then we would have slots 9AM, 10AM, 11AM etc. but if it was changed to 30 minutes then
      we would have slots 9AM, 9:30AM, 10AM, 10:30AM etc. as the available times to book the 60 minute event.`,
  })
  slotInterval?: number;

  @IsInt()
  @Min(0)
  @IsOptional()
  @DocsProperty({ description: "Minimum number of minutes before the event that a booking can be made." })
  minimumBookingNotice?: number;

  @IsInt()
  @IsOptional()
  @DocsProperty({
    description: "Time spaces that can be pre-pended before an event to give more time before it.",
  })
  beforeEventBuffer?: number;

  @IsInt()
  @IsOptional()
  @DocsProperty({
    description: "Time spaces that can be appended after an event to give more time after it.",
  })
  afterEventBuffer?: number;

  @IsInt()
  @IsOptional()
  @DocsProperty({
    description:
      "If you want that this event has different schedule than user's default one you can specify it here.",
  })
  scheduleId?: number;

  @IsOptional()
  @ValidateBookingLimistsCount()
  @DocsProperty({ description: "Limit how many times this event can be booked" })
  bookingLimitsCount?: BookingLimitsCount_2024_06_14;

  @IsOptional()
  @IsBoolean()
  @DocsProperty({
    description:
      "This will limit your availability for this event type to one slot per day, scheduled at the earliest available time.",
  })
  onlyShowFirstAvailableSlot?: boolean;

  @IsOptional()
  @ValidateBookingLimistsDuration()
  @DocsProperty({ description: "Limit total amount of time that this event can be booked" })
  bookingLimitsDuration?: BookingLimitsDuration_2024_06_14;

  @IsOptional()
  @ValidateBookingWindow()
  @DocsProperty({
    description: "Limit how far in the future this event can be booked",
    oneOf: [
      { $ref: getSchemaPath(BusinessDaysWindow_2024_06_14) },
      { $ref: getSchemaPath(CalendarDaysWindow_2024_06_14) },
      { $ref: getSchemaPath(RangeWindow_2024_06_14) },
    ],
    type: "array",
  })
  @Type(() => Object)
  bookingWindow?: BookingWindow_2024_06_14;

  @IsOptional()
  @IsInt()
  @Min(1)
  @DocsProperty({ description: "Offset timeslots shown to bookers by a specified number of minutes" })
  offsetStart?: number;

  @IsOptional()
<<<<<<< HEAD
  @Type(() => BookerLayouts_2024_06_14)
  bookerLayouts?: BookerLayouts_2024_06_14;

  @IsOptional()
  @ValidateConfirmationPolicy()
  confirmationPolicy?: ConfirmationPolicy_2024_06_14;

  @ValidateNested()
  @Transform(({ value }) => {
    if (value && typeof value === "object") {
      if ("interval" in value) {
        return Object.assign(new Recurrence_2024_06_14(), value);
      } else if ("disabled" in value) {
        return Object.assign(new Disabled_2024_06_14(), value);
      }
    }
    return value;
  })
  @ValidateNested()
  recurrence?: Recurrence_2024_06_14 | Disabled_2024_06_14;

  @IsOptional()
  @IsBoolean()
  requiresBookerEmailVerification?: boolean;

  @IsOptional()
  @IsBoolean()
  hideCalendarNotes?: boolean;

  @IsOptional()
  @IsBoolean()
  lockTimeZoneToggleOnBookingPage?: boolean;

  @IsOptional()
  @Type(() => EventTypeColor_2024_06_14)
  color?: EventTypeColor_2024_06_14;

  @IsOptional()
  @Transform(({ value }) => {
    if (value && typeof value === "object") {
      if ("seatsPerTimeSlot" in value) {
        return Object.assign(new Seats_2024_06_14(), value);
      } else if ("disabled" in value) {
        return Object.assign(new Disabled_2024_06_14(), value);
      }
    }
    return value;
  })
  @ValidateNested()
  seats?: Seats_2024_06_14 | Disabled_2024_06_14;

  @IsOptional()
  @IsString()
  @DocsProperty({
    description: `Customizable event name with valid variables: 
      {Event type title}, {Organiser}, {Scheduler}, {Location}, {Organiser first name}, 
      {Scheduler first name}, {Scheduler last name}, {Event duration}, {LOCATION}, 
      {HOST/ATTENDEE}, {HOST}, {ATTENDEE}, {USER}`,
    example: "{Event type title} between {Organiser} and {Scheduler}",
  })
  customName?: string;

  @IsOptional()
  @Type(() => DestinationCalendar_2024_06_14)
  destinationCalendar?: DestinationCalendar_2024_06_14;

  @IsOptional()
  @IsBoolean()
  useDestinationCalendarEmail?: boolean;
}

=======
  @ValidateNested()
  @Type(() => Recurrence_2024_06_14)
  @DocsProperty({
    description: "Create a recurring event that can be booked once but will occur multiple times",
  })
  recurrence?: Recurrence_2024_06_14;
}

@ApiExtraModels(
  AddressLocation_2024_06_14,
  LinkLocation_2024_06_14,
  IntegrationLocation_2024_06_14,
  PhoneLocation_2024_06_14,
  PhoneFieldInput_2024_06_14,
  AddressFieldInput_2024_06_14,
  TextFieldInput_2024_06_14,
  NumberFieldInput_2024_06_14,
  TextAreaFieldInput_2024_06_14,
  SelectFieldInput_2024_06_14,
  MultiSelectFieldInput_2024_06_14,
  MultiEmailFieldInput_2024_06_14,
  CheckboxGroupFieldInput_2024_06_14,
  RadioGroupFieldInput_2024_06_14,
  BooleanFieldInput_2024_06_14,
  BusinessDaysWindow_2024_06_14,
  CalendarDaysWindow_2024_06_14,
  RangeWindow_2024_06_14
)
>>>>>>> d8284703
export class UpdateTeamEventTypeInput_2024_06_14 extends UpdateEventTypeInput_2024_06_14 {
  @ValidateNested({ each: true })
  @Type(() => Host)
  @IsArray()
  @IsOptional()
  @DocsProperty()
  hosts?: Host[];

  @IsOptional()
  @IsBoolean()
  @DocsProperty()
  @DocsProperty({
    description: "If true, all current and future team members will be assigned to this event type",
  })
  assignAllTeamMembers?: boolean;
}<|MERGE_RESOLUTION|>--- conflicted
+++ resolved
@@ -1,36 +1,9 @@
-<<<<<<< HEAD
-import { ApiProperty as DocsProperty } from "@nestjs/swagger";
+import { ApiProperty as DocsProperty, getSchemaPath, ApiExtraModels } from "@nestjs/swagger";
 import { Type, Transform } from "class-transformer";
-import { IsString, IsInt, IsBoolean, IsOptional, Min, IsArray, ValidateNested } from "class-validator";
-=======
-import { ApiProperty as DocsProperty, getSchemaPath, ApiExtraModels } from "@nestjs/swagger";
-import { Type } from "class-transformer";
 import { IsString, IsInt, IsBoolean, IsOptional, Min, ValidateNested, IsArray } from "class-validator";
->>>>>>> d8284703
 
 import { BookerLayouts_2024_06_14 } from "./booker-layouts.input";
 import type { InputBookingField_2024_06_14 } from "./booking-fields.input";
-<<<<<<< HEAD
-import { ValidateInputBookingFields_2024_06_14 } from "./booking-fields.input";
-import type { BookingLimitsCount_2024_06_14 } from "./booking-limits-count.input";
-import { ValidateBookingLimistsCount } from "./booking-limits-count.input";
-import type { BookingLimitsDuration_2024_06_14 } from "./booking-limits-duration.input";
-import { ValidateBookingLimistsDuration } from "./booking-limits-duration.input";
-import type { BookingWindow_2024_06_14 } from "./booking-window.input";
-import { ValidateBookingWindow } from "./booking-window.input";
-import type { ConfirmationPolicy_2024_06_14 } from "./confirmation-policy.input";
-import { ValidateConfirmationPolicy } from "./confirmation-policy.input";
-import {
-  CREATE_EVENT_DESCRIPTION_EXAMPLE,
-  CREATE_EVENT_LENGTH_EXAMPLE,
-  CREATE_EVENT_TITLE_EXAMPLE,
-  Host,
-} from "./create-event-type.input";
-import { DestinationCalendar_2024_06_14 } from "./destination-calendar.input";
-import { Disabled_2024_06_14 } from "./disabled.input";
-import { EventTypeColor_2024_06_14 } from "./event-type-color.input";
-import { ValidateLocations_2024_06_14 } from "./locations.input";
-=======
 import {
   AddressFieldInput_2024_06_14,
   BooleanFieldInput_2024_06_14,
@@ -45,11 +18,10 @@
   TextFieldInput_2024_06_14,
   ValidateInputBookingFields_2024_06_14,
 } from "./booking-fields.input";
-import { BookingLimitsCount_2024_06_14, ValidateBookingLimistsCount } from "./booking-limits-count.input";
-import {
-  BookingLimitsDuration_2024_06_14,
-  ValidateBookingLimistsDuration,
-} from "./booking-limits-duration.input";
+import type { BookingLimitsCount_2024_06_14 } from "./booking-limits-count.input";
+import { ValidateBookingLimistsCount } from "./booking-limits-count.input";
+import type { BookingLimitsDuration_2024_06_14 } from "./booking-limits-duration.input";
+import { ValidateBookingLimistsDuration } from "./booking-limits-duration.input";
 import {
   BusinessDaysWindow_2024_06_14,
   CalendarDaysWindow_2024_06_14,
@@ -57,6 +29,8 @@
   ValidateBookingWindow,
   type BookingWindow_2024_06_14,
 } from "./booking-window.input";
+import type { ConfirmationPolicy_2024_06_14 } from "./confirmation-policy.input";
+import { ValidateConfirmationPolicy } from "./confirmation-policy.input";
 import {
   CREATE_EVENT_DESCRIPTION_EXAMPLE,
   CREATE_EVENT_LENGTH_EXAMPLE,
@@ -64,6 +38,9 @@
   CREATE_EVENT_TITLE_EXAMPLE,
   Host,
 } from "./create-event-type.input";
+import { DestinationCalendar_2024_06_14 } from "./destination-calendar.input";
+import { Disabled_2024_06_14 } from "./disabled.input";
+import { EventTypeColor_2024_06_14 } from "./event-type-color.input";
 import {
   AddressLocation_2024_06_14,
   IntegrationLocation_2024_06_14,
@@ -71,7 +48,6 @@
   PhoneLocation_2024_06_14,
   ValidateLocations_2024_06_14,
 } from "./locations.input";
->>>>>>> d8284703
 import type { Location_2024_06_14 } from "./locations.input";
 import { Recurrence_2024_06_14 } from "./recurrence.input";
 import { Seats_2024_06_14 } from "./seats.input";
@@ -109,11 +85,8 @@
   title?: string;
 
   @IsOptional()
-<<<<<<< HEAD
   @IsString()
-=======
   @DocsProperty({ example: CREATE_EVENT_SLUG_EXAMPLE })
->>>>>>> d8284703
   slug?: string;
 
   @IsOptional()
@@ -241,7 +214,6 @@
   offsetStart?: number;
 
   @IsOptional()
-<<<<<<< HEAD
   @Type(() => BookerLayouts_2024_06_14)
   bookerLayouts?: BookerLayouts_2024_06_14;
 
@@ -249,7 +221,6 @@
   @ValidateConfirmationPolicy()
   confirmationPolicy?: ConfirmationPolicy_2024_06_14;
 
-  @ValidateNested()
   @Transform(({ value }) => {
     if (value && typeof value === "object") {
       if ("interval" in value) {
@@ -311,15 +282,6 @@
   @IsOptional()
   @IsBoolean()
   useDestinationCalendarEmail?: boolean;
-}
-
-=======
-  @ValidateNested()
-  @Type(() => Recurrence_2024_06_14)
-  @DocsProperty({
-    description: "Create a recurring event that can be booked once but will occur multiple times",
-  })
-  recurrence?: Recurrence_2024_06_14;
 }
 
 @ApiExtraModels(
@@ -342,7 +304,6 @@
   CalendarDaysWindow_2024_06_14,
   RangeWindow_2024_06_14
 )
->>>>>>> d8284703
 export class UpdateTeamEventTypeInput_2024_06_14 extends UpdateEventTypeInput_2024_06_14 {
   @ValidateNested({ each: true })
   @Type(() => Host)
