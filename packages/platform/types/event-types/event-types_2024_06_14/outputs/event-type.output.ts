import { ApiProperty as DocsProperty } from "@nestjs/swagger";
import { Type } from "class-transformer";
import {
  IsArray,
  IsBoolean,
  IsEnum,
  IsInt,
  IsOptional,
  IsString,
  Min,
  ValidateNested,
} from "class-validator";

import type { Location_2024_06_14, BookingField_2024_06_14 } from "../inputs";
import { Host } from "../inputs";
import { RecurringEvent_2024_06_14 } from "../inputs";
import { ValidateBookingFields_2024_06_14 } from "../inputs/booking-fields.input";
import { ValidateLocations_2024_06_14 } from "../inputs/locations.input";

enum SchedulingTypeEnum {
  ROUND_ROBIN = "ROUND_ROBIN",
  COLLECTIVE = "COLLECTIVE",
  MANAGED = "MANAGED",
}

export type SchedulingType = "ROUND_ROBIN" | "COLLECTIVE" | "MANAGED";

class User_2024_06_14 {
  @IsInt()
  id!: number;

  @IsString()
  name!: string | null;

  @IsString()
  username!: string | null;

  @IsString()
  avatarUrl!: string | null;

  @IsString()
  weekStart!: string;

  @IsString()
  brandColor!: string | null;

  @IsString()
  darkBrandColor!: string | null;

  metadata!: Record<string, unknown>;
}

export class EventTypeOutput_2024_06_14 {
  @IsInt()
  @DocsProperty({ example: 1 })
  id!: number;

  @IsInt()
  ownerId!: number;

  @IsInt()
  @Min(1)
  lengthInMinutes!: number;

  @IsString()
  title!: string;

  @IsString()
  slug!: string;

  @IsString()
  description!: string;

  @ValidateLocations_2024_06_14()
  locations!: Location_2024_06_14[];

  @ValidateBookingFields_2024_06_14()
  bookingFields!: BookingField_2024_06_14[];

  @IsBoolean()
  disableGuests!: boolean;

  @IsInt()
  @IsOptional()
  slotInterval?: number | null;

  @IsInt()
  @Min(0)
  @IsOptional()
  minimumBookingNotice?: number;

  @IsInt()
  @IsOptional()
  beforeEventBuffer?: number;

  @IsInt()
  @IsOptional()
  afterEventBuffer?: number;

  @IsEnum(SchedulingTypeEnum)
  schedulingType!: SchedulingType | null;

  @Type(() => RecurringEvent_2024_06_14)
  recurringEvent!: RecurringEvent_2024_06_14 | null;

  @Type(() => Object)
  metadata!: Record<string, unknown>;

  @IsBoolean()
  requiresConfirmation!: boolean;

  @IsInt()
  price!: number;

  @IsString()
  currency!: string;

  @IsBoolean()
  lockTimeZoneToggleOnBookingPage!: boolean;

  @IsInt()
  seatsPerTimeSlot!: number | null;

  @IsBoolean()
  forwardParamsSuccessRedirect!: boolean | null;

  @IsString()
  successRedirectUrl!: string | null;

  @IsBoolean()
  seatsShowAvailabilityCount!: boolean | null;

  @IsBoolean()
  isInstantEvent!: boolean;

  users!: User_2024_06_14[];

<<<<<<< HEAD
  @IsInt()
  scheduleId!: number | null;
=======
  schedule!: Schedule_2024_06_14 | null;
}

export class TeamEventTypeOutput_2024_06_14 {
  @IsInt()
  @DocsProperty({ example: 1 })
  id!: number;

  @IsInt()
  @Min(1)
  lengthInMinutes!: number;

  @IsString()
  title!: string;

  @IsString()
  slug!: string;

  @IsString()
  description!: string;

  @ValidateLocations_2024_06_14()
  locations!: Location_2024_06_14[];

  @ValidateBookingFields_2024_06_14()
  bookingFields!: BookingField_2024_06_14[];

  @IsBoolean()
  disableGuests!: boolean;

  @IsInt()
  @IsOptional()
  slotInterval?: number | null;

  @IsInt()
  @Min(0)
  @IsOptional()
  minimumBookingNotice?: number;

  @IsInt()
  @IsOptional()
  beforeEventBuffer?: number;

  @IsInt()
  @IsOptional()
  afterEventBuffer?: number;

  @IsEnum(SchedulingTypeEnum)
  schedulingType!: SchedulingType | null;

  @Type(() => RecurringEvent_2024_06_14)
  recurringEvent!: RecurringEvent_2024_06_14 | null;

  @Type(() => Object)
  metadata!: Record<string, unknown>;

  @IsBoolean()
  requiresConfirmation!: boolean;

  @IsInt()
  price!: number;

  @IsString()
  currency!: string;

  @IsBoolean()
  lockTimeZoneToggleOnBookingPage!: boolean;

  @IsInt()
  seatsPerTimeSlot!: number | null;

  @IsBoolean()
  forwardParamsSuccessRedirect!: boolean | null;

  @IsString()
  successRedirectUrl!: string | null;

  @IsBoolean()
  seatsShowAvailabilityCount!: boolean | null;

  @IsBoolean()
  isInstantEvent!: boolean;

  schedule!: Schedule_2024_06_14 | null;

  @IsInt()
  @IsOptional()
  teamId?: number | null;

  @IsInt()
  @IsOptional()
  ownerId?: number | null;

  @IsInt()
  @IsOptional()
  parentEventTypeId?: number | null;

  @ValidateNested({ each: true })
  @Type(() => Host)
  @IsArray()
  hosts!: Host[];

  @IsBoolean()
  @IsOptional()
  assignAllTeamMembers?: boolean;
>>>>>>> 73b8569a
}<|MERGE_RESOLUTION|>--- conflicted
+++ resolved
@@ -135,11 +135,8 @@
 
   users!: User_2024_06_14[];
 
-<<<<<<< HEAD
   @IsInt()
   scheduleId!: number | null;
-=======
-  schedule!: Schedule_2024_06_14 | null;
 }
 
 export class TeamEventTypeOutput_2024_06_14 {
@@ -244,5 +241,4 @@
   @IsBoolean()
   @IsOptional()
   assignAllTeamMembers?: boolean;
->>>>>>> 73b8569a
 }