--- conflicted
+++ resolved
@@ -11,8 +11,7 @@
   ValidateNested,
 } from "class-validator";
 
-<<<<<<< HEAD
-import type { Location_2024_06_14, BookingField_2024_06_14, BookingWindow_2024_06_14 } from "../inputs";
+import type { Location_2024_06_14, BookingWindow_2024_06_14 } from "../inputs";
 import {
   Host as TeamEventTypeHostInput,
   BookingLimitsDuration_2024_06_14,
@@ -21,22 +20,6 @@
   RangeWindow_2024_06_14,
 } from "../inputs";
 import { Recurrence_2024_06_14 } from "../inputs";
-import {
-  AddressField_2024_06_14,
-  BooleanField_2024_06_14,
-  CheckboxGroupField_2024_06_14,
-  EmailField_2024_06_14,
-  MultiEmailField_2024_06_14,
-  MultiSelectField_2024_06_14,
-  NameField_2024_06_14,
-  NumberField_2024_06_14,
-  PhoneField_2024_06_14,
-  RadioGroupField_2024_06_14,
-  SelectField_2024_06_14,
-  TextAreaField_2024_06_14,
-  TextField_2024_06_14,
-  ValidateBookingFields_2024_06_14,
-} from "../inputs/booking-fields.input";
 import { BookingLimitsCount_2024_06_14 } from "../inputs/booking-limits-count.input";
 import {
   AddressLocation_2024_06_14,
@@ -45,15 +28,28 @@
   PhoneLocation_2024_06_14,
   ValidateLocations_2024_06_14,
 } from "../inputs/locations.input";
-=======
-import type { Location_2024_06_14, BookingWindow_2024_06_14 } from "../inputs";
-import { Host as TeamEventTypeHostInput, BookingLimitsDuration_2024_06_14 } from "../inputs";
-import { Recurrence_2024_06_14 } from "../inputs";
-import type { BookingLimitsCount_2024_06_14 } from "../inputs/booking-limits-count.input";
-import { ValidateLocations_2024_06_14 } from "../inputs/locations.input";
+import {
+  EmailDefaultFieldOutput_2024_06_14,
+  NameDefaultFieldOutput_2024_06_14,
+  LocationDefaultFieldOutput_2024_06_14,
+  RescheduleReasonDefaultFieldOutput_2024_06_14,
+  TitleDefaultFieldOutput_2024_06_14,
+  NotesDefaultFieldOutput_2024_06_14,
+  GuestsDefaultFieldOutput_2024_06_14,
+  AddressFieldOutput_2024_06_14,
+  BooleanFieldOutput_2024_06_14,
+  CheckboxGroupFieldOutput_2024_06_14,
+  MultiEmailFieldOutput_2024_06_14,
+  MultiSelectFieldOutput_2024_06_14,
+  NumberFieldOutput_2024_06_14,
+  PhoneFieldOutput_2024_06_14,
+  RadioGroupFieldOutput_2024_06_14,
+  SelectFieldOutput_2024_06_14,
+  TextAreaFieldOutput_2024_06_14,
+  TextFieldOutput_2024_06_14,
+} from "../outputs/booking-fields.output";
 import type { OutputBookingField_2024_06_14 } from "./booking-fields.output";
 import { ValidateOutputBookingFields_2024_06_14 } from "./booking-fields.output";
->>>>>>> 5b5a42e7
 
 enum SchedulingTypeEnum {
   ROUND_ROBIN = "ROUND_ROBIN",
@@ -93,19 +89,24 @@
   LinkLocation_2024_06_14,
   IntegrationLocation_2024_06_14,
   PhoneLocation_2024_06_14,
-  NameField_2024_06_14,
-  EmailField_2024_06_14,
-  PhoneField_2024_06_14,
-  AddressField_2024_06_14,
-  TextField_2024_06_14,
-  NumberField_2024_06_14,
-  TextAreaField_2024_06_14,
-  SelectField_2024_06_14,
-  MultiSelectField_2024_06_14,
-  MultiEmailField_2024_06_14,
-  CheckboxGroupField_2024_06_14,
-  RadioGroupField_2024_06_14,
-  BooleanField_2024_06_14,
+  EmailDefaultFieldOutput_2024_06_14,
+  NameDefaultFieldOutput_2024_06_14,
+  LocationDefaultFieldOutput_2024_06_14,
+  RescheduleReasonDefaultFieldOutput_2024_06_14,
+  TitleDefaultFieldOutput_2024_06_14,
+  NotesDefaultFieldOutput_2024_06_14,
+  GuestsDefaultFieldOutput_2024_06_14,
+  AddressFieldOutput_2024_06_14,
+  BooleanFieldOutput_2024_06_14,
+  CheckboxGroupFieldOutput_2024_06_14,
+  MultiEmailFieldOutput_2024_06_14,
+  MultiSelectFieldOutput_2024_06_14,
+  NumberFieldOutput_2024_06_14,
+  PhoneFieldOutput_2024_06_14,
+  RadioGroupFieldOutput_2024_06_14,
+  SelectFieldOutput_2024_06_14,
+  TextAreaFieldOutput_2024_06_14,
+  TextFieldOutput_2024_06_14,
   BookingLimitsDuration_2024_06_14,
   BusinessDaysWindow_2024_06_14,
   CalendarDaysWindow_2024_06_14,
@@ -148,32 +149,32 @@
   @Type(() => Object)
   locations!: Location_2024_06_14[];
 
-<<<<<<< HEAD
-  @ValidateBookingFields_2024_06_14()
+  @ValidateOutputBookingFields_2024_06_14()
   @DocsProperty({
     oneOf: [
-      { $ref: getSchemaPath(NameField_2024_06_14) },
-      { $ref: getSchemaPath(EmailField_2024_06_14) },
-      { $ref: getSchemaPath(PhoneField_2024_06_14) },
-      { $ref: getSchemaPath(AddressField_2024_06_14) },
-      { $ref: getSchemaPath(TextField_2024_06_14) },
-      { $ref: getSchemaPath(NumberField_2024_06_14) },
-      { $ref: getSchemaPath(TextAreaField_2024_06_14) },
-      { $ref: getSchemaPath(SelectField_2024_06_14) },
-      { $ref: getSchemaPath(MultiSelectField_2024_06_14) },
-      { $ref: getSchemaPath(MultiEmailField_2024_06_14) },
-      { $ref: getSchemaPath(CheckboxGroupField_2024_06_14) },
-      { $ref: getSchemaPath(RadioGroupField_2024_06_14) },
-      { $ref: getSchemaPath(BooleanField_2024_06_14) },
+      { $ref: getSchemaPath(NameDefaultFieldOutput_2024_06_14) },
+      { $ref: getSchemaPath(EmailDefaultFieldOutput_2024_06_14) },
+      { $ref: getSchemaPath(LocationDefaultFieldOutput_2024_06_14) },
+      { $ref: getSchemaPath(RescheduleReasonDefaultFieldOutput_2024_06_14) },
+      { $ref: getSchemaPath(TitleDefaultFieldOutput_2024_06_14) },
+      { $ref: getSchemaPath(NotesDefaultFieldOutput_2024_06_14) },
+      { $ref: getSchemaPath(GuestsDefaultFieldOutput_2024_06_14) },
+      { $ref: getSchemaPath(PhoneFieldOutput_2024_06_14) },
+      { $ref: getSchemaPath(AddressFieldOutput_2024_06_14) },
+      { $ref: getSchemaPath(TextFieldOutput_2024_06_14) },
+      { $ref: getSchemaPath(NumberFieldOutput_2024_06_14) },
+      { $ref: getSchemaPath(TextAreaFieldOutput_2024_06_14) },
+      { $ref: getSchemaPath(SelectFieldOutput_2024_06_14) },
+      { $ref: getSchemaPath(MultiSelectFieldOutput_2024_06_14) },
+      { $ref: getSchemaPath(MultiEmailFieldOutput_2024_06_14) },
+      { $ref: getSchemaPath(CheckboxGroupFieldOutput_2024_06_14) },
+      { $ref: getSchemaPath(RadioGroupFieldOutput_2024_06_14) },
+      { $ref: getSchemaPath(BooleanFieldOutput_2024_06_14) },
     ],
     type: "array",
   })
   @Type(() => Object)
-  bookingFields!: BookingField_2024_06_14[];
-=======
-  @ValidateOutputBookingFields_2024_06_14()
   bookingFields!: OutputBookingField_2024_06_14[];
->>>>>>> 5b5a42e7
 
   @IsBoolean()
   @DocsProperty()
@@ -287,48 +288,8 @@
 
 export class EventTypeOutput_2024_06_14 extends BaseEventTypeOutput_2024_06_14 {
   @IsInt()
-<<<<<<< HEAD
   @DocsProperty({ example: 10 })
   ownerId!: number;
-=======
-  @DocsProperty({ example: 1 })
-  id!: number;
-
-  @IsInt()
-  @Min(1)
-  lengthInMinutes!: number;
-
-  @IsString()
-  title!: string;
-
-  @IsString()
-  slug!: string;
-
-  @IsString()
-  description!: string;
-
-  @ValidateLocations_2024_06_14()
-  locations!: Location_2024_06_14[];
-
-  @ValidateOutputBookingFields_2024_06_14()
-  bookingFields!: OutputBookingField_2024_06_14[];
-
-  @IsBoolean()
-  disableGuests!: boolean;
-
-  @IsInt()
-  @IsOptional()
-  slotInterval?: number | null;
-
-  @IsInt()
-  @Min(0)
-  @IsOptional()
-  minimumBookingNotice?: number;
-
-  @IsInt()
-  @IsOptional()
-  beforeEventBuffer?: number;
->>>>>>> 5b5a42e7
 
   @Type(() => User_2024_06_14)
   @IsArray()
