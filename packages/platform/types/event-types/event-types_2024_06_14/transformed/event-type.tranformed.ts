import type {
  transformApiEventTypeBookingFields,
  transformApiEventTypeColors,
  transformApiEventTypeFutureBookingLimits,
  transformApiEventTypeIntervalLimits,
  transformApiEventTypeLocations,
  transformApiEventTypeRecurrence,
  transformApiSeatOptions,
} from "@calcom/lib/event-types/transformers";

import type { CreateEventTypeInput_2024_06_14, ConfirmationPolicyTransformedSchema } from "../inputs";

export type InputEventTransformed_2024_06_14 = Omit<
  CreateEventTypeInput_2024_06_14,
  | "lengthInMinutes"
  | "locations"
  | "bookingFields"
  | "bookingLimitsCount"
  | "bookingLimitsDuration"
  | "bookingWindow"
  | "bookerLayouts"
  | "confirmationPolicy"
  | "recurrence"
  | "color"
  | "seats"
  | "customName"
> & {
  length: number;
  slug: string;
<<<<<<< HEAD
  eventName: string;
=======
  eventName?: string;
>>>>>>> 7d6187a7
  locations?: ReturnType<typeof transformApiEventTypeLocations>;
  bookingLimits?: ReturnType<typeof transformApiEventTypeIntervalLimits>;
  bookingFields?: ReturnType<typeof transformApiEventTypeBookingFields>;
  durationLimits?: ReturnType<typeof transformApiEventTypeIntervalLimits>;
  recurringEvent?: ReturnType<typeof transformApiEventTypeRecurrence>;
  eventTypeColor?: ReturnType<typeof transformApiEventTypeColors>;
} & Partial<
    Pick<ConfirmationPolicyTransformedSchema, "requiresConfirmation" | "requiresConfirmationWillBlockSlot">
  > &
  Partial<ReturnType<typeof transformApiSeatOptions>> &
  Partial<ReturnType<typeof transformApiEventTypeFutureBookingLimits>>;

export type InputTeamEventTransformed_2024_06_14 = InputEventTransformed_2024_06_14 & {
  hosts: {
    userId: number;
    isFixed: boolean;
    priority: number;
  }[];
  children: {
    id: number;
    name: string;
    email: string;
    eventTypeSlugs: string[];
  }[];
};<|MERGE_RESOLUTION|>--- conflicted
+++ resolved
@@ -27,11 +27,7 @@
 > & {
   length: number;
   slug: string;
-<<<<<<< HEAD
-  eventName: string;
-=======
   eventName?: string;
->>>>>>> 7d6187a7
   locations?: ReturnType<typeof transformApiEventTypeLocations>;
   bookingLimits?: ReturnType<typeof transformApiEventTypeIntervalLimits>;
   bookingFields?: ReturnType<typeof transformApiEventTypeBookingFields>;
