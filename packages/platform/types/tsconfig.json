--- conflicted
+++ resolved
@@ -8,9 +8,5 @@
     "outDir": "dist"
   },
   "include": [".", "../../types/business-days-plugin.d.ts", "../../types/window.d.ts"],
-<<<<<<< HEAD
-  "exclude": ["dist", "build", "node_modules"]
-=======
   "exclude": ["dist", "build", "**/node_modules/**"]
->>>>>>> 00ee1ef4
 }