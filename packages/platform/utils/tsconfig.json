{
  "extends": "@calcom/tsconfig/base.json",
  "compilerOptions": {
    "target": "ES5",
    "resolveJsonModule": true,
    "types": ["jest"],
    "outDir": "./dist",
    "emitDecoratorMetadata": true,
    "experimentalDecorators": true
  },
  "include": [".", "./tests", "../../types/business-days-plugin.d.ts", "../../types/window.d.ts"],
<<<<<<< HEAD
  "exclude": ["dist", "build", "node_modules", "**/*.test.*", "**/__mocks__/*", "**/__tests__/*"]
=======
  "exclude": ["dist", "build", "**/node_modules/**", "**/*.test.*", "**/__mocks__/*", "**/__tests__/*"]
>>>>>>> 00ee1ef4
}<|MERGE_RESOLUTION|>--- conflicted
+++ resolved
@@ -9,9 +9,5 @@
     "experimentalDecorators": true
   },
   "include": [".", "./tests", "../../types/business-days-plugin.d.ts", "../../types/window.d.ts"],
-<<<<<<< HEAD
-  "exclude": ["dist", "build", "node_modules", "**/*.test.*", "**/__mocks__/*", "**/__tests__/*"]
-=======
   "exclude": ["dist", "build", "**/node_modules/**", "**/*.test.*", "**/__mocks__/*", "**/__tests__/*"]
->>>>>>> 00ee1ef4
 }