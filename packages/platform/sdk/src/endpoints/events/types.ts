import { z } from "zod";

const GetPublicEventSchema = z.object({
  username: z.string().transform((s) => s.toLowerCase()),
  eventSlug: z.string(),
  isTeamEvent: z.boolean().optional(),
  org: z.string().optional(),
});

export type GetPublicEventArgs = z.infer<typeof GetPublicEventSchema>;

type User = {
  // todo expand
};

type TeamParent = {
  slug: string;
  name: string;
};

type Team = {
  parentId: string;
  metadata: Record<string, unknown>;
  brandColor: string;
  darkBrandColor: string;
  slug: string;
  name: string;
  logo: string;
  theme: string;
  parent: TeamParent;
};

type WorkflowStep = {
  // todo expand
};

type Workflow = {
  steps: WorkflowStep[];
};

export type Event = {
  id: string;
  title: string;
  description: string;
  eventName: string;
  slug: string;
  isInstantEvent: boolean;
<<<<<<< HEAD
=======
  instantMeetingParameters: string[];
>>>>>>> 00ee1ef4
  instantMeetingExpiryTimeOffsetInSeconds: number;
  aiPhoneCallConfig: {
    eventTypeId: number;
    enabled: boolean;
    generalPrompt: string;
    beginMessage: string | null;
    yourPhoneNumber: string;
    numberToCall: string;
    guestName?: string;
    guestEmail?: string;
    guestCompany?: string;
    templateType: string;
    schedulerName?: string;
  };
  schedulingType: string;
  length: number;
  locations: string[]; // Define more specifically if possible
  customInputs: unknown; // Define more specifically if possible
  disableGuests: boolean;
  lockTimeZoneToggleOnBookingPage: boolean;
  requiresConfirmation: boolean;
  requiresBookerEmailVerification: boolean;
  recurringEvent: boolean;
  price: number;
  currency: string;
  seatsPerTimeSlot: number;
  seatsShowAvailabilityCount: boolean;
  bookingFields: unknown; // Define more specifically if possible
  team: Team;
  successRedirectUrl: string;
  workflows: Workflow[];
  hosts: {
    user: User;
  }[];
  owner: User;
  hidden: boolean;
  assignAllTeamMembers: boolean;
};<|MERGE_RESOLUTION|>--- conflicted
+++ resolved
@@ -45,10 +45,7 @@
   eventName: string;
   slug: string;
   isInstantEvent: boolean;
-<<<<<<< HEAD
-=======
   instantMeetingParameters: string[];
->>>>>>> 00ee1ef4
   instantMeetingExpiryTimeOffsetInSeconds: number;
   aiPhoneCallConfig: {
     eventTypeId: number;
