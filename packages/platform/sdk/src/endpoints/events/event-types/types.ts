import { z } from "zod";

const CreateEventTypesSchema = z.object({
  length: z.number().min(1),
  slug: z.string(),
  title: z.string(),
});

const GetEventTypeByIdSchema = z.object({
  id: z.string(),
  forAtom: z.boolean().optional(),
});

export type CreateEventTypeArgs = z.infer<typeof CreateEventTypesSchema>;
export type GetEventTypeByIdArgs = z.infer<typeof GetEventTypeByIdSchema>;

export type EventType = {
  id: string;
  title: string;
  slug: string;
  description: string | null;
  position: number;
  locations: string[] | null;
  length: number;
  offsetStart: number;
  hidden: boolean;
  userId: number;
  profileId: number | null;
  teamId: number | null;
  eventName: string | null;
  parentId: number | null;
  bookingFields: unknown | null;
  timeZone: string | null;
  periodType: "UNLIMITED" | "ROLLING" | "RANGE";
  periodStartDate: string | null;
  periodEndDate: string | null;
  periodDays: number | null;
  periodCountCalendarDays: boolean | null;
  lockTimeZoneToggleOnBookingPage: boolean;
  requiresConfirmation: boolean;
  requiresBookerEmailVerification: boolean;
  recurringEvent?: boolean;
  disableGuests: boolean;
  hideCalendarNotes: boolean;
  minimumBookingNotice: number;
  beforeEventBuffer: number;
  afterEventBuffer: number;
  seatsPerTimeSlot: number | null;
  onlyShowFirstAvailableSlot: boolean;
  seatsShowAttendees: boolean;
  seatsShowAvailabilityCount: boolean;
  schedulingType: unknown | null;
  scheduleId: number | null;
  price: number;
  currency: "usd";
  slotInterval: number | null;
  metadata: Record<string, unknown> | null;
  successRedirectUrl: string | null;
  bookingLimits: number | null;
  durationLimits: number | null;
  isInstantEvent: boolean;
<<<<<<< HEAD
=======
  instantMeetingParameters: string[];
>>>>>>> 00ee1ef4
  instantMeetingExpiryTimeOffsetInSeconds: number;
  assignAllTeamMembers: boolean;
  useEventTypeDestinationCalendarEmail: boolean;
};<|MERGE_RESOLUTION|>--- conflicted
+++ resolved
@@ -59,10 +59,7 @@
   bookingLimits: number | null;
   durationLimits: number | null;
   isInstantEvent: boolean;
-<<<<<<< HEAD
-=======
   instantMeetingParameters: string[];
->>>>>>> 00ee1ef4
   instantMeetingExpiryTimeOffsetInSeconds: number;
   assignAllTeamMembers: boolean;
   useEventTypeDestinationCalendarEmail: boolean;
