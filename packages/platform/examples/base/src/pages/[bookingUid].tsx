--- conflicted
+++ resolved
@@ -18,37 +18,6 @@
       refetch();
     },
   });
-<<<<<<< HEAD
-  return (
-    <main
-      className={`flex min-h-screen flex-col ${inter.className} main text-default flex min-h-full w-full flex-col items-center overflow-visible`}>
-      <Navbar username={props.calUsername} />
-      {isLoading && <p>Loading...</p>}
-      {!isLoading && booking && (
-        <div
-          key={booking.id}
-          className="my-10 w-[440px] overflow-hidden rounded-md border-[0.7px] border-black px-10 py-5">
-          {booking.status === "ACCEPTED" ? (
-            <div className="mx-2 my-4 flex flex-col items-center justify-center text-center">
-              <Icon
-                name="circle-check-big"
-                className="my-5 flex h-[40px] w-[40px] rounded-full bg-green-500"
-              />
-              <h1 className="text-xl font-bold">This meeting is scheduled</h1>
-              <p>We sent an email with a calendar invitation with the details to everyone.</p>
-            </div>
-          ) : (
-            <div className="mx-2 my-4 flex flex-col items-center justify-center text-center">
-              <Icon name="x" className="my-5 flex h-[40px] w-[40px] rounded-full bg-red-400" />
-              <h4 className="text-2xl font-bold">This event is cancelled</h4>
-            </div>
-          )}
-          <hr className="mx-2 bg-black text-black" />
-          <div className="mx-2 my-7 flex flex-col gap-y-3">
-            <div className="flex gap-[70px]">
-              <div>
-                <h4>What</h4>
-=======
 
   if (!Array.isArray(booking)) {
     const startTime = dayjs(booking?.start).format(12 === 12 ? "h:mma" : "HH:mm");
@@ -76,7 +45,6 @@
                 />
                 <h1 className="text-xl font-bold">This meeting is scheduled</h1>
                 <p>We sent an email with a calendar invitation with the details to everyone.</p>
->>>>>>> 00ee1ef4
               </div>
             ) : (
               <div className="mx-2 my-4 flex flex-col items-center justify-center text-center">
