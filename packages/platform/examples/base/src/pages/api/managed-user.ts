// Next.js API route support: https://nextjs.org/docs/api-routes/introduction
import type { NextApiRequest, NextApiResponse } from "next";

import { X_CAL_CLIENT_ID, X_CAL_SECRET_KEY } from "@calcom/platform-constants";

import prisma from "../../lib/prismaClient";

type Data = {
  email: string;
  username: string;
  id: number;
  accessToken: string;
};

// example endpoint to create a managed cal.com user
export default async function handler(req: NextApiRequest, res: NextApiResponse<Data>) {
  const { emails } = JSON.parse(req.body);
  const emailOne = emails[0];
  const emailTwo = emails[1];

  const existingUser = await prisma.user.findFirst({ orderBy: { createdAt: "desc" } });
  if (existingUser && existingUser.calcomUserId) {
    return res.status(200).json({
      id: existingUser.calcomUserId,
      email: existingUser.email,
      username: existingUser.calcomUsername ?? "",
      accessToken: existingUser.accessToken ?? "",
    });
  }

  const localUserOne = await prisma.user.create({
    data: {
      email: emailOne,
    },
  });

  const localUserTwo = await prisma.user.create({
    data: {
      email: emailTwo,
    },
  });

  const response = await fetch(
    // eslint-disable-next-line turbo/no-undeclared-env-vars
    `${process.env.NEXT_PUBLIC_CALCOM_API_URL ?? ""}/oauth-clients/${process.env.NEXT_PUBLIC_X_CAL_ID}/users`,
    {
      method: "POST",
      headers: {
        "Content-Type": "application/json",
        // eslint-disable-next-line turbo/no-undeclared-env-vars
        [X_CAL_SECRET_KEY]: process.env.X_CAL_SECRET_KEY ?? "",
        origin: "http://localhost:4321",
      },
      body: JSON.stringify({
        email: emailOne,
        name: "John Jones",
        avatarUrl:
          "https://images.unsplash.com/photo-1527980965255-d3b416303d12?q=80&w=3023&auto=format&fit=crop&ixlib=rb-4.0.3&ixid=M3wxMjA3fDB8MHxwaG90by1wYWdlfHx8fGVufDB8fHx8fA%3D%3D",
      }),
    }
  );

  const body = await response.json();
  await prisma.user.update({
    data: {
      refreshToken: (body.data?.refreshToken as string) ?? "",
      accessToken: (body.data?.accessToken as string) ?? "",
      calcomUserId: body.data?.user.id,
      calcomUsername: (body.data?.user.username as string) ?? "",
    },
    where: { id: localUserOne.id },
  });

  const responseTwo = await fetch(
    // eslint-disable-next-line turbo/no-undeclared-env-vars
    `${process.env.NEXT_PUBLIC_CALCOM_API_URL ?? ""}/oauth-clients/${process.env.NEXT_PUBLIC_X_CAL_ID}/users`,
    {
      method: "POST",
      headers: {
        "Content-Type": "application/json",
        // eslint-disable-next-line turbo/no-undeclared-env-vars
        [X_CAL_SECRET_KEY]: process.env.X_CAL_SECRET_KEY ?? "",
        origin: "http://localhost:4321",
      },
      body: JSON.stringify({
        email: emailTwo,
        name: "Jane Doe",
<<<<<<< HEAD
=======
        avatarUrl:
          "https://plus.unsplash.com/premium_photo-1668319915476-5cc7717e00f1?q=80&w=3164&auto=format&fit=crop&ixlib=rb-4.0.3&ixid=M3wxMjA3fDB8MHxwaG90by1wYWdlfHx8fGVufDB8fHx8fA%3D%3D",
>>>>>>> 00ee1ef4
      }),
    }
  );
  const bodyTwo = await responseTwo.json();
  await prisma.user.update({
    data: {
      refreshToken: (bodyTwo.data?.refreshToken as string) ?? "",
      accessToken: (bodyTwo.data?.accessToken as string) ?? "",
      calcomUserId: bodyTwo.data?.user.id,
      calcomUsername: (bodyTwo.data?.user.username as string) ?? "",
    },
    where: { id: localUserTwo.id },
  });

  await createDefaultSchedule(body.data?.accessToken as string);
  await createDefaultSchedule(bodyTwo.data?.accessToken as string);

  // eslint-disable-next-line turbo/no-undeclared-env-vars
  const organizationId = process.env.ORGANIZATION_ID;
  if (!organizationId) {
    throw new Error("Organization ID is not set");
  }

  const team = await createTeam(+organizationId, "Team Doe");
  if (!team) {
    throw new Error("Failed to create team. Probably your platform team does not have required plan.");
  }

  await createMembership(+organizationId, team.id, body.data?.user.id);
  await createMembership(+organizationId, team.id, bodyTwo.data?.user.id);
  await createCollectiveEventType(+organizationId, team.id, [body.data?.user.id, bodyTwo.data?.user.id]);

  return res.status(200).json({
    id: body?.data?.user?.id,
    email: (body.data?.user.email as string) ?? "",
    username: (body.data?.username as string) ?? "",
    accessToken: (body.data?.accessToken as string) ?? "",
  });
}

async function createTeam(orgId: number, name: string) {
  const response = await fetch(
    // eslint-disable-next-line turbo/no-undeclared-env-vars
    `${process.env.NEXT_PUBLIC_CALCOM_API_URL ?? ""}/organizations/${orgId}/teams`,
    {
      method: "POST",
      headers: {
        "Content-Type": "application/json",
        // eslint-disable-next-line turbo/no-undeclared-env-vars
        [X_CAL_SECRET_KEY]: process.env.X_CAL_SECRET_KEY ?? "",
        // eslint-disable-next-line turbo/no-undeclared-env-vars
        [X_CAL_CLIENT_ID]: process.env.NEXT_PUBLIC_X_CAL_ID ?? "",
        origin: "http://localhost:4321",
      },
      body: JSON.stringify({
        name,
<<<<<<< HEAD
=======
        bannerUrl: "https://i.cal.com/api/avatar/949be534-7a88-4185-967c-c020b0c0bef3.png",
>>>>>>> 00ee1ef4
      }),
    }
  );

  const body = await response.json();
  return body.data;
}

async function createMembership(orgId: number, teamId: number, userId: number) {
  await fetch(
    // eslint-disable-next-line turbo/no-undeclared-env-vars
    `${process.env.NEXT_PUBLIC_CALCOM_API_URL ?? ""}/organizations/${orgId}/teams/${teamId}/memberships`,
    {
      method: "POST",
      headers: {
        "Content-Type": "application/json",
        // eslint-disable-next-line turbo/no-undeclared-env-vars
        [X_CAL_SECRET_KEY]: process.env.X_CAL_SECRET_KEY ?? "",
        // eslint-disable-next-line turbo/no-undeclared-env-vars
        [X_CAL_CLIENT_ID]: process.env.NEXT_PUBLIC_X_CAL_ID ?? "",
        origin: "http://localhost:4321",
      },
      body: JSON.stringify({
        userId,
        accepted: true,
<<<<<<< HEAD
=======
        role: "ADMIN",
>>>>>>> 00ee1ef4
      }),
    }
  );
}

async function createCollectiveEventType(orgId: number, teamId: number, userIds: number[]) {
  await fetch(
    // eslint-disable-next-line turbo/no-undeclared-env-vars
    `${process.env.NEXT_PUBLIC_CALCOM_API_URL ?? ""}/organizations/${orgId}/teams/${teamId}/event-types`,
    {
      method: "POST",
      headers: {
        "Content-Type": "application/json",
        // eslint-disable-next-line turbo/no-undeclared-env-vars
        [X_CAL_SECRET_KEY]: process.env.X_CAL_SECRET_KEY ?? "",
        // eslint-disable-next-line turbo/no-undeclared-env-vars
        [X_CAL_CLIENT_ID]: process.env.NEXT_PUBLIC_X_CAL_ID ?? "",
        origin: "http://localhost:4321",
      },
      body: JSON.stringify({
        lengthInMinutes: 60,
        title: "Doe collective",
        slug: "doe-collective",
        schedulingType: "COLLECTIVE",
        hosts: userIds.map((userId) => ({ userId })),
      }),
    }
  );
}

async function createDefaultSchedule(accessToken: string) {
  const name = "Default Schedule";
  const timeZone = "Europe/London";
  const isDefault = true;

  const response = await fetch(
    // eslint-disable-next-line turbo/no-undeclared-env-vars
    `${process.env.NEXT_PUBLIC_CALCOM_API_URL ?? ""}/schedules`,
    {
      method: "POST",
      headers: {
        "Content-Type": "application/json",
        // eslint-disable-next-line turbo/no-undeclared-env-vars
        Authorization: `Bearer ${accessToken}`,
      },
      body: JSON.stringify({
        name,
        timeZone,
        isDefault,
      }),
    }
  );

  const schedule = await response.json();
  return schedule;
}<|MERGE_RESOLUTION|>--- conflicted
+++ resolved
@@ -85,11 +85,8 @@
       body: JSON.stringify({
         email: emailTwo,
         name: "Jane Doe",
-<<<<<<< HEAD
-=======
         avatarUrl:
           "https://plus.unsplash.com/premium_photo-1668319915476-5cc7717e00f1?q=80&w=3164&auto=format&fit=crop&ixlib=rb-4.0.3&ixid=M3wxMjA3fDB8MHxwaG90by1wYWdlfHx8fGVufDB8fHx8fA%3D%3D",
->>>>>>> 00ee1ef4
       }),
     }
   );
@@ -146,10 +143,7 @@
       },
       body: JSON.stringify({
         name,
-<<<<<<< HEAD
-=======
         bannerUrl: "https://i.cal.com/api/avatar/949be534-7a88-4185-967c-c020b0c0bef3.png",
->>>>>>> 00ee1ef4
       }),
     }
   );
@@ -175,10 +169,7 @@
       body: JSON.stringify({
         userId,
         accepted: true,
-<<<<<<< HEAD
-=======
         role: "ADMIN",
->>>>>>> 00ee1ef4
       }),
     }
   );
