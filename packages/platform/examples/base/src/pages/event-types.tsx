import { Navbar } from "@/components/Navbar";
import { Inter } from "next/font/google";
// eslint-disable-next-line @calcom/eslint/deprecated-imports-next-router
import { useRouter } from "next/router";
import { useState } from "react";

import {
  useEventTypes,
  useTeamEventTypes,
  useTeams,
  EventTypeSettings,
  CreateEventType,
} from "@calcom/atoms";

const inter = Inter({ subsets: ["latin"] });

export default function Bookings(props: { calUsername: string; calEmail: string }) {
  const [eventTypeId, setEventTypeId] = useState<number | null>(null);
  const [isTeamEvent, setIsTeamEvent] = useState<boolean>(false);
  const router = useRouter();
  const { isLoading: isLoadingEvents, data: eventTypes, refetch } = useEventTypes(props.calUsername);
  const { data: teams } = useTeams();
  const {
    isLoading: isLoadingTeamEvents,
    data: teamEventTypes,
    refetch: refetchTeamEvents,
  } = useTeamEventTypes(teams?.[0]?.id || 0);
  const rescheduleUid = (router.query.rescheduleUid as string) ?? "";

  return (
    <main
      className={`flex min-h-screen flex-col ${inter.className} main text-default flex min-h-full w-full flex-col items-center overflow-visible`}>
      <Navbar username={props.calUsername} />
      <div>
        <h1 className="mx-10 my-4 text-2xl font-semibold">
          EventTypes{eventTypeId ? `: ${eventTypeId}` : ""}
        </h1>

        {isLoadingEvents && !eventTypeId && <p>Loading...</p>}

        {!isLoadingEvents && !eventTypeId && Boolean(eventTypes?.length) && !rescheduleUid && (
          <div className="flex flex-col gap-4">
            {eventTypes?.map(
              (event: { id: number; slug: string; title: string; lengthInMinutes: number }) => {
                const formatEventSlug = event.slug
                  .split("-")
                  .map((item) => `${item[0].toLocaleUpperCase()}${item.slice(1)}`)
                  .join(" ");

                return (
                  <div
                    onClick={() => {
                      setEventTypeId(event.id);
                      setIsTeamEvent(false);
                    }}
                    className="mx-10 w-[80vw] cursor-pointer rounded-md border-[0.8px] border-black px-10 py-4"
                    key={event.id}>
                    <h1 className="text-lg font-semibold">{formatEventSlug}</h1>
                    <p>{`/${event.slug}`}</p>
                    <span className="border-none bg-gray-800 px-2 text-white">{event?.lengthInMinutes}</span>
                  </div>
                );
              }
            )}
          </div>
        )}

        {!isLoadingTeamEvents && !eventTypeId && Boolean(teamEventTypes?.length) && !rescheduleUid && (
          <div className="flex flex-col gap-4">
            <h1>Team event types</h1>
            {teamEventTypes?.map(
              (event: { id: number; slug: string; title: string; lengthInMinutes: number }) => {
                const formatEventSlug = event.slug
                  .split("-")
                  .map((item) => `${item[0].toLocaleUpperCase()}${item.slice(1)}`)
                  .join(" ");

                return (
                  <div
                    onClick={() => {
                      setEventTypeId(event.id);
                      setIsTeamEvent(true);
                    }}
                    className="mx-10 w-[80vw] cursor-pointer rounded-md border-[0.8px] border-black px-10 py-4"
                    key={event.id}>
                    <h1 className="text-lg font-semibold">{formatEventSlug}</h1>
                    <p>{`/${event.slug}`}</p>
                    <span className="border-none bg-gray-800 px-2 text-white">{event?.lengthInMinutes}</span>
                  </div>
                );
              }
            )}
          </div>
        )}
        {eventTypeId && (
          <div>
            <EventTypeSettings
              customClassNames={{
                atomsWrapper: "!w-[50vw] !m-auto",
<<<<<<< HEAD
                eventAdvancedTab: {
                  destinationCalendar: {
                    container: "bg-purple-50 border border-purple-200 shadow-md",
                    select: "border border-purple-300 shadow-sm",
                    innerClassNames: {
                      input: "",
                      option: "",
                      control: "",
                      singleValue: "",
                      valueContainer: "",
                      multiValue: "",
                      menu: "",
                      menuList: "",
                    },
                    label: "",
                  },
                  eventName: {
                    container: "bg-purple-50 border border-purple-200 shadow-sm",
                    input: "border border-purple-300 shadow-inner",
                    label: "",
                    addOn: "",
                  },
                  addToCalendarEmailOrganizer: {
                    container: "bg-purple-50 border border-purple-200 shadow-inner",
                    label: "",
                    description: "",
                    children: "",
                    emailSelect: {
                      container: "",
                      select: "",
                      displayEmailLabel: "",
                    },
                  },
                  requiresConfirmation: {
                    container: "bg-purple-50 border border-purple-200 shadow-md",
                    label: "",
                    description: "",
                    children: "",
                    radioGroupContainer: "",
                    alwaysConfirmationRadio: "",
                    conditionalConfirmationRadio: {
                      container: "",
                      timeInput: "",
                      timeUnitSelect: "",
                      checkbox: "",
                      checkboxDescription: "",
                    },
                  },
                  bookerEmailVerification: {
                    container: "bg-purple-50 border border-purple-200 shadow-md",
                    label: "",
                    description: "",
                    children: "",
                  },
                  calendarNotes: {
                    container: "bg-purple-50 border border-purple-200 shadow-md",
                    label: "",
                    description: "",
                    children: "",
                  },
                  eventDetailsVisibility: {
                    container: "bg-purple-50 border border-purple-200 shadow-md",
                    label: "",
                    description: "",
                    children: "",
                  },
                  bookingRedirect: {
                    container: "bg-purple-50 border border-purple-200 shadow-md",
                    label: "",
                    description: "",
                    children: "",
                    redirectUrlInput: {
                      container: "bg-purple-50 border border-purple-200 shadow-sm",
                      label: "",
                      input: "",
                      addOn: "",
                    },
                    forwardParamsCheckbox: {
                      checkbox: "",
                      description: "",
                      container: "bg-purple-50 border border-purple-300 shadow-sm",
                    },
                    error: "bg-purple-50 text-purple-700 border border-purple-300",
                  },
                  seatsOptions: {
                    container: "bg-purple-50 border border-purple-200 shadow-md",
                    label: "",
                    description: "",
                    children: "",
                    seatsInput: {
                      container: "bg-purple-50 border border-purple-200 shadow-sm",
                      label: "",
                      input: "",
                      addOn: "",
                    },
                    showAttendeesCheckbox: {
                      checkbox: "",
                      description: "",
                      container: "",
                    },
                    showAvalableSeatCountCheckbox: {
                      checkbox: "",
                      description: "",
                      container: "",
                    },
                  },
                  timezoneLock: {
                    container: "bg-purple-50 border border-purple-200 shadow-md",
                    label: "",
                    description: "",
                    children: "",
                  },
                  eventTypeColors: {
                    container: "bg-purple-50 border border-purple-200 shadow-md",
                    label: "",
                    description: "",
                    children: "",
                    warningText: "",
                  },
                  roundRobinReschedule: {
                    container: "bg-purple-50 border border-purple-200 shadow-md",
                    label: "",
                    description: "",
                    children: "",
                  },
                  emailNotifications: {
                    container: "bg-purple-50 border border-purple-200 shadow-md",
                    label: "",
                    description: "",
                    children: "",
                    confirmationDialog: {
                      container: "bg-purple-50 border border-purple-300 shadow-lg",
                      dialogTitle: "",
                      description: "",
                      confirmInput: {
                        container: "",
                        label: "",
                        input: "",
                        addOn: "",
                      },
                      dialogFooter: {
                        container: "bg-purple-50",
                        confirmButton: "",
                        cancelButton: "",
                      },
=======
                eventAssignmentTab: {
                  assignmentType: {
                    container: "border border-purple-200 bg-white rounded-lg p-6",
                    label: "text-purple-700 font-semibold",
                    description: "text-gray-600 text-sm",
                    schedulingTypeSelect: {
                      container: "mt-2",
                      label: "text-purple-700",
                      select: "border border-purple-300 rounded-md bg-white",
                      innerClassNames: {
                        control: "border-purple-300",
                        input: "text-purple-900",
                        option: "hover:bg-purple-100",
                        menu: "border border-purple-200 rounded-md",
                        singleValue: "text-purple-700",
                      },
                    },
                  },
                  hosts: {
                    fixedHosts: {
                      container: "mt-4 border border-purple-200 bg-purple-50 rounded-lg p-6",
                      label: "text-purple-700 font-semibold",
                      description: "text-purple-600 text-sm",
                      addMembers: {
                        assingAllTeamMembers: {
                          container: "border border-purple-200 bg-white rounded-md",
                          label: "text-purple-700",
                          description: "text-gray-600",
                        },
                        teamMemberSelect: {
                          hostsSelect: {
                            container: "mt-2",
                            select: "border border-purple-300 rounded-md bg-white",
                            label: "text-purple-700",
                            innerClassNames: {
                              input: "text-purple-900",
                              option: "hover:bg-purple-100",
                              control: "border-purple-300",
                              singleValue: "text-purple-700",
                            },
                          },
                          selectedHostList: {
                            container: "mt-4 border border-purple-200 rounded-md bg-white",
                            listItem: {
                              container: "flex items-center gap-2 p-3 bg-white hover:bg-purple-50",
                              avatar: "rounded-full border border-purple-300",
                              name: "text-purple-800 font-semibold",
                              changePriorityButton: "text-purple-700 hover:bg-purple-100",
                              changeWeightButton: "text-purple-700 hover:bg-purple-100",
                              removeButton: "text-purple-600 hover:bg-purple-100",
                            },
                          },
                          priorityDialog: {
                            confirmButton: "bg-purple-700 text-white rounded-md px-4 py-2",
                            label: "text-purple-700",
                            select: "border border-purple-300 rounded-md bg-white",
                          },
                          weightDialog: {
                            container: "w-full bg-white p-4 rounded-md border border-purple-300",
                            label: "text-purple-700 font-semibold",
                            confirmButton: "bg-purple-700 text-white rounded-md px-4 py-2",
                            weightInput: {
                              container: "w-24",
                              label: "text-purple-700",
                              input: "border border-purple-300 rounded-md bg-white text-purple-900",
                              addOn: "text-purple-500",
                            },
                          },
                        },
                      },
                    },
                    roundRobinHosts: {
                      container: "mt-4 border border-purple-200 bg-purple-50 rounded-lg p-6",
                      label: "text-purple-700 font-semibold",
                      description: "text-purple-600 text-sm",
                      enableWeights: {
                        container: "border border-purple-200 bg-white rounded-md",
                        label: "text-purple-700",
                        description: "text-gray-600",
                      },
                      addMembers: {
                        assingAllTeamMembers: {
                          container: "border border-purple-200 bg-white rounded-md",
                          label: "text-purple-700",
                          description: "text-gray-600",
                        },
                        teamMemberSelect: {
                          hostsSelect: {
                            container: "mt-2",
                            select: "border border-purple-300 rounded-md bg-white",
                            label: "text-purple-700",
                            innerClassNames: {
                              input: "text-purple-900",
                              option: "hover:bg-purple-100",
                              control: "border-purple-300",
                              singleValue: "text-purple-700",
                            },
                          },
                          selectedHostList: {
                            container: "mt-4 border border-purple-200 rounded-md bg-white",
                            listItem: {
                              container: "flex items-center gap-2 p-3 bg-white hover:bg-purple-50",
                              avatar: "rounded-full border border-purple-300",
                              name: "text-purple-800 font-semibold",
                              changePriorityButton: "text-purple-700 hover:bg-purple-100",
                              changeWeightButton: "text-purple-700 hover:bg-purple-100",
                              removeButton: "text-purple-600 hover:bg-purple-100",
                            },
                          },
                        },
                      },
                    },
                  },
                  childrenEventTypes: {
                    container: "mt-4 border border-purple-200 bg-purple-50 rounded-lg p-6",
                    assignAllTeamMembers: {
                      container: "border border-purple-200 bg-white rounded-md",
                      label: "text-purple-700",
                      description: "text-gray-600",
                    },
                    childrenEventTypesList: {
                      assignToSelect: {
                        container: "mt-2",
                        select: "border border-purple-300 rounded-md bg-white",
                        label: "text-purple-700",
                        innerClassNames: {
                          input: "text-purple-900",
                          option: "hover:bg-purple-100",
                          control: "border-purple-300",
                          singleValue: "text-purple-700",
                        },
                      },
                      selectedChildrenList: {
                        container: "mt-4 border border-purple-200 rounded-md bg-white",
                        listItem: {
                          container: "flex items-center gap-2 p-3 bg-white hover:bg-purple-50",
                          avatar: "rounded-full border border-purple-300",
                          name: "text-purple-800 font-semibold",
                          ownerBadge: "text-purple-600 bg-purple-100 rounded-md px-2",
                          memberBadge: "text-purple-600 bg-purple-100 rounded-md px-2",
                          hiddenBadge: "text-gray-400 bg-gray-100 rounded-md px-2",
                          badgeContainer: "flex gap-1",
                          eventLink: "text-purple-700",
                          showOnProfileTooltip: "text-purple-600",
                          previewEventTypeTooltip: "text-purple-600",
                          previewEventTypeButton: "text-purple-700 hover:bg-purple-100",
                          deleteEventTypeTooltip: "text-red-500",
                          deleteEventTypeButton: "text-red-600 hover:bg-red-100",
                        },
                      },
                    },
                  },
                },
                eventAvailabilityTab: {
                  teamAvailability: {
                    chooseHostSchedulesLabelContainer: "border border-purple-200 bg-purple-50 rounded-md p-4",
                    chooseHostSchedulesLabel: "text-purple-700 font-semibold",
                    chooseHostSchedulesLabelDescription: "text-gray-600",
                    teamAvailibilityContainer: "mt-4 border border-purple-200 bg-white rounded-lg p-6",
                    teamMemberSchedule: {
                      labelAvatar: "rounded-full border border-purple-300",
                      labelContainer: "flex items-center gap-2",
                      innerClassNames: {
                        input: "text-purple-900",
                        option: "hover:bg-purple-100",
                        control: "border-purple-300",
                        singleValue: "text-purple-700",
                        valueContainer: "",
                        multiValue: "",
                        menu: "border border-purple-200 rounded-md",
                        menuList: "",
                      },
                      select: "border border-purple-300 rounded-md bg-white",
                      label: "text-purple-700",
                      container: "",
                    },
                  },
                  userAvailability: {
                    availabilitySectionContainer: "border border-purple-200 bg-white rounded-lg p-6",
                    availabilitySelect: {
                      innerClassNames: {
                        input: "text-purple-900",
                        option: "hover:bg-purple-100",
                        control: "border-purple-300",
                        singleValue: "text-purple-700",
                        valueContainer: "",
                        multiValue: "",
                        menu: "border border-purple-200 rounded-md",
                        menuList: "",
                      },
                      select: "border border-purple-300 rounded-md bg-white",
                      label: "text-purple-700",
                      container: "",
                    },
                    availabilityTable: {
                      tableContainer: "border border-purple-200 rounded-md bg-white mt-4",
                      table: "w-full table-auto",
                      tableRow: "hover:bg-purple-50",
                      day: "text-purple-800 font-semibold",
                      dayUnavailable: "text-gray-400",
                      dayAvailabilityContainer: "flex items-center gap-2",
                      dayAvailabilityFrom: "text-purple-700",
                      dayAvailabilityTo: "text-purple-700",
                      dayAvailabilitySeperator: "text-purple-500",
>>>>>>> 9e9dd607
                    },
                  },
                },
                eventRecurringTab: {
                  container: "border border-purple-200 bg-purple-50 rounded-lg shadow-sm",
                  recurringToggle: {
                    container: "border border-purple-200 bg-purple-100 rounded-lg",
                    label: "text-purple-700",
                    description: "text-purple-500",
                    children: "bg-purple-50 rounded-md",
                  },
                  frequencyInput: {
                    container: "border border-purple-200 bg-purple-100 rounded-lg",
                    label: "text-purple-700",
                    input: "border border-purple-300 rounded-md text-purple-900 bg-white",
                    addOn: "text-purple-500",
                  },
                  frequencyUnitSelect: {
                    select: "border border-purple-300 rounded-md text-purple-900 bg-purple-50",
                    label: "text-purple-700",
                    container: "mb-4",
                    innerClassNames: {
                      input: "text-purple-900",
                      option: "text-purple-700 hover:bg-purple-200",
                      control: "border-purple-300",
                      singleValue: "text-purple-900",
                      valueContainer: "bg-purple-100",
                      multiValue: "bg-purple-200 rounded-md text-purple-900",
                      menu: "border border-purple-200 rounded-md",
                      menuList: "",
                    },
                  },
                  maxEventsInput: {
                    countInput: "border border-purple-300 rounded-md text-purple-900 bg-white",
                    labelText: "text-purple-700",
                    suffixText: "text-purple-500",
                    container: "border border-purple-200 bg-purple-100 rounded-lg",
                  },
                  experimentalAlert: "border border-red-300 bg-red-50 rounded-lg text-red-900 shadow-sm",
                  paymentAlert: "border border-purple-300 bg-purple-100 rounded-lg text-purple-900 shadow-md",
                },
              }}
              allowDelete={true}
              id={eventTypeId}
              tabs={["setup", "limits", "recurring", "advanced", "availability", "team", "payments"]}
              onSuccess={(eventType) => {
                setEventTypeId(null);
                refetch();
              }}
              onError={(eventType, error) => {
                console.log(eventType);
                console.error(error);
              }}
              onDeleteSuccess={() => {
                refetch();
                refetchTeamEvents();
                setEventTypeId(null);
              }}
              onDeleteError={console.error}
            />
          </div>
        )}

        {!eventTypeId && (
          <div className="mt-8 flex flex-row items-center justify-center gap-24">
            <div className="flex w-[30vw] flex-col gap-2">
              <h1 className="font-semibold">Create Event Type</h1>
              <CreateEventType
                customClassNames={{
                  atomsWrapper: "border p-4 shadow-md rounded-md",
                  buttons: { container: "justify-center", submit: "bg-red-500", cancel: "bg-gray-300" },
                }}
                onSuccess={() => {
                  refetch();
                }}
              />
            </div>

            <div className="flex w-[30vw] flex-col gap-2">
              <h1 className="font-semibold">Create Team Event Type</h1>
              {teams?.[0]?.id && (
                <CreateEventType
                  customClassNames={{
                    atomsWrapper: "border shadow-md p-4 rounded-md ",
                    buttons: {
                      container: "justify-center flex-row-reverse",
                      submit: "bg-green-500",
                      cancel: "bg-stone-300",
                    },
                  }}
                  teamId={teams?.[0]?.id}
                  onCancel={() => {
                    console.log("cancel team event type creation");
                  }}
                  onSuccess={() => {
                    refetchTeamEvents();
                  }}
                />
              )}
            </div>
          </div>
        )}
      </div>
    </main>
  );
}<|MERGE_RESOLUTION|>--- conflicted
+++ resolved
@@ -97,7 +97,7 @@
             <EventTypeSettings
               customClassNames={{
                 atomsWrapper: "!w-[50vw] !m-auto",
-<<<<<<< HEAD
+
                 eventAdvancedTab: {
                   destinationCalendar: {
                     container: "bg-purple-50 border border-purple-200 shadow-md",
@@ -243,7 +243,9 @@
                         confirmButton: "",
                         cancelButton: "",
                       },
-=======
+                    },
+                  },
+                },
                 eventAssignmentTab: {
                   assignmentType: {
                     container: "border border-purple-200 bg-white rounded-lg p-6",
@@ -448,7 +450,6 @@
                       dayAvailabilityFrom: "text-purple-700",
                       dayAvailabilityTo: "text-purple-700",
                       dayAvailabilitySeperator: "text-purple-500",
->>>>>>> 9e9dd607
                     },
                   },
                 },
