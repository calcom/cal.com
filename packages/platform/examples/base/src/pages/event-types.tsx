--- conflicted
+++ resolved
@@ -97,7 +97,6 @@
             <EventTypeSettings
               customClassNames={{
                 atomsWrapper: "!w-[50vw] !m-auto",
-<<<<<<< HEAD
                 eventAvailabilityTab: {
                   teamAvailability: {
                     chooseHostSchedulesLabelContainer: "border border-purple-200 bg-purple-50 rounded-md p-4",
@@ -151,7 +150,7 @@
                       dayAvailabilitySeperator: "text-purple-500",
                     },
                   },
-=======
+                },
                 eventRecurringTab: {
                   container: "border border-purple-200 bg-purple-50 rounded-lg shadow-sm",
                   recurringToggle: {
@@ -189,7 +188,6 @@
                   },
                   experimentalAlert: "border border-red-300 bg-red-50 rounded-lg text-red-900 shadow-sm",
                   paymentAlert: "border border-purple-300 bg-purple-100 rounded-lg text-purple-900 shadow-md",
->>>>>>> d0365131
                 },
               }}
               allowDelete={true}
