--- conflicted
+++ resolved
@@ -96,7 +96,6 @@
           <div>
             <EventTypeSettings
               customClassNames={{
-<<<<<<< HEAD
                 atomsWrapper: "!w-[60vw] !m-auto",
                 eventSetupTab: {
                   wrapper: "rounded-lg shadow-sm",
@@ -183,8 +182,7 @@
                       },
                     },
                   },
-=======
-                atomsWrapper: "!w-[50vw] !m-auto",
+                },
                 eventRecurringTab: {
                   container: "border border-purple-200 bg-purple-50 rounded-lg shadow-sm",
                   recurringToggle: {
@@ -222,7 +220,6 @@
                   },
                   experimentalAlert: "border border-red-300 bg-red-50 rounded-lg text-red-900 shadow-sm",
                   paymentAlert: "border border-purple-300 bg-purple-100 rounded-lg text-purple-900 shadow-md",
->>>>>>> 1cf84a27
                 },
               }}
               allowDelete={true}
