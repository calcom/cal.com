--- conflicted
+++ resolved
@@ -97,7 +97,6 @@
             <EventTypeSettings
               customClassNames={{
                 atomsWrapper: "!w-[50vw] !m-auto",
-<<<<<<< HEAD
                 eventAssignmentTab: {
                   assignmentType: {
                     container: "border border-purple-200 bg-white rounded-lg p-6",
@@ -250,7 +249,7 @@
                       },
                     },
                   },
-=======
+                },
                 eventRecurringTab: {
                   container: "border border-purple-200 bg-purple-50 rounded-lg shadow-sm",
                   recurringToggle: {
@@ -288,7 +287,6 @@
                   },
                   experimentalAlert: "border border-red-300 bg-red-50 rounded-lg text-red-900 shadow-sm",
                   paymentAlert: "border border-purple-300 bg-purple-100 rounded-lg text-purple-900 shadow-md",
->>>>>>> d0365131
                 },
               }}
               allowDelete={true}
