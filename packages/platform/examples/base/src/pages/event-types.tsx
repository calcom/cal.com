import { Navbar } from "@/components/Navbar";
import { Inter } from "next/font/google";
// eslint-disable-next-line @calcom/eslint/deprecated-imports-next-router
import { useRouter } from "next/router";
import { useState } from "react";

import { useEventTypes, useTeamEventTypes, useTeams, EventTypeSettings } from "@calcom/atoms";

const inter = Inter({ subsets: ["latin"] });

export default function Bookings(props: { calUsername: string; calEmail: string }) {
  const [eventTypeId, setEventTypeId] = useState<number | null>(null);
  const [isTeamEvent, setIsTeamEvent] = useState<boolean>(false);
  const router = useRouter();
  const { isLoading: isLoadingEvents, data: eventTypes, refetch } = useEventTypes(props.calUsername);
  const { data: teams } = useTeams();
  const { isLoading: isLoadingTeamEvents, data: teamEventTypes } = useTeamEventTypes(teams?.[0]?.id || 0);
  const rescheduleUid = (router.query.rescheduleUid as string) ?? "";

  return (
    <main
      className={`flex min-h-screen flex-col ${inter.className} main text-default flex min-h-full w-full flex-col items-center overflow-visible`}>
      <Navbar username={props.calUsername} />
      <div>
        <h1 className="mx-10 my-4 text-2xl font-semibold">
          EventTypes{eventTypeId ? `: ${eventTypeId}` : ""}
        </h1>

        {isLoadingEvents && !eventTypeId && <p>Loading...</p>}

        {!isLoadingEvents && !eventTypeId && Boolean(eventTypes?.length) && !rescheduleUid && (
          <div className="flex flex-col gap-4">
            <h1>User event types</h1>
            {eventTypes?.map(
              (event: { id: number; slug: string; title: string; lengthInMinutes: number }) => {
                const formatEventSlug = event.slug
                  .split("-")
                  .map((item) => `${item[0].toLocaleUpperCase()}${item.slice(1)}`)
                  .join(" ");

                return (
                  <div
                    onClick={() => {
                      setEventTypeId(event.id);
                      setIsTeamEvent(false);
                    }}
                    className="mx-10 w-[80vw] cursor-pointer rounded-md border-[0.8px] border-black px-10 py-4"
                    key={event.id}>
                    <h1 className="text-lg font-semibold">{formatEventSlug}</h1>
                    <p>{`/${event.slug}`}</p>
                    <span className="border-none bg-gray-800 px-2 text-white">{event?.lengthInMinutes}</span>
                  </div>
                );
              }
            )}
          </div>
        )}

        {!isLoadingTeamEvents && !eventTypeId && Boolean(teamEventTypes?.length) && !rescheduleUid && (
          <div className="flex flex-col gap-4">
            <h1>Team event types</h1>
            {teamEventTypes?.map(
              (event: { id: number; slug: string; title: string; lengthInMinutes: number }) => {
                const formatEventSlug = event.slug
                  .split("-")
                  .map((item) => `${item[0].toLocaleUpperCase()}${item.slice(1)}`)
                  .join(" ");

                return (
                  <div
                    onClick={() => {
                      setEventTypeId(event.id);
                      setIsTeamEvent(true);
                    }}
                    className="mx-10 w-[80vw] cursor-pointer rounded-md border-[0.8px] border-black px-10 py-4"
                    key={event.id}>
                    <h1 className="text-lg font-semibold">{formatEventSlug}</h1>
                    <p>{`/${event.slug}`}</p>
                    <span className="border-none bg-gray-800 px-2 text-white">{event?.lengthInMinutes}</span>
                  </div>
                );
              }
            )}
          </div>
        )}
        {eventTypeId && (
          <div>
<<<<<<< HEAD
            <EventTypeSettings id={eventTypeId} tabs={["setup", "limits", "recurring", "advanced"]} />
=======
            <EventTypeSettings
              id={eventTypeId}
              tabs={["setup"]}
              onSuccess={(eventType) => {
                console.log(eventType);
                setEventTypeId(null);
                refetch();
              }}
              onError={(eventType, error) => {
                console.log(eventType);
                console.error(error);
              }}
            />
>>>>>>> 9d3be8de
          </div>
        )}
      </div>
    </main>
  );
}<|MERGE_RESOLUTION|>--- conflicted
+++ resolved
@@ -85,12 +85,9 @@
         )}
         {eventTypeId && (
           <div>
-<<<<<<< HEAD
-            <EventTypeSettings id={eventTypeId} tabs={["setup", "limits", "recurring", "advanced"]} />
-=======
             <EventTypeSettings
               id={eventTypeId}
-              tabs={["setup"]}
+              tabs={["setup", "limits", "recurring", "advanced"]}
               onSuccess={(eventType) => {
                 console.log(eventType);
                 setEventTypeId(null);
@@ -101,7 +98,6 @@
                 console.error(error);
               }}
             />
->>>>>>> 9d3be8de
           </div>
         )}
       </div>
