import { Navbar } from "@/components/Navbar";
import { Inter } from "next/font/google";

<<<<<<< HEAD
import { useConnectedCalendars, CalendarSettings } from "@calcom/atoms";
=======
import { CalendarSettings } from "@calcom/atoms";
>>>>>>> 00ee1ef4

const inter = Inter({ subsets: ["latin"] });

export default function Calendars(props: { calUsername: string; calEmail: string }) {
<<<<<<< HEAD
  const { isLoading, data: calendars } = useConnectedCalendars({});
  const connectedCalendars = calendars?.connectedCalendars ?? [];

  return (
    <main className={`flex min-h-screen flex-col ${inter.className}`}>
      <Navbar username={props.calUsername} />
      {!isLoading && !connectedCalendars?.length && (
        <h1 className="mx-10 my-4 text-xl font-bold">
          You have not connected any calendars yet, please connect your Google, Outlook or Apple calendar.
        </h1>
      )}
      <div>
        <CalendarSettings />
=======
  return (
    <main className={`flex min-h-screen flex-col ${inter.className}`}>
      <Navbar username={props.calUsername} />
      <div>
        <CalendarSettings allowDelete={true} />
>>>>>>> 00ee1ef4
      </div>
    </main>
  );
}<|MERGE_RESOLUTION|>--- conflicted
+++ resolved
@@ -1,36 +1,16 @@
 import { Navbar } from "@/components/Navbar";
 import { Inter } from "next/font/google";
 
-<<<<<<< HEAD
-import { useConnectedCalendars, CalendarSettings } from "@calcom/atoms";
-=======
 import { CalendarSettings } from "@calcom/atoms";
->>>>>>> 00ee1ef4
 
 const inter = Inter({ subsets: ["latin"] });
 
 export default function Calendars(props: { calUsername: string; calEmail: string }) {
-<<<<<<< HEAD
-  const { isLoading, data: calendars } = useConnectedCalendars({});
-  const connectedCalendars = calendars?.connectedCalendars ?? [];
-
-  return (
-    <main className={`flex min-h-screen flex-col ${inter.className}`}>
-      <Navbar username={props.calUsername} />
-      {!isLoading && !connectedCalendars?.length && (
-        <h1 className="mx-10 my-4 text-xl font-bold">
-          You have not connected any calendars yet, please connect your Google, Outlook or Apple calendar.
-        </h1>
-      )}
-      <div>
-        <CalendarSettings />
-=======
   return (
     <main className={`flex min-h-screen flex-col ${inter.className}`}>
       <Navbar username={props.calUsername} />
       <div>
         <CalendarSettings allowDelete={true} />
->>>>>>> 00ee1ef4
       </div>
     </main>
   );
