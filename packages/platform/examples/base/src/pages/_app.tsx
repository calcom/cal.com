--- conflicted
+++ resolved
@@ -7,11 +7,7 @@
 import { useEffect, useState } from "react";
 import Select from "react-select";
 
-<<<<<<< HEAD
-import { CalProvider, BookerEmbed } from "@calcom/atoms";
-=======
 import { CalProvider, BookerEmbed, Router } from "@calcom/atoms";
->>>>>>> 00ee1ef4
 import "@calcom/atoms/globals.min.css";
 
 const poppins = Poppins({ subsets: ["latin"], weight: ["400", "800"] });
@@ -125,8 +121,6 @@
           />
         </div>
       )}
-<<<<<<< HEAD
-=======
       {pathname === "/router" && (
         <div className="p-4">
           <Router
@@ -142,7 +136,6 @@
           />
         </div>
       )}
->>>>>>> 00ee1ef4
     </div>
   );
 }