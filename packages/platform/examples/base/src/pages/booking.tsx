import { Navbar } from "@/components/Navbar";
import { Inter } from "next/font/google";
// eslint-disable-next-line @calcom/eslint/deprecated-imports-next-router
import { useRouter } from "next/router";
import { useState } from "react";

import { Booker, useEventTypes, useTeamEventTypes, useTeams } from "@calcom/atoms";

const inter = Inter({ subsets: ["latin"] });

export default function Bookings(props: { calUsername: string; calEmail: string }) {
  const [bookingTitle, setBookingTitle] = useState<string | null>(null);
  const [eventTypeSlug, setEventTypeSlug] = useState<string | null>(null);
  const [eventTypeDuration, setEventTypeDuration] = useState<number | null>(null);
  const [isTeamEvent, setIsTeamEvent] = useState<boolean>(false);
  const router = useRouter();
  const { isLoading: isLoadingEvents, data: eventTypes } = useEventTypes(props.calUsername);
  const { data: teams } = useTeams();
  const { isLoading: isLoadingTeamEvents, data: teamEventTypes } = useTeamEventTypes(teams?.[0]?.id || 0);
  const rescheduleUid = (router.query.rescheduleUid as string) ?? "";
  const eventTypeSlugQueryParam = (router.query.eventTypeSlug as string) ?? "";

  return (
    <main
      className={`flex min-h-screen flex-col ${inter.className} main text-default flex min-h-full w-full flex-col items-center overflow-visible`}>
      <Navbar username={props.calUsername} />
      <div>
        <h1 className="mx-10 my-4 text-2xl font-semibold">{props.calUsername} Public Booking Page</h1>

        {isLoadingEvents && !eventTypeSlug && <p>Loading...</p>}

        {!isLoadingEvents && !eventTypeSlug && Boolean(eventTypes?.length) && !rescheduleUid && (
          <div className="flex flex-col gap-4">
            <h1>User event types</h1>
            {eventTypes?.map(
              (event: { id: number; slug: string; title: string; lengthInMinutes: number }) => {
                const formatEventSlug = event.slug
                  .split("-")
                  .map((item) => `${item[0].toLocaleUpperCase()}${item.slice(1)}`)
                  .join(" ");

                return (
                  <div
                    onClick={() => {
                      setEventTypeSlug(event.slug);
                      setEventTypeDuration(event.lengthInMinutes);
                      setIsTeamEvent(false);
                    }}
                    className="mx-10 w-[80vw] cursor-pointer rounded-md border-[0.8px] border-black px-10 py-4"
                    key={event.id}>
                    <h1 className="text-lg font-semibold">{formatEventSlug}</h1>
                    <p>{`/${event.slug}`}</p>
                    <span className="border-none bg-gray-800 px-2 text-white">{event?.lengthInMinutes}</span>
                  </div>
                );
              }
            )}
          </div>
        )}

        {!isLoadingTeamEvents && !eventTypeSlug && Boolean(teamEventTypes?.length) && !rescheduleUid && (
          <div className="flex flex-col gap-4">
            <h1>Team event types</h1>
            {teamEventTypes?.map(
              (event: { id: number; slug: string; title: string; lengthInMinutes: number }) => {
                const formatEventSlug = event.slug
                  .split("-")
                  .map((item) => `${item[0].toLocaleUpperCase()}${item.slice(1)}`)
                  .join(" ");

                return (
                  <div
                    onClick={() => {
                      setEventTypeSlug(event.slug);
                      setEventTypeDuration(event.lengthInMinutes);
                      setIsTeamEvent(true);
                    }}
                    className="mx-10 w-[80vw] cursor-pointer rounded-md border-[0.8px] border-black px-10 py-4"
                    key={event.id}>
                    <h1 className="text-lg font-semibold">{formatEventSlug}</h1>
                    <p>{`/${event.slug}`}</p>
                    <span className="border-none bg-gray-800 px-2 text-white">{event?.lengthInMinutes}</span>
                  </div>
                );
              }
            )}
          </div>
        )}

        {!bookingTitle && eventTypeSlug && !rescheduleUid && (
          <>
<<<<<<< HEAD
            <h1>{eventTypeSlug}</h1>
            <Booker
              eventSlug={eventTypeSlug}
              username={props.calUsername ?? ""}
              onCreateBookingSuccess={(data) => {
                setBookingTitle(data.data.title ?? "");
                router.push(`/${data.data.uid}`);
              }}
              teamId={teams?.[0]?.id || 0}
              isTeamEvent={isTeamEvent}
=======
            <Booker
              bannerUrl="https://i0.wp.com/mahala.co.uk/wp-content/uploads/2014/12/img_banner-thin_mountains.jpg?fit=800%2C258&ssl=1"
              eventSlug={eventTypeSlug}
              onCreateBookingSuccess={(data) => {
                setBookingTitle(data.data.title ?? "");
                if (data.data.paymentRequired) {
                  router.push(`/payment/${data.data.paymentUid}`);
                } else {
                  router.push(`/${data.data.uid}`);
                }
              }}
              metadata={{ CustomKey: "CustomValue" }}
>>>>>>> 00ee1ef4
              duration={eventTypeDuration}
              customClassNames={{
                bookerContainer: "!bg-[#F5F2FE] [&_button:!rounded-full] border-subtle border",
                datePickerCustomClassNames: {
                  datePickerDatesActive: "!bg-[#D7CEF5]",
                },
                eventMetaCustomClassNames: {
                  eventMetaTitle: "text-[#7151DC]",
                },
                availableTimeSlotsCustomClassNames: {
                  availableTimeSlotsHeaderContainer: "!bg-[#F5F2FE]",
                  availableTimes: "!bg-[#D7CEF5]",
                },
              }}
<<<<<<< HEAD
=======
              {...(isTeamEvent
                ? { isTeamEvent: true, teamId: teams?.[0]?.id || 0 }
                : { username: props.calUsername })}
              hostsLimit={3}
>>>>>>> 00ee1ef4
            />
          </>
        )}
        {!bookingTitle && rescheduleUid && eventTypeSlugQueryParam && (
          <Booker
            rescheduleUid={rescheduleUid}
            eventSlug={eventTypeSlugQueryParam}
            username={props.calUsername ?? ""}
            onCreateBookingSuccess={(data) => {
              setBookingTitle(data.data.title ?? "");
              router.push(`/${data.data.uid}`);
            }}
            duration={eventTypeDuration}
            bannerUrl="https://i0.wp.com/mahala.co.uk/wp-content/uploads/2014/12/img_banner-thin_mountains.jpg?fit=800%2C258&ssl=1"
            hostsLimit={3}
          />
        )}
        {bookingTitle && <p>Booking created: {bookingTitle}</p>}
      </div>
    </main>
  );
}<|MERGE_RESOLUTION|>--- conflicted
+++ resolved
@@ -89,18 +89,6 @@
 
         {!bookingTitle && eventTypeSlug && !rescheduleUid && (
           <>
-<<<<<<< HEAD
-            <h1>{eventTypeSlug}</h1>
-            <Booker
-              eventSlug={eventTypeSlug}
-              username={props.calUsername ?? ""}
-              onCreateBookingSuccess={(data) => {
-                setBookingTitle(data.data.title ?? "");
-                router.push(`/${data.data.uid}`);
-              }}
-              teamId={teams?.[0]?.id || 0}
-              isTeamEvent={isTeamEvent}
-=======
             <Booker
               bannerUrl="https://i0.wp.com/mahala.co.uk/wp-content/uploads/2014/12/img_banner-thin_mountains.jpg?fit=800%2C258&ssl=1"
               eventSlug={eventTypeSlug}
@@ -113,7 +101,6 @@
                 }
               }}
               metadata={{ CustomKey: "CustomValue" }}
->>>>>>> 00ee1ef4
               duration={eventTypeDuration}
               customClassNames={{
                 bookerContainer: "!bg-[#F5F2FE] [&_button:!rounded-full] border-subtle border",
@@ -128,13 +115,10 @@
                   availableTimes: "!bg-[#D7CEF5]",
                 },
               }}
-<<<<<<< HEAD
-=======
               {...(isTeamEvent
                 ? { isTeamEvent: true, teamId: teams?.[0]?.id || 0 }
                 : { username: props.calUsername })}
               hostsLimit={3}
->>>>>>> 00ee1ef4
             />
           </>
         )}
