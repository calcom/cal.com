const plugin = require("tailwindcss/plugin");
const { fontFamily } = require("tailwindcss/defaultTheme");
const colors = require("tailwindcss/colors");

/** @type {import('tailwindcss').Config} */
const subtleColor = "#E5E7EB";
module.exports = {
  content: [
    "./pages/**/*.{js,ts,jsx,tsx}",
    "./app/**/*.{js,ts,jsx,tsx}",
    "./modules/**/*.{js,ts,jsx,tsx}",
    "./components/**/*.{js,ts,jsx,tsx}",
    "../../packages/app-store/**/*{components,pages}/**/*.{js,ts,jsx,tsx}",
    "../../packages/features/**/*.{js,ts,jsx,tsx}",
    "../../packages/ui/**/*.{js,ts,jsx,tsx}",
    "../../packages/platform/atoms/**/*.{js,ts,jsx,tsx}",
  ],
  darkMode: "class",
  theme: {
    spacing: {
      0: "var(--cal-spacing-0)",
      px: "var(--cal-spacing-px)",
      0.5: "var(--cal-spacing-0_5)",
      1: "var(--cal-spacing-1)",
      1.5: "var(--cal-spacing-1_5)",
      2: "var(--cal-spacing-2)",
      2.5: "var(--cal-spacing-2_5)",
      3: "var(--cal-spacing-3)",
      3.5: "var(--cal-spacing-3_5)",
      4: "var(--cal-spacing-4)",
      5: "var(--cal-spacing-5)",
      6: "var(--cal-spacing-6)",
      7: "var(--cal-spacing-7)",
      8: "var(--cal-spacing-8)",
      9: "var(--cal-spacing-9)",
      10: "var(--cal-spacing-10)",
      11: "var(--cal-spacing-11)",
      12: "var(--cal-spacing-12)",
      14: "var(--cal-spacing-14)",
      16: "var(--cal-spacing-16)",
      20: "var(--cal-spacing-20)",
      24: "var(--cal-spacing-24)",
      28: "var(--cal-spacing-28)",
      32: "var(--cal-spacing-32)",
      36: "var(--cal-spacing-36)",
      40: "var(--cal-spacing-40)",
      44: "var(--cal-spacing-44)",
      48: "var(--cal-spacing-48)",
      52: "var(--cal-spacing-52)",
      56: "var(--cal-spacing-56)",
      60: "var(--cal-spacing-60)",
      64: "var(--cal-spacing-64)",
      72: "var(--cal-spacing-72)",
      80: "var(--cal-spacing-80)",
      96: "var(--cal-spacing-96)",
    },
    borderRadius: {
      none: "var(--cal-radius-none)",
      sm: "var(--cal-radius-sm)",
      DEFAULT: "var(--cal-radius)",
      md: "var(--cal-radius-md)",
      lg: "var(--cal-radius-lg)",
      xl: "var(--cal-radius-xl)",
      "2xl": "var(--cal-radius-2xl)",
      "3xl": "var(--cal-radius-3xl)",
      full: "var(--cal-radius-full)",
    },
    extend: {
      colors: {
        // Standard Background
        emphasis: "var(--cal-bg-emphasis)",
        default: "var(--cal-bg, white)",
        subtle: "var(--cal-bg-subtle)",
        muted: "var(--cal-bg-muted)",
        inverted: "var(--cal-bg-inverted)",

        // Primary Background
        primary: {
          default: "var(--cal-bg-primary)",
          emphasis: "var(--cal-bg-primary-emphasis)",
          muted: "var(--cal-bg-primary-muted)",
        },

        // Brand
        brand: {
          default: "var(--cal-brand,#111827)",
          emphasis: "var(--cal-brand-emphasis,#101010)",
          subtle: "var(--cal-brand-subtle,#9CA3AF)",
          accent: "var(--cal-brand-accent,white)",
        },

        // Semantic Background
        semantic: {
          info: {
            subtle: "var(--cal-bg-semantic-info-subtle)",
            emphasis: "var(--cal-bg-semantic-info-emphasis)",
          },
          success: {
            subtle: "var(--cal-bg-semantic-success-subtle)",
            emphasis: "var(--cal-bg-semantic-success-emphasis)",
          },
          attention: {
            subtle: "var(--cal-bg-semantic-attention-subtle)",
            emphasis: "var(--cal-bg-semantic-attention-emphasis)",
          },
          error: {
            subtle: "var(--cal-bg-semantic-error-subtle)",
            emphasis: "var(--cal-bg-semantic-error-emphasis)",
          },
        },

        // Visualization Background
        visualization: {
          1: {
            subtle: "var(--cal-bg-visualization-1-subtle)",
            emphasis: "var(--cal-bg-visualization-1-emphasis)",
          },
          2: {
            subtle: "var(--cal-bg-visualization-2-subtle)",
            emphasis: "var(--cal-bg-visualization-2-emphasis)",
          },
          3: {
            subtle: "var(--cal-bg-visualization-3-subtle)",
            emphasis: "var(--cal-bg-visualization-3-emphasis)",
          },
          4: {
            subtle: "var(--cal-bg-visualization-4-subtle)",
            emphasis: "var(--cal-bg-visualization-4-emphasis)",
          },
          5: {
            subtle: "var(--cal-bg-visualization-5-subtle)",
            emphasis: "var(--cal-bg-visualization-5-emphasis)",
          },
          6: {
            subtle: "var(--cal-bg-visualization-6-subtle)",
            emphasis: "var(--cal-bg-visualization-6-emphasis)",
          },
          7: {
            subtle: "var(--cal-bg-visualization-7-subtle)",
            emphasis: "var(--cal-bg-visualization-7-emphasis)",
          },
        },

        // Legacy - Consider deprecating
        info: "var(--cal-bg-info)",
        success: "var(--cal-bg-success)",
        attention: "var(--cal-bg-attention)",
        error: "var(--cal-bg-error)",
        darkerror: "var(--cal-bg-dark-error)",

        // Base colors
        black: "#111111",
        gray: colors.gray,
        darkgray: colors.slate,
      },
      borderColor: {
        // Standard Borders
        emphasis: "var(--cal-border-emphasis)",
        default: "var(--cal-border)",
        subtle: "var(--cal-border-subtle)",
        muted: "var(--cal-border-muted)",

        // Semantic Borders
        semantic: {
          error: "var(--cal-border-semantic-error)",
          "attention-subtle": "var(--cal-border-semantic-attention-subtle)",
          "error-subtle": "var(--cal-border-semantic-error-subtle)",
        },

        // Used in booker embed customization
        booker: `var(--cal-border-booker, ${subtleColor})`,
        // Legacy - Consider deprecating
        error: "var(--cal-border-error)",
        "cal-bg": "var(--cal-bg)",
        "cal-bg-muted": "var(--cal-bg-muted)",
      },
      textColor: {
        // Standard Text
        emphasis: "var(--cal-text-emphasis)",
        default: "var(--cal-text)",
        subtle: "var(--cal-text-subtle)",
        muted: "var(--cal-text-muted)",
        inverted: "var(--cal-text-inverted)",

        // Semantic Text
        semantic: {
          info: "var(--cal-text-semantic-info)",
          success: "var(--cal-text-semantic-success)",
          attention: "var(--cal-text-semantic-attention)",
          error: "var(--cal-text-semantic-error)",
        },

        // Semantic Text Emphasis
        "semantic-info-emphasis": "var(--cal-text-semantic-info-emphasis)",
        "semantic-success-emphasis": "var(--cal-text-semantic-success-emphasis)",
        "semantic-attention-emphasis": "var(--cal-text-semantic-attention-emphasis)",
        "semantic-error-emphasis": "var(--cal-text-semantic-error-emphasis)",

        // Legacy - Consider deprecating
        info: "var(--cal-text-info)",
        success: "var(--cal-text-success)",
        attention: "var(--cal-text-attention)",
        error: "var(--cal-text-error)",
        brand: "var(--cal-brand-text)",
      },
      fill: {
        emphasis: "var(--cal-text-emphasis, #111827)",
        default: "var(--cal-text, #374151)",
        subtle: "var(--cal-text-subtle, #6B7280)",
        muted: "var(--cal-text-muted, #9CA3AF)",
        inverted: "var(--cal-text-inverted, white)",
        info: "var(--cal-text-info, #253985)",
        success: "var(--cal-text-success, #285231)",
        attention: "var(--cal-text-attention, #73321B)",
        error: "var(--cal-text-error, #752522)",
        brand: "var(--cal-brand-text)",
      },
      screens: {
        pwa: { raw: "(display-mode: standalone)" },
      },
      keyframes: {
        "fade-in-up": {
          from: { opacity: 0, transform: "translateY(10px)" },
          to: { opacity: 1, transform: "none" },
        },
        spinning: {
          "100%": { transform: "rotate(360deg)" },
        },
        drawerSlideLeftAndFade: {
          from: { opacity: "0", transform: "translateX(100%)" },
          to: { opacity: "1", transform: "translateX(0)" },
        },
        drawerSlideRightAndFade: {
          from: { opacity: "1", transform: "translateX(0)" },
          to: { opacity: "0", transform: "translateX(100%)" },
        },
      },
      animation: {
        "fade-in-up": "fade-in-up 600ms var(--animation-delay, 0ms) cubic-bezier(.21,1.02,.73,1) forwards",
        "fade-in-bottom": "fade-in-bottom cubic-bezier(.21,1.02,.73,1) forwards",
        spinning: "spinning 0.75s linear infinite",
        drawerSlideLeftAndFade: "drawerSlideLeftAndFade 150ms cubic-bezier(0.16, 1, 0.3, 1)",
        drawerSlideRightAndFade: "drawerSlideRightAndFade 150ms ease-in",
<<<<<<< HEAD
      },
      boxShadow: {
        dropdown: "0px 2px 6px -1px rgba(0, 0, 0, 0.08)",
=======
>>>>>>> 00ee1ef4
      },
      borderWidth: {
        "booker-width": "var(--cal-border-booker-width, 1px)",
      },
      fontFamily: {
        cal: ["var(--font-cal)", ...fontFamily.serif],
        sans: ["var(--font-inter)", ...fontFamily.sans],
        mono: ["Roboto Mono", "monospace"],
      },
      maxHeight: (theme) => ({
        0: "0",
        97: "25rem",
        ...theme("spacing"),
        full: "100%",
        screen: "100vh",
      }),
      minHeight: (theme) => ({
        0: "0",
        ...theme("spacing"),
        full: "100%",
        screen: "100vh",
      }),
      minWidth: (theme) => ({
        0: "0",
        ...theme("spacing"),
        full: "100%",
        screen: "100vw",
      }),
      maxWidth: (theme, { breakpoints }) => ({
        0: "0",
        ...theme("spacing"),
        ...breakpoints(theme("screens")),
        full: "100%",
        screen: "100vw",
      }),
      backgroundImage: {
        "gradient-primary": "radial-gradient(162.05% 170% at 109.58% 35%, #667593 0%, #E3E3E3 100%)",
      },
      boxShadow: {
        dropdown: "0px 5px 20px 0px rgba(0, 0, 0, 0.10), 0px 10px 40px 0px rgba(0, 0, 0, 0.03)",
        "switch-thumb": "0px 0.8px 0.8px 0px rgba(0, 0, 0, 0.10), 0px 0.8px 3.2px 0px rgba(0, 0, 0, 0.08)",
        "solid-gray-rested":
          "0px 2px 3px 0px rgba(0, 0, 0, 0.06), 0px 1px 1px 0px rgba(0, 0, 0, 0.08), 1px 4px 8px 0px rgba(0, 0, 0, 0.12), 0px 2px 0.4px 0px rgba(255, 255, 255, 0.16) inset, 0px -1.5px 2px 0px rgba(0, 0, 0, 0.40) inset",
        "solid-gray-hover":
          "0px 2px 3px 0px rgba(0, 0, 0, 0.06), 0px 1px 1px 0px rgba(0, 0, 0, 0.08), 1px 4px 8px 0px rgba(0, 0, 0, 0.12), 0px 2px 0.4px 0px rgba(255, 255, 255, 0.16) inset, 0px -2px 2px 0px rgba(0, 0, 0, 0.40) inset",
        "solid-gray-active":
          "0px 2px 3px 0px rgba(0, 0, 0, 0.40) inset, 0px 0px 2px 1px rgba(0, 0, 0, 0.40) inset",
        "outline-gray-rested": "0px 2px 3px 0px rgba(0, 0, 0, 0.03), 0px 2px 2px -1px rgba(0, 0, 0, 0.03)",
        "outline-gray-hover": "0px 2px 3px 0px rgba(0, 0, 0, 0.03), 0px 2px 2px -1px rgba(0, 0, 0, 0.03)",
        "outline-gray-active": "0px 2px 1px 0px rgba(0, 0, 0, 0.05) inset",
        "outline-gray-focused":
          "0px 0px 0px 1px rgba(255, 255, 255, 0.20), 0px 0px 0px 2px rgba(0, 0, 0, 0.10)",
        "outline-red-rested": "0px 2px 3px 0px rgba(0, 0, 0, 0.03), 0px 2px 2px -1px rgba(0, 0, 0, 0.03)",
        "outline-red-hover": "0px 1px 1px 0px rgba(0, 0, 0, 0.06), 0px 2px 3px 0px rgba(0, 0, 0, 0.08)",
        "outline-red-active":
          "0px 1px 1px 0px rgba(127, 29, 29, 0.06), 0px 0px 3px 0px rgba(127, 29, 29, 0.08), 0px 2px 2px 1px rgba(127, 29, 29, 0.06) inset",
        "elevation-low":
          "0px 1px 1px 0px rgba(0, 0, 0, 0.07), 0px 1px 2px 0px rgba(0, 0, 0, 0.08), 0px 2px 2px 0px rgba(0, 0, 0, 0.10), 0px 0px 8px 0px rgba(0, 0, 0, 0.05)",
        // Brand
        "button-solid-brand-default":
          " 0px 2px 3px 0px rgba(0, 0, 0, 0.06), 0px 1px 1px 0px rgba(0, 0, 0, 0.08), 1px 4px 8px 0px rgba(0, 0, 0, 0.12), 0px 2px 0.4px 0px rgba(255, 255, 255, 0.12) inset, 0px -3px 2px 0px rgba(0, 0, 0, 0.04) inset;",
        "button-solid-brand-hover":
          "0px 1px 1px 0px rgba(0, 0, 0, 0.10), 0px 2px 3px 0px rgba(0, 0, 0, 0.08), 1px 4px 8px 0px rgba(0, 0, 0, 0.12), 0px -3px 2px 0px rgba(0, 0, 0, 0.10) inset, 0px 2px 0.4px 0px rgba(255, 255, 255, 0.24) inset",
        "button-solid-brand-active":
          "0px 3px 1px 0px rgba(0, 0, 0, 0.10) inset, 0px 0px 2px 0px rgba(0, 0, 0, 0.10) inset",
        "button-solid-brand-focused":
          "0px 0px 0px 1px rgba(255, 255, 255, 0.40), 0px 0px 0px 2px rgba(0, 0, 0, 0.20), 0px 1px 1px 0px rgba(0, 0, 0, 0.10), 0px 2px 3px 0px rgba(0, 0, 0, 0.08), 1px 4px 8px 0px rgba(0, 0, 0, 0.12), 0px -3px 2px 0px rgba(0, 0, 0, 0.10) inset, 0px 2px 0.4px 0px rgba(255, 255, 255, 0.24) inset",
        // Outline - red
        "button-outline-red-focused":
          "0px 0px 0px 1px rgba(255, 255, 255, 0.32), 0px 0px 0px 2px rgba(220, 38, 38, 0.15)",
      },
    },
  },
  plugins: [
    require("@todesktop/tailwind-variants"),
    require("@tailwindcss/forms"),
    require("@tailwindcss/typography"),
    require("tailwind-scrollbar")({ nocompatible: true }),
    require("tailwindcss-radix")(),
    require("@savvywombat/tailwindcss-grid-areas"),
    plugin(({ addVariant }) => {
      addVariant("mac", ".mac &");
      addVariant("windows", ".windows &");
      addVariant("ios", ".ios &");
    }),
    plugin(({ addBase, theme }) => {
      addBase({
        hr: {
          borderColor: theme("subtle"),
        },
      });
    }),
    plugin(function ({ addVariant }) {
      addVariant("enabled", "&:not(:disabled)");
    }),
  ],
  variants: {
    scrollbar: ["dark"],
  },
};<|MERGE_RESOLUTION|>--- conflicted
+++ resolved
@@ -241,12 +241,6 @@
         spinning: "spinning 0.75s linear infinite",
         drawerSlideLeftAndFade: "drawerSlideLeftAndFade 150ms cubic-bezier(0.16, 1, 0.3, 1)",
         drawerSlideRightAndFade: "drawerSlideRightAndFade 150ms ease-in",
-<<<<<<< HEAD
-      },
-      boxShadow: {
-        dropdown: "0px 2px 6px -1px rgba(0, 0, 0, 0.08)",
-=======
->>>>>>> 00ee1ef4
       },
       borderWidth: {
         "booker-width": "var(--cal-border-booker-width, 1px)",
