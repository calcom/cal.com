const plugin = require("tailwindcss/plugin");
const { fontFamily } = require("tailwindcss/defaultTheme");
const colors = require("tailwindcss/colors");

/** @type {import('tailwindcss').Config} */
const subtleColor = "#E5E7EB";
module.exports = {
  content: [
<<<<<<< HEAD
    "../../apps/web/pages/**/*.{js,ts,jsx,tsx}",
    "../../apps/web/app/**/*.{js,ts,jsx,tsx}",
    "../../apps/web/modules/**/*.{js,ts,jsx,tsx}",
    "../../apps/web/components/**/*.{js,ts,jsx,tsx}",
    "../../packages/app-store/**/*{components,pages}/**/*.{js,ts,jsx,tsx}",
    "../../packages/features/**/*.{js,ts,jsx,tsx}",
    "../../packages/ui/**/*.{js,ts,jsx,tsx}",
    "../../packages/platform/atoms/**/*.{js,ts,jsx,tsx}",
=======
    "./pages/**/*.{js,ts,jsx,tsx}",
    "./app/**/*.{js,ts,jsx,tsx}",
    "./modules/**/*.{js,ts,jsx,tsx}",
    "./components/**/*.{js,ts,jsx,tsx}",
    "../../packages/app-store/!(node_modules)/**/*{components,pages}/**/*.{js,ts,jsx,tsx}",
    "../../packages/features/!(node_modules)/**/*.{js,ts,jsx,tsx}",
    "../../packages/ui/!(node_modules)/**/*.{js,ts,jsx,tsx}",
    "../../packages/platform/atoms/!(node_modules)/**/*.{js,ts,jsx,tsx}",
>>>>>>> 034dfc8e
  ],
  darkMode: "class",
  theme: {
    spacing: {
      0: "var(--cal-spacing-0)",
      px: "var(--cal-spacing-px)",
      0.5: "var(--cal-spacing-0_5)",
      1: "var(--cal-spacing-1)",
      1.5: "var(--cal-spacing-1_5)",
      2: "var(--cal-spacing-2)",
      2.5: "var(--cal-spacing-2_5)",
      3: "var(--cal-spacing-3)",
      3.5: "var(--cal-spacing-3_5)",
      4: "var(--cal-spacing-4)",
      5: "var(--cal-spacing-5)",
      6: "var(--cal-spacing-6)",
      7: "var(--cal-spacing-7)",
      8: "var(--cal-spacing-8)",
      9: "var(--cal-spacing-9)",
      10: "var(--cal-spacing-10)",
      11: "var(--cal-spacing-11)",
      12: "var(--cal-spacing-12)",
      14: "var(--cal-spacing-14)",
      16: "var(--cal-spacing-16)",
      20: "var(--cal-spacing-20)",
      24: "var(--cal-spacing-24)",
      28: "var(--cal-spacing-28)",
      32: "var(--cal-spacing-32)",
      36: "var(--cal-spacing-36)",
      40: "var(--cal-spacing-40)",
      44: "var(--cal-spacing-44)",
      48: "var(--cal-spacing-48)",
      52: "var(--cal-spacing-52)",
      56: "var(--cal-spacing-56)",
      60: "var(--cal-spacing-60)",
      64: "var(--cal-spacing-64)",
      72: "var(--cal-spacing-72)",
      80: "var(--cal-spacing-80)",
      96: "var(--cal-spacing-96)",
    },
    borderRadius: {
      none: "var(--cal-radius-none)",
      sm: "var(--cal-radius-sm)",
      DEFAULT: "var(--cal-radius)",
      md: "var(--cal-radius-md)",
      lg: "var(--cal-radius-lg)",
      xl: "var(--cal-radius-xl)",
      "2xl": "var(--cal-radius-2xl)",
      "3xl": "var(--cal-radius-3xl)",
      full: "var(--cal-radius-full)",
    },
    extend: {
      colors: {
        // Standard Background
        emphasis: "var(--cal-bg-emphasis)",
        default: "var(--cal-bg, white)",
        subtle: "var(--cal-bg-subtle)",
        muted: "var(--cal-bg-muted)",
        inverted: "var(--cal-bg-inverted)",

        // Primary Background
        primary: {
          default: "var(--cal-bg-primary)",
          emphasis: "var(--cal-bg-primary-emphasis)",
          muted: "var(--cal-bg-primary-muted)",
        },

        // Brand
        brand: {
          default: "var(--cal-brand,#111827)",
          emphasis: "var(--cal-brand-emphasis,#101010)",
          subtle: "var(--cal-brand-subtle,#9CA3AF)",
          accent: "var(--cal-brand-accent,white)",
        },

        // Semantic Background
        semantic: {
          info: {
            subtle: "var(--cal-bg-semantic-info-subtle)",
            emphasis: "var(--cal-bg-semantic-info-emphasis)",
          },
          success: {
            subtle: "var(--cal-bg-semantic-success-subtle)",
            emphasis: "var(--cal-bg-semantic-success-emphasis)",
          },
          attention: {
            subtle: "var(--cal-bg-semantic-attention-subtle)",
            emphasis: "var(--cal-bg-semantic-attention-emphasis)",
          },
          error: {
            subtle: "var(--cal-bg-semantic-error-subtle)",
            emphasis: "var(--cal-bg-semantic-error-emphasis)",
          },
        },

        // Visualization Background
        visualization: {
          1: {
            subtle: "var(--cal-bg-visualization-1-subtle)",
            emphasis: "var(--cal-bg-visualization-1-emphasis)",
          },
          2: {
            subtle: "var(--cal-bg-visualization-2-subtle)",
            emphasis: "var(--cal-bg-visualization-2-emphasis)",
          },
          3: {
            subtle: "var(--cal-bg-visualization-3-subtle)",
            emphasis: "var(--cal-bg-visualization-3-emphasis)",
          },
          4: {
            subtle: "var(--cal-bg-visualization-4-subtle)",
            emphasis: "var(--cal-bg-visualization-4-emphasis)",
          },
          5: {
            subtle: "var(--cal-bg-visualization-5-subtle)",
            emphasis: "var(--cal-bg-visualization-5-emphasis)",
          },
          6: {
            subtle: "var(--cal-bg-visualization-6-subtle)",
            emphasis: "var(--cal-bg-visualization-6-emphasis)",
          },
          7: {
            subtle: "var(--cal-bg-visualization-7-subtle)",
            emphasis: "var(--cal-bg-visualization-7-emphasis)",
          },
        },

        // Legacy - Consider deprecating
        info: "var(--cal-bg-info)",
        success: "var(--cal-bg-success)",
        attention: "var(--cal-bg-attention)",
        error: "var(--cal-bg-error)",
        darkerror: "var(--cal-bg-dark-error)",

        // Base colors
        black: "#111111",
        gray: colors.gray,
        darkgray: colors.slate,
      },
      borderColor: {
        // Standard Borders
        emphasis: "var(--cal-border-emphasis)",
        default: "var(--cal-border)",
        subtle: "var(--cal-border-subtle)",
        muted: "var(--cal-border-muted)",

        // Semantic Borders
        semantic: {
          error: "var(--cal-border-semantic-error)",
          "attention-subtle": "var(--cal-border-semantic-attention-subtle)",
          "error-subtle": "var(--cal-border-semantic-error-subtle)",
        },

        // Used in booker embed customization
        booker: `var(--cal-border-booker, ${subtleColor})`,
        // Legacy - Consider deprecating
        error: "var(--cal-border-error)",
        "cal-bg": "var(--cal-bg)",
        "cal-bg-muted": "var(--cal-bg-muted)",
      },
      textColor: {
        // Standard Text
        emphasis: "var(--cal-text-emphasis)",
        default: "var(--cal-text)",
        subtle: "var(--cal-text-subtle)",
        muted: "var(--cal-text-muted)",
        inverted: "var(--cal-text-inverted)",

        // Semantic Text
        semantic: {
          info: "var(--cal-text-semantic-info)",
          success: "var(--cal-text-semantic-success)",
          attention: "var(--cal-text-semantic-attention)",
          error: "var(--cal-text-semantic-error)",
        },

        // Semantic Text Emphasis
        "semantic-info-emphasis": "var(--cal-text-semantic-info-emphasis)",
        "semantic-success-emphasis": "var(--cal-text-semantic-success-emphasis)",
        "semantic-attention-emphasis": "var(--cal-text-semantic-attention-emphasis)",
        "semantic-error-emphasis": "var(--cal-text-semantic-error-emphasis)",

        // Legacy - Consider deprecating
        info: "var(--cal-text-info)",
        success: "var(--cal-text-success)",
        attention: "var(--cal-text-attention)",
        error: "var(--cal-text-error)",
        brand: "var(--cal-brand-text)",
      },
      fill: {
        emphasis: "var(--cal-text-emphasis, #111827)",
        default: "var(--cal-text, #374151)",
        subtle: "var(--cal-text-subtle, #6B7280)",
        muted: "var(--cal-text-muted, #9CA3AF)",
        inverted: "var(--cal-text-inverted, white)",
        info: "var(--cal-text-info, #253985)",
        success: "var(--cal-text-success, #285231)",
        attention: "var(--cal-text-attention, #73321B)",
        error: "var(--cal-text-error, #752522)",
        brand: "var(--cal-brand-text)",
      },
      screens: {
        pwa: { raw: "(display-mode: standalone)" },
      },
      keyframes: {
        "fade-in-up": {
          from: { opacity: 0, transform: "translateY(10px)" },
          to: { opacity: 1, transform: "none" },
        },
        spinning: {
          "100%": { transform: "rotate(360deg)" },
        },
        drawerSlideLeftAndFade: {
          from: { opacity: "0", transform: "translateX(100%)" },
          to: { opacity: "1", transform: "translateX(0)" },
        },
        drawerSlideRightAndFade: {
          from: { opacity: "1", transform: "translateX(0)" },
          to: { opacity: "0", transform: "translateX(100%)" },
        },
      },
      animation: {
        "fade-in-up": "fade-in-up 600ms var(--animation-delay, 0ms) cubic-bezier(.21,1.02,.73,1) forwards",
        "fade-in-bottom": "fade-in-bottom cubic-bezier(.21,1.02,.73,1) forwards",
        spinning: "spinning 0.75s linear infinite",
        drawerSlideLeftAndFade: "drawerSlideLeftAndFade 150ms cubic-bezier(0.16, 1, 0.3, 1)",
        drawerSlideRightAndFade: "drawerSlideRightAndFade 150ms ease-in",
      },
      borderWidth: {
        "booker-width": "var(--cal-border-booker-width, 1px)",
      },
      fontFamily: {
        cal: ["var(--font-cal)", ...fontFamily.serif],
        sans: ["var(--font-inter)", ...fontFamily.sans],
        mono: ["Roboto Mono", "monospace"],
      },
      maxHeight: (theme) => ({
        0: "0",
        97: "25rem",
        ...theme("spacing"),
        full: "100%",
        screen: "100vh",
      }),
      minHeight: (theme) => ({
        0: "0",
        ...theme("spacing"),
        full: "100%",
        screen: "100vh",
      }),
      minWidth: (theme) => ({
        0: "0",
        ...theme("spacing"),
        full: "100%",
        screen: "100vw",
      }),
      maxWidth: (theme, { breakpoints }) => ({
        0: "0",
        ...theme("spacing"),
        ...breakpoints(theme("screens")),
        full: "100%",
        screen: "100vw",
      }),
      backgroundImage: {
        "gradient-primary": "radial-gradient(162.05% 170% at 109.58% 35%, #667593 0%, #E3E3E3 100%)",
      },
      boxShadow: {
        dropdown: "0px 5px 20px 0px rgba(0, 0, 0, 0.10), 0px 10px 40px 0px rgba(0, 0, 0, 0.03)",
        "switch-thumb": "0px 0.8px 0.8px 0px rgba(0, 0, 0, 0.10), 0px 0.8px 3.2px 0px rgba(0, 0, 0, 0.08)",
        "solid-gray-rested":
          "0px 2px 3px 0px rgba(0, 0, 0, 0.06), 0px 1px 1px 0px rgba(0, 0, 0, 0.08), 1px 4px 8px 0px rgba(0, 0, 0, 0.12), 0px 2px 0.4px 0px rgba(255, 255, 255, 0.16) inset, 0px -1.5px 2px 0px rgba(0, 0, 0, 0.40) inset",
        "solid-gray-hover":
          "0px 2px 3px 0px rgba(0, 0, 0, 0.06), 0px 1px 1px 0px rgba(0, 0, 0, 0.08), 1px 4px 8px 0px rgba(0, 0, 0, 0.12), 0px 2px 0.4px 0px rgba(255, 255, 255, 0.16) inset, 0px -2px 2px 0px rgba(0, 0, 0, 0.40) inset",
        "solid-gray-active":
          "0px 2px 3px 0px rgba(0, 0, 0, 0.40) inset, 0px 0px 2px 1px rgba(0, 0, 0, 0.40) inset",
        "outline-gray-rested": "0px 2px 3px 0px rgba(0, 0, 0, 0.03), 0px 2px 2px -1px rgba(0, 0, 0, 0.03)",
        "outline-gray-hover": "0px 2px 3px 0px rgba(0, 0, 0, 0.03), 0px 2px 2px -1px rgba(0, 0, 0, 0.03)",
        "outline-gray-active": "0px 2px 1px 0px rgba(0, 0, 0, 0.05) inset",
        "outline-gray-focused":
          "0px 0px 0px 1px rgba(255, 255, 255, 0.20), 0px 0px 0px 2px rgba(0, 0, 0, 0.10)",
        "outline-red-rested": "0px 2px 3px 0px rgba(0, 0, 0, 0.03), 0px 2px 2px -1px rgba(0, 0, 0, 0.03)",
        "outline-red-hover": "0px 1px 1px 0px rgba(0, 0, 0, 0.06), 0px 2px 3px 0px rgba(0, 0, 0, 0.08)",
        "outline-red-active":
          "0px 1px 1px 0px rgba(127, 29, 29, 0.06), 0px 0px 3px 0px rgba(127, 29, 29, 0.08), 0px 2px 2px 1px rgba(127, 29, 29, 0.06) inset",
        "elevation-low":
          "0px 1px 1px 0px rgba(0, 0, 0, 0.07), 0px 1px 2px 0px rgba(0, 0, 0, 0.08), 0px 2px 2px 0px rgba(0, 0, 0, 0.10), 0px 0px 8px 0px rgba(0, 0, 0, 0.05)",
        // Brand
        "button-solid-brand-default":
          " 0px 2px 3px 0px rgba(0, 0, 0, 0.06), 0px 1px 1px 0px rgba(0, 0, 0, 0.08), 1px 4px 8px 0px rgba(0, 0, 0, 0.12), 0px 2px 0.4px 0px rgba(255, 255, 255, 0.12) inset, 0px -3px 2px 0px rgba(0, 0, 0, 0.04) inset;",
        "button-solid-brand-hover":
          "0px 1px 1px 0px rgba(0, 0, 0, 0.10), 0px 2px 3px 0px rgba(0, 0, 0, 0.08), 1px 4px 8px 0px rgba(0, 0, 0, 0.12), 0px -3px 2px 0px rgba(0, 0, 0, 0.10) inset, 0px 2px 0.4px 0px rgba(255, 255, 255, 0.24) inset",
        "button-solid-brand-active":
          "0px 3px 1px 0px rgba(0, 0, 0, 0.10) inset, 0px 0px 2px 0px rgba(0, 0, 0, 0.10) inset",
        "button-solid-brand-focused":
          "0px 0px 0px 1px rgba(255, 255, 255, 0.40), 0px 0px 0px 2px rgba(0, 0, 0, 0.20), 0px 1px 1px 0px rgba(0, 0, 0, 0.10), 0px 2px 3px 0px rgba(0, 0, 0, 0.08), 1px 4px 8px 0px rgba(0, 0, 0, 0.12), 0px -3px 2px 0px rgba(0, 0, 0, 0.10) inset, 0px 2px 0.4px 0px rgba(255, 255, 255, 0.24) inset",
        // Outline - red
        "button-outline-red-focused":
          "0px 0px 0px 1px rgba(255, 255, 255, 0.32), 0px 0px 0px 2px rgba(220, 38, 38, 0.15)",
      },
    },
  },
  plugins: [
    require("@todesktop/tailwind-variants"),
    require("@tailwindcss/forms"),
    require("@tailwindcss/typography"),
    require("tailwind-scrollbar")({ nocompatible: true }),
    require("tailwindcss-radix")(),
    require("@savvywombat/tailwindcss-grid-areas"),
    plugin(({ addVariant }) => {
      addVariant("mac", ".mac &");
      addVariant("windows", ".windows &");
      addVariant("ios", ".ios &");
    }),
    plugin(({ addBase, theme }) => {
      addBase({
        hr: {
          borderColor: theme("subtle"),
        },
      });
    }),
    plugin(function ({ addVariant }) {
      addVariant("enabled", "&:not(:disabled)");
    }),
  ],
  variants: {
    scrollbar: ["dark"],
  },
};<|MERGE_RESOLUTION|>--- conflicted
+++ resolved
@@ -6,25 +6,14 @@
 const subtleColor = "#E5E7EB";
 module.exports = {
   content: [
-<<<<<<< HEAD
     "../../apps/web/pages/**/*.{js,ts,jsx,tsx}",
     "../../apps/web/app/**/*.{js,ts,jsx,tsx}",
     "../../apps/web/modules/**/*.{js,ts,jsx,tsx}",
     "../../apps/web/components/**/*.{js,ts,jsx,tsx}",
-    "../../packages/app-store/**/*{components,pages}/**/*.{js,ts,jsx,tsx}",
-    "../../packages/features/**/*.{js,ts,jsx,tsx}",
-    "../../packages/ui/**/*.{js,ts,jsx,tsx}",
-    "../../packages/platform/atoms/**/*.{js,ts,jsx,tsx}",
-=======
-    "./pages/**/*.{js,ts,jsx,tsx}",
-    "./app/**/*.{js,ts,jsx,tsx}",
-    "./modules/**/*.{js,ts,jsx,tsx}",
-    "./components/**/*.{js,ts,jsx,tsx}",
     "../../packages/app-store/!(node_modules)/**/*{components,pages}/**/*.{js,ts,jsx,tsx}",
     "../../packages/features/!(node_modules)/**/*.{js,ts,jsx,tsx}",
     "../../packages/ui/!(node_modules)/**/*.{js,ts,jsx,tsx}",
     "../../packages/platform/atoms/!(node_modules)/**/*.{js,ts,jsx,tsx}",
->>>>>>> 034dfc8e
   ],
   darkMode: "class",
   theme: {
