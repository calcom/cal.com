{
  "name": "@calcom/config",
  "sideEffects": false,
  "private": true,
  "version": "0.0.0",
  "main": "index.js",
  "license": "MIT",
  "dependencies": {
<<<<<<< HEAD
    "@tailwindcss/forms": "^0.5.10",
    "@todesktop/tailwind-variants": "^1.0.0",
    "tailwind-scrollbar": "^4.0.2",
    "tailwindcss-radix": "^4.0.2",
    "tw-animate-css": "^1.4.0"
  },
  "devDependencies": {
    "@tailwindcss/typography": "^0.5.4",
    "typescript": "^5.9.0-beta"
=======
    "@calcom/eslint-plugin-eslint": "workspace:*",
    "@todesktop/tailwind-variants": "1.0.1",
    "tailwind-scrollbar": "4.0.2",
    "tailwindcss-radix": "4.0.2",
    "tw-animate-css": "1.4.0"
  },
  "devDependencies": {
    "@tailwindcss/typography": "0.5.4",
    "@trivago/prettier-plugin-sort-imports": "4.1.1",
    "@typescript-eslint/eslint-plugin": "5.52.0",
    "@typescript-eslint/parser": "5.52.0",
    "eslint-config-next": "13.5.11",
    "eslint-config-prettier": "8.6.0",
    "eslint-config-turbo": "0.0.7",
    "eslint-plugin-playwright": "0.12.0",
    "eslint-plugin-prettier": "4.2.1",
    "prettier": "2.8.7",
    "prettier-plugin-tailwindcss": "0.2.5",
    "typescript": "5.9.2"
>>>>>>> 07108c41
  }
}<|MERGE_RESOLUTION|>--- conflicted
+++ resolved
@@ -6,18 +6,6 @@
   "main": "index.js",
   "license": "MIT",
   "dependencies": {
-<<<<<<< HEAD
-    "@tailwindcss/forms": "^0.5.10",
-    "@todesktop/tailwind-variants": "^1.0.0",
-    "tailwind-scrollbar": "^4.0.2",
-    "tailwindcss-radix": "^4.0.2",
-    "tw-animate-css": "^1.4.0"
-  },
-  "devDependencies": {
-    "@tailwindcss/typography": "^0.5.4",
-    "typescript": "^5.9.0-beta"
-=======
-    "@calcom/eslint-plugin-eslint": "workspace:*",
     "@todesktop/tailwind-variants": "1.0.1",
     "tailwind-scrollbar": "4.0.2",
     "tailwindcss-radix": "4.0.2",
@@ -25,17 +13,6 @@
   },
   "devDependencies": {
     "@tailwindcss/typography": "0.5.4",
-    "@trivago/prettier-plugin-sort-imports": "4.1.1",
-    "@typescript-eslint/eslint-plugin": "5.52.0",
-    "@typescript-eslint/parser": "5.52.0",
-    "eslint-config-next": "13.5.11",
-    "eslint-config-prettier": "8.6.0",
-    "eslint-config-turbo": "0.0.7",
-    "eslint-plugin-playwright": "0.12.0",
-    "eslint-plugin-prettier": "4.2.1",
-    "prettier": "2.8.7",
-    "prettier-plugin-tailwindcss": "0.2.5",
     "typescript": "5.9.2"
->>>>>>> 07108c41
   }
 }