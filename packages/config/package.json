--- conflicted
+++ resolved
@@ -12,27 +12,22 @@
     "@calcom/eslint-plugin-eslint": "*",
     "eslint-config-next": "^13.1.5",
     "eslint-config-prettier": "^8.6.0",
-    "eslint-config-turbo": "^0.0.3",
-    "eslint-plugin-playwright": "^0.9.0",
+    "eslint-config-turbo": "^0.0.7",
+    "eslint-plugin-playwright": "^0.12.0",
     "eslint-plugin-prettier": "^4.2.1"
   },
   "devDependencies": {
     "@tailwindcss/forms": "^0.5.3",
     "@tailwindcss/line-clamp": "^0.4.2",
     "@tailwindcss/typography": "^0.5.9",
-    "@trivago/prettier-plugin-sort-imports": "3.2.0",
+    "@trivago/prettier-plugin-sort-imports": "4.0.0",
     "@typescript-eslint/eslint-plugin": "^5.49.0",
     "@typescript-eslint/parser": "^5.49.0",
     "eslint": "^8.32.0",
     "prettier": "^2.8.3",
-    "prettier-plugin-tailwindcss": "^0.1.13",
-<<<<<<< HEAD
+    "prettier-plugin-tailwindcss": "^0.2.2",
     "tailwind-scrollbar": "^2.1.0",
     "tailwindcss": "^3.2.4",
-=======
-    "tailwind-scrollbar": "^2.0.1",
-    "tailwindcss": "^3.2.1",
->>>>>>> 16adf86c
     "typescript": "^4.9.4"
   }
 }