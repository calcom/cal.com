/** @type {import("eslint").Linter.Config} */
module.exports = {
  root: true,
  extends: [
    "plugin:playwright/playwright-test",
    "next",
    "plugin:prettier/recommended",
    "turbo",
    "plugin:you-dont-need-lodash-underscore/compatible-warn",
  ],
  plugins: ["unused-imports"],
  parserOptions: {
    tsconfigRootDir: __dirname,
    project: ["./apps/*/tsconfig.json", "./packages/*/tsconfig.json"],
  },
  settings: {
    next: {
      rootDir: ["apps/*/", "packages/*/"],
    },
  },
  rules: {
    "@next/next/no-img-element": "off",
    "@next/next/no-html-link-for-pages": "off",
    "jsx-a11y/role-supports-aria-props": "off", // @see https://github.com/vercel/next.js/issues/27989#issuecomment-897638654
    "playwright/no-page-pause": "error",
    "react/jsx-curly-brace-presence": ["error", { props: "never", children: "never" }],
    "react/self-closing-comp": ["error", { component: true, html: true }],
    "@typescript-eslint/no-unused-vars": [
      "warn",
      {
        vars: "all",
        varsIgnorePattern: "^_",
        args: "after-used",
        argsIgnorePattern: "^_",
        destructuredArrayIgnorePattern: "^_",
      },
    ],
    "unused-imports/no-unused-imports": "error",
    "no-restricted-imports": [
      "error",
      {
        patterns: ["lodash"],
      },
    ],
<<<<<<< HEAD
    "prettier/prettier": ["error", { endOfLine: "auto" }],
=======
    "prefer-template": "error",
>>>>>>> 3e08c668
  },
  overrides: [
    {
      files: ["*.ts", "*.tsx"],
      extends: ["plugin:@typescript-eslint/recommended", "plugin:@calcom/eslint/recommended"],
      plugins: ["@typescript-eslint", "@calcom/eslint"],
      parser: "@typescript-eslint/parser",
      rules: {
        "@typescript-eslint/consistent-type-imports": [
          "error",
          {
            prefer: "type-imports",
            // TODO: enable this once prettier supports it
            // fixStyle: "inline-type-imports",
            fixStyle: "separate-type-imports",
            disallowTypeAnnotations: false,
          },
        ],
      },
      overrides: [
        {
          files: ["**/playwright/**/*.{tsx,ts}"],
          rules: {
            "@typescript-eslint/no-unused-vars": "off",
            "no-undef": "off",
          },
        },
      ],
    },
    {
      files: ["**/playwright/**/*.{js,jsx}"],
      rules: {
        "@typescript-eslint/no-unused-vars": "off",
        "no-undef": "off",
      },
    },
  ],
};<|MERGE_RESOLUTION|>--- conflicted
+++ resolved
@@ -42,11 +42,6 @@
         patterns: ["lodash"],
       },
     ],
-<<<<<<< HEAD
-    "prettier/prettier": ["error", { endOfLine: "auto" }],
-=======
-    "prefer-template": "error",
->>>>>>> 3e08c668
   },
   overrides: [
     {
