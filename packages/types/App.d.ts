--- conflicted
+++ resolved
@@ -126,13 +126,9 @@
   /** only required for "usage-based" billing. % of commission for paid bookings */
   commission?: number;
   licenseRequired?: boolean;
-<<<<<<< HEAD
-=======
   teamsPlanRequired?: {
     upgradeUrl: string;
   };
-  isProOnly?: boolean;
->>>>>>> d469f1bc
   appData?: AppData;
   /**
    * @deprecated
