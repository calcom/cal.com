import type { User as PrismaUser, UserPermissionRole } from "@prisma/client";
import type { DefaultUser } from "next-auth";

declare module "next-auth" {
  /**
   * Returned by `useSession`, `getSession` and received as a prop on the `Provider` React Context
   */
  interface Session {
    hasValidLicense: boolean;
    user: User;
  }

  interface User extends Omit<DefaultUser, "id"> {
    id: PrismaUser["id"];
    emailVerified?: PrismaUser["emailVerified"];
    email_verified?: boolean;
    impersonatedByUID?: number;
    belongsToActiveTeam?: boolean;
    organizationId?: number | null;
    username?: PrismaUser["username"];
    role?: PrismaUser["role"] | "INACTIVE_ADMIN";
<<<<<<< HEAD
    twoFactorEnabled: boolean;
    requireTwoFactor: boolean;
=======
    locale?: string | null;
>>>>>>> 3223beb9
  }
}

declare module "next-auth/jwt" {
  interface JWT {
    id?: string | number;
    name?: string | null;
    username?: string | null;
    email?: string | null;
    role?: UserPermissionRole | "INACTIVE_ADMIN" | null;
    impersonatedByUID?: number | null;
    belongsToActiveTeam?: boolean;
    organizationId?: number | null;
    locale?: string;
  }
}<|MERGE_RESOLUTION|>--- conflicted
+++ resolved
@@ -19,12 +19,9 @@
     organizationId?: number | null;
     username?: PrismaUser["username"];
     role?: PrismaUser["role"] | "INACTIVE_ADMIN";
-<<<<<<< HEAD
     twoFactorEnabled: boolean;
     requireTwoFactor: boolean;
-=======
     locale?: string | null;
->>>>>>> 3223beb9
   }
 }
 
