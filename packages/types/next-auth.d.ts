import type { User as PrismaUser, UserPermissionRole } from "@prisma/client";
import type { DefaultUser } from "next-auth";

import type { MembershipRole } from "@calcom/prisma/enums";

import type { UserProfile } from "./UserProfile";

declare module "next-auth" {
  /**
   * Returned by `useSession`, `getSession` and received as a prop on the `Provider` React Context
   */
  interface Session {
    hasValidLicense: boolean;
    profileId?: number | null;
    upId: string;
    user: User;
  }

  interface User extends Omit<DefaultUser, "id"> {
    id: PrismaUser["id"];
    emailVerified?: PrismaUser["emailVerified"];
    email_verified?: boolean;
    impersonatedBy?: {
      id: number;
      role: PrismaUser["role"];
    };
    belongsToActiveTeam?: boolean;
    org?: {
      id: number;
      name?: string;
      slug: string;
      logoUrl?: string | null;
      fullDomain: string;
      domainSuffix: string;
      role: MembershipRole;
    };
    username?: PrismaUser["username"];
    avatarUrl?: PrismaUser["avatarUrl"];
    role?: PrismaUser["role"] | "INACTIVE_ADMIN";
    locale?: string | null;
<<<<<<< HEAD
    currentWorkspace?: {
      id: string;
      role: string;
      accessType: string[];
      lastActivityAt: string;
    };
    funnelhubId?: string;
    funnelhubToken?: string;
=======
    profile: UserProfile;
>>>>>>> 51428087
  }
}

declare module "next-auth/jwt" {
  interface JWT {
    id?: string | number;
    name?: string | null;
    username?: string | null;
    avatarUrl?: string | null;
    email?: string | null;
    upId?: string;
    profileId?: number | null;
    role?: UserPermissionRole | "INACTIVE_ADMIN" | null;
    impersonatedBy?: {
      id: number;
      role: PrismaUser["role"];
    };
    belongsToActiveTeam?: boolean;
    org?: {
      id: number;
      name?: string;
      slug: string;
      logoUrl?: string | null;
      fullDomain: string;
      domainSuffix: string;
      role: MembershipRole;
    };
    organizationId?: number | null;
    locale?: string;
  }
}<|MERGE_RESOLUTION|>--- conflicted
+++ resolved
@@ -38,7 +38,6 @@
     avatarUrl?: PrismaUser["avatarUrl"];
     role?: PrismaUser["role"] | "INACTIVE_ADMIN";
     locale?: string | null;
-<<<<<<< HEAD
     currentWorkspace?: {
       id: string;
       role: string;
@@ -47,9 +46,7 @@
     };
     funnelhubId?: string;
     funnelhubToken?: string;
-=======
     profile: UserProfile;
->>>>>>> 51428087
   }
 }
 
