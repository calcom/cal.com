--- conflicted
+++ resolved
@@ -8,15 +8,11 @@
       position: "left" | "right";
       gap?: number;
     };
-<<<<<<< HEAD
     filter?: ColumnFilterMeta;
-=======
-    filterType?: "select" | "text";
 
     // `autoWidth` can make the column size dynamic,
     // allowing each row to have a different width based on its content.
     // As a result, scrolling may be flaky, unless the content size is consistent.
     autoWidth?: boolean;
->>>>>>> e2938ac3
   }
 }