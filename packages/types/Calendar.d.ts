import type { calendar_v3 } from "@googleapis/calendar";
import type { Dayjs } from "dayjs";
import type { TFunction } from "i18next";
import type { Time } from "ical.js";
import type { Frequency } from "rrule";
import type z from "zod";

import type { bookingResponse } from "@calcom/features/bookings/lib/getBookingResponsesSchema";
import type { TimeFormat } from "@calcom/lib/timeFormat";
import type {
  BookingSeat,
  DestinationCalendar,
  Prisma,
  SelectedCalendar as _SelectedCalendar,
} from "@calcom/prisma/client";
import type { SchedulingType } from "@calcom/prisma/enums";
import type { CredentialForCalendarService } from "@calcom/types/Credential";

import type { Ensure } from "./utils";

export type { VideoCallData } from "./VideoApiAdapter";

type PaymentInfo = {
  link?: string | null;
  reason?: string | null;
  id?: string | null;
  paymentOption?: string | null;
  amount?: number;
  currency?: string;
};

export type Person = {
  name: string;
  email: string;
  timeZone: string;
  language: { translate: TFunction; locale: string };
  username?: string;
  usernameInOrg?: string;
  id?: number;
  bookingId?: number | null;
  locale?: string | null;
  timeFormat?: TimeFormat;
  bookingSeat?: BookingSeat | null;
  phoneNumber?: string | null;
};

export type TeamMember = {
  id?: number;
  name: string;
  email: string;
  phoneNumber?: string | null;
  timeZone: string;
  language: { translate: TFunction; locale: string };
};

export type EventBusyDate = {
  start: Date | string;
  end: Date | string;
  source?: string | null;
};

export type EventBusyDetails = EventBusyDate & {
  title?: string;
  source?: string | null;
  userId?: number | null;
};

export type AdditionalInfo = Record<string, unknown> & { calWarnings?: string[] };

export type NewCalendarEventType = {
  uid: string;
  id: string;
  thirdPartyRecurringEventId?: string | null;
  type: string;
  password: string;
  url: string;
  additionalInfo: AdditionalInfo;
  iCalUID?: string | null;
  location?: string | null;
  hangoutLink?: string | null;
  conferenceData?: ConferenceData;
  delegatedToId?: string | null;
};

export type CalendarEventType = {
  uid: string;
  etag: string;
  /** This is the actual caldav event url, not the location url. */
  url: string;
  summary: string;
  description: string;
  location: string;
  sequence: number;
  startDate: Date | Dayjs;
  endDate: Date | Dayjs;
  duration: {
    weeks: number;
    days: number;
    hours: number;
    minutes: number;
    seconds: number;
    isNegative: boolean;
  };
  organizer: string;
  attendees: unknown[][];
  recurrenceId: Time;
  timezone: string | object;
};

export type BatchResponse = {
  responses: SubResponse[];
};

export type SubResponse = {
  body: {
    value: {
      showAs: "free" | "tentative" | "away" | "busy" | "workingElsewhere";
      start: { dateTime: string };
      end: { dateTime: string };
    }[];
  };
};

export interface ConferenceData {
  createRequest?: calendar_v3.Schema$CreateConferenceRequest;
}

export interface RecurringEvent {
  dtstart?: Date | undefined;
  interval: number;
  count: number;
  freq: Frequency;
  until?: Date | undefined;
  tzid?: string | undefined;
}

export type { IntervalLimit, IntervalLimitUnit } from "@calcom/lib/intervalLimits/intervalLimitSchema";

export type AppsStatus = {
  appName: string;
  type: (typeof App)["type"];
  success: number;
  failures: number;
  errors: string[];
  warnings?: string[];
};

export type CalEventResponses = Record<
  string,
  {
    label: string;
    value: z.infer<typeof bookingResponse>;
    isHidden?: boolean;
  }
>;

export interface ExistingRecurringEvent {
  recurringEventId: string;
}

// If modifying this interface, probably should update builders/calendarEvent files
export interface CalendarEvent {
  // Instead of sending this per event.
  // TODO: Links sent in email should be validated and automatically redirected to org domain or regular app. It would be a much cleaner way. Maybe use existing /api/link endpoint
  bookerUrl?: string;
  type: string;
  title: string;
  startTime: string;
  endTime: string;
  organizer: Person;
  attendees: Person[];
  length?: number | null;
  additionalNotes?: string | null;
  customInputs?: Prisma.JsonObject | null;
  description?: string | null;
  team?: {
    name: string;
    members: TeamMember[];
    id: number;
  };
  location?: string | null;
  conferenceCredentialId?: number;
  conferenceData?: ConferenceData;
  additionalInformation?: AdditionalInformation;
  uid?: string | null;
  existingRecurringEvent?: ExistingRecurringEvent | null;
  bookingId?: number;
  videoCallData?: VideoCallData;
  paymentInfo?: PaymentInfo | null;
  requiresConfirmation?: boolean | null;
  destinationCalendar?: DestinationCalendar[] | null;
  cancellationReason?: string | null;
  rejectionReason?: string | null;
  hideCalendarNotes?: boolean;
  hideCalendarEventDetails?: boolean;
  recurrence?: string;
  recurringEvent?: RecurringEvent | null;
  eventTypeId?: number | null;
  appsStatus?: AppsStatus[];
  seatsShowAttendees?: boolean | null;
  seatsShowAvailabilityCount?: boolean | null;
  attendeeSeatId?: string;
  seatsPerTimeSlot?: number | null;
  schedulingType?: SchedulingType | null;
  iCalUID?: string | null;
  iCalSequence?: number | null;
  hideOrganizerEmail?: boolean;
  disableCancelling?: boolean;
  disableRescheduling?: boolean;

  // It has responses to all the fields(system + user)
  responses?: CalEventResponses | null;

  // It just has responses to only the user fields. It allows to easily iterate over to show only user fields
  userFieldsResponses?: CalEventResponses | null;
  platformClientId?: string | null;
  platformRescheduleUrl?: string | null;
  platformCancelUrl?: string | null;
  platformBookingUrl?: string | null;
  oneTimePassword?: string | null;
  delegationCredentialId?: string | null;
  domainWideDelegationCredentialId?: string | null;
  customReplyToEmail?: string | null;
  rescheduledBy?: string;
<<<<<<< HEAD
  organizationId?: number | null;
=======
  hasOrganizerChanged?: boolean;
>>>>>>> dd7f108f
}

export interface EntryPoint {
  entryPointType?: string;
  uri?: string;
  label?: string;
  pin?: string;
  accessCode?: string;
  meetingCode?: string;
  passcode?: string;
  password?: string;
}

export interface AdditionalInformation {
  conferenceData?: ConferenceData;
  entryPoints?: EntryPoint[];
  hangoutLink?: string;
}

export interface IntegrationCalendar extends Ensure<Partial<_SelectedCalendar>, "externalId"> {
  primary?: boolean;
  name?: string;
  readOnly?: boolean;
  // For displaying the connected email address
  email?: string;
  primaryEmail?: string;
  credentialId?: number | null;
  integrationTitle?: string;
}

/**
 * null is to refer to user-level SelectedCalendar
 */
export type SelectedCalendarEventTypeIds = (number | null)[];

export interface CalendarServiceEvent extends CalendarEvent {
  calendarDescription: string;
}

export interface Calendar {
  getCredentialId?(): number;
  createEvent(
    event: CalendarServiceEvent,
    credentialId: number,
    externalCalendarId?: string
  ): Promise<NewCalendarEventType>;

  updateEvent(
    uid: string,
    event: CalendarServiceEvent,
    externalCalendarId?: string | null
  ): Promise<NewCalendarEventType | NewCalendarEventType[]>;

  deleteEvent(uid: string, event: CalendarEvent, externalCalendarId?: string | null): Promise<unknown>;

  getAvailability(
    dateFrom: string,
    dateTo: string,
    selectedCalendars: IntegrationCalendar[],
    shouldServeCache?: boolean,
    fallbackToPrimary?: boolean
  ): Promise<EventBusyDate[]>;

  // for OOO calibration (only google calendar for now)
  getAvailabilityWithTimeZones?(
    dateFrom: string,
    dateTo: string,
    selectedCalendars: IntegrationCalendar[],
    fallbackToPrimary?: boolean
  ): Promise<{ start: Date | string; end: Date | string; timeZone: string }[]>;

  fetchAvailabilityAndSetCache?(selectedCalendars: IntegrationCalendar[]): Promise<unknown>;

  listCalendars(event?: CalendarEvent): Promise<IntegrationCalendar[]>;

  testDelegationCredentialSetup?(): Promise<boolean>;

  watchCalendar?(options: {
    calendarId: string;
    eventTypeIds: SelectedCalendarEventTypeIds;
  }): Promise<unknown>;
  unwatchCalendar?(options: {
    calendarId: string;
    eventTypeIds: SelectedCalendarEventTypeIds;
  }): Promise<void>;
}

/**
 * @see [How to inference class type that implements an interface](https://stackoverflow.com/a/64765554/6297100)
 */
type Class<I, Args extends unknown[] = unknown[]> = new (...args: Args) => I;

export type CalendarClass = Class<Calendar, [CredentialForCalendarService]>;

export type SelectedCalendar = Pick<
  _SelectedCalendar,
  "userId" | "integration" | "externalId" | "credentialId"
>;<|MERGE_RESOLUTION|>--- conflicted
+++ resolved
@@ -222,11 +222,8 @@
   domainWideDelegationCredentialId?: string | null;
   customReplyToEmail?: string | null;
   rescheduledBy?: string;
-<<<<<<< HEAD
   organizationId?: number | null;
-=======
   hasOrganizerChanged?: boolean;
->>>>>>> dd7f108f
 }
 
 export interface EntryPoint {
