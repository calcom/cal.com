--- conflicted
+++ resolved
@@ -223,15 +223,12 @@
   domainWideDelegationCredentialId?: string | null;
   customReplyToEmail?: string | null;
   rescheduledBy?: string;
-<<<<<<< HEAD
   optionalGuestTeamMembers?: {
     email: string;
     name: string | null;
   }[];
-=======
   organizationId?: number | null;
   hasOrganizerChanged?: boolean;
->>>>>>> 5394d809
 }
 
 export interface EntryPoint {
