--- conflicted
+++ resolved
@@ -155,11 +155,8 @@
   eventTypeId?: number | null;
   appsStatus?: AppsStatus[];
   seatsShowAttendees?: boolean | null;
-<<<<<<< HEAD
   attendeeUniqueId?: string;
-=======
   seatsPerTimeSlot?: number | null;
->>>>>>> 3b51cc9a
 }
 
 export interface EntryPoint {
