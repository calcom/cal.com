import type { Prisma, DestinationCalendar, SelectedCalendar } from "@prisma/client";
import type { Dayjs } from "dayjs";
import type { calendar_v3 } from "googleapis";
import type { Time } from "ical.js";
import type { TFunction } from "next-i18next";

import type { Frequency } from "@calcom/prisma/zod-utils";

import type { Ensure } from "./utils";

export type { VideoCallData } from "./VideoApiAdapter";

type PaymentInfo = {
  link?: string | null;
  reason?: string | null;
  id?: string | null;
};

export type Person = {
  name: string;
  email: string;
  timeZone: string;
  language: { translate: TFunction; locale: string };
  username?: string;
  id?: number;
  bookingId?: number;
  locale?: string;
};

export type EventBusyDate = {
  start: Date | string;
  end: Date | string;
  source?: string | null;
};

export type EventBusyDetails = EventBusyDate & {
  title?: string;
  source?: string | null;
};

export type CalendarServiceType = typeof Calendar;

export type NewCalendarEventType = {
  uid: string;
  id: string;
  type: string;
  password: string;
  url: string;
  additionalInfo: Record<string, unknown>;
};

export type CalendarEventType = {
  uid: string;
  etag: string;
  /** This is the actual caldav event url, not the location url. */
  url: string;
  summary: string;
  description: string;
  location: string;
  sequence: number;
  startDate: Date | Dayjs;
  endDate: Date | Dayjs;
  duration: {
    weeks: number;
    days: number;
    hours: number;
    minutes: number;
    seconds: number;
    isNegative: boolean;
  };
  organizer: string;
  attendees: any[][];
  recurrenceId: Time;
  timezone: any;
};

export type BatchResponse = {
  responses: SubResponse[];
};

export type SubResponse = {
  body: {
    value: {
      showAs: "free" | "tentative" | "away" | "busy" | "workingElsewhere";
      start: { dateTime: string };
      end: { dateTime: string };
    }[];
  };
};

export interface ConferenceData {
  createRequest?: calendar_v3.Schema$CreateConferenceRequest;
}

export interface AdditionalInformation {
  conferenceData?: ConferenceData;
  entryPoints?: EntryPoint[];
  hangoutLink?: string;
}

export interface RecurringEvent {
  dtstart?: Date | undefined;
  interval: number;
  count: number;
  freq: Frequency;
  until?: Date | undefined;
  tzid?: string | undefined;
}

export interface BookingLimit {
  PER_DAY?: number | undefined;
  PER_WEEK?: number | undefined;
  PER_MONTH?: number | undefined;
  PER_YEAR?: number | undefined;
}

export type AppsStatus = {
  appName: string;
  type: typeof App["type"];
  success: number;
  failures: number;
};

// If modifying this interface, probably should update builders/calendarEvent files
export interface CalendarEvent {
  type: string;
  title: string;
  startTime: string;
  endTime: string;
  organizer: Person;
  attendees: Person[];
  additionalNotes?: string | null;
  customInputs?: Prisma.JsonObject | null;
  description?: string | null;
  team?: {
    name: string;
    members: string[];
  };
  location?: string | null;
  conferenceData?: ConferenceData;
  additionalInformation?: AdditionalInformation;
  uid?: string | null;
  videoCallData?: VideoCallData;
  paymentInfo?: PaymentInfo | null;
  requiresConfirmation?: boolean | null;
  destinationCalendar?: DestinationCalendar | null;
  cancellationReason?: string | null;
  rejectionReason?: string | null;
  hideCalendarNotes?: boolean;
  recurrence?: string;
  recurringEvent?: RecurringEvent | null;
  eventTypeId?: number | null;
<<<<<<< HEAD
  appsStatus?: AppsStatus[];
=======
  seatsShowAttendees?: boolean | null;
>>>>>>> 1427c8e7
}

export interface EntryPoint {
  entryPointType?: string;
  uri?: string;
  label?: string;
  pin?: string;
  accessCode?: string;
  meetingCode?: string;
  passcode?: string;
  password?: string;
}

export interface AdditionalInformation {
  conferenceData?: ConferenceData;
  entryPoints?: EntryPoint[];
  hangoutLink?: string;
}

export interface IntegrationCalendar extends Ensure<Partial<SelectedCalendar>, "externalId"> {
  primary?: boolean;
  name?: string;
  readOnly?: boolean;
}

export interface Calendar {
  createEvent(event: CalendarEvent): Promise<NewCalendarEventType>;

  updateEvent(
    uid: string,
    event: CalendarEvent,
    externalCalendarId?: string | null
  ): Promise<NewCalendarEventType | NewCalendarEventType[]>;

  deleteEvent(uid: string, event: CalendarEvent, externalCalendarId?: string | null): Promise<unknown>;

  getAvailability(
    dateFrom: string,
    dateTo: string,
    selectedCalendars: IntegrationCalendar[]
  ): Promise<EventBusyDate[]>;

  listCalendars(event?: CalendarEvent): Promise<IntegrationCalendar[]>;
}<|MERGE_RESOLUTION|>--- conflicted
+++ resolved
@@ -150,11 +150,8 @@
   recurrence?: string;
   recurringEvent?: RecurringEvent | null;
   eventTypeId?: number | null;
-<<<<<<< HEAD
   appsStatus?: AppsStatus[];
-=======
   seatsShowAttendees?: boolean | null;
->>>>>>> 1427c8e7
 }
 
 export interface EntryPoint {
