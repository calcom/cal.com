--- conflicted
+++ resolved
@@ -1,14 +1,11 @@
 import type { calendar_v3 } from "@googleapis/calendar";
-import type {
-  BookingSeat,
-  DestinationCalendar,
-  Prisma,
-  SelectedCalendar as _SelectedCalendar,
-} from "@prisma/client";
+import type { BookingSeat, DestinationCalendar, Prisma, SelectedCalendar as _SelectedCalendar } from "@prisma/client";
 import type { Dayjs } from "dayjs";
 import type { Time } from "ical.js";
 import type { TFunction } from "next-i18next";
 import type z from "zod";
+
+
 
 import type { bookingResponse } from "@calcom/features/bookings/lib/getBookingResponsesSchema";
 import type { Calendar } from "@calcom/features/calendars/weeklyview";
@@ -17,7 +14,10 @@
 import type { Frequency } from "@calcom/prisma/zod-utils";
 import type { CredentialPayload } from "@calcom/types/Credential";
 
+
+
 import type { Ensure } from "./utils";
+
 
 export type { VideoCallData } from "./VideoApiAdapter";
 
@@ -271,7 +271,6 @@
   getEventList?(
     dateFrom: string,
     dateTo: string,
-<<<<<<< HEAD
     selectedCalendars: IntegrationCalendar[]
   ): Promise<EventBusyData[]>;
 
@@ -279,13 +278,8 @@
     dateFrom: string,
     dateTo: string,
     selectedCalendars: IntegrationCalendar[],
-    isOverlayUser?: boolean
-  ): Promise<EventBusyData[]>;
-=======
-    selectedCalendars: IntegrationCalendar[],
     shouldServeCache?: boolean
   ): Promise<EventBusyDate[]>;
->>>>>>> ae38027d
 
   // for OOO calibration (only google calendar for now)
   getAvailabilityWithTimeZones?(
