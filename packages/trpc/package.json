{
  "name": "@calcom/trpc",
  "sideEffects": false,
  "private": true,
  "description": "Shared tRPC library for Cal.com",
  "authors": "zomars",
  "version": "1.0.0",
  "main": "index.ts",
  "scripts": {
<<<<<<< HEAD
    "lint": "biome lint .",
    "lint:fix": "biome lint --write .",
    "build": "yarn trpc:generate || true",
    "trpc:generate": "yarn tsc --project tsconfig.json"
=======
    "lint": "eslint .",
    "lint:fix": "eslint . ",
    "build": "yarn build:server && yarn build:react",
    "build:server": "yarn tsc --project tsconfig.server.json",
    "build:react": "yarn tsc --project tsconfig.react.json"
>>>>>>> 07108c41
  },
  "dependencies": {
    "@trpc/client": "11.0.0-next-beta.222",
    "@trpc/next": "11.0.0-next-beta.222",
    "@trpc/react-query": "11.0.0-next-beta.222",
    "@trpc/server": "11.0.0-next-beta.222",
    "cookie": "0.7.2",
    "superjson": "1.9.1",
    "uuid": "8.3.2",
    "zod": "3.25.76"
  },
  "peerDependencies": {
    "@tanstack/react-query": "^5.0.0",
    "next": ">=14.0.0",
    "react": "^18.0.0 || ^19.0.0",
    "react-dom": "^18.0.0 || ^19.0.0"
  },
  "devDependencies": {
<<<<<<< HEAD
    "typescript": "^5.9.0-beta"
=======
    "@calcom/eslint-config": "workspace:*",
    "@tanstack/react-query": "5.17.19",
    "@types/cookie": "0.6.0",
    "@types/uuid": "8.3.4",
    "typescript": "5.9.2"
>>>>>>> 07108c41
  }
}<|MERGE_RESOLUTION|>--- conflicted
+++ resolved
@@ -7,18 +7,11 @@
   "version": "1.0.0",
   "main": "index.ts",
   "scripts": {
-<<<<<<< HEAD
     "lint": "biome lint .",
     "lint:fix": "biome lint --write .",
-    "build": "yarn trpc:generate || true",
-    "trpc:generate": "yarn tsc --project tsconfig.json"
-=======
-    "lint": "eslint .",
-    "lint:fix": "eslint . ",
     "build": "yarn build:server && yarn build:react",
     "build:server": "yarn tsc --project tsconfig.server.json",
     "build:react": "yarn tsc --project tsconfig.react.json"
->>>>>>> 07108c41
   },
   "dependencies": {
     "@trpc/client": "11.0.0-next-beta.222",
@@ -37,14 +30,9 @@
     "react-dom": "^18.0.0 || ^19.0.0"
   },
   "devDependencies": {
-<<<<<<< HEAD
-    "typescript": "^5.9.0-beta"
-=======
-    "@calcom/eslint-config": "workspace:*",
     "@tanstack/react-query": "5.17.19",
     "@types/cookie": "0.6.0",
     "@types/uuid": "8.3.4",
     "typescript": "5.9.2"
->>>>>>> 07108c41
   }
 }