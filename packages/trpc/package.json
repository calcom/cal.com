--- conflicted
+++ resolved
@@ -21,12 +21,8 @@
     "@trpc/server": "11.0.0-next-beta.222",
     "cookie": "0.7.2",
     "superjson": "1.9.1",
-<<<<<<< HEAD
+    "uuid": "8.3.2",
     "zod": "4.2.1"
-=======
-    "uuid": "8.3.2",
-    "zod": "3.25.76"
->>>>>>> 38e4c568
   },
   "peerDependencies": {
     "next": ">=14.0.0",
