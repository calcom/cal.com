{
  "extends": "@calcom/tsconfig/react-library.json",
  "paths": {
    "~/*": ["/*"],
    "@calcom/app-store": ["../app-store"],
    "@calcom/app-store/*": ["../app-store/*"],
    "@calcom/dayjs": ["../dayjs"],
    "@calcom/dayjs/*": ["../dayjs/*"],
    "@calcom/features": ["../features"],
    "@calcom/features/*": ["../features/*"],
    "@calcom/lib": ["../lib"],
    "@calcom/lib/*": ["../lib/*"],
<<<<<<< HEAD
    "@calcom/platform-constants": ["../platform/constants/index.ts"],
    "@calcom/platform-enums": ["../platform/enums/index.ts"],
    "@calcom/platform-types": ["../platform/types/index.ts"],
    "@calcom/platform-utils": ["../platform/utils/index.ts"],
    "@calcom/prisma": ["../prisma"],
    "@calcom/prisma/*": ["../prisma/*"]
=======
    "@calcom/prisma": ["../prisma"],
    "@calcom/prisma/*": ["../prisma/*"],
    "@calcom/repository/*": ["../lib/server/repository/*"]
>>>>>>> 00ee1ef4
  },
  "include": [
    "../types/@wojtekmaj__react-daterange-picker.d.ts",
    "../types/business-days-plugin.d.ts",
    "../types/next-auth.d.ts",
<<<<<<< HEAD
    "../types/next.d.ts",
    "../types/window.d.ts",
    "client",
    "next",
    "react",
    "server"
  ],
=======
    "../types/tanstack-table.d.ts",
    "../types/next.d.ts",
    "../types/window.d.ts",
    "react"
  ],
  "exclude": ["**/node_modules/**", "types/router.d.ts"],
>>>>>>> 00ee1ef4
  "compilerOptions": {
    "isolatedModules": false,
    "noEmit": false,
    "declaration": true,
    "emitDeclarationOnly": true,
    "experimentalDecorators": true,
    "declarationMap": false,
    "resolveJsonModule": true,
    "outFile": "types/router.d.ts"
  }
}<|MERGE_RESOLUTION|>--- conflicted
+++ resolved
@@ -10,39 +10,20 @@
     "@calcom/features/*": ["../features/*"],
     "@calcom/lib": ["../lib"],
     "@calcom/lib/*": ["../lib/*"],
-<<<<<<< HEAD
-    "@calcom/platform-constants": ["../platform/constants/index.ts"],
-    "@calcom/platform-enums": ["../platform/enums/index.ts"],
-    "@calcom/platform-types": ["../platform/types/index.ts"],
-    "@calcom/platform-utils": ["../platform/utils/index.ts"],
-    "@calcom/prisma": ["../prisma"],
-    "@calcom/prisma/*": ["../prisma/*"]
-=======
     "@calcom/prisma": ["../prisma"],
     "@calcom/prisma/*": ["../prisma/*"],
     "@calcom/repository/*": ["../lib/server/repository/*"]
->>>>>>> 00ee1ef4
   },
   "include": [
     "../types/@wojtekmaj__react-daterange-picker.d.ts",
     "../types/business-days-plugin.d.ts",
     "../types/next-auth.d.ts",
-<<<<<<< HEAD
-    "../types/next.d.ts",
-    "../types/window.d.ts",
-    "client",
-    "next",
-    "react",
-    "server"
-  ],
-=======
     "../types/tanstack-table.d.ts",
     "../types/next.d.ts",
     "../types/window.d.ts",
     "react"
   ],
   "exclude": ["**/node_modules/**", "types/router.d.ts"],
->>>>>>> 00ee1ef4
   "compilerOptions": {
     "isolatedModules": false,
     "noEmit": false,
