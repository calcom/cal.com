--- conflicted
+++ resolved
@@ -30,9 +30,6 @@
   "googleWorkspace",
   "oAuth",
   "attributes",
-<<<<<<< HEAD
   "domainWideDelegation",
-=======
   "routingForms",
->>>>>>> 03e2c627
 ] as const;