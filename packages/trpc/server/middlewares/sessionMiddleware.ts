import type { Session } from "next-auth";

import { WEBAPP_URL } from "@calcom/lib/constants";
import { defaultAvatarSrc } from "@calcom/lib/defaultAvatarImage";

import { TRPCError } from "@trpc/server";
import type { Maybe } from "@trpc/server";

import type { TRPCContextInner } from "../createContext";
import { middleware } from "../trpc";

export async function getUserFromSession(ctx: TRPCContextInner, session: Maybe<Session>) {
  const { prisma } = ctx;
  if (!session?.user?.id) {
    return null;
  }

  const user = await prisma.user.findUnique({
    where: {
      id: session.user.id,
    },
    select: {
      id: true,
      username: true,
      name: true,
      email: true,
      bio: true,
      timeZone: true,
      weekStart: true,
      startTime: true,
      endTime: true,
      defaultScheduleId: true,
      bufferTime: true,
      theme: true,
      createdDate: true,
      hideBranding: true,
      avatar: true,
      twoFactorEnabled: true,
      disableImpersonation: true,
      identityProvider: true,
      brandColor: true,
      darkBrandColor: true,
      away: true,
      credentials: {
        select: {
          id: true,
          type: true,
          key: true,
          userId: true,
          appId: true,
          invalid: true,
        },
        orderBy: {
          id: "asc",
        },
      },
      selectedCalendars: {
        select: {
          externalId: true,
          integration: true,
        },
      },
      completedOnboarding: true,
      destinationCalendar: true,
      locale: true,
      timeFormat: true,
      trialEndsAt: true,
      metadata: true,
      role: true,
<<<<<<< HEAD
      organizationId: true,
=======
      allowDynamicBooking: true,
>>>>>>> a2de700f
    },
  });

  // some hacks to make sure `username` and `email` are never inferred as `null`
  if (!user) {
    return null;
  }

  const { email, username, id } = user;
  if (!email || !id) {
    return null;
  }

  const rawAvatar = user.avatar;
  // This helps to prevent reaching the 4MB payload limit by avoiding base64 and instead passing the avatar url
  user.avatar = rawAvatar ? `${WEBAPP_URL}/${user.username}/avatar.png` : defaultAvatarSrc({ email });
  const locale = user?.locale || ctx.locale;
  return {
    ...user,
    id,
    rawAvatar,
    email,
    username,
    locale,
  };
}

export type UserFromSession = Awaited<ReturnType<typeof getUserFromSession>>;

const getUserSession = async (ctx: TRPCContextInner) => {
  const { getServerSession } = await import("@calcom/features/auth/lib/getServerSession");
  const { req, res } = ctx;

  const session = req ? await getServerSession({ req, res }) : null;
  const user = session ? await getUserFromSession(ctx, session) : null;

  return { user, session };
};
const sessionMiddleware = middleware(async ({ ctx, next }) => {
  const { user, session } = await getUserSession(ctx);

  return next({
    ctx: { user, session },
  });
});

export const isAuthed = middleware(async ({ ctx, next }) => {
  const { user, session } = await getUserSession(ctx);

  if (!user || !session) {
    throw new TRPCError({ code: "UNAUTHORIZED" });
  }

  return next({
    ctx: { ...ctx, user, session },
  });
});

export const isAdminMiddleware = isAuthed.unstable_pipe(({ ctx, next }) => {
  const { user } = ctx;
  if (user?.role !== "ADMIN") {
    throw new TRPCError({ code: "UNAUTHORIZED" });
  }
  return next({ ctx: { ...ctx, user: user } });
});

export default sessionMiddleware;<|MERGE_RESOLUTION|>--- conflicted
+++ resolved
@@ -67,11 +67,8 @@
       trialEndsAt: true,
       metadata: true,
       role: true,
-<<<<<<< HEAD
       organizationId: true,
-=======
       allowDynamicBooking: true,
->>>>>>> a2de700f
     },
   });
 
