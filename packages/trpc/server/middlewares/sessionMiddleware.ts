import type { Session } from "next-auth";

import { WEBAPP_URL } from "@calcom/lib/constants";
import { defaultAvatarSrc } from "@calcom/lib/defaultAvatarImage";

import { TRPCError } from "@trpc/server";
import type { Maybe } from "@trpc/server";

import type { TRPCContextInner } from "../createContext";
import { middleware } from "../trpc";

export async function getUserFromSession(ctx: TRPCContextInner, session: Maybe<Session>) {
  const { prisma } = ctx;
  if (!session?.user?.id) {
    return null;
  }

  const user = await prisma.user.findUnique({
    where: {
      id: session.user.id,
    },
    select: {
      id: true,
      username: true,
      name: true,
      email: true,
      bio: true,
      timeZone: true,
      weekStart: true,
      startTime: true,
      endTime: true,
      defaultScheduleId: true,
      bufferTime: true,
      theme: true,
      createdDate: true,
      hideBranding: true,
      avatar: true,
      twoFactorEnabled: true,
      disableImpersonation: true,
      identityProvider: true,
      brandColor: true,
      darkBrandColor: true,
      away: true,
      credentials: {
        select: {
          id: true,
          type: true,
          key: true,
          userId: true,
          appId: true,
          invalid: true,
        },
        orderBy: {
          id: "asc",
        },
      },
      selectedCalendars: {
        select: {
          externalId: true,
          integration: true,
        },
      },
      completedOnboarding: true,
      destinationCalendar: true,
      locale: true,
      timeFormat: true,
      trialEndsAt: true,
      metadata: true,
      role: true,
<<<<<<< HEAD
      dailyDigestEnabled: true,
      dailyDigestTime: true,
=======
      allowDynamicBooking: true,
>>>>>>> 581e1759
    },
  });

  // some hacks to make sure `username` and `email` are never inferred as `null`
  if (!user) {
    return null;
  }

  const { email, username, id } = user;
  if (!email || !id) {
    return null;
  }

  const rawAvatar = user.avatar;
  // This helps to prevent reaching the 4MB payload limit by avoiding base64 and instead passing the avatar url
  user.avatar = rawAvatar ? `${WEBAPP_URL}/${user.username}/avatar.png` : defaultAvatarSrc({ email });
  const locale = user?.locale || ctx.locale;
  return {
    ...user,
    id,
    rawAvatar,
    email,
    username,
    locale,
  };
}

export type UserFromSession = Awaited<ReturnType<typeof getUserFromSession>>;

const getUserSession = async (ctx: TRPCContextInner) => {
  const { getServerSession } = await import("@calcom/features/auth/lib/getServerSession");
  const { req, res } = ctx;

  const session = req ? await getServerSession({ req, res }) : null;
  const user = session ? await getUserFromSession(ctx, session) : null;

  return { user, session };
};
const sessionMiddleware = middleware(async ({ ctx, next }) => {
  const { user, session } = await getUserSession(ctx);

  return next({
    ctx: { user, session },
  });
});

export const isAuthed = middleware(async ({ ctx, next }) => {
  const { user, session } = await getUserSession(ctx);

  if (!user || !session) {
    throw new TRPCError({ code: "UNAUTHORIZED" });
  }

  return next({
    ctx: { ...ctx, user, session },
  });
});

export const isAdminMiddleware = isAuthed.unstable_pipe(({ ctx, next }) => {
  const { user } = ctx;
  if (user?.role !== "ADMIN") {
    throw new TRPCError({ code: "UNAUTHORIZED" });
  }
  return next({ ctx: { ...ctx, user: user } });
});

export default sessionMiddleware;<|MERGE_RESOLUTION|>--- conflicted
+++ resolved
@@ -67,12 +67,9 @@
       trialEndsAt: true,
       metadata: true,
       role: true,
-<<<<<<< HEAD
       dailyDigestEnabled: true,
       dailyDigestTime: true,
-=======
       allowDynamicBooking: true,
->>>>>>> 581e1759
     },
   });
 
