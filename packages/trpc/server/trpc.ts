--- conflicted
+++ resolved
@@ -3,12 +3,9 @@
 import superjson from "superjson";
 import { z } from "zod";
 
-<<<<<<< HEAD
-import rateLimit from "@calcom/lib/rateLimit";
-=======
 import { WEBAPP_URL } from "@calcom/lib/constants";
 import { defaultAvatarSrc } from "@calcom/lib/defaultAvatarImage";
->>>>>>> 74ab6d20
+import rateLimit from "@calcom/lib/rateLimit";
 import prisma from "@calcom/prisma";
 
 import type { Maybe } from "@trpc/server";
@@ -140,7 +137,6 @@
   });
 });
 
-<<<<<<< HEAD
 interface IRateLimitOptions {
   intervalInMs: number;
   limit: number;
@@ -195,16 +191,12 @@
   return next();
 });
 
-=======
->>>>>>> 74ab6d20
 export const router = t.router;
 export const mergeRouters = t.mergeRouters;
 export const middleware = t.middleware;
 export const publicProcedure = t.procedure.use(perfMiddleware);
 export const authedProcedure = t.procedure.use(perfMiddleware).use(isAuthed);
-
+export const authedRateLimitedProcedure = ({ intervalInMs, limit }: IRateLimitOptions) =>
+  authedProcedure.use(isRateLimitedByUserIdMiddleware({ intervalInMs, limit }));
 export const authedAdminProcedure = t.procedure.use(perfMiddleware).use(isAdminMiddleware);
-export const userBelongsToTeamProcedure = t.procedure
-  .use(perfMiddleware)
-  .use(isAuthedMiddleware)
-  .use(userBelongsToTeamMiddleware);+export const userBelongsToTeamProcedure = authedProcedure.use(userBelongsToTeamMiddleware);