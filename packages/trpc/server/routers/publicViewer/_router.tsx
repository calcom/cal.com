import sessionMiddleware from "../../middlewares/sessionMiddleware";
import publicProcedure from "../../procedures/publicProcedure";
import { importHandler, router } from "../../trpc";
import { slotsRouter } from "../viewer/slots/_router";
import { ZEventInputSchema } from "./event.schema";
import { i18nInputSchema } from "./i18n.schema";
import { ZSamlTenantProductInputSchema } from "./samlTenantProduct.schema";
import { ZStripeCheckoutSessionInputSchema } from "./stripeCheckoutSession.schema";

const NAMESPACE = "publicViewer";

const namespaced = (s: string) => `${NAMESPACE}.${s}`;

// things that unauthenticated users can query about themselves
export const publicViewerRouter = router({
  session: publicProcedure.use(sessionMiddleware).query(async (opts) => {
    const handler = await importHandler(namespaced("session"), () => import("./session.handler"));
    return handler(opts);
  }),
<<<<<<< HEAD
  i18n: publicProcedure.use(localeMiddleware).query(async (opts) => {
    const handler = await importHandler(namespaced("i18n"), () => import("./i18n.handler"));
    return handler(opts);
=======

  i18n: publicProcedure.input(i18nInputSchema).query(async ({ ctx, input }) => {
    if (!UNSTABLE_HANDLER_CACHE.i18n) {
      UNSTABLE_HANDLER_CACHE.i18n = await import("./i18n.handler").then((mod) => mod.i18nHandler);
    }

    // Unreachable code but required for type safety
    if (!UNSTABLE_HANDLER_CACHE.i18n) {
      throw new Error("Failed to load handler");
    }

    return UNSTABLE_HANDLER_CACHE.i18n({ ctx, input });
>>>>>>> 376f023e
  }),
  countryCode: publicProcedure.query(async (opts) => {
    const handler = await importHandler(namespaced("countryCode"), () => import("./countryCode.handler"));
    return handler(opts);
  }),
  samlTenantProduct: publicProcedure.input(ZSamlTenantProductInputSchema).mutation(async (opts) => {
    const handler = await importHandler(
      namespaced("samlTenantProduct"),
      () => import("./samlTenantProduct.handler")
    );
    return handler(opts);
  }),
  stripeCheckoutSession: publicProcedure.input(ZStripeCheckoutSessionInputSchema).query(async (opts) => {
    const handler = await importHandler(
      namespaced("stripeCheckoutSession"),
      () => import("./stripeCheckoutSession.handler")
    );
    return handler(opts);
  }),
  cityTimezones: publicProcedure.query(async () => {
    const handler = await importHandler(namespaced("cityTimezones"), () => import("./cityTimezones.handler"));
    return handler();
  }),
  // REVIEW: This router is part of both the public and private viewer router?
  slots: slotsRouter,
  event: publicProcedure.input(ZEventInputSchema).query(async (opts) => {
    const handler = await importHandler(namespaced("event"), () => import("./event.handler"));
    return handler(opts);
  }),
});<|MERGE_RESOLUTION|>--- conflicted
+++ resolved
@@ -17,24 +17,9 @@
     const handler = await importHandler(namespaced("session"), () => import("./session.handler"));
     return handler(opts);
   }),
-<<<<<<< HEAD
-  i18n: publicProcedure.use(localeMiddleware).query(async (opts) => {
+  i18n: publicProcedure.input(i18nInputSchema).query(async (opts) => {
     const handler = await importHandler(namespaced("i18n"), () => import("./i18n.handler"));
     return handler(opts);
-=======
-
-  i18n: publicProcedure.input(i18nInputSchema).query(async ({ ctx, input }) => {
-    if (!UNSTABLE_HANDLER_CACHE.i18n) {
-      UNSTABLE_HANDLER_CACHE.i18n = await import("./i18n.handler").then((mod) => mod.i18nHandler);
-    }
-
-    // Unreachable code but required for type safety
-    if (!UNSTABLE_HANDLER_CACHE.i18n) {
-      throw new Error("Failed to load handler");
-    }
-
-    return UNSTABLE_HANDLER_CACHE.i18n({ ctx, input });
->>>>>>> 376f023e
   }),
   countryCode: publicProcedure.query(async (opts) => {
     const handler = await importHandler(namespaced("countryCode"), () => import("./countryCode.handler"));
