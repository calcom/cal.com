--- conflicted
+++ resolved
@@ -1,12 +1,7 @@
-<<<<<<< HEAD
 import { z } from "zod";
 
+import handleMarkNoShow from "@calcom/features/handleMarkNoShow";
 import { symmetricDecrypt } from "@calcom/lib/crypto";
-import logger from "@calcom/lib/logger";
-import { prisma } from "@calcom/prisma";
-=======
-import handleMarkNoShow from "@calcom/features/handleMarkNoShow";
->>>>>>> b48e3c7b
 
 import type { TNoShowInputSchema } from "./noShow.schema";
 
@@ -14,28 +9,34 @@
   input: TNoShowInputSchema;
 };
 
-const decryptedSchema = z.object({
-  bookingUid: z.string(),
-  attendees: z
-    .array(
-      z.object({
-        email: z.string(),
-        noShow: z.boolean(),
-      })
-    )
-    .optional(),
-});
+const decryptedSchema = z
+  .object({
+    bookingUid: z.string(),
+    attendees: z
+      .array(
+        z.object({
+          email: z.string(),
+          noShow: z.boolean(),
+        })
+      )
+      .optional(),
+    noShowHost: z.boolean().optional(),
+  })
+  .refine(
+    (data) => {
+      return (data.attendees && data.attendees.length > 0) || data.noShowHost !== undefined;
+    },
+    {
+      message: "At least one of 'attendees' or 'noShowHost' must be provided",
+      path: ["attendees", "noShowHost"],
+    }
+  );
 
 export const noShowHandler = async ({ input }: NoShowOptions) => {
-<<<<<<< HEAD
   const { token } = input;
-
-  const { bookingUid, attendees } = decryptedSchema.parse(
+  const { bookingUid, attendees, noShowHost } = decryptedSchema.parse(
     JSON.parse(symmetricDecrypt(decodeURIComponent(token), process.env.CALENDSO_ENCRYPTION_KEY || ""))
   );
-=======
-  const { bookingUid, attendees, noShowHost } = input;
->>>>>>> b48e3c7b
 
   return handleMarkNoShow({ bookingUid, attendees, noShowHost });
 };
