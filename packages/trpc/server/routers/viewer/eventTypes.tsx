import { MembershipRole, PeriodType, Prisma } from "@prisma/client";
import { PrismaClientKnownRequestError } from "@prisma/client/runtime";
// REVIEW: From lint error
import _ from "lodash";
import { z } from "zod";

import getAppKeysFromSlug from "@calcom/app-store/_utils/getAppKeysFromSlug";
import { DailyLocationType } from "@calcom/app-store/locations";
import { stripeDataSchema } from "@calcom/app-store/stripepayment/lib/server";
import { validateBookingLimitOrder } from "@calcom/lib";
import { CAL_URL } from "@calcom/lib/constants";
import getEventTypeById from "@calcom/lib/getEventTypeById";
import { baseEventTypeSelect, baseUserSelect } from "@calcom/prisma";
import { _DestinationCalendarModel, _EventTypeModel } from "@calcom/prisma/zod";
import {
  customInputSchema,
  CustomInputSchema,
  EventTypeMetaDataSchema,
  stringOrNumber,
} from "@calcom/prisma/zod-utils";
import { createEventTypeInput } from "@calcom/prisma/zod/custom/eventtype";

import { TRPCError } from "@trpc/server";

import { authedProcedure, router } from "../../trpc";
import { viewerRouter } from "../viewer";

function isPeriodType(keyInput: string): keyInput is PeriodType {
  return Object.keys(PeriodType).includes(keyInput);
}

function handlePeriodType(periodType: string | undefined): PeriodType | undefined {
  if (typeof periodType !== "string") return undefined;
  const passedPeriodType = periodType.toUpperCase();
  if (!isPeriodType(passedPeriodType)) return undefined;
  return PeriodType[passedPeriodType];
}

function handleCustomInputs(customInputs: CustomInputSchema[], eventTypeId: number) {
  const cInputsIdsToDeleteOrUpdated = customInputs.filter((input) => !input.hasToBeCreated);
  const cInputsIdsToDelete = cInputsIdsToDeleteOrUpdated.map((e) => e.id);
  const cInputsToCreate = customInputs
    .filter((input) => input.hasToBeCreated)
    .map((input) => ({
      type: input.type,
      label: input.label,
      required: input.required,
      placeholder: input.placeholder,
      options: input.options || undefined,
    }));
  const cInputsToUpdate = cInputsIdsToDeleteOrUpdated.map((input) => ({
    data: {
      type: input.type,
      label: input.label,
      required: input.required,
      placeholder: input.placeholder,
      options: input.options || undefined,
    },
    where: {
      id: input.id,
    },
  }));

  return {
    deleteMany: {
      eventTypeId,
      NOT: {
        id: { in: cInputsIdsToDelete },
      },
    },
    createMany: {
      data: cInputsToCreate,
    },
    update: cInputsToUpdate,
  };
}

const EventTypeUpdateInput = _EventTypeModel
  /** Optional fields */
  .extend({
    customInputs: z.array(customInputSchema).optional(),
    destinationCalendar: _DestinationCalendarModel.pick({
      integration: true,
      externalId: true,
    }),
    users: z.array(stringOrNumber).optional(),
<<<<<<< HEAD
    hosts: z
      .array(
        z.object({
          userId: z.number(),
          isFixed: z.boolean().optional(),
        })
      )
      .optional(),
    schedule: z.number().nullable().optional(),
=======
    schedule: z.number().optional(),
>>>>>>> 747c6e13
    hashedLink: z.string(),
  })
  .partial()
  .extend({
    metadata: EventTypeMetaDataSchema.optional(),
  })
  .merge(
    _EventTypeModel
      /** Required fields */
      .pick({
        id: true,
      })
  );

const EventTypeDuplicateInput = z.object({
  id: z.number(),
  slug: z.string(),
  title: z.string(),
  description: z.string(),
  length: z.number(),
});

const eventOwnerProcedure = authedProcedure.use(async ({ ctx, rawInput, next }) => {
  // Prevent non-owners to update/delete a team event
  const event = await ctx.prisma.eventType.findUnique({
    where: { id: (rawInput as Record<"id", number>)?.id },
    include: {
      users: true,
      team: {
        select: {
          members: {
            select: {
              userId: true,
              role: true,
            },
          },
        },
      },
    },
  });

  if (!event) {
    throw new TRPCError({ code: "NOT_FOUND" });
  }

  const isAuthorized = (function () {
    if (event.team) {
      return event.team.members
        .filter((member) => member.role === MembershipRole.OWNER || member.role === MembershipRole.ADMIN)
        .map((member) => member.userId)
        .includes(ctx.user.id);
    }
    return event.userId === ctx.user.id || event.users.find((user) => user.id === ctx.user.id);
  })();

  if (!isAuthorized) {
    console.warn(`User ${ctx.user.id} attempted to an access an event ${event.id} they do not own.`);
    throw new TRPCError({ code: "UNAUTHORIZED" });
  }

  const inputUsers = (rawInput as any).users || [];

  const isAllowed = (function () {
    if (event.team) {
      const allTeamMembers = event.team.members.map((member) => member.userId);
      return inputUsers.every((userId: string) => allTeamMembers.includes(Number.parseInt(userId)));
    }
    return inputUsers.every((userId: string) => Number.parseInt(userId) === ctx.user.id);
  })();

  if (!isAllowed) {
    console.warn(`User ${ctx.user.id} attempted to an create an event for users ${inputUsers.join(", ")}.`);
    throw new TRPCError({ code: "FORBIDDEN" });
  }

  return next();
});

export const eventTypesRouter = router({
  // REVIEW: What should we name this procedure?
  getByViewer: authedProcedure.query(async ({ ctx }) => {
    const { prisma } = ctx;
    const eventTypeSelect = Prisma.validator<Prisma.EventTypeSelect>()({
      // Position is required by lodash to sort on it. Don't remove it, TS won't complain but it would silently break reordering
      position: true,
      hashedLink: true,
      locations: true,
      destinationCalendar: true,
      team: {
        select: {
          id: true,
          name: true,
          slug: true,
          // logo: true, // Skipping to avoid 4mb limit
          bio: true,
          hideBranding: true,
        },
      },
      metadata: true,
      users: {
        select: baseUserSelect,
      },
      ...baseEventTypeSelect,
    });

    const user = await prisma.user.findUnique({
      where: {
        id: ctx.user.id,
      },
      select: {
        id: true,
        username: true,
        name: true,
        startTime: true,
        endTime: true,
        bufferTime: true,
        teams: {
          where: {
            accepted: true,
          },
          select: {
            role: true,
            team: {
              select: {
                id: true,
                name: true,
                slug: true,
                members: {
                  select: {
                    userId: true,
                  },
                },
                eventTypes: {
                  select: eventTypeSelect,
                  orderBy: [
                    {
                      position: "desc",
                    },
                    {
                      id: "asc",
                    },
                  ],
                },
              },
            },
          },
        },
        eventTypes: {
          where: {
            team: null,
          },
          select: eventTypeSelect,
          orderBy: [
            {
              position: "desc",
            },
            {
              id: "asc",
            },
          ],
        },
      },
    });

    if (!user) {
      throw new TRPCError({ code: "INTERNAL_SERVER_ERROR" });
    }

    const mapEventType = (eventType: typeof user.eventTypes[number]) => ({
      ...eventType,
      // @FIXME: cc @hariombalhara This is failing with production data
      // metadata: EventTypeMetaDataSchema.parse(eventType.metadata),
    });

    const userEventTypes = user.eventTypes.map(mapEventType);
    // backwards compatibility, TMP:
    const typesRaw = (
      await prisma.eventType.findMany({
        where: {
          userId: ctx.user.id,
        },
        select: eventTypeSelect,
        orderBy: [
          {
            position: "desc",
          },
          {
            id: "asc",
          },
        ],
      })
    ).map(mapEventType);

    type EventTypeGroup = {
      teamId?: number | null;
      profile: {
        slug: typeof user["username"];
        name: typeof user["name"];
        image?: string;
      };
      metadata: {
        membershipCount: number;
        readOnly: boolean;
      };
      eventTypes: typeof userEventTypes;
    };

    let eventTypeGroups: EventTypeGroup[] = [];
    const eventTypesHashMap = userEventTypes.concat(typesRaw).reduce((hashMap, newItem) => {
      const oldItem = hashMap[newItem.id];
      hashMap[newItem.id] = { ...oldItem, ...newItem };
      return hashMap;
    }, {} as Record<number, EventTypeGroup["eventTypes"][number]>);
    const mergedEventTypes = Object.values(eventTypesHashMap).map((eventType) => eventType);
    eventTypeGroups.push({
      teamId: null,
      profile: {
        slug: user.username,
        name: user.name,
      },
      eventTypes: _.orderBy(mergedEventTypes, ["position", "id"], ["desc", "asc"]),
      metadata: {
        membershipCount: 1,
        readOnly: false,
      },
    });

    eventTypeGroups = ([] as EventTypeGroup[]).concat(
      eventTypeGroups,
      user.teams.map((membership) => ({
        teamId: membership.team.id,
        profile: {
          name: membership.team.name,
          image: `${CAL_URL}/team/${membership.team.slug}/avatar.png`,
          slug: "team/" + membership.team.slug,
        },
        metadata: {
          membershipCount: membership.team.members.length,
          readOnly: membership.role === MembershipRole.MEMBER,
        },
        eventTypes: membership.team.eventTypes.map(mapEventType),
      }))
    );
    return {
      // don't display event teams without event types,
      eventTypeGroups: eventTypeGroups.filter((groupBy) => !!groupBy.eventTypes?.length),
      // so we can show a dropdown when the user has teams
      profiles: eventTypeGroups.map((group) => ({
        teamId: group.teamId,
        ...group.profile,
        ...group.metadata,
      })),
    };
  }),
  list: authedProcedure.query(async ({ ctx }) => {
    return await ctx.prisma.eventType.findMany({
      where: {
        userId: ctx.user.id,
        team: null,
      },
      select: {
        id: true,
        title: true,
        description: true,
        length: true,
        schedulingType: true,
        slug: true,
        hidden: true,
        metadata: true,
      },
    });
  }),
  listWithTeam: authedProcedure.query(async ({ ctx }) => {
    return await ctx.prisma.eventType.findMany({
      where: {
        OR: [
          { userId: ctx.user.id },
          {
            team: {
              members: {
                some: {
                  userId: ctx.user.id,
                },
              },
            },
          },
        ],
      },
      select: {
        id: true,
        team: {
          select: {
            id: true,
            name: true,
          },
        },
        title: true,
        slug: true,
      },
    });
  }),
  create: authedProcedure.input(createEventTypeInput).mutation(async ({ ctx, input }) => {
    const { schedulingType, teamId, ...rest } = input;
    const userId = ctx.user.id;

    const data: Prisma.EventTypeCreateInput = {
      ...rest,
      owner: teamId ? undefined : { connect: { id: userId } },
      users: {
        connect: {
          id: userId,
        },
      },
    };

    const appKeys = await getAppKeysFromSlug("daily-video");
    // Shouldn't override input locations
    if (rest.locations?.length === 0 && typeof appKeys.api_key === "string") {
      data.locations = [{ type: DailyLocationType }];
    }

    if (teamId && schedulingType) {
      const hasMembership = await ctx.prisma.membership.findFirst({
        where: {
          userId,
          teamId: teamId,
          accepted: true,
        },
      });

      if (!hasMembership?.role || !["ADMIN", "OWNER"].includes(hasMembership.role)) {
        console.warn(`User ${userId} does not have permission to create this new event type`);
        throw new TRPCError({ code: "UNAUTHORIZED" });
      }

      data.team = {
        connect: {
          id: teamId,
        },
      };
      data.schedulingType = schedulingType;
    }

    try {
      const eventType = await ctx.prisma.eventType.create({ data });
      return { eventType };
    } catch (e) {
      if (e instanceof PrismaClientKnownRequestError) {
        if (e.code === "P2002" && Array.isArray(e.meta?.target) && e.meta?.target.includes("slug")) {
          throw new TRPCError({ code: "BAD_REQUEST", message: "URL Slug already exists for given user." });
        }
      }
      throw new TRPCError({ code: "BAD_REQUEST" });
    }
  }),
  get: eventOwnerProcedure
    .input(
      z.object({
        id: z.number(),
      })
    )
    .query(async ({ ctx, input }) => {
      const user = await ctx.prisma.user.findUnique({
        where: {
          id: ctx.user.id,
        },
        select: {
          id: true,
          username: true,
          name: true,
          startTime: true,
          endTime: true,
          bufferTime: true,
          avatar: true,
        },
      });
      if (!user) {
        throw new TRPCError({ code: "INTERNAL_SERVER_ERROR" });
      }

      const res = await getEventTypeById({
        eventTypeId: input.id,
        userId: ctx.user.id,
        prisma: ctx.prisma,
        isTrpcCall: true,
      });

      return res;
    }),
  update: eventOwnerProcedure.input(EventTypeUpdateInput.strict()).mutation(async ({ ctx, input }) => {
    const {
      schedule,
      periodType,
      locations,
      bookingLimits,
      destinationCalendar,
      customInputs,
      recurringEvent,
      users,
      id,
      hashedLink,
      // Extract this from the input so it doesn't get saved in the db
      // eslint-disable-next-line
      userId,
      // eslint-disable-next-line
      teamId,
      ...rest
    } = input;

    const data: Prisma.EventTypeUpdateInput = {
      ...rest,
      metadata: rest.metadata === null ? Prisma.DbNull : rest.metadata,
    };
    data.locations = locations ?? undefined;
    if (periodType) {
      data.periodType = handlePeriodType(periodType);
    }

    if (recurringEvent) {
      data.recurringEvent = {
        dstart: recurringEvent.dtstart as unknown as Prisma.InputJsonObject,
        interval: recurringEvent.interval,
        count: recurringEvent.count,
        freq: recurringEvent.freq,
        until: recurringEvent.until as unknown as Prisma.InputJsonObject,
        tzid: recurringEvent.tzid,
      };
    } else if (recurringEvent === null) {
      data.recurringEvent = Prisma.DbNull;
    }

    if (destinationCalendar) {
      /** We connect or create a destination calendar to the event type instead of the user */
      await viewerRouter.createCaller(ctx).setDestinationCalendar({
        ...destinationCalendar,
        eventTypeId: id,
      });
    }

    if (customInputs) {
      data.customInputs = handleCustomInputs(customInputs, id);
    }

    if (bookingLimits) {
      const isValid = validateBookingLimitOrder(bookingLimits);
      if (!isValid)
        throw new TRPCError({ code: "BAD_REQUEST", message: "Booking limits must be in ascending order." });
      data.bookingLimits = bookingLimits;
    }

    if (schedule) {
      // Check that the schedule belongs to the user
      const userScheduleQuery = await ctx.prisma.schedule.findFirst({
        where: {
          userId: ctx.user.id,
          id: schedule,
        },
      });
      if (userScheduleQuery) {
        data.schedule = {
          connect: {
            id: schedule,
          },
        };
      }
    }
    // allows unsetting a schedule through { schedule: null, ... }
    else if (null === schedule) {
      data.schedule = {
        disconnect: true,
      };
    }

    if (users) {
      data.users = {
        set: [],
        connect: users.map((userId: number) => ({ id: userId })),
      };
    }

    if (input?.price || input.metadata?.apps?.stripe?.price) {
      data.price = input.price || input.metadata?.apps?.stripe?.price;
      const paymentCredential = await ctx.prisma.credential.findFirst({
        where: {
          userId: ctx.user.id,
          type: {
            contains: "_payment",
          },
        },
        select: {
          type: true,
          key: true,
        },
      });

      if (paymentCredential?.type === "stripe_payment") {
        const { default_currency } = stripeDataSchema.parse(paymentCredential.key);
        data.currency = default_currency;
      }
    }

    const connectedLink = await ctx.prisma.hashedLink.findFirst({
      where: {
        eventTypeId: input.id,
      },
      select: {
        id: true,
      },
    });

    if (hashedLink) {
      // check if hashed connection existed. If it did, do nothing. If it didn't, add a new connection
      if (!connectedLink) {
        // create a hashed link
        await ctx.prisma.hashedLink.upsert({
          where: {
            eventTypeId: input.id,
          },
          update: {
            link: hashedLink,
          },
          create: {
            link: hashedLink,
            eventType: {
              connect: { id: input.id },
            },
          },
        });
      }
    } else {
      // check if hashed connection exists. If it does, disconnect
      if (connectedLink) {
        await ctx.prisma.hashedLink.delete({
          where: {
            eventTypeId: input.id,
          },
        });
      }
    }

    const eventType = await ctx.prisma.eventType.update({
      where: { id },
      data,
    });

    return { eventType };
  }),
  delete: eventOwnerProcedure
    .input(
      z.object({
        id: z.number(),
      })
    )
    .mutation(async ({ ctx, input }) => {
      const { id } = input;

      await ctx.prisma.eventTypeCustomInput.deleteMany({
        where: {
          eventTypeId: id,
        },
      });

      await ctx.prisma.eventType.delete({
        where: {
          id,
        },
      });

      return {
        id,
      };
    }),
  duplicate: eventOwnerProcedure.input(EventTypeDuplicateInput.strict()).mutation(async ({ ctx, input }) => {
    try {
      const {
        id: originalEventTypeId,
        title: newEventTitle,
        slug: newSlug,
        description: newDescription,
        length: newLength,
      } = input;
      const eventType = await ctx.prisma.eventType.findUnique({
        where: {
          id: originalEventTypeId,
        },
        include: {
          customInputs: true,
          schedule: true,
          users: true,
          team: true,
          workflows: true,
          webhooks: true,
        },
      });

      if (!eventType) {
        throw new TRPCError({ code: "NOT_FOUND" });
      }

      // Validate user is owner of event type or in the team
      if (eventType.userId !== ctx.user.id) {
        if (eventType.teamId) {
          const isMember = await ctx.prisma.membership.findFirst({
            where: {
              userId: ctx.user.id,
              teamId: eventType.teamId,
            },
          });
          if (!isMember) {
            throw new TRPCError({ code: "FORBIDDEN" });
          }
        }
      }

      const {
        customInputs,
        users,
        locations,
        team,
        recurringEvent,
        bookingLimits,
        metadata,
        workflows,
        // eslint-disable-next-line @typescript-eslint/no-unused-vars
        id: _id,
        // eslint-disable-next-line @typescript-eslint/no-unused-vars
        webhooks: _webhooks,
        // eslint-disable-next-line @typescript-eslint/no-unused-vars
        schedule: _schedule,
        // eslint-disable-next-line @typescript-eslint/ban-ts-comment
        // @ts-ignore - not typed correctly as its set on SSR
        descriptionAsSafeHTML: _descriptionAsSafeHTML,
        ...rest
      } = eventType;

      const data: Prisma.EventTypeUncheckedCreateInput = {
        ...rest,
        title: newEventTitle,
        slug: newSlug,
        description: newDescription,
        length: newLength,
        locations: locations ?? undefined,
        teamId: team ? team.id : undefined,
        users: users ? { connect: users.map((user) => ({ id: user.id })) } : undefined,
        recurringEvent: recurringEvent || undefined,
        bookingLimits: bookingLimits ?? undefined,
        metadata: metadata === null ? Prisma.DbNull : metadata,
      };

      const newEventType = await ctx.prisma.eventType.create({ data });

      // Create custom inputs
      if (customInputs) {
        const customInputsData = customInputs.map((customInput) => {
          const { id: _, options, ...rest } = customInput;
          return {
            options: options ?? undefined,
            ...rest,
            eventTypeId: newEventType.id,
          };
        });
        await ctx.prisma.eventTypeCustomInput.createMany({
          data: customInputsData,
        });
      }

      if (workflows.length > 0) {
        const relationCreateData = workflows.map((workflow) => {
          return { eventTypeId: newEventType.id, workflowId: workflow.workflowId };
        });

        await ctx.prisma.workflowsOnEventTypes.createMany({
          data: relationCreateData,
        });
      }

      return {
        eventType: newEventType,
      };
    } catch (error) {
      throw new TRPCError({ code: "INTERNAL_SERVER_ERROR" });
    }
  }),
});<|MERGE_RESOLUTION|>--- conflicted
+++ resolved
@@ -84,7 +84,6 @@
       externalId: true,
     }),
     users: z.array(stringOrNumber).optional(),
-<<<<<<< HEAD
     hosts: z
       .array(
         z.object({
@@ -94,9 +93,6 @@
       )
       .optional(),
     schedule: z.number().nullable().optional(),
-=======
-    schedule: z.number().optional(),
->>>>>>> 747c6e13
     hashedLink: z.string(),
   })
   .partial()
