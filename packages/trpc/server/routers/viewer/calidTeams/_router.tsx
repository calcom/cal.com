--- conflicted
+++ resolved
@@ -1,9 +1,5 @@
-import authedProcedure from "../../../procedures/authedProcedure";
 import { router } from "../../../trpc";
-<<<<<<< HEAD
-=======
 import { ZAcceptOrLeaveInputSchema } from "./acceptOrLeave.schema";
->>>>>>> 0bee8538
 import { ZAddMembersToEventType } from "./addMemberstoEventType.schema";
 import { ZChangeCalidMemberRoleInputSchema } from "./changeMemberRole.schema";
 import { ZCreateCalidTeamSchema } from "./create.schema";
@@ -16,10 +12,7 @@
 import { ZRemoveMemberSchema } from "./removeMember.schema";
 import { ZUpdateCalidTeamSchema } from "./update.schema";
 import { ZUpdateMemberSchema } from "./updateMember.schema";
-<<<<<<< HEAD
-=======
 import { ZResendCalidInvitationSchema } from "./resendInvitation.schema";
->>>>>>> 0bee8538
 
 export const calIdTeamsRouter = router({
   // Create a new calidTeam
@@ -89,14 +82,11 @@
       const { changeCalidMemberRoleHandler } = await import("./changeMemberRole.handler");
       return changeCalidMemberRoleHandler({ ctx, input });
     }),
-<<<<<<< HEAD
-=======
 
   acceptOrLeave: authedProcedure.input(ZAcceptOrLeaveInputSchema).mutation(async ({ ctx, input }) => {
     const { acceptOrLeaveHandler } = await import("./acceptOrLeave.handler");
     return acceptOrLeaveHandler({ ctx, input });
   }),
->>>>>>> 0bee8538
 
   // List members
   listMembers: authedProcedure.input(ZListMembersSchema).query(async ({ ctx, input }) => {
