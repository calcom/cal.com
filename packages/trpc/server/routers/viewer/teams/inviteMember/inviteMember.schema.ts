import { z } from "zod";

import { MAX_NB_INVITES } from "@calcom/lib/constants";
import { emailSchema } from "@calcom/lib/emailSchema";
import { MembershipRole } from "@calcom/prisma/enums";
import { CreationSource } from "@calcom/prisma/enums";

export const ZInviteMemberInputSchema = z.object({
  teamId: z.number(),
  usernameOrEmail: z
    .union([
      z.string(),
      z
        .union([
          z.string(),
          z.object({
<<<<<<< HEAD
            email: z.string().email(),
=======
            email: emailSchema,
>>>>>>> 00ee1ef4
            role: z.nativeEnum(MembershipRole),
          }),
        ])
        .array(),
    ])
    .transform((usernameOrEmail) => {
      if (typeof usernameOrEmail === "string") {
        return usernameOrEmail.trim().toLowerCase();
      }
      return usernameOrEmail.map((item) => {
        if (typeof item === "string") {
          return item.trim().toLowerCase();
        }

        return {
          ...item,
          email: item.email.trim().toLowerCase(),
        };
      });
    })
    .refine(
      (value) => {
        if (Array.isArray(value)) {
          if (value.length > MAX_NB_INVITES) {
            return false;
          }
        }
        return true;
      },
      { message: `You are limited to inviting a maximum of ${MAX_NB_INVITES} users at once.` }
    )
    .refine(
      (value) => {
        if (Array.isArray(value)) {
          return !value.some((email) => !emailSchema.safeParse(email).success);
        }
        return true;
      },
      { message: "Bulk invitations are restricted to email addresses only." }
    ),
  role: z.nativeEnum(MembershipRole).optional(),
  language: z.string(),
<<<<<<< HEAD
=======
  isPlatform: z.boolean().optional(),
  creationSource: z.nativeEnum(CreationSource),
>>>>>>> 00ee1ef4
});

export type TInviteMemberInputSchema = z.infer<typeof ZInviteMemberInputSchema>;<|MERGE_RESOLUTION|>--- conflicted
+++ resolved
@@ -14,11 +14,7 @@
         .union([
           z.string(),
           z.object({
-<<<<<<< HEAD
-            email: z.string().email(),
-=======
             email: emailSchema,
->>>>>>> 00ee1ef4
             role: z.nativeEnum(MembershipRole),
           }),
         ])
@@ -61,11 +57,8 @@
     ),
   role: z.nativeEnum(MembershipRole).optional(),
   language: z.string(),
-<<<<<<< HEAD
-=======
   isPlatform: z.boolean().optional(),
   creationSource: z.nativeEnum(CreationSource),
->>>>>>> 00ee1ef4
 });
 
 export type TInviteMemberInputSchema = z.infer<typeof ZInviteMemberInputSchema>;