import { type TFunction } from "i18next";

import { updateQuantitySubscriptionFromStripe } from "@calcom/features/ee/teams/lib/payments";
import { checkRateLimitAndThrowError } from "@calcom/lib/checkRateLimitAndThrowError";
import { IS_TEAM_BILLING_ENABLED } from "@calcom/lib/constants";
import logger from "@calcom/lib/logger";
import { safeStringify } from "@calcom/lib/safeStringify";
import { getTranslation } from "@calcom/lib/server/i18n";
import { MembershipRole } from "@calcom/prisma/enums";
import type { TrpcSessionUser } from "@calcom/trpc/server/trpc";

import { TRPCError } from "@trpc/server";

import type { TInviteMemberInputSchema } from "./inviteMember.schema";
import type { TeamWithParent } from "./types";
import type { Invitation } from "./utils";
import {
  ensureAtleastAdminPermissions,
  getTeamOrThrow,
  getUniqueInvitationsOrThrowIfEmpty,
  getOrgConnectionInfo,
  getOrgState,
<<<<<<< HEAD
  findUsersWithInviteStatus,
=======
  getExistingUsersWithInviteStatus,
>>>>>>> f1b7a595
  INVITE_STATUS,
  handleExistingUsersInvites,
  handleNewUsersInvites,
} from "./utils";

const log = logger.getSubLogger({ prefix: ["inviteMember.handler"] });

type InviteMemberOptions = {
  ctx: {
    user: NonNullable<TrpcSessionUser>;
  };
  input: TInviteMemberInputSchema;
};

function getOrgConnectionInfoGroupedByUsernameOrEmail({
  uniqueInvitations,
  orgState,
  team,
  isOrg,
}: {
  uniqueInvitations: { usernameOrEmail: string; role: MembershipRole }[];
  orgState: ReturnType<typeof getOrgState>;
  team: Pick<TeamWithParent, "parentId" | "id">;
  isOrg: boolean;
}) {
  return uniqueInvitations.reduce((acc, invitation) => {
    return {
      ...acc,
      [invitation.usernameOrEmail]: getOrgConnectionInfo({
        orgVerified: orgState.orgVerified,
        orgAutoAcceptDomain: orgState.autoAcceptEmailDomain,
        email: invitation.usernameOrEmail,
        team,
        isOrg: isOrg,
      }),
    };
  }, {} as Record<string, ReturnType<typeof getOrgConnectionInfo>>);
}

function getInvitationsForNewUsers({
  existingUsersToBeInvited,
  uniqueInvitations,
}: {
<<<<<<< HEAD
  existingUsersToBeInvited: Awaited<ReturnType<typeof findUsersWithInviteStatus>>;
=======
  existingUsersToBeInvited: Awaited<ReturnType<typeof getExistingUsersWithInviteStatus>>;
>>>>>>> f1b7a595
  uniqueInvitations: { usernameOrEmail: string; role: MembershipRole }[];
}) {
  const existingUsersEmailsAndUsernames = existingUsersToBeInvited.reduce(
    (acc, user) => ({
      emails: user.email ? [...acc.emails, user.email] : acc.emails,
      usernames: user.username ? [...acc.usernames, user.username] : acc.usernames,
    }),
    { emails: [], usernames: [] } as { emails: string[]; usernames: string[] }
  );
  return uniqueInvitations.filter(
    (invitation) =>
      !existingUsersEmailsAndUsernames.emails.includes(invitation.usernameOrEmail) &&
      !existingUsersEmailsAndUsernames.usernames.includes(invitation.usernameOrEmail)
  );
}

function throwIfInvalidInvitationStatus({
  firstExistingUser,
  translation,
}: {
<<<<<<< HEAD
  firstExistingUser: Awaited<ReturnType<typeof findUsersWithInviteStatus>>[number] | undefined;
=======
  firstExistingUser: Awaited<ReturnType<typeof getExistingUsersWithInviteStatus>>[number] | undefined;
>>>>>>> f1b7a595
  translation: TFunction;
}) {
  if (firstExistingUser && firstExistingUser.canBeInvited !== INVITE_STATUS.CAN_BE_INVITED) {
    throw new TRPCError({
      code: "BAD_REQUEST",
      message: translation(firstExistingUser.canBeInvited),
    });
  }
}

function shouldBeSilentAboutErrors(invitations: Invitation[]) {
  const isBulkInvite = invitations.length > 1;
  return isBulkInvite;
}

function buildInvitationsFromInput({
  usernameOrEmail,
  role,
}: {
  usernameOrEmail: TInviteMemberInputSchema["usernameOrEmail"];
  role: MembershipRole | undefined;
}) {
  const usernameOrEmailList = typeof usernameOrEmail === "string" ? [usernameOrEmail] : usernameOrEmail;

  return usernameOrEmailList.map((item) => {
    if (typeof item === "string") return { usernameOrEmail: item, role: role ?? MembershipRole.MEMBER };
    return {
      usernameOrEmail: item.email,
      role: item.role,
    };
  });
}

export const inviteMemberHandler = async ({ ctx, input }: InviteMemberOptions) => {
  const myLog = log.getSubLogger({ prefix: ["inviteMemberHandler"] });
  const translation = await getTranslation(input.language ?? "en", "common");
  await checkRateLimitAndThrowError({
    identifier: `invitedBy:${ctx.user.id}`,
  });

  const invitations = buildInvitationsFromInput({
    usernameOrEmail: input.usernameOrEmail,
    role: input.role,
  });

  const team = await getTeamOrThrow(input.teamId);
  const isInvitationToAnOrg = team.isOrganization;

  const isAddingNewOwner = !!invitations.find((invitation) => invitation.role === MembershipRole.OWNER);
  const inviter = ctx.user;
  const inviterOrg = inviter.organization;

<<<<<<< HEAD
  // Only owners can award owner role in an organization.
  if (isInvitationToAnOrg && isAddingNewOwner && !(await isOrganisationOwner(ctx.user.id, input.teamId)))
    throw new TRPCError({ code: "UNAUTHORIZED" });

  await ensureAtleastAdminPermissions({
=======
  await checkPermissions({
    isNewRoleOwner: !!invitations.find((invitation) => invitation.role === MembershipRole.OWNER),
>>>>>>> f1b7a595
    userId: ctx.user.id,
    teamId: inviterOrg.id && inviterOrg.isOrgAdmin ? inviterOrg.id : input.teamId,
    isOrg: isInvitationToAnOrg,
  });

  const uniqueInvitations = await getUniqueInvitationsOrThrowIfEmpty(invitations);
  const beSilentAboutErrors = shouldBeSilentAboutErrors(uniqueInvitations);
<<<<<<< HEAD
  const existingUsersToBeInvited = await findUsersWithInviteStatus({
    invitations: uniqueInvitations,
    team,
  });

  if (!beSilentAboutErrors) {
    // beSilentAboutErrors is false only when there is a single user being invited, so we just check the first user status here
    throwIfInvalidInvitationStatus({ firstExistingUser: existingUsersToBeInvited[0], translation });
  }

  const orgState = getOrgState(isInvitationToAnOrg, team);

  const orgConnectInfoByUsernameOrEmail = getOrgConnectionInfoGroupedByUsernameOrEmail({
    uniqueInvitations,
    orgState,
    team: {
      parentId: team.parentId,
      id: team.id,
    },
    isOrg: isInvitationToAnOrg,
  });

  const invitationsForNewUsers = getInvitationsForNewUsers({
    existingUsersToBeInvited,
    uniqueInvitations,
  });

=======
  const existingUsersToBeInvited = await getExistingUsersWithInviteStatus({
    invitations: uniqueInvitations,
    team,
  });

  if (!beSilentAboutErrors) {
    // beSilentAboutErrors is false only when there is a single user being invited, so we just check the first item status here
    throwIfInvalidInvitationStatus({ firstExistingUser: existingUsersToBeInvited[0], translation });
  }

  const orgState = getOrgState(isOrg, team);

  const orgConnectInfoByUsernameOrEmail = getOrgConnectionInfoGroupedByUsernameOrEmail({
    uniqueInvitations,
    orgState,
    team: {
      parentId: team.parentId,
      id: team.id,
    },
    isOrg,
  });

  const invitationsForNewUsers = getInvitationsForNewUsers({
    existingUsersToBeInvited,
    uniqueInvitations,
  });

>>>>>>> f1b7a595
  if (invitationsForNewUsers.length) {
    await handleNewUsersInvites({
      invitationsForNewUsers,
      team,
      orgConnectInfoByUsernameOrEmail,
      input,
      inviter: ctx.user,
      autoAcceptEmailDomain: orgState.autoAcceptEmailDomain,
    });
  }

  // Existing users have a criteria to be invited
  const invitableExistingUsers = existingUsersToBeInvited.filter(
    (invitee) => invitee.canBeInvited === INVITE_STATUS.CAN_BE_INVITED
  );

  myLog.debug(
    "Notable variables:",
    safeStringify({
      uniqueInvitations,
      orgConnectInfoByUsernameOrEmail,
      invitableExistingUsers,
      existingUsersToBeInvited,
      // existingUsersEmailsAndUsernames,
      invitationsForNewUsers,
    })
  );

  if (invitableExistingUsers.length) {
    const organization = ctx.user.profile.organization;
    const orgSlug = organization ? organization.slug || organization.requestedSlug : null;
    await handleExistingUsersInvites({
      invitableExistingUsers,
      team,
      orgConnectInfoByUsernameOrEmail,
      input,
      inviter: ctx.user,
      orgSlug,
    });
  }

  if (IS_TEAM_BILLING_ENABLED) {
    await updateQuantitySubscriptionFromStripe(team.parentId ?? input.teamId);
  }

  return {
    ...input,
    numUsersInvited: invitableExistingUsers.length + invitationsForNewUsers.length,
  };
};

export default inviteMemberHandler;<|MERGE_RESOLUTION|>--- conflicted
+++ resolved
@@ -6,6 +6,7 @@
 import logger from "@calcom/lib/logger";
 import { safeStringify } from "@calcom/lib/safeStringify";
 import { getTranslation } from "@calcom/lib/server/i18n";
+import { isOrganisationOwner } from "@calcom/lib/server/queries/organisations";
 import { MembershipRole } from "@calcom/prisma/enums";
 import type { TrpcSessionUser } from "@calcom/trpc/server/trpc";
 
@@ -20,11 +21,7 @@
   getUniqueInvitationsOrThrowIfEmpty,
   getOrgConnectionInfo,
   getOrgState,
-<<<<<<< HEAD
   findUsersWithInviteStatus,
-=======
-  getExistingUsersWithInviteStatus,
->>>>>>> f1b7a595
   INVITE_STATUS,
   handleExistingUsersInvites,
   handleNewUsersInvites,
@@ -68,11 +65,7 @@
   existingUsersToBeInvited,
   uniqueInvitations,
 }: {
-<<<<<<< HEAD
   existingUsersToBeInvited: Awaited<ReturnType<typeof findUsersWithInviteStatus>>;
-=======
-  existingUsersToBeInvited: Awaited<ReturnType<typeof getExistingUsersWithInviteStatus>>;
->>>>>>> f1b7a595
   uniqueInvitations: { usernameOrEmail: string; role: MembershipRole }[];
 }) {
   const existingUsersEmailsAndUsernames = existingUsersToBeInvited.reduce(
@@ -93,11 +86,7 @@
   firstExistingUser,
   translation,
 }: {
-<<<<<<< HEAD
   firstExistingUser: Awaited<ReturnType<typeof findUsersWithInviteStatus>>[number] | undefined;
-=======
-  firstExistingUser: Awaited<ReturnType<typeof getExistingUsersWithInviteStatus>>[number] | undefined;
->>>>>>> f1b7a595
   translation: TFunction;
 }) {
   if (firstExistingUser && firstExistingUser.canBeInvited !== INVITE_STATUS.CAN_BE_INVITED) {
@@ -115,18 +104,19 @@
 
 function buildInvitationsFromInput({
   usernameOrEmail,
-  role,
+  roleForAllInvitees,
 }: {
   usernameOrEmail: TInviteMemberInputSchema["usernameOrEmail"];
-  role: MembershipRole | undefined;
+  roleForAllInvitees: MembershipRole | undefined;
 }) {
   const usernameOrEmailList = typeof usernameOrEmail === "string" ? [usernameOrEmail] : usernameOrEmail;
 
-  return usernameOrEmailList.map((item) => {
-    if (typeof item === "string") return { usernameOrEmail: item, role: role ?? MembershipRole.MEMBER };
+  return usernameOrEmailList.map((usernameOrEmail) => {
+    if (typeof usernameOrEmail === "string")
+      return { usernameOrEmail: usernameOrEmail, role: roleForAllInvitees ?? MembershipRole.MEMBER };
     return {
-      usernameOrEmail: item.email,
-      role: item.role,
+      usernameOrEmail: usernameOrEmail.email,
+      role: usernameOrEmail.role,
     };
   });
 }
@@ -140,34 +130,28 @@
 
   const invitations = buildInvitationsFromInput({
     usernameOrEmail: input.usernameOrEmail,
-    role: input.role,
+    roleForAllInvitees: input.role,
   });
 
   const team = await getTeamOrThrow(input.teamId);
-  const isInvitationToAnOrg = team.isOrganization;
-
+
+  const isTeamAnOrg = team.isOrganization;
   const isAddingNewOwner = !!invitations.find((invitation) => invitation.role === MembershipRole.OWNER);
   const inviter = ctx.user;
   const inviterOrg = inviter.organization;
 
-<<<<<<< HEAD
-  // Only owners can award owner role in an organization.
-  if (isInvitationToAnOrg && isAddingNewOwner && !(await isOrganisationOwner(ctx.user.id, input.teamId)))
-    throw new TRPCError({ code: "UNAUTHORIZED" });
+  if (isTeamAnOrg) {
+    await throwIfInviterCantAddOwnerToOrg();
+  }
 
   await ensureAtleastAdminPermissions({
-=======
-  await checkPermissions({
-    isNewRoleOwner: !!invitations.find((invitation) => invitation.role === MembershipRole.OWNER),
->>>>>>> f1b7a595
     userId: ctx.user.id,
     teamId: inviterOrg.id && inviterOrg.isOrgAdmin ? inviterOrg.id : input.teamId,
-    isOrg: isInvitationToAnOrg,
+    isOrg: isTeamAnOrg,
   });
 
   const uniqueInvitations = await getUniqueInvitationsOrThrowIfEmpty(invitations);
   const beSilentAboutErrors = shouldBeSilentAboutErrors(uniqueInvitations);
-<<<<<<< HEAD
   const existingUsersToBeInvited = await findUsersWithInviteStatus({
     invitations: uniqueInvitations,
     team,
@@ -178,7 +162,7 @@
     throwIfInvalidInvitationStatus({ firstExistingUser: existingUsersToBeInvited[0], translation });
   }
 
-  const orgState = getOrgState(isInvitationToAnOrg, team);
+  const orgState = getOrgState(isTeamAnOrg, team);
 
   const orgConnectInfoByUsernameOrEmail = getOrgConnectionInfoGroupedByUsernameOrEmail({
     uniqueInvitations,
@@ -187,7 +171,7 @@
       parentId: team.parentId,
       id: team.id,
     },
-    isOrg: isInvitationToAnOrg,
+    isOrg: isTeamAnOrg,
   });
 
   const invitationsForNewUsers = getInvitationsForNewUsers({
@@ -195,35 +179,6 @@
     uniqueInvitations,
   });
 
-=======
-  const existingUsersToBeInvited = await getExistingUsersWithInviteStatus({
-    invitations: uniqueInvitations,
-    team,
-  });
-
-  if (!beSilentAboutErrors) {
-    // beSilentAboutErrors is false only when there is a single user being invited, so we just check the first item status here
-    throwIfInvalidInvitationStatus({ firstExistingUser: existingUsersToBeInvited[0], translation });
-  }
-
-  const orgState = getOrgState(isOrg, team);
-
-  const orgConnectInfoByUsernameOrEmail = getOrgConnectionInfoGroupedByUsernameOrEmail({
-    uniqueInvitations,
-    orgState,
-    team: {
-      parentId: team.parentId,
-      id: team.id,
-    },
-    isOrg,
-  });
-
-  const invitationsForNewUsers = getInvitationsForNewUsers({
-    existingUsersToBeInvited,
-    uniqueInvitations,
-  });
-
->>>>>>> f1b7a595
   if (invitationsForNewUsers.length) {
     await handleNewUsersInvites({
       invitationsForNewUsers,
@@ -247,7 +202,6 @@
       orgConnectInfoByUsernameOrEmail,
       invitableExistingUsers,
       existingUsersToBeInvited,
-      // existingUsersEmailsAndUsernames,
       invitationsForNewUsers,
     })
   );
@@ -273,6 +227,11 @@
     ...input,
     numUsersInvited: invitableExistingUsers.length + invitationsForNewUsers.length,
   };
+
+  async function throwIfInviterCantAddOwnerToOrg() {
+    const isInviterOrgOwner = await isOrganisationOwner(ctx.user.id, input.teamId);
+    if (isAddingNewOwner && !isInviterOrgOwner) throw new TRPCError({ code: "UNAUTHORIZED" });
+  }
 };
 
 export default inviteMemberHandler;