import { getOrgUsernameFromEmail } from "@calcom/features/auth/signup/utils/getOrgUsernameFromEmail";
import { updateQuantitySubscriptionFromStripe } from "@calcom/features/ee/teams/lib/payments";
import { checkRateLimitAndThrowError } from "@calcom/lib/checkRateLimitAndThrowError";
import { IS_TEAM_BILLING_ENABLED } from "@calcom/lib/constants";
import { isOrganization } from "@calcom/lib/entityPermissionUtils";
import logger from "@calcom/lib/logger";
import { safeStringify } from "@calcom/lib/safeStringify";
import { getTranslation } from "@calcom/lib/server/i18n";
import { updateNewTeamMemberEventTypes } from "@calcom/lib/server/queries";
import { isOrganisationOwner } from "@calcom/lib/server/queries/organisations";
import { ProfileRepository } from "@calcom/lib/server/repository/profile";
import { getParsedTeam } from "@calcom/lib/server/repository/teamUtils";
import { prisma } from "@calcom/prisma";
import { MembershipRole } from "@calcom/prisma/enums";
import type { TrpcSessionUser } from "@calcom/trpc/server/trpc";

import { TRPCError } from "@trpc/server";

import type { TInviteMemberInputSchema } from "./inviteMember.schema";
import {
  checkPermissions,
  getTeamOrThrow,
  getUsernameOrEmailsToInvite,
  getOrgConnectionInfo,
  getIsOrgVerified,
  sendSignupToOrganizationEmail,
  getUsersToInvite,
  createNewUsersConnectToOrgIfExists,
  createMemberships,
  groupUsersByJoinability,
  sendTeamInviteEmails,
  sendEmails,
} from "./utils";

const log = logger.getSubLogger({ prefix: ["inviteMember.handler"] });

type InviteMemberOptions = {
  ctx: {
    user: NonNullable<TrpcSessionUser>;
  };
  input: TInviteMemberInputSchema;
};

export const inviteMemberHandler = async ({ ctx, input }: InviteMemberOptions) => {
  const translation = await getTranslation(input.language ?? "en", "common");
  await checkRateLimitAndThrowError({
    identifier: `invitedBy:${ctx.user.id}`,
  });
  await checkPermissions({
    userId: ctx.user.id,
    teamId:
      ctx.user.organization.id && ctx.user.organization.isOrgAdmin ? ctx.user.organization.id : input.teamId,
    isOrg: input.isOrg,
  });

  // Only owners can award owner role in an organization.
  if (
    input.isOrg &&
    input.role === MembershipRole.OWNER &&
    !(await isOrganisationOwner(ctx.user.id, input.teamId))
  )
    throw new TRPCError({ code: "UNAUTHORIZED" });

  const team = await getTeamOrThrow(input.teamId, input.isOrg);
  const { autoAcceptEmailDomain, orgVerified } = getIsOrgVerified(input.isOrg, team);
  const usernameOrEmailsToInvite = await getUsernameOrEmailsToInvite(input.usernameOrEmail);
  const orgConnectInfoByUsernameOrEmail = usernameOrEmailsToInvite.reduce((acc, usernameOrEmail) => {
    return {
      ...acc,
      [usernameOrEmail]: getOrgConnectionInfo({
        orgVerified,
        orgAutoAcceptDomain: autoAcceptEmailDomain,
        usersEmail: usernameOrEmail,
        team,
        isOrg: input.isOrg,
      }),
    };
  }, {} as Record<string, ReturnType<typeof getOrgConnectionInfo>>);
  const existingUsersWithMembersips = await getUsersToInvite({
    usernamesOrEmails: usernameOrEmailsToInvite,
    isInvitedToOrg: input.isOrg,
    team,
  });

  const existingUsersEmailsAndUsernames = existingUsersWithMembersips.reduce(
    (acc, user) => ({
      emails: user.email ? [...acc.emails, user.email] : acc.emails,
      usernames: user.username ? [...acc.usernames, user.username] : acc.usernames,
    }),
    { emails: [], usernames: [] } as { emails: string[]; usernames: string[] }
  );
  const newUsersEmailsOrUsernames = usernameOrEmailsToInvite.filter(
    (usernameOrEmail) =>
      !existingUsersEmailsAndUsernames.emails.includes(usernameOrEmail) &&
      !existingUsersEmailsAndUsernames.usernames.includes(usernameOrEmail)
  );

  log.debug(
    "inviteMemberHandler",
    safeStringify({
      usernameOrEmailsToInvite,
      orgConnectInfoByUsernameOrEmail,
      existingUsersWithMembersips,
      existingUsersEmailsAndUsernames,
      newUsersEmailsOrUsernames,
    })
  );

  // deal with users to create and invite to team/org
  if (newUsersEmailsOrUsernames.length) {
    await createNewUsersConnectToOrgIfExists({
      usernamesOrEmails: newUsersEmailsOrUsernames,
      input,
      connectionInfoMap: orgConnectInfoByUsernameOrEmail,
      autoAcceptEmailDomain,
      parentId: team.parentId,
    });
    const sendVerifEmailsPromises = newUsersEmailsOrUsernames.map((usernameOrEmail) => {
      return sendSignupToOrganizationEmail({
        usernameOrEmail,
        team,
        translation,
        ctx,
        input,
      });
    });
    sendEmails(sendVerifEmailsPromises);
  }

  // deal with existing users invited to join the team/org
  if (existingUsersWithMembersips.length) {
    if (!isOrganization({ team })) {
      const [autoJoinUsers, regularUsers] = groupUsersByJoinability({
        existingUsersWithMembersips,
        team,
        connectionInfoMap: orgConnectInfoByUsernameOrEmail,
      });

<<<<<<< HEAD
      log.debug(
        "Inviting existing users to a team",
        safeStringify({
          autoJoinUsers,
          regularUsers,
        })
      );

      // invited users can autojoin, create their memberships in org
      if (autoJoinUsers.length) {
        await createMemberships({
          input,
          invitees: autoJoinUsers,
          parentId: team.parentId,
          accepted: true,
        });

        await sendTeamInviteEmails({
          currentUserName: ctx?.user?.name,
          currentUserTeamName: team?.name,
          existingUsersWithMembersips: autoJoinUsers,
          language: translation,
          isOrg: input.isOrg,
          teamId: team.id,
          currentUserParentTeamName: team?.parent?.name,
        });
      }

      // invited users cannot autojoin, create provisional memberships and send email
      if (regularUsers.length) {
        await createMemberships({
          input,
          invitees: regularUsers,
          parentId: team.parentId,
          accepted: false,
        });
        await sendTeamInviteEmails({
          currentUserName: ctx?.user?.name,
          currentUserTeamName: team?.name,
          existingUsersWithMembersips: regularUsers,
          language: translation,
          isOrg: input.isOrg,
          teamId: team.id,
          currentUserParentTeamName: team?.parent?.name,
        });
      }

      const parentOrganization = team.parent;
      if (parentOrganization) {
        const parsedOrg = getParsedTeam(parentOrganization);
        // Create profiles if needed
        await Promise.all([
          autoJoinUsers
            .concat(regularUsers)
            .filter((u) => u.needToCreateProfile)
            .map((user) =>
              ProfileRepository.upsert({
                create: {
                  userId: user.id,
                  organizationId: parsedOrg.id,
                  username: getOrgUsernameFromEmail(
                    user.email,
                    parsedOrg.metadata?.orgAutoAcceptEmail || null
                  ),
                  email: user.email,
                },
                update: {
                  email: user.email,
                  username: getOrgUsernameFromEmail(
                    user.email,
                    parsedOrg.metadata?.orgAutoAcceptEmail || null
                  ),
                },
                updateWhere: {
                  userId: user.id,
                  organizationId: parsedOrg.id,
                },
              })
            ),
        ]);
      }
    } else {
      for (const user of existingUsersWithMembersips) {
        const shouldAutoAccept = orgConnectInfoByUsernameOrEmail[user.email].autoAccept;
        if (shouldAutoAccept) {
          await ProfileRepository.create({
            userId: user.id,
            organizationId: team.id,
            username: getOrgUsernameFromEmail(user.email, team.metadata?.orgAutoAcceptEmail || null),
            email: user.email,
          });
        }

        await prisma.membership.create({
          data: {
            userId: user.id,
            teamId: team.id,
            accepted: shouldAutoAccept,
            role: input.role,
          },
        });
      }
=======
      await Promise.all(
        autoJoinUsers.map(async (userToAutoJoin) => {
          await updateNewTeamMemberEventTypes(userToAutoJoin.id, team.id);
        })
      );

      await sendTeamInviteEmails({
        currentUserName: ctx?.user?.name,
        currentUserTeamName: team?.name,
        existingUsersWithMembersips: autoJoinUsers,
        language: translation,
        isOrg: input.isOrg,
        teamId: team.id,
        currentUserParentTeamName: team?.parent?.name,
      });
    }
>>>>>>> d804b394

      await sendTeamInviteEmails({
        currentUserName: ctx?.user?.name,
        currentUserTeamName: team?.name,
        existingUsersWithMembersips,
        language: translation,
        isOrg: input.isOrg,
        teamId: team.id,
        currentUserParentTeamName: team?.parent?.name,
      });
    }
  }

  if (IS_TEAM_BILLING_ENABLED) {
    if (team.parentId) {
      await updateQuantitySubscriptionFromStripe(team.parentId);
    } else {
      await updateQuantitySubscriptionFromStripe(input.teamId);
    }
  }
  return input;
};

export default inviteMemberHandler;<|MERGE_RESOLUTION|>--- conflicted
+++ resolved
@@ -136,7 +136,6 @@
         connectionInfoMap: orgConnectInfoByUsernameOrEmail,
       });
 
-<<<<<<< HEAD
       log.debug(
         "Inviting existing users to a team",
         safeStringify({
@@ -239,24 +238,12 @@
           },
         });
       }
-=======
+
       await Promise.all(
         autoJoinUsers.map(async (userToAutoJoin) => {
           await updateNewTeamMemberEventTypes(userToAutoJoin.id, team.id);
         })
       );
-
-      await sendTeamInviteEmails({
-        currentUserName: ctx?.user?.name,
-        currentUserTeamName: team?.name,
-        existingUsersWithMembersips: autoJoinUsers,
-        language: translation,
-        isOrg: input.isOrg,
-        teamId: team.id,
-        currentUserParentTeamName: team?.parent?.name,
-      });
-    }
->>>>>>> d804b394
 
       await sendTeamInviteEmails({
         currentUserName: ctx?.user?.name,
