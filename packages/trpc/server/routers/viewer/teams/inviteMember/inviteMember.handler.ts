--- conflicted
+++ resolved
@@ -1,21 +1,12 @@
 import { type TFunction } from "i18next";
 
-<<<<<<< HEAD
-import { updateQuantitySubscriptionFromStripe } from "@calcom/features/ee/teams/lib/payments";
-import { checkRateLimitAndThrowError } from "@calcom/lib/checkRateLimitAndThrowError";
-import { IS_TEAM_BILLING_ENABLED } from "@calcom/lib/constants";
-=======
 import { TeamBilling } from "@calcom/ee/billing/teams";
 import { checkRateLimitAndThrowError } from "@calcom/lib/checkRateLimitAndThrowError";
->>>>>>> 00ee1ef4
 import logger from "@calcom/lib/logger";
 import { safeStringify } from "@calcom/lib/safeStringify";
 import { getTranslation } from "@calcom/lib/server/i18n";
 import { isOrganisationOwner } from "@calcom/lib/server/queries/organisations";
-<<<<<<< HEAD
-=======
 import { UserRepository } from "@calcom/lib/server/repository/user";
->>>>>>> 00ee1ef4
 import { MembershipRole } from "@calcom/prisma/enums";
 import type { CreationSource } from "@calcom/prisma/enums";
 import type { TrpcSessionUser } from "@calcom/trpc/server/trpc";
@@ -27,16 +18,6 @@
 import type { Invitation } from "./utils";
 import {
   ensureAtleastAdminPermissions,
-<<<<<<< HEAD
-  getTeamOrThrow,
-  getUniqueInvitationsOrThrowIfEmpty,
-  getOrgConnectionInfo,
-  getOrgState,
-  findUsersWithInviteStatus,
-  INVITE_STATUS,
-  handleExistingUsersInvites,
-  handleNewUsersInvites,
-=======
   findUsersWithInviteStatus,
   getOrgConnectionInfo,
   getOrgState,
@@ -45,7 +26,6 @@
   handleExistingUsersInvites,
   handleNewUsersInvites,
   INVITE_STATUS,
->>>>>>> 00ee1ef4
 } from "./utils";
 
 const log = logger.getSubLogger({ prefix: ["inviteMember.handler"] });
@@ -114,104 +94,6 @@
     throw new TRPCError({
       code: "BAD_REQUEST",
       message: translation(firstExistingUser.canBeInvited),
-<<<<<<< HEAD
-    });
-  }
-}
-
-function shouldBeSilentAboutErrors(invitations: Invitation[]) {
-  const isBulkInvite = invitations.length > 1;
-  return isBulkInvite;
-}
-
-function buildInvitationsFromInput({
-  usernameOrEmail,
-  roleForAllInvitees,
-}: {
-  usernameOrEmail: TInviteMemberInputSchema["usernameOrEmail"];
-  roleForAllInvitees: MembershipRole | undefined;
-}) {
-  const usernameOrEmailList = typeof usernameOrEmail === "string" ? [usernameOrEmail] : usernameOrEmail;
-
-  return usernameOrEmailList.map((usernameOrEmail) => {
-    if (typeof usernameOrEmail === "string")
-      return { usernameOrEmail: usernameOrEmail, role: roleForAllInvitees ?? MembershipRole.MEMBER };
-    return {
-      usernameOrEmail: usernameOrEmail.email,
-      role: usernameOrEmail.role,
-    };
-  });
-}
-
-type TargetTeam =
-  | {
-      teamId: number;
-    }
-  | {
-      team: TeamWithParent;
-    };
-
-export const inviteMembersWithNoInviterPermissionCheck = async (
-  data: {
-    // TODO: Remove `input` and instead pass the required fields directly
-    language: string;
-    inviterName: string | null;
-    orgSlug: string | null;
-    invitations: {
-      usernameOrEmail: string;
-      role: MembershipRole;
-    }[];
-  } & TargetTeam
-) => {
-  const { inviterName, orgSlug, invitations, language } = data;
-  const myLog = log.getSubLogger({ prefix: ["inviteMembers"] });
-  const translation = await getTranslation(language ?? "en", "common");
-  const team = "team" in data ? data.team : await getTeamOrThrow(data.teamId);
-  const isTeamAnOrg = team.isOrganization;
-
-  const uniqueInvitations = await getUniqueInvitationsOrThrowIfEmpty(invitations);
-  const beSilentAboutErrors = shouldBeSilentAboutErrors(uniqueInvitations);
-  const existingUsersToBeInvited = await findUsersWithInviteStatus({
-    invitations: uniqueInvitations,
-    team,
-  });
-
-  if (!beSilentAboutErrors) {
-    // beSilentAboutErrors is false only when there is a single user being invited, so we just check the first user status here
-    throwIfInvalidInvitationStatus({ firstExistingUser: existingUsersToBeInvited[0], translation });
-  }
-
-  const orgState = getOrgState(isTeamAnOrg, team);
-
-  const orgConnectInfoByUsernameOrEmail = getOrgConnectionInfoGroupedByUsernameOrEmail({
-    uniqueInvitations,
-    orgState,
-    team: {
-      parentId: team.parentId,
-      id: team.id,
-    },
-    isOrg: isTeamAnOrg,
-  });
-
-  const invitationsForNewUsers = getInvitationsForNewUsers({
-    existingUsersToBeInvited,
-    uniqueInvitations,
-  });
-
-  const inviter = { name: inviterName };
-
-  if (invitationsForNewUsers.length) {
-    await handleNewUsersInvites({
-      invitationsForNewUsers,
-      team,
-      orgConnectInfoByUsernameOrEmail,
-      teamId: team.id,
-      language,
-      isOrg: isTeamAnOrg,
-      inviter,
-      autoAcceptEmailDomain: orgState.autoAcceptEmailDomain,
-=======
->>>>>>> 00ee1ef4
     });
   }
 }
@@ -317,11 +199,6 @@
     (invitee) => invitee.canBeInvited === INVITE_STATUS.CAN_BE_INVITED
   );
 
-  // Existing users have a criteria to be invited
-  const invitableExistingUsers = existingUsersToBeInvited.filter(
-    (invitee) => invitee.canBeInvited === INVITE_STATUS.CAN_BE_INVITED
-  );
-
   myLog.debug(
     "Notable variables:",
     safeStringify({
@@ -346,14 +223,8 @@
     });
   }
 
-<<<<<<< HEAD
-  if (IS_TEAM_BILLING_ENABLED) {
-    await updateQuantitySubscriptionFromStripe(team.parentId ?? team.id);
-  }
-=======
   const teamBilling = TeamBilling.init(team);
   await teamBilling.updateQuantity();
->>>>>>> 00ee1ef4
 
   return {
     // TODO: Better rename it to invitations only maybe?
@@ -367,40 +238,6 @@
 
 const inviteMembers = async ({ ctx, input }: InviteMemberOptions) => {
   const { user: inviter } = ctx;
-<<<<<<< HEAD
-
-  const inviterOrg = inviter.organization;
-  const team = await getTeamOrThrow(input.teamId);
-  const isTeamAnOrg = team.isOrganization;
-
-  const invitations = buildInvitationsFromInput({
-    usernameOrEmail: input.usernameOrEmail,
-    roleForAllInvitees: input.role,
-  });
-  const isAddingNewOwner = !!invitations.find((invitation) => invitation.role === MembershipRole.OWNER);
-
-  if (isTeamAnOrg) {
-    await throwIfInviterCantAddOwnerToOrg();
-  }
-
-  await ensureAtleastAdminPermissions({
-    userId: inviter.id,
-    teamId: inviterOrg.id && inviterOrg.isOrgAdmin ? inviterOrg.id : input.teamId,
-    isOrg: isTeamAnOrg,
-  });
-
-  const organization = inviter.profile.organization;
-  const orgSlug = organization ? organization.slug || organization.requestedSlug : null;
-  const result = await inviteMembersWithNoInviterPermissionCheck({
-    inviterName: inviter.name,
-    team,
-    language: input.language,
-    orgSlug,
-    invitations,
-  });
-  return result;
-
-=======
   const { usernameOrEmail, role, isPlatform, creationSource } = input;
 
   const team = await getTeamOrThrow(input.teamId);
@@ -443,7 +280,6 @@
   });
   return result;
 
->>>>>>> 00ee1ef4
   async function throwIfInviterCantAddOwnerToOrg() {
     const isInviterOrgOwner = await isOrganisationOwner(inviter.id, input.teamId);
     if (isAddingNewOwner && !isInviterOrgOwner) throw new TRPCError({ code: "UNAUTHORIZED" });
