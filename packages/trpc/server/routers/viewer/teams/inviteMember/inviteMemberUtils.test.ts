import { describe, it, vi, expect } from "vitest";

import { isTeamAdmin } from "@calcom/lib/server/queries";
import { isOrganisationAdmin } from "@calcom/lib/server/queries/organisations";
import { MembershipRole } from "@calcom/prisma/enums";

import { TRPCError } from "@trpc/server";

import type { TeamWithParent } from "./types";
import type { UserWithMembership } from "./utils";
import {
  checkPermissions,
  getUsernameOrEmailsToInvite,
  getIsOrgVerified,
  getOrgConnectionInfo,
  validateInviteeEligibility,
  getAutoJoinStatus,
  checkInputEmailIsValid,
} from "./utils";

vi.mock("@calcom/lib/server/queries", () => {
  return {
    isTeamAdmin: vi.fn(),
  };
});

vi.mock("@calcom/lib/server/queries/organisations", () => {
  return {
    isOrganisationAdmin: vi.fn(),
  };
});

const mockedReturnSuccessCheckPerms = {
  accepted: true,
  disableImpersonation: false,
  id: 1,
  role: MembershipRole.ADMIN,
  userId: 1,
  teamId: 1,
  team: {
    id: 1,
    name: "Team A",
    slug: null,
    logo: null,
    appLogo: null,
    appIconLogo: null,
    bio: null,
    hideBranding: false,
    hideBookATeamMember: false,
    createdAt: new Date(),
    brandColor: "#292929",
    darkBrandColor: "#fafafa",
    timeZone: "Europe/London",
    weekStart: "Sunday",
    theme: null,
    timeFormat: null,
    metadata: null,
    parentId: null,
    parent: null,
    isPrivate: false,
    logoUrl: "",
    calVideoLogo: "",
  },
};

const mockedRegularTeam: TeamWithParent = {
  id: 1,
  name: "Team A",
  slug: null,
  logo: null,
  appLogo: null,
  appIconLogo: null,
  bio: null,
  hideBranding: false,
  pendingPayment: false,
  hideBookATeamMember: false,
  createdAt: new Date(),
  brandColor: "#292929",
  darkBrandColor: "#fafafa",
  timeZone: "Europe/London",
  weekStart: "Sunday",
  theme: null,
  timeFormat: null,
  metadata: null,
  parentId: null,
  parent: null,
  isPrivate: false,
  logoUrl: "",
<<<<<<< HEAD
  isOrganization: false,
=======
>>>>>>> a0561604
  calVideoLogo: "",
};

const mockedSubTeam = {
  ...mockedRegularTeam,
  parentId: 1000,
};

const mockUser: UserWithMembership = {
  id: 4,
  username: "pro",
  email: "pro@example.com",
  password: "",
  completedOnboarding: true,
  identityProvider: "CAL",
  profiles: [],
};

const userInTeamAccepted: UserWithMembership = {
  ...mockUser,
  teams: [{ teamId: mockedRegularTeam.id, accepted: true, userId: mockUser.id, role: "MEMBER" }],
};

const userInTeamNotAccepted: UserWithMembership = {
  ...mockUser,
  teams: [{ teamId: mockedRegularTeam.id, accepted: false, userId: mockUser.id, role: "MEMBER" }],
};

describe("Invite Member Utils", () => {
  describe("checkPermissions", () => {
    it("It should throw an error if the user is not an admin of the ORG", async () => {
      vi.mocked(isOrganisationAdmin).mockResolvedValue(false);
      await expect(checkPermissions({ userId: 1, teamId: 1, isOrg: true })).rejects.toThrow();
    });
    it("It should NOT throw an error if the user is an admin of the ORG", async () => {
      vi.mocked(isOrganisationAdmin).mockResolvedValue(mockedReturnSuccessCheckPerms);
      await expect(checkPermissions({ userId: 1, teamId: 1, isOrg: true })).resolves.not.toThrow();
    });
    it("It should throw an error if the user is not an admin of the team", async () => {
      vi.mocked(isTeamAdmin).mockResolvedValue(false);
      await expect(checkPermissions({ userId: 1, teamId: 1 })).rejects.toThrow();
    });
    it("It should NOT throw an error if the user is an admin of a team", async () => {
      vi.mocked(isTeamAdmin).mockResolvedValue(mockedReturnSuccessCheckPerms);
      await expect(checkPermissions({ userId: 1, teamId: 1 })).resolves.not.toThrow();
    });
  });
  describe("getUsernameOrEmailsToInvite", () => {
    it("should throw a TRPCError with code BAD_REQUEST if no emails are provided", async () => {
      await expect(getUsernameOrEmailsToInvite([])).rejects.toThrow(TRPCError);
    });

    it("should return an array with one email if a string is provided", async () => {
      const result = await getUsernameOrEmailsToInvite("test@example.com");
      expect(result).toEqual(["test@example.com"]);
    });

    it("should return an array with multiple emails if an array is provided", async () => {
      const result = await getUsernameOrEmailsToInvite(["test1@example.com", "test2@example.com"]);
      expect(result).toEqual(["test1@example.com", "test2@example.com"]);
    });
  });
  describe("checkInputEmailIsValid", () => {
    it("should throw a TRPCError with code BAD_REQUEST if the email is invalid", () => {
      const invalidEmail = "invalid-email";
      expect(() => checkInputEmailIsValid(invalidEmail)).toThrow(TRPCError);
      expect(() => checkInputEmailIsValid(invalidEmail)).toThrowError(
        "Invite failed because invalid-email is not a valid email address"
      );
    });

    it("should not throw an error if the email is valid", () => {
      const validEmail = "valid-email@example.com";
      expect(() => checkInputEmailIsValid(validEmail)).not.toThrow();
    });
  });
  describe("getOrgConnectionInfo", () => {
    const orgAutoAcceptDomain = "example.com";
    const usersEmail = "user@example.com";

    it("should return orgId and autoAccept as true if team has parent and usersEmail domain matches orgAutoAcceptDomain and orgVerified is true", () => {
      const result = getOrgConnectionInfo({
        orgAutoAcceptDomain,
        orgVerified: true,
        usersEmail,
        team: {
          ...mockedRegularTeam,
          parentId: 2,
        },
        isOrg: false,
      });
      expect(result).toEqual({ orgId: 2, autoAccept: true });
    });

    it("should return orgId and autoAccept as false if team has parent and usersEmail domain does not match orgAutoAcceptDomain", () => {
      const result = getOrgConnectionInfo({
        orgAutoAcceptDomain,
        usersEmail: "user@other.com",
        team: {
          ...mockedRegularTeam,
          parentId: 2,
        },
        isOrg: false,
      });
      expect(result).toEqual({ orgId: undefined, autoAccept: false });
    });

    it("should return orgId and autoAccept as false if team has parent and usersEmail domain matches orgAutoAcceptDomain but orgVerified is false", () => {
      const result = getOrgConnectionInfo({
        orgAutoAcceptDomain,
        orgVerified: false,
        usersEmail,
        team: { ...mockedRegularTeam },
        isOrg: false,
      });
      expect(result).toEqual({ orgId: undefined, autoAccept: false });
    });

    it("should return orgId and autoAccept as true if team has no parent and isOrg is true and usersEmail domain matches orgAutoAcceptDomain and orgVerified is true", () => {
      const result = getOrgConnectionInfo({
        orgAutoAcceptDomain,
        orgVerified: true,
        usersEmail,
        team: { ...mockedRegularTeam, parentId: null },
        isOrg: true,
      });
      expect(result).toEqual({ orgId: 1, autoAccept: true });
    });

    it("should return orgId and autoAccept as false if team has no parent and isOrg is true and usersEmail domain does not match orgAutoAcceptDomain", () => {
      const result = getOrgConnectionInfo({
        orgAutoAcceptDomain,
        usersEmail: "user@other.com",
        team: { ...mockedRegularTeam, parentId: null },
        isOrg: true,
      });
      expect(result).toEqual({ orgId: undefined, autoAccept: false });
    });

    it("should return orgId and autoAccept as false if team has no parent and isOrg is true and usersEmail domain matches orgAutoAcceptDomain but orgVerified is false", () => {
      const result = getOrgConnectionInfo({
        orgAutoAcceptDomain,
        orgVerified: false,
        usersEmail,
        team: { ...mockedRegularTeam, parentId: null },
        isOrg: true,
      });
      expect(result).toEqual({ orgId: mockedRegularTeam.id, autoAccept: false });
    });
  });
  describe("getIsOrgVerified", () => {
    it("should return the correct values when isOrg is true and teamMetadata.orgAutoAcceptEmail is true", () => {
      const team = {
        organizationSettings: {
          id: 1,
          teamId: 1,
          isOrganizationConfigured: false,
          isOrganizationVerified: true,
          orgAutoAcceptEmail: "example.com",
        },
        parent: null,
      };
      const result = getIsOrgVerified(true, { ...mockedRegularTeam, ...team });
      expect(result).toEqual({
        isInOrgScope: true,
        orgVerified: true,
        autoAcceptEmailDomain: "example.com",
      });
    });

    it("should return the correct values when orgMetadataIfExists.orgAutoAcceptEmail is true", () => {
      const team = {
        metadata: {},
        parent: {
<<<<<<< HEAD
          ...mockedTeam,
          organizationSettings: {
            id: 1,
            teamId: 1,
            isOrganizationConfigured: false,
=======
          ...mockedRegularTeam,
          metadata: {
>>>>>>> a0561604
            isOrganizationVerified: false,
            orgAutoAcceptEmail: "example.com",
          },
        },
      };
      const result = getIsOrgVerified(false, { ...mockedRegularTeam, ...team });
      expect(result).toEqual({
        isInOrgScope: true,
        orgVerified: false,
        autoAcceptEmailDomain: "example.com",
      });
    });

    it("should return the correct values when neither isOrg nor orgMetadataIfExists.orgAutoAcceptEmail is true", () => {
      const team = {
        metadata: {},
        parent: null,
      };
      const result = getIsOrgVerified(false, { ...mockedRegularTeam, ...team });
      expect(result).toEqual({
        isInOrgScope: false,
      });
    });
  });

  describe("validateInviteeEligibility: Check if user can be invited to the team/org", () => {
    const invitee: UserWithMembership = {
      ...mockUser,
      id: 1,
      username: "testuser",
      email: "testuser@example.com",
      profiles: [],
    };
    const isOrg = false;

    it("should not throw when inviting to an organization's team an existing org user", () => {
      const inviteeWithOrg: UserWithMembership = {
        ...invitee,
        profiles: [getSampleProfile({ organizationId: 2 })],
      };
      const teamWithOrg = {
        ...mockedRegularTeam,
        parentId: 2,
      };
      expect(() => validateInviteeEligibility(inviteeWithOrg, teamWithOrg)).not.toThrow();
    });

    it("should throw a TRPCError when inviting a user who is already a member of the team", () => {
      const inviteeWithOrg: UserWithMembership = {
        ...invitee,
        profiles: [getSampleProfile()],
        teams: [{ teamId: 1, accepted: true, userId: invitee.id, role: "ADMIN" }],
      };
      const teamWithOrg = {
        ...mockedRegularTeam,
        id: 1,
      };
      expect(() => validateInviteeEligibility(inviteeWithOrg, teamWithOrg)).toThrow(TRPCError);
    });

    it("should not throw any error if the invitee already exists in Cal.com and is being invited to an organization", () => {
      expect(() => validateInviteeEligibility(invitee, mockedRegularTeam)).not.toThrow();
    });

    it("should not throw an error if the invitee does not already belong to another organization and is not being invited to an organization", () => {
      expect(() => validateInviteeEligibility(invitee, mockedRegularTeam)).not.toThrow();
    });
  });
  describe("shouldAutoJoinIfInOrg", () => {
    it("should return autoAccept: false if the team is a sub-team but not in the user's organization", async () => {
      const result = getAutoJoinStatus({
        team: mockedSubTeam,
        invitee: userInTeamAccepted,
        connectionInfoMap: {
          [userInTeamAccepted.email]: {
            orgId: mockedRegularTeam.id,
            autoAccept: false,
          },
        },
      });
      expect(result).toEqual({
        autoAccept: false,
        needToCreateOrgMembership: true,
        needToCreateProfile: false,
      });
    });

    it("should return autoAccept: true in case email is auto-acceptable even if the team is a sub-team but not in the user's organization ", async () => {
      const result = getAutoJoinStatus({
        team: mockedSubTeam,
        invitee: userInTeamAccepted,
        connectionInfoMap: {
          [userInTeamAccepted.email]: {
            orgId: mockedRegularTeam.id,
            autoAccept: true,
          },
        },
      });
      expect(result).toEqual({
        autoAccept: true,
        needToCreateOrgMembership: true,
        needToCreateProfile: true,
      });
    });

    it("should return autoAccept: false if the team is neither a sub-team, nor an organization. It is a regular team ", async () => {
      const result = getAutoJoinStatus({
        team: {
          ...mockedRegularTeam,
          parentId: null,
        },
        invitee: userInTeamAccepted,
        connectionInfoMap: {
          [userInTeamAccepted.email]: {
            orgId: mockedRegularTeam.id,
            autoAccept: false,
          },
        },
      });
      expect(result).toEqual({
        autoAccept: false,
        needToCreateOrgMembership: null,
        needToCreateProfile: null,
      });
    });

    it("should return `autoAccept: false` if team has parent organization and invitee has not accepted membership to organization - even if email is autoAcceptable", async () => {
      const result = getAutoJoinStatus({
        team: { ...mockedRegularTeam, parentId: mockedRegularTeam.id },
        invitee: {
          ...userInTeamNotAccepted,
          profiles: [getSampleProfile({ organizationId: mockedRegularTeam.id })],
        },
        connectionInfoMap: {
          [userInTeamAccepted.email]: {
            orgId: mockedRegularTeam.id,
            autoAccept: true,
          },
        },
      });
      expect(result).toEqual({
        autoAccept: false,
        needToCreateOrgMembership: false,
        needToCreateProfile: false,
      });
    });

    it("should return `autoAccept: true` if team has parent organization and invitee has accepted membership to organization", async () => {
      const result = getAutoJoinStatus({
        team: { ...mockedRegularTeam, parentId: mockedRegularTeam.id },
        invitee: {
          ...userInTeamAccepted,
          profiles: [getSampleProfile()],
        },
        connectionInfoMap: {
          [userInTeamAccepted.email]: {
            orgId: mockedRegularTeam.id,
            autoAccept: false,
          },
        },
      });
      expect(result).toEqual({
        autoAccept: true,
        needToCreateOrgMembership: false,
        needToCreateProfile: false,
      });
    });
  });
});
function getSampleProfile({ organizationId }: { organizationId?: number } = {}): {
  id: number;
  uid: string;
  userId: number;
  organizationId: number;
  username: string;
  createdAt: Date;
  updatedAt: Date;
  movedFromUserId: number | null;
} {
  return {
    id: 1,
    uid: "1",
    userId: 1,
    organizationId: organizationId ?? 1,
    username: "",
    createdAt: new Date(),
    updatedAt: new Date(),
    movedFromUserId: null,
  };
}<|MERGE_RESOLUTION|>--- conflicted
+++ resolved
@@ -86,10 +86,7 @@
   parent: null,
   isPrivate: false,
   logoUrl: "",
-<<<<<<< HEAD
   isOrganization: false,
-=======
->>>>>>> a0561604
   calVideoLogo: "",
 };
 
@@ -264,16 +261,11 @@
       const team = {
         metadata: {},
         parent: {
-<<<<<<< HEAD
-          ...mockedTeam,
+          ...mockedRegularTeam,
           organizationSettings: {
             id: 1,
             teamId: 1,
             isOrganizationConfigured: false,
-=======
-          ...mockedRegularTeam,
-          metadata: {
->>>>>>> a0561604
             isOrganizationVerified: false,
             orgAutoAcceptEmail: "example.com",
           },
