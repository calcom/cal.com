--- conflicted
+++ resolved
@@ -476,7 +476,7 @@
     data: {
       identifier,
       token,
-      expires: new Date(new Date().setHours(168)), // +1 week
+      expires: new Date(Date.now() + 7 * 24 * 60 * 60 * 1000), // +1 week
       team: {
         connect: {
           id: teamId,
@@ -504,22 +504,7 @@
   try {
     const token: string = randomBytes(32).toString("hex");
 
-<<<<<<< HEAD
     await createVerificationToken(usernameOrEmail, teamId);
-=======
-    await prisma.verificationToken.create({
-      data: {
-        identifier: usernameOrEmail,
-        token,
-        expires: new Date(Date.now() + 7 * 24 * 60 * 60 * 1000), // +1 week
-        team: {
-          connect: {
-            id: teamId,
-          },
-        },
-      },
-    });
->>>>>>> 8b7947a1
     await sendTeamInviteEmail({
       language: translation,
       from: inviterName || `${team.name}'s admin`,
@@ -740,17 +725,7 @@
         let verificationToken = await prisma.verificationToken.findFirst({
           where: {
             identifier: user.email,
-<<<<<<< HEAD
             teamId: teamId,
-=======
-            token,
-            expires: new Date(Date.now() + 7 * 24 * 60 * 60 * 1000), // +1 week
-            team: {
-              connect: {
-                id: teamId,
-              },
-            },
->>>>>>> 8b7947a1
           },
         });
 
