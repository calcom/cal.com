import { randomBytes } from "crypto";
import type { TFunction } from "next-i18next";

import { sendTeamInviteEmail } from "@calcom/emails";
import { ENABLE_PROFILE_SWITCHER, WEBAPP_URL } from "@calcom/lib/constants";
import { isOrganization } from "@calcom/lib/entityPermissionUtils";
import logger from "@calcom/lib/logger";
import { safeStringify } from "@calcom/lib/safeStringify";
import { isTeamAdmin } from "@calcom/lib/server/queries";
import { isOrganisationAdmin } from "@calcom/lib/server/queries/organisations";
import { ProfileRepository } from "@calcom/lib/server/repository/profile";
import { UserRepository } from "@calcom/lib/server/repository/user";
import slugify from "@calcom/lib/slugify";
import { prisma } from "@calcom/prisma";
<<<<<<< HEAD
import type { Membership, OrganizationSettings, Team } from "@calcom/prisma/client";
import { Prisma, type User } from "@calcom/prisma/client";
=======
import type { Membership, Team } from "@calcom/prisma/client";
import { Prisma, type User as UserType, type UserPassword } from "@calcom/prisma/client";
import type { Profile as ProfileType } from "@calcom/prisma/client";
>>>>>>> a0561604
import { MembershipRole } from "@calcom/prisma/enums";

import { TRPCError } from "@trpc/server";

import type { TrpcSessionUser } from "../../../../trpc";
import { isEmail } from "../util";
import type { InviteMemberOptions, TeamWithParent } from "./types";

const log = logger.getSubLogger({ prefix: ["inviteMember.utils"] });
export type Invitee = Pick<
  UserType,
  "id" | "email" | "username" | "identityProvider" | "completedOnboarding"
>;

export type UserWithMembership = Invitee & {
  teams?: Pick<Membership, "userId" | "teamId" | "accepted" | "role">[];
  profiles: ProfileType[];
  password: UserPassword | null;
};

export async function checkPermissions({
  userId,
  teamId,
  isOrg,
}: {
  userId: number;
  teamId: number;
  isOrg?: boolean;
}) {
  // Checks if the team they are inviteing to IS the org. Not a child team
  if (isOrg) {
    if (!(await isOrganisationAdmin(userId, teamId))) throw new TRPCError({ code: "UNAUTHORIZED" });
  } else {
    // TODO: do some logic here to check if the user is inviting a NEW user to a team that ISNT in the same org
    if (!(await isTeamAdmin(userId, teamId))) throw new TRPCError({ code: "UNAUTHORIZED" });
  }
}

export function checkInputEmailIsValid(email: string) {
  if (!isEmail(email))
    throw new TRPCError({
      code: "BAD_REQUEST",
      message: `Invite failed because ${email} is not a valid email address`,
    });
}

export async function getTeamOrThrow(teamId: number) {
  const team = await prisma.team.findFirst({
    where: {
      id: teamId,
    },
    include: {
      organizationSettings: true,
      parent: {
        include: {
          organizationSettings: true,
        },
      },
    },
  });

  if (!team)
    throw new TRPCError({
      code: "NOT_FOUND",
      message: `Team not found`,
    });

  return { ...team, metadata: teamMetadataSchema.parse(team.metadata) };
}

export async function getUsernameOrEmailsToInvite(usernameOrEmail: string | string[]) {
  const emailsToInvite = Array.isArray(usernameOrEmail)
    ? Array.from(new Set(usernameOrEmail))
    : [usernameOrEmail];

  if (emailsToInvite.length === 0) {
    throw new TRPCError({
      code: "BAD_REQUEST",
      message: "You must provide at least one email address to invite.",
    });
  }

  return emailsToInvite;
}

export function validateInviteeEligibility(invitee: UserWithMembership, team: TeamWithParent) {
  const alreadyInvited = invitee.teams?.find(({ teamId: membershipTeamId }) => team.id === membershipTeamId);
  if (alreadyInvited) {
    throw new TRPCError({
      code: "BAD_REQUEST",
      message: `${invitee.email} has already been invited.`,
    });
  }

  const orgMembership = invitee.teams?.find((membersip) => membersip.teamId === team.parentId);
  // invitee is invited to the org's team and is already part of the organization
  if (
    team.parentId &&
    UserRepository.isAMemberOfOrganization({ user: invitee, organizationId: team.parentId })
  ) {
    return;
  }

  // user invited to join a team inside an org, but has not accepted invite to org yet
  if (team.parentId && orgMembership && !orgMembership.accepted) {
    throw new TRPCError({
      code: "FORBIDDEN",
      message: `User ${invitee.username} needs to accept the invitation to join your organization first.`,
    });
  }

  // user is invited to join a team in an organization where he isn't a member
  if (
    !ENABLE_PROFILE_SWITCHER &&
    invitee.profiles.find((profile) => profile.organizationId != team.parentId)
  ) {
    throw new TRPCError({
      code: "FORBIDDEN",
      message: `User ${invitee.username} is already a member of another organization.`,
    });
  }
}

export async function getUsersToInvite({
  usernamesOrEmails,
  isInvitedToOrg,
  team,
}: {
  usernamesOrEmails: string[];
  isInvitedToOrg: boolean;
  team: TeamWithParent;
}): Promise<UserWithMembership[]> {
  const memberships = [];
  if (isInvitedToOrg) {
    memberships.push({ teamId: team.id });
  } else {
    memberships.push({ teamId: team.id });
    team.parentId && memberships.push({ teamId: team.parentId });
  }

  const invitees: UserWithMembership[] = await prisma.user.findMany({
    where: {
      OR: [
        // Either it's a username in that organization
        {
          profiles: {
            some: {
              organizationId: team.id,
              username: { in: usernamesOrEmails },
            },
          },
        },
        // Or it's an email
        { email: { in: usernamesOrEmails } },
      ],
    },
    select: {
      id: true,
      email: true,
      username: true,
      password: true,
      completedOnboarding: true,
      identityProvider: true,
      profiles: true,
      teams: true,
    },
  });

  // Check if the users found in the database can be invited to join the team/org
  invitees.forEach((invitee) => {
    validateInviteeEligibility(invitee, team);
  });
  return invitees;
}

export function getOrgConnectionInfo({
  orgAutoAcceptDomain,
  orgVerified,
  isOrg,
  usersEmail,
  team,
}: {
  orgAutoAcceptDomain?: string | null;
  orgVerified?: boolean | null;
  usersEmail: string;
  team: TeamWithParent;
  isOrg: boolean;
}) {
  let orgId: number | undefined = undefined;
  let autoAccept = false;

  if (team.parentId || isOrg) {
    orgId = team.parentId || team.id;
    if (usersEmail.split("@")[1] == orgAutoAcceptDomain) {
      autoAccept = orgVerified ?? true;
    } else {
      orgId = undefined;
      autoAccept = false;
    }
  }

  return { orgId, autoAccept };
}

export async function createNewUsersConnectToOrgIfExists({
  usernamesOrEmails,
  input,
  parentId,
  autoAcceptEmailDomain,
  connectionInfoMap,
}: {
  usernamesOrEmails: string[];
  input: InviteMemberOptions["input"];
  parentId?: number | null;
  autoAcceptEmailDomain?: string;
  connectionInfoMap: Record<string, ReturnType<typeof getOrgConnectionInfo>>;
}) {
  // fail if we have invalid emails
  usernamesOrEmails.forEach((usernameOrEmail) => checkInputEmailIsValid(usernameOrEmail));

  // from this point we know usernamesOrEmails contains only emails
  await prisma.$transaction(
    async (tx) => {
      for (let index = 0; index < usernamesOrEmails.length; index++) {
        const usernameOrEmail = usernamesOrEmails[index];
        const { orgId, autoAccept } = connectionInfoMap[usernameOrEmail];
        const [emailUser, emailDomain] = usernameOrEmail.split("@");
        const username =
          emailDomain === autoAcceptEmailDomain
            ? slugify(emailUser)
            : slugify(`${emailUser}-${emailDomain.split(".")[0]}`);

        const createdUser = await tx.user.create({
          data: {
            username,
            email: usernameOrEmail,
            verified: true,
            invitedTo: input.teamId,
            organizationId: orgId || null, // If the user is invited to a child team, they are automatically added to the parent org
            ...(orgId
              ? {
                  profiles: {
                    createMany: {
                      data: [
                        {
                          uid: ProfileRepository.generateProfileUid(),
                          username,
                          organizationId: orgId,
                        },
                      ],
                    },
                  },
                }
              : null),
            teams: {
              create: {
                teamId: input.teamId,
                role: input.role as MembershipRole,
                accepted: autoAccept, // If the user is invited to a child team, they are automatically accepted
              },
            },
          },
        });

        // We also need to create the membership in the parent org if it exists
        if (parentId) {
          await tx.membership.create({
            data: {
              teamId: parentId,
              userId: createdUser.id,
              role: input.role as MembershipRole,
              accepted: autoAccept,
            },
          });
        }
      }
    },
    { timeout: 10000 }
  );
}

export async function createMemberships({
  input,
  invitees,
  parentId,
  accepted,
}: {
  input: InviteMemberOptions["input"];
  invitees: (UserWithMembership & {
    needToCreateOrgMembership: boolean | null;
  })[];
  parentId: number | null;
  accepted: boolean;
}) {
  log.debug("Creating memberships for", safeStringify({ input, invitees, parentId, accepted }));
  try {
    await prisma.membership.createMany({
      data: invitees.flatMap((invitee) => {
        const organizationRole = invitee?.teams?.[0]?.role;
        const data = [];
        // membership for the team
        data.push({
          teamId: input.teamId,
          userId: invitee.id,
          accepted,
          role:
            organizationRole === MembershipRole.ADMIN || organizationRole === MembershipRole.OWNER
              ? organizationRole
              : input.role,
        });

        // membership for the org
        if (parentId && invitee.needToCreateOrgMembership) {
          data.push({
            accepted,
            teamId: parentId,
            userId: invitee.id,
            role: input.role as MembershipRole,
          });
        }
        return data;
      }),
    });
  } catch (e) {
    console.error(e);
    if (e instanceof Prisma.PrismaClientKnownRequestError) {
      // Don't throw an error if the user is already a member of the team when inviting multiple users
      if (!Array.isArray(input.usernameOrEmail) && e.code === "P2002") {
        throw new TRPCError({
          code: "FORBIDDEN",
          message: "This user is a member of this team / has a pending invitation.",
        });
      } else if (Array.isArray(input.usernameOrEmail) && e.code === "P2002") {
        throw new TRPCError({
          code: "FORBIDDEN",
          message: "Trying to invite users already members of this team / have pending invitations",
        });
      }
      logger.error("Failed to create memberships", input.teamId);
    } else throw e;
  }
}

export async function sendSignupToOrganizationEmail({
  usernameOrEmail,
  team,
  translation,
  ctx,
  input,
}: {
  usernameOrEmail: string;
  team: Awaited<ReturnType<typeof getTeamOrThrow>>;
  translation: TFunction;
  ctx: { user: NonNullable<TrpcSessionUser> };
  input: {
    teamId: number;
    role: "ADMIN" | "MEMBER" | "OWNER";
    usernameOrEmail: string | string[];
    language: string;
    isOrg: boolean;
  };
}) {
  const token: string = randomBytes(32).toString("hex");

  await prisma.verificationToken.create({
    data: {
      identifier: usernameOrEmail,
      token,
      expires: new Date(new Date().setHours(168)), // +1 week
      team: {
        connect: {
          id: input.teamId,
        },
      },
    },
  });
  await sendTeamInviteEmail({
    language: translation,
    from: ctx.user.name || `${team.name}'s admin`,
    to: usernameOrEmail,
    teamName: team.name,
    joinLink: `${WEBAPP_URL}/signup?token=${token}&callbackUrl=/getting-started`,
    isCalcomMember: false,
    isOrg: input.isOrg,
    parentTeamName: team?.parent?.name,
    isAutoJoin: false,
  });
}

type TeamAndOrganizationSettings = Team & {
  organizationSettings?: OrganizationSettings | null;
};

export function getIsOrgVerified(
  isOrg: boolean,
  team: TeamAndOrganizationSettings & {
    parent: TeamAndOrganizationSettings | null;
  }
) {
  const parentSettings = team.parent?.organizationSettings;

  if (isOrg && team.organizationSettings?.orgAutoAcceptEmail) {
    return {
      isInOrgScope: true,
      orgVerified: team.organizationSettings.isOrganizationVerified,
      autoAcceptEmailDomain: team.organizationSettings.orgAutoAcceptEmail,
    };
  } else if (parentSettings?.orgAutoAcceptEmail) {
    return {
      isInOrgScope: true,
      orgVerified: parentSettings.isOrganizationVerified,
      autoAcceptEmailDomain: parentSettings.orgAutoAcceptEmail,
    };
  }

  return {
    isInOrgScope: false,
  } as { isInOrgScope: false; orgVerified: never; autoAcceptEmailDomain: never };
}

export function getAutoJoinStatus({
  team,
  invitee,
  connectionInfoMap,
}: {
  team: TeamWithParent;
  invitee: UserWithMembership;
  connectionInfoMap: Record<string, ReturnType<typeof getOrgConnectionInfo>>;
}) {
  const isRegularTeam = !isOrganization({ team }) && !team.parentId;

  if (isRegularTeam) {
    // There are no-auto join in regular teams ever
    return {
      autoAccept: false,
      // Following are not relevant for regular teams
      needToCreateProfile: null,
      needToCreateOrgMembership: null,
    };
  }

  const isAutoAcceptEmail = connectionInfoMap[invitee.email].autoAccept;
  const isUserMemberOfTheTeamsParentOrganization = team.parentId
    ? UserRepository.isAMemberOfOrganization({ user: invitee, organizationId: team.parentId })
    : null;

  if (isUserMemberOfTheTeamsParentOrganization) {
    const orgMembership = invitee.teams?.find((membership) => membership.teamId === team.parentId);

    const isAMemberOfOrg = orgMembership?.accepted;
    return {
      autoAccept: isAMemberOfOrg,
      // User is a member of parent organization already - So, no need to create profile and membership with Org
      needToCreateProfile: false,
      needToCreateOrgMembership: false,
    };
  }

  if (isAutoAcceptEmail) {
    // User is not a member of parent organization but has autoAccept email
    // We need to create profile as well as membership with the Org in this case
    return {
      autoAccept: true,
      needToCreateProfile: true,
      needToCreateOrgMembership: true,
    };
  }

  return {
    autoAccept: false,
    needToCreateProfile: false,
    needToCreateOrgMembership: true,
  };
}

// split invited users between ones that can autojoin and the others who cannot autojoin
export const groupUsersByJoinability = ({
  existingUsersWithMembersips,
  team,
  connectionInfoMap,
}: {
  team: TeamWithParent;
  existingUsersWithMembersips: UserWithMembership[];
  connectionInfoMap: Record<string, ReturnType<typeof getOrgConnectionInfo>>;
}) => {
  const usersToAutoJoin = [];
  const regularUsers = [];

  for (let index = 0; index < existingUsersWithMembersips.length; index++) {
    const existingUserWithMembersips = existingUsersWithMembersips[index];

    const autoJoinStatus = getAutoJoinStatus({
      invitee: existingUserWithMembersips,
      team,
      connectionInfoMap,
    });

    autoJoinStatus.autoAccept
      ? usersToAutoJoin.push({
          ...existingUserWithMembersips,
          ...autoJoinStatus,
        })
      : regularUsers.push({
          ...existingUserWithMembersips,
          ...autoJoinStatus,
        });
  }

  return [usersToAutoJoin, regularUsers];
};

export const sendEmails = async (emailPromises: Promise<void>[]) => {
  const sentEmails = await Promise.allSettled(emailPromises);
  sentEmails.forEach((sentEmail) => {
    if (sentEmail.status === "rejected") {
      logger.error("Could not send email to user");
    }
  });
};

export const sendExistingUserTeamInviteEmails = async ({
  existingUsersWithMembersips,
  language,
  currentUserTeamName,
  currentUserName,
  currentUserParentTeamName,
  isOrg,
  teamId,
  isAutoJoin,
}: {
  language: TFunction;
  isAutoJoin: boolean;
  existingUsersWithMembersips: UserWithMembership[];
  currentUserTeamName?: string;
  currentUserParentTeamName: string | undefined;
  currentUserName?: string | null;
  isOrg: boolean;
  teamId: number;
}) => {
  const sendEmailsPromises = existingUsersWithMembersips.map(async (user) => {
    let sendTo = user.email;

    if (!isEmail(user.email)) {
      sendTo = user.email;
    }

    log.debug("Sending team invite email to", safeStringify({ user, currentUserName, currentUserTeamName }));

    if (!currentUserTeamName) {
      throw new TRPCError({
        code: "INTERNAL_SERVER_ERROR",
        message: "The team doesn't have a name",
      });
    }

    // inform user of membership by email
    if (currentUserTeamName) {
      const inviteTeamOptions = {
        joinLink: `${WEBAPP_URL}/auth/login?callbackUrl=/settings/teams`,
        isCalcomMember: true,
      };
      /**
       * Here we want to redirect to a different place if onboarding has been completed or not. This prevents the flash of going to teams -> Then to onboarding - also show a different email template.
       * This only changes if the user is a CAL user and has not completed onboarding and has no password
       */
      if (!user.completedOnboarding && !user.password?.hash && user.identityProvider === "CAL") {
        const token = randomBytes(32).toString("hex");
        await prisma.verificationToken.create({
          data: {
            identifier: user.email,
            token,
            expires: new Date(new Date().setHours(168)), // +1 week
            team: {
              connect: {
                id: teamId,
              },
            },
          },
        });

        inviteTeamOptions.joinLink = `${WEBAPP_URL}/signup?token=${token}&callbackUrl=/getting-started`;
        inviteTeamOptions.isCalcomMember = false;
      }

      return sendTeamInviteEmail({
        language,
        isAutoJoin,
        from: currentUserName ?? `${currentUserTeamName}'s admin`,
        to: sendTo,
        teamName: currentUserTeamName,
        ...inviteTeamOptions,
        isOrg: isOrg,
        parentTeamName: currentUserParentTeamName,
      });
    }
  });

  await sendEmails(sendEmailsPromises);
};<|MERGE_RESOLUTION|>--- conflicted
+++ resolved
@@ -12,15 +12,11 @@
 import { UserRepository } from "@calcom/lib/server/repository/user";
 import slugify from "@calcom/lib/slugify";
 import { prisma } from "@calcom/prisma";
-<<<<<<< HEAD
 import type { Membership, OrganizationSettings, Team } from "@calcom/prisma/client";
-import { Prisma, type User } from "@calcom/prisma/client";
-=======
-import type { Membership, Team } from "@calcom/prisma/client";
 import { Prisma, type User as UserType, type UserPassword } from "@calcom/prisma/client";
 import type { Profile as ProfileType } from "@calcom/prisma/client";
->>>>>>> a0561604
 import { MembershipRole } from "@calcom/prisma/enums";
+import { teamMetadataSchema } from "@calcom/prisma/zod-utils";
 
 import { TRPCError } from "@trpc/server";
 
