import { checkRateLimitAndThrowError } from "@calcom/lib/checkRateLimitAndThrowError";
import logger from "@calcom/lib/logger";
import { isTeamAdmin, isTeamOwner } from "@calcom/lib/server/queries/teams";
<<<<<<< HEAD
=======
import { TeamRepository } from "@calcom/lib/server/repository/team";
>>>>>>> b5fa43f0
import type { PrismaClient } from "@calcom/prisma";
import type { TrpcSessionUser } from "@calcom/trpc/server/trpc";

import { TRPCError } from "@trpc/server";

import type { TRemoveMemberInputSchema } from "./removeMember.schema";

const log = logger.getSubLogger({ prefix: ["viewer/teams/removeMember.handler"] });
type RemoveMemberOptions = {
  ctx: {
    user: NonNullable<TrpcSessionUser>;
    prisma: PrismaClient;
    sourceIp?: string;
  };
  input: TRemoveMemberInputSchema;
};

export const removeMemberHandler = async ({ ctx, input }: RemoveMemberOptions) => {
  await checkRateLimitAndThrowError({
    identifier: `removeMember.${ctx.sourceIp}`,
  });

  const { memberIds, teamIds, isOrg } = input;

  const isAdmin = await Promise.all(
    teamIds.map(async (teamId) => await isTeamAdmin(ctx.user.id, teamId))
  ).then((results) => results.every((result) => result));

  const isOrgAdmin = ctx.user.profile?.organizationId
    ? await isTeamAdmin(ctx.user.id, ctx.user.profile?.organizationId)
    : false;

  if (!(isAdmin || isOrgAdmin) && memberIds.every((memberId) => ctx.user.id !== memberId))
    throw new TRPCError({ code: "UNAUTHORIZED" });

  // Only a team owner can remove another team owner.
  const isAnyMemberOwnerAndCurrentUserNotOwner = await Promise.all(
    memberIds.map(async (memberId) => {
      const isAnyTeamOwnerAndCurrentUserNotOwner = await Promise.all(
        teamIds.map(async (teamId) => {
          return (await isTeamOwner(memberId, teamId)) && !(await isTeamOwner(ctx.user.id, teamId));
        })
      ).then((results) => results.some((result) => result));

      return isAnyTeamOwnerAndCurrentUserNotOwner;
    })
  ).then((results) => results.some((result) => result));

  if (isAnyMemberOwnerAndCurrentUserNotOwner) {
    throw new TRPCError({
      code: "UNAUTHORIZED",
      message: "Only a team owner can remove another team owner.",
    });
  }

  if (memberIds.some((memberId) => ctx.user.id === memberId) && isAdmin && !isOrgAdmin)
    throw new TRPCError({
      code: "FORBIDDEN",
      message: "You can not remove yourself from a team you own.",
    });

<<<<<<< HEAD
  const deleteMembershipPromises = [];

  for (const memberId of memberIds) {
    for (const teamId of teamIds) {
      deleteMembershipPromises.push(
        removeMember({
          teamId,
          memberId,
          isOrg,
        })
      );
    }
  }

  if (IS_TEAM_BILLING_ENABLED) {
    for (const teamId of teamIds) {
      await updateQuantitySubscriptionFromStripe(teamId);
    }
  }
=======
  await TeamRepository.removeMembers(teamIds, memberIds, isOrg);
>>>>>>> b5fa43f0
};

export default removeMemberHandler;<|MERGE_RESOLUTION|>--- conflicted
+++ resolved
@@ -1,10 +1,7 @@
 import { checkRateLimitAndThrowError } from "@calcom/lib/checkRateLimitAndThrowError";
 import logger from "@calcom/lib/logger";
 import { isTeamAdmin, isTeamOwner } from "@calcom/lib/server/queries/teams";
-<<<<<<< HEAD
-=======
 import { TeamRepository } from "@calcom/lib/server/repository/team";
->>>>>>> b5fa43f0
 import type { PrismaClient } from "@calcom/prisma";
 import type { TrpcSessionUser } from "@calcom/trpc/server/trpc";
 
@@ -66,29 +63,7 @@
       message: "You can not remove yourself from a team you own.",
     });
 
-<<<<<<< HEAD
-  const deleteMembershipPromises = [];
-
-  for (const memberId of memberIds) {
-    for (const teamId of teamIds) {
-      deleteMembershipPromises.push(
-        removeMember({
-          teamId,
-          memberId,
-          isOrg,
-        })
-      );
-    }
-  }
-
-  if (IS_TEAM_BILLING_ENABLED) {
-    for (const teamId of teamIds) {
-      await updateQuantitySubscriptionFromStripe(teamId);
-    }
-  }
-=======
   await TeamRepository.removeMembers(teamIds, memberIds, isOrg);
->>>>>>> b5fa43f0
 };
 
 export default removeMemberHandler;