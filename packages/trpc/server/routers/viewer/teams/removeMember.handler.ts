--- conflicted
+++ resolved
@@ -81,12 +81,9 @@
     const orgInfo = await ctx.prisma.team.findUnique({
       where: { id: input.teamId },
       select: {
-<<<<<<< HEAD
         isOrganization: true,
         organizationSettings: true,
-=======
         id: true,
->>>>>>> a0561604
         metadata: true,
       },
     });
@@ -94,26 +91,7 @@
 
     if (!foundUser || !orgInfo) throw new TRPCError({ code: "NOT_FOUND" });
 
-<<<<<<< HEAD
-    if (orgInfo?.isOrganization && orgMetadata?.isOrganizationVerified && orgMetadata?.orgAutoAcceptEmail) {
-      if (foundUser.email.endsWith(orgMetadata.orgAutoAcceptEmail)) {
-        await ctx.prisma.user.delete({
-          where: { id: input.memberId },
-        });
-        // This should cascade delete all memberships and hosts etc
-        return;
-      }
-    } else if ((!foundUser.username || !foundUser.password) && !foundUser.completedOnboarding) {
-      await ctx.prisma.user.delete({
-        where: { id: input.memberId },
-      });
-      // This should cascade delete all memberships and hosts etc
-      return;
-    }
-
-=======
     // Delete all sub-team memberships where this team is the organization
->>>>>>> a0561604
     await ctx.prisma.membership.deleteMany({
       where: {
         team: {
