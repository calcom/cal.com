--- conflicted
+++ resolved
@@ -59,27 +59,11 @@
   const teamMembers = await prisma.membership.findMany({
     where: whereCondition,
     select: {
-<<<<<<< HEAD
-      members: {
-        select: {
-          user: {
-            select: {
-              id: true,
-              name: true,
-              username: true,
-              avatarUrl: true,
-            },
-          },
-          accepted: true,
-        },
-      },
-=======
       id: true,
       role: true,
       accepted: true,
       teamId: true,
       user: { select: userSelect },
->>>>>>> 00ee1ef4
     },
     cursor: cursor ? { id: cursor } : undefined,
     take: limit + 1,
