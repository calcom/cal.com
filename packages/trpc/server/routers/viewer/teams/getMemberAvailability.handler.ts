--- conflicted
+++ resolved
@@ -1,10 +1,5 @@
-<<<<<<< HEAD
-import { getUserAvailability } from "@calcom/core/getUserAvailability";
-import { enrichUserWithDwdCredentialsWithoutOrgId } from "@calcom/lib/domainWideDelegation/server";
-=======
 import { enrichUserWithDelegationCredentialsWithoutOrgId } from "@calcom/lib/delegationCredential/server";
 import { getUserAvailability } from "@calcom/lib/getUserAvailability";
->>>>>>> 96fcf7be
 import { isTeamMember } from "@calcom/lib/server/queries/teams";
 import { MembershipRepository } from "@calcom/lib/server/repository/membership";
 import type { TrpcSessionUser } from "@calcom/trpc/server/types";
@@ -32,11 +27,7 @@
   if (!member.user.username)
     throw new TRPCError({ code: "BAD_REQUEST", message: "Member doesn't have a username" });
   const username = member.user.username;
-<<<<<<< HEAD
-  const user = await enrichUserWithDwdCredentialsWithoutOrgId({
-=======
   const user = await enrichUserWithDelegationCredentialsWithoutOrgId({
->>>>>>> 96fcf7be
     user: member.user,
   });
 
