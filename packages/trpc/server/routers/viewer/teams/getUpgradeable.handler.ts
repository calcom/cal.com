--- conflicted
+++ resolved
@@ -25,15 +25,11 @@
       },
     },
     include: {
-<<<<<<< HEAD
-      team: true,
-=======
       team: {
         include: {
           children: true,
         },
       },
->>>>>>> 98944d48
     },
   });
 
@@ -41,11 +37,7 @@
   teams = teams.filter((m) => {
     const metadata = teamMetadataSchema.safeParse(m.team.metadata);
     if (metadata.success && metadata.data?.subscriptionId) return false;
-<<<<<<< HEAD
-    if (metadata.success && metadata.data?.isOrganization) return false; // We also dont return ORGs as it will be handled in OrgUpgradeBanner
-=======
     if (m.team.children.length > 0) return false; // We also dont return ORGs as it will be handled in OrgUpgradeBanner
->>>>>>> 98944d48
     return true;
   });
   return teams;
