<<<<<<< HEAD
import { createAProfileForAnExistingUser } from "@calcom/lib/createAProfileForAnExistingUser";
import { isOrganization } from "@calcom/lib/entityPermissionUtils";
=======
import { updateNewTeamMemberEventTypes } from "@calcom/lib/server/queries";
>>>>>>> d804b394
import { closeComUpsertTeamUser } from "@calcom/lib/sync/SyncServiceManager";
import { prisma } from "@calcom/prisma";
import { MembershipRole } from "@calcom/prisma/enums";
import type { TrpcSessionUser } from "@calcom/trpc/server/trpc";

import type { TAcceptOrLeaveInputSchema } from "./acceptOrLeave.schema";

type AcceptOrLeaveOptions = {
  ctx: {
    user: NonNullable<TrpcSessionUser>;
  };
  input: TAcceptOrLeaveInputSchema;
};

export const acceptOrLeaveHandler = async ({ ctx, input }: AcceptOrLeaveOptions) => {
  if (input.accept) {
    const teamMembership = await prisma.membership.update({
      where: {
        userId_teamId: { userId: ctx.user.id, teamId: input.teamId },
      },
      data: {
        accepted: true,
      },
      include: {
        team: true,
      },
    });

<<<<<<< HEAD
    const team = teamMembership.team;

    if (team.parentId) {
      await prisma.membership.update({
        where: {
          userId_teamId: { userId: ctx.user.id, teamId: team.parentId },
        },
        data: {
          accepted: true,
        },
        include: {
          team: true,
        },
      });
    }

    const isAnOrganization = isOrganization({ team });
    const isASubteam = team.parentId !== null;
    const idOfOrganizationInContext = isAnOrganization ? team.id : isASubteam ? team.parentId : null;
    const needProfileUpdate = !!idOfOrganizationInContext;
    if (needProfileUpdate) {
      await createAProfileForAnExistingUser({
        user: ctx.user,
        organizationId: idOfOrganizationInContext,
      });
    }

    closeComUpsertTeamUser(team, ctx.user, teamMembership.role);
=======
    await updateNewTeamMemberEventTypes(ctx.user.id, input.teamId);

    closeComUpsertTeamUser(membership.team, ctx.user, membership.role);
>>>>>>> d804b394
  } else {
    try {
      //get team owner so we can alter their subscription seat count
      const ownerMembership = await prisma.membership.findFirst({
        where: { teamId: input.teamId, role: MembershipRole.OWNER },
        include: { team: true },
      });

      const membership = await prisma.membership.delete({
        where: {
          userId_teamId: { userId: ctx.user.id, teamId: input.teamId },
        },
        include: {
          team: true,
        },
      });

      if (membership.team.parentId) {
        await prisma.membership.delete({
          where: {
            userId_teamId: { userId: ctx.user.id, teamId: membership.team.parentId },
          },
        });
      }

      // Sync Services: Close.com
      if (ownerMembership) closeComUpsertTeamUser(ownerMembership.team, ctx.user, membership.role);
    } catch (e) {
      console.log(e);
    }
  }
};

export default acceptOrLeaveHandler;<|MERGE_RESOLUTION|>--- conflicted
+++ resolved
@@ -1,9 +1,6 @@
-<<<<<<< HEAD
 import { createAProfileForAnExistingUser } from "@calcom/lib/createAProfileForAnExistingUser";
 import { isOrganization } from "@calcom/lib/entityPermissionUtils";
-=======
 import { updateNewTeamMemberEventTypes } from "@calcom/lib/server/queries";
->>>>>>> d804b394
 import { closeComUpsertTeamUser } from "@calcom/lib/sync/SyncServiceManager";
 import { prisma } from "@calcom/prisma";
 import { MembershipRole } from "@calcom/prisma/enums";
@@ -32,7 +29,6 @@
       },
     });
 
-<<<<<<< HEAD
     const team = teamMembership.team;
 
     if (team.parentId) {
@@ -59,13 +55,8 @@
         organizationId: idOfOrganizationInContext,
       });
     }
-
+    await updateNewTeamMemberEventTypes(ctx.user.id, input.teamId);
     closeComUpsertTeamUser(team, ctx.user, teamMembership.role);
-=======
-    await updateNewTeamMemberEventTypes(ctx.user.id, input.teamId);
-
-    closeComUpsertTeamUser(membership.team, ctx.user, membership.role);
->>>>>>> d804b394
   } else {
     try {
       //get team owner so we can alter their subscription seat count
