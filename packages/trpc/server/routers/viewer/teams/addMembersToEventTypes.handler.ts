import { PermissionCheckService } from "@calcom/features/pbac/services/permission-check.service";
<<<<<<< HEAD
import prisma from "@calcom/prisma";
=======
import { prisma } from "@calcom/prisma";
>>>>>>> f11c4dd7
import type { Prisma } from "@calcom/prisma/client";
import { MembershipRole } from "@calcom/prisma/enums";

import { TRPCError } from "@trpc/server";

import type { TrpcSessionUser } from "../../../types";
import type { TAddMembersToEventTypes } from "./addMembersToEventTypes.schema";

type AddBulkToEventTypeHandler = {
  ctx: {
    user: NonNullable<TrpcSessionUser>;
  };
  input: TAddMembersToEventTypes;
};

export async function addMembersToEventTypesHandler({ ctx, input }: AddBulkToEventTypeHandler) {
  const { eventTypeIds, userIds, teamId } = input;

  const permissionCheckService = new PermissionCheckService();
<<<<<<< HEAD
  const hasEventTypeUpdatePermission = await permissionCheckService.checkPermission({
    userId: ctx.user.id,
    teamId,
    permission: "eventType.update",
    fallbackRoles: [MembershipRole.OWNER, MembershipRole.ADMIN],
  });

  // check if user has permission to update event types
  if (!hasEventTypeUpdatePermission) throw new TRPCError({ code: "UNAUTHORIZED" });
=======
  const hasPermission = await permissionCheckService.checkPermission({
    userId: ctx.user.id,
    teamId,
    permission: "eventType.update",
    fallbackRoles: [MembershipRole.ADMIN, MembershipRole.OWNER],
  });

  // check if user has eventType.update permission
  if (!hasPermission) throw new TRPCError({ code: "UNAUTHORIZED" });
>>>>>>> f11c4dd7

  const data: Prisma.HostCreateManyInput[] = eventTypeIds.flatMap((eventId) =>
    userIds.map((userId) => ({
      eventTypeId: eventId,
      userId: userId,
      priority: 2, // Default medium priority
    }))
  );

  return await prisma.host.createMany({
    data,
    // skip if user already a host in eventType
    skipDuplicates: true,
  });
}

export default addMembersToEventTypesHandler;<|MERGE_RESOLUTION|>--- conflicted
+++ resolved
@@ -1,9 +1,5 @@
 import { PermissionCheckService } from "@calcom/features/pbac/services/permission-check.service";
-<<<<<<< HEAD
-import prisma from "@calcom/prisma";
-=======
 import { prisma } from "@calcom/prisma";
->>>>>>> f11c4dd7
 import type { Prisma } from "@calcom/prisma/client";
 import { MembershipRole } from "@calcom/prisma/enums";
 
@@ -23,17 +19,6 @@
   const { eventTypeIds, userIds, teamId } = input;
 
   const permissionCheckService = new PermissionCheckService();
-<<<<<<< HEAD
-  const hasEventTypeUpdatePermission = await permissionCheckService.checkPermission({
-    userId: ctx.user.id,
-    teamId,
-    permission: "eventType.update",
-    fallbackRoles: [MembershipRole.OWNER, MembershipRole.ADMIN],
-  });
-
-  // check if user has permission to update event types
-  if (!hasEventTypeUpdatePermission) throw new TRPCError({ code: "UNAUTHORIZED" });
-=======
   const hasPermission = await permissionCheckService.checkPermission({
     userId: ctx.user.id,
     teamId,
@@ -43,7 +28,6 @@
 
   // check if user has eventType.update permission
   if (!hasPermission) throw new TRPCError({ code: "UNAUTHORIZED" });
->>>>>>> f11c4dd7
 
   const data: Prisma.HostCreateManyInput[] = eventTypeIds.flatMap((eventId) =>
     userIds.map((userId) => ({
