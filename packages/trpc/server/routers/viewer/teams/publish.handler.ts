--- conflicted
+++ resolved
@@ -1,18 +1,11 @@
 import type { Prisma } from "@prisma/client";
 
-<<<<<<< HEAD
-import { TeamBilling } from "@calcom/ee/billing/teams";
-=======
->>>>>>> 0d03c6aa
 import { purchaseTeamOrOrgSubscription } from "@calcom/features/ee/teams/lib/payments";
 import { IS_TEAM_BILLING_ENABLED, WEBAPP_URL } from "@calcom/lib/constants";
 import { Redirect } from "@calcom/lib/redirect";
 import { isOrganisationAdmin } from "@calcom/lib/server/queries/organisations";
 import { isTeamAdmin } from "@calcom/lib/server/queries/teams";
-<<<<<<< HEAD
-=======
 import { TeamRepository } from "@calcom/lib/server/repository/team";
->>>>>>> 0d03c6aa
 import { teamMetadataSchema } from "@calcom/prisma/zod-utils";
 
 import { TRPCError } from "@trpc/server";
@@ -73,12 +66,7 @@
   await checkPermissions({ ctx, input });
 
   try {
-<<<<<<< HEAD
-    const teamBilling = await TeamBilling.findAndCreate(teamId);
-    await teamBilling.publish();
-=======
     await TeamRepository.publish(teamId);
->>>>>>> 0d03c6aa
   } catch (error) {
     /** We return the url for client redirect if needed */
     if (error instanceof Redirect) return { url: error.url };
@@ -87,12 +75,6 @@
     throw new TRPCError({ code: "INTERNAL_SERVER_ERROR", message });
   }
 
-<<<<<<< HEAD
-  // Sync Services: Close.com
-  // closeComUpdateTeam(prevTeam, updatedTeam);
-
-=======
->>>>>>> 0d03c6aa
   return {
     url: `${WEBAPP_URL}/settings/teams/${teamId}/profile`,
     message: "Team published successfully",
