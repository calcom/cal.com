import { randomBytes } from "crypto";

import { WEBAPP_URL } from "@calcom/lib/constants";
import { isTeamAdmin } from "@calcom/lib/server/queries/teams";
import { prisma } from "@calcom/prisma";
import { teamMetadataSchema } from "@calcom/prisma/zod-utils";
import { TRPCError } from "@calcom/trpc/server";
import type { TrpcSessionUser } from "@calcom/trpc/server/trpc";

import { getMembersHandler } from "../organizations/getMembers.handler";
import type { TCreateInviteInputSchema } from "./createInvite.schema";

type CreateInviteOptions = {
  ctx: {
    user: NonNullable<TrpcSessionUser>;
  };
  input: TCreateInviteInputSchema;
};

export const createInviteHandler = async ({ ctx, input }: CreateInviteOptions) => {
  const { teamId } = input;
  const membership = await isTeamAdmin(ctx.user.id, teamId);

  if (!membership || !membership?.team) throw new TRPCError({ code: "UNAUTHORIZED" });
  const teamMetadata = teamMetadataSchema.parse(membership.team.metadata);
  const isOrg = !!(membership.team?.parentId === null && teamMetadata?.isOrganization);
  const orgMembers = await getMembersHandler({
    ctx,
    input: { teamIdToExclude: teamId, distinctUser: true },
  });

  if (input.token) {
    const existingToken = await prisma.verificationToken.findFirst({
      where: { token: input.token, identifier: `invite-link-for-teamId-${teamId}`, teamId },
    });
    if (!existingToken) throw new TRPCError({ code: "NOT_FOUND" });
    return {
      token: existingToken.token,
      inviteLink: await getInviteLink(existingToken.token, isOrg, orgMembers?.length),
    };
  }

  const token = randomBytes(32).toString("hex");
  await prisma.verificationToken.create({
    data: {
      identifier: `invite-link-for-teamId-${teamId}`,
      token,
      expires: new Date(new Date().setHours(168)), // +1 week,
      teamId,
    },
  });
<<<<<<< HEAD
  return token;
};

export default createInviteHandler;
=======

  return { token, inviteLink: await getInviteLink(token, isOrg, orgMembers?.length) };
};

async function getInviteLink(token = "", isOrg = false, orgMembers = 0) {
  const teamInviteLink = `${WEBAPP_URL}/teams?token=${token}`;
  const orgInviteLink = `${WEBAPP_URL}/signup?token=${token}&callbackUrl=/getting-started`;
  if (isOrg || orgMembers > 0) return orgInviteLink;
  return teamInviteLink;
}
>>>>>>> a65e18d9
<|MERGE_RESOLUTION|>--- conflicted
+++ resolved
@@ -49,12 +49,6 @@
       teamId,
     },
   });
-<<<<<<< HEAD
-  return token;
-};
-
-export default createInviteHandler;
-=======
 
   return { token, inviteLink: await getInviteLink(token, isOrg, orgMembers?.length) };
 };
@@ -65,4 +59,5 @@
   if (isOrg || orgMembers > 0) return orgInviteLink;
   return teamInviteLink;
 }
->>>>>>> a65e18d9
+
+export default createInviteHandler;