import authedProcedure from "../../../procedures/authedProcedure";
import { importHandler, router } from "../../../trpc";
import { ZAcceptOrLeaveInputSchema } from "./acceptOrLeave.schema";
import { ZAddMembersToEventTypes } from "./addMembersToEventTypes.schema";
import { ZChangeMemberRoleInputSchema } from "./changeMemberRole.schema";
import { ZCheckIfMembershipExistsInputSchema } from "./checkIfMembershipExists.schema";
import { ZCreateInputSchema } from "./create.schema";
import { ZCreateInviteInputSchema } from "./createInvite.schema";
import { ZDeleteInputSchema } from "./delete.schema";
import { ZDeleteInviteInputSchema } from "./deleteInvite.schema";
import { ZGetSchema } from "./get.schema";
import { ZGetInternalNotesPresetsInputSchema } from "./getInternalNotesPresets.schema";
import { ZGetMemberAvailabilityInputSchema } from "./getMemberAvailability.schema";
import { ZGetMembershipbyUserInputSchema } from "./getMembershipbyUser.schema";
import { ZGetUserConnectedAppsInputSchema } from "./getUserConnectedApps.schema";
import { ZHasEditPermissionForUserSchema } from "./hasEditPermissionForUser.schema";
import { ZInviteMemberInputSchema } from "./inviteMember/inviteMember.schema";
import { ZInviteMemberByTokenSchemaInputSchema } from "./inviteMemberByToken.schema";
import { ZLegacyListMembersInputSchema } from "./legacyListMembers.schema";
import { ZGetListSchema } from "./list.schema";
import { ZListMembersInputSchema } from "./listMembers.schema";
import { hasTeamPlan } from "./procedures/hasTeamPlan";
import { ZPublishInputSchema } from "./publish.schema";
import { ZRemoveHostsFromEventTypes } from "./removeHostsFromEventTypes.schema";
import { ZRemoveMemberInputSchema } from "./removeMember.schema";
import { ZResendInvitationInputSchema } from "./resendInvitation.schema";
import { ZGetRoundRobinHostsInputSchema } from "./roundRobin/getRoundRobinHostsToReasign.schema";
import { ZRoundRobinManualReassignInputSchema } from "./roundRobin/roundRobinManualReassign.schema";
import { ZRoundRobinReassignInputSchema } from "./roundRobin/roundRobinReassign.schema";
import { ZSetInviteExpirationInputSchema } from "./setInviteExpiration.schema";
import { ZUpdateInputSchema } from "./update.schema";
import { ZUpdateInternalNotesPresetsInputSchema } from "./updateInternalNotesPresets.schema";
import { ZUpdateMembershipInputSchema } from "./updateMembership.schema";

const NAMESPACE = "teams";
const namespaced = (s: string) => `${NAMESPACE}.${s}`;

export const viewerTeamsRouter = router({
  // Retrieves team by id
  get: authedProcedure.input(ZGetSchema).query(async (opts) => {
    const handler = await importHandler(namespaced("get"), () => import("./get.handler"));
    return handler(opts);
  }),
  // Returns teams I a member of
  list: authedProcedure.input(ZGetListSchema).query(async (opts) => {
    const handler = await importHandler(namespaced("list"), () => import("./list.handler"));
    return handler(opts);
  }),
  // Returns Teams I am a owner/admin of
  listOwnedTeams: authedProcedure.query(async (opts) => {
    const handler = await importHandler(namespaced("list"), () => import("./list.handler"));
    return handler(opts);
  }),
  create: authedProcedure.input(ZCreateInputSchema).mutation(async (opts) => {
    const handler = await importHandler(namespaced("create"), () => import("./create.handler"));
    return handler(opts);
  }),
  // Allows team owner to update team metadata
  update: authedProcedure.input(ZUpdateInputSchema).mutation(async (opts) => {
    const handler = await importHandler(namespaced("update"), () => import("./update.handler"));
    return handler(opts);
  }),
  delete: authedProcedure.input(ZDeleteInputSchema).mutation(async (opts) => {
    const handler = await importHandler(namespaced("delete"), () => import("./delete.handler"));
    return handler(opts);
  }),
  removeMember: authedProcedure.input(ZRemoveMemberInputSchema).mutation(async (opts) => {
    const handler = await importHandler(namespaced("removeMember"), () => import("./removeMember.handler"));
    return handler(opts);
  }),
  inviteMember: authedProcedure.input(ZInviteMemberInputSchema).mutation(async (opts) => {
    const handler = await importHandler(
      namespaced("inviteMember"),
      () => import("./inviteMember/inviteMember.handler")
    );
    return handler(opts);
  }),
  acceptOrLeave: authedProcedure.input(ZAcceptOrLeaveInputSchema).mutation(async (opts) => {
    const handler = await importHandler(namespaced("acceptOrLeave"), () => import("./acceptOrLeave.handler"));
    return handler(opts);
  }),
  changeMemberRole: authedProcedure.input(ZChangeMemberRoleInputSchema).mutation(async (opts) => {
    const handler = await importHandler(
      namespaced("changeMemberRole"),
      () => import("./changeMemberRole.handler")
    );
    return handler(opts);
  }),
  getMemberAvailability: authedProcedure.input(ZGetMemberAvailabilityInputSchema).query(async (opts) => {
    const handler = await importHandler(
      namespaced("getMemberAvailability"),
      () => import("./getMemberAvailability.handler")
    );
    return handler(opts);
  }),
  getMembershipbyUser: authedProcedure.input(ZGetMembershipbyUserInputSchema).query(async (opts) => {
    const handler = await importHandler(
      namespaced("getMembershipbyUser"),
      () => import("./getMembershipbyUser.handler")
    );
    return handler(opts);
  }),
  updateMembership: authedProcedure.input(ZUpdateMembershipInputSchema).mutation(async (opts) => {
    const handler = await importHandler(
      namespaced("updateMembership"),
      () => import("./updateMembership.handler")
    );
    return handler(opts);
  }),
  publish: authedProcedure.input(ZPublishInputSchema).mutation(async (opts) => {
    const handler = await importHandler(namespaced("publish"), () => import("./publish.handler"));
    return handler(opts);
  }),
  /** This is a temporal endpoint so we can progressively upgrade teams to the new billing system. */
  getUpgradeable: authedProcedure.query(async ({ ctx }) => {
    const handler = await importHandler(
      namespaced("getUpgradeable"),
      () => import("./getUpgradeable.handler")
    );
    return handler({ userId: ctx.user.id });
  }),
  listMembers: authedProcedure.input(ZListMembersInputSchema).query(async (opts) => {
    const handler = await importHandler(namespaced("listMembers"), () => import("./listMembers.handler"));
    return handler(opts);
  }),
  legacyListMembers: authedProcedure.input(ZLegacyListMembersInputSchema).query(async (opts) => {
    const handler = await importHandler(
      namespaced("legacyListMembers"),
      () => import("./legacyListMembers.handler")
    );
    return handler(opts);
  }),
  getUserConnectedApps: authedProcedure.input(ZGetUserConnectedAppsInputSchema).query(async (opts) => {
    const handler = await importHandler(
      namespaced("getUserConnectedApps"),
      () => import("./getUserConnectedApps.handler")
    );
    return handler(opts);
  }),
  hasTeamPlan,
  listInvites: authedProcedure.query(async (opts) => {
    const handler = await importHandler(namespaced("listInvites"), () => import("./listInvites.handler"));
    return handler(opts);
  }),
  createInvite: authedProcedure.input(ZCreateInviteInputSchema).mutation(async (opts) => {
    const handler = await importHandler(namespaced("createInvite"), () => import("./createInvite.handler"));
    return handler(opts);
  }),
  setInviteExpiration: authedProcedure.input(ZSetInviteExpirationInputSchema).mutation(async (opts) => {
    const handler = await importHandler(
      namespaced("setInviteExpiration"),
      () => import("./setInviteExpiration.handler")
    );
    return handler(opts);
  }),
  deleteInvite: authedProcedure.input(ZDeleteInviteInputSchema).mutation(async (opts) => {
    const handler = await importHandler(namespaced("deleteInvite"), () => import("./deleteInvite.handler"));
    return handler(opts);
  }),
  inviteMemberByToken: authedProcedure.input(ZInviteMemberByTokenSchemaInputSchema).mutation(async (opts) => {
    const handler = await importHandler(
      namespaced("inviteMemberByToken"),
      () => import("./inviteMemberByToken.handler")
    );
    return handler(opts);
  }),
  hasEditPermissionForUser: authedProcedure.input(ZHasEditPermissionForUserSchema).query(async (opts) => {
    const handler = await importHandler(
      namespaced("hasEditPermissionForUser"),
      () => import("./hasEditPermissionForUser.handler")
    );
    return handler(opts);
  }),
  resendInvitation: authedProcedure.input(ZResendInvitationInputSchema).mutation(async (opts) => {
    const handler = await importHandler(
      namespaced("resendInvitation"),
      () => import("./resendInvitation.handler")
    );
    return handler(opts);
  }),
  roundRobinReassign: authedProcedure.input(ZRoundRobinReassignInputSchema).mutation(async (opts) => {
    const handler = await importHandler(
      namespaced("roundRobinReassign"),
      () => import("./roundRobin/roundRobinReassign.handler")
    );
    return handler(opts);
  }),
  roundRobinManualReassign: authedProcedure
    .input(ZRoundRobinManualReassignInputSchema)
    .mutation(async (opts) => {
      const handler = await importHandler(
        namespaced("roundRobinManualReassign"),
        () => import("./roundRobin/roundRobinManualReassign.handler")
      );
      return handler(opts);
    }),
  getRoundRobinHostsToReassign: authedProcedure.input(ZGetRoundRobinHostsInputSchema).query(async (opts) => {
    const handler = await importHandler(
      namespaced("getRoundRobinHostsToReassign"),
      () => import("./roundRobin/getRoundRobinHostsToReasign.handler")
    );
    return handler(opts);
  }),
  checkIfMembershipExists: authedProcedure
    .input(ZCheckIfMembershipExistsInputSchema)
    .mutation(async (opts) => {
      const handler = await importHandler(
        namespaced("checkIfMembershipExists"),
        () => import("./checkIfMembershipExists.handler")
      );
      return handler(opts);
    }),
  addMembersToEventTypes: authedProcedure.input(ZAddMembersToEventTypes).mutation(async (opts) => {
    const handler = await importHandler(
      namespaced("addMembersToEventTypes"),
      () => import("./addMembersToEventTypes.handler")
    );
    return handler(opts);
  }),
  removeHostsFromEventTypes: authedProcedure.input(ZRemoveHostsFromEventTypes).mutation(async (opts) => {
    const handler = await importHandler(
      namespaced("removeHostsFromEventTypes"),
      () => import("./removeHostsFromEventTypes.handler")
    );
    return handler(opts);
  }),
<<<<<<< HEAD
  getInternalNotesPresets: authedProcedure
    .input(ZGetInternalNotesPresetsInputSchema)
    .query(async ({ ctx, input }) => {
      const handler = await importHandler(
        namespaced("getInternalNotesPresets"),
        () => import("./getInternalNotesPresets.handler")
      );
      return handler({ ctx, input });
    }),
  updateInternalNotesPresets: authedProcedure
    .input(ZUpdateInternalNotesPresetsInputSchema)
    .mutation(async ({ ctx, input }) => {
      const handler = await importHandler(
        namespaced("updateInternalNotesPresets"),
        () => import("./updateInternalNotesPresets.handler")
      );
      return handler({ ctx, input });
    }),
  hasActiveTeamPlan: authedProcedure.input(ZHasActiveTeamPlanSchema).query(async (opts) => {
=======
  hasActiveTeamPlan: authedProcedure.query(async (opts) => {
>>>>>>> f8630ceb
    const handler = await importHandler(
      namespaced("hasActiveTeamPlan"),
      () => import("./hasActiveTeamPlan.handler")
    );
    return handler(opts);
  }),
});<|MERGE_RESOLUTION|>--- conflicted
+++ resolved
@@ -224,7 +224,6 @@
     );
     return handler(opts);
   }),
-<<<<<<< HEAD
   getInternalNotesPresets: authedProcedure
     .input(ZGetInternalNotesPresetsInputSchema)
     .query(async ({ ctx, input }) => {
@@ -243,10 +242,7 @@
       );
       return handler({ ctx, input });
     }),
-  hasActiveTeamPlan: authedProcedure.input(ZHasActiveTeamPlanSchema).query(async (opts) => {
-=======
   hasActiveTeamPlan: authedProcedure.query(async (opts) => {
->>>>>>> f8630ceb
     const handler = await importHandler(
       namespaced("hasActiveTeamPlan"),
       () => import("./hasActiveTeamPlan.handler")
