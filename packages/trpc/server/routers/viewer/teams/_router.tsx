--- conflicted
+++ resolved
@@ -24,11 +24,8 @@
 import { ZRemoveHostsFromEventTypes } from "./removeHostsFromEventTypes.schema";
 import { ZRemoveMemberInputSchema } from "./removeMember.schema";
 import { ZResendInvitationInputSchema } from "./resendInvitation.schema";
-<<<<<<< HEAD
-=======
 import { ZGetRoundRobinHostsInputSchema } from "./roundRobin/getRoundRobinHostsToReasign.schema";
 import { ZRoundRobinManualReassignInputSchema } from "./roundRobin/roundRobinManualReassign.schema";
->>>>>>> 00ee1ef4
 import { ZRoundRobinReassignInputSchema } from "./roundRobin/roundRobinReassign.schema";
 import { ZSetInviteExpirationInputSchema } from "./setInviteExpiration.schema";
 import { ZUpdateInputSchema } from "./update.schema";
@@ -195,8 +192,6 @@
     );
     return handler(opts);
   }),
-<<<<<<< HEAD
-=======
   roundRobinManualReassign: authedProcedure
     .input(ZRoundRobinManualReassignInputSchema)
     .mutation(async (opts) => {
@@ -261,5 +256,4 @@
     );
     return handler(opts);
   }),
->>>>>>> 00ee1ef4
 });