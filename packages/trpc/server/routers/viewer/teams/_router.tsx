import type { NextApiRequest } from "next";

import authedProcedure from "../../../procedures/authedProcedure";
import { router } from "../../../trpc";
import { ZAcceptOrLeaveInputSchema } from "./acceptOrLeave.schema";
import { ZAddMembersToEventTypes } from "./addMembersToEventTypes.schema";
import { ZChangeMemberRoleInputSchema } from "./changeMemberRole.schema";
import { ZCheckIfMembershipExistsInputSchema } from "./checkIfMembershipExists.schema";
import { ZCreateInputSchema } from "./create.schema";
import { ZCreateInviteInputSchema } from "./createInvite.schema";
import { ZDeleteInputSchema } from "./delete.schema";
import { ZDeleteInviteInputSchema } from "./deleteInvite.schema";
import { ZGetSchema } from "./get.schema";
import { ZGetInternalNotesPresetsInputSchema } from "./getInternalNotesPresets.schema";
import { ZGetMemberAvailabilityInputSchema } from "./getMemberAvailability.schema";
import { ZGetMembershipbyUserInputSchema } from "./getMembershipbyUser.schema";
import { ZGetUserConnectedAppsInputSchema } from "./getUserConnectedApps.schema";
import { ZHasActiveTeamPlanInputSchema } from "./hasActiveTeamPlan.schema";
import { ZHasEditPermissionForUserSchema } from "./hasEditPermissionForUser.schema";
import { ZInviteMemberInputSchema } from "./inviteMember/inviteMember.schema";
import { ZInviteMemberByTokenSchemaInputSchema } from "./inviteMemberByToken.schema";
import { ZLegacyListMembersInputSchema } from "./legacyListMembers.schema";
import { ZGetListSchema } from "./list.schema";
import { ZListMembersInputSchema } from "./listMembers.schema";
import { hasTeamPlan } from "./procedures/hasTeamPlan";
import { ZPublishInputSchema } from "./publish.schema";
import { ZRemoveHostsFromEventTypes } from "./removeHostsFromEventTypes.schema";
import { ZRemoveMemberInputSchema } from "./removeMember.schema";
import { ZResendInvitationInputSchema } from "./resendInvitation.schema";
import { ZGetManagedEventUsersToReassignInputSchema } from "./managedEvents/getManagedEventUsersToReassign.schema";
import { ZManagedEventManualReassignInputSchema } from "./managedEvents/managedEventManualReassign.schema";
import { ZManagedEventReassignInputSchema } from "./managedEvents/managedEventReassign.schema";
import { ZGetRoundRobinHostsInputSchema } from "./roundRobin/getRoundRobinHostsToReasign.schema";
import { ZRoundRobinManualReassignInputSchema } from "./roundRobin/roundRobinManualReassign.schema";
import { ZRoundRobinReassignInputSchema } from "./roundRobin/roundRobinReassign.schema";
import { ZSetInviteExpirationInputSchema } from "./setInviteExpiration.schema";
import { ZSkipTeamTrialsInputSchema } from "./skipTeamTrials.schema";
import { ZUpdateInputSchema } from "./update.schema";
import { ZUpdateInternalNotesPresetsInputSchema } from "./updateInternalNotesPresets.schema";
import { ZUpdateMembershipInputSchema } from "./updateMembership.schema";

<<<<<<< HEAD
const NAMESPACE = "teams";
const _namespaced = (s: string) => `${NAMESPACE}.${s}`;

=======
>>>>>>> 1ab4b9df
export const viewerTeamsRouter = router({
  // Retrieves team by id
  get: authedProcedure.input(ZGetSchema).query(async (opts) => {
    const { default: handler } = await import("./get.handler");
    return handler(opts);
  }),
  // Returns teams I a member of
  list: authedProcedure.input(ZGetListSchema).query(async (opts) => {
    const { default: handler } = await import("./list.handler");
    return handler(opts);
  }),
  // Returns Teams I am a owner/admin of
  listOwnedTeams: authedProcedure.query(async (opts) => {
    const { default: handler } = await import("./list.handler");
    return handler(opts);
  }),
  create: authedProcedure.input(ZCreateInputSchema).mutation(async ({ ctx, input }) => {
    const { default: handler } = await import("./create.handler");
    return handler({ ctx: { ...ctx, req: ctx.req as NextApiRequest }, input });
  }),
  // Allows team owner to update team metadata
  update: authedProcedure.input(ZUpdateInputSchema).mutation(async (opts) => {
    const { default: handler } = await import("./update.handler");
    return handler(opts);
  }),
  delete: authedProcedure.input(ZDeleteInputSchema).mutation(async (opts) => {
    const { default: handler } = await import("./delete.handler");
    return handler(opts);
  }),
  removeMember: authedProcedure.input(ZRemoveMemberInputSchema).mutation(async (opts) => {
    const { default: handler } = await import("./removeMember.handler");
    return handler(opts);
  }),
  inviteMember: authedProcedure.input(ZInviteMemberInputSchema).mutation(async (opts) => {
    const { default: handler } = await import("./inviteMember/inviteMember.handler");
    return handler(opts);
  }),
  acceptOrLeave: authedProcedure.input(ZAcceptOrLeaveInputSchema).mutation(async (opts) => {
    const { default: handler } = await import("./acceptOrLeave.handler");
    return handler(opts);
  }),
  changeMemberRole: authedProcedure.input(ZChangeMemberRoleInputSchema).mutation(async (opts) => {
    const { default: handler } = await import("./changeMemberRole.handler");
    return handler(opts);
  }),
  getMemberAvailability: authedProcedure.input(ZGetMemberAvailabilityInputSchema).query(async (opts) => {
    const { default: handler } = await import("./getMemberAvailability.handler");
    return handler(opts);
  }),
  getMembershipbyUser: authedProcedure.input(ZGetMembershipbyUserInputSchema).query(async (opts) => {
    const { default: handler } = await import("./getMembershipbyUser.handler");
    return handler(opts);
  }),
  updateMembership: authedProcedure.input(ZUpdateMembershipInputSchema).mutation(async (opts) => {
    const { default: handler } = await import("./updateMembership.handler");
    return handler(opts);
  }),
  publish: authedProcedure.input(ZPublishInputSchema).mutation(async (opts) => {
    const { default: handler } = await import("./publish.handler");
    return handler(opts);
  }),
  /** This is a temporal endpoint so we can progressively upgrade teams to the new billing system. */
  getUpgradeable: authedProcedure.query(async ({ ctx }) => {
    const { default: handler } = await import("./getUpgradeable.handler");
    return handler({ userId: ctx.user.id });
  }),
  listMembers: authedProcedure.input(ZListMembersInputSchema).query(async (opts) => {
    const { default: handler } = await import("./listMembers.handler");
    return handler(opts);
  }),
  listSimpleMembers: authedProcedure.query(async (opts) => {
    const { default: handler } = await import("./listSimpleMembers.handler");
    return handler(opts);
  }),
  legacyListMembers: authedProcedure.input(ZLegacyListMembersInputSchema).query(async (opts) => {
    const { default: handler } = await import("./legacyListMembers.handler");
    return handler(opts);
  }),
  getUserConnectedApps: authedProcedure.input(ZGetUserConnectedAppsInputSchema).query(async (opts) => {
    const { default: handler } = await import("./getUserConnectedApps.handler");
    return handler(opts);
  }),
  hasTeamPlan,
  listInvites: authedProcedure.query(async (opts) => {
    const { default: handler } = await import("./listInvites.handler");
    return handler(opts);
  }),
  createInvite: authedProcedure.input(ZCreateInviteInputSchema).mutation(async (opts) => {
    const { default: handler } = await import("./createInvite.handler");
    return handler(opts);
  }),
  setInviteExpiration: authedProcedure.input(ZSetInviteExpirationInputSchema).mutation(async (opts) => {
    const { default: handler } = await import("./setInviteExpiration.handler");
    return handler(opts);
  }),
  deleteInvite: authedProcedure.input(ZDeleteInviteInputSchema).mutation(async (opts) => {
    const { default: handler } = await import("./deleteInvite.handler");
    return handler(opts);
  }),
  inviteMemberByToken: authedProcedure.input(ZInviteMemberByTokenSchemaInputSchema).mutation(async (opts) => {
    const { default: handler } = await import("./inviteMemberByToken.handler");
    return handler(opts);
  }),
  hasEditPermissionForUser: authedProcedure.input(ZHasEditPermissionForUserSchema).query(async (opts) => {
    const { default: handler } = await import("./hasEditPermissionForUser.handler");
    return handler(opts);
  }),
  resendInvitation: authedProcedure.input(ZResendInvitationInputSchema).mutation(async (opts) => {
    const { default: handler } = await import("./resendInvitation.handler");
    return handler(opts);
  }),
  roundRobinReassign: authedProcedure.input(ZRoundRobinReassignInputSchema).mutation(async (opts) => {
    const { default: handler } = await import("./roundRobin/roundRobinReassign.handler");
    return handler(opts);
  }),
  roundRobinManualReassign: authedProcedure
    .input(ZRoundRobinManualReassignInputSchema)
    .mutation(async (opts) => {
      const { default: handler } = await import("./roundRobin/roundRobinManualReassign.handler");
      return handler(opts);
    }),
  getRoundRobinHostsToReassign: authedProcedure.input(ZGetRoundRobinHostsInputSchema).query(async (opts) => {
    const { default: handler } = await import("./roundRobin/getRoundRobinHostsToReasign.handler");
    return handler(opts);
  }),
  // Managed Events Reassignment
  managedEventReassign: authedProcedure.input(ZManagedEventReassignInputSchema).mutation(async (opts) => {
    const { default: handler } = await import("./managedEvents/managedEventReassign.handler");
    return handler(opts);
  }),
  managedEventManualReassign: authedProcedure
    .input(ZManagedEventManualReassignInputSchema)
    .mutation(async (opts) => {
      const { default: handler } = await import("./managedEvents/managedEventManualReassign.handler");
      return handler(opts);
    }),
  getManagedEventUsersToReassign: authedProcedure
    .input(ZGetManagedEventUsersToReassignInputSchema)
    .query(async (opts) => {
      const { default: handler } = await import("./managedEvents/getManagedEventUsersToReassign.handler");
    return handler(opts);
  }),
  checkIfMembershipExists: authedProcedure
    .input(ZCheckIfMembershipExistsInputSchema)
    .mutation(async (opts) => {
      const { default: handler } = await import("./checkIfMembershipExists.handler");
      return handler(opts);
    }),
  addMembersToEventTypes: authedProcedure.input(ZAddMembersToEventTypes).mutation(async (opts) => {
    const { default: handler } = await import("./addMembersToEventTypes.handler");
    return handler(opts);
  }),
  removeHostsFromEventTypes: authedProcedure.input(ZRemoveHostsFromEventTypes).mutation(async (opts) => {
    const { default: handler } = await import("./removeHostsFromEventTypes.handler");
    return handler(opts);
  }),
  getInternalNotesPresets: authedProcedure
    .input(ZGetInternalNotesPresetsInputSchema)
    .query(async ({ ctx, input }) => {
      const { default: handler } = await import("./getInternalNotesPresets.handler");
      return handler({ ctx, input });
    }),
  updateInternalNotesPresets: authedProcedure
    .input(ZUpdateInternalNotesPresetsInputSchema)
    .mutation(async ({ ctx, input }) => {
      const { default: handler } = await import("./updateInternalNotesPresets.handler");
      return handler({ ctx, input });
    }),
  hasActiveTeamPlan: authedProcedure.input(ZHasActiveTeamPlanInputSchema).query(async (opts) => {
    const { default: handler } = await import("./hasActiveTeamPlan.handler");
    return handler(opts);
  }),
  skipTeamTrials: authedProcedure.input(ZSkipTeamTrialsInputSchema).mutation(async (opts) => {
    const { default: handler } = await import("./skipTeamTrials.handler");
    return handler(opts);
  }),
});<|MERGE_RESOLUTION|>--- conflicted
+++ resolved
@@ -39,12 +39,6 @@
 import { ZUpdateInternalNotesPresetsInputSchema } from "./updateInternalNotesPresets.schema";
 import { ZUpdateMembershipInputSchema } from "./updateMembership.schema";
 
-<<<<<<< HEAD
-const NAMESPACE = "teams";
-const _namespaced = (s: string) => `${NAMESPACE}.${s}`;
-
-=======
->>>>>>> 1ab4b9df
 export const viewerTeamsRouter = router({
   // Retrieves team by id
   get: authedProcedure.input(ZGetSchema).query(async (opts) => {
