--- conflicted
+++ resolved
@@ -225,7 +225,6 @@
     );
     return handler(opts);
   }),
-<<<<<<< HEAD
   getInternalNotesPresets: authedProcedure
     .input(ZGetInternalNotesPresetsInputSchema)
     .query(async ({ ctx, input }) => {
@@ -244,7 +243,6 @@
       );
       return handler({ ctx, input });
     }),
-=======
   hasActiveTeamPlan: authedProcedure.input(ZHasActiveTeamPlanSchema).query(async (opts) => {
     const handler = await importHandler(
       namespaced("hasActiveTeamPlan"),
@@ -252,5 +250,4 @@
     );
     return handler(opts);
   }),
->>>>>>> 7a9d291d
 });