--- conflicted
+++ resolved
@@ -4,7 +4,6 @@
 import { TRPCError } from "@trpc/server";
 
 import type { TrpcSessionUser } from "../../../trpc";
-import { deleteRemindersOfActiveOnIds } from "../workflows/util";
 import type { TDeleteInputSchema } from "./delete.schema";
 
 type DeleteOptions = {
@@ -17,99 +16,7 @@
 export const deleteHandler = async ({ ctx, input }: DeleteOptions) => {
   if (!(await isTeamOwner(ctx.user?.id, input.teamId))) throw new TRPCError({ code: "UNAUTHORIZED" });
 
-<<<<<<< HEAD
-  if (IS_TEAM_BILLING_ENABLED) await cancelTeamSubscriptionFromStripe(input.teamId);
-
-  try {
-    await deleteWorkflowRemindersOfRemovedTeam(input.teamId);
-  } catch (e) {
-    console.error(e);
-  }
-
-  const deletedTeam = await prisma.$transaction(async (tx) => {
-    // delete all memberships
-    await tx.membership.deleteMany({
-      where: {
-        teamId: input.teamId,
-      },
-    });
-
-    const deletedTeam = await tx.team.delete({
-      where: {
-        id: input.teamId,
-      },
-    });
-    return deletedTeam;
-  });
-
-  if (deletedTeam?.isOrganization && deletedTeam.slug) deleteDomain(deletedTeam.slug);
-
-  // Sync Services: Close.cm
-  closeComDeleteTeam(deletedTeam);
-=======
   return await TeamRepository.deleteById({ id: input.teamId });
->>>>>>> 00ee1ef4
 };
 
-// cancel/delete all workflowReminders of the removed team if the realted booking doesn't belong to another active team (org teams only)
-async function deleteWorkflowRemindersOfRemovedTeam(teamId: number) {
-  const team = await prisma.team.findFirst({
-    where: {
-      id: teamId,
-    },
-  });
-
-  if (team?.parentId) {
-    const activeWorkflowsOnTeam = await prisma.workflow.findMany({
-      where: {
-        teamId: team.parentId,
-        OR: [
-          {
-            activeOnTeams: {
-              some: {
-                teamId: team.id,
-              },
-            },
-          },
-          {
-            isActiveOnAll: true,
-          },
-        ],
-      },
-      select: {
-        steps: true,
-        activeOnTeams: true,
-        isActiveOnAll: true,
-      },
-    });
-
-    for (const workflow of activeWorkflowsOnTeam) {
-      const workflowSteps = workflow.steps;
-      let remainingActiveOnIds = [];
-
-      if (workflow.isActiveOnAll) {
-        const allRemainingOrgTeams = await prisma.team.findMany({
-          where: {
-            parentId: team.parentId,
-            id: {
-              not: team.id,
-            },
-          },
-        });
-        remainingActiveOnIds = allRemainingOrgTeams.map((team) => team.id);
-      } else {
-        remainingActiveOnIds = workflow.activeOnTeams
-          .filter((activeOn) => activeOn.teamId !== team.id)
-          .map((activeOn) => activeOn.teamId);
-      }
-      deleteRemindersOfActiveOnIds({
-        removedActiveOnIds: [team.id],
-        workflowSteps,
-        isOrg: true,
-        activeOnIds: remainingActiveOnIds,
-      });
-    }
-  }
-}
-
 export default deleteHandler;