import { Prisma } from "@prisma/client";
import { randomBytes } from "crypto";
import type { TFunction } from "next-i18next";

import { sendOrganizationAutoJoinEmail, sendTeamInviteEmail } from "@calcom/emails";
import { updateQuantitySubscriptionFromStripe } from "@calcom/features/ee/teams/lib/payments";
import { IS_TEAM_BILLING_ENABLED, WEBAPP_URL } from "@calcom/lib/constants";
import { getTranslation } from "@calcom/lib/server/i18n";
import { isTeamAdmin } from "@calcom/lib/server/queries";
import { isOrganisationAdmin } from "@calcom/lib/server/queries/organisations";
import { prisma } from "@calcom/prisma";
import type { Team, User } from "@calcom/prisma/client";
import type { MembershipRole } from "@calcom/prisma/enums";
import { teamMetadataSchema } from "@calcom/prisma/zod-utils";
import type { TrpcSessionUser } from "@calcom/trpc/server/trpc";

import { TRPCError } from "@trpc/server";

import type { TInviteMemberInputSchema } from "./inviteMember.schema";
import { isEmail } from "./util";

type InviteMemberOptions = {
  ctx: {
    user: NonNullable<TrpcSessionUser>;
  };
  input: TInviteMemberInputSchema;
};

<<<<<<< HEAD
type TeamWithParent = Team & {
  parent: Team | null;
};

=======
>>>>>>> c213d39e
async function checkPermissions({
  userId,
  teamId,
  isOrg,
}: {
  userId: number;
  teamId: number;
  isOrg?: boolean;
}) {
  // Checks if the team they are inviteing to IS the org. Not a child team
  if (isOrg) {
    if (!(await isOrganisationAdmin(userId, teamId))) throw new TRPCError({ code: "UNAUTHORIZED" });
  } else {
    // TODO: do some logic here to check if the user is inviting a NEW user to a team that ISNT in the same org
    if (!(await isTeamAdmin(userId, teamId))) throw new TRPCError({ code: "UNAUTHORIZED" });
  }
}

async function getTeamOrThrow(teamId: number, isOrg?: boolean) {
  const team = await prisma.team.findFirst({
    where: {
      id: teamId,
    },
    include: {
      parent: true,
    },
  });

  if (!team)
    throw new TRPCError({ code: "NOT_FOUND", message: `${isOrg ? "Organization" : "Team"} not found` });
<<<<<<< HEAD

=======
>>>>>>> c213d39e
  return team;
}

async function getEmailsToInvite(usernameOrEmail: string | string[]) {
  const emailsToInvite = Array.isArray(usernameOrEmail) ? usernameOrEmail : [usernameOrEmail];

  if (emailsToInvite.length === 0) {
    throw new TRPCError({
      code: "BAD_REQUEST",
      message: "You must provide at least one email address to invite.",
    });
<<<<<<< HEAD

=======
  }
>>>>>>> c213d39e
  return emailsToInvite;
}

async function getUserToInviteOrThrowIfExists({
  usernameOrEmail,
  orgId,
  isOrg,
}: {
  usernameOrEmail: string;
  orgId: number;
  isOrg?: boolean;
}) {
  // Check if user exists in ORG or exists all together
  const invitee = await prisma.user.findFirst({
    where: {
      OR: [{ username: usernameOrEmail, organizationId: orgId }, { email: usernameOrEmail }],
    },
  });

  // We throw on error cause we can't have two users in the same org with the same username
  if (isOrg && invitee) {
    throw new TRPCError({
      code: "NOT_FOUND",
      message: `Email ${usernameOrEmail} already exists, you can't invite existing users.`,
    });
  }

  return invitee;
}

function checkInputEmailIsValid(email: string) {
  if (!isEmail(email))
    throw new TRPCError({
      code: "BAD_REQUEST",
      message: `Invite failed because ${email} is not a valid email address`,
    });
}

async function createNewUserConnectToOrgIfExists({
  usernameOrEmail,
  input,
  parentId,
  connectionInfo,
}: {
  usernameOrEmail: string;
  input: InviteMemberOptions["input"];
  parentId?: number | null;
  connectionInfo: ReturnType<typeof getOrgConnectionInfo>;
}) {
  const { orgId, autoAccept } = connectionInfo;

  const createdUser = await prisma.user.create({
    data: {
      email: usernameOrEmail,
      invitedTo: input.teamId,
      organizationId: orgId && orgId, // If the user is invited to a child team, they are automatically added to the parent org
      teams: {
        create: {
          teamId: input.teamId,
          role: input.role as MembershipRole,
          accepted: autoAccept, // If the user is invited to a child team, they are automatically accepted
        },
      },
    },
  });

  // We also need to create the membership in the parent org if it exists
  if (parentId) {
    await prisma.membership.create({
      data: {
        teamId: parentId,
        userId: createdUser.id,
        role: input.role as MembershipRole,
        accepted: autoAccept,
      },
    });
  }
}

async function createProvitionalMembership({
  input,
  invitee,
  parentId,
}: {
  input: InviteMemberOptions["input"];
  invitee: User;
  parentId?: number;
}) {
  try {
    await prisma.membership.create({
      data: {
        teamId: input.teamId,
        userId: invitee.id,
        role: input.role as MembershipRole,
      },
    });
    // Create the membership in the parent also if it exists
    if (parentId) {
      await prisma.membership.create({
        data: {
          teamId: parentId,
          userId: invitee.id,
          role: input.role as MembershipRole,
        },
      });
    }
  } catch (e) {
    if (e instanceof Prisma.PrismaClientKnownRequestError) {
      // Don't throw an error if the user is already a member of the team when inviting multiple users
      if (!Array.isArray(input.usernameOrEmail) && e.code === "P2002") {
        throw new TRPCError({
          code: "FORBIDDEN",
          message: "This user is a member of this team / has a pending invitation.",
        });
      } else {
        console.log(`User ${invitee.id} is already a member of this team.`);
      }
    } else throw e;
  }
}

async function sendVerificationEmail({
  usernameOrEmail,
  team,
  translation,
  ctx,
  input,
  connectionInfo,
}: {
  usernameOrEmail: string;
  team: Awaited<ReturnType<typeof getTeamOrThrow>>;
  translation: TFunction;
  ctx: { user: NonNullable<TrpcSessionUser> };
  input: {
    teamId: number;
    role: "ADMIN" | "MEMBER" | "OWNER";
    usernameOrEmail: string | string[];
    language: string;
    sendEmailInvitation: boolean;
    isOrg: boolean;
  };
  connectionInfo: ReturnType<typeof getOrgConnectionInfo>;
}) {
  const token: string = randomBytes(32).toString("hex");

  if (!connectionInfo.autoAccept) {
    await prisma.verificationToken.create({
      data: {
        identifier: usernameOrEmail,
        token,
        expires: new Date(new Date().setHours(168)), // +1 week
        team: {
          connect: {
            id: connectionInfo.orgId || input.teamId,
          },
        },
      },
    });
    await sendTeamInviteEmail({
      language: translation,
      from: ctx.user.name || `${team.name}'s admin`,
      to: usernameOrEmail,
      teamName: team?.parent?.name || team.name,
      joinLink: `${WEBAPP_URL}/signup?token=${token}&callbackUrl=/getting-started`,
      isCalcomMember: false,
      isOrg: input.isOrg,
    });
  } else {
    // we have already joined the team in createNewUserConnectToOrgIfExists so we dont need to connect via token
    await prisma.verificationToken.create({
      data: {
        identifier: usernameOrEmail,
        token,
        expires: new Date(new Date().setHours(168)), // +1 week
      },
    });

    await sendOrganizationAutoJoinEmail({
      language: translation,
      from: ctx.user.name || `${team.name}'s admin`,
      to: usernameOrEmail,
      orgName: team?.parent?.name || team.name,
      joinLink: `${WEBAPP_URL}/signup?token=${token}&callbackUrl=/getting-started`,
    });
  }
}

function checkIfUserIsInDifOrg(
  invitee: User,
  team: Team & {
    parent: Team | null;
  }
) {
  if (invitee.organizationId !== team.parentId) {
    throw new TRPCError({
      code: "FORBIDDEN",
      message: `User ${invitee.username} is already a member of another organization.`,
    });
  }
}

function getIsOrgVerified(
  isOrg: boolean,
  team: Team & {
    parent: Team | null;
  }
) {
  const teamMetadata = teamMetadataSchema.parse(team.metadata);
  const orgMetadataSafeParse = teamMetadataSchema.safeParse(team.parent?.metadata);
  const orgMetadataIfExists = orgMetadataSafeParse.success ? orgMetadataSafeParse.data : null;

  if (isOrg && teamMetadata?.orgAutoAcceptEmail) {
    return {
      isInOrgScope: true,
      orgVerified: teamMetadata.isOrganizationVerified,
      autoAcceptEmailDomain: teamMetadata.orgAutoAcceptEmail,
    };
  } else if (orgMetadataIfExists?.orgAutoAcceptEmail) {
    return {
      isInOrgScope: true,
      orgVerified: orgMetadataIfExists.isOrganizationVerified,
      autoAcceptEmailDomain: orgMetadataIfExists.orgAutoAcceptEmail,
    };
  }

  return {
    isInOrgScope: false,
  } as { isInOrgScope: false; orgVerified: never; autoAcceptEmailDomain: never };
}

function getOrgConnectionInfo({
  orgAutoAcceptDomain,
  orgVerified,
  isOrg,
  usersEmail,
  team,
}: {
  orgAutoAcceptDomain?: string | null;
  orgVerified?: boolean | null;
  usersEmail: string;
  team: TeamWithParent;
  isOrg: boolean;
}) {
  let orgId: number | undefined = undefined;
  let autoAccept = false;

  if (team.parentId || isOrg) {
    orgId = team.parentId || team.id;
    if (usersEmail.split("@")[1] == orgAutoAcceptDomain) {
      autoAccept = orgVerified ?? true;
    } else {
      // No longer throw error - not needed we just dont auto accept them
      orgId = undefined;
      autoAccept = false;
    }
  }

  return { orgId, autoAccept };
}

export const inviteMemberHandler = async ({ ctx, input }: InviteMemberOptions) => {
  const team = await getTeamOrThrow(input.teamId, input.isOrg);
  const { autoAcceptEmailDomain, orgVerified } = getIsOrgVerified(input.isOrg, team);

  await checkPermissions({ userId: ctx.user.id, teamId: input.teamId, isOrg: input.isOrg });

  const translation = await getTranslation(input.language ?? "en", "common");

  const emailsToInvite = await getEmailsToInvite(input.usernameOrEmail);

  for (const usernameOrEmail of emailsToInvite) {
    const connectionInfo = getOrgConnectionInfo({
      orgVerified,
      orgAutoAcceptDomain: autoAcceptEmailDomain,
      usersEmail: usernameOrEmail,
      team,
      isOrg: input.isOrg,
    });
    const invitee = await getUserToInviteOrThrowIfExists({
      usernameOrEmail,
      orgId: input.teamId,
      isOrg: input.isOrg,
    });

    if (!invitee) {
      checkInputEmailIsValid(usernameOrEmail);

      // valid email given, create User and add to team
      await createNewUserConnectToOrgIfExists({
        usernameOrEmail,
        input,
        connectionInfo,
        parentId: team.parentId,
      });

      await sendVerificationEmail({ usernameOrEmail, team, translation, ctx, input, connectionInfo });
    } else {
      checkIfUserIsInDifOrg(invitee, team);

      // create provisional membership
      await createProvitionalMembership({ input, invitee, parentId: team.id });

      let sendTo = usernameOrEmail;
      if (!isEmail(usernameOrEmail)) {
        sendTo = invitee.email;
      }
      // inform user of membership by email
      if (input.sendEmailInvitation && ctx?.user?.name && team?.name) {
        const inviteTeamOptions = {
          joinLink: `${WEBAPP_URL}/auth/login?callbackUrl=/settings/teams`,
          isCalcomMember: true,
        };
        /**
         * Here we want to redirect to a differnt place if onboarding has been completed or not. This prevents the flash of going to teams -> Then to onboarding - also show a differnt email template.
         * This only changes if the user is a CAL user and has not completed onboarding and has no password
         */
        if (!invitee.completedOnboarding && !invitee.password && invitee.identityProvider === "CAL") {
          const token = randomBytes(32).toString("hex");
          await prisma.verificationToken.create({
            data: {
              identifier: usernameOrEmail,
              token,
              expires: new Date(new Date().setHours(168)), // +1 week
            },
          });

          inviteTeamOptions.joinLink = `${WEBAPP_URL}/signup?token=${token}&callbackUrl=/getting-started`;
          inviteTeamOptions.isCalcomMember = false;
        }

        await sendTeamInviteEmail({
          language: translation,
          from: ctx.user.name,
          to: sendTo,
          teamName: team.name,
          ...inviteTeamOptions,
          isOrg: input.isOrg,
        });
      }
    }
  }

  if (IS_TEAM_BILLING_ENABLED) {
    if (team.parentId) {
      await updateQuantitySubscriptionFromStripe(team.parentId);
    } else {
      await updateQuantitySubscriptionFromStripe(input.teamId);
    }
  }
  return input;
};<|MERGE_RESOLUTION|>--- conflicted
+++ resolved
@@ -26,13 +26,10 @@
   input: TInviteMemberInputSchema;
 };
 
-<<<<<<< HEAD
 type TeamWithParent = Team & {
   parent: Team | null;
 };
 
-=======
->>>>>>> c213d39e
 async function checkPermissions({
   userId,
   teamId,
@@ -63,10 +60,7 @@
 
   if (!team)
     throw new TRPCError({ code: "NOT_FOUND", message: `${isOrg ? "Organization" : "Team"} not found` });
-<<<<<<< HEAD
-
-=======
->>>>>>> c213d39e
+
   return team;
 }
 
@@ -78,11 +72,7 @@
       code: "BAD_REQUEST",
       message: "You must provide at least one email address to invite.",
     });
-<<<<<<< HEAD
-
-=======
-  }
->>>>>>> c213d39e
+
   return emailsToInvite;
 }
 
