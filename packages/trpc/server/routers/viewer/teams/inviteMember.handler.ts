--- conflicted
+++ resolved
@@ -11,10 +11,7 @@
 import { prisma } from "@calcom/prisma";
 import type { Team, User } from "@calcom/prisma/client";
 import type { MembershipRole } from "@calcom/prisma/enums";
-<<<<<<< HEAD
-=======
 import { teamMetadataSchema } from "@calcom/prisma/zod-utils";
->>>>>>> c412e7f8
 import type { TrpcSessionUser } from "@calcom/trpc/server/trpc";
 
 import { TRPCError } from "@trpc/server";
@@ -29,7 +26,10 @@
   input: TInviteMemberInputSchema;
 };
 
-<<<<<<< HEAD
+type TeamWithParent = Team & {
+  parent: Team | null;
+};
+
 async function checkPermissions({
   userId,
   teamId,
@@ -48,30 +48,6 @@
   }
 }
 
-=======
-type TeamWithParent = Team & {
-  parent: Team | null;
-};
-
-async function checkPermissions({
-  userId,
-  teamId,
-  isOrg,
-}: {
-  userId: number;
-  teamId: number;
-  isOrg?: boolean;
-}) {
-  // Checks if the team they are inviteing to IS the org. Not a child team
-  if (isOrg) {
-    if (!(await isOrganisationAdmin(userId, teamId))) throw new TRPCError({ code: "UNAUTHORIZED" });
-  } else {
-    // TODO: do some logic here to check if the user is inviting a NEW user to a team that ISNT in the same org
-    if (!(await isTeamAdmin(userId, teamId))) throw new TRPCError({ code: "UNAUTHORIZED" });
-  }
-}
-
->>>>>>> c412e7f8
 async function getTeamOrThrow(teamId: number, isOrg?: boolean) {
   const team = await prisma.team.findFirst({
     where: {
@@ -84,7 +60,7 @@
 
   if (!team)
     throw new TRPCError({ code: "NOT_FOUND", message: `${isOrg ? "Organization" : "Team"} not found` });
-<<<<<<< HEAD
+
   return team;
 }
 
@@ -97,10 +73,19 @@
       message: "You must provide at least one email address to invite.",
     });
   }
+
   return emailsToInvite;
 }
 
-async function getUserToInviteOrThrowIfExists(usernameOrEmail: string, orgId: number, isOrg?: boolean) {
+async function getUserToInviteOrThrowIfExists({
+  usernameOrEmail,
+  orgId,
+  isOrg,
+}: {
+  usernameOrEmail: string;
+  orgId: number;
+  isOrg?: boolean;
+}) {
   // Check if user exists in ORG or exists all together
   const invitee = await prisma.user.findFirst({
     where: {
@@ -127,21 +112,29 @@
     });
 }
 
-async function createNewUserConnectToOrgIfExists(
-  usernameOrEmail: string,
-  input: InviteMemberOptions["input"],
-  parentId?: number | null
-) {
+async function createNewUserConnectToOrgIfExists({
+  usernameOrEmail,
+  input,
+  parentId,
+  connectionInfo,
+}: {
+  usernameOrEmail: string;
+  input: InviteMemberOptions["input"];
+  parentId?: number | null;
+  connectionInfo: ReturnType<typeof getOrgConnectionInfo>;
+}) {
+  const { orgId, autoAccept } = connectionInfo;
+
   const createdUser = await prisma.user.create({
     data: {
       email: usernameOrEmail,
       invitedTo: input.teamId,
-      ...((parentId || input.isOrg) && { organizationId: parentId || input.teamId }), // If the user is invited to a child team, they are automatically added to the parent org
+      organizationId: orgId || null, // If the user is invited to a child team, they are automatically added to the parent org
       teams: {
         create: {
           teamId: input.teamId,
           role: input.role as MembershipRole,
-          ...(parentId && { accepted: true }), // If the user is invited to a child team, they are automatically accepted
+          accepted: autoAccept, // If the user is invited to a child team, they are automatically accepted
         },
       },
     },
@@ -154,17 +147,21 @@
         teamId: parentId,
         userId: createdUser.id,
         role: input.role as MembershipRole,
-        accepted: true,
+        accepted: autoAccept,
       },
     });
   }
 }
 
-async function createProvitionalMembership(
-  input: InviteMemberOptions["input"],
-  invitee: User,
-  parentId?: number
-) {
+async function createProvisionalMembership({
+  input,
+  invitee,
+  parentId,
+}: {
+  input: InviteMemberOptions["input"];
+  invitee: User;
+  parentId?: number;
+}) {
   try {
     await prisma.membership.create({
       data: {
@@ -198,207 +195,6 @@
   }
 }
 
-async function sendVerificationEmail(
-  usernameOrEmail: string,
-  team: Awaited<ReturnType<typeof getTeamOrThrow>>,
-  translation: TFunction,
-  ctx: { user: NonNullable<TrpcSessionUser> },
-  input: {
-    teamId: number;
-    role: "ADMIN" | "MEMBER" | "OWNER";
-    usernameOrEmail: string | string[];
-    language: string;
-    sendEmailInvitation: boolean;
-    isOrg: boolean;
-  }
-) {
-  const token: string = randomBytes(32).toString("hex");
-
-  await prisma.verificationToken.create({
-    data: {
-      identifier: usernameOrEmail,
-      token,
-      expires: new Date(new Date().setHours(168)), // +1 week
-    },
-  });
-  if (team?.name) {
-    await sendTeamInviteEmail({
-      language: translation,
-      from: ctx.user.name || `${team.name}'s admin`,
-      to: usernameOrEmail,
-      teamName: team?.parent?.name || team.name,
-      joinLink: `${WEBAPP_URL}/signup?token=${token}&callbackUrl=/getting-started`,
-      isCalcomMember: false,
-      isOrg: input.isOrg,
-    });
-  }
-}
-
-function checkIfUserIsInDifOrg(
-  invitee: User,
-  team: Team & {
-    parent: Team | null;
-  }
-) {
-  if (invitee.organizationId !== team.parentId) {
-    throw new TRPCError({
-      code: "FORBIDDEN",
-      message: `User ${invitee.username} is already a member of another organization.`,
-    });
-  }
-}
-
-export const inviteMemberHandler = async ({ ctx, input }: InviteMemberOptions) => {
-  const team = await getTeamOrThrow(input.teamId, input.isOrg);
-
-  await checkPermissions({ userId: ctx.user.id, teamId: input.teamId, isOrg: input.isOrg });
-
-  const translation = await getTranslation(input.language ?? "en", "common");
-
-  const emailsToInvite = await getEmailsToInvite(input.usernameOrEmail);
-
-  for (const usernameOrEmail of emailsToInvite) {
-    const invitee = await getUserToInviteOrThrowIfExists(usernameOrEmail, input.teamId, input.isOrg);
-
-    if (!invitee) {
-      checkInputEmailIsValid(usernameOrEmail);
-=======
-
-  return team;
-}
-
-async function getEmailsToInvite(usernameOrEmail: string | string[]) {
-  const emailsToInvite = Array.isArray(usernameOrEmail) ? usernameOrEmail : [usernameOrEmail];
-
-  if (emailsToInvite.length === 0) {
-    throw new TRPCError({
-      code: "BAD_REQUEST",
-      message: "You must provide at least one email address to invite.",
-    });
-  }
-
-  return emailsToInvite;
-}
-
-async function getUserToInviteOrThrowIfExists({
-  usernameOrEmail,
-  orgId,
-  isOrg,
-}: {
-  usernameOrEmail: string;
-  orgId: number;
-  isOrg?: boolean;
-}) {
-  // Check if user exists in ORG or exists all together
-  const invitee = await prisma.user.findFirst({
-    where: {
-      OR: [{ username: usernameOrEmail, organizationId: orgId }, { email: usernameOrEmail }],
-    },
-  });
-
-  // We throw on error cause we can't have two users in the same org with the same username
-  if (isOrg && invitee) {
-    throw new TRPCError({
-      code: "NOT_FOUND",
-      message: `Email ${usernameOrEmail} already exists, you can't invite existing users.`,
-    });
-  }
->>>>>>> c412e7f8
-
-  return invitee;
-}
-
-function checkInputEmailIsValid(email: string) {
-  if (!isEmail(email))
-    throw new TRPCError({
-      code: "BAD_REQUEST",
-      message: `Invite failed because ${email} is not a valid email address`,
-    });
-}
-
-async function createNewUserConnectToOrgIfExists({
-  usernameOrEmail,
-  input,
-  parentId,
-  connectionInfo,
-}: {
-  usernameOrEmail: string;
-  input: InviteMemberOptions["input"];
-  parentId?: number | null;
-  connectionInfo: ReturnType<typeof getOrgConnectionInfo>;
-}) {
-  const { orgId, autoAccept } = connectionInfo;
-
-  const createdUser = await prisma.user.create({
-    data: {
-      email: usernameOrEmail,
-      invitedTo: input.teamId,
-      organizationId: orgId || null, // If the user is invited to a child team, they are automatically added to the parent org
-      teams: {
-        create: {
-          teamId: input.teamId,
-          role: input.role as MembershipRole,
-          accepted: autoAccept, // If the user is invited to a child team, they are automatically accepted
-        },
-      },
-    },
-  });
-
-  // We also need to create the membership in the parent org if it exists
-  if (parentId) {
-    await prisma.membership.create({
-      data: {
-        teamId: parentId,
-        userId: createdUser.id,
-        role: input.role as MembershipRole,
-        accepted: autoAccept,
-      },
-    });
-  }
-}
-
-async function createProvisionalMembership({
-  input,
-  invitee,
-  parentId,
-}: {
-  input: InviteMemberOptions["input"];
-  invitee: User;
-  parentId?: number;
-}) {
-  try {
-    await prisma.membership.create({
-      data: {
-        teamId: input.teamId,
-        userId: invitee.id,
-        role: input.role as MembershipRole,
-      },
-    });
-    // Create the membership in the parent also if it exists
-    if (parentId) {
-      await prisma.membership.create({
-        data: {
-          teamId: parentId,
-          userId: invitee.id,
-          role: input.role as MembershipRole,
-        },
-      });
-    }
-  } catch (e) {
-    if (e instanceof Prisma.PrismaClientKnownRequestError) {
-      // Don't throw an error if the user is already a member of the team when inviting multiple users
-      if (!Array.isArray(input.usernameOrEmail) && e.code === "P2002") {
-        throw new TRPCError({
-          code: "FORBIDDEN",
-          message: "This user is a member of this team / has a pending invitation.",
-        });
-      } else {
-        console.log(`User ${invitee.id} is already a member of this team.`);
-      }
-    } else throw e;
-  }
-}
-
 async function sendVerificationEmail({
   usernameOrEmail,
   team,
@@ -578,15 +374,11 @@
       checkIfUserIsInDifOrg(invitee, team);
 
       // create provisional membership
-<<<<<<< HEAD
-      await createProvitionalMembership(input, invitee, team.id);
-=======
       await createProvisionalMembership({
         input,
         invitee,
         ...(team.parentId ? { parentId: team.parentId } : {}),
       });
->>>>>>> c412e7f8
 
       let sendTo = usernameOrEmail;
       if (!isEmail(usernameOrEmail)) {
