import { Prisma } from "@prisma/client";
import { randomBytes } from "crypto";

import { sendTeamInviteEmail } from "@calcom/emails";
import { updateQuantitySubscriptionFromStripe } from "@calcom/features/ee/teams/lib/payments";
import { IS_TEAM_BILLING_ENABLED, WEBAPP_URL } from "@calcom/lib/constants";
import { getTranslation } from "@calcom/lib/server/i18n";
import { isTeamAdmin, isTeamOwner } from "@calcom/lib/server/queries/teams";
import { prisma } from "@calcom/prisma";
import { MembershipRole } from "@calcom/prisma/enums";
import type { TrpcSessionUser } from "@calcom/trpc/server/trpc";

import { TRPCError } from "@trpc/server";

import type { TInviteMemberInputSchema } from "./inviteMember.schema";
import { isEmail } from "./util";

type InviteMemberOptions = {
  ctx: {
    user: NonNullable<TrpcSessionUser>;
  };
  input: TInviteMemberInputSchema;
};

export const inviteMemberHandler = async ({ ctx, input }: InviteMemberOptions) => {
  if (!(await isTeamAdmin(ctx.user?.id, input.teamId))) throw new TRPCError({ code: "UNAUTHORIZED" });
  if (input.role === MembershipRole.OWNER && !(await isTeamOwner(ctx.user?.id, input.teamId)))
    throw new TRPCError({ code: "UNAUTHORIZED" });

  const translation = await getTranslation(input.language ?? "en", "common");

  const team = await prisma.team.findFirst({
    where: {
      id: input.teamId,
    },
  });

  if (!team) throw new TRPCError({ code: "NOT_FOUND", message: "Team not found" });

<<<<<<< HEAD
  const emailsToInvite = Array.isArray(input.usernameOrEmail)
    ? input.usernameOrEmail
    : [input.usernameOrEmail];
=======
  // A user can exist even if they have not completed onboarding
  const invitee = await prisma.user.findFirst({
    where: {
      OR: [{ username: input.usernameOrEmail }, { email: input.usernameOrEmail }],
    },
  });
>>>>>>> 175fc4fc

  emailsToInvite.forEach(async (usernameOrEmail) => {
    const invitee = await prisma.user.findFirst({
      where: {
        OR: [{ username: usernameOrEmail }, { email: usernameOrEmail }],
      },
    });

    if (!invitee) {
      // liberal email match

      if (!isEmail(usernameOrEmail))
        throw new TRPCError({
          code: "NOT_FOUND",
          message: `Invite failed because there is no corresponding user for ${input.usernameOrEmail}`,
        });

      // valid email given, create User and add to team
      await prisma.user.create({
        data: {
          email: usernameOrEmail,
          invitedTo: input.teamId,
          teams: {
            create: {
              teamId: input.teamId,
              role: input.role as MembershipRole,
            },
          },
        },
      });

      const token: string = randomBytes(32).toString("hex");

<<<<<<< HEAD
      await prisma.verificationToken.create({
=======
    await prisma.verificationToken.create({
      data: {
        identifier: input.usernameOrEmail,
        token,
        expires: new Date(new Date().setHours(168)), // +1 week
      },
    });
    if (ctx?.user?.name && team?.name) {
      await sendTeamInviteEmail({
        language: translation,
        from: ctx.user.name,
        to: input.usernameOrEmail,
        teamName: team.name,
        joinLink: `${WEBAPP_URL}/signup?token=${token}&callbackUrl=/getting-started`, // we know that the user has not completed onboarding yet, so we can redirect them to the onboarding flow
        isCalcomMember: false,
      });
    }
  } else {
    // create provisional membership
    try {
      await prisma.membership.create({
>>>>>>> 175fc4fc
        data: {
          identifier: usernameOrEmail,
          token,
          expires: new Date(new Date().setHours(168)), // +1 week
        },
      });
      if (ctx?.user?.name && team?.name) {
        await sendTeamInviteEmail({
          language: translation,
          from: ctx.user.name,
          to: usernameOrEmail,
          teamName: team.name,
          joinLink: `${WEBAPP_URL}/signup?token=${token}&callbackUrl=/teams`,
          isCalcomMember: false,
        });
      }
    } else {
      // create provisional membership
      try {
        await prisma.membership.create({
          data: {
            teamId: input.teamId,
            userId: invitee.id,
            role: input.role as MembershipRole,
          },
        });
      } catch (e) {
        if (e instanceof Prisma.PrismaClientKnownRequestError) {
          // Don't throw an error if the user is already a member of the team when inviting multiple users

<<<<<<< HEAD
          if (!Array.isArray(input.usernameOrEmail) && e.code === "P2002") {
            throw new TRPCError({
              code: "FORBIDDEN",
              message: "This user is a member of this team / has a pending invitation.",
            });
          } else {
            console.log(`User ${invitee.id} is already a member of this team.`);
          }
        } else throw e;
      }

      let sendTo = usernameOrEmail;
      if (!isEmail(usernameOrEmail)) {
        sendTo = invitee.email;
      }

      // inform user of membership by email
      if (input.sendEmailInvitation && ctx?.user?.name && team?.name) {
        await sendTeamInviteEmail({
          language: translation,
          from: ctx.user.name,
          to: sendTo,
          teamName: team.name,
          joinLink: WEBAPP_URL + "/settings/teams",
          isCalcomMember: true,
        });
      }
=======
    let sendTo = input.usernameOrEmail;
    if (!isEmail(input.usernameOrEmail)) {
      sendTo = invitee.email;
    }
    // inform user of membership by email
    if (input.sendEmailInvitation && ctx?.user?.name && team?.name) {
      const inviteTeamOptions = {
        joinLink: `${WEBAPP_URL}/auth/login?callbackUrl=/settings/teams`,
        isCalcomMember: true,
      };
      /**
       * Here we want to redirect to a differnt place if onboarding has been completed or not. This prevents the flash of going to teams -> Then to onboarding - also show a differnt email template.
       * This only changes if the user is a CAL user and has not completed onboarding and has no password
       */
      if (!invitee.completedOnboarding && !invitee.password && invitee.identityProvider === "CAL") {
        const token = randomBytes(32).toString("hex");
        await prisma.verificationToken.create({
          data: {
            identifier: input.usernameOrEmail,
            token,
            expires: new Date(new Date().setHours(168)), // +1 week
          },
        });

        inviteTeamOptions.joinLink = `${WEBAPP_URL}/signup?token=${token}&callbackUrl=/getting-started`;
        inviteTeamOptions.isCalcomMember = false;
      }


      await sendTeamInviteEmail({
        language: translation,
        from: ctx.user.name,
        to: sendTo,
        teamName: team.name,
        ...inviteTeamOptions,
      });
>>>>>>> 175fc4fc
    }
    if (IS_TEAM_BILLING_ENABLED) await updateQuantitySubscriptionFromStripe(input.teamId);
  });

  return input;
};<|MERGE_RESOLUTION|>--- conflicted
+++ resolved
@@ -37,18 +37,9 @@
 
   if (!team) throw new TRPCError({ code: "NOT_FOUND", message: "Team not found" });
 
-<<<<<<< HEAD
   const emailsToInvite = Array.isArray(input.usernameOrEmail)
     ? input.usernameOrEmail
     : [input.usernameOrEmail];
-=======
-  // A user can exist even if they have not completed onboarding
-  const invitee = await prisma.user.findFirst({
-    where: {
-      OR: [{ username: input.usernameOrEmail }, { email: input.usernameOrEmail }],
-    },
-  });
->>>>>>> 175fc4fc
 
   emailsToInvite.forEach(async (usernameOrEmail) => {
     const invitee = await prisma.user.findFirst({
@@ -63,7 +54,7 @@
       if (!isEmail(usernameOrEmail))
         throw new TRPCError({
           code: "NOT_FOUND",
-          message: `Invite failed because there is no corresponding user for ${input.usernameOrEmail}`,
+          message: `Invite failed because there is no corresponding user for ${usernameOrEmail}`,
         });
 
       // valid email given, create User and add to team
@@ -82,31 +73,7 @@
 
       const token: string = randomBytes(32).toString("hex");
 
-<<<<<<< HEAD
       await prisma.verificationToken.create({
-=======
-    await prisma.verificationToken.create({
-      data: {
-        identifier: input.usernameOrEmail,
-        token,
-        expires: new Date(new Date().setHours(168)), // +1 week
-      },
-    });
-    if (ctx?.user?.name && team?.name) {
-      await sendTeamInviteEmail({
-        language: translation,
-        from: ctx.user.name,
-        to: input.usernameOrEmail,
-        teamName: team.name,
-        joinLink: `${WEBAPP_URL}/signup?token=${token}&callbackUrl=/getting-started`, // we know that the user has not completed onboarding yet, so we can redirect them to the onboarding flow
-        isCalcomMember: false,
-      });
-    }
-  } else {
-    // create provisional membership
-    try {
-      await prisma.membership.create({
->>>>>>> 175fc4fc
         data: {
           identifier: usernameOrEmail,
           token,
@@ -119,7 +86,7 @@
           from: ctx.user.name,
           to: usernameOrEmail,
           teamName: team.name,
-          joinLink: `${WEBAPP_URL}/signup?token=${token}&callbackUrl=/teams`,
+          joinLink: `${WEBAPP_URL}/signup?token=${token}&callbackUrl=/getting-started`, // we know that the user has not completed onboarding yet, so we can redirect them to the onboarding flow
           isCalcomMember: false,
         });
       }
@@ -136,8 +103,6 @@
       } catch (e) {
         if (e instanceof Prisma.PrismaClientKnownRequestError) {
           // Don't throw an error if the user is already a member of the team when inviting multiple users
-
-<<<<<<< HEAD
           if (!Array.isArray(input.usernameOrEmail) && e.code === "P2002") {
             throw new TRPCError({
               code: "FORBIDDEN",
@@ -153,59 +118,40 @@
       if (!isEmail(usernameOrEmail)) {
         sendTo = invitee.email;
       }
-
       // inform user of membership by email
       if (input.sendEmailInvitation && ctx?.user?.name && team?.name) {
+        const inviteTeamOptions = {
+          joinLink: `${WEBAPP_URL}/auth/login?callbackUrl=/settings/teams`,
+          isCalcomMember: true,
+        };
+        /**
+         * Here we want to redirect to a differnt place if onboarding has been completed or not. This prevents the flash of going to teams -> Then to onboarding - also show a differnt email template.
+         * This only changes if the user is a CAL user and has not completed onboarding and has no password
+         */
+        if (!invitee.completedOnboarding && !invitee.password && invitee.identityProvider === "CAL") {
+          const token = randomBytes(32).toString("hex");
+          await prisma.verificationToken.create({
+            data: {
+              identifier: usernameOrEmail,
+              token,
+              expires: new Date(new Date().setHours(168)), // +1 week
+            },
+          });
+
+          inviteTeamOptions.joinLink = `${WEBAPP_URL}/signup?token=${token}&callbackUrl=/getting-started`;
+          inviteTeamOptions.isCalcomMember = false;
+        }
+
         await sendTeamInviteEmail({
           language: translation,
           from: ctx.user.name,
           to: sendTo,
           teamName: team.name,
-          joinLink: WEBAPP_URL + "/settings/teams",
-          isCalcomMember: true,
+          ...inviteTeamOptions,
         });
       }
-=======
-    let sendTo = input.usernameOrEmail;
-    if (!isEmail(input.usernameOrEmail)) {
-      sendTo = invitee.email;
     }
-    // inform user of membership by email
-    if (input.sendEmailInvitation && ctx?.user?.name && team?.name) {
-      const inviteTeamOptions = {
-        joinLink: `${WEBAPP_URL}/auth/login?callbackUrl=/settings/teams`,
-        isCalcomMember: true,
-      };
-      /**
-       * Here we want to redirect to a differnt place if onboarding has been completed or not. This prevents the flash of going to teams -> Then to onboarding - also show a differnt email template.
-       * This only changes if the user is a CAL user and has not completed onboarding and has no password
-       */
-      if (!invitee.completedOnboarding && !invitee.password && invitee.identityProvider === "CAL") {
-        const token = randomBytes(32).toString("hex");
-        await prisma.verificationToken.create({
-          data: {
-            identifier: input.usernameOrEmail,
-            token,
-            expires: new Date(new Date().setHours(168)), // +1 week
-          },
-        });
-
-        inviteTeamOptions.joinLink = `${WEBAPP_URL}/signup?token=${token}&callbackUrl=/getting-started`;
-        inviteTeamOptions.isCalcomMember = false;
-      }
-
-
-      await sendTeamInviteEmail({
-        language: translation,
-        from: ctx.user.name,
-        to: sendTo,
-        teamName: team.name,
-        ...inviteTeamOptions,
-      });
->>>>>>> 175fc4fc
-    }
-    if (IS_TEAM_BILLING_ENABLED) await updateQuantitySubscriptionFromStripe(input.teamId);
   });
-
+  if (IS_TEAM_BILLING_ENABLED) await updateQuantitySubscriptionFromStripe(input.teamId);
   return input;
 };