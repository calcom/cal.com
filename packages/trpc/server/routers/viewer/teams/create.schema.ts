--- conflicted
+++ resolved
@@ -10,12 +10,9 @@
     .optional()
     .nullable()
     .transform((v) => v || null),
-<<<<<<< HEAD
-  gclid: z.string().optional(),
-=======
   bio: z.string().optional(),
   isOnboarding: z.boolean().optional(),
->>>>>>> 1012f2f1
+  gclid: z.string().optional(),
 });
 
 export type TCreateInputSchema = z.infer<typeof ZCreateInputSchema>;