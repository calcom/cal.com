--- conflicted
+++ resolved
@@ -1,12 +1,9 @@
 import { z } from "zod";
 
 import { FULL_NAME_LENGTH_MAX_LIMIT } from "@calcom/lib/constants";
-<<<<<<< HEAD
-import { bookerLayouts, intervalLimitsType, userMetadata } from "@calcom/prisma/zod-utils";
-=======
 import { timeZoneSchema } from "@calcom/lib/dayjs/timeZone.schema";
+import { intervalLimitsType } from "@calcom/prisma/zod-utils";
 import { bookerLayouts, userMetadata } from "@calcom/prisma/zod-utils";
->>>>>>> 7f02464f
 
 export const updateUserMetadataAllowedKeys = z.object({
   sessionTimeout: z.number().optional(), // Minutes
