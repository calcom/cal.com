/**
 * This route is used only by "Test Preview" button and Virtual Queues
 * Also, it is applicable only for sub-teams. Regular teams and user Routing Forms don't hit this endpoint.
 * Live mode uses findTeamMembersMatchingAttributeLogicOfRoute fn directly
 */
import type { ServerResponse } from "http";
import type { NextApiResponse } from "next";

import { enrichFormWithMigrationData } from "@calcom/app-store/routing-forms/enrichFormWithMigrationData";
import { getUrlSearchParamsToForwardForTestPreview } from "@calcom/app-store/routing-forms/pages/routing-link/getUrlSearchParamsToForward";
import { enrichHostsWithDelegationCredentials } from "@calcom/lib/delegationCredential/server";
import { entityPrismaWhereClause } from "@calcom/lib/entityPermissionUtils.server";
import { fromEntriesWithDuplicateKeys } from "@calcom/lib/fromEntriesWithDuplicateKeys";
import { findTeamMembersMatchingAttributeLogic } from "@calcom/lib/raqb/findTeamMembersMatchingAttributeLogic";
import { getOrderedListOfLuckyUsers } from "@calcom/lib/server/getLuckyUser";
import { EventTypeRepository } from "@calcom/lib/server/repository/eventTypeRepository";
import { UserRepository } from "@calcom/lib/server/repository/user";
import type { PrismaClient } from "@calcom/prisma";
<<<<<<< HEAD
import type { App_RoutingForms_Form } from "@calcom/prisma/client";
=======
import prisma from "@calcom/prisma";
>>>>>>> 01a0d439
import { getAbsoluteEventTypeRedirectUrl } from "@calcom/routing-forms/getEventTypeRedirectUrl";
import { getSerializableForm } from "@calcom/routing-forms/lib/getSerializableForm";
import { getServerTimingHeader } from "@calcom/routing-forms/lib/getServerTimingHeader";
import isRouter from "@calcom/routing-forms/lib/isRouter";
import { RouteActionType } from "@calcom/routing-forms/zod";
import type { TrpcSessionUser } from "@calcom/trpc/server/types";

import { TRPCError } from "@trpc/server";

import type { TFindTeamMembersMatchingAttributeLogicOfRouteInputSchema } from "./findTeamMembersMatchingAttributeLogicOfRoute.schema";

interface FindTeamMembersMatchingAttributeLogicOfRouteHandlerOptions {
  ctx: {
    prisma: PrismaClient;
    user: NonNullable<TrpcSessionUser>;
    res: ServerResponse | NextApiResponse | undefined;
  };
  input: TFindTeamMembersMatchingAttributeLogicOfRouteInputSchema;
}

async function getEnrichedSerializableForm<
  TForm extends App_RoutingForms_Form & {
    user: {
      id: number;
      username: string | null;
      movedToProfileId: number | null;
    };
    team: {
      parent: {
        slug: string | null;
      } | null;
      metadata: unknown;
    } | null;
  }
>(form: TForm) {
  const formWithUserInfoProfile = {
    ...form,
    user: await new UserRepository(prisma).enrichUserWithItsProfile({ user: form.user }),
  };

  const serializableForm = await getSerializableForm({
    form: enrichFormWithMigrationData(formWithUserInfoProfile),
  });

  return serializableForm;
}

export const findTeamMembersMatchingAttributeLogicOfRouteHandler = async ({
  ctx,
  input,
}: FindTeamMembersMatchingAttributeLogicOfRouteHandlerOptions) => {
  const { prisma, user } = ctx;
  const { getTeamMemberEmailForResponseOrContactUsingUrlQuery } = await import(
    "@calcom/lib/server/getTeamMemberEmailFromCrm"
  );

  const { formId, response, route, isPreview, _enablePerf, _concurrency } = input;

  const form = await prisma.app_RoutingForms_Form.findFirst({
    where: {
      id: formId,
      ...entityPrismaWhereClause({ userId: user.id }),
    },
    include: {
      team: {
        select: {
          parentId: true,
          parent: {
            select: {
              slug: true,
            },
          },
          metadata: true,
        },
      },
      user: {
        select: {
          id: true,
          username: true,
          movedToProfileId: true,
        },
      },
    },
  });

  if (!form) {
    throw new TRPCError({
      code: "NOT_FOUND",
      message: "Form not found",
    });
  }

  if (!form.teamId) {
    throw new TRPCError({
      code: "BAD_REQUEST",
      message: "This form is not associated with a team",
    });
  }

  const formOrgId = form.team?.parentId;
  if (!formOrgId) {
    throw new TRPCError({
      code: "NOT_FOUND",
      message: "This form is not associated with an organization",
    });
  }

  const beforeEnrichedForm = performance.now();
  const serializableForm = await getEnrichedSerializableForm(form);
  const afterEnrichedForm = performance.now();
  const timeTakenToEnrichForm = afterEnrichedForm - beforeEnrichedForm;

  if (!serializableForm.fields) {
    throw new TRPCError({
      code: "NOT_FOUND",
      message: "Form fields not found",
    });
  }

  if (!route) {
    throw new TRPCError({
      code: "NOT_FOUND",
      message: "Route not found",
    });
  }

  if (isRouter(route)) {
    throw new TRPCError({
      code: "BAD_REQUEST",
      message: "This route is a global router which is not supported",
    });
  }

  if (route.action.type !== RouteActionType.EventTypeRedirectUrl) {
    return {
      troubleshooter: null,
      result: null,
      contactOwnerEmail: null,
      checkedFallback: false,
      mainWarnings: [],
      fallbackWarnings: [],
      eventTypeRedirectUrl: null,
      isUsingAttributeWeights: false,
    };
  }

  const eventTypeId = route.action.eventTypeId;
  // e.g. /team/abc/team-event-type
  const eventTypeRedirectPath = route.action.value;

  if (!eventTypeId) {
    // If it ever happens, should automatically be fixed by saving the form again from route-builder.
    // Legacy route actions do not have eventTypeId.
    throw new TRPCError({
      code: "BAD_REQUEST",
      message: "The route action is missing eventTypeId.",
    });
  }

  const eventTypeRepo = new EventTypeRepository(prisma);
  const eventType = await eventTypeRepo.findByIdIncludeHostsAndTeam({ id: eventTypeId });

  if (!eventType) {
    throw new TRPCError({
      code: "NOT_FOUND",
      message: "Event type not found",
    });
  }

  const {
    teamMembersMatchingAttributeLogic: matchingTeamMembersWithResult,
    timeTaken: teamMembersMatchingAttributeLogicTimeTaken,
    troubleshooter,
    checkedFallback,
    mainAttributeLogicBuildingWarnings: mainWarnings,
    fallbackAttributeLogicBuildingWarnings: fallbackWarnings,
  } = await findTeamMembersMatchingAttributeLogic(
    {
      dynamicFieldValueOperands: {
        response,
        fields: serializableForm.fields || [],
      },
      attributesQueryValue: route.attributesQueryValue ?? null,
      fallbackAttributesQueryValue: route.fallbackAttributesQueryValue ?? null,
      teamId: form.teamId,
      orgId: formOrgId,
      isPreview: !!isPreview,
    },
    {
      enablePerf: _enablePerf,
      // Reuse same flag for enabling troubleshooter. We would normally use them together
      enableTroubleshooter: _enablePerf,
      concurrency: _concurrency,
    }
  );

  const urlSearchParamsToForward = getUrlSearchParamsToForwardForTestPreview({
    formResponse: response,
    fields: serializableForm.fields,
    attributeRoutingConfig: route.attributeRoutingConfig ?? null,
    teamMembersMatchingAttributeLogic: matchingTeamMembersWithResult
      ? matchingTeamMembersWithResult.map((member) => member.userId)
      : [],
  });

  const eventTypeRedirectUrl = getAbsoluteEventTypeRedirectUrl({
    eventTypeRedirectUrl: eventTypeRedirectPath,
    form: serializableForm,
    allURLSearchParams: urlSearchParamsToForward,
  });

  const timeBeforeCrm = performance.now();
  const { email: contactOwnerEmail } = await getTeamMemberEmailForResponseOrContactUsingUrlQuery({
    query: fromEntriesWithDuplicateKeys(urlSearchParamsToForward.entries()),
    eventData: eventType,
    chosenRoute: route,
  });
  const timeAfterCrm = performance.now();

  const timeTaken: Record<string, number | null | undefined> = {
    ...teamMembersMatchingAttributeLogicTimeTaken,
    crm: timeAfterCrm - timeBeforeCrm,
    enrichForm: timeTakenToEnrichForm,
  };

  if (!matchingTeamMembersWithResult) {
    return {
      contactOwnerEmail,
      troubleshooter,
      checkedFallback,
      mainWarnings,
      fallbackWarnings,
      eventTypeRedirectUrl,
      isUsingAttributeWeights: false,
      result: null,
    };
  }

  const matchingTeamMembersIds = matchingTeamMembersWithResult.map((member) => member.userId);
  const matchingHosts = await enrichHostsWithDelegationCredentials({
    orgId: formOrgId,
    hosts: eventType.hosts.filter((host) => matchingTeamMembersIds.includes(host.user.id)),
  });

  if (!matchingHosts.length) {
    throw new TRPCError({
      code: "INTERNAL_SERVER_ERROR",
      message: "No matching team members found",
    });
  }

  const timeBeforeGetOrderedLuckyUsers = performance.now();
  const {
    users: orderedLuckyUsers,
    perUserData,
    isUsingAttributeWeights,
  } = matchingHosts.length
    ? await getOrderedListOfLuckyUsers({
        // Assuming all are available
        availableUsers: [
          {
            ...matchingHosts[0].user,
            weight: matchingHosts[0].weight,
            priority: matchingHosts[0].priority,
          },
          ...matchingHosts.slice(1).map((host) => ({
            ...host.user,
            weight: host.weight,
            priority: host.priority,
          })),
        ],
        eventType,
        allRRHosts: matchingHosts,
        routingFormResponse: {
          response,
          form,
          chosenRouteId: route.id,
        },
      })
    : { users: [], perUserData: null, isUsingAttributeWeights: false };
  const timeAfterGetOrderedLuckyUsers = performance.now();
  timeTaken.getOrderedLuckyUsers = timeAfterGetOrderedLuckyUsers - timeBeforeGetOrderedLuckyUsers;

  console.log("_enablePerf, _concurrency", _enablePerf, _concurrency);
  if (_enablePerf) {
    const serverTimingHeader = getServerTimingHeader(timeTaken);
    ctx.res?.setHeader("Server-Timing", serverTimingHeader);
    console.log("Server-Timing", serverTimingHeader);
  }

  return {
    troubleshooter,
    contactOwnerEmail,
    checkedFallback,
    mainWarnings,
    fallbackWarnings,
    result: {
      users: orderedLuckyUsers.map((user) => ({
        id: user.id,
        name: user.name,
        email: user.email,
      })),
      perUserData,
    },
    isUsingAttributeWeights,
    eventTypeRedirectUrl,
  };
};

export default findTeamMembersMatchingAttributeLogicOfRouteHandler;<|MERGE_RESOLUTION|>--- conflicted
+++ resolved
@@ -16,11 +16,7 @@
 import { EventTypeRepository } from "@calcom/lib/server/repository/eventTypeRepository";
 import { UserRepository } from "@calcom/lib/server/repository/user";
 import type { PrismaClient } from "@calcom/prisma";
-<<<<<<< HEAD
 import type { App_RoutingForms_Form } from "@calcom/prisma/client";
-=======
-import prisma from "@calcom/prisma";
->>>>>>> 01a0d439
 import { getAbsoluteEventTypeRedirectUrl } from "@calcom/routing-forms/getEventTypeRedirectUrl";
 import { getSerializableForm } from "@calcom/routing-forms/lib/getSerializableForm";
 import { getServerTimingHeader } from "@calcom/routing-forms/lib/getServerTimingHeader";
@@ -55,7 +51,7 @@
       metadata: unknown;
     } | null;
   }
->(form: TForm) {
+>({ form, prisma }: { prisma: PrismaClient; form: TForm }) {
   const formWithUserInfoProfile = {
     ...form,
     user: await new UserRepository(prisma).enrichUserWithItsProfile({ user: form.user }),
@@ -129,7 +125,7 @@
   }
 
   const beforeEnrichedForm = performance.now();
-  const serializableForm = await getEnrichedSerializableForm(form);
+  const serializableForm = await getEnrichedSerializableForm({ form, prisma });
   const afterEnrichedForm = performance.now();
   const timeTakenToEnrichForm = afterEnrichedForm - beforeEnrichedForm;
 
