import { authedAdminProcedure } from "../../../procedures/authedProcedure";
<<<<<<< HEAD
import { router, importHandler } from "../../../trpc";
=======
import { importHandler, router } from "../../../trpc";
>>>>>>> 00ee1ef4
import { ZCreateSelfHostedLicenseSchema } from "./createSelfHostedLicenseKey.schema";
import { ZListMembersSchema } from "./listPaginated.schema";
import { ZAdminLockUserAccountSchema } from "./lockUserAccount.schema";
import { ZAdminRemoveTwoFactor } from "./removeTwoFactor.schema";
import { ZAdminPasswordResetSchema } from "./sendPasswordReset.schema";
import { ZSetSMSLockState } from "./setSMSLockState.schema";
import { toggleFeatureFlag } from "./toggleFeatureFlag.procedure";
import {
  workspacePlatformCreateSchema,
  workspacePlatformUpdateSchema,
  workspacePlatformUpdateServiceAccountSchema,
  workspacePlatformToggleEnabledSchema,
} from "./workspacePlatform/schema";

const NAMESPACE = "admin";

const namespaced = (s: string) => `${NAMESPACE}.${s}`;

export const adminRouter = router({
  listPaginated: authedAdminProcedure.input(ZListMembersSchema).query(async (opts) => {
    const handler = await importHandler(namespaced("listPaginated"), () => import("./listPaginated.handler"));
    return handler(opts);
  }),
  sendPasswordReset: authedAdminProcedure.input(ZAdminPasswordResetSchema).mutation(async (opts) => {
    const handler = await importHandler(
      namespaced("sendPasswordReset"),
      () => import("./sendPasswordReset.handler")
    );
    return handler(opts);
  }),
  lockUserAccount: authedAdminProcedure.input(ZAdminLockUserAccountSchema).mutation(async (opts) => {
    const handler = await importHandler(
      namespaced("lockUserAccount"),
      () => import("./lockUserAccount.handler")
    );
    return handler(opts);
  }),
  toggleFeatureFlag,
  removeTwoFactor: authedAdminProcedure.input(ZAdminRemoveTwoFactor).mutation(async (opts) => {
    const handler = await importHandler(
      namespaced("removeTwoFactor"),
      () => import("./removeTwoFactor.handler")
    );
    return handler(opts);
  }),
  getSMSLockStateTeamsUsers: authedAdminProcedure.query(async (opts) => {
    const handler = await importHandler(
      namespaced("getSMSLockStateTeamsUsers"),
      () => import("./getSMSLockStateTeamsUsers.handler")
    );
    return handler(opts);
  }),
  setSMSLockState: authedAdminProcedure.input(ZSetSMSLockState).mutation(async (opts) => {
    const handler = await importHandler(
      namespaced("setSMSLockState"),
      () => import("./setSMSLockState.handler")
    );
    return handler(opts);
  }),
  createSelfHostedLicense: authedAdminProcedure
    .input(ZCreateSelfHostedLicenseSchema)
    .mutation(async (opts) => {
      const handler = await importHandler(
        namespaced("createSelfHostedLicense"),
        () => import("./createSelfHostedLicenseKey.handler")
      );
      return handler(opts);
    }),
<<<<<<< HEAD
=======
  workspacePlatform: router({
    list: authedAdminProcedure.query(async () => {
      const handler = await importHandler(
        namespaced("workspacePlatforms.list"),
        () => import("./workspacePlatform/list.handler")
      );
      return handler();
    }),
    add: authedAdminProcedure.input(workspacePlatformCreateSchema).mutation(async (opts) => {
      const handler = await importHandler(
        namespaced("workspacePlatforms.add"),
        () => import("./workspacePlatform/add.handler")
      );
      return handler(opts);
    }),
    update: authedAdminProcedure.input(workspacePlatformUpdateSchema).mutation(async (opts) => {
      const handler = await importHandler(
        namespaced("workspacePlatforms.update"),
        () => import("./workspacePlatform/update.handler")
      );
      return handler(opts);
    }),
    updateServiceAccount: authedAdminProcedure
      .input(workspacePlatformUpdateServiceAccountSchema)
      .mutation(async (opts) => {
        const handler = await importHandler(
          namespaced("workspacePlatforms.updateServiceAccount"),
          () => import("./workspacePlatform/updateServiceAccount.handler")
        );
        return handler(opts);
      }),
    toggleEnabled: authedAdminProcedure.input(workspacePlatformToggleEnabledSchema).mutation(async (opts) => {
      const handler = await importHandler(
        namespaced("workspacePlatforms.toggleEnabled"),
        () => import("./workspacePlatform/toggleEnabled.handler")
      );
      return handler(opts);
    }),
  }),
>>>>>>> 00ee1ef4
});<|MERGE_RESOLUTION|>--- conflicted
+++ resolved
@@ -1,9 +1,5 @@
 import { authedAdminProcedure } from "../../../procedures/authedProcedure";
-<<<<<<< HEAD
-import { router, importHandler } from "../../../trpc";
-=======
 import { importHandler, router } from "../../../trpc";
->>>>>>> 00ee1ef4
 import { ZCreateSelfHostedLicenseSchema } from "./createSelfHostedLicenseKey.schema";
 import { ZListMembersSchema } from "./listPaginated.schema";
 import { ZAdminLockUserAccountSchema } from "./lockUserAccount.schema";
@@ -72,8 +68,6 @@
       );
       return handler(opts);
     }),
-<<<<<<< HEAD
-=======
   workspacePlatform: router({
     list: authedAdminProcedure.query(async () => {
       const handler = await importHandler(
@@ -113,5 +107,4 @@
       return handler(opts);
     }),
   }),
->>>>>>> 00ee1ef4
 });