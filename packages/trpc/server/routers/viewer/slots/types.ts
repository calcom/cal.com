--- conflicted
+++ resolved
@@ -23,10 +23,6 @@
     rescheduleUid: z.string().nullish(),
     // whether to do team event or user event
     isTeamEvent: z.boolean().optional().default(false),
-<<<<<<< HEAD
-    orgSlug: z.string().optional(),
-    bookerEmail: z.string().optional(),
-=======
     orgSlug: z.string().nullish(),
     teamMemberEmail: z.string().nullish(),
     routedTeamMemberIds: z.array(z.number()).nullish(),
@@ -36,7 +32,6 @@
     _shouldServeCache: z.boolean().optional(),
     routingFormResponseId: z.number().optional(),
     email: z.string().nullish(),
->>>>>>> 00ee1ef4
   })
   .transform((val) => {
     // Need this so we can pass a single username in the query string form public API
