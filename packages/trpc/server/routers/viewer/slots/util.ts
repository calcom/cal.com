--- conflicted
+++ resolved
@@ -391,27 +391,7 @@
           };
         });
 
-  if (
-    input.rescheduleUid &&
-    eventType.rescheduleWithSameRoundRobinHost &&
-    eventType.schedulingType === SchedulingType.ROUND_ROBIN
-  ) {
-    const originalRescheduledBooking = await prisma.booking.findFirst({
-      where: {
-        uid: input.rescheduleUid,
-        status: {
-          in: [BookingStatus.ACCEPTED],
-        },
-      },
-      select: {
-        userId: true,
-      },
-    });
-    hosts = hosts.filter((host) => host.user.id === originalRescheduledBooking?.userId || 0);
-  }
-
-<<<<<<< HEAD
-  const eventParticipants = hosts;
+  const guests: (GetAvailabilityUser & { isFixed: boolean })[] = [];
 
   if (input.rescheduleUid) {
     const originalRescheduledBooking = await prisma.booking.findFirst({
@@ -422,6 +402,7 @@
         },
       },
       select: {
+        userId: true,
         attendees: {
           select: {
             email: true,
@@ -429,11 +410,17 @@
         },
       },
     });
-    const attendeesList = originalRescheduledBooking?.attendees.map((attendee) => attendee.email);
+    if (
+      eventType.rescheduleWithSameRoundRobinHost &&
+      eventType.schedulingType === SchedulingType.ROUND_ROBIN
+    ) {
+      hosts = hosts.filter((host) => host.user.id === originalRescheduledBooking?.userId || 0);
+    }
+    const attendees = originalRescheduledBooking?.attendees.map((attendee) => attendee.email);
     const users = await prisma.user.findMany({
       where: {
         email: {
-          in: attendeesList,
+          in: attendees,
         },
       },
       select: {
@@ -442,27 +429,17 @@
       },
     });
     users.forEach((user) => {
-      eventParticipants.push({
-        user: user,
+      guests.push({
+        ...user,
         isFixed: true,
       });
     });
   }
 
-  let usersWithCredentials = eventParticipants.map(({ isFixed, user }) => ({ isFixed, ...user }));
-
-  if (eventType.schedulingType === SchedulingType.ROUND_ROBIN && input.bookerEmail) {
-    const crmContactOwner = await getCRMContactOwnerForRRLeadSkip(
-      input.bookerEmail,
-      eventType?.metadata?.apps
-    );
-    const contactOwnerHost = hosts.find((host) => host.user.email === crmContactOwner);
-=======
   const teamMemberHost = hosts.find((host) => host.user.email === input?.teamMemberEmail);
->>>>>>> 57e9ef73
 
   // If the requested team member is a fixed host proceed as normal else get availability like the requested member is a fixed host
-  const usersWithCredentials =
+  let usersWithCredentials =
     !input.teamMemberEmail || !teamMemberHost || teamMemberHost.isFixed
       ? hosts.map(({ isFixed, user }) => ({ isFixed, ...user }))
       : hosts.reduce((usersArray, host) => {
@@ -471,6 +448,10 @@
 
           return usersArray;
         }, [] as (GetAvailabilityUser & { isFixed: boolean })[]);
+
+  if (guests.length) {
+    usersWithCredentials = [...usersWithCredentials, ...guests];
+  }
 
   const durationToUse = input.duration || 0;
 
