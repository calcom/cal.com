--- conflicted
+++ resolved
@@ -3,12 +3,8 @@
 import { v4 as uuid } from "uuid";
 
 import { getAggregatedAvailability } from "@calcom/core/getAggregatedAvailability";
-<<<<<<< HEAD
+import { getBusyTimesForLimitChecks } from "@calcom/core/getBusyTimes";
 import type { CurrentSeats, IOutOfOfficeData } from "@calcom/core/getUserAvailability";
-=======
-import { getBusyTimesForLimitChecks } from "@calcom/core/getBusyTimes";
-import type { CurrentSeats } from "@calcom/core/getUserAvailability";
->>>>>>> cf4ee142
 import { getUserAvailability } from "@calcom/core/getUserAvailability";
 import type { Dayjs } from "@calcom/dayjs";
 import dayjs from "@calcom/dayjs";
@@ -655,7 +651,7 @@
   return {
     slots: computedAvailableSlots,
     // @TODO: this only gets one, but we should consider more users outOfOffice?
-    datesOutOfOffice: userAvailability[0]?.datesOutOfOffice || undefined,
+    datesOutOfOffice: allUsersAvailability[0]?.datesOutOfOffice || undefined,
   };
 }
 
