// eslint-disable-next-line no-restricted-imports
import { countBy } from "lodash";
import type { Logger } from "tslog";
import { v4 as uuid } from "uuid";

import { getAggregatedAvailability } from "@calcom/core/getAggregatedAvailability";
import { getBusyTimesForLimitChecks } from "@calcom/core/getBusyTimes";
import type { CurrentSeats, GetAvailabilityUser, IFromUser, IToUser } from "@calcom/core/getUserAvailability";
import { getUsersAvailability } from "@calcom/core/getUserAvailability";
import monitorCallbackAsync, { monitorCallbackSync } from "@calcom/core/sentryWrapper";
import type { Dayjs } from "@calcom/dayjs";
import dayjs from "@calcom/dayjs";
import { getSlugOrRequestedSlug, orgDomainConfig } from "@calcom/ee/organizations/lib/orgDomains";
<<<<<<< HEAD
import { getServerSession } from "@calcom/features/auth/lib/getServerSession";
import { isUserReschedulingOwner } from "@calcom/features/bookings/lib/handleNewBooking/getRequiresConfirmationFlags";
=======
import { checkForConflicts } from "@calcom/features/bookings/lib/conflictChecker/checkForConflicts";
>>>>>>> c211f181
import { isEventTypeLoggingEnabled } from "@calcom/features/bookings/lib/isEventTypeLoggingEnabled";
import { getShouldServeCache } from "@calcom/features/calendar-cache/lib/getShouldServeCache";
import { parseBookingLimit, parseDurationLimit } from "@calcom/lib";
import { findQualifiedHosts } from "@calcom/lib/bookings/findQualifiedHosts";
import {
  findMatchingHostsWithEventSegment,
  getRoutedHostsWithContactOwnerAndFixedHosts,
} from "@calcom/lib/bookings/getRoutedUsers";
import { isRerouting, shouldIgnoreContactOwner } from "@calcom/lib/bookings/routing/utils";
import { RESERVED_SUBDOMAINS } from "@calcom/lib/constants";
import { getUTCOffsetByTimezone } from "@calcom/lib/date-fns";
import { getDefaultEvent } from "@calcom/lib/defaultEvents";
import getOrgIdFromMemberOrTeamId from "@calcom/lib/getOrgIdFromMemberOrTeamId";
import {
  calculatePeriodLimits,
  isTimeOutOfBounds,
  isTimeViolatingFutureLimit,
} from "@calcom/lib/isOutOfBounds";
import logger from "@calcom/lib/logger";
import { safeStringify } from "@calcom/lib/safeStringify";
import { EventTypeRepository } from "@calcom/lib/server/repository/eventType";
import { UserRepository, withSelectedCalendars } from "@calcom/lib/server/repository/user";
import getSlots from "@calcom/lib/slots";
import prisma, { availabilityUserSelect } from "@calcom/prisma";
<<<<<<< HEAD
import { MembershipRole, PeriodType, Prisma } from "@calcom/prisma/client";
import { SchedulingType } from "@calcom/prisma/enums";
import { BookingStatus } from "@calcom/prisma/enums";
=======
import { PeriodType, Prisma } from "@calcom/prisma/client";
import { BookingStatus, SchedulingType } from "@calcom/prisma/enums";
>>>>>>> c211f181
import { credentialForCalendarServiceSelect } from "@calcom/prisma/selects/credential";
import type { EventBusyDate } from "@calcom/types/Calendar";

import { TRPCError } from "@trpc/server";

import type { GetScheduleOptions } from "./getSchedule.handler";
import type { TGetScheduleInputSchema } from "./getSchedule.schema";
import { handleNotificationWhenNoSlots } from "./handleNotificationWhenNoSlots";

const log = logger.getSubLogger({ prefix: ["[slots/util]"] });

async function getEventTypeId({
  slug,
  eventTypeSlug,
  isTeamEvent,
  organizationDetails,
}: {
  slug?: string;
  eventTypeSlug?: string;
  isTeamEvent: boolean;
  organizationDetails?: { currentOrgDomain: string | null; isValidOrgDomain: boolean };
}) {
  if (!eventTypeSlug || !slug) return null;

  let teamId;
  let userId;
  if (isTeamEvent) {
    teamId = await getTeamIdFromSlug(
      slug,
      organizationDetails ?? { currentOrgDomain: null, isValidOrgDomain: false }
    );
  } else {
    userId = await getUserIdFromUsername(
      slug,
      organizationDetails ?? { currentOrgDomain: null, isValidOrgDomain: false }
    );
  }
  const eventType = await prisma.eventType.findFirst({
    where: {
      slug: eventTypeSlug,
      ...(teamId ? { teamId } : {}),
      ...(userId ? { userId } : {}),
    },
    select: {
      id: true,
    },
  });
  if (!eventType) {
    throw new TRPCError({ code: "NOT_FOUND" });
  }
  return eventType?.id;
}

export async function getEventType(
  input: TGetScheduleInputSchema,
  organizationDetails: { currentOrgDomain: string | null; isValidOrgDomain: boolean }
) {
  const { eventTypeSlug, usernameList, isTeamEvent } = input;
  log.info("getEventType", safeStringify({ usernameList, eventTypeSlug, isTeamEvent, organizationDetails }));
  const eventTypeId =
    input.eventTypeId ||
    // eslint-disable-next-line @typescript-eslint/no-non-null-assertion
    (await getEventTypeId({
      slug: usernameList?.[0],
      eventTypeSlug: eventTypeSlug,
      isTeamEvent,
      organizationDetails,
    }));

  if (!eventTypeId) {
    return null;
  }

  return await EventTypeRepository.findForSlots({ id: eventTypeId });
}

export async function getDynamicEventType(
  input: TGetScheduleInputSchema,
  organizationDetails: { currentOrgDomain: string | null; isValidOrgDomain: boolean }
) {
  const { currentOrgDomain, isValidOrgDomain } = organizationDetails;
  // For dynamic booking, we need to get and update user credentials, schedule and availability in the eventTypeObject as they're required in the new availability logic
  if (!input.eventTypeSlug) {
    throw new TRPCError({
      message: "eventTypeSlug is required for dynamic booking",
      code: "BAD_REQUEST",
    });
  }
  const dynamicEventType = getDefaultEvent(input.eventTypeSlug);
  const { where } = await UserRepository._getWhereClauseForFindingUsersByUsername({
    orgSlug: isValidOrgDomain ? currentOrgDomain : null,
    usernameList: Array.isArray(input.usernameList)
      ? input.usernameList
      : input.usernameList
      ? [input.usernameList]
      : [],
  });

  // TODO: Should be moved to UserRepository
  const usersWithOldSelectedCalendars = await prisma.user.findMany({
    where,
    select: {
      allowDynamicBooking: true,
      ...availabilityUserSelect,
      credentials: {
        select: credentialForCalendarServiceSelect,
      },
    },
  });
  const users = usersWithOldSelectedCalendars.map((user) => withSelectedCalendars(user));

  const isDynamicAllowed = !users.some((user) => !user.allowDynamicBooking);
  if (!isDynamicAllowed) {
    throw new TRPCError({
      message: "Some of the users in this group do not allow dynamic booking",
      code: "UNAUTHORIZED",
    });
  }
  return Object.assign({}, dynamicEventType, {
    users,
  });
}

export async function getRegularOrDynamicEventType(
  input: TGetScheduleInputSchema,
  organizationDetails: { currentOrgDomain: string | null; isValidOrgDomain: boolean }
) {
  const isDynamicBooking = input.usernameList && input.usernameList.length > 1;
  return isDynamicBooking
    ? await getDynamicEventType(input, organizationDetails)
    : await getEventType(input, organizationDetails);
}

const selectSelectedSlots = Prisma.validator<Prisma.SelectedSlotsDefaultArgs>()({
  select: {
    id: true,
    slotUtcStartDate: true,
    slotUtcEndDate: true,
    userId: true,
    isSeat: true,
    eventTypeId: true,
  },
});

type SelectedSlots = Prisma.SelectedSlotsGetPayload<typeof selectSelectedSlots>;

function applyOccupiedSeatsToCurrentSeats(currentSeats: CurrentSeats, occupiedSeats: SelectedSlots[]) {
  const occupiedSeatsCount = countBy(occupiedSeats, (item) => item.slotUtcStartDate.toISOString());
  Object.keys(occupiedSeatsCount).forEach((date) => {
    currentSeats.push({
      uid: uuid(),
      startTime: dayjs(date).toDate(),
      _count: { attendees: occupiedSeatsCount[date] },
    });
  });
  return currentSeats;
}

export interface IGetAvailableSlots {
  slots: Record<
    string,
    {
      time: string;
      attendees?: number | undefined;
      bookingUid?: string | undefined;
      away?: boolean | undefined;
      fromUser?: IFromUser | undefined;
      toUser?: IToUser | undefined;
      reason?: string | undefined;
      emoji?: string | undefined;
    }[]
  >;
  troubleshooter?: any;
}

/**
 * Returns (Contact Owner plus Fixed Hosts) OR All Hosts
 */
export function getUsersWithCredentialsConsideringContactOwner({
  contactOwnerEmail,
  hosts,
}: {
  contactOwnerEmail: string | null | undefined;
  hosts: {
    isFixed?: boolean;
    user: GetAvailabilityUser;
  }[];
}) {
  const contactOwnerHost = hosts.find((host) => host.user.email === contactOwnerEmail);
  /**
   * It could still have contact owner, if it was one of the assigned hosts of the event.
   * In case of routedTeamMemberIds, hosts will only have the Routed Team Members and in that case, contact owner would be here only if it matches
   */
  const allHosts = hosts.map(({ isFixed, user }) => ({ isFixed, ...user }));

  const contactOwnerExists = contactOwnerEmail && contactOwnerHost;

  if (!contactOwnerExists) {
    return allHosts;
  }

  if (contactOwnerHost?.isFixed) {
    // If contact owner is a fixed host, we return all hosts which also includes contact owner
    return allHosts;
  }

  const contactOwnerAndFixedHosts = hosts.reduce(
    (usersArray: (GetAvailabilityUser & { isFixed?: boolean })[], host) => {
      if (host.isFixed || host.user.email === contactOwnerEmail)
        usersArray.push({ ...host.user, isFixed: host.isFixed });

      return usersArray;
    },
    []
  );

  return contactOwnerAndFixedHosts;
}

const getStartTime = (startTimeInput: string, timeZone?: string, minimumBookingNotice?: number) => {
  const startTimeMin = dayjs.utc().add(minimumBookingNotice || 1, "minutes");
  const startTime = timeZone === "Etc/GMT" ? dayjs.utc(startTimeInput) : dayjs(startTimeInput).tz(timeZone);

  return startTimeMin.isAfter(startTime) ? startTimeMin.tz(timeZone) : startTime;
};

export const getAvailableSlots = async (
  ...args: Parameters<typeof _getAvailableSlots>
): Promise<ReturnType<typeof _getAvailableSlots>> => {
  return monitorCallbackAsync(_getAvailableSlots, ...args);
};

async function _getAvailableSlots({ input, ctx }: GetScheduleOptions): Promise<IGetAvailableSlots> {
  const {
    _enableTroubleshooter: enableTroubleshooter = false,
    _bypassCalendarBusyTimes: bypassBusyCalendarTimes = false,
    _shouldServeCache,
  } = input;
  const orgDetails = input?.orgSlug
    ? {
        currentOrgDomain: input.orgSlug,
        isValidOrgDomain: !!input.orgSlug && !RESERVED_SUBDOMAINS.includes(input.orgSlug),
      }
    : orgDomainConfig(ctx?.req);
  const session = ctx?.req ? await getServerSession({ req: ctx?.req }) : null;
  const user = session?.user;
  if (process.env.INTEGRATION_TEST_MODE === "true") {
    logger.settings.minLevel = 2;
  }

  const eventType = await monitorCallbackAsync(getRegularOrDynamicEventType, input, orgDetails);

  if (!eventType) {
    throw new TRPCError({ code: "NOT_FOUND" });
  }

  const shouldServeCache = await getShouldServeCache(_shouldServeCache, eventType.team?.id);
  if (isEventTypeLoggingEnabled({ eventTypeId: eventType.id })) {
    logger.settings.minLevel = 2;
  }

  const isRollingWindowPeriodType = eventType.periodType === PeriodType.ROLLING_WINDOW;
  const startTimeAsIsoString = input.startTime;
  const isStartTimeInPast = dayjs(startTimeAsIsoString).isBefore(dayjs().subtract(1, "day").startOf("day"));

  // If startTime is already sent in the past, we don't need to adjust it.
  // We assume that the client is already sending startTime as per their requirement.
  // Note: We could optimize it further to go back 1 month in past only for the 2nd month because that is what we are putting a hard limit at.
  const startTimeAdjustedForRollingWindowComputation =
    isStartTimeInPast || !isRollingWindowPeriodType
      ? startTimeAsIsoString
      : dayjs(startTimeAsIsoString).subtract(1, "month").toISOString();

  const loggerWithEventDetails = logger.getSubLogger({
    prefix: ["getAvailableSlots", `${eventType.id}:${input.usernameList}/${input.eventTypeSlug}`],
  });

  const startTime = getStartTime(
    startTimeAdjustedForRollingWindowComputation,
    input.timeZone,
    eventType.minimumBookingNotice
  );
  const endTime =
    input.timeZone === "Etc/GMT" ? dayjs.utc(input.endTime) : dayjs(input.endTime).utc().tz(input.timeZone);

  if (!startTime.isValid() || !endTime.isValid()) {
    throw new TRPCError({ message: "Invalid time range given.", code: "BAD_REQUEST" });
  }

  const eventHosts = await monitorCallbackAsync(
    findQualifiedHosts<GetAvailabilityUser>,
    eventType,
    !!input.rescheduleUid
  );
  const hostsAfterSegmentMatching = await findMatchingHostsWithEventSegment({
    eventType,
    normalizedHosts: eventHosts,
  });
  const contactOwnerEmailFromInput = input.teamMemberEmail ?? null;

  const routedTeamMemberIds = input.routedTeamMemberIds ?? null;
  const skipContactOwner = shouldIgnoreContactOwner({
    skipContactOwner: input.skipContactOwner ?? null,
    rescheduleUid: input.rescheduleUid ?? null,
    routedTeamMemberIds: input.routedTeamMemberIds ?? null,
  });

  const contactOwnerEmail = skipContactOwner ? null : contactOwnerEmailFromInput;
  const routedHostsWithContactOwnerAndFixedHosts = getRoutedHostsWithContactOwnerAndFixedHosts({
    hosts: hostsAfterSegmentMatching,
    routedTeamMemberIds,
    contactOwnerEmail,
  });

  let { aggregatedAvailability, allUsersAvailability, usersWithCredentials, currentSeats } =
    await calculateHostsAndAvailabilities({
      input,
      eventType,
      hosts: routedHostsWithContactOwnerAndFixedHosts,
      contactOwnerEmail,
      loggerWithEventDetails,
      startTime,
      endTime,
      bypassBusyCalendarTimes,
<<<<<<< HEAD
      userId: user?.id,
=======
      shouldServeCache,
>>>>>>> c211f181
    });

  // If contact skipping, determine if there's availability within two weeks
  if (contactOwnerEmail && aggregatedAvailability.length > 0) {
    const twoWeeksFromNow = dayjs().add(2, "week");
    const diff = aggregatedAvailability[0].start.diff(twoWeeksFromNow, "day");

    if (diff > 0) {
      const routedHostsAndFixedHosts = routedHostsWithContactOwnerAndFixedHosts.filter(
        (host) => host.email !== contactOwnerEmail
      );

      if (routedHostsAndFixedHosts.length > 0) {
        // if the first available slot is more than 2 weeks from now, round robin as normal
        ({ aggregatedAvailability, allUsersAvailability, usersWithCredentials, currentSeats } =
          await calculateHostsAndAvailabilities({
            input,
            eventType,
            hosts: routedHostsAndFixedHosts,
            contactOwnerEmail,
            loggerWithEventDetails,
            startTime,
            endTime,
            bypassBusyCalendarTimes,
<<<<<<< HEAD
            userId: user?.id,
=======
            shouldServeCache,
>>>>>>> c211f181
          }));
      }
    }
  }

  const isTeamEvent =
    eventType.schedulingType === SchedulingType.COLLECTIVE ||
    eventType.schedulingType === SchedulingType.ROUND_ROBIN ||
    allUsersAvailability.length > 1;

  // timeZone isn't directly set on eventType now(So, it is legacy)
  // schedule is always expected to be set for an eventType now so it must never fallback to allUsersAvailability[0].timeZone(fallback is again legacy behavior)
  // TODO: Also, handleNewBooking only seems to be using eventType?.schedule?.timeZone which seems to confirm that we should simplify it as well.
  const eventTimeZone =
    eventType.timeZone || eventType?.schedule?.timeZone || allUsersAvailability?.[0]?.timeZone;
  const timeSlots = monitorCallbackSync(getSlots, {
    inviteeDate: startTime,
    eventLength: input.duration || eventType.length,
    offsetStart: eventType.offsetStart,
    dateRanges: aggregatedAvailability,
    minimumBookingNotice: eventType.minimumBookingNotice,
    frequency: eventType.slotInterval || input.duration || eventType.length,
    organizerTimeZone: eventTimeZone,
    datesOutOfOffice: !isTeamEvent ? allUsersAvailability[0]?.datesOutOfOffice : undefined,
  });

  let availableTimeSlots: typeof timeSlots = [];
  // Load cached busy slots
  const selectedSlots =
    /* FIXME: For some reason this returns undefined while testing in Jest */
    (await prisma.selectedSlots.findMany({
      where: {
        userId: { in: usersWithCredentials.map((user) => user.id) },
        releaseAt: { gt: dayjs.utc().format() },
      },
      ...selectSelectedSlots,
    })) || [];
  await prisma.selectedSlots.deleteMany({
    where: { eventTypeId: { equals: eventType.id }, id: { notIn: selectedSlots.map((item) => item.id) } },
  });

  availableTimeSlots = timeSlots;

  const availabilityCheckProps = {
    eventLength: input.duration || eventType.length,
    currentSeats,
  };

  if (selectedSlots?.length > 0) {
    let occupiedSeats: typeof selectedSlots = selectedSlots.filter(
      (item) => item.isSeat && item.eventTypeId === eventType.id
    );
    if (occupiedSeats?.length) {
      const addedToCurrentSeats: string[] = [];
      if (typeof availabilityCheckProps.currentSeats !== "undefined") {
        availabilityCheckProps.currentSeats = availabilityCheckProps.currentSeats.map((item) => {
          const attendees =
            occupiedSeats.filter(
              (seat) => seat.slotUtcStartDate.toISOString() === item.startTime.toISOString()
            )?.length || 0;
          if (attendees) addedToCurrentSeats.push(item.startTime.toISOString());
          return {
            ...item,
            _count: {
              attendees: item._count.attendees + attendees,
            },
          };
        });
        occupiedSeats = occupiedSeats.filter(
          (item) => !addedToCurrentSeats.includes(item.slotUtcStartDate.toISOString())
        );
      }

      availabilityCheckProps.currentSeats = applyOccupiedSeatsToCurrentSeats(
        availabilityCheckProps.currentSeats || [],
        occupiedSeats
      );

      currentSeats = availabilityCheckProps.currentSeats;
    }
    availableTimeSlots = availableTimeSlots
      .map((slot) => {
        const busy = selectedSlots.reduce<EventBusyDate[]>((r, c) => {
          if (!c.isSeat) {
            r.push({ start: c.slotUtcStartDate, end: c.slotUtcEndDate });
          }
          return r;
        }, []);

        if (
          !checkForConflicts({
            time: slot.time,
            busy,
            ...availabilityCheckProps,
          })
        ) {
          return slot;
        }
        return undefined;
      })
      .filter(
        (
          item:
            | {
                time: dayjs.Dayjs;
                userIds?: number[] | undefined;
              }
            | undefined
        ): item is {
          time: dayjs.Dayjs;
          userIds?: number[] | undefined;
        } => {
          return !!item;
        }
      );
  }

  // fr-CA uses YYYY-MM-DD
  const formatter = new Intl.DateTimeFormat("fr-CA", {
    year: "numeric",
    month: "2-digit",
    day: "2-digit",
    timeZone: input.timeZone,
  });

  const slotsMappedToDate = monitorCallbackSync(function mapSlotsToDate() {
    return availableTimeSlots.reduce(
      (
        r: Record<string, { time: string; attendees?: number; bookingUid?: string }[]>,
        { time, ...passThroughProps }
      ) => {
        // TODO: Adds unit tests to prevent regressions in getSchedule (try multiple timezones)

        // This used to be _time.tz(input.timeZone) but Dayjs tz() is slow.
        // toLocaleDateString slugish, using Intl.DateTimeFormat we get the desired speed results.
        const dateString = formatter.format(time.toDate());

        r[dateString] = r[dateString] || [];
        if (eventType.onlyShowFirstAvailableSlot && r[dateString].length > 0) {
          return r;
        }
        r[dateString].push({
          ...passThroughProps,
          time: time.toISOString(),
          // Conditionally add the attendees and booking id to slots object if there is already a booking during that time
          ...(currentSeats?.some((booking) => booking.startTime.toISOString() === time.toISOString()) && {
            attendees:
              currentSeats[
                currentSeats.findIndex((booking) => booking.startTime.toISOString() === time.toISOString())
              ]._count.attendees,
            bookingUid:
              currentSeats[
                currentSeats.findIndex((booking) => booking.startTime.toISOString() === time.toISOString())
              ].uid,
          }),
        });
        return r;
      },
      Object.create(null)
    );
  });

  loggerWithEventDetails.debug(safeStringify({ slotsMappedToDate }));

  const availableDates = Object.keys(slotsMappedToDate);
  const allDatesWithBookabilityStatus = monitorCallbackSync(getAllDatesWithBookabilityStatus, availableDates);
  loggerWithEventDetails.debug(safeStringify({ availableDates }));

  const eventUtcOffset = getUTCOffsetByTimezone(eventTimeZone) ?? 0;
  const bookerUtcOffset = input.timeZone ? getUTCOffsetByTimezone(input.timeZone) ?? 0 : 0;
  const periodLimits = calculatePeriodLimits({
    periodType: eventType.periodType,
    periodDays: eventType.periodDays,
    periodCountCalendarDays: eventType.periodCountCalendarDays,
    periodStartDate: eventType.periodStartDate,
    periodEndDate: eventType.periodEndDate,
    allDatesWithBookabilityStatusInBookerTz: allDatesWithBookabilityStatus,
    eventUtcOffset,
    bookerUtcOffset,
  });
  let foundAFutureLimitViolation = false;
  const withinBoundsSlotsMappedToDate = monitorCallbackSync(function mapWithinBoundsSlotsToDate() {
    return Object.entries(slotsMappedToDate).reduce((withinBoundsSlotsMappedToDate, [date, slots]) => {
      // Computation Optimization: If a future limit violation has been found, we just consider all slots to be out of bounds beyond that slot.
      // We can't do the same for periodType=RANGE because it can start from a day other than today and today will hit the violation then.
      if (foundAFutureLimitViolation && doesRangeStartFromToday(eventType.periodType)) {
        return withinBoundsSlotsMappedToDate;
      }
      const filteredSlots = slots.filter((slot) => {
        const isFutureLimitViolationForTheSlot = isTimeViolatingFutureLimit({
          time: slot.time,
          periodLimits,
        });
        if (isFutureLimitViolationForTheSlot) {
          foundAFutureLimitViolation = true;
        }
        return (
          !isFutureLimitViolationForTheSlot &&
          // TODO: Perf Optmization: Slots calculation logic already seems to consider the minimum booking notice and past booking time and thus there shouldn't be need to filter out slots here.
          !isTimeOutOfBounds({ time: slot.time, minimumBookingNotice: eventType.minimumBookingNotice })
        );
      });

      if (!filteredSlots.length) {
        // If there are no slots available, we don't set that date, otherwise having an empty slots array makes frontend consider it as an all day OOO case
        return withinBoundsSlotsMappedToDate;
      }

      withinBoundsSlotsMappedToDate[date] = filteredSlots;
      return withinBoundsSlotsMappedToDate;
    }, {} as typeof slotsMappedToDate);
  });

  // We only want to run this on single targeted events and not dynamic
  if (!Object.keys(withinBoundsSlotsMappedToDate).length && input.usernameList?.length === 1) {
    try {
      await handleNotificationWhenNoSlots({
        eventDetails: {
          username: input.usernameList?.[0],
          startTime: startTime,
          endTime: endTime,
          eventSlug: eventType.slug,
        },
        orgDetails,
        teamId: eventType.team?.id,
      });
    } catch (e) {
      loggerWithEventDetails.error(
        `Something has gone wrong. Upstash could be down and we have caught the error to not block availability:
 ${e}`
      );
    }
  }

  const troubleshooterData = enableTroubleshooter
    ? {
        troubleshooter: {
          routedTeamMemberIds: routedTeamMemberIds,
          // One that Salesforce asked for
          askedContactOwner: contactOwnerEmailFromInput,
          // One that we used as per Routing skipContactOwner flag
          consideredContactOwner: contactOwnerEmail,
          // All hosts that have been checked for availability. If no routedTeamMemberIds are provided, this will be same as hosts.
          routedHosts: usersWithCredentials.map((user) => {
            return {
              userId: user.id,
            };
          }),
          hostsAfterSegmentMatching: hostsAfterSegmentMatching.map((host) => ({
            userId: host.user.id,
          })),
        },
      }
    : null;

  return {
    slots: withinBoundsSlotsMappedToDate,
    ...troubleshooterData,
  };
}

function doesRangeStartFromToday(periodType: PeriodType) {
  return periodType === PeriodType.ROLLING_WINDOW || periodType === PeriodType.ROLLING;
}

async function getUserIdFromUsername(
  username: string,
  organizationDetails: { currentOrgDomain: string | null; isValidOrgDomain: boolean }
) {
  const { currentOrgDomain, isValidOrgDomain } = organizationDetails;
  log.info("getUserIdFromUsername", safeStringify({ organizationDetails, username }));
  const [user] = await UserRepository.findUsersByUsername({
    usernameList: [username],
    orgSlug: isValidOrgDomain ? currentOrgDomain : null,
  });
  return user?.id;
}

async function getTeamIdFromSlug(
  slug: string,
  organizationDetails: { currentOrgDomain: string | null; isValidOrgDomain: boolean }
) {
  const { currentOrgDomain, isValidOrgDomain } = organizationDetails;
  const team = await prisma.team.findFirst({
    where: {
      slug,
      parent: isValidOrgDomain && currentOrgDomain ? getSlugOrRequestedSlug(currentOrgDomain) : null,
    },
    select: {
      id: true,
    },
  });
  return team?.id;
}

async function getExistingBookings(
  startTimeDate: Date,
  endTimeDate: Date,
  eventType: Awaited<ReturnType<typeof getEventType>>,
  sharedQuery: {
    startTime: {
      lte: Date;
    };
    endTime: {
      gte: Date;
    };
    status: {
      in: "ACCEPTED"[];
    };
  },
  usersWithCredentials: ReturnType<typeof getUsersWithCredentialsConsideringContactOwner>,
  allUserIds: number[]
) {
  const bookingsSelect = Prisma.validator<Prisma.BookingSelect>()({
    id: true,
    uid: true,
    userId: true,
    startTime: true,
    endTime: true,
    title: true,
    attendees: true,
    eventType: {
      select: {
        id: true,
        onlyShowFirstAvailableSlot: true,
        afterEventBuffer: true,
        beforeEventBuffer: true,
        seatsPerTimeSlot: true,
        requiresConfirmationWillBlockSlot: true,
        requiresConfirmation: true,
        allowReschedulingPastBookings: true,
      },
    },
    ...(!!eventType?.seatsPerTimeSlot && {
      _count: {
        select: {
          seatsReferences: true,
        },
      },
    }),
  });

  const currentBookingsAllUsersQueryOne = prisma.booking.findMany({
    where: {
      ...sharedQuery,
      userId: {
        in: allUserIds,
      },
    },
    select: bookingsSelect,
  });

  const currentBookingsAllUsersQueryTwo = prisma.booking.findMany({
    where: {
      ...sharedQuery,
      attendees: {
        some: {
          email: {
            in: usersWithCredentials.map((user) => user.email),
          },
        },
      },
    },
    select: bookingsSelect,
  });

  const currentBookingsAllUsersQueryThree = prisma.booking.findMany({
    where: {
      startTime: { lte: endTimeDate },
      endTime: { gte: startTimeDate },
      eventType: {
        id: eventType?.id,
        requiresConfirmation: true,
        requiresConfirmationWillBlockSlot: true,
      },
      status: {
        in: [BookingStatus.PENDING],
      },
    },
    select: bookingsSelect,
  });

  const [resultOne, resultTwo, resultThree] = await Promise.all([
    currentBookingsAllUsersQueryOne,
    currentBookingsAllUsersQueryTwo,
    currentBookingsAllUsersQueryThree,
  ]);

  return [...resultOne, ...resultTwo, ...resultThree];
}

async function getOOODates(startTimeDate: Date, endTimeDate: Date, allUserIds: number[]) {
  return await prisma.outOfOfficeEntry.findMany({
    where: {
      userId: {
        in: allUserIds,
      },
      OR: [
        // outside of range
        // (start <= 'dateTo' AND end >= 'dateFrom')
        {
          start: {
            lte: endTimeDate,
          },
          end: {
            gte: startTimeDate,
          },
        },
        // start is between dateFrom and dateTo but end is outside of range
        // (start <= 'dateTo' AND end >= 'dateTo')
        {
          start: {
            lte: endTimeDate,
          },

          end: {
            gte: endTimeDate,
          },
        },
        // end is between dateFrom and dateTo but start is outside of range
        // (start <= 'dateFrom' OR end <= 'dateTo')
        {
          start: {
            lte: startTimeDate,
          },

          end: {
            lte: endTimeDate,
          },
        },
      ],
    },
    select: {
      id: true,
      start: true,
      end: true,
      user: {
        select: {
          id: true,
          name: true,
        },
      },
      toUser: {
        select: {
          id: true,
          username: true,
          name: true,
        },
      },
      reason: {
        select: {
          id: true,
          emoji: true,
          reason: true,
        },
      },
    },
  });
}

export function getAllDatesWithBookabilityStatus(availableDates: string[]) {
  const availableDatesSet = new Set(availableDates);
  const firstDate = dayjs(availableDates[0]);
  const lastDate = dayjs(availableDates[availableDates.length - 1]);
  const allDates: Record<string, { isBookable: boolean }> = {};

  let currentDate = firstDate;
  while (currentDate <= lastDate) {
    allDates[currentDate.format("YYYY-MM-DD")] = {
      isBookable: availableDatesSet.has(currentDate.format("YYYY-MM-DD")),
    };

    currentDate = currentDate.add(1, "day");
  }
  return allDates;
}

const calculateHostsAndAvailabilities = async ({
  input,
  eventType,
  hosts,
  contactOwnerEmail,
  loggerWithEventDetails,
  startTime,
  endTime,
  bypassBusyCalendarTimes,
<<<<<<< HEAD
  userId,
=======
  shouldServeCache,
>>>>>>> c211f181
}: {
  input: TGetScheduleInputSchema;
  eventType: Exclude<Awaited<ReturnType<typeof getRegularOrDynamicEventType>>, null>;
  hosts: {
    isFixed?: boolean;
    user: GetAvailabilityUser;
  }[];
  contactOwnerEmail: string | null;
  loggerWithEventDetails: Logger<unknown>;
  startTime: ReturnType<typeof getStartTime>;
  endTime: Dayjs;
  bypassBusyCalendarTimes: boolean;
<<<<<<< HEAD
  userId?: number | undefined;
}) => {
  const guests: (GetAvailabilityUser & { isFixed: boolean })[] = [];
  if (input.rescheduleUid) {
=======
  shouldServeCache?: boolean;
}) => {
  const routedTeamMemberIds = input.routedTeamMemberIds ?? null;
  if (
    input.rescheduleUid &&
    eventType.rescheduleWithSameRoundRobinHost &&
    eventType.schedulingType === SchedulingType.ROUND_ROBIN &&
    // If it is rerouting, we should not force reschedule with same host.
    // It will be unexpected plus could cause unavailable slots as original host might not be part of routedTeamMemberIds
    !isRerouting({ rescheduleUid: input.rescheduleUid, routedTeamMemberIds })
  ) {
>>>>>>> c211f181
    const originalRescheduledBooking = await prisma.booking.findFirst({
      where: {
        uid: input.rescheduleUid,
        status: {
          in: [BookingStatus.ACCEPTED, BookingStatus.CANCELLED, BookingStatus.PENDING],
        },
      },
      select: {
        userId: true,
        eventType: {
          select: {
            teamId: true,
          },
        },
        attendees: {
          select: {
            email: true,
          },
        },
      },
    });
<<<<<<< HEAD
    if (
      eventType.rescheduleWithSameRoundRobinHost &&
      eventType.schedulingType === SchedulingType.ROUND_ROBIN
    ) {
      routedHostsWithContactOwnerAndFixedHosts = routedHostsWithContactOwnerAndFixedHosts.filter(
        (host) => host.user.id === originalRescheduledBooking?.userId || 0
      );
    }
    const userReschedulingIsOwner = isUserReschedulingOwner(userId, originalRescheduledBooking?.userId || 0);
    let isDynamicEventAndUserIsOwner = false;
    if (input.usernameList && input.usernameList.length > 1 && userId) {
      isDynamicEventAndUserIsOwner = eventType.users.some((eventUser) => eventUser.id === userId);
    }
    let isTeamOrOrgOwnerOrAdmin = false;
    const orgId = userId && (await getOrgIdFromMemberOrTeamId({ memberId: userId }));
    if ((input?.isTeamEvent && originalRescheduledBooking?.eventType?.teamId) || orgId) {
      const teamIdFilter = [originalRescheduledBooking?.eventType?.teamId, orgId].filter(Boolean) as number[];
      const teamOrOrgOwnerOrAdmin = await prisma.membership.findFirst({
        where: {
          teamId: {
            in: teamIdFilter,
          },
          userId: userId,
          role: {
            in: [MembershipRole.ADMIN, MembershipRole.OWNER],
          },
        },
        select: {
          userId: true,
        },
      });
      isTeamOrOrgOwnerOrAdmin = !!teamOrOrgOwnerOrAdmin;
    }
    if (userReschedulingIsOwner || isDynamicEventAndUserIsOwner || isTeamOrOrgOwnerOrAdmin) {
      const attendeesEmailList = originalRescheduledBooking?.attendees.map((attendee) => attendee.email);
      const attendees = await prisma.user.findMany({
        where: {
          email: {
            in: attendeesEmailList,
          },
        },
        select: {
          credentials: { select: credentialForCalendarServiceSelect },
          ...availabilityUserSelect,
        },
      });
      attendees.forEach((user) => {
        guests.push({
          ...user,
          isFixed: true,
        });
      });
    }
=======
    hosts = hosts.filter((host) => host.user.id === originalRescheduledBooking?.userId || 0);
>>>>>>> c211f181
  }

  let usersWithCredentials = monitorCallbackSync(getUsersWithCredentialsConsideringContactOwner, {
    contactOwnerEmail,
    hosts,
  });

  if (guests.length) {
    usersWithCredentials = [...usersWithCredentials, ...guests];
  }

  loggerWithEventDetails.debug("Using users", {
    usersWithCredentials: usersWithCredentials.map((user) => user.email),
  });

  const durationToUse = input.duration || 0;
  let currentSeats: CurrentSeats | undefined;

  const startTimeDate =
    input.rescheduleUid && durationToUse
      ? startTime.subtract(durationToUse, "minute").toDate()
      : startTime.toDate();

  const endTimeDate =
    input.rescheduleUid && durationToUse ? endTime.add(durationToUse, "minute").toDate() : endTime.toDate();

  const sharedQuery = {
    startTime: { lte: endTimeDate },
    endTime: { gte: startTimeDate },
    status: {
      in: [BookingStatus.ACCEPTED],
    },
  };

  const allUserIds = usersWithCredentials.map((user) => user.id);
  const [currentBookingsAllUsers, outOfOfficeDaysAllUsers] = await Promise.all([
    monitorCallbackAsync(
      getExistingBookings,
      startTimeDate,
      endTimeDate,
      eventType,
      sharedQuery,
      usersWithCredentials,
      allUserIds
    ),
    monitorCallbackAsync(getOOODates, startTimeDate, endTimeDate, allUserIds),
  ]);

  const bookingLimits = parseBookingLimit(eventType?.bookingLimits);
  const durationLimits = parseDurationLimit(eventType?.durationLimits);
  let busyTimesFromLimitsBookingsAllUsers: Awaited<ReturnType<typeof getBusyTimesForLimitChecks>> = [];

  if (eventType && (bookingLimits || durationLimits)) {
    busyTimesFromLimitsBookingsAllUsers = await monitorCallbackAsync(getBusyTimesForLimitChecks, {
      userIds: allUserIds,
      eventTypeId: eventType.id,
      startDate: startTime.format(),
      endDate: endTime.format(),
      rescheduleUid: input.rescheduleUid,
      bookingLimits,
      durationLimits,
    });
  }

  const users = monitorCallbackSync(function enrichUsersWithData() {
    return usersWithCredentials.map((currentUser) => {
      return {
        ...currentUser,
        currentBookings: currentBookingsAllUsers
          .filter(
            (b) => b.userId === currentUser.id || b.attendees?.some((a) => a.email === currentUser.email)
          )
          .map((bookings) => {
            const { attendees: _attendees, ...bookingWithoutAttendees } = bookings;
            return bookingWithoutAttendees;
          }),
        outOfOfficeDays: outOfOfficeDaysAllUsers.filter((o) => o.user.id === currentUser.id),
      };
    });
  });

  const premappedUsersAvailability = await getUsersAvailability({
    users,
    query: {
      dateFrom: startTime.format(),
      dateTo: endTime.format(),
      eventTypeId: eventType.id,
      afterEventBuffer: eventType.afterEventBuffer,
      beforeEventBuffer: eventType.beforeEventBuffer,
      duration: input.duration || 0,
      returnDateOverrides: false,
      bypassBusyCalendarTimes,
      shouldServeCache,
    },
    initialData: {
      eventType,
      currentSeats,
      rescheduleUid: input.rescheduleUid,
      busyTimesFromLimitsBookings: busyTimesFromLimitsBookingsAllUsers,
    },
  });
  /* We get all users working hours and busy slots */
  const allUsersAvailability = premappedUsersAvailability.map(
    (
      { busy, dateRanges, oooExcludedDateRanges, currentSeats: _currentSeats, timeZone, datesOutOfOffice },
      index
    ) => {
      const currentUser = users[index];
      if (!currentSeats && _currentSeats) currentSeats = _currentSeats;
      return {
        timeZone,
        dateRanges,
        oooExcludedDateRanges,
        busy,
        user: currentUser,
        datesOutOfOffice,
      };
    }
  );

  const aggregatedAvailability = monitorCallbackSync(
    getAggregatedAvailability,
    allUsersAvailability,
    eventType.schedulingType
  );

  return {
    aggregatedAvailability,
    allUsersAvailability,
    usersWithCredentials,
    currentSeats,
  };
};<|MERGE_RESOLUTION|>--- conflicted
+++ resolved
@@ -11,12 +11,9 @@
 import type { Dayjs } from "@calcom/dayjs";
 import dayjs from "@calcom/dayjs";
 import { getSlugOrRequestedSlug, orgDomainConfig } from "@calcom/ee/organizations/lib/orgDomains";
-<<<<<<< HEAD
 import { getServerSession } from "@calcom/features/auth/lib/getServerSession";
+import { checkForConflicts } from "@calcom/features/bookings/lib/conflictChecker/checkForConflicts";
 import { isUserReschedulingOwner } from "@calcom/features/bookings/lib/handleNewBooking/getRequiresConfirmationFlags";
-=======
-import { checkForConflicts } from "@calcom/features/bookings/lib/conflictChecker/checkForConflicts";
->>>>>>> c211f181
 import { isEventTypeLoggingEnabled } from "@calcom/features/bookings/lib/isEventTypeLoggingEnabled";
 import { getShouldServeCache } from "@calcom/features/calendar-cache/lib/getShouldServeCache";
 import { parseBookingLimit, parseDurationLimit } from "@calcom/lib";
@@ -41,14 +38,8 @@
 import { UserRepository, withSelectedCalendars } from "@calcom/lib/server/repository/user";
 import getSlots from "@calcom/lib/slots";
 import prisma, { availabilityUserSelect } from "@calcom/prisma";
-<<<<<<< HEAD
 import { MembershipRole, PeriodType, Prisma } from "@calcom/prisma/client";
-import { SchedulingType } from "@calcom/prisma/enums";
-import { BookingStatus } from "@calcom/prisma/enums";
-=======
-import { PeriodType, Prisma } from "@calcom/prisma/client";
 import { BookingStatus, SchedulingType } from "@calcom/prisma/enums";
->>>>>>> c211f181
 import { credentialForCalendarServiceSelect } from "@calcom/prisma/selects/credential";
 import type { EventBusyDate } from "@calcom/types/Calendar";
 
@@ -373,11 +364,8 @@
       startTime,
       endTime,
       bypassBusyCalendarTimes,
-<<<<<<< HEAD
+      shouldServeCache,
       userId: user?.id,
-=======
-      shouldServeCache,
->>>>>>> c211f181
     });
 
   // If contact skipping, determine if there's availability within two weeks
@@ -402,11 +390,8 @@
             startTime,
             endTime,
             bypassBusyCalendarTimes,
-<<<<<<< HEAD
+            shouldServeCache,
             userId: user?.id,
-=======
-            shouldServeCache,
->>>>>>> c211f181
           }));
       }
     }
@@ -893,11 +878,8 @@
   startTime,
   endTime,
   bypassBusyCalendarTimes,
-<<<<<<< HEAD
+  shouldServeCache,
   userId,
-=======
-  shouldServeCache,
->>>>>>> c211f181
 }: {
   input: TGetScheduleInputSchema;
   eventType: Exclude<Awaited<ReturnType<typeof getRegularOrDynamicEventType>>, null>;
@@ -910,24 +892,17 @@
   startTime: ReturnType<typeof getStartTime>;
   endTime: Dayjs;
   bypassBusyCalendarTimes: boolean;
-<<<<<<< HEAD
+  shouldServeCache?: boolean;
   userId?: number | undefined;
 }) => {
+  const routedTeamMemberIds = input.routedTeamMemberIds ?? null;
   const guests: (GetAvailabilityUser & { isFixed: boolean })[] = [];
-  if (input.rescheduleUid) {
-=======
-  shouldServeCache?: boolean;
-}) => {
-  const routedTeamMemberIds = input.routedTeamMemberIds ?? null;
   if (
     input.rescheduleUid &&
-    eventType.rescheduleWithSameRoundRobinHost &&
-    eventType.schedulingType === SchedulingType.ROUND_ROBIN &&
     // If it is rerouting, we should not force reschedule with same host.
     // It will be unexpected plus could cause unavailable slots as original host might not be part of routedTeamMemberIds
     !isRerouting({ rescheduleUid: input.rescheduleUid, routedTeamMemberIds })
   ) {
->>>>>>> c211f181
     const originalRescheduledBooking = await prisma.booking.findFirst({
       where: {
         uid: input.rescheduleUid,
@@ -949,14 +924,11 @@
         },
       },
     });
-<<<<<<< HEAD
     if (
       eventType.rescheduleWithSameRoundRobinHost &&
       eventType.schedulingType === SchedulingType.ROUND_ROBIN
     ) {
-      routedHostsWithContactOwnerAndFixedHosts = routedHostsWithContactOwnerAndFixedHosts.filter(
-        (host) => host.user.id === originalRescheduledBooking?.userId || 0
-      );
+      hosts = hosts.filter((host) => host.user.id === originalRescheduledBooking?.userId || 0);
     }
     const userReschedulingIsOwner = isUserReschedulingOwner(userId, originalRescheduledBooking?.userId || 0);
     let isDynamicEventAndUserIsOwner = false;
@@ -999,13 +971,12 @@
       attendees.forEach((user) => {
         guests.push({
           ...user,
+          allSelectedCalendars: user.selectedCalendars,
+          userLevelSelectedCalendars: user.selectedCalendars.filter((calendar) => !calendar.eventTypeId),
           isFixed: true,
         });
       });
     }
-=======
-    hosts = hosts.filter((host) => host.user.id === originalRescheduledBooking?.userId || 0);
->>>>>>> c211f181
   }
 
   let usersWithCredentials = monitorCallbackSync(getUsersWithCredentialsConsideringContactOwner, {
