--- conflicted
+++ resolved
@@ -82,12 +82,8 @@
       emoji?: string | undefined;
     }[]
   >;
-<<<<<<< HEAD
-  troubleshooter?: unknown;
-=======
   // eslint-disable-next-line @typescript-eslint/no-explicit-any
   troubleshooter?: any;
->>>>>>> 15ef547e
 }
 
 export type GetAvailableSlotsResponse = Awaited<
