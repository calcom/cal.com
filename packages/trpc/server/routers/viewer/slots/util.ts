// eslint-disable-next-line no-restricted-imports
import type { Logger } from "tslog";
import { v4 as uuid } from "uuid";

import type { Dayjs } from "@calcom/dayjs";
import dayjs from "@calcom/dayjs";
import { orgDomainConfig } from "@calcom/ee/organizations/lib/orgDomains";
import { checkForConflicts } from "@calcom/features/bookings/lib/conflictChecker/checkForConflicts";
import { isEventTypeLoggingEnabled } from "@calcom/features/bookings/lib/isEventTypeLoggingEnabled";
import { getShouldServeCache } from "@calcom/features/calendar-cache/lib/getShouldServeCache";
import type { IRedisService } from "@calcom/features/redis/IRedisService";
import { findQualifiedHostsWithDelegationCredentials } from "@calcom/lib/bookings/findQualifiedHostsWithDelegationCredentials";
import { shouldIgnoreContactOwner } from "@calcom/lib/bookings/routing/utils";
import { RESERVED_SUBDOMAINS } from "@calcom/lib/constants";
import { buildDateRanges } from "@calcom/lib/date-ranges";
import { getUTCOffsetByTimezone } from "@calcom/lib/dayjs";
import { getDefaultEvent } from "@calcom/lib/defaultEvents";
import { getAggregatedAvailability } from "@calcom/lib/getAggregatedAvailability";
import { getBusyTimesForLimitChecks, getStartEndDateforLimitCheck } from "@calcom/lib/getBusyTimes";
import type {
  CurrentSeats,
  EventType,
  GetAvailabilityUser,
  IFromUser,
  IToUser,
} from "@calcom/lib/getUserAvailability";
import { getPeriodStartDatesBetween, getUsersAvailability } from "@calcom/lib/getUserAvailability";
import { descendingLimitKeys, intervalLimitKeyToUnit } from "@calcom/lib/intervalLimits/intervalLimit";
import type { IntervalLimit } from "@calcom/lib/intervalLimits/intervalLimitSchema";
import { parseBookingLimit } from "@calcom/lib/intervalLimits/isBookingLimits";
import { parseDurationLimit } from "@calcom/lib/intervalLimits/isDurationLimits";
import LimitManager from "@calcom/lib/intervalLimits/limitManager";
import type { CheckBookingLimitsService } from "@calcom/lib/intervalLimits/server/checkBookingLimits";
import { isBookingWithinPeriod } from "@calcom/lib/intervalLimits/utils";
import {
  calculatePeriodLimits,
  isTimeOutOfBounds,
  isTimeViolatingFutureLimit,
  BookingDateInPastError,
} from "@calcom/lib/isOutOfBounds";
import logger from "@calcom/lib/logger";
import { isRestrictionScheduleEnabled } from "@calcom/lib/restrictionSchedule";
import { safeStringify } from "@calcom/lib/safeStringify";
import { withReporting } from "@calcom/lib/sentryWrapper";
import { getTotalBookingDuration } from "@calcom/lib/server/queries/booking";
import type { ISelectedSlotRepository } from "@calcom/lib/server/repository/ISelectedSlotRepository";
import type { BookingRepository } from "@calcom/lib/server/repository/booking";
import type { EventTypeRepository } from "@calcom/lib/server/repository/eventTypeRepository";
import type { RoutingFormResponseRepository } from "@calcom/lib/server/repository/formResponse";
import type { PrismaOOORepository } from "@calcom/lib/server/repository/ooo";
import type { ScheduleRepository } from "@calcom/lib/server/repository/schedule";
import type { TeamRepository } from "@calcom/lib/server/repository/team";
import type { UserRepository } from "@calcom/lib/server/repository/user";
import { withSelectedCalendars } from "@calcom/lib/server/repository/user";
import getSlots from "@calcom/lib/slots";
import { PeriodType } from "@calcom/prisma/client";
import { SchedulingType } from "@calcom/prisma/enums";
import type { EventBusyDate, EventBusyDetails } from "@calcom/types/Calendar";
import type { CredentialForCalendarService } from "@calcom/types/Credential";

import { TRPCError } from "@trpc/server";

import type { TGetScheduleInputSchema } from "./getSchedule.schema";
import { handleNotificationWhenNoSlots } from "./handleNotificationWhenNoSlots";
import type { GetScheduleOptions } from "./types";

const log = logger.getSubLogger({ prefix: ["[slots/util]"] });

type GetAvailabilityUserWithDelegationCredentials = Omit<GetAvailabilityUser, "credentials"> & {
  credentials: CredentialForCalendarService[];
};

export interface IGetAvailableSlots {
  slots: Record<
    string,
    {
      time: string;
      attendees?: number | undefined;
      bookingUid?: string | undefined;
      away?: boolean | undefined;
      fromUser?: IFromUser | undefined;
      toUser?: IToUser | undefined;
      reason?: string | undefined;
      emoji?: string | undefined;
    }[]
  >;
  troubleshooter?: any;
}

export type GetAvailableSlotsResponse = Awaited<
  ReturnType<(typeof AvailableSlotsService)["prototype"]["_getAvailableSlots"]>
>;

export interface IAvailableSlotsService {
  oooRepo: PrismaOOORepository;
  scheduleRepo: ScheduleRepository;
  selectedSlotRepo: ISelectedSlotRepository;
  teamRepo: TeamRepository;
  userRepo: UserRepository;
  bookingRepo: BookingRepository;
  eventTypeRepo: EventTypeRepository;
  routingFormResponseRepo: RoutingFormResponseRepository;
<<<<<<< HEAD
  redisClient: IRedisService;
}

function withSlotsCache(
  redisClient: IRedisService,
  func: (args: GetScheduleOptions) => Promise<IGetAvailableSlots>,
  ts: number
) {
  return async (args: GetScheduleOptions): Promise<IGetAvailableSlots> => {
    const cacheKey = `${ts}:${JSON.stringify(args.input)}`;
    let success = false;
    let cachedResult: IGetAvailableSlots | null = null;
    const startTime = process.hrtime();
    try {
      cachedResult = await redisClient.get(cacheKey);
      success = true;
    } catch (err: unknown) {
      if (err instanceof Error && err.name === "TimeoutError") {
        const endTime = process.hrtime(startTime);
        log.error(`Redis request timed out after ${endTime[0]}${endTime[1] / 1e6}ms`);
      } else {
        throw err;
      }
    }

    if (!success) {
      // If the cache request fails, we proceed to call the function directly
      return await func(args);
    }
    if (cachedResult) {
      log.info("[CACHE HIT] Available slots", { cacheKey });
      return cachedResult;
    }
    const result = await func(args);
    // we do not wait for the cache to complete setting; we fire and forget, and hope it'll finish.
    // this is to already start responding to the client.
    redisClient.set(cacheKey, result, { ttl: 2000 }); // Cache for 2 seconds
    log.info("[CACHE MISS] Available slots", { cacheKey });
    return result;
  };
=======
  checkBookingLimitsService: CheckBookingLimitsService;
>>>>>>> ef661874
}

export class AvailableSlotsService {
  constructor(public readonly dependencies: IAvailableSlotsService) {}

  private async _getReservedSlotsAndCleanupExpired({
    bookerClientUid,
    usersWithCredentials,
    eventTypeId,
  }: {
    bookerClientUid: string | undefined;
    usersWithCredentials: GetAvailabilityUser[];
    eventTypeId: number;
  }) {
    const currentTimeInUtc = dayjs.utc().format();
    const slotsRepo = this.dependencies.selectedSlotRepo;

    const unexpiredSelectedSlots =
      (await slotsRepo.findManyUnexpiredSlots({
        userIds: usersWithCredentials.map((user) => user.id),
        currentTimeInUtc,
      })) || [];

    const slotsSelectedByOtherUsers = unexpiredSelectedSlots.filter((slot) => slot.uid !== bookerClientUid);

    await _cleanupExpiredSlots({ eventTypeId });

    const reservedSlots = slotsSelectedByOtherUsers;

    return reservedSlots;

    async function _cleanupExpiredSlots({ eventTypeId }: { eventTypeId: number }) {
      await slotsRepo.deleteManyExpiredSlots({ eventTypeId, currentTimeInUtc });
    }
  }

  private async _getDynamicEventType(
    input: TGetScheduleInputSchema,
    organizationDetails: { currentOrgDomain: string | null; isValidOrgDomain: boolean }
  ) {
    const { currentOrgDomain, isValidOrgDomain } = organizationDetails;
    // For dynamic booking, we need to get and update user credentials, schedule and availability in the eventTypeObject as they're required in the new availability logic
    if (!input.eventTypeSlug) {
      throw new TRPCError({
        message: "eventTypeSlug is required for dynamic booking",
        code: "BAD_REQUEST",
      });
    }
    const dynamicEventType = getDefaultEvent(input.eventTypeSlug);

    const userRepo = this.dependencies.userRepo;
    const usersForDynamicEventType = await userRepo.findManyUsersForDynamicEventType({
      currentOrgDomain: isValidOrgDomain ? currentOrgDomain : null,
      usernameList: Array.isArray(input.usernameList)
        ? input.usernameList
        : input.usernameList
        ? [input.usernameList]
        : [],
    });

    const usersWithOldSelectedCalendars = usersForDynamicEventType.map((user) => withSelectedCalendars(user));

    const isDynamicAllowed = !usersWithOldSelectedCalendars.some((user) => !user.allowDynamicBooking);
    if (!isDynamicAllowed) {
      throw new TRPCError({
        message: "Some of the users in this group do not allow dynamic booking",
        code: "UNAUTHORIZED",
      });
    }
    return Object.assign({}, dynamicEventType, {
      users: usersWithOldSelectedCalendars,
    });
  }
  private getDynamicEventType = withReporting(this._getDynamicEventType.bind(this), "getDynamicEventType");

  private applyOccupiedSeatsToCurrentSeats(
    currentSeats: CurrentSeats,
    occupiedSeats: { slotUtcStartDate: Date }[]
  ) {
    const occupiedSeatsMap = new Map<string, number>();

    occupiedSeats.forEach((item) => {
      const dateKey = item.slotUtcStartDate.toISOString();
      occupiedSeatsMap.set(dateKey, (occupiedSeatsMap.get(dateKey) || 0) + 1);
    });

    occupiedSeatsMap.forEach((count, date) => {
      currentSeats.push({
        uid: uuid(),
        startTime: dayjs(date).toDate(),
        _count: { attendees: count },
      });
    });

    return currentSeats;
  }

  private async _getEventType(
    input: TGetScheduleInputSchema,
    organizationDetails: { currentOrgDomain: string | null; isValidOrgDomain: boolean }
  ) {
    const { eventTypeSlug, usernameList, isTeamEvent } = input;
    log.info(
      "getEventType",
      safeStringify({ usernameList, eventTypeSlug, isTeamEvent, organizationDetails })
    );
    const eventTypeId =
      input.eventTypeId ||
      // eslint-disable-next-line @typescript-eslint/no-non-null-assertion
      (await this.getEventTypeId({
        slug: usernameList?.[0],
        eventTypeSlug: eventTypeSlug,
        isTeamEvent,
        organizationDetails,
      }));

    if (!eventTypeId) {
      return null;
    }

    const eventTypeRepo = this.dependencies.eventTypeRepo;
    return await eventTypeRepo.findForSlots({ id: eventTypeId });
  }

  private getEventType = withReporting(this._getEventType.bind(this), "getEventType");

  private doesRangeStartFromToday(periodType: PeriodType) {
    return periodType === PeriodType.ROLLING_WINDOW || periodType === PeriodType.ROLLING;
  }

  private _getAllDatesWithBookabilityStatus(availableDates: string[]) {
    const availableDatesSet = new Set(availableDates);
    const firstDate = dayjs(availableDates[0]);
    const lastDate = dayjs(availableDates[availableDates.length - 1]);
    const allDates: Record<string, { isBookable: boolean }> = {};

    let currentDate = firstDate;
    while (currentDate <= lastDate) {
      allDates[currentDate.format("YYYY-MM-DD")] = {
        isBookable: availableDatesSet.has(currentDate.format("YYYY-MM-DD")),
      };

      currentDate = currentDate.add(1, "day");
    }
    return allDates;
  }

  private getAllDatesWithBookabilityStatus = withReporting(
    this._getAllDatesWithBookabilityStatus.bind(this),
    "getAllDatesWithBookabilityStatus"
  );

  private async getUserIdFromUsername(
    username: string,
    organizationDetails: { currentOrgDomain: string | null; isValidOrgDomain: boolean }
  ) {
    const { currentOrgDomain, isValidOrgDomain } = organizationDetails;
    log.info("getUserIdFromUsername", safeStringify({ organizationDetails, username }));
    const userRepo = this.dependencies.userRepo;
    const [user] = await userRepo.findUsersByUsername({
      usernameList: [username],
      orgSlug: isValidOrgDomain ? currentOrgDomain : null,
    });
    return user?.id;
  }

  private async getEventTypeId({
    slug,
    eventTypeSlug,
    isTeamEvent,
    organizationDetails,
  }: {
    slug?: string;
    eventTypeSlug?: string;
    isTeamEvent: boolean;
    organizationDetails?: { currentOrgDomain: string | null; isValidOrgDomain: boolean };
  }) {
    if (!eventTypeSlug || !slug) return null;

    let teamId;
    let userId;
    if (isTeamEvent) {
      teamId = await this.getTeamIdFromSlug(
        slug,
        organizationDetails ?? { currentOrgDomain: null, isValidOrgDomain: false }
      );
    } else {
      userId = await this.getUserIdFromUsername(
        slug,
        organizationDetails ?? { currentOrgDomain: null, isValidOrgDomain: false }
      );
    }
    const eventTypeRepo = this.dependencies.eventTypeRepo;
    const eventType = await eventTypeRepo.findFirstEventTypeId({ slug: eventTypeSlug, teamId, userId });
    if (!eventType) {
      throw new TRPCError({ code: "NOT_FOUND" });
    }
    return eventType?.id;
  }

  private async getTeamIdFromSlug(
    slug: string,
    organizationDetails: { currentOrgDomain: string | null; isValidOrgDomain: boolean }
  ) {
    const { currentOrgDomain, isValidOrgDomain } = organizationDetails;
    const teamRepo = this.dependencies.teamRepo;
    const team = await teamRepo.findFirstBySlugAndParentSlug({
      slug,
      parentSlug: isValidOrgDomain && currentOrgDomain ? currentOrgDomain : null,
      select: { id: true },
    });

    return team?.id;
  }

  private async _getBusyTimesFromLimitsForUsers(
    users: { id: number; email: string }[],
    bookingLimits: IntervalLimit | null,
    durationLimits: IntervalLimit | null,
    dateFrom: Dayjs,
    dateTo: Dayjs,
    duration: number | undefined,
    eventType: NonNullable<EventType>,
    timeZone: string,
    rescheduleUid?: string
  ) {
    const userBusyTimesMap = new Map<number, EventBusyDetails[]>();

    if (!bookingLimits && !durationLimits) {
      return userBusyTimesMap;
    }

    const { limitDateFrom, limitDateTo } = getStartEndDateforLimitCheck(
      dateFrom.toISOString(),
      dateTo.toISOString(),
      bookingLimits || durationLimits
    );

    const busyTimesFromLimitsBookings = await getBusyTimesForLimitChecks({
      userIds: users.map((user) => user.id),
      eventTypeId: eventType.id,
      startDate: limitDateFrom.format(),
      endDate: limitDateTo.format(),
      rescheduleUid,
      bookingLimits,
      durationLimits,
    });

    const globalLimitManager = new LimitManager();

    if (bookingLimits) {
      for (const key of descendingLimitKeys) {
        const limit = bookingLimits?.[key];
        if (!limit) continue;

        const unit = intervalLimitKeyToUnit(key);
        const periodStartDates = getPeriodStartDatesBetween(dateFrom, dateTo, unit, timeZone);

        for (const periodStart of periodStartDates) {
          if (globalLimitManager.isAlreadyBusy(periodStart, unit, timeZone)) continue;

          const periodEnd = periodStart.endOf(unit);
          let totalBookings = 0;

          for (const booking of busyTimesFromLimitsBookings) {
            if (!isBookingWithinPeriod(booking, periodStart, periodEnd, timeZone)) {
              continue;
            }

            totalBookings++;
            if (totalBookings >= limit) {
              globalLimitManager.addBusyTime(periodStart, unit, timeZone);
              break;
            }
          }
        }
      }
    }

    for (const user of users) {
      const userBookings = busyTimesFromLimitsBookings.filter((booking) => booking.userId === user.id);
      const limitManager = new LimitManager();

      limitManager.mergeBusyTimes(globalLimitManager);

      if (bookingLimits) {
        for (const key of descendingLimitKeys) {
          const limit = bookingLimits?.[key];
          if (!limit) continue;

          const unit = intervalLimitKeyToUnit(key);
          const periodStartDates = getPeriodStartDatesBetween(dateFrom, dateTo, unit, timeZone);

          for (const periodStart of periodStartDates) {
            if (limitManager.isAlreadyBusy(periodStart, unit, timeZone)) continue;

            if (unit === "year") {
              try {
                await this.dependencies.checkBookingLimitsService.checkBookingLimit({
                  eventStartDate: periodStart.toDate(),
                  limitingNumber: limit,
                  eventId: eventType.id,
                  key,
                  user,
                  rescheduleUid,
                  timeZone,
                });
              } catch (_) {
                limitManager.addBusyTime(periodStart, unit, timeZone);
                if (
                  periodStartDates.every((start: Dayjs) => limitManager.isAlreadyBusy(start, unit, timeZone))
                ) {
                  break;
                }
              }
              continue;
            }

            const periodEnd = periodStart.endOf(unit);
            let totalBookings = 0;

            for (const booking of userBookings) {
              if (!isBookingWithinPeriod(booking, periodStart, periodEnd, timeZone)) {
                continue;
              }

              totalBookings++;
              if (totalBookings >= limit) {
                limitManager.addBusyTime(periodStart, unit, timeZone);
                break;
              }
            }
          }
        }
      }

      if (durationLimits) {
        for (const key of descendingLimitKeys) {
          const limit = durationLimits?.[key];
          if (!limit) continue;

          const unit = intervalLimitKeyToUnit(key);
          const periodStartDates = getPeriodStartDatesBetween(dateFrom, dateTo, unit, timeZone);

          for (const periodStart of periodStartDates) {
            if (limitManager.isAlreadyBusy(periodStart, unit, timeZone)) continue;

            const selectedDuration = (duration || eventType.length) ?? 0;

            if (selectedDuration > limit) {
              limitManager.addBusyTime(periodStart, unit, timeZone);
              continue;
            }

            if (unit === "year") {
              // TODO: DI getTotalBookingDuration
              const totalYearlyDuration = await getTotalBookingDuration({
                eventId: eventType.id,
                startDate: periodStart.toDate(),
                endDate: periodStart.endOf(unit).toDate(),
                rescheduleUid,
              });
              if (totalYearlyDuration + selectedDuration > limit) {
                limitManager.addBusyTime(periodStart, unit, timeZone);
                if (
                  periodStartDates.every((start: Dayjs) => limitManager.isAlreadyBusy(start, unit, timeZone))
                ) {
                  break;
                }
              }
              continue;
            }

            const periodEnd = periodStart.endOf(unit);
            let totalDuration = selectedDuration;

            for (const booking of userBookings) {
              if (!isBookingWithinPeriod(booking, periodStart, periodEnd, timeZone)) {
                continue;
              }
              totalDuration += dayjs(booking.end).diff(dayjs(booking.start), "minute");
              if (totalDuration > limit) {
                limitManager.addBusyTime(periodStart, unit, timeZone);
                break;
              }
            }
          }
        }
      }

      userBusyTimesMap.set(user.id, limitManager.getBusyTimes());
    }

    return userBusyTimesMap;
  }

  private getBusyTimesFromLimitsForUsers = withReporting(
    this._getBusyTimesFromLimitsForUsers.bind(this),
    "getBusyTimesFromLimitsForUsers"
  );

  private async _getBusyTimesFromTeamLimitsForUsers(
    users: { id: number; email: string }[],
    bookingLimits: IntervalLimit,
    dateFrom: Dayjs,
    dateTo: Dayjs,
    teamId: number,
    includeManagedEvents: boolean,
    timeZone: string,
    rescheduleUid?: string
  ) {
    const { limitDateFrom, limitDateTo } = getStartEndDateforLimitCheck(
      dateFrom.toISOString(),
      dateTo.toISOString(),
      bookingLimits
    );

    const bookingRepo = this.dependencies.bookingRepo;
    const bookings = await bookingRepo.getAllAcceptedTeamBookingsOfUsers({
      users,
      teamId,
      startDate: limitDateFrom.toDate(),
      endDate: limitDateTo.toDate(),
      excludedUid: rescheduleUid,
      includeManagedEvents,
    });

    const busyTimes = bookings.map(({ id, startTime, endTime, eventTypeId, title, userId }) => ({
      start: dayjs(startTime).toDate(),
      end: dayjs(endTime).toDate(),
      title,
      source: `eventType-${eventTypeId}-booking-${id}`,
      userId,
    }));

    const globalLimitManager = new LimitManager();

    for (const key of descendingLimitKeys) {
      const limit = bookingLimits?.[key];
      if (!limit) continue;

      const unit = intervalLimitKeyToUnit(key);
      const periodStartDates = getPeriodStartDatesBetween(dateFrom, dateTo, unit, timeZone);

      for (const periodStart of periodStartDates) {
        if (globalLimitManager.isAlreadyBusy(periodStart, unit, timeZone)) continue;

        const periodEnd = periodStart.endOf(unit);
        let totalBookings = 0;

        for (const booking of busyTimes) {
          if (!isBookingWithinPeriod(booking, periodStart, periodEnd, timeZone)) {
            continue;
          }

          totalBookings++;
          if (totalBookings >= limit) {
            globalLimitManager.addBusyTime(periodStart, unit, timeZone);
            break;
          }
        }
      }
    }

    const userBusyTimesMap = new Map();

    for (const user of users) {
      const userBusyTimes = busyTimes.filter((busyTime) => busyTime.userId === user.id);
      const limitManager = new LimitManager();

      limitManager.mergeBusyTimes(globalLimitManager);

      const bookingLimitsParams = {
        bookings: userBusyTimes,
        bookingLimits,
        dateFrom,
        dateTo,
        limitManager,
        rescheduleUid,
        teamId,
        user,
        includeManagedEvents,
        timeZone,
      };

      for (const key of descendingLimitKeys) {
        const limit = bookingLimits?.[key];
        if (!limit) continue;

        const unit = intervalLimitKeyToUnit(key);
        const periodStartDates = getPeriodStartDatesBetween(dateFrom, dateTo, unit, timeZone);

        for (const periodStart of periodStartDates) {
          if (limitManager.isAlreadyBusy(periodStart, unit, timeZone)) continue;

          if (unit === "year") {
            try {
              await this.dependencies.checkBookingLimitsService.checkBookingLimit({
                eventStartDate: periodStart.toDate(),
                limitingNumber: limit,
                key,
                teamId,
                user,
                rescheduleUid,
                includeManagedEvents,
                timeZone,
              });
            } catch (_) {
              limitManager.addBusyTime(periodStart, unit, timeZone);
              if (
                periodStartDates.every((start: Dayjs) => limitManager.isAlreadyBusy(start, unit, timeZone))
              ) {
                return;
              }
            }
            continue;
          }

          const periodEnd = periodStart.endOf(unit);
          let totalBookings = 0;

          for (const booking of userBusyTimes) {
            if (!isBookingWithinPeriod(booking, periodStart, periodEnd, timeZone)) {
              continue;
            }

            totalBookings++;
            if (totalBookings >= limit) {
              limitManager.addBusyTime(periodStart, unit, timeZone);
              break;
            }
          }
        }
      }

      userBusyTimesMap.set(user.id, limitManager.getBusyTimes());
    }

    return userBusyTimesMap;
  }
  private getBusyTimesFromTeamLimitsForUsers = withReporting(
    this._getBusyTimesFromTeamLimitsForUsers.bind(this),
    "getBusyTimesFromTeamLimitsForUsers"
  );

  private async _getOOODates(startTimeDate: Date, endTimeDate: Date, allUserIds: number[]) {
    return this.dependencies.oooRepo.findManyOOO({ startTimeDate, endTimeDate, allUserIds });
  }
  private getOOODates = withReporting(this._getOOODates.bind(this), "getOOODates");

  private _getUsersWithCredentials({
    hosts,
  }: {
    hosts: {
      isFixed?: boolean;
      user: GetAvailabilityUserWithDelegationCredentials;
    }[];
  }) {
    return hosts.map(({ isFixed, user }) => ({ isFixed, ...user }));
  }

  private getUsersWithCredentials = withReporting(
    this._getUsersWithCredentials.bind(this),
    "getUsersWithCredentials"
  );

  private getStartTime(startTimeInput: string, timeZone?: string, minimumBookingNotice?: number) {
    const startTimeMin = dayjs.utc().add(minimumBookingNotice || 1, "minutes");
    const startTime = timeZone === "Etc/GMT" ? dayjs.utc(startTimeInput) : dayjs(startTimeInput).tz(timeZone);

    return startTimeMin.isAfter(startTime) ? startTimeMin.tz(timeZone) : startTime;
  }
  private async calculateHostsAndAvailabilities({
    input,
    eventType,
    hosts,
    loggerWithEventDetails,
    startTime,
    endTime,
    bypassBusyCalendarTimes,
    shouldServeCache,
  }: {
    input: TGetScheduleInputSchema;
    eventType: Exclude<
      Awaited<ReturnType<(typeof AvailableSlotsService)["prototype"]["getRegularOrDynamicEventType"]>>,
      null
    >;
    hosts: {
      isFixed?: boolean;
      user: GetAvailabilityUserWithDelegationCredentials;
    }[];
    loggerWithEventDetails: Logger<unknown>;
    startTime: ReturnType<(typeof AvailableSlotsService)["prototype"]["getStartTime"]>;
    endTime: Dayjs;
    bypassBusyCalendarTimes: boolean;
    shouldServeCache?: boolean;
  }) {
    const usersWithCredentials = this.getUsersWithCredentials({
      hosts,
    });

    loggerWithEventDetails.debug("Using users", {
      usersWithCredentials: usersWithCredentials.map((user) => user.email),
    });

    const durationToUse = input.duration || 0;
    let currentSeats: CurrentSeats | undefined;

    const startTimeDate =
      input.rescheduleUid && durationToUse
        ? startTime.subtract(durationToUse, "minute").toDate()
        : startTime.toDate();

    const endTimeDate =
      input.rescheduleUid && durationToUse ? endTime.add(durationToUse, "minute").toDate() : endTime.toDate();

    const userIdAndEmailMap = new Map(usersWithCredentials.map((user) => [user.id, user.email]));
    const allUserIds = Array.from(userIdAndEmailMap.keys());

    const bookingRepo = this.dependencies.bookingRepo;
    const [currentBookingsAllUsers, outOfOfficeDaysAllUsers] = await Promise.all([
      bookingRepo.findAllExistingBookingsForEventTypeBetween({
        startDate: startTimeDate,
        endDate: endTimeDate,
        eventTypeId: eventType.id,
        seatedEvent: Boolean(eventType.seatsPerTimeSlot),
        userIdAndEmailMap,
      }),
      this.getOOODates(startTimeDate, endTimeDate, allUserIds),
    ]);

    const bookingLimits =
      eventType?.bookingLimits &&
      typeof eventType?.bookingLimits === "object" &&
      Object.keys(eventType?.bookingLimits).length > 0
        ? parseBookingLimit(eventType?.bookingLimits)
        : null;

    const durationLimits =
      eventType?.durationLimits &&
      typeof eventType?.durationLimits === "object" &&
      Object.keys(eventType?.durationLimits).length > 0
        ? parseDurationLimit(eventType?.durationLimits)
        : null;

    let busyTimesFromLimitsBookingsAllUsers: Awaited<ReturnType<typeof getBusyTimesForLimitChecks>> = [];

    if (eventType && (bookingLimits || durationLimits)) {
      // TODO: DI getBusyTimesForLimitChecks
      busyTimesFromLimitsBookingsAllUsers = await getBusyTimesForLimitChecks({
        userIds: allUserIds,
        eventTypeId: eventType.id,
        startDate: startTime.format(),
        endDate: endTime.format(),
        rescheduleUid: input.rescheduleUid,
        bookingLimits,
        durationLimits,
      });
    }

    let busyTimesFromLimitsMap: Map<number, EventBusyDetails[]> | undefined = undefined;
    if (eventType && (bookingLimits || durationLimits)) {
      const usersForLimits = usersWithCredentials.map((user) => ({ id: user.id, email: user.email }));
      busyTimesFromLimitsMap = await this.getBusyTimesFromLimitsForUsers(
        usersForLimits,
        bookingLimits,
        durationLimits,
        startTime,
        endTime,
        typeof input.duration === "number" ? input.duration : undefined,
        eventType,
        usersWithCredentials[0]?.timeZone || "UTC",
        input.rescheduleUid || undefined
      );
    }

    const teamForBookingLimits =
      eventType?.team ??
      (eventType?.parent?.team?.includeManagedEventsInLimits ? eventType?.parent?.team : null);

    const teamBookingLimits = parseBookingLimit(teamForBookingLimits?.bookingLimits);

    let teamBookingLimitsMap: Map<number, EventBusyDetails[]> | undefined = undefined;
    if (teamForBookingLimits && teamBookingLimits) {
      const usersForTeamLimits = usersWithCredentials.map((user) => ({ id: user.id, email: user.email }));
      teamBookingLimitsMap = await this.getBusyTimesFromTeamLimitsForUsers(
        usersForTeamLimits,
        teamBookingLimits,
        startTime,
        endTime,
        teamForBookingLimits.id,
        teamForBookingLimits.includeManagedEventsInLimits,
        usersWithCredentials[0]?.timeZone || "UTC",
        input.rescheduleUid || undefined
      );
    }

    function _enrichUsersWithData() {
      return usersWithCredentials.map((currentUser) => {
        return {
          ...currentUser,
          currentBookings: currentBookingsAllUsers
            .filter(
              (b) => b.userId === currentUser.id || b.attendees?.some((a) => a.email === currentUser.email)
            )
            .map((bookings) => {
              const { attendees: _attendees, ...bookingWithoutAttendees } = bookings;
              return bookingWithoutAttendees;
            }),
          outOfOfficeDays: outOfOfficeDaysAllUsers.filter((o) => o.user.id === currentUser.id),
        };
      });
    }
    const enrichUsersWithData = withReporting(_enrichUsersWithData.bind(this), "enrichUsersWithData");
    const users = enrichUsersWithData();

    // TODO: DI getUsersAvailability
    const premappedUsersAvailability = await getUsersAvailability({
      users,
      query: {
        dateFrom: startTime.format(),
        dateTo: endTime.format(),
        eventTypeId: eventType.id,
        afterEventBuffer: eventType.afterEventBuffer,
        beforeEventBuffer: eventType.beforeEventBuffer,
        duration: input.duration || 0,
        returnDateOverrides: false,
        bypassBusyCalendarTimes,
        shouldServeCache,
      },
      initialData: {
        eventType,
        currentSeats,
        rescheduleUid: input.rescheduleUid,
        busyTimesFromLimitsBookings: busyTimesFromLimitsBookingsAllUsers,
        busyTimesFromLimits: busyTimesFromLimitsMap,
        eventTypeForLimits: eventType && (bookingLimits || durationLimits) ? eventType : null,
        teamBookingLimits: teamBookingLimitsMap,
        teamForBookingLimits: teamForBookingLimits,
      },
    });
    /* We get all users working hours and busy slots */
    const allUsersAvailability = premappedUsersAvailability.map(
      (
        { busy, dateRanges, oooExcludedDateRanges, currentSeats: _currentSeats, timeZone, datesOutOfOffice },
        index
      ) => {
        const currentUser = users[index];
        if (!currentSeats && _currentSeats) currentSeats = _currentSeats;
        return {
          timeZone,
          dateRanges,
          oooExcludedDateRanges,
          busy,
          user: currentUser,
          datesOutOfOffice,
        };
      }
    );

    return {
      allUsersAvailability,
      usersWithCredentials,
      currentSeats,
    };
  }

  private async _getRegularOrDynamicEventType(
    input: TGetScheduleInputSchema,
    organizationDetails: { currentOrgDomain: string | null; isValidOrgDomain: boolean }
  ) {
    const isDynamicBooking = input.usernameList && input.usernameList.length > 1;
    return isDynamicBooking
      ? await this.getDynamicEventType(input, organizationDetails)
      : await this.getEventType(input, organizationDetails);
  }

  private getRegularOrDynamicEventType = withReporting(
    this._getRegularOrDynamicEventType.bind(this),
    "getRegularOrDynamicEventType"
  );

  getAvailableSlots = withReporting(
    withSlotsCache(this.dependencies.redisClient, this._getAvailableSlots.bind(this), Date.now()),
    "getAvailableSlots"
  );

  async _getAvailableSlots({ input, ctx }: GetScheduleOptions): Promise<IGetAvailableSlots> {
    const {
      _enableTroubleshooter: enableTroubleshooter = false,
      _bypassCalendarBusyTimes: bypassBusyCalendarTimes = false,
      _shouldServeCache,
      routingFormResponseId,
      queuedFormResponseId,
    } = input;
    const orgDetails = input?.orgSlug
      ? {
          currentOrgDomain: input.orgSlug,
          isValidOrgDomain: !!input.orgSlug && !RESERVED_SUBDOMAINS.includes(input.orgSlug),
        }
      : orgDomainConfig(ctx?.req);

    if (process.env.INTEGRATION_TEST_MODE === "true") {
      logger.settings.minLevel = 2;
    }

    const eventType = await this.getRegularOrDynamicEventType(input, orgDetails);

    if (!eventType) {
      throw new TRPCError({ code: "NOT_FOUND" });
    }

    // TODO: DI getShouldServeCache
    const shouldServeCache = await getShouldServeCache(_shouldServeCache, eventType.team?.id);
    if (isEventTypeLoggingEnabled({ eventTypeId: eventType.id })) {
      logger.settings.minLevel = 2;
    }

    const isRollingWindowPeriodType = eventType.periodType === PeriodType.ROLLING_WINDOW;
    const startTimeAsIsoString = input.startTime;
    const isStartTimeInPast = dayjs(startTimeAsIsoString).isBefore(dayjs().subtract(1, "day").startOf("day"));

    // If startTime is already sent in the past, we don't need to adjust it.
    // We assume that the client is already sending startTime as per their requirement.
    // Note: We could optimize it further to go back 1 month in past only for the 2nd month because that is what we are putting a hard limit at.
    const startTimeAdjustedForRollingWindowComputation =
      isStartTimeInPast || !isRollingWindowPeriodType
        ? startTimeAsIsoString
        : dayjs(startTimeAsIsoString).subtract(1, "month").toISOString();

    const loggerWithEventDetails = logger.getSubLogger({
      type: "json",
      prefix: ["getAvailableSlots", `${eventType.id}:${input.usernameList}/${input.eventTypeSlug}`],
    });

    const startTime = this.getStartTime(
      startTimeAdjustedForRollingWindowComputation,
      input.timeZone,
      eventType.minimumBookingNotice
    );
    const endTime =
      input.timeZone === "Etc/GMT" ? dayjs.utc(input.endTime) : dayjs(input.endTime).utc().tz(input.timeZone);

    if (!startTime.isValid() || !endTime.isValid()) {
      throw new TRPCError({ message: "Invalid time range given.", code: "BAD_REQUEST" });
    }
    // when an empty array is given we should prefer to have it handled as if this wasn't given at all
    // we don't want to return no availability in this case.
    const routedTeamMemberIds = input.routedTeamMemberIds ?? [];
    const contactOwnerEmailFromInput = input.teamMemberEmail ?? null;

    const skipContactOwner = shouldIgnoreContactOwner({
      skipContactOwner: input.skipContactOwner ?? null,
      rescheduleUid: input.rescheduleUid ?? null,
      routedTeamMemberIds: input.routedTeamMemberIds ?? null,
    });

    const contactOwnerEmail = skipContactOwner ? null : contactOwnerEmailFromInput;

    let routingFormResponse = null;
    if (routingFormResponseId) {
      const formResponseRepo = this.dependencies.routingFormResponseRepo;
      routingFormResponse = await formResponseRepo.findFormResponseIncludeForm({
        routingFormResponseId,
      });
    } else if (queuedFormResponseId) {
      const formResponseRepo = this.dependencies.routingFormResponseRepo;
      routingFormResponse = await formResponseRepo.findQueuedFormResponseIncludeForm({
        queuedFormResponseId,
      });
    }

    // TODO: DI findQualifiedHostsWithDelegationCredentials
    const { qualifiedRRHosts, allFallbackRRHosts, fixedHosts } =
      await findQualifiedHostsWithDelegationCredentials({
        eventType,
        rescheduleUid: input.rescheduleUid ?? null,
        routedTeamMemberIds,
        contactOwnerEmail,
        routingFormResponse,
      });

    const allHosts = [...qualifiedRRHosts, ...fixedHosts];

    const twoWeeksFromNow = dayjs().add(2, "week");

    const hasFallbackRRHosts = allFallbackRRHosts && allFallbackRRHosts.length > qualifiedRRHosts.length;

    let { allUsersAvailability, usersWithCredentials, currentSeats } =
      await this.calculateHostsAndAvailabilities({
        input,
        eventType,
        hosts: allHosts,
        loggerWithEventDetails,
        // adjust start time so we can check for available slots in the first two weeks
        startTime:
          hasFallbackRRHosts && startTime.isBefore(twoWeeksFromNow)
            ? this.getStartTime(dayjs().format(), input.timeZone, eventType.minimumBookingNotice)
            : startTime,
        // adjust end time so we can check for available slots in the first two weeks
        endTime:
          hasFallbackRRHosts && endTime.isBefore(twoWeeksFromNow)
            ? this.getStartTime(twoWeeksFromNow.format(), input.timeZone, eventType.minimumBookingNotice)
            : endTime,
        bypassBusyCalendarTimes,
        shouldServeCache,
      });

    let aggregatedAvailability = getAggregatedAvailability(allUsersAvailability, eventType.schedulingType);

    // Fairness and Contact Owner have fallbacks because we check for within 2 weeks
    if (hasFallbackRRHosts) {
      let diff = 0;
      if (startTime.isBefore(twoWeeksFromNow)) {
        //check if first two week have availability
        diff =
          aggregatedAvailability.length > 0
            ? aggregatedAvailability[0].start.diff(twoWeeksFromNow, "day")
            : 1; // no aggregatedAvailability so we diff to +1
      } else {
        // if start time is not within first two weeks, check if there are any available slots
        if (!aggregatedAvailability.length) {
          // if no available slots check if first two weeks are available, otherwise fallback
          const firstTwoWeeksAvailabilities = await this.calculateHostsAndAvailabilities({
            input,
            eventType,
            hosts: [...qualifiedRRHosts, ...fixedHosts],
            loggerWithEventDetails,
            startTime: dayjs(),
            endTime: twoWeeksFromNow,
            bypassBusyCalendarTimes,
            shouldServeCache,
          });
          if (
            !getAggregatedAvailability(
              firstTwoWeeksAvailabilities.allUsersAvailability,
              eventType.schedulingType
            ).length
          ) {
            diff = 1;
          }
        }
      }

      if (input.email) {
        loggerWithEventDetails.info({
          email: input.email,
          contactOwnerEmail,
          qualifiedRRHosts: qualifiedRRHosts.map((host) => host.user.id),
          fallbackRRHosts: allFallbackRRHosts.map((host) => host.user.id),
          fallBackActive: diff > 0,
        });
      }

      if (diff > 0) {
        // if the first available slot is more than 2 weeks from now, round robin as normal
        ({ allUsersAvailability, usersWithCredentials, currentSeats } =
          await this.calculateHostsAndAvailabilities({
            input,
            eventType,
            hosts: [...allFallbackRRHosts, ...fixedHosts],
            loggerWithEventDetails,
            startTime,
            endTime,
            bypassBusyCalendarTimes,
            shouldServeCache,
          }));
        aggregatedAvailability = getAggregatedAvailability(allUsersAvailability, eventType.schedulingType);
      }
    }

    const isTeamEvent =
      eventType.schedulingType === SchedulingType.COLLECTIVE ||
      eventType.schedulingType === SchedulingType.ROUND_ROBIN ||
      allUsersAvailability.length > 1;

    const timeSlots = getSlots({
      inviteeDate: startTime,
      eventLength: input.duration || eventType.length,
      offsetStart: eventType.offsetStart,
      dateRanges: aggregatedAvailability,
      minimumBookingNotice: eventType.minimumBookingNotice,
      frequency: eventType.slotInterval || input.duration || eventType.length,
      datesOutOfOffice: !isTeamEvent ? allUsersAvailability[0]?.datesOutOfOffice : undefined,
    });

    let availableTimeSlots: typeof timeSlots = [];
    const bookerClientUid = ctx?.req?.cookies?.uid;
    // TODO: DI isRestrictionScheduleEnabled
    const isRestrictionScheduleFeatureEnabled = await isRestrictionScheduleEnabled(eventType.team?.id);
    if (eventType.restrictionScheduleId && isRestrictionScheduleFeatureEnabled) {
      const restrictionSchedule = await this.dependencies.scheduleRepo.findScheduleByIdForBuildDateRanges({
        scheduleId: eventType.restrictionScheduleId,
      });
      if (restrictionSchedule) {
        if (!eventType.useBookerTimezone && !restrictionSchedule.timeZone) {
          throw new TRPCError({
            message: "No timezone is set for the restricted schedule",
            code: "BAD_REQUEST",
          });
        }

        const restrictionTimezone = eventType.useBookerTimezone
          ? input.timeZone
          : restrictionSchedule.timeZone!;
        const eventLength = input.duration || eventType.length;

        const restrictionAvailability = restrictionSchedule.availability.map((rule) => ({
          days: rule.days,
          startTime: rule.startTime,
          endTime: rule.endTime,
          date: rule.date,
        }));

        // Include travel schedules if restriction schedule is the user's default schedule
        const isDefaultSchedule = restrictionSchedule.user.defaultScheduleId === restrictionSchedule.id;
        const travelSchedules =
          isDefaultSchedule && !eventType.useBookerTimezone
            ? restrictionSchedule.user.travelSchedules.map((schedule) => ({
                startDate: dayjs(schedule.startDate),
                endDate: schedule.endDate ? dayjs(schedule.endDate) : undefined,
                timeZone: schedule.timeZone,
              }))
            : [];

        const { dateRanges: restrictionRanges } = buildDateRanges({
          availability: restrictionAvailability,
          timeZone: restrictionTimezone || "UTC",
          dateFrom: startTime,
          dateTo: endTime,
          travelSchedules,
        });

        availableTimeSlots = timeSlots.filter((slot) => {
          const slotStart = slot.time;
          const slotEnd = slot.time.add(eventLength, "minute");

          return restrictionRanges.some(
            (range) =>
              (slotStart.isAfter(range.start) || slotStart.isSame(range.start)) &&
              (slotEnd.isBefore(range.end) || slotEnd.isSame(range.end))
          );
        });
      } else {
        availableTimeSlots = timeSlots;
      }
    } else {
      availableTimeSlots = timeSlots;
    }

    const reservedSlots = await this._getReservedSlotsAndCleanupExpired({
      bookerClientUid,
      eventTypeId: eventType.id,
      usersWithCredentials,
    });

    const availabilityCheckProps = {
      eventLength: input.duration || eventType.length,
      currentSeats,
    };

    if (reservedSlots?.length > 0) {
      let occupiedSeats: typeof reservedSlots = reservedSlots.filter(
        (item) => item.isSeat && item.eventTypeId === eventType.id
      );
      if (occupiedSeats?.length) {
        const addedToCurrentSeats: string[] = [];
        if (typeof availabilityCheckProps.currentSeats !== "undefined") {
          availabilityCheckProps.currentSeats = availabilityCheckProps.currentSeats.map((item) => {
            const attendees =
              occupiedSeats.filter(
                (seat) => seat.slotUtcStartDate.toISOString() === item.startTime.toISOString()
              )?.length || 0;
            if (attendees) addedToCurrentSeats.push(item.startTime.toISOString());
            return {
              ...item,
              _count: {
                attendees: item._count.attendees + attendees,
              },
            };
          });
          occupiedSeats = occupiedSeats.filter(
            (item) => !addedToCurrentSeats.includes(item.slotUtcStartDate.toISOString())
          );
        }

        availabilityCheckProps.currentSeats = this.applyOccupiedSeatsToCurrentSeats(
          availabilityCheckProps.currentSeats || [],
          occupiedSeats
        );

        currentSeats = availabilityCheckProps.currentSeats;
      }
      const busySlotsFromReservedSlots = reservedSlots.reduce<EventBusyDate[]>((r, c) => {
        if (!c.isSeat) {
          r.push({ start: c.slotUtcStartDate, end: c.slotUtcEndDate });
        }
        return r;
      }, []);

      availableTimeSlots = availableTimeSlots
        .map((slot) => {
          if (
            !checkForConflicts({
              time: slot.time,
              busy: busySlotsFromReservedSlots,
              ...availabilityCheckProps,
            })
          ) {
            return slot;
          }
          return undefined;
        })
        .filter(
          (
            item:
              | {
                  time: dayjs.Dayjs;
                  userIds?: number[] | undefined;
                }
              | undefined
          ): item is {
            time: dayjs.Dayjs;
            userIds?: number[] | undefined;
          } => {
            return !!item;
          }
        );
    }

    // fr-CA uses YYYY-MM-DD
    const formatter = new Intl.DateTimeFormat("fr-CA", {
      year: "numeric",
      month: "2-digit",
      day: "2-digit",
      timeZone: input.timeZone,
    });

    function _mapSlotsToDate() {
      const currentSeatsMap = new Map();

      if (currentSeats && currentSeats.length > 0) {
        currentSeats.forEach((booking) => {
          const timeKey = booking.startTime.toISOString();
          currentSeatsMap.set(timeKey, {
            attendees: booking._count.attendees,
            uid: booking.uid,
          });
        });
      }

      return availableTimeSlots.reduce(
        (
          r: Record<string, { time: string; attendees?: number; bookingUid?: string }[]>,
          { time, ...passThroughProps }
        ) => {
          // This used to be _time.tz(input.timeZone) but Dayjs tz() is slow.
          // toLocaleDateString slugish, using Intl.DateTimeFormat we get the desired speed results.
          const dateString = formatter.format(time.toDate());
          const timeISO = time.toISOString();

          r[dateString] = r[dateString] || [];
          if (eventType?.onlyShowFirstAvailableSlot && r[dateString].length > 0) {
            return r;
          }

          const existingBooking = currentSeatsMap.get(timeISO);

          r[dateString].push({
            ...passThroughProps,
            time: timeISO,
            ...(existingBooking && {
              attendees: existingBooking.attendees,
              bookingUid: existingBooking.uid,
            }),
          });
          return r;
        },
        Object.create(null)
      );
    }
    const mapSlotsToDate = withReporting(_mapSlotsToDate.bind(this), "mapSlotsToDate");
    const slotsMappedToDate = mapSlotsToDate();

    const availableDates = Object.keys(slotsMappedToDate);
    const allDatesWithBookabilityStatus = this.getAllDatesWithBookabilityStatus(availableDates);

    // timeZone isn't directly set on eventType now(So, it is legacy)
    // schedule is always expected to be set for an eventType now so it must never fallback to allUsersAvailability[0].timeZone(fallback is again legacy behavior)
    // TODO: Also, handleNewBooking only seems to be using eventType?.schedule?.timeZone which seems to confirm that we should simplify it as well.
    const eventTimeZone =
      eventType.timeZone || eventType?.schedule?.timeZone || allUsersAvailability?.[0]?.timeZone;

    const eventUtcOffset = getUTCOffsetByTimezone(eventTimeZone) ?? 0;
    const bookerUtcOffset = input.timeZone ? getUTCOffsetByTimezone(input.timeZone) ?? 0 : 0;
    const periodLimits = calculatePeriodLimits({
      periodType: eventType.periodType,
      periodDays: eventType.periodDays,
      periodCountCalendarDays: eventType.periodCountCalendarDays,
      periodStartDate: eventType.periodStartDate,
      periodEndDate: eventType.periodEndDate,
      allDatesWithBookabilityStatusInBookerTz: allDatesWithBookabilityStatus,
      eventUtcOffset,
      bookerUtcOffset,
    });

    const _mapWithinBoundsSlotsToDate = () => {
      let foundAFutureLimitViolation = false;
      // This should never happen. Just for type safety, we already check in the upper scope
      if (!eventType) throw new TRPCError({ code: "NOT_FOUND" });

      const withinBoundsSlotsMappedToDate = {} as typeof slotsMappedToDate;
      const doesStartFromToday = this.doesRangeStartFromToday(eventType.periodType);

      for (const [date, slots] of Object.entries(slotsMappedToDate)) {
        if (foundAFutureLimitViolation && doesStartFromToday) {
          break; // Instead of continuing the loop, we can break since all future dates will be skipped
        }

        const filteredSlots = slots.filter((slot) => {
          const isFutureLimitViolationForTheSlot = isTimeViolatingFutureLimit({
            time: slot.time,
            periodLimits,
          });

          let isOutOfBounds = false;
          try {
            isOutOfBounds = isTimeOutOfBounds({
              time: slot.time,
              minimumBookingNotice: eventType.minimumBookingNotice,
            });
          } catch (error) {
            if (error instanceof BookingDateInPastError) {
              throw new TRPCError({
                code: "BAD_REQUEST",
                message: error.message,
              });
            }
            throw error;
          }

          if (isFutureLimitViolationForTheSlot) {
            foundAFutureLimitViolation = true;
          }

          return (
            !isFutureLimitViolationForTheSlot &&
            // TODO: Perf Optimization: Slots calculation logic already seems to consider the minimum booking notice and past booking time and thus there shouldn't be need to filter out slots here.
            !isOutOfBounds
          );
        });

        if (filteredSlots.length) {
          withinBoundsSlotsMappedToDate[date] = filteredSlots;
        }
      }

      return withinBoundsSlotsMappedToDate;
    };
    const mapWithinBoundsSlotsToDate = withReporting(
      _mapWithinBoundsSlotsToDate.bind(this),
      "mapWithinBoundsSlotsToDate"
    );
    const withinBoundsSlotsMappedToDate = mapWithinBoundsSlotsToDate();

    // We only want to run this on single targeted events and not dynamic
    if (!Object.keys(withinBoundsSlotsMappedToDate).length && input.usernameList?.length === 1) {
      try {
        // TODO: DI handleNotificationWhenNoSlots
        await handleNotificationWhenNoSlots({
          eventDetails: {
            username: input.usernameList?.[0],
            startTime: startTime,
            endTime: endTime,
            eventSlug: eventType.slug,
          },
          orgDetails,
          teamId: eventType.team?.id,
        });
      } catch (e) {
        loggerWithEventDetails.error(
          `Something has gone wrong. Upstash could be down and we have caught the error to not block availability:
 ${e}`
        );
      }
    }

    const troubleshooterData = enableTroubleshooter
      ? {
          troubleshooter: {
            routedTeamMemberIds: routedTeamMemberIds,
            // One that Salesforce asked for
            askedContactOwner: contactOwnerEmailFromInput,
            // One that we used as per Routing skipContactOwner flag
            consideredContactOwner: contactOwnerEmail,
            // All hosts that have been checked for availability. If no routedTeamMemberIds are provided, this will be same as hosts.
            routedHosts: usersWithCredentials.map((user) => {
              return {
                userId: user.id,
              };
            }),
            hostsAfterSegmentMatching: allHosts.map((host) => ({
              userId: host.user.id,
            })),
          },
        }
      : null;

    return {
      slots: withinBoundsSlotsMappedToDate,
      ...troubleshooterData,
    };
  }
}<|MERGE_RESOLUTION|>--- conflicted
+++ resolved
@@ -100,7 +100,6 @@
   bookingRepo: BookingRepository;
   eventTypeRepo: EventTypeRepository;
   routingFormResponseRepo: RoutingFormResponseRepository;
-<<<<<<< HEAD
   redisClient: IRedisService;
 }
 
@@ -110,7 +109,7 @@
   ts: number
 ) {
   return async (args: GetScheduleOptions): Promise<IGetAvailableSlots> => {
-    const cacheKey = `${ts}:${JSON.stringify(args.input)}`;
+    const cacheKey = `${JSON.stringify(args.input)}`;
     let success = false;
     let cachedResult: IGetAvailableSlots | null = null;
     const startTime = process.hrtime();
@@ -141,9 +140,7 @@
     log.info("[CACHE MISS] Available slots", { cacheKey });
     return result;
   };
-=======
   checkBookingLimitsService: CheckBookingLimitsService;
->>>>>>> ef661874
 }
 
 export class AvailableSlotsService {
@@ -927,7 +924,7 @@
   );
 
   getAvailableSlots = withReporting(
-    withSlotsCache(this.dependencies.redisClient, this._getAvailableSlots.bind(this), Date.now()),
+    withSlotsCache(this.dependencies.redisClient, this._getAvailableSlots.bind(this)),
     "getAvailableSlots"
   );
 
