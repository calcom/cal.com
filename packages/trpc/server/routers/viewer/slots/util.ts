--- conflicted
+++ resolved
@@ -319,20 +319,60 @@
       emoji?: string | undefined;
     }[]
   >;
+  teamMember?: string | undefined;
+}
+
+async function getCRMContactOwnerForRRLeadSkip(
+  bookerEmail: string,
+  apps?: z.infer<typeof EventTypeAppMetadataSchema>
+) {
+  if (!apps) return;
+  const crm = await getCRMManagerWithRRLeadSkip(apps);
+
+  if (!crm) return;
+
+  const contact = await crm.getContacts(bookerEmail, true);
+  if (contact?.length) {
+    return contact[0].ownerEmail;
+  }
+}
+
+async function getCRMManagerWithRRLeadSkip(apps: z.infer<typeof EventTypeAppMetadataSchema>) {
+  let crmRoundRobinLeadSkip;
+  for (const appKey in apps) {
+    const app = apps[appKey as keyof typeof apps];
+    if (
+      app.enabled &&
+      typeof app.appCategories === "object" &&
+      app.appCategories.some((category: string) => category === "crm") &&
+      app.roundRobinLeadSkip
+    ) {
+      crmRoundRobinLeadSkip = app;
+      break;
+    }
+  }
+
+  if (crmRoundRobinLeadSkip) {
+    const crmCredential = await prisma.credential.findUnique({
+      where: {
+        id: crmRoundRobinLeadSkip.credentialId,
+      },
+      include: {
+        user: {
+          select: {
+            email: true,
+          },
+        },
+      },
+    });
+    if (crmCredential) {
+      return new CrmManager(crmCredential);
+    }
+  }
+  return;
 }
 
 export async function getAvailableSlots({ input, ctx }: GetScheduleOptions): Promise<IGetAvailableSlots> {
-  const bookerCalUser = input.bookerEmail
-    ? await prisma.user.findFirst({
-        where: {
-          email: input.bookerEmail,
-        },
-        select: {
-          credentials: { select: credentialForCalendarServiceSelect },
-          ...availabilityUserSelect,
-        },
-      })
-    : null;
   const orgDetails = input?.orgSlug
     ? {
         currentOrgDomain: input.orgSlug,
@@ -421,14 +461,7 @@
     hosts = hosts.filter((host) => host.user.id === originalRescheduledBooking?.userId || 0);
   }
 
-<<<<<<< HEAD
-  let usersWithCredentials = [
-    ...hosts.map(({ isFixed, user }) => ({ isFixed, ...user })),
-    ...(bookerCalUser ? [bookerCalUser] : []),
-  ];
-=======
   const teamMemberHost = hosts.find((host) => host.user.email === input?.teamMemberEmail);
->>>>>>> 57e9ef73
 
   // If the requested team member is a fixed host proceed as normal else get availability like the requested member is a fixed host
   const usersWithCredentials =
