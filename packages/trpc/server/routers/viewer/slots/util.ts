--- conflicted
+++ resolved
@@ -83,12 +83,8 @@
       emoji?: string | undefined;
     }[]
   >;
-<<<<<<< HEAD
-  troubleshooter?: unknown;
-=======
   // eslint-disable-next-line @typescript-eslint/no-explicit-any
   troubleshooter?: any;
->>>>>>> 3c8215ad
 }
 
 export type GetAvailableSlotsResponse = Awaited<
