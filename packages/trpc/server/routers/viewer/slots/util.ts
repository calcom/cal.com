// eslint-disable-next-line no-restricted-imports
import { countBy } from "lodash";
import type { Logger } from "tslog";
import { v4 as uuid } from "uuid";

import {
  getAggregatedAvailability,
  getAggregatedAvailabilityNew,
} from "@calcom/core/getAggregatedAvailability";
import { getBusyTimesForLimitChecks } from "@calcom/core/getBusyTimes";
import type { CurrentSeats, GetAvailabilityUser, IFromUser, IToUser } from "@calcom/core/getUserAvailability";
import { getUsersAvailability } from "@calcom/core/getUserAvailability";
import monitorCallbackAsync, { monitorCallbackSync } from "@calcom/core/sentryWrapper";
import type { Dayjs } from "@calcom/dayjs";
import dayjs from "@calcom/dayjs";
import { getSlugOrRequestedSlug, orgDomainConfig } from "@calcom/ee/organizations/lib/orgDomains";
import { checkForConflicts } from "@calcom/features/bookings/lib/conflictChecker/checkForConflicts";
import { isEventTypeLoggingEnabled } from "@calcom/features/bookings/lib/isEventTypeLoggingEnabled";
import { getShouldServeCache } from "@calcom/features/calendar-cache/lib/getShouldServeCache";
import { parseBookingLimit, parseDurationLimit } from "@calcom/lib";
import { findQualifiedHosts } from "@calcom/lib/bookings/findQualifiedHosts";
import { shouldIgnoreContactOwner } from "@calcom/lib/bookings/routing/utils";
import { RESERVED_SUBDOMAINS } from "@calcom/lib/constants";
import { getUTCOffsetByTimezone } from "@calcom/lib/date-fns";
import { getDefaultEvent } from "@calcom/lib/defaultEvents";
import {
  calculatePeriodLimits,
  isTimeOutOfBounds,
  isTimeViolatingFutureLimit,
} from "@calcom/lib/isOutOfBounds";
import logger from "@calcom/lib/logger";
import { safeStringify } from "@calcom/lib/safeStringify";
import { EventTypeRepository } from "@calcom/lib/server/repository/eventType";
import { UserRepository, withSelectedCalendars } from "@calcom/lib/server/repository/user";
import getSlots from "@calcom/lib/slots";
import prisma, { availabilityUserSelect } from "@calcom/prisma";
import { PeriodType, Prisma } from "@calcom/prisma/client";
import { BookingStatus, SchedulingType } from "@calcom/prisma/enums";
import { credentialForCalendarServiceSelect } from "@calcom/prisma/selects/credential";
import type { EventBusyDate } from "@calcom/types/Calendar";

import { TRPCError } from "@trpc/server";

import type { GetScheduleOptions } from "./getSchedule.handler";
import type { TGetScheduleInputSchema } from "./getSchedule.schema";
import { handleNotificationWhenNoSlots } from "./handleNotificationWhenNoSlots";

const log = logger.getSubLogger({ prefix: ["[slots/util]"] });

async function getEventTypeId({
  slug,
  eventTypeSlug,
  isTeamEvent,
  organizationDetails,
}: {
  slug?: string;
  eventTypeSlug?: string;
  isTeamEvent: boolean;
  organizationDetails?: { currentOrgDomain: string | null; isValidOrgDomain: boolean };
}) {
  if (!eventTypeSlug || !slug) return null;

  let teamId;
  let userId;
  if (isTeamEvent) {
    teamId = await getTeamIdFromSlug(
      slug,
      organizationDetails ?? { currentOrgDomain: null, isValidOrgDomain: false }
    );
  } else {
    userId = await getUserIdFromUsername(
      slug,
      organizationDetails ?? { currentOrgDomain: null, isValidOrgDomain: false }
    );
  }
  const eventType = await prisma.eventType.findFirst({
    where: {
      slug: eventTypeSlug,
      ...(teamId ? { teamId } : {}),
      ...(userId ? { userId } : {}),
    },
    select: {
      id: true,
    },
  });
  if (!eventType) {
    throw new TRPCError({ code: "NOT_FOUND" });
  }
  return eventType?.id;
}

export async function getEventType(
  input: TGetScheduleInputSchema,
  organizationDetails: { currentOrgDomain: string | null; isValidOrgDomain: boolean }
) {
  const { eventTypeSlug, usernameList, isTeamEvent } = input;
  log.info("getEventType", safeStringify({ usernameList, eventTypeSlug, isTeamEvent, organizationDetails }));
  const eventTypeId =
    input.eventTypeId ||
    // eslint-disable-next-line @typescript-eslint/no-non-null-assertion
    (await getEventTypeId({
      slug: usernameList?.[0],
      eventTypeSlug: eventTypeSlug,
      isTeamEvent,
      organizationDetails,
    }));

  if (!eventTypeId) {
    return null;
  }

  return await EventTypeRepository.findForSlots({ id: eventTypeId });
}

export async function getDynamicEventType(
  input: TGetScheduleInputSchema,
  organizationDetails: { currentOrgDomain: string | null; isValidOrgDomain: boolean }
) {
  const { currentOrgDomain, isValidOrgDomain } = organizationDetails;
  // For dynamic booking, we need to get and update user credentials, schedule and availability in the eventTypeObject as they're required in the new availability logic
  if (!input.eventTypeSlug) {
    throw new TRPCError({
      message: "eventTypeSlug is required for dynamic booking",
      code: "BAD_REQUEST",
    });
  }
  const dynamicEventType = getDefaultEvent(input.eventTypeSlug);
  const { where } = await UserRepository._getWhereClauseForFindingUsersByUsername({
    orgSlug: isValidOrgDomain ? currentOrgDomain : null,
    usernameList: Array.isArray(input.usernameList)
      ? input.usernameList
      : input.usernameList
      ? [input.usernameList]
      : [],
  });

  // TODO: Should be moved to UserRepository
  const usersWithOldSelectedCalendars = await prisma.user.findMany({
    where,
    select: {
      allowDynamicBooking: true,
      ...availabilityUserSelect,
      credentials: {
        select: credentialForCalendarServiceSelect,
      },
    },
  });
  const users = usersWithOldSelectedCalendars.map((user) => withSelectedCalendars(user));

  const isDynamicAllowed = !users.some((user) => !user.allowDynamicBooking);
  if (!isDynamicAllowed) {
    throw new TRPCError({
      message: "Some of the users in this group do not allow dynamic booking",
      code: "UNAUTHORIZED",
    });
  }
  return Object.assign({}, dynamicEventType, {
    users,
  });
}

export async function getRegularOrDynamicEventType(
  input: TGetScheduleInputSchema,
  organizationDetails: { currentOrgDomain: string | null; isValidOrgDomain: boolean }
) {
  const isDynamicBooking = input.usernameList && input.usernameList.length > 1;
  return isDynamicBooking
    ? await getDynamicEventType(input, organizationDetails)
    : await getEventType(input, organizationDetails);
}

const selectSelectedSlots = Prisma.validator<Prisma.SelectedSlotsDefaultArgs>()({
  select: {
    id: true,
    slotUtcStartDate: true,
    slotUtcEndDate: true,
    userId: true,
    isSeat: true,
    eventTypeId: true,
  },
});

type SelectedSlots = Prisma.SelectedSlotsGetPayload<typeof selectSelectedSlots>;

const groupTimeSlotsByDay = (timeSlots: { time: Dayjs }[]) => {
  return timeSlots.reduce((acc: Record<string, string[]>, { time }) => {
    const day = time.format("YYYY-MM-DD"); // Group by date
    const formattedTime = time.format("HH:mm"); // Format as HH:mm

    if (!acc[day]) {
      acc[day] = [];
    }
    acc[day].push(formattedTime);

    return acc;
  }, {});
};

function applyOccupiedSeatsToCurrentSeats(currentSeats: CurrentSeats, occupiedSeats: SelectedSlots[]) {
  const occupiedSeatsCount = countBy(occupiedSeats, (item) => item.slotUtcStartDate.toISOString());
  Object.keys(occupiedSeatsCount).forEach((date) => {
    currentSeats.push({
      uid: uuid(),
      startTime: dayjs(date).toDate(),
      _count: { attendees: occupiedSeatsCount[date] },
    });
  });
  return currentSeats;
}

export interface IGetAvailableSlots {
  slots: Record<
    string,
    {
      time: string;
      attendees?: number | undefined;
      bookingUid?: string | undefined;
      away?: boolean | undefined;
      fromUser?: IFromUser | undefined;
      toUser?: IToUser | undefined;
      reason?: string | undefined;
      emoji?: string | undefined;
    }[]
  >;
  troubleshooter?: any;
}

export function getUsersWithCredentials({
  hosts,
}: {
  hosts: {
    isFixed?: boolean;
    user: GetAvailabilityUser;
  }[];
}) {
  return hosts.map(({ isFixed, user }) => ({ isFixed, ...user }));
}

const getStartTime = (startTimeInput: string, timeZone?: string, minimumBookingNotice?: number) => {
  const startTimeMin = dayjs.utc().add(minimumBookingNotice || 1, "minutes");
  const startTime = timeZone === "Etc/GMT" ? dayjs.utc(startTimeInput) : dayjs(startTimeInput).tz(timeZone);

  return startTimeMin.isAfter(startTime) ? startTimeMin.tz(timeZone) : startTime;
};

export const getAvailableSlots = async (
  ...args: Parameters<typeof _getAvailableSlots>
): Promise<ReturnType<typeof _getAvailableSlots>> => {
  return monitorCallbackAsync(_getAvailableSlots, ...args);
};

async function _getAvailableSlots({ input, ctx }: GetScheduleOptions): Promise<IGetAvailableSlots> {
  const {
    _enableTroubleshooter: enableTroubleshooter = false,
    _bypassCalendarBusyTimes: bypassBusyCalendarTimes = false,
    _shouldServeCache,
    routingFormResponseId,
  } = input;
  const orgDetails = input?.orgSlug
    ? {
        currentOrgDomain: input.orgSlug,
        isValidOrgDomain: !!input.orgSlug && !RESERVED_SUBDOMAINS.includes(input.orgSlug),
      }
    : orgDomainConfig(ctx?.req);

  if (process.env.INTEGRATION_TEST_MODE === "true") {
    logger.settings.minLevel = 2;
  }

  const eventType = await monitorCallbackAsync(getRegularOrDynamicEventType, input, orgDetails);

  if (!eventType) {
    throw new TRPCError({ code: "NOT_FOUND" });
  }

  const shouldServeCache = await getShouldServeCache(_shouldServeCache, eventType.team?.id);
  if (isEventTypeLoggingEnabled({ eventTypeId: eventType.id })) {
    logger.settings.minLevel = 2;
  }

  const isRollingWindowPeriodType = eventType.periodType === PeriodType.ROLLING_WINDOW;
  const startTimeAsIsoString = input.startTime;
  const isStartTimeInPast = dayjs(startTimeAsIsoString).isBefore(dayjs().subtract(1, "day").startOf("day"));

  // If startTime is already sent in the past, we don't need to adjust it.
  // We assume that the client is already sending startTime as per their requirement.
  // Note: We could optimize it further to go back 1 month in past only for the 2nd month because that is what we are putting a hard limit at.
  const startTimeAdjustedForRollingWindowComputation =
    isStartTimeInPast || !isRollingWindowPeriodType
      ? startTimeAsIsoString
      : dayjs(startTimeAsIsoString).subtract(1, "month").toISOString();

  const loggerWithEventDetails = logger.getSubLogger({
    type: "json",
    prefix: ["getAvailableSlots", `${eventType.id}:${input.usernameList}/${input.eventTypeSlug}`],
  });

  const startTime = getStartTime(
    startTimeAdjustedForRollingWindowComputation,
    input.timeZone,
    eventType.minimumBookingNotice
  );
  const endTime =
    input.timeZone === "Etc/GMT" ? dayjs.utc(input.endTime) : dayjs(input.endTime).utc().tz(input.timeZone);

  if (!startTime.isValid() || !endTime.isValid()) {
    throw new TRPCError({ message: "Invalid time range given.", code: "BAD_REQUEST" });
  }
  // when an empty array is given we should prefer to have it handled as if this wasn't given at all
  // we don't want to return no availability in this case.
  const routedTeamMemberIds = input.routedTeamMemberIds ?? [];
  const contactOwnerEmailFromInput = input.teamMemberEmail ?? null;

  const skipContactOwner = shouldIgnoreContactOwner({
    skipContactOwner: input.skipContactOwner ?? null,
    rescheduleUid: input.rescheduleUid ?? null,
    routedTeamMemberIds: input.routedTeamMemberIds ?? null,
  });

  const contactOwnerEmail = skipContactOwner ? null : contactOwnerEmailFromInput;

  let routingFormResponse = null;
  if (routingFormResponseId) {
    routingFormResponse = await prisma.app_RoutingForms_FormResponse.findUnique({
      where: {
        id: routingFormResponseId,
      },
      select: {
        response: true,
        form: {
          select: {
            routes: true,
            fields: true,
          },
        },
        chosenRouteId: true,
      },
    });
  }

  const { qualifiedRRHosts, allFallbackRRHosts, fixedHosts } = await monitorCallbackAsync(
    findQualifiedHosts<GetAvailabilityUser>,
    {
      eventType,
      rescheduleUid: input.rescheduleUid ?? null,
      routedTeamMemberIds,
      contactOwnerEmail,
      routingFormResponse,
    }
  );

  const allHosts = [...qualifiedRRHosts, ...fixedHosts];

  const twoWeeksFromNow = dayjs().add(2, "week");

  const hasFallbackRRHosts = allFallbackRRHosts && allFallbackRRHosts.length > qualifiedRRHosts.length;

<<<<<<< HEAD
  let { aggregatedAvailability, allUsersAvailability, usersWithCredentials, currentSeats } =
    await calculateHostsAndAvailabilities({
      input,
      eventType,
      hosts: allHosts,
      loggerWithEventDetails,
      // adjust start time so we can check for available slots in the first two weeks
      startTime:
        hasFallbackRRHosts && startTime.isBefore(twoWeeksFromNow)
          ? getStartTime(dayjs().format(), input.timeZone, eventType.minimumBookingNotice)
          : startTime,
      // adjust end time so we can check for available slots in the first two weeks
      endTime:
        hasFallbackRRHosts && endTime.isBefore(twoWeeksFromNow)
          ? getStartTime(twoWeeksFromNow.format(), input.timeZone, eventType.minimumBookingNotice)
          : endTime,
      bypassBusyCalendarTimes,
      shouldServeCache,
    });
=======
  let { allUsersAvailability, usersWithCredentials, currentSeats } = await calculateHostsAndAvailabilities({
    input,
    eventType,
    hosts: routedHostsWithContactOwnerAndFixedHosts,
    contactOwnerEmail,
    loggerWithEventDetails,
    startTime,
    endTime,
    bypassBusyCalendarTimes,
    shouldServeCache,
  });

  let aggregatedAvailability = getAggregatedAvailability(allUsersAvailability, eventType.schedulingType);
>>>>>>> 99260974

  // Fairness and Contact Owner have fallbacks because we check for within 2 weeks
  if (hasFallbackRRHosts) {
    let diff = 0;
    if (startTime.isBefore(twoWeeksFromNow)) {
      //check if first two week have availability
      diff =
        aggregatedAvailability.length > 0 ? aggregatedAvailability[0].start.diff(twoWeeksFromNow, "day") : 1; // no aggregatedAvailability so we diff to +1
    } else {
      // if start time is not within first two weeks, check if there are any available slots
      if (!aggregatedAvailability.length) {
        // if no available slots check if first two weeks are available, otherwise fallback
        const firstTwoWeeksAvailabilities = await calculateHostsAndAvailabilities({
          input,
          eventType,
          hosts: [...qualifiedRRHosts, ...fixedHosts],
          loggerWithEventDetails,
          startTime: dayjs(),
          endTime: twoWeeksFromNow,
          bypassBusyCalendarTimes,
          shouldServeCache,
        });
        if (!firstTwoWeeksAvailabilities.aggregatedAvailability.length) {
          diff = 1;
        }
      }
    }

    if (input.email) {
      loggerWithEventDetails.info({
        email: input.email,
        contactOwnerEmail,
        qualifiedRRHosts: qualifiedRRHosts.map((host) => host.user.id),
        fallbackRRHosts: allFallbackRRHosts.map((host) => host.user.id),
        fallBackActive: diff > 0,
      });
    }

<<<<<<< HEAD
    if (diff > 0) {
      // if the first available slot is more than 2 weeks from now, round robin as normal
      ({ aggregatedAvailability, allUsersAvailability, usersWithCredentials, currentSeats } =
        await calculateHostsAndAvailabilities({
          input,
          eventType,
          hosts: [...allFallbackRRHosts, ...fixedHosts],
          loggerWithEventDetails,
          startTime,
          endTime,
          bypassBusyCalendarTimes,
          shouldServeCache,
        }));
=======
      if (routedHostsAndFixedHosts.length > 0) {
        // if the first available slot is more than 2 weeks from now, round robin as normal
        ({ allUsersAvailability, usersWithCredentials, currentSeats } = await calculateHostsAndAvailabilities(
          {
            input,
            eventType,
            hosts: routedHostsAndFixedHosts,
            contactOwnerEmail,
            loggerWithEventDetails,
            startTime,
            endTime,
            bypassBusyCalendarTimes,
            shouldServeCache,
          }
        ));
        aggregatedAvailability = getAggregatedAvailability(allUsersAvailability, eventType.schedulingType);
      }
>>>>>>> 99260974
    }
  }

  const isTeamEvent =
    eventType.schedulingType === SchedulingType.COLLECTIVE ||
    eventType.schedulingType === SchedulingType.ROUND_ROBIN ||
    allUsersAvailability.length > 1;

  // timeZone isn't directly set on eventType now(So, it is legacy)
  // schedule is always expected to be set for an eventType now so it must never fallback to allUsersAvailability[0].timeZone(fallback is again legacy behavior)
  // TODO: Also, handleNewBooking only seems to be using eventType?.schedule?.timeZone which seems to confirm that we should simplify it as well.
  const eventTimeZone =
    eventType.timeZone || eventType?.schedule?.timeZone || allUsersAvailability?.[0]?.timeZone;

  const timeSlots = monitorCallbackSync(getSlots, {
    inviteeDate: startTime,
    eventLength: input.duration || eventType.length,
    offsetStart: eventType.offsetStart,
    dateRanges: aggregatedAvailability,
    minimumBookingNotice: eventType.minimumBookingNotice,
    frequency: eventType.slotInterval || input.duration || eventType.length,
    organizerTimeZone: eventTimeZone,
    datesOutOfOffice: !isTeamEvent ? allUsersAvailability[0]?.datesOutOfOffice : undefined,
  });

  const aggregatedAvailabilityNew = getAggregatedAvailabilityNew(
    allUsersAvailability,
    eventType.schedulingType
  );

  const timeSlotsNew = monitorCallbackSync(getSlots, {
    inviteeDate: startTime,
    eventLength: input.duration || eventType.length,
    offsetStart: eventType.offsetStart,
    dateRanges: aggregatedAvailabilityNew,
    minimumBookingNotice: eventType.minimumBookingNotice,
    frequency: eventType.slotInterval || input.duration || eventType.length,
    datesOutOfOffice: !isTeamEvent ? allUsersAvailability[0]?.datesOutOfOffice : undefined,
  });

  const ts = groupTimeSlotsByDay(timeSlots),
    tsNew = groupTimeSlotsByDay(timeSlotsNew);

  const differences = Object.keys({ ...ts, ...tsNew }).reduce(
    (acc: Record<string, { onlyInTimeSlots: string[]; onlyInTimeSlotsNew: string[] }>, day) => {
      const t1 = ts[day] || [],
        t2 = tsNew[day] || [];
      const missingInNew = t1.filter((t) => !t2.includes(t));
      const missingInOld = t2.filter((t) => !t1.includes(t));

      if (missingInNew.length || missingInOld.length) {
        acc[day] = { onlyInTimeSlots: missingInNew, onlyInTimeSlotsNew: missingInOld };
      }

      return acc;
    },
    {}
  );

  if (Object.keys(differences).length) {
    loggerWithEventDetails.info({
      routedTeamMemberIds,
      differences,
    });
  }

  let availableTimeSlots: typeof timeSlots = [];
  // Load cached busy slots
  const selectedSlots =
    /* FIXME: For some reason this returns undefined while testing in Jest */
    (await prisma.selectedSlots.findMany({
      where: {
        userId: { in: usersWithCredentials.map((user) => user.id) },
        releaseAt: { gt: dayjs.utc().format() },
      },
      ...selectSelectedSlots,
    })) || [];
  await prisma.selectedSlots.deleteMany({
    where: { eventTypeId: { equals: eventType.id }, id: { notIn: selectedSlots.map((item) => item.id) } },
  });

  availableTimeSlots = timeSlots;

  const availabilityCheckProps = {
    eventLength: input.duration || eventType.length,
    currentSeats,
  };

  if (selectedSlots?.length > 0) {
    let occupiedSeats: typeof selectedSlots = selectedSlots.filter(
      (item) => item.isSeat && item.eventTypeId === eventType.id
    );
    if (occupiedSeats?.length) {
      const addedToCurrentSeats: string[] = [];
      if (typeof availabilityCheckProps.currentSeats !== "undefined") {
        availabilityCheckProps.currentSeats = availabilityCheckProps.currentSeats.map((item) => {
          const attendees =
            occupiedSeats.filter(
              (seat) => seat.slotUtcStartDate.toISOString() === item.startTime.toISOString()
            )?.length || 0;
          if (attendees) addedToCurrentSeats.push(item.startTime.toISOString());
          return {
            ...item,
            _count: {
              attendees: item._count.attendees + attendees,
            },
          };
        });
        occupiedSeats = occupiedSeats.filter(
          (item) => !addedToCurrentSeats.includes(item.slotUtcStartDate.toISOString())
        );
      }

      availabilityCheckProps.currentSeats = applyOccupiedSeatsToCurrentSeats(
        availabilityCheckProps.currentSeats || [],
        occupiedSeats
      );

      currentSeats = availabilityCheckProps.currentSeats;
    }
    availableTimeSlots = availableTimeSlots
      .map((slot) => {
        const busy = selectedSlots.reduce<EventBusyDate[]>((r, c) => {
          if (!c.isSeat) {
            r.push({ start: c.slotUtcStartDate, end: c.slotUtcEndDate });
          }
          return r;
        }, []);

        if (
          !checkForConflicts({
            time: slot.time,
            busy,
            ...availabilityCheckProps,
          })
        ) {
          return slot;
        }
        return undefined;
      })
      .filter(
        (
          item:
            | {
                time: dayjs.Dayjs;
                userIds?: number[] | undefined;
              }
            | undefined
        ): item is {
          time: dayjs.Dayjs;
          userIds?: number[] | undefined;
        } => {
          return !!item;
        }
      );
  }

  // fr-CA uses YYYY-MM-DD
  const formatter = new Intl.DateTimeFormat("fr-CA", {
    year: "numeric",
    month: "2-digit",
    day: "2-digit",
    timeZone: input.timeZone,
  });

  const slotsMappedToDate = monitorCallbackSync(function mapSlotsToDate() {
    return availableTimeSlots.reduce(
      (
        r: Record<string, { time: string; attendees?: number; bookingUid?: string }[]>,
        { time, ...passThroughProps }
      ) => {
        // TODO: Adds unit tests to prevent regressions in getSchedule (try multiple timezones)

        // This used to be _time.tz(input.timeZone) but Dayjs tz() is slow.
        // toLocaleDateString slugish, using Intl.DateTimeFormat we get the desired speed results.
        const dateString = formatter.format(time.toDate());

        r[dateString] = r[dateString] || [];
        if (eventType.onlyShowFirstAvailableSlot && r[dateString].length > 0) {
          return r;
        }
        r[dateString].push({
          ...passThroughProps,
          time: time.toISOString(),
          // Conditionally add the attendees and booking id to slots object if there is already a booking during that time
          ...(currentSeats?.some((booking) => booking.startTime.toISOString() === time.toISOString()) && {
            attendees:
              currentSeats[
                currentSeats.findIndex((booking) => booking.startTime.toISOString() === time.toISOString())
              ]._count.attendees,
            bookingUid:
              currentSeats[
                currentSeats.findIndex((booking) => booking.startTime.toISOString() === time.toISOString())
              ].uid,
          }),
        });
        return r;
      },
      Object.create(null)
    );
  });

  loggerWithEventDetails.debug({ slotsMappedToDate });

  const availableDates = Object.keys(slotsMappedToDate);
  const allDatesWithBookabilityStatus = monitorCallbackSync(getAllDatesWithBookabilityStatus, availableDates);
  loggerWithEventDetails.debug({ availableDates });

  const eventUtcOffset = getUTCOffsetByTimezone(eventTimeZone) ?? 0;
  const bookerUtcOffset = input.timeZone ? getUTCOffsetByTimezone(input.timeZone) ?? 0 : 0;
  const periodLimits = calculatePeriodLimits({
    periodType: eventType.periodType,
    periodDays: eventType.periodDays,
    periodCountCalendarDays: eventType.periodCountCalendarDays,
    periodStartDate: eventType.periodStartDate,
    periodEndDate: eventType.periodEndDate,
    allDatesWithBookabilityStatusInBookerTz: allDatesWithBookabilityStatus,
    eventUtcOffset,
    bookerUtcOffset,
  });
  let foundAFutureLimitViolation = false;
  const withinBoundsSlotsMappedToDate = monitorCallbackSync(function mapWithinBoundsSlotsToDate() {
    return Object.entries(slotsMappedToDate).reduce((withinBoundsSlotsMappedToDate, [date, slots]) => {
      // Computation Optimization: If a future limit violation has been found, we just consider all slots to be out of bounds beyond that slot.
      // We can't do the same for periodType=RANGE because it can start from a day other than today and today will hit the violation then.
      if (foundAFutureLimitViolation && doesRangeStartFromToday(eventType.periodType)) {
        return withinBoundsSlotsMappedToDate;
      }
      const filteredSlots = slots.filter((slot) => {
        const isFutureLimitViolationForTheSlot = isTimeViolatingFutureLimit({
          time: slot.time,
          periodLimits,
        });
        if (isFutureLimitViolationForTheSlot) {
          foundAFutureLimitViolation = true;
        }
        return (
          !isFutureLimitViolationForTheSlot &&
          // TODO: Perf Optmization: Slots calculation logic already seems to consider the minimum booking notice and past booking time and thus there shouldn't be need to filter out slots here.
          !isTimeOutOfBounds({ time: slot.time, minimumBookingNotice: eventType.minimumBookingNotice })
        );
      });

      if (!filteredSlots.length) {
        // If there are no slots available, we don't set that date, otherwise having an empty slots array makes frontend consider it as an all day OOO case
        return withinBoundsSlotsMappedToDate;
      }

      withinBoundsSlotsMappedToDate[date] = filteredSlots;
      return withinBoundsSlotsMappedToDate;
    }, {} as typeof slotsMappedToDate);
  });

  // We only want to run this on single targeted events and not dynamic
  if (!Object.keys(withinBoundsSlotsMappedToDate).length && input.usernameList?.length === 1) {
    try {
      await handleNotificationWhenNoSlots({
        eventDetails: {
          username: input.usernameList?.[0],
          startTime: startTime,
          endTime: endTime,
          eventSlug: eventType.slug,
        },
        orgDetails,
        teamId: eventType.team?.id,
      });
    } catch (e) {
      loggerWithEventDetails.error(
        `Something has gone wrong. Upstash could be down and we have caught the error to not block availability:
 ${e}`
      );
    }
  }

  const troubleshooterData = enableTroubleshooter
    ? {
        troubleshooter: {
          routedTeamMemberIds: routedTeamMemberIds,
          // One that Salesforce asked for
          askedContactOwner: contactOwnerEmailFromInput,
          // One that we used as per Routing skipContactOwner flag
          consideredContactOwner: contactOwnerEmail,
          // All hosts that have been checked for availability. If no routedTeamMemberIds are provided, this will be same as hosts.
          routedHosts: usersWithCredentials.map((user) => {
            return {
              userId: user.id,
            };
          }),
          hostsAfterSegmentMatching: allHosts.map((host) => ({
            userId: host.user.id,
          })),
        },
      }
    : null;

  return {
    slots: withinBoundsSlotsMappedToDate,
    ...troubleshooterData,
  };
}

function doesRangeStartFromToday(periodType: PeriodType) {
  return periodType === PeriodType.ROLLING_WINDOW || periodType === PeriodType.ROLLING;
}

async function getUserIdFromUsername(
  username: string,
  organizationDetails: { currentOrgDomain: string | null; isValidOrgDomain: boolean }
) {
  const { currentOrgDomain, isValidOrgDomain } = organizationDetails;
  log.info("getUserIdFromUsername", safeStringify({ organizationDetails, username }));
  const [user] = await UserRepository.findUsersByUsername({
    usernameList: [username],
    orgSlug: isValidOrgDomain ? currentOrgDomain : null,
  });
  return user?.id;
}

async function getTeamIdFromSlug(
  slug: string,
  organizationDetails: { currentOrgDomain: string | null; isValidOrgDomain: boolean }
) {
  const { currentOrgDomain, isValidOrgDomain } = organizationDetails;
  const team = await prisma.team.findFirst({
    where: {
      slug,
      parent: isValidOrgDomain && currentOrgDomain ? getSlugOrRequestedSlug(currentOrgDomain) : null,
    },
    select: {
      id: true,
    },
  });
  return team?.id;
}

async function getExistingBookings(
  startTimeDate: Date,
  endTimeDate: Date,
  eventType: Awaited<ReturnType<typeof getEventType>>,
  sharedQuery: {
    startTime: {
      lte: Date;
    };
    endTime: {
      gte: Date;
    };
    status: {
      in: "ACCEPTED"[];
    };
  },
  usersWithCredentials: ReturnType<typeof getUsersWithCredentials>,
  allUserIds: number[]
) {
  const bookingsSelect = Prisma.validator<Prisma.BookingSelect>()({
    id: true,
    uid: true,
    userId: true,
    startTime: true,
    endTime: true,
    title: true,
    attendees: true,
    eventType: {
      select: {
        id: true,
        onlyShowFirstAvailableSlot: true,
        afterEventBuffer: true,
        beforeEventBuffer: true,
        seatsPerTimeSlot: true,
        requiresConfirmationWillBlockSlot: true,
        requiresConfirmation: true,
        allowReschedulingPastBookings: true,
      },
    },
    ...(!!eventType?.seatsPerTimeSlot && {
      _count: {
        select: {
          seatsReferences: true,
        },
      },
    }),
  });

  const currentBookingsAllUsersQueryOne = prisma.booking.findMany({
    where: {
      ...sharedQuery,
      userId: {
        in: allUserIds,
      },
    },
    select: bookingsSelect,
  });

  const currentBookingsAllUsersQueryTwo = prisma.booking.findMany({
    where: {
      ...sharedQuery,
      attendees: {
        some: {
          email: {
            in: usersWithCredentials.map((user) => user.email),
          },
        },
      },
    },
    select: bookingsSelect,
  });

  const currentBookingsAllUsersQueryThree = prisma.booking.findMany({
    where: {
      startTime: { lte: endTimeDate },
      endTime: { gte: startTimeDate },
      eventType: {
        id: eventType?.id,
        requiresConfirmation: true,
        requiresConfirmationWillBlockSlot: true,
      },
      status: {
        in: [BookingStatus.PENDING],
      },
    },
    select: bookingsSelect,
  });

  const [resultOne, resultTwo, resultThree] = await Promise.all([
    currentBookingsAllUsersQueryOne,
    currentBookingsAllUsersQueryTwo,
    currentBookingsAllUsersQueryThree,
  ]);

  return [...resultOne, ...resultTwo, ...resultThree];
}

async function getOOODates(startTimeDate: Date, endTimeDate: Date, allUserIds: number[]) {
  return await prisma.outOfOfficeEntry.findMany({
    where: {
      userId: {
        in: allUserIds,
      },
      OR: [
        // outside of range
        // (start <= 'dateTo' AND end >= 'dateFrom')
        {
          start: {
            lte: endTimeDate,
          },
          end: {
            gte: startTimeDate,
          },
        },
        // start is between dateFrom and dateTo but end is outside of range
        // (start <= 'dateTo' AND end >= 'dateTo')
        {
          start: {
            lte: endTimeDate,
          },

          end: {
            gte: endTimeDate,
          },
        },
        // end is between dateFrom and dateTo but start is outside of range
        // (start <= 'dateFrom' OR end <= 'dateTo')
        {
          start: {
            lte: startTimeDate,
          },

          end: {
            lte: endTimeDate,
          },
        },
      ],
    },
    select: {
      id: true,
      start: true,
      end: true,
      user: {
        select: {
          id: true,
          name: true,
        },
      },
      toUser: {
        select: {
          id: true,
          username: true,
          name: true,
        },
      },
      reason: {
        select: {
          id: true,
          emoji: true,
          reason: true,
        },
      },
    },
  });
}

export function getAllDatesWithBookabilityStatus(availableDates: string[]) {
  const availableDatesSet = new Set(availableDates);
  const firstDate = dayjs(availableDates[0]);
  const lastDate = dayjs(availableDates[availableDates.length - 1]);
  const allDates: Record<string, { isBookable: boolean }> = {};

  let currentDate = firstDate;
  while (currentDate <= lastDate) {
    allDates[currentDate.format("YYYY-MM-DD")] = {
      isBookable: availableDatesSet.has(currentDate.format("YYYY-MM-DD")),
    };

    currentDate = currentDate.add(1, "day");
  }
  return allDates;
}

const calculateHostsAndAvailabilities = async ({
  input,
  eventType,
  hosts,
  loggerWithEventDetails,
  startTime,
  endTime,
  bypassBusyCalendarTimes,
  shouldServeCache,
}: {
  input: TGetScheduleInputSchema;
  eventType: Exclude<Awaited<ReturnType<typeof getRegularOrDynamicEventType>>, null>;
  hosts: {
    isFixed?: boolean;
    user: GetAvailabilityUser;
  }[];
  loggerWithEventDetails: Logger<unknown>;
  startTime: ReturnType<typeof getStartTime>;
  endTime: Dayjs;
  bypassBusyCalendarTimes: boolean;
  shouldServeCache?: boolean;
}) => {
  const usersWithCredentials = monitorCallbackSync(getUsersWithCredentials, {
    hosts,
  });

  loggerWithEventDetails.debug("Using users", {
    usersWithCredentials: usersWithCredentials.map((user) => user.email),
  });

  const durationToUse = input.duration || 0;
  let currentSeats: CurrentSeats | undefined;

  const startTimeDate =
    input.rescheduleUid && durationToUse
      ? startTime.subtract(durationToUse, "minute").toDate()
      : startTime.toDate();

  const endTimeDate =
    input.rescheduleUid && durationToUse ? endTime.add(durationToUse, "minute").toDate() : endTime.toDate();

  const sharedQuery = {
    startTime: { lte: endTimeDate },
    endTime: { gte: startTimeDate },
    status: {
      in: [BookingStatus.ACCEPTED],
    },
  };

  const allUserIds = usersWithCredentials.map((user) => user.id);
  const [currentBookingsAllUsers, outOfOfficeDaysAllUsers] = await Promise.all([
    monitorCallbackAsync(
      getExistingBookings,
      startTimeDate,
      endTimeDate,
      eventType,
      sharedQuery,
      usersWithCredentials,
      allUserIds
    ),
    monitorCallbackAsync(getOOODates, startTimeDate, endTimeDate, allUserIds),
  ]);

  const bookingLimits = parseBookingLimit(eventType?.bookingLimits);
  const durationLimits = parseDurationLimit(eventType?.durationLimits);
  let busyTimesFromLimitsBookingsAllUsers: Awaited<ReturnType<typeof getBusyTimesForLimitChecks>> = [];

  if (eventType && (bookingLimits || durationLimits)) {
    busyTimesFromLimitsBookingsAllUsers = await monitorCallbackAsync(getBusyTimesForLimitChecks, {
      userIds: allUserIds,
      eventTypeId: eventType.id,
      startDate: startTime.format(),
      endDate: endTime.format(),
      rescheduleUid: input.rescheduleUid,
      bookingLimits,
      durationLimits,
    });
  }

  const users = monitorCallbackSync(function enrichUsersWithData() {
    return usersWithCredentials.map((currentUser) => {
      return {
        ...currentUser,
        currentBookings: currentBookingsAllUsers
          .filter(
            (b) => b.userId === currentUser.id || b.attendees?.some((a) => a.email === currentUser.email)
          )
          .map((bookings) => {
            const { attendees: _attendees, ...bookingWithoutAttendees } = bookings;
            return bookingWithoutAttendees;
          }),
        outOfOfficeDays: outOfOfficeDaysAllUsers.filter((o) => o.user.id === currentUser.id),
      };
    });
  });

  const premappedUsersAvailability = await getUsersAvailability({
    users,
    query: {
      dateFrom: startTime.format(),
      dateTo: endTime.format(),
      eventTypeId: eventType.id,
      afterEventBuffer: eventType.afterEventBuffer,
      beforeEventBuffer: eventType.beforeEventBuffer,
      duration: input.duration || 0,
      returnDateOverrides: false,
      bypassBusyCalendarTimes,
      shouldServeCache,
    },
    initialData: {
      eventType,
      currentSeats,
      rescheduleUid: input.rescheduleUid,
      busyTimesFromLimitsBookings: busyTimesFromLimitsBookingsAllUsers,
    },
  });
  /* We get all users working hours and busy slots */
  const allUsersAvailability = premappedUsersAvailability.map(
    (
      { busy, dateRanges, oooExcludedDateRanges, currentSeats: _currentSeats, timeZone, datesOutOfOffice },
      index
    ) => {
      const currentUser = users[index];
      if (!currentSeats && _currentSeats) currentSeats = _currentSeats;
      return {
        timeZone,
        dateRanges,
        oooExcludedDateRanges,
        busy,
        user: currentUser,
        datesOutOfOffice,
      };
    }
  );

  return {
    allUsersAvailability,
    usersWithCredentials,
    currentSeats,
  };
};<|MERGE_RESOLUTION|>--- conflicted
+++ resolved
@@ -355,9 +355,7 @@
 
   const hasFallbackRRHosts = allFallbackRRHosts && allFallbackRRHosts.length > qualifiedRRHosts.length;
 
-<<<<<<< HEAD
-  let { aggregatedAvailability, allUsersAvailability, usersWithCredentials, currentSeats } =
-    await calculateHostsAndAvailabilities({
+  let { allUsersAvailability, usersWithCredentials, currentSeats } = await calculateHostsAndAvailabilities({
       input,
       eventType,
       hosts: allHosts,
@@ -374,22 +372,9 @@
           : endTime,
       bypassBusyCalendarTimes,
       shouldServeCache,
-    });
-=======
-  let { allUsersAvailability, usersWithCredentials, currentSeats } = await calculateHostsAndAvailabilities({
-    input,
-    eventType,
-    hosts: routedHostsWithContactOwnerAndFixedHosts,
-    contactOwnerEmail,
-    loggerWithEventDetails,
-    startTime,
-    endTime,
-    bypassBusyCalendarTimes,
-    shouldServeCache,
   });
 
   let aggregatedAvailability = getAggregatedAvailability(allUsersAvailability, eventType.schedulingType);
->>>>>>> 99260974
 
   // Fairness and Contact Owner have fallbacks because we check for within 2 weeks
   if (hasFallbackRRHosts) {
@@ -428,11 +413,10 @@
       });
     }
 
-<<<<<<< HEAD
     if (diff > 0) {
       // if the first available slot is more than 2 weeks from now, round robin as normal
-      ({ aggregatedAvailability, allUsersAvailability, usersWithCredentials, currentSeats } =
-        await calculateHostsAndAvailabilities({
+      ({ allUsersAvailability, usersWithCredentials, currentSeats } = await calculateHostsAndAvailabilities(
+        {
           input,
           eventType,
           hosts: [...allFallbackRRHosts, ...fixedHosts],
@@ -441,26 +425,9 @@
           endTime,
           bypassBusyCalendarTimes,
           shouldServeCache,
-        }));
-=======
-      if (routedHostsAndFixedHosts.length > 0) {
-        // if the first available slot is more than 2 weeks from now, round robin as normal
-        ({ allUsersAvailability, usersWithCredentials, currentSeats } = await calculateHostsAndAvailabilities(
-          {
-            input,
-            eventType,
-            hosts: routedHostsAndFixedHosts,
-            contactOwnerEmail,
-            loggerWithEventDetails,
-            startTime,
-            endTime,
-            bypassBusyCalendarTimes,
-            shouldServeCache,
-          }
-        ));
-        aggregatedAvailability = getAggregatedAvailability(allUsersAvailability, eventType.schedulingType);
-      }
->>>>>>> 99260974
+        }
+      ));
+      aggregatedAvailability = getAggregatedAvailability(allUsersAvailability, eventType.schedulingType);
     }
   }
 
