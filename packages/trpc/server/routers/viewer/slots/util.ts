// eslint-disable-next-line no-restricted-imports
import { countBy } from "lodash";
import type { Logger } from "tslog";
import { v4 as uuid } from "uuid";
<<<<<<< HEAD
import getBusyTimes, { getBusyTimesForLimitChecks } from "@calcom/core/getBusyTimes";
import {
  getAggregatedAvailability,
  getAggregatedAvailabilityNew,
} from "@calcom/core/getAggregatedAvailability";

import type { CurrentSeats, GetAvailabilityUser, IFromUser, IToUser } from "@calcom/core/getUserAvailability";
import { getUsersAvailability } from "@calcom/core/getUserAvailability";
import monitorCallbackAsync, { monitorCallbackSync } from "@calcom/core/sentryWrapper";
=======

>>>>>>> b0e3cc4d
import type { Dayjs } from "@calcom/dayjs";
import dayjs from "@calcom/dayjs";
import { getSlugOrRequestedSlug, orgDomainConfig } from "@calcom/ee/organizations/lib/orgDomains";
import { checkForConflicts } from "@calcom/features/bookings/lib/conflictChecker/checkForConflicts";
import { isEventTypeLoggingEnabled } from "@calcom/features/bookings/lib/isEventTypeLoggingEnabled";
import { getShouldServeCache } from "@calcom/features/calendar-cache/lib/getShouldServeCache";
import { findQualifiedHostsWithDelegationCredentials } from "@calcom/lib/bookings/findQualifiedHostsWithDelegationCredentials";
import { shouldIgnoreContactOwner } from "@calcom/lib/bookings/routing/utils";
import { RESERVED_SUBDOMAINS } from "@calcom/lib/constants";
import { getUTCOffsetByTimezone } from "@calcom/lib/date-fns";
import { getDefaultEvent } from "@calcom/lib/defaultEvents";
import { getAggregatedAvailability } from "@calcom/lib/getAggregatedAvailability";
import { getBusyTimesForLimitChecks } from "@calcom/lib/getBusyTimes";
import type { CurrentSeats, GetAvailabilityUser, IFromUser, IToUser } from "@calcom/lib/getUserAvailability";
import { getUsersAvailability } from "@calcom/lib/getUserAvailability";
import { parseBookingLimit } from "@calcom/lib/intervalLimits/isBookingLimits";
import { parseDurationLimit } from "@calcom/lib/intervalLimits/isDurationLimits";
import {
  calculatePeriodLimits,
  isTimeOutOfBounds,
  isTimeViolatingFutureLimit,
} from "@calcom/lib/isOutOfBounds";
import logger from "@calcom/lib/logger";
import { safeStringify } from "@calcom/lib/safeStringify";
import monitorCallbackAsync, { monitorCallbackSync } from "@calcom/lib/sentryWrapper";
import { EventTypeRepository } from "@calcom/lib/server/repository/eventType";
import { UserRepository, withSelectedCalendars } from "@calcom/lib/server/repository/user";
import getSlots from "@calcom/lib/slots";
import prisma, { availabilityUserSelect } from "@calcom/prisma";
import { PeriodType, Prisma } from "@calcom/prisma/client";
import { BookingStatus, SchedulingType } from "@calcom/prisma/enums";
import { credentialForCalendarServiceSelect } from "@calcom/prisma/selects/credential";
import type { EventBusyDate } from "@calcom/types/Calendar";
<<<<<<< HEAD
import type { EventBusyDetails } from "@calcom/types/Calendar";
=======
import type { CredentialPayload, CredentialForCalendarService } from "@calcom/types/Credential";
>>>>>>> b0e3cc4d

import { TRPCError } from "@trpc/server";

import type { GetScheduleOptions } from "./getSchedule.handler";
import type { TGetScheduleInputSchema } from "./getSchedule.schema";
import { handleNotificationWhenNoSlots } from "./handleNotificationWhenNoSlots";

const log = logger.getSubLogger({ prefix: ["[slots/util]"] });
type GetAvailabilityUserWithoutDelegationCredentials = Omit<GetAvailabilityUser, "credentials"> & {
  credentials: CredentialPayload[];
};
type GetAvailabilityUserWithDelegationCredentials = Omit<GetAvailabilityUser, "credentials"> & {
  credentials: CredentialForCalendarService[];
};
const selectSelectedSlots = Prisma.validator<Prisma.SelectedSlotsDefaultArgs>()({
  select: {
    id: true,
    slotUtcStartDate: true,
    slotUtcEndDate: true,
    userId: true,
    isSeat: true,
    eventTypeId: true,
    uid: true,
  },
});

type SelectedSlots = Prisma.SelectedSlotsGetPayload<typeof selectSelectedSlots>;

async function getEventTypeId({
  slug,
  eventTypeSlug,
  isTeamEvent,
  organizationDetails,
}: {
  slug?: string;
  eventTypeSlug?: string;
  isTeamEvent: boolean;
  organizationDetails?: { currentOrgDomain: string | null; isValidOrgDomain: boolean };
}) {
  if (!eventTypeSlug || !slug) return null;

  let teamId;
  let userId;
  if (isTeamEvent) {
    teamId = await getTeamIdFromSlug(
      slug,
      organizationDetails ?? { currentOrgDomain: null, isValidOrgDomain: false }
    );
  } else {
    userId = await getUserIdFromUsername(
      slug,
      organizationDetails ?? { currentOrgDomain: null, isValidOrgDomain: false }
    );
  }
  const eventType = await prisma.eventType.findFirst({
    where: {
      slug: eventTypeSlug,
      ...(teamId ? { teamId } : {}),
      ...(userId ? { userId } : {}),
    },
    select: {
      id: true,
    },
  });
  if (!eventType) {
    throw new TRPCError({ code: "NOT_FOUND" });
  }
  return eventType?.id;
}

async function _getReservedSlotsAndCleanupExpired({
  bookerClientUid,
  usersWithCredentials,
  eventTypeId,
}: {
  bookerClientUid: string | undefined;
  usersWithCredentials: GetAvailabilityUser[];
  eventTypeId: number;
}) {
  const currentTimeInUtc = dayjs.utc().format();

  const unexpiredSelectedSlots =
    (await prisma.selectedSlots.findMany({
      where: {
        userId: { in: usersWithCredentials.map((user) => user.id) },
        releaseAt: { gt: currentTimeInUtc },
      },
      ...selectSelectedSlots,
    })) || [];

  const slotsSelectedByOtherUsers = unexpiredSelectedSlots.filter((slot) => slot.uid !== bookerClientUid);

  await _cleanupExpiredSlots({ eventTypeId });

  const reservedSlots = slotsSelectedByOtherUsers;

  return reservedSlots;

  async function _cleanupExpiredSlots({ eventTypeId }: { eventTypeId: number }) {
    await prisma.selectedSlots.deleteMany({
      where: {
        eventTypeId: { equals: eventTypeId },
        releaseAt: { lt: currentTimeInUtc },
      },
    });
  }
}

export async function getEventType(
  input: TGetScheduleInputSchema,
  organizationDetails: { currentOrgDomain: string | null; isValidOrgDomain: boolean }
) {
  const { eventTypeSlug, usernameList, isTeamEvent } = input;
  log.info("getEventType", safeStringify({ usernameList, eventTypeSlug, isTeamEvent, organizationDetails }));
  const eventTypeId =
    input.eventTypeId ||
    // eslint-disable-next-line @typescript-eslint/no-non-null-assertion
    (await getEventTypeId({
      slug: usernameList?.[0],
      eventTypeSlug: eventTypeSlug,
      isTeamEvent,
      organizationDetails,
    }));

  if (!eventTypeId) {
    return null;
  }

  return await EventTypeRepository.findForSlots({ id: eventTypeId });
}

export async function getDynamicEventType(
  input: TGetScheduleInputSchema,
  organizationDetails: { currentOrgDomain: string | null; isValidOrgDomain: boolean }
) {
  const { currentOrgDomain, isValidOrgDomain } = organizationDetails;
  // For dynamic booking, we need to get and update user credentials, schedule and availability in the eventTypeObject as they're required in the new availability logic
  if (!input.eventTypeSlug) {
    throw new TRPCError({
      message: "eventTypeSlug is required for dynamic booking",
      code: "BAD_REQUEST",
    });
  }
  const dynamicEventType = getDefaultEvent(input.eventTypeSlug);
  const { where } = await UserRepository._getWhereClauseForFindingUsersByUsername({
    orgSlug: isValidOrgDomain ? currentOrgDomain : null,
    usernameList: Array.isArray(input.usernameList)
      ? input.usernameList
      : input.usernameList
      ? [input.usernameList]
      : [],
  });

  // TODO: Should be moved to UserRepository
  const usersWithOldSelectedCalendars = await prisma.user.findMany({
    where,
    select: {
      allowDynamicBooking: true,
      ...availabilityUserSelect,
      credentials: {
        select: credentialForCalendarServiceSelect,
      },
    },
  });
  const users = usersWithOldSelectedCalendars.map((user) => withSelectedCalendars(user));

  const isDynamicAllowed = !users.some((user) => !user.allowDynamicBooking);
  if (!isDynamicAllowed) {
    throw new TRPCError({
      message: "Some of the users in this group do not allow dynamic booking",
      code: "UNAUTHORIZED",
    });
  }
  return Object.assign({}, dynamicEventType, {
    users,
  });
}

export async function getRegularOrDynamicEventType(
  input: TGetScheduleInputSchema,
  organizationDetails: { currentOrgDomain: string | null; isValidOrgDomain: boolean }
) {
  const isDynamicBooking = input.usernameList && input.usernameList.length > 1;
  return isDynamicBooking
    ? await getDynamicEventType(input, organizationDetails)
    : await getEventType(input, organizationDetails);
}

const groupTimeSlotsByDay = (timeSlots: { time: Dayjs }[]) => {
  return timeSlots.reduce((acc: Record<string, string[]>, { time }) => {
    const day = time.format("YYYY-MM-DD"); // Group by date
    const formattedTime = time.format("HH:mm"); // Format as HH:mm

    if (!acc[day]) {
      acc[day] = [];
    }
    acc[day].push(formattedTime);

    return acc;
  }, {});
};

function applyOccupiedSeatsToCurrentSeats(currentSeats: CurrentSeats, occupiedSeats: SelectedSlots[]) {
  const occupiedSeatsCount = countBy(occupiedSeats, (item) => item.slotUtcStartDate.toISOString());
  Object.keys(occupiedSeatsCount).forEach((date) => {
    currentSeats.push({
      uid: uuid(),
      startTime: dayjs(date).toDate(),
      _count: { attendees: occupiedSeatsCount[date] },
    });
  });
  return currentSeats;
}

export interface IGetAvailableSlots {
  slots: Record<
    string,
    {
      time: string;
      attendees?: number | undefined;
      bookingUid?: string | undefined;
      away?: boolean | undefined;
      fromUser?: IFromUser | undefined;
      toUser?: IToUser | undefined;
      reason?: string | undefined;
      emoji?: string | undefined;
    }[]
  >;
  troubleshooter?: any;
}

export function getUsersWithCredentials({
  hosts,
}: {
  hosts: {
    isFixed?: boolean;
    user: GetAvailabilityUserWithDelegationCredentials;
  }[];
}) {
  return hosts.map(({ isFixed, user }) => ({ isFixed, ...user }));
}

const getStartTime = (startTimeInput: string, timeZone?: string, minimumBookingNotice?: number) => {
  const startTimeMin = dayjs.utc().add(minimumBookingNotice || 1, "minutes");
  const startTime = timeZone === "Etc/GMT" ? dayjs.utc(startTimeInput) : dayjs(startTimeInput).tz(timeZone);

  return startTimeMin.isAfter(startTime) ? startTimeMin.tz(timeZone) : startTime;
};

export const getAvailableSlots = async (
  ...args: Parameters<typeof _getAvailableSlots>
): Promise<ReturnType<typeof _getAvailableSlots>> => {
  return monitorCallbackAsync(_getAvailableSlots, ...args);
};

async function _getAvailableSlots({ input, ctx }: GetScheduleOptions): Promise<IGetAvailableSlots> {
  const {
    _enableTroubleshooter: enableTroubleshooter = false,
    _bypassCalendarBusyTimes: bypassBusyCalendarTimes = false,
    _shouldServeCache,
    routingFormResponseId,
  } = input;
  const orgDetails = input?.orgSlug
    ? {
        currentOrgDomain: input.orgSlug,
        isValidOrgDomain: !!input.orgSlug && !RESERVED_SUBDOMAINS.includes(input.orgSlug),
      }
    : orgDomainConfig(ctx?.req);

  if (process.env.INTEGRATION_TEST_MODE === "true") {
    logger.settings.minLevel = 2;
  }

  const eventType = await monitorCallbackAsync(getRegularOrDynamicEventType, input, orgDetails);

  if (!eventType) {
    throw new TRPCError({ code: "NOT_FOUND" });
  }

  const shouldServeCache = await getShouldServeCache(_shouldServeCache, eventType.team?.id);
  if (isEventTypeLoggingEnabled({ eventTypeId: eventType.id })) {
    logger.settings.minLevel = 2;
  }

  const isRollingWindowPeriodType = eventType.periodType === PeriodType.ROLLING_WINDOW;
  const startTimeAsIsoString = input.startTime;
  const isStartTimeInPast = dayjs(startTimeAsIsoString).isBefore(dayjs().subtract(1, "day").startOf("day"));

  // If startTime is already sent in the past, we don't need to adjust it.
  // We assume that the client is already sending startTime as per their requirement.
  // Note: We could optimize it further to go back 1 month in past only for the 2nd month because that is what we are putting a hard limit at.
  const startTimeAdjustedForRollingWindowComputation =
    isStartTimeInPast || !isRollingWindowPeriodType
      ? startTimeAsIsoString
      : dayjs(startTimeAsIsoString).subtract(1, "month").toISOString();

  const loggerWithEventDetails = logger.getSubLogger({
    type: "json",
    prefix: ["getAvailableSlots", `${eventType.id}:${input.usernameList}/${input.eventTypeSlug}`],
  });

  const startTime = getStartTime(
    startTimeAdjustedForRollingWindowComputation,
    input.timeZone,
    eventType.minimumBookingNotice
  );
  const endTime =
    input.timeZone === "Etc/GMT" ? dayjs.utc(input.endTime) : dayjs(input.endTime).utc().tz(input.timeZone);

  if (!startTime.isValid() || !endTime.isValid()) {
    throw new TRPCError({ message: "Invalid time range given.", code: "BAD_REQUEST" });
  }
  // when an empty array is given we should prefer to have it handled as if this wasn't given at all
  // we don't want to return no availability in this case.
  const routedTeamMemberIds = input.routedTeamMemberIds ?? [];
  const contactOwnerEmailFromInput = input.teamMemberEmail ?? null;

  const skipContactOwner = shouldIgnoreContactOwner({
    skipContactOwner: input.skipContactOwner ?? null,
    rescheduleUid: input.rescheduleUid ?? null,
    routedTeamMemberIds: input.routedTeamMemberIds ?? null,
  });

  const contactOwnerEmail = skipContactOwner ? null : contactOwnerEmailFromInput;

  let routingFormResponse = null;
  if (routingFormResponseId) {
    routingFormResponse = await prisma.app_RoutingForms_FormResponse.findUnique({
      where: {
        id: routingFormResponseId,
      },
      select: {
        response: true,
        form: {
          select: {
            routes: true,
            fields: true,
          },
        },
        chosenRouteId: true,
      },
    });
  }

  const { qualifiedRRHosts, allFallbackRRHosts, fixedHosts } = await monitorCallbackAsync(
    findQualifiedHostsWithDelegationCredentials<GetAvailabilityUserWithoutDelegationCredentials>,
    {
      eventType,
      rescheduleUid: input.rescheduleUid ?? null,
      routedTeamMemberIds,
      contactOwnerEmail,
      routingFormResponse,
    }
  );

  const allHosts = [...qualifiedRRHosts, ...fixedHosts];

  const twoWeeksFromNow = dayjs().add(2, "week");

  const hasFallbackRRHosts = allFallbackRRHosts && allFallbackRRHosts.length > qualifiedRRHosts.length;

  let { allUsersAvailability, usersWithCredentials, currentSeats } = await calculateHostsAndAvailabilities({
    input,
    eventType,
    hosts: allHosts,
    loggerWithEventDetails,
    // adjust start time so we can check for available slots in the first two weeks
    startTime:
      hasFallbackRRHosts && startTime.isBefore(twoWeeksFromNow)
        ? getStartTime(dayjs().format(), input.timeZone, eventType.minimumBookingNotice)
        : startTime,
    // adjust end time so we can check for available slots in the first two weeks
    endTime:
      hasFallbackRRHosts && endTime.isBefore(twoWeeksFromNow)
        ? getStartTime(twoWeeksFromNow.format(), input.timeZone, eventType.minimumBookingNotice)
        : endTime,
    bypassBusyCalendarTimes,
    shouldServeCache,
  });

  let aggregatedAvailability = getAggregatedAvailability(allUsersAvailability, eventType.schedulingType);

  // Fairness and Contact Owner have fallbacks because we check for within 2 weeks
  if (hasFallbackRRHosts) {
    let diff = 0;
    if (startTime.isBefore(twoWeeksFromNow)) {
      //check if first two week have availability
      diff =
        aggregatedAvailability.length > 0 ? aggregatedAvailability[0].start.diff(twoWeeksFromNow, "day") : 1; // no aggregatedAvailability so we diff to +1
    } else {
      // if start time is not within first two weeks, check if there are any available slots
      if (!aggregatedAvailability.length) {
        // if no available slots check if first two weeks are available, otherwise fallback
        const firstTwoWeeksAvailabilities = await calculateHostsAndAvailabilities({
          input,
          eventType,
          hosts: [...qualifiedRRHosts, ...fixedHosts],
          loggerWithEventDetails,
          startTime: dayjs(),
          endTime: twoWeeksFromNow,
          bypassBusyCalendarTimes,
          shouldServeCache,
        });
        if (
          !getAggregatedAvailability(
            firstTwoWeeksAvailabilities.allUsersAvailability,
            eventType.schedulingType
          ).length
        ) {
          diff = 1;
        }
      }
    }

    if (input.email) {
      loggerWithEventDetails.info({
        email: input.email,
        contactOwnerEmail,
        qualifiedRRHosts: qualifiedRRHosts.map((host) => host.user.id),
        fallbackRRHosts: allFallbackRRHosts.map((host) => host.user.id),
        fallBackActive: diff > 0,
      });
    }

    if (diff > 0) {
      // if the first available slot is more than 2 weeks from now, round robin as normal
      ({ allUsersAvailability, usersWithCredentials, currentSeats } = await calculateHostsAndAvailabilities({
        input,
        eventType,
        hosts: [...allFallbackRRHosts, ...fixedHosts],
        loggerWithEventDetails,
        startTime,
        endTime,
        bypassBusyCalendarTimes,
        shouldServeCache,
      }));
      aggregatedAvailability = getAggregatedAvailability(allUsersAvailability, eventType.schedulingType);
    }
  }

  const isTeamEvent =
    eventType.schedulingType === SchedulingType.COLLECTIVE ||
    eventType.schedulingType === SchedulingType.ROUND_ROBIN ||
    allUsersAvailability.length > 1;

  const timeSlots = monitorCallbackSync(getSlots, {
    inviteeDate: startTime,
    eventLength: input.duration || eventType.length,
    offsetStart: eventType.offsetStart,
    dateRanges: aggregatedAvailability,
    minimumBookingNotice: eventType.minimumBookingNotice,
    frequency: eventType.slotInterval || input.duration || eventType.length,
    datesOutOfOffice: !isTeamEvent ? allUsersAvailability[0]?.datesOutOfOffice : undefined,
  });

  let availableTimeSlots: typeof timeSlots = [];
  const bookerClientUid = ctx?.req?.cookies?.uid;

  const reservedSlots = await _getReservedSlotsAndCleanupExpired({
    bookerClientUid,
    eventTypeId: eventType.id,
    usersWithCredentials,
  });

  availableTimeSlots = timeSlots;

  const availabilityCheckProps = {
    eventLength: input.duration || eventType.length,
    currentSeats,
  };

  if (reservedSlots?.length > 0) {
    let occupiedSeats: typeof reservedSlots = reservedSlots.filter(
      (item) => item.isSeat && item.eventTypeId === eventType.id
    );
    if (occupiedSeats?.length) {
      const addedToCurrentSeats: string[] = [];
      if (typeof availabilityCheckProps.currentSeats !== "undefined") {
        availabilityCheckProps.currentSeats = availabilityCheckProps.currentSeats.map((item) => {
          const attendees =
            occupiedSeats.filter(
              (seat) => seat.slotUtcStartDate.toISOString() === item.startTime.toISOString()
            )?.length || 0;
          if (attendees) addedToCurrentSeats.push(item.startTime.toISOString());
          return {
            ...item,
            _count: {
              attendees: item._count.attendees + attendees,
            },
          };
        });
        occupiedSeats = occupiedSeats.filter(
          (item) => !addedToCurrentSeats.includes(item.slotUtcStartDate.toISOString())
        );
      }

      availabilityCheckProps.currentSeats = applyOccupiedSeatsToCurrentSeats(
        availabilityCheckProps.currentSeats || [],
        occupiedSeats
      );

      currentSeats = availabilityCheckProps.currentSeats;
    }
    availableTimeSlots = availableTimeSlots
      .map((slot) => {
        const busySlotsFromReservedSlots = reservedSlots.reduce<EventBusyDate[]>((r, c) => {
          if (!c.isSeat) {
            r.push({ start: c.slotUtcStartDate, end: c.slotUtcEndDate });
          }
          return r;
        }, []);

        if (
          !checkForConflicts({
            time: slot.time,
            busy: busySlotsFromReservedSlots,
            ...availabilityCheckProps,
          })
        ) {
          return slot;
        }
        return undefined;
      })
      .filter(
        (
          item:
            | {
                time: dayjs.Dayjs;
                userIds?: number[] | undefined;
              }
            | undefined
        ): item is {
          time: dayjs.Dayjs;
          userIds?: number[] | undefined;
        } => {
          return !!item;
        }
      );
  }

  // fr-CA uses YYYY-MM-DD
  const formatter = new Intl.DateTimeFormat("fr-CA", {
    year: "numeric",
    month: "2-digit",
    day: "2-digit",
    timeZone: input.timeZone,
  });

  const slotsMappedToDate = monitorCallbackSync(function mapSlotsToDate() {
    return availableTimeSlots.reduce(
      (
        r: Record<string, { time: string; attendees?: number; bookingUid?: string }[]>,
        { time, ...passThroughProps }
      ) => {
        // TODO: Adds unit tests to prevent regressions in getSchedule (try multiple timezones)

        // This used to be _time.tz(input.timeZone) but Dayjs tz() is slow.
        // toLocaleDateString slugish, using Intl.DateTimeFormat we get the desired speed results.
        const dateString = formatter.format(time.toDate());

        r[dateString] = r[dateString] || [];
        if (eventType.onlyShowFirstAvailableSlot && r[dateString].length > 0) {
          return r;
        }
        r[dateString].push({
          ...passThroughProps,
          time: time.toISOString(),
          // Conditionally add the attendees and booking id to slots object if there is already a booking during that time
          ...(currentSeats?.some((booking) => booking.startTime.toISOString() === time.toISOString()) && {
            attendees:
              currentSeats[
                currentSeats.findIndex((booking) => booking.startTime.toISOString() === time.toISOString())
              ]._count.attendees,
            bookingUid:
              currentSeats[
                currentSeats.findIndex((booking) => booking.startTime.toISOString() === time.toISOString())
              ].uid,
          }),
        });
        return r;
      },
      Object.create(null)
    );
  });

  loggerWithEventDetails.debug({ slotsMappedToDate });

  const availableDates = Object.keys(slotsMappedToDate);
  const allDatesWithBookabilityStatus = monitorCallbackSync(getAllDatesWithBookabilityStatus, availableDates);
  loggerWithEventDetails.debug({ availableDates });

  // timeZone isn't directly set on eventType now(So, it is legacy)
  // schedule is always expected to be set for an eventType now so it must never fallback to allUsersAvailability[0].timeZone(fallback is again legacy behavior)
  // TODO: Also, handleNewBooking only seems to be using eventType?.schedule?.timeZone which seems to confirm that we should simplify it as well.
  const eventTimeZone =
    eventType.timeZone || eventType?.schedule?.timeZone || allUsersAvailability?.[0]?.timeZone;

  const eventUtcOffset = getUTCOffsetByTimezone(eventTimeZone) ?? 0;
  const bookerUtcOffset = input.timeZone ? getUTCOffsetByTimezone(input.timeZone) ?? 0 : 0;
  const periodLimits = calculatePeriodLimits({
    periodType: eventType.periodType,
    periodDays: eventType.periodDays,
    periodCountCalendarDays: eventType.periodCountCalendarDays,
    periodStartDate: eventType.periodStartDate,
    periodEndDate: eventType.periodEndDate,
    allDatesWithBookabilityStatusInBookerTz: allDatesWithBookabilityStatus,
    eventUtcOffset,
    bookerUtcOffset,
  });
  let foundAFutureLimitViolation = false;
  const withinBoundsSlotsMappedToDate = monitorCallbackSync(function mapWithinBoundsSlotsToDate() {
    return Object.entries(slotsMappedToDate).reduce((withinBoundsSlotsMappedToDate, [date, slots]) => {
      // Computation Optimization: If a future limit violation has been found, we just consider all slots to be out of bounds beyond that slot.
      // We can't do the same for periodType=RANGE because it can start from a day other than today and today will hit the violation then.
      if (foundAFutureLimitViolation && doesRangeStartFromToday(eventType.periodType)) {
        return withinBoundsSlotsMappedToDate;
      }
      const filteredSlots = slots.filter((slot) => {
        const isFutureLimitViolationForTheSlot = isTimeViolatingFutureLimit({
          time: slot.time,
          periodLimits,
        });
        if (isFutureLimitViolationForTheSlot) {
          foundAFutureLimitViolation = true;
        }
        return (
          !isFutureLimitViolationForTheSlot &&
          // TODO: Perf Optimization: Slots calculation logic already seems to consider the minimum booking notice and past booking time and thus there shouldn't be need to filter out slots here.
          !isTimeOutOfBounds({ time: slot.time, minimumBookingNotice: eventType.minimumBookingNotice })
        );
      });

      if (!filteredSlots.length) {
        // If there are no slots available, we don't set that date, otherwise having an empty slots array makes frontend consider it as an all day OOO case
        return withinBoundsSlotsMappedToDate;
      }

      withinBoundsSlotsMappedToDate[date] = filteredSlots;
      return withinBoundsSlotsMappedToDate;
    }, {} as typeof slotsMappedToDate);
  });

  // We only want to run this on single targeted events and not dynamic
  if (!Object.keys(withinBoundsSlotsMappedToDate).length && input.usernameList?.length === 1) {
    try {
      await handleNotificationWhenNoSlots({
        eventDetails: {
          username: input.usernameList?.[0],
          startTime: startTime,
          endTime: endTime,
          eventSlug: eventType.slug,
        },
        orgDetails,
        teamId: eventType.team?.id,
      });
    } catch (e) {
      loggerWithEventDetails.error(
        `Something has gone wrong. Upstash could be down and we have caught the error to not block availability:
 ${e}`
      );
    }
  }

  const troubleshooterData = enableTroubleshooter
    ? {
        troubleshooter: {
          routedTeamMemberIds: routedTeamMemberIds,
          // One that Salesforce asked for
          askedContactOwner: contactOwnerEmailFromInput,
          // One that we used as per Routing skipContactOwner flag
          consideredContactOwner: contactOwnerEmail,
          // All hosts that have been checked for availability. If no routedTeamMemberIds are provided, this will be same as hosts.
          routedHosts: usersWithCredentials.map((user) => {
            return {
              userId: user.id,
            };
          }),
          hostsAfterSegmentMatching: allHosts.map((host) => ({
            userId: host.user.id,
          })),
        },
      }
    : null;

  return {
    slots: withinBoundsSlotsMappedToDate,
    ...troubleshooterData,
  };
}

function doesRangeStartFromToday(periodType: PeriodType) {
  return periodType === PeriodType.ROLLING_WINDOW || periodType === PeriodType.ROLLING;
}

async function getUserIdFromUsername(
  username: string,
  organizationDetails: { currentOrgDomain: string | null; isValidOrgDomain: boolean }
) {
  const { currentOrgDomain, isValidOrgDomain } = organizationDetails;
  log.info("getUserIdFromUsername", safeStringify({ organizationDetails, username }));
  const [user] = await UserRepository.findUsersByUsername({
    usernameList: [username],
    orgSlug: isValidOrgDomain ? currentOrgDomain : null,
  });
  return user?.id;
}

async function getTeamIdFromSlug(
  slug: string,
  organizationDetails: { currentOrgDomain: string | null; isValidOrgDomain: boolean }
) {
  const { currentOrgDomain, isValidOrgDomain } = organizationDetails;
  const team = await prisma.team.findFirst({
    where: {
      slug,
      parent: isValidOrgDomain && currentOrgDomain ? getSlugOrRequestedSlug(currentOrgDomain) : null,
    },
    select: {
      id: true,
    },
  });
  return team?.id;
}

async function getExistingBookings(
  startTimeDate: Date,
  endTimeDate: Date,
  eventType: Awaited<ReturnType<typeof getEventType>>,
  sharedQuery: {
    startTime: {
      lte: Date;
    };
    endTime: {
      gte: Date;
    };
    status: {
      in: "ACCEPTED"[];
    };
  },
  usersWithCredentials: ReturnType<typeof getUsersWithCredentials>,
  allUserIds: number[]
) {
  const bookingsSelect = Prisma.validator<Prisma.BookingSelect>()({
    id: true,
    uid: true,
    userId: true,
    startTime: true,
    endTime: true,
    title: true,
    attendees: true,
    eventType: {
      select: {
        id: true,
        onlyShowFirstAvailableSlot: true,
        afterEventBuffer: true,
        beforeEventBuffer: true,
        seatsPerTimeSlot: true,
        requiresConfirmationWillBlockSlot: true,
        requiresConfirmation: true,
        allowReschedulingPastBookings: true,
      },
    },
    ...(!!eventType?.seatsPerTimeSlot && {
      _count: {
        select: {
          seatsReferences: true,
        },
      },
    }),
  });

  const currentBookingsAllUsersQueryOne = prisma.booking.findMany({
    where: {
      ...sharedQuery,
      userId: {
        in: allUserIds,
      },
    },
    select: bookingsSelect,
  });

  const currentBookingsAllUsersQueryTwo = prisma.booking.findMany({
    where: {
      ...sharedQuery,
      attendees: {
        some: {
          email: {
            in: usersWithCredentials.map((user) => user.email),
          },
        },
      },
    },
    select: bookingsSelect,
  });

  const currentBookingsAllUsersQueryThree = prisma.booking.findMany({
    where: {
      startTime: { lte: endTimeDate },
      endTime: { gte: startTimeDate },
      eventType: {
        id: eventType?.id,
        requiresConfirmation: true,
        requiresConfirmationWillBlockSlot: true,
      },
      status: {
        in: [BookingStatus.PENDING],
      },
    },
    select: bookingsSelect,
  });

  const [resultOne, resultTwo, resultThree] = await Promise.all([
    currentBookingsAllUsersQueryOne,
    currentBookingsAllUsersQueryTwo,
    currentBookingsAllUsersQueryThree,
  ]);

  return [...resultOne, ...resultTwo, ...resultThree];
}

async function getOOODates(startTimeDate: Date, endTimeDate: Date, allUserIds: number[]) {
  return await prisma.outOfOfficeEntry.findMany({
    where: {
      userId: {
        in: allUserIds,
      },
      OR: [
        // outside of range
        // (start <= 'dateTo' AND end >= 'dateFrom')
        {
          start: {
            lte: endTimeDate,
          },
          end: {
            gte: startTimeDate,
          },
        },
        // start is between dateFrom and dateTo but end is outside of range
        // (start <= 'dateTo' AND end >= 'dateTo')
        {
          start: {
            lte: endTimeDate,
          },

          end: {
            gte: endTimeDate,
          },
        },
        // end is between dateFrom and dateTo but start is outside of range
        // (start <= 'dateFrom' OR end <= 'dateTo')
        {
          start: {
            lte: startTimeDate,
          },

          end: {
            lte: endTimeDate,
          },
        },
      ],
    },
    select: {
      id: true,
      start: true,
      end: true,
      user: {
        select: {
          id: true,
          name: true,
        },
      },
      toUser: {
        select: {
          id: true,
          username: true,
          name: true,
        },
      },
      reason: {
        select: {
          id: true,
          emoji: true,
          reason: true,
        },
      },
    },
  });
}

export function getAllDatesWithBookabilityStatus(availableDates: string[]) {
  const availableDatesSet = new Set(availableDates);
  const firstDate = dayjs(availableDates[0]);
  const lastDate = dayjs(availableDates[availableDates.length - 1]);
  const allDates: Record<string, { isBookable: boolean }> = {};

  let currentDate = firstDate;
  while (currentDate <= lastDate) {
    allDates[currentDate.format("YYYY-MM-DD")] = {
      isBookable: availableDatesSet.has(currentDate.format("YYYY-MM-DD")),
    };

    currentDate = currentDate.add(1, "day");
  }
  return allDates;
}

const calculateHostsAndAvailabilities = async ({
  input,
  eventType,
  hosts,
  loggerWithEventDetails,
  startTime,
  endTime,
  bypassBusyCalendarTimes,
  shouldServeCache,
}: {
  input: TGetScheduleInputSchema;
  eventType: Exclude<Awaited<ReturnType<typeof getRegularOrDynamicEventType>>, null>;
  hosts: {
    isFixed?: boolean;
    user: GetAvailabilityUserWithDelegationCredentials;
  }[];
  loggerWithEventDetails: Logger<unknown>;
  startTime: ReturnType<typeof getStartTime>;
  endTime: Dayjs;
  bypassBusyCalendarTimes: boolean;
  shouldServeCache?: boolean;
}) => {
  const usersWithCredentials = monitorCallbackSync(getUsersWithCredentials, {
    hosts,
  });

  loggerWithEventDetails.debug("Using users", {
    usersWithCredentials: usersWithCredentials.map((user) => user.email),
  });

  const durationToUse = input.duration || 0;
  let currentSeats: CurrentSeats | undefined;

  const startTimeDate =
    input.rescheduleUid && durationToUse
      ? startTime.subtract(durationToUse, "minute").toDate()
      : startTime.toDate();

  const endTimeDate =
    input.rescheduleUid && durationToUse ? endTime.add(durationToUse, "minute").toDate() : endTime.toDate();

  const sharedQuery = {
    startTime: { lte: endTimeDate },
    endTime: { gte: startTimeDate },
    status: {
      in: [BookingStatus.ACCEPTED],
    },
  };

  const allUserIds = usersWithCredentials.map((user) => user.id);

  // Get the booker's busy times if this is an owner reschedule
  let bookerBusyTimes: EventBusyDetails[] = [];
  if (input.rescheduleUid) {
    const booking = await prisma.booking.findFirst({
      where: {
        uid: input.rescheduleUid,
        status: {
          in: [BookingStatus.ACCEPTED, BookingStatus.CANCELLED, BookingStatus.PENDING],
        },
      },
      select: {
        attendees: true,
      },
    });
    if (booking?.attendees?.[0]?.email) {
      const bookerEmail = booking.attendees[0].email;
      const bookerUser = await prisma.user.findUnique({
        where: { email: bookerEmail },
        select: {
          id: true,
          credentials: {
            select: {
              ...credentialForCalendarServiceSelect,
              user: { select: { email: true } },
            },
          },
          selectedCalendars: true,
          timeZone: true,
        },
      });

      if (bookerUser) {
        bookerBusyTimes = await getBusyTimes({
          credentials: bookerUser.credentials,
          selectedCalendars: bookerUser.selectedCalendars,
          userId: bookerUser.id,
          userEmail: bookerEmail,
          username: bookerEmail.split("@")[0],
          bypassBusyCalendarTimes: false,
          startTime: startTime.toISOString(),
          endTime: endTime.toISOString(),
        });
      }
    }
  }

  const [currentBookingsAllUsers, outOfOfficeDaysAllUsers] = await Promise.all([
    monitorCallbackAsync(
      getExistingBookings,
      startTimeDate,
      endTimeDate,
      eventType,
      sharedQuery,
      usersWithCredentials,
      allUserIds
    ),
    monitorCallbackAsync(getOOODates, startTimeDate, endTimeDate, allUserIds),
  ]);

  const bookingLimits = parseBookingLimit(eventType?.bookingLimits);
  const durationLimits = parseDurationLimit(eventType?.durationLimits);
  let busyTimesFromLimitsBookingsAllUsers: Awaited<ReturnType<typeof getBusyTimesForLimitChecks>> = [];

  if (eventType && (bookingLimits || durationLimits)) {
    busyTimesFromLimitsBookingsAllUsers = await monitorCallbackAsync(getBusyTimesForLimitChecks, {
      userIds: allUserIds,
      eventTypeId: eventType.id,
      startDate: startTime.format(),
      endDate: endTime.format(),
      rescheduleUid: input.rescheduleUid,
      bookingLimits,
      durationLimits,
    });
  }

  const users = monitorCallbackSync(function enrichUsersWithData() {
    return usersWithCredentials.map((currentUser) => {
      return {
        ...currentUser,
        currentBookings: currentBookingsAllUsers
          .filter(
            (b) => b.userId === currentUser.id || b.attendees?.some((a) => a.email === currentUser.email)
          )
          .map((bookings) => {
            const { attendees: _attendees, ...bookingWithoutAttendees } = bookings;
            return bookingWithoutAttendees;
          }),
        outOfOfficeDays: outOfOfficeDaysAllUsers.filter((o) => o.user.id === currentUser.id),
      };
    });
  });

  const premappedUsersAvailability = await getUsersAvailability({
    users,
    query: {
      dateFrom: startTime.format(),
      dateTo: endTime.format(),
      eventTypeId: eventType.id,
      afterEventBuffer: eventType.afterEventBuffer,
      beforeEventBuffer: eventType.beforeEventBuffer,
      duration: input.duration || 0,
      returnDateOverrides: false,
      bypassBusyCalendarTimes,
      shouldServeCache,
      additionalBusyTimes: bookerBusyTimes,
    },
    initialData: {
      eventType,
      currentSeats,
      rescheduleUid: input.rescheduleUid,
      busyTimesFromLimitsBookings: busyTimesFromLimitsBookingsAllUsers,
    },
  });
  /* We get all users working hours and busy slots */
  const allUsersAvailability = premappedUsersAvailability.map(
    (
      { busy, dateRanges, oooExcludedDateRanges, currentSeats: _currentSeats, timeZone, datesOutOfOffice },
      index
    ) => {
      const currentUser = users[index];
      if (!currentSeats && _currentSeats) currentSeats = _currentSeats;
      return {
        timeZone,
        dateRanges,
        oooExcludedDateRanges,
        busy,
        user: currentUser,
        datesOutOfOffice,
      };
    }
  );

  return {
    allUsersAvailability,
    usersWithCredentials,
    currentSeats,
  };
};<|MERGE_RESOLUTION|>--- conflicted
+++ resolved
@@ -2,19 +2,7 @@
 import { countBy } from "lodash";
 import type { Logger } from "tslog";
 import { v4 as uuid } from "uuid";
-<<<<<<< HEAD
-import getBusyTimes, { getBusyTimesForLimitChecks } from "@calcom/core/getBusyTimes";
-import {
-  getAggregatedAvailability,
-  getAggregatedAvailabilityNew,
-} from "@calcom/core/getAggregatedAvailability";
-
-import type { CurrentSeats, GetAvailabilityUser, IFromUser, IToUser } from "@calcom/core/getUserAvailability";
-import { getUsersAvailability } from "@calcom/core/getUserAvailability";
-import monitorCallbackAsync, { monitorCallbackSync } from "@calcom/core/sentryWrapper";
-=======
-
->>>>>>> b0e3cc4d
+
 import type { Dayjs } from "@calcom/dayjs";
 import dayjs from "@calcom/dayjs";
 import { getSlugOrRequestedSlug, orgDomainConfig } from "@calcom/ee/organizations/lib/orgDomains";
@@ -26,8 +14,9 @@
 import { RESERVED_SUBDOMAINS } from "@calcom/lib/constants";
 import { getUTCOffsetByTimezone } from "@calcom/lib/date-fns";
 import { getDefaultEvent } from "@calcom/lib/defaultEvents";
+import { buildNonDelegationCredentials } from "@calcom/lib/delegationCredential/server";
 import { getAggregatedAvailability } from "@calcom/lib/getAggregatedAvailability";
-import { getBusyTimesForLimitChecks } from "@calcom/lib/getBusyTimes";
+import { getBusyTimes, getBusyTimesForLimitChecks } from "@calcom/lib/getBusyTimes";
 import type { CurrentSeats, GetAvailabilityUser, IFromUser, IToUser } from "@calcom/lib/getUserAvailability";
 import { getUsersAvailability } from "@calcom/lib/getUserAvailability";
 import { parseBookingLimit } from "@calcom/lib/intervalLimits/isBookingLimits";
@@ -48,11 +37,8 @@
 import { BookingStatus, SchedulingType } from "@calcom/prisma/enums";
 import { credentialForCalendarServiceSelect } from "@calcom/prisma/selects/credential";
 import type { EventBusyDate } from "@calcom/types/Calendar";
-<<<<<<< HEAD
 import type { EventBusyDetails } from "@calcom/types/Calendar";
-=======
 import type { CredentialPayload, CredentialForCalendarService } from "@calcom/types/Credential";
->>>>>>> b0e3cc4d
 
 import { TRPCError } from "@trpc/server";
 
@@ -1043,7 +1029,7 @@
 
       if (bookerUser) {
         bookerBusyTimes = await getBusyTimes({
-          credentials: bookerUser.credentials,
+          credentials: buildNonDelegationCredentials(bookerUser.credentials),
           selectedCalendars: bookerUser.selectedCalendars,
           userId: bookerUser.id,
           userEmail: bookerEmail,
