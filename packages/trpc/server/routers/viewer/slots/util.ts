// eslint-disable-next-line no-restricted-imports
import { countBy } from "lodash";
import type { Logger } from "tslog";
import { v4 as uuid } from "uuid";

import { getAggregatedAvailability } from "@calcom/core/getAggregatedAvailability";
import { getBusyTimesForLimitChecks } from "@calcom/core/getBusyTimes";
import type { CurrentSeats, IFromUser, IToUser, GetAvailabilityUser } from "@calcom/core/getUserAvailability";
import { getUsersAvailability } from "@calcom/core/getUserAvailability";
import monitorCallbackAsync, { monitorCallbackSync } from "@calcom/core/sentryWrapper";
import type { Dayjs } from "@calcom/dayjs";
import dayjs from "@calcom/dayjs";
import { getSlugOrRequestedSlug, orgDomainConfig } from "@calcom/ee/organizations/lib/orgDomains";
import { isEventTypeLoggingEnabled } from "@calcom/features/bookings/lib/isEventTypeLoggingEnabled";
import { parseBookingLimit, parseDurationLimit } from "@calcom/lib";
import { findQualifiedHosts } from "@calcom/lib/bookings/findQualifiedHosts";
import { getRoutedHostsWithContactOwnerAndFixedHosts } from "@calcom/lib/bookings/getRoutedUsers";
import { RESERVED_SUBDOMAINS } from "@calcom/lib/constants";
import { getUTCOffsetByTimezone } from "@calcom/lib/date-fns";
import { getDefaultEvent } from "@calcom/lib/defaultEvents";
import {
  isTimeOutOfBounds,
  calculatePeriodLimits,
  isTimeViolatingFutureLimit,
} from "@calcom/lib/isOutOfBounds";
import logger from "@calcom/lib/logger";
import { safeStringify } from "@calcom/lib/safeStringify";
import { UserRepository } from "@calcom/lib/server/repository/user";
import getSlots from "@calcom/lib/slots";
import prisma, { availabilityUserSelect } from "@calcom/prisma";
import { PeriodType, Prisma } from "@calcom/prisma/client";
import { SchedulingType } from "@calcom/prisma/enums";
import { BookingStatus } from "@calcom/prisma/enums";
import { credentialForCalendarServiceSelect } from "@calcom/prisma/selects/credential";
import { EventTypeMetaDataSchema } from "@calcom/prisma/zod-utils";
import type { EventBusyDate } from "@calcom/types/Calendar";

import { TRPCError } from "@trpc/server";

import type { GetScheduleOptions } from "./getSchedule.handler";
import type { TGetScheduleInputSchema } from "./getSchedule.schema";
import { handleNotificationWhenNoSlots } from "./handleNotificationWhenNoSlots";

const log = logger.getSubLogger({ prefix: ["[slots/util]"] });

export const checkIfIsAvailable = ({
  time,
  busy,
  eventLength,
  currentSeats,
}: {
  time: Dayjs;
  busy: EventBusyDate[];
  eventLength: number;
  currentSeats?: CurrentSeats;
}): boolean => {
  if (currentSeats?.some((booking) => booking.startTime.toISOString() === time.toISOString())) {
    return true;
  }

  const slotEndTime = time.add(eventLength, "minutes").utc();
  const slotStartTime = time.utc();

  return busy.every((busyTime) => {
    const startTime = dayjs.utc(busyTime.start).utc();
    const endTime = dayjs.utc(busyTime.end);

    if (endTime.isBefore(slotStartTime) || startTime.isAfter(slotEndTime)) {
      return true;
    }

    if (slotStartTime.isBetween(startTime, endTime, null, "[)")) {
      return false;
    } else if (slotEndTime.isBetween(startTime, endTime, null, "(]")) {
      return false;
    }

    // Check if start times are the same
    if (time.utc().isBetween(startTime, endTime, null, "[)")) {
      return false;
    }
    // Check if slot end time is between start and end time
    else if (slotEndTime.isBetween(startTime, endTime)) {
      return false;
    }
    // Check if startTime is between slot
    else if (startTime.isBetween(time, slotEndTime)) {
      return false;
    }

    return true;
  });
};

async function getEventTypeId({
  slug,
  eventTypeSlug,
  isTeamEvent,
  organizationDetails,
}: {
  slug?: string;
  eventTypeSlug?: string;
  isTeamEvent: boolean;
  organizationDetails?: { currentOrgDomain: string | null; isValidOrgDomain: boolean };
}) {
  if (!eventTypeSlug || !slug) return null;

  let teamId;
  let userId;
  if (isTeamEvent) {
    teamId = await getTeamIdFromSlug(
      slug,
      organizationDetails ?? { currentOrgDomain: null, isValidOrgDomain: false }
    );
  } else {
    userId = await getUserIdFromUsername(
      slug,
      organizationDetails ?? { currentOrgDomain: null, isValidOrgDomain: false }
    );
  }
  const eventType = await prisma.eventType.findFirst({
    where: {
      slug: eventTypeSlug,
      ...(teamId ? { teamId } : {}),
      ...(userId ? { userId } : {}),
    },
    select: {
      id: true,
    },
  });
  if (!eventType) {
    throw new TRPCError({ code: "NOT_FOUND" });
  }
  return eventType?.id;
}

export async function getEventType(
  input: TGetScheduleInputSchema,
  organizationDetails: { currentOrgDomain: string | null; isValidOrgDomain: boolean }
) {
  const { eventTypeSlug, usernameList, isTeamEvent } = input;
  log.info("getEventType", safeStringify({ usernameList, eventTypeSlug, isTeamEvent, organizationDetails }));
  const eventTypeId =
    input.eventTypeId ||
    // eslint-disable-next-line @typescript-eslint/no-non-null-assertion
    (await getEventTypeId({
      slug: usernameList?.[0],
      eventTypeSlug: eventTypeSlug,
      isTeamEvent,
      organizationDetails,
    }));

  if (!eventTypeId) {
    return null;
  }

  const eventType = await prisma.eventType.findUnique({
    where: {
      id: eventTypeId,
    },
    select: {
      id: true,
      slug: true,
      minimumBookingNotice: true,
      length: true,
      offsetStart: true,
      seatsPerTimeSlot: true,
      timeZone: true,
      slotInterval: true,
      beforeEventBuffer: true,
      afterEventBuffer: true,
      bookingLimits: true,
      durationLimits: true,
      assignAllTeamMembers: true,
      schedulingType: true,
      periodType: true,
      periodStartDate: true,
      periodEndDate: true,
      onlyShowFirstAvailableSlot: true,
      periodCountCalendarDays: true,
      rescheduleWithSameRoundRobinHost: true,
      periodDays: true,
      metadata: true,
      maxLeadThreshold: true,
      team: {
        select: {
          id: true,
          bookingLimits: true,
          includeManagedEventsInLimits: true,
        },
      },
      parent: {
        select: {
          team: {
            select: {
              id: true,
              bookingLimits: true,
              includeManagedEventsInLimits: true,
            },
          },
        },
      },
      schedule: {
        select: {
          id: true,
          availability: {
            select: {
              date: true,
              startTime: true,
              endTime: true,
              days: true,
            },
          },
          timeZone: true,
        },
      },
      availability: {
        select: {
          date: true,
          startTime: true,
          endTime: true,
          days: true,
        },
      },
      hosts: {
        select: {
          isFixed: true,
          createdAt: true,
          user: {
            select: {
              credentials: { select: credentialForCalendarServiceSelect },
              ...availabilityUserSelect,
            },
          },
          schedule: {
            select: {
              availability: {
                select: {
                  date: true,
                  startTime: true,
                  endTime: true,
                  days: true,
                },
              },
              timeZone: true,
              id: true,
            },
          },
        },
      },
      users: {
        select: {
          credentials: { select: credentialForCalendarServiceSelect },
          ...availabilityUserSelect,
        },
      },
    },
  });

  if (!eventType) {
    return null;
  }

  return {
    ...eventType,
    metadata: EventTypeMetaDataSchema.parse(eventType.metadata),
  };
}

export async function getDynamicEventType(
  input: TGetScheduleInputSchema,
  organizationDetails: { currentOrgDomain: string | null; isValidOrgDomain: boolean }
) {
  const { currentOrgDomain, isValidOrgDomain } = organizationDetails;
  // For dynamic booking, we need to get and update user credentials, schedule and availability in the eventTypeObject as they're required in the new availability logic
  if (!input.eventTypeSlug) {
    throw new TRPCError({
      message: "eventTypeSlug is required for dynamic booking",
      code: "BAD_REQUEST",
    });
  }
  const dynamicEventType = getDefaultEvent(input.eventTypeSlug);
  const { where } = await UserRepository._getWhereClauseForFindingUsersByUsername({
    orgSlug: isValidOrgDomain ? currentOrgDomain : null,
    usernameList: Array.isArray(input.usernameList)
      ? input.usernameList
      : input.usernameList
      ? [input.usernameList]
      : [],
  });
  const users = await prisma.user.findMany({
    where,
    select: {
      allowDynamicBooking: true,
      ...availabilityUserSelect,
      credentials: {
        select: credentialForCalendarServiceSelect,
      },
    },
  });
  const isDynamicAllowed = !users.some((user) => !user.allowDynamicBooking);
  if (!isDynamicAllowed) {
    throw new TRPCError({
      message: "Some of the users in this group do not allow dynamic booking",
      code: "UNAUTHORIZED",
    });
  }
  return Object.assign({}, dynamicEventType, {
    users,
  });
}

export async function getRegularOrDynamicEventType(
  input: TGetScheduleInputSchema,
  organizationDetails: { currentOrgDomain: string | null; isValidOrgDomain: boolean }
) {
  const isDynamicBooking = input.usernameList && input.usernameList.length > 1;
  return isDynamicBooking
    ? await getDynamicEventType(input, organizationDetails)
    : await getEventType(input, organizationDetails);
}

const selectSelectedSlots = Prisma.validator<Prisma.SelectedSlotsDefaultArgs>()({
  select: {
    id: true,
    slotUtcStartDate: true,
    slotUtcEndDate: true,
    userId: true,
    isSeat: true,
    eventTypeId: true,
  },
});

type SelectedSlots = Prisma.SelectedSlotsGetPayload<typeof selectSelectedSlots>;

function applyOccupiedSeatsToCurrentSeats(currentSeats: CurrentSeats, occupiedSeats: SelectedSlots[]) {
  const occupiedSeatsCount = countBy(occupiedSeats, (item) => item.slotUtcStartDate.toISOString());
  Object.keys(occupiedSeatsCount).forEach((date) => {
    currentSeats.push({
      uid: uuid(),
      startTime: dayjs(date).toDate(),
      _count: { attendees: occupiedSeatsCount[date] },
    });
  });
  return currentSeats;
}

export interface IGetAvailableSlots {
  slots: Record<
    string,
    {
      time: string;
      attendees?: number | undefined;
      bookingUid?: string | undefined;
      away?: boolean | undefined;
      fromUser?: IFromUser | undefined;
      toUser?: IToUser | undefined;
      reason?: string | undefined;
      emoji?: string | undefined;
    }[]
  >;
  troubleshooter?: any;
}

/**
 * Returns (Contact Owner plus Fixed Hosts) OR All Hosts
 */
export function getUsersWithCredentialsConsideringContactOwner({
  contactOwnerEmail,
  hosts,
}: {
  contactOwnerEmail: string | null | undefined;
  hosts: {
    isFixed?: boolean;
    user: GetAvailabilityUser;
  }[];
}) {
  const contactOwnerHost = hosts.find((host) => host.user.email === contactOwnerEmail);
  /**
   * It could still have contact owner, if it was one of the assigned hosts of the event.
   * In case of routedTeamMemberIds, hosts will only have the Routed Team Members and in that case, contact owner would be here only if it matches
   */
  const allHosts = hosts.map(({ isFixed, user }) => ({ isFixed, ...user }));

  const contactOwnerExists = contactOwnerEmail && contactOwnerHost;

  if (!contactOwnerExists) {
    return allHosts;
  }

  if (contactOwnerHost?.isFixed) {
    // If contact owner is a fixed host, we return all hosts which also includes contact owner
    return allHosts;
  }

  const contactOwnerAndFixedHosts = hosts.reduce(
    (usersArray: (GetAvailabilityUser & { isFixed?: boolean })[], host) => {
      if (host.isFixed || host.user.email === contactOwnerEmail)
        usersArray.push({ ...host.user, isFixed: host.isFixed });

      return usersArray;
    },
    []
  );

  return contactOwnerAndFixedHosts;
}

const getStartTime = (startTimeInput: string, timeZone?: string, minimumBookingNotice?: number) => {
  const startTimeMin = dayjs.utc().add(minimumBookingNotice || 1, "minutes");
  const startTime = timeZone === "Etc/GMT" ? dayjs.utc(startTimeInput) : dayjs(startTimeInput).tz(timeZone);

  return startTimeMin.isAfter(startTime) ? startTimeMin.tz(timeZone) : startTime;
};

export const getAvailableSlots = async (
  ...args: Parameters<typeof _getAvailableSlots>
): Promise<ReturnType<typeof _getAvailableSlots>> => {
  return monitorCallbackAsync(_getAvailableSlots, ...args);
};

async function _getAvailableSlots({ input, ctx }: GetScheduleOptions): Promise<IGetAvailableSlots> {
  const {
    _enableTroubleshooter: enableTroubleshooter = false,
    _bypassCalendarBusyTimes: bypassBusyCalendarTimes = false,
  } = input;
  const orgDetails = input?.orgSlug
    ? {
        currentOrgDomain: input.orgSlug,
        isValidOrgDomain: !!input.orgSlug && !RESERVED_SUBDOMAINS.includes(input.orgSlug),
      }
    : orgDomainConfig(ctx?.req);

  if (process.env.INTEGRATION_TEST_MODE === "true") {
    logger.settings.minLevel = 2;
  }

  const eventType = await monitorCallbackAsync(getRegularOrDynamicEventType, input, orgDetails);

  if (!eventType) {
    throw new TRPCError({ code: "NOT_FOUND" });
  }

  if (isEventTypeLoggingEnabled({ eventTypeId: eventType.id })) {
    logger.settings.minLevel = 2;
  }

  const isRollingWindowPeriodType = eventType.periodType === PeriodType.ROLLING_WINDOW;
  const startTimeAsIsoString = input.startTime;
  const isStartTimeInPast = dayjs(startTimeAsIsoString).isBefore(dayjs().subtract(1, "day").startOf("day"));

  // If startTime is already sent in the past, we don't need to adjust it.
  // We assume that the client is already sending startTime as per their requirement.
  // Note: We could optimize it further to go back 1 month in past only for the 2nd month because that is what we are putting a hard limit at.
  const startTimeAdjustedForRollingWindowComputation =
    isStartTimeInPast || !isRollingWindowPeriodType
      ? startTimeAsIsoString
      : dayjs(startTimeAsIsoString).subtract(1, "month").toISOString();

  const loggerWithEventDetails = logger.getSubLogger({
    prefix: ["getAvailableSlots", `${eventType.id}:${input.usernameList}/${input.eventTypeSlug}`],
  });

  const startTime = getStartTime(
    startTimeAdjustedForRollingWindowComputation,
    input.timeZone,
    eventType.minimumBookingNotice
  );
  const endTime =
    input.timeZone === "Etc/GMT" ? dayjs.utc(input.endTime) : dayjs(input.endTime).utc().tz(input.timeZone);

  if (!startTime.isValid() || !endTime.isValid()) {
    throw new TRPCError({ message: "Invalid time range given.", code: "BAD_REQUEST" });
  }

<<<<<<< HEAD
  let eventHosts: {
    isFixed: boolean;
    email: string;
    user: (typeof eventType.hosts)[number]["user"];
  }[] =
    eventType.hosts?.length && eventType.schedulingType
      ? eventType.hosts.map((host) => ({
          isFixed: host.isFixed,
          email: host.user.email,
          user: host.user,
        }))
      : eventType.users.map((user) => {
          return {
            isFixed: !eventType.schedulingType || eventType.schedulingType === SchedulingType.COLLECTIVE,
            email: user.email,
            user: user,
          };
        });
=======
  const eventHosts = await monitorCallbackAsync(findQualifiedHosts<GetAvailabilityUser>, eventType);
>>>>>>> ce0d6858

  const contactOwnerEmailFromInput = input.teamMemberEmail ?? null;
  const skipContactOwner = input.skipContactOwner;
  const contactOwnerEmail = skipContactOwner ? null : contactOwnerEmailFromInput;
<<<<<<< HEAD

  const routedTeamMemberIds = input.routedTeamMemberIds ?? null;
  const isRerouting = !!routedTeamMemberIds;

  if (
    input.rescheduleUid &&
    eventType.rescheduleWithSameRoundRobinHost &&
    eventType.schedulingType === SchedulingType.ROUND_ROBIN &&
    // If it is rerouting, we should not force reschedule with same host.
    // It will be unexpected plus could cause unavailable slots as original host might not be part of routedTeamMemberIds
    !isRerouting
  ) {
    const originalRescheduledBooking = await prisma.booking.findFirst({
      where: {
        uid: input.rescheduleUid,
        status: {
          in: [BookingStatus.ACCEPTED],
        },
      },
      select: {
        userId: true,
      },
    });
    eventHosts = eventHosts.filter((host) => host.user.id === originalRescheduledBooking?.userId || 0);
  }

  const routedHostsWithContactOwnerAndFixedHosts = getRoutedHostsWithContactOwnerAndFixedHosts({
    hosts: eventHosts,
    routedTeamMemberIds,
    contactOwnerEmail,
  });

  const usersWithCredentials = monitorCallbackSync(getUsersWithCredentialsConsideringContactOwner, {
    contactOwnerEmail,
    hosts: routedHostsWithContactOwnerAndFixedHosts,
  });
=======
  const routedTeamMemberIds = input.routedTeamMemberIds ?? null;
  const routedHostsWithContactOwnerAndFixedHosts = getRoutedHostsWithContactOwnerAndFixedHosts({
    hosts: eventHosts,
    routedTeamMemberIds,
    contactOwnerEmail,
  });

  let { aggregatedAvailability, allUsersAvailability, usersWithCredentials, currentSeats } =
    await calculateHostsAndAvailabilities({
      input,
      eventType,
      routedHostsWithContactOwnerAndFixedHosts,
      contactOwnerEmail,
      loggerWithEventDetails,
      startTime,
      endTime,
      bypassBusyCalendarTimes,
    });
>>>>>>> ce0d6858

  // If contact skipping, determine if there's availability within two weeks
  if (contactOwnerEmail && aggregatedAvailability.length > 0) {
    const twoWeeksFromNow = dayjs().add(2, "week");
    const diff = aggregatedAvailability[0].start.diff(twoWeeksFromNow, "day");

    if (diff > 0) {
      const routedHostsAndFixedHosts = routedHostsWithContactOwnerAndFixedHosts.filter(
        (host) => host.email !== contactOwnerEmail
      );

      if (routedHostsAndFixedHosts.length > 0) {
        // if the first available slot is more than 2 weeks from now, round robin as normal
        ({ aggregatedAvailability, allUsersAvailability, usersWithCredentials, currentSeats } =
          await calculateHostsAndAvailabilities({
            input,
            eventType,
            routedHostsWithContactOwnerAndFixedHosts: routedHostsAndFixedHosts,
            contactOwnerEmail,
            loggerWithEventDetails,
            startTime,
            endTime,
            bypassBusyCalendarTimes,
          }));
      }
    }
  }

  const isTeamEvent =
    eventType.schedulingType === SchedulingType.COLLECTIVE ||
    eventType.schedulingType === SchedulingType.ROUND_ROBIN ||
    allUsersAvailability.length > 1;

  // timeZone isn't directly set on eventType now(So, it is legacy)
  // schedule is always expected to be set for an eventType now so it must never fallback to allUsersAvailability[0].timeZone(fallback is again legacy behavior)
  // TODO: Also, handleNewBooking only seems to be using eventType?.schedule?.timeZone which seems to confirm that we should simplify it as well.
  const eventTimeZone =
    eventType.timeZone || eventType?.schedule?.timeZone || allUsersAvailability?.[0]?.timeZone;
  const timeSlots = monitorCallbackSync(getSlots, {
    inviteeDate: startTime,
    eventLength: input.duration || eventType.length,
    offsetStart: eventType.offsetStart,
    dateRanges: aggregatedAvailability,
    minimumBookingNotice: eventType.minimumBookingNotice,
    frequency: eventType.slotInterval || input.duration || eventType.length,
    organizerTimeZone: eventTimeZone,
    datesOutOfOffice: !isTeamEvent ? allUsersAvailability[0]?.datesOutOfOffice : undefined,
  });

  let availableTimeSlots: typeof timeSlots = [];
  // Load cached busy slots
  const selectedSlots =
    /* FIXME: For some reason this returns undefined while testing in Jest */
    (await prisma.selectedSlots.findMany({
      where: {
        userId: { in: usersWithCredentials.map((user) => user.id) },
        releaseAt: { gt: dayjs.utc().format() },
      },
      ...selectSelectedSlots,
    })) || [];
  await prisma.selectedSlots.deleteMany({
    where: { eventTypeId: { equals: eventType.id }, id: { notIn: selectedSlots.map((item) => item.id) } },
  });

  availableTimeSlots = timeSlots;

  const availabilityCheckProps = {
    eventLength: input.duration || eventType.length,
    currentSeats,
  };

  if (selectedSlots?.length > 0) {
    let occupiedSeats: typeof selectedSlots = selectedSlots.filter(
      (item) => item.isSeat && item.eventTypeId === eventType.id
    );
    if (occupiedSeats?.length) {
      const addedToCurrentSeats: string[] = [];
      if (typeof availabilityCheckProps.currentSeats !== "undefined") {
        availabilityCheckProps.currentSeats = availabilityCheckProps.currentSeats.map((item) => {
          const attendees =
            occupiedSeats.filter(
              (seat) => seat.slotUtcStartDate.toISOString() === item.startTime.toISOString()
            )?.length || 0;
          if (attendees) addedToCurrentSeats.push(item.startTime.toISOString());
          return {
            ...item,
            _count: {
              attendees: item._count.attendees + attendees,
            },
          };
        });
        occupiedSeats = occupiedSeats.filter(
          (item) => !addedToCurrentSeats.includes(item.slotUtcStartDate.toISOString())
        );
      }

      availabilityCheckProps.currentSeats = applyOccupiedSeatsToCurrentSeats(
        availabilityCheckProps.currentSeats || [],
        occupiedSeats
      );

      currentSeats = availabilityCheckProps.currentSeats;
    }
    availableTimeSlots = availableTimeSlots
      .map((slot) => {
        const busy = selectedSlots.reduce<EventBusyDate[]>((r, c) => {
          if (!c.isSeat) {
            r.push({ start: c.slotUtcStartDate, end: c.slotUtcEndDate });
          }
          return r;
        }, []);

        if (
          checkIfIsAvailable({
            time: slot.time,
            busy,
            ...availabilityCheckProps,
          })
        ) {
          return slot;
        }
        return undefined;
      })
      .filter(
        (
          item:
            | {
                time: dayjs.Dayjs;
                userIds?: number[] | undefined;
              }
            | undefined
        ): item is {
          time: dayjs.Dayjs;
          userIds?: number[] | undefined;
        } => {
          return !!item;
        }
      );
  }

  // fr-CA uses YYYY-MM-DD
  const formatter = new Intl.DateTimeFormat("fr-CA", {
    year: "numeric",
    month: "2-digit",
    day: "2-digit",
    timeZone: input.timeZone,
  });

  const slotsMappedToDate = monitorCallbackSync(function mapSlotsToDate() {
    return availableTimeSlots.reduce(
      (
        r: Record<string, { time: string; attendees?: number; bookingUid?: string }[]>,
        { time, ...passThroughProps }
      ) => {
        // TODO: Adds unit tests to prevent regressions in getSchedule (try multiple timezones)

        // This used to be _time.tz(input.timeZone) but Dayjs tz() is slow.
        // toLocaleDateString slugish, using Intl.DateTimeFormat we get the desired speed results.
        const dateString = formatter.format(time.toDate());

        r[dateString] = r[dateString] || [];
        if (eventType.onlyShowFirstAvailableSlot && r[dateString].length > 0) {
          return r;
        }
        r[dateString].push({
          ...passThroughProps,
          time: time.toISOString(),
          // Conditionally add the attendees and booking id to slots object if there is already a booking during that time
          ...(currentSeats?.some((booking) => booking.startTime.toISOString() === time.toISOString()) && {
            attendees:
              currentSeats[
                currentSeats.findIndex((booking) => booking.startTime.toISOString() === time.toISOString())
              ]._count.attendees,
            bookingUid:
              currentSeats[
                currentSeats.findIndex((booking) => booking.startTime.toISOString() === time.toISOString())
              ].uid,
          }),
        });
        return r;
      },
      Object.create(null)
    );
  });

  loggerWithEventDetails.debug(safeStringify({ slotsMappedToDate }));

  const availableDates = Object.keys(slotsMappedToDate);
  const allDatesWithBookabilityStatus = monitorCallbackSync(getAllDatesWithBookabilityStatus, availableDates);
  loggerWithEventDetails.debug(safeStringify({ availableDates }));

  const eventUtcOffset = getUTCOffsetByTimezone(eventTimeZone) ?? 0;
  const bookerUtcOffset = input.timeZone ? getUTCOffsetByTimezone(input.timeZone) ?? 0 : 0;
  const periodLimits = calculatePeriodLimits({
    periodType: eventType.periodType,
    periodDays: eventType.periodDays,
    periodCountCalendarDays: eventType.periodCountCalendarDays,
    periodStartDate: eventType.periodStartDate,
    periodEndDate: eventType.periodEndDate,
    allDatesWithBookabilityStatusInBookerTz: allDatesWithBookabilityStatus,
    eventUtcOffset,
    bookerUtcOffset,
  });
  let foundAFutureLimitViolation = false;
  const withinBoundsSlotsMappedToDate = monitorCallbackSync(function mapWithinBoundsSlotsToDate() {
    return Object.entries(slotsMappedToDate).reduce((withinBoundsSlotsMappedToDate, [date, slots]) => {
      // Computation Optimization: If a future limit violation has been found, we just consider all slots to be out of bounds beyond that slot.
      // We can't do the same for periodType=RANGE because it can start from a day other than today and today will hit the violation then.
      if (foundAFutureLimitViolation && doesRangeStartFromToday(eventType.periodType)) {
        return withinBoundsSlotsMappedToDate;
      }
      const filteredSlots = slots.filter((slot) => {
        const isFutureLimitViolationForTheSlot = isTimeViolatingFutureLimit({
          time: slot.time,
          periodLimits,
        });
        if (isFutureLimitViolationForTheSlot) {
          foundAFutureLimitViolation = true;
        }
        return (
          !isFutureLimitViolationForTheSlot &&
          // TODO: Perf Optmization: Slots calculation logic already seems to consider the minimum booking notice and past booking time and thus there shouldn't be need to filter out slots here.
          !isTimeOutOfBounds({ time: slot.time, minimumBookingNotice: eventType.minimumBookingNotice })
        );
      });

      if (!filteredSlots.length) {
        // If there are no slots available, we don't set that date, otherwise having an empty slots array makes frontend consider it as an all day OOO case
        return withinBoundsSlotsMappedToDate;
      }

      withinBoundsSlotsMappedToDate[date] = filteredSlots;
      return withinBoundsSlotsMappedToDate;
    }, {} as typeof slotsMappedToDate);
  });

  // We only want to run this on single targeted events and not dynamic
  if (!Object.keys(withinBoundsSlotsMappedToDate).length && input.usernameList?.length === 1) {
    try {
      await handleNotificationWhenNoSlots({
        eventDetails: {
          username: input.usernameList?.[0],
          startTime: startTime,
          endTime: endTime,
          eventSlug: eventType.slug,
        },
        orgDetails,
        teamId: eventType.team?.id,
      });
    } catch (e) {
      loggerWithEventDetails.error(
        `Something has gone wrong. Upstash could be down and we have caught the error to not block availability:
 ${e}`
      );
    }
  }

  const troubleshooterData = enableTroubleshooter
    ? {
        troubleshooter: {
          routedTeamMemberIds: routedTeamMemberIds,
          // One that Salesforce asked for
          askedContactOwner: contactOwnerEmailFromInput,
          // One that we used as per Routing skipContactOwner flag
          consideredContactOwner: contactOwnerEmail,
          // All hosts that have been checked for availability. If no routedTeamMemberIds are provided, this will be same as hosts.
          routedHosts: usersWithCredentials.map((user) => {
            return {
              userId: user.id,
            };
          }),
          hosts: eventHosts.map((host) => ({
            userId: host.user.id,
          })),
        },
      }
    : null;

  return {
    slots: withinBoundsSlotsMappedToDate,
    ...troubleshooterData,
  };
}

function doesRangeStartFromToday(periodType: PeriodType) {
  return periodType === PeriodType.ROLLING_WINDOW || periodType === PeriodType.ROLLING;
}

async function getUserIdFromUsername(
  username: string,
  organizationDetails: { currentOrgDomain: string | null; isValidOrgDomain: boolean }
) {
  const { currentOrgDomain, isValidOrgDomain } = organizationDetails;
  log.info("getUserIdFromUsername", safeStringify({ organizationDetails, username }));
  const [user] = await UserRepository.findUsersByUsername({
    usernameList: [username],
    orgSlug: isValidOrgDomain ? currentOrgDomain : null,
  });
  return user?.id;
}

async function getTeamIdFromSlug(
  slug: string,
  organizationDetails: { currentOrgDomain: string | null; isValidOrgDomain: boolean }
) {
  const { currentOrgDomain, isValidOrgDomain } = organizationDetails;
  const team = await prisma.team.findFirst({
    where: {
      slug,
      parent: isValidOrgDomain && currentOrgDomain ? getSlugOrRequestedSlug(currentOrgDomain) : null,
    },
    select: {
      id: true,
    },
  });
  return team?.id;
}

async function getExistingBookings(
  startTimeDate: Date,
  endTimeDate: Date,
  eventType: Awaited<ReturnType<typeof getEventType>>,
  sharedQuery: {
    startTime: {
      lte: Date;
    };
    endTime: {
      gte: Date;
    };
    status: {
      in: "ACCEPTED"[];
    };
  },
  usersWithCredentials: ReturnType<typeof getUsersWithCredentialsConsideringContactOwner>,
  allUserIds: number[]
) {
  const bookingsSelect = Prisma.validator<Prisma.BookingSelect>()({
    id: true,
    uid: true,
    userId: true,
    startTime: true,
    endTime: true,
    title: true,
    attendees: true,
    eventType: {
      select: {
        id: true,
        onlyShowFirstAvailableSlot: true,
        afterEventBuffer: true,
        beforeEventBuffer: true,
        seatsPerTimeSlot: true,
        requiresConfirmationWillBlockSlot: true,
        requiresConfirmation: true,
      },
    },
    ...(!!eventType?.seatsPerTimeSlot && {
      _count: {
        select: {
          seatsReferences: true,
        },
      },
    }),
  });

  const currentBookingsAllUsersQueryOne = prisma.booking.findMany({
    where: {
      ...sharedQuery,
      userId: {
        in: allUserIds,
      },
    },
    select: bookingsSelect,
  });

  const currentBookingsAllUsersQueryTwo = prisma.booking.findMany({
    where: {
      ...sharedQuery,
      attendees: {
        some: {
          email: {
            in: usersWithCredentials.map((user) => user.email),
          },
        },
      },
    },
    select: bookingsSelect,
  });

  const currentBookingsAllUsersQueryThree = prisma.booking.findMany({
    where: {
      startTime: { lte: endTimeDate },
      endTime: { gte: startTimeDate },
      eventType: {
        id: eventType?.id,
        requiresConfirmation: true,
        requiresConfirmationWillBlockSlot: true,
      },
      status: {
        in: [BookingStatus.PENDING],
      },
    },
    select: bookingsSelect,
  });

  const [resultOne, resultTwo, resultThree] = await Promise.all([
    currentBookingsAllUsersQueryOne,
    currentBookingsAllUsersQueryTwo,
    currentBookingsAllUsersQueryThree,
  ]);

  return [...resultOne, ...resultTwo, ...resultThree];
}

async function getOOODates(startTimeDate: Date, endTimeDate: Date, allUserIds: number[]) {
  return await prisma.outOfOfficeEntry.findMany({
    where: {
      userId: {
        in: allUserIds,
      },
      OR: [
        // outside of range
        // (start <= 'dateTo' AND end >= 'dateFrom')
        {
          start: {
            lte: endTimeDate,
          },
          end: {
            gte: startTimeDate,
          },
        },
        // start is between dateFrom and dateTo but end is outside of range
        // (start <= 'dateTo' AND end >= 'dateTo')
        {
          start: {
            lte: endTimeDate,
          },

          end: {
            gte: endTimeDate,
          },
        },
        // end is between dateFrom and dateTo but start is outside of range
        // (start <= 'dateFrom' OR end <= 'dateTo')
        {
          start: {
            lte: startTimeDate,
          },

          end: {
            lte: endTimeDate,
          },
        },
      ],
    },
    select: {
      id: true,
      start: true,
      end: true,
      user: {
        select: {
          id: true,
          name: true,
        },
      },
      toUser: {
        select: {
          id: true,
          username: true,
          name: true,
        },
      },
      reason: {
        select: {
          id: true,
          emoji: true,
          reason: true,
        },
      },
    },
  });
}

export function getAllDatesWithBookabilityStatus(availableDates: string[]) {
  const availableDatesSet = new Set(availableDates);
  const firstDate = dayjs(availableDates[0]);
  const lastDate = dayjs(availableDates[availableDates.length - 1]);
  const allDates: Record<string, { isBookable: boolean }> = {};

  let currentDate = firstDate;
  while (currentDate <= lastDate) {
    allDates[currentDate.format("YYYY-MM-DD")] = {
      isBookable: availableDatesSet.has(currentDate.format("YYYY-MM-DD")),
    };

    currentDate = currentDate.add(1, "day");
  }
  return allDates;
}

const calculateHostsAndAvailabilities = async ({
  input,
  eventType,
  routedHostsWithContactOwnerAndFixedHosts,
  contactOwnerEmail,
  loggerWithEventDetails,
  startTime,
  endTime,
  bypassBusyCalendarTimes,
}: {
  input: TGetScheduleInputSchema;
  eventType: Exclude<Awaited<ReturnType<typeof getRegularOrDynamicEventType>>, null>;
  routedHostsWithContactOwnerAndFixedHosts: {
    isFixed?: boolean;
    user: GetAvailabilityUser;
  }[];
  contactOwnerEmail?: string | null;
  loggerWithEventDetails: Logger<unknown>;
  startTime: ReturnType<typeof getStartTime>;
  endTime: Dayjs;
  bypassBusyCalendarTimes: boolean;
}) => {
  if (
    input.rescheduleUid &&
    eventType.rescheduleWithSameRoundRobinHost &&
    eventType.schedulingType === SchedulingType.ROUND_ROBIN
  ) {
    const originalRescheduledBooking = await prisma.booking.findFirst({
      where: {
        uid: input.rescheduleUid,
        status: {
          in: [BookingStatus.ACCEPTED],
        },
      },
      select: {
        userId: true,
      },
    });
    routedHostsWithContactOwnerAndFixedHosts = routedHostsWithContactOwnerAndFixedHosts.filter(
      (host) => host.user.id === originalRescheduledBooking?.userId || 0
    );
  }

  const usersWithCredentials = monitorCallbackSync(getUsersWithCredentialsConsideringContactOwner, {
    contactOwnerEmail,
    hosts: routedHostsWithContactOwnerAndFixedHosts,
  });

  loggerWithEventDetails.debug("Using users", {
    usersWithCredentials: usersWithCredentials.map((user) => user.email),
  });

  const durationToUse = input.duration || 0;
  let currentSeats: CurrentSeats | undefined;

  const startTimeDate =
    input.rescheduleUid && durationToUse
      ? startTime.subtract(durationToUse, "minute").toDate()
      : startTime.toDate();

  const endTimeDate =
    input.rescheduleUid && durationToUse ? endTime.add(durationToUse, "minute").toDate() : endTime.toDate();

  const sharedQuery = {
    startTime: { lte: endTimeDate },
    endTime: { gte: startTimeDate },
    status: {
      in: [BookingStatus.ACCEPTED],
    },
  };

  const allUserIds = usersWithCredentials.map((user) => user.id);
  const currentBookingsAllUsers = await monitorCallbackAsync(
    getExistingBookings,
    startTimeDate,
    endTimeDate,
    eventType,
    sharedQuery,
    usersWithCredentials,
    allUserIds
  );

  const outOfOfficeDaysAllUsers = await monitorCallbackAsync(
    getOOODates,
    startTimeDate,
    endTimeDate,
    allUserIds
  );

  const bookingLimits = parseBookingLimit(eventType?.bookingLimits);
  const durationLimits = parseDurationLimit(eventType?.durationLimits);
  let busyTimesFromLimitsBookingsAllUsers: Awaited<ReturnType<typeof getBusyTimesForLimitChecks>> = [];

  if (eventType && (bookingLimits || durationLimits)) {
    busyTimesFromLimitsBookingsAllUsers = await monitorCallbackAsync(getBusyTimesForLimitChecks, {
      userIds: allUserIds,
      eventTypeId: eventType.id,
      startDate: startTime.format(),
      endDate: endTime.format(),
      rescheduleUid: input.rescheduleUid,
      bookingLimits,
      durationLimits,
    });
  }

  const users = monitorCallbackSync(function enrichUsersWithData() {
    return usersWithCredentials.map((currentUser) => {
      return {
        ...currentUser,
        currentBookings: currentBookingsAllUsers
          .filter(
            (b) => b.userId === currentUser.id || b.attendees?.some((a) => a.email === currentUser.email)
          )
          .map((bookings) => {
            const { attendees: _attendees, ...bookingWithoutAttendees } = bookings;
            return bookingWithoutAttendees;
          }),
        outOfOfficeDays: outOfOfficeDaysAllUsers.filter((o) => o.user.id === currentUser.id),
      };
    });
  });

  const premappedUsersAvailability = await getUsersAvailability({
    users,
    query: {
      dateFrom: startTime.format(),
      dateTo: endTime.format(),
      eventTypeId: eventType.id,
      afterEventBuffer: eventType.afterEventBuffer,
      beforeEventBuffer: eventType.beforeEventBuffer,
      duration: input.duration || 0,
      returnDateOverrides: false,
      bypassBusyCalendarTimes,
    },
    initialData: {
      eventType,
      currentSeats,
      rescheduleUid: input.rescheduleUid,
      busyTimesFromLimitsBookings: busyTimesFromLimitsBookingsAllUsers,
    },
  });
  /* We get all users working hours and busy slots */
  const allUsersAvailability = premappedUsersAvailability.map(
    (
      { busy, dateRanges, oooExcludedDateRanges, currentSeats: _currentSeats, timeZone, datesOutOfOffice },
      index
    ) => {
      const currentUser = users[index];
      if (!currentSeats && _currentSeats) currentSeats = _currentSeats;
      return {
        timeZone,
        dateRanges,
        oooExcludedDateRanges,
        busy,
        user: currentUser,
        datesOutOfOffice,
      };
    }
  );

  const aggregatedAvailability = monitorCallbackSync(
    getAggregatedAvailability,
    allUsersAvailability,
    eventType.schedulingType
  );

  return { aggregatedAvailability, allUsersAvailability, usersWithCredentials, currentSeats };
};<|MERGE_RESOLUTION|>--- conflicted
+++ resolved
@@ -473,89 +473,28 @@
     throw new TRPCError({ message: "Invalid time range given.", code: "BAD_REQUEST" });
   }
 
-<<<<<<< HEAD
-  let eventHosts: {
-    isFixed: boolean;
-    email: string;
-    user: (typeof eventType.hosts)[number]["user"];
-  }[] =
-    eventType.hosts?.length && eventType.schedulingType
-      ? eventType.hosts.map((host) => ({
-          isFixed: host.isFixed,
-          email: host.user.email,
-          user: host.user,
-        }))
-      : eventType.users.map((user) => {
-          return {
-            isFixed: !eventType.schedulingType || eventType.schedulingType === SchedulingType.COLLECTIVE,
-            email: user.email,
-            user: user,
-          };
-        });
-=======
   const eventHosts = await monitorCallbackAsync(findQualifiedHosts<GetAvailabilityUser>, eventType);
->>>>>>> ce0d6858
 
   const contactOwnerEmailFromInput = input.teamMemberEmail ?? null;
   const skipContactOwner = input.skipContactOwner;
   const contactOwnerEmail = skipContactOwner ? null : contactOwnerEmailFromInput;
-<<<<<<< HEAD
-
   const routedTeamMemberIds = input.routedTeamMemberIds ?? null;
-  const isRerouting = !!routedTeamMemberIds;
-
-  if (
-    input.rescheduleUid &&
-    eventType.rescheduleWithSameRoundRobinHost &&
-    eventType.schedulingType === SchedulingType.ROUND_ROBIN &&
-    // If it is rerouting, we should not force reschedule with same host.
-    // It will be unexpected plus could cause unavailable slots as original host might not be part of routedTeamMemberIds
-    !isRerouting
-  ) {
-    const originalRescheduledBooking = await prisma.booking.findFirst({
-      where: {
-        uid: input.rescheduleUid,
-        status: {
-          in: [BookingStatus.ACCEPTED],
-        },
-      },
-      select: {
-        userId: true,
-      },
-    });
-    eventHosts = eventHosts.filter((host) => host.user.id === originalRescheduledBooking?.userId || 0);
-  }
-
-  const routedHostsWithContactOwnerAndFixedHosts = getRoutedHostsWithContactOwnerAndFixedHosts({
-    hosts: eventHosts,
-    routedTeamMemberIds,
+
+  const calculatedHostsAndAvailabilities = await calculateHostsAndAvailabilities({
+    input,
+    eventType,
+    eventHosts,
     contactOwnerEmail,
-  });
-
-  const usersWithCredentials = monitorCallbackSync(getUsersWithCredentialsConsideringContactOwner, {
-    contactOwnerEmail,
-    hosts: routedHostsWithContactOwnerAndFixedHosts,
-  });
-=======
-  const routedTeamMemberIds = input.routedTeamMemberIds ?? null;
-  const routedHostsWithContactOwnerAndFixedHosts = getRoutedHostsWithContactOwnerAndFixedHosts({
-    hosts: eventHosts,
-    routedTeamMemberIds,
-    contactOwnerEmail,
+    loggerWithEventDetails,
+    startTime,
+    endTime,
+    bypassBusyCalendarTimes,
   });
 
   let { aggregatedAvailability, allUsersAvailability, usersWithCredentials, currentSeats } =
-    await calculateHostsAndAvailabilities({
-      input,
-      eventType,
-      routedHostsWithContactOwnerAndFixedHosts,
-      contactOwnerEmail,
-      loggerWithEventDetails,
-      startTime,
-      endTime,
-      bypassBusyCalendarTimes,
-    });
->>>>>>> ce0d6858
+    calculatedHostsAndAvailabilities;
+
+  const { routedHostsWithContactOwnerAndFixedHosts } = calculatedHostsAndAvailabilities;
 
   // If contact skipping, determine if there's availability within two weeks
   if (contactOwnerEmail && aggregatedAvailability.length > 0) {
@@ -1058,7 +997,7 @@
 const calculateHostsAndAvailabilities = async ({
   input,
   eventType,
-  routedHostsWithContactOwnerAndFixedHosts,
+  eventHosts,
   contactOwnerEmail,
   loggerWithEventDetails,
   startTime,
@@ -1067,7 +1006,7 @@
 }: {
   input: TGetScheduleInputSchema;
   eventType: Exclude<Awaited<ReturnType<typeof getRegularOrDynamicEventType>>, null>;
-  routedHostsWithContactOwnerAndFixedHosts: {
+  eventHosts: {
     isFixed?: boolean;
     user: GetAvailabilityUser;
   }[];
@@ -1077,10 +1016,15 @@
   endTime: Dayjs;
   bypassBusyCalendarTimes: boolean;
 }) => {
+  const routedTeamMemberIds = input.routedTeamMemberIds ?? null;
+  const isRerouting = !!routedTeamMemberIds;
   if (
     input.rescheduleUid &&
     eventType.rescheduleWithSameRoundRobinHost &&
-    eventType.schedulingType === SchedulingType.ROUND_ROBIN
+    eventType.schedulingType === SchedulingType.ROUND_ROBIN &&
+    // If it is rerouting, we should not force reschedule with same host.
+    // It will be unexpected plus could cause unavailable slots as original host might not be part of routedTeamMemberIds
+    !isRerouting
   ) {
     const originalRescheduledBooking = await prisma.booking.findFirst({
       where: {
@@ -1093,10 +1037,14 @@
         userId: true,
       },
     });
-    routedHostsWithContactOwnerAndFixedHosts = routedHostsWithContactOwnerAndFixedHosts.filter(
-      (host) => host.user.id === originalRescheduledBooking?.userId || 0
-    );
-  }
+    eventHosts = eventHosts.filter((host) => host.user.id === originalRescheduledBooking?.userId || 0);
+  }
+
+  const routedHostsWithContactOwnerAndFixedHosts = getRoutedHostsWithContactOwnerAndFixedHosts({
+    hosts: eventHosts,
+    routedTeamMemberIds,
+    contactOwnerEmail,
+  });
 
   const usersWithCredentials = monitorCallbackSync(getUsersWithCredentialsConsideringContactOwner, {
     contactOwnerEmail,
@@ -1221,5 +1169,11 @@
     eventType.schedulingType
   );
 
-  return { aggregatedAvailability, allUsersAvailability, usersWithCredentials, currentSeats };
+  return {
+    aggregatedAvailability,
+    allUsersAvailability,
+    usersWithCredentials,
+    currentSeats,
+    routedHostsWithContactOwnerAndFixedHosts,
+  };
 };