// eslint-disable-next-line no-restricted-imports
import type { Logger } from "tslog";
import { v4 as uuid } from "uuid";

import type { Dayjs } from "@calcom/dayjs";
import dayjs from "@calcom/dayjs";
import { orgDomainConfig } from "@calcom/ee/organizations/lib/orgDomains";
import { checkForConflicts } from "@calcom/features/bookings/lib/conflictChecker/checkForConflicts";
import { isEventTypeLoggingEnabled } from "@calcom/features/bookings/lib/isEventTypeLoggingEnabled";
import type { CacheService } from "@calcom/features/calendar-cache/lib/getShouldServeCache";
import type { IRedisService } from "@calcom/features/redis/IRedisService";
import { findQualifiedHostsWithDelegationCredentials } from "@calcom/lib/bookings/findQualifiedHostsWithDelegationCredentials";
import { shouldIgnoreContactOwner } from "@calcom/lib/bookings/routing/utils";
import { RESERVED_SUBDOMAINS } from "@calcom/lib/constants";
import { buildDateRanges } from "@calcom/lib/date-ranges";
import { getUTCOffsetByTimezone } from "@calcom/lib/dayjs";
import { getDefaultEvent } from "@calcom/lib/defaultEvents";
import { getAggregatedAvailability } from "@calcom/lib/getAggregatedAvailability";
import { getBusyTimesForLimitChecks, getStartEndDateforLimitCheck } from "@calcom/lib/getBusyTimes";
import type {
  CurrentSeats,
  EventType,
  GetAvailabilityUser,
  UserAvailabilityService,
  IFromUser,
  IToUser,
} from "@calcom/lib/getUserAvailability";
import { descendingLimitKeys, intervalLimitKeyToUnit } from "@calcom/lib/intervalLimits/intervalLimit";
import type { IntervalLimit } from "@calcom/lib/intervalLimits/intervalLimitSchema";
import { parseBookingLimit } from "@calcom/lib/intervalLimits/isBookingLimits";
import { parseDurationLimit } from "@calcom/lib/intervalLimits/isDurationLimits";
import LimitManager from "@calcom/lib/intervalLimits/limitManager";
import type { CheckBookingLimitsService } from "@calcom/lib/intervalLimits/server/checkBookingLimits";
import { isBookingWithinPeriod } from "@calcom/lib/intervalLimits/utils";
import {
  calculatePeriodLimits,
  isTimeOutOfBounds,
  isTimeViolatingFutureLimit,
  BookingDateInPastError,
} from "@calcom/lib/isOutOfBounds";
import logger from "@calcom/lib/logger";
import { isRestrictionScheduleEnabled } from "@calcom/lib/restrictionSchedule";
import { safeStringify } from "@calcom/lib/safeStringify";
import { withReporting } from "@calcom/lib/sentryWrapper";
import { getTotalBookingDuration } from "@calcom/lib/server/queries/booking";
import type { ISelectedSlotRepository } from "@calcom/lib/server/repository/ISelectedSlotRepository";
import type { BookingRepository } from "@calcom/lib/server/repository/booking";
import type { EventTypeRepository } from "@calcom/lib/server/repository/eventTypeRepository";
import type { RoutingFormResponseRepository } from "@calcom/lib/server/repository/formResponse";
import type { PrismaOOORepository } from "@calcom/lib/server/repository/ooo";
import type { ScheduleRepository } from "@calcom/lib/server/repository/schedule";
import type { TeamRepository } from "@calcom/lib/server/repository/team";
import type { UserRepository } from "@calcom/lib/server/repository/user";
import { withSelectedCalendars } from "@calcom/lib/server/repository/user";
import getSlots from "@calcom/lib/slots";
import { PeriodType } from "@calcom/prisma/client";
import { SchedulingType } from "@calcom/prisma/enums";
import type { EventBusyDate, EventBusyDetails } from "@calcom/types/Calendar";
import type { CredentialForCalendarService } from "@calcom/types/Credential";

import { TRPCError } from "@trpc/server";

import type { TGetScheduleInputSchema } from "./getSchedule.schema";
import { handleNotificationWhenNoSlots } from "./handleNotificationWhenNoSlots";
import type { GetScheduleOptions } from "./types";

const log = logger.getSubLogger({ prefix: ["[slots/util]"] });
const DEFAULT_SLOTS_CACHE_TTL = 2000;

type GetAvailabilityUserWithDelegationCredentials = Omit<GetAvailabilityUser, "credentials"> & {
  credentials: CredentialForCalendarService[];
};

export interface IGetAvailableSlots {
  slots: Record<
    string,
    {
      time: string;
      attendees?: number | undefined;
      bookingUid?: string | undefined;
      away?: boolean | undefined;
      fromUser?: IFromUser | undefined;
      toUser?: IToUser | undefined;
      reason?: string | undefined;
      emoji?: string | undefined;
    }[]
  >;
  troubleshooter?: any;
}

export type GetAvailableSlotsResponse = Awaited<
  ReturnType<(typeof AvailableSlotsService)["prototype"]["_getAvailableSlots"]>
>;

export interface IAvailableSlotsService {
  oooRepo: PrismaOOORepository;
  scheduleRepo: ScheduleRepository;
  selectedSlotRepo: ISelectedSlotRepository;
  teamRepo: TeamRepository;
  userRepo: UserRepository;
  bookingRepo: BookingRepository;
  eventTypeRepo: EventTypeRepository;
  routingFormResponseRepo: RoutingFormResponseRepository;
  cacheService: CacheService;
  checkBookingLimitsService: CheckBookingLimitsService;
<<<<<<< HEAD
  redisClient: IRedisService;
}

function withSlotsCache(
  redisClient: IRedisService,
  func: (args: GetScheduleOptions) => Promise<IGetAvailableSlots>
) {
  return async (args: GetScheduleOptions): Promise<IGetAvailableSlots> => {
    const cacheKey = `${JSON.stringify(args.input)}`;
    let success = false;
    let cachedResult: IGetAvailableSlots | null = null;
    const startTime = process.hrtime();
    try {
      cachedResult = await redisClient.get(cacheKey);
      success = true;
    } catch (err: unknown) {
      if (err instanceof Error && err.name === "TimeoutError") {
        const endTime = process.hrtime(startTime);
        log.error(`Redis request timed out after ${endTime[0]}${endTime[1] / 1e6}ms`);
      } else {
        throw err;
      }
    }

    if (!success) {
      // If the cache request fails, we proceed to call the function directly
      return await func(args);
    }
    if (cachedResult) {
      log.info("[CACHE HIT] Available slots", { cacheKey });
      return cachedResult;
    }
    const result = await func(args);
    const ttl = parseInt(process.env.SLOTS_CACHE_TTL ?? "", 10) || DEFAULT_SLOTS_CACHE_TTL;
    // we do not wait for the cache to complete setting; we fire and forget, and hope it'll finish.
    // this is to already start responding to the client.
    redisClient.set(cacheKey, result, { ttl });
    log.info("[CACHE MISS] Available slots", { cacheKey, ttl });
    return result;
  };
=======
  userAvailabilityService: UserAvailabilityService
>>>>>>> e55cee44
}

export class AvailableSlotsService {
  constructor(public readonly dependencies: IAvailableSlotsService) {}

  private async _getReservedSlotsAndCleanupExpired({
    bookerClientUid,
    usersWithCredentials,
    eventTypeId,
  }: {
    bookerClientUid: string | undefined;
    usersWithCredentials: GetAvailabilityUser[];
    eventTypeId: number;
  }) {
    const currentTimeInUtc = dayjs.utc().format();
    const slotsRepo = this.dependencies.selectedSlotRepo;

    const unexpiredSelectedSlots =
      (await slotsRepo.findManyUnexpiredSlots({
        userIds: usersWithCredentials.map((user) => user.id),
        currentTimeInUtc,
      })) || [];

    const slotsSelectedByOtherUsers = unexpiredSelectedSlots.filter((slot) => slot.uid !== bookerClientUid);

    await _cleanupExpiredSlots({ eventTypeId });

    const reservedSlots = slotsSelectedByOtherUsers;

    return reservedSlots;

    async function _cleanupExpiredSlots({ eventTypeId }: { eventTypeId: number }) {
      await slotsRepo.deleteManyExpiredSlots({ eventTypeId, currentTimeInUtc });
    }
  }

  private async _getDynamicEventType(
    input: TGetScheduleInputSchema,
    organizationDetails: { currentOrgDomain: string | null; isValidOrgDomain: boolean }
  ) {
    const { currentOrgDomain, isValidOrgDomain } = organizationDetails;
    // For dynamic booking, we need to get and update user credentials, schedule and availability in the eventTypeObject as they're required in the new availability logic
    if (!input.eventTypeSlug) {
      throw new TRPCError({
        message: "eventTypeSlug is required for dynamic booking",
        code: "BAD_REQUEST",
      });
    }
    const dynamicEventType = getDefaultEvent(input.eventTypeSlug);

    const userRepo = this.dependencies.userRepo;
    const usersForDynamicEventType = await userRepo.findManyUsersForDynamicEventType({
      currentOrgDomain: isValidOrgDomain ? currentOrgDomain : null,
      usernameList: Array.isArray(input.usernameList)
        ? input.usernameList
        : input.usernameList
        ? [input.usernameList]
        : [],
    });

    const usersWithOldSelectedCalendars = usersForDynamicEventType.map((user) => withSelectedCalendars(user));

    const isDynamicAllowed = !usersWithOldSelectedCalendars.some((user) => !user.allowDynamicBooking);
    if (!isDynamicAllowed) {
      throw new TRPCError({
        message: "Some of the users in this group do not allow dynamic booking",
        code: "UNAUTHORIZED",
      });
    }
    return Object.assign({}, dynamicEventType, {
      users: usersWithOldSelectedCalendars,
    });
  }
  private getDynamicEventType = withReporting(this._getDynamicEventType.bind(this), "getDynamicEventType");

  private applyOccupiedSeatsToCurrentSeats(
    currentSeats: CurrentSeats,
    occupiedSeats: { slotUtcStartDate: Date }[]
  ) {
    const occupiedSeatsMap = new Map<string, number>();

    occupiedSeats.forEach((item) => {
      const dateKey = item.slotUtcStartDate.toISOString();
      occupiedSeatsMap.set(dateKey, (occupiedSeatsMap.get(dateKey) || 0) + 1);
    });

    occupiedSeatsMap.forEach((count, date) => {
      currentSeats.push({
        uid: uuid(),
        startTime: dayjs(date).toDate(),
        _count: { attendees: count },
      });
    });

    return currentSeats;
  }

  private async _getEventType(
    input: TGetScheduleInputSchema,
    organizationDetails: { currentOrgDomain: string | null; isValidOrgDomain: boolean }
  ) {
    const { eventTypeSlug, usernameList, isTeamEvent } = input;
    log.info(
      "getEventType",
      safeStringify({ usernameList, eventTypeSlug, isTeamEvent, organizationDetails })
    );
    const eventTypeId =
      input.eventTypeId ||
      // eslint-disable-next-line @typescript-eslint/no-non-null-assertion
      (await this.getEventTypeId({
        slug: usernameList?.[0],
        eventTypeSlug: eventTypeSlug,
        isTeamEvent,
        organizationDetails,
      }));

    if (!eventTypeId) {
      return null;
    }

    const eventTypeRepo = this.dependencies.eventTypeRepo;
    return await eventTypeRepo.findForSlots({ id: eventTypeId });
  }

  private getEventType = withReporting(this._getEventType.bind(this), "getEventType");

  private doesRangeStartFromToday(periodType: PeriodType) {
    return periodType === PeriodType.ROLLING_WINDOW || periodType === PeriodType.ROLLING;
  }

  private _getAllDatesWithBookabilityStatus(availableDates: string[]) {
    const availableDatesSet = new Set(availableDates);
    const firstDate = dayjs(availableDates[0]);
    const lastDate = dayjs(availableDates[availableDates.length - 1]);
    const allDates: Record<string, { isBookable: boolean }> = {};

    let currentDate = firstDate;
    while (currentDate <= lastDate) {
      allDates[currentDate.format("YYYY-MM-DD")] = {
        isBookable: availableDatesSet.has(currentDate.format("YYYY-MM-DD")),
      };

      currentDate = currentDate.add(1, "day");
    }
    return allDates;
  }

  private getAllDatesWithBookabilityStatus = withReporting(
    this._getAllDatesWithBookabilityStatus.bind(this),
    "getAllDatesWithBookabilityStatus"
  );

  private async getUserIdFromUsername(
    username: string,
    organizationDetails: { currentOrgDomain: string | null; isValidOrgDomain: boolean }
  ) {
    const { currentOrgDomain, isValidOrgDomain } = organizationDetails;
    log.info("getUserIdFromUsername", safeStringify({ organizationDetails, username }));
    const userRepo = this.dependencies.userRepo;
    const [user] = await userRepo.findUsersByUsername({
      usernameList: [username],
      orgSlug: isValidOrgDomain ? currentOrgDomain : null,
    });
    return user?.id;
  }

  private async getEventTypeId({
    slug,
    eventTypeSlug,
    isTeamEvent,
    organizationDetails,
  }: {
    slug?: string;
    eventTypeSlug?: string;
    isTeamEvent: boolean;
    organizationDetails?: { currentOrgDomain: string | null; isValidOrgDomain: boolean };
  }) {
    if (!eventTypeSlug || !slug) return null;

    let teamId;
    let userId;
    if (isTeamEvent) {
      teamId = await this.getTeamIdFromSlug(
        slug,
        organizationDetails ?? { currentOrgDomain: null, isValidOrgDomain: false }
      );
    } else {
      userId = await this.getUserIdFromUsername(
        slug,
        organizationDetails ?? { currentOrgDomain: null, isValidOrgDomain: false }
      );
    }
    const eventTypeRepo = this.dependencies.eventTypeRepo;
    const eventType = await eventTypeRepo.findFirstEventTypeId({ slug: eventTypeSlug, teamId, userId });
    if (!eventType) {
      throw new TRPCError({ code: "NOT_FOUND" });
    }
    return eventType?.id;
  }

  private async getTeamIdFromSlug(
    slug: string,
    organizationDetails: { currentOrgDomain: string | null; isValidOrgDomain: boolean }
  ) {
    const { currentOrgDomain, isValidOrgDomain } = organizationDetails;
    const teamRepo = this.dependencies.teamRepo;
    const team = await teamRepo.findFirstBySlugAndParentSlug({
      slug,
      parentSlug: isValidOrgDomain && currentOrgDomain ? currentOrgDomain : null,
      select: { id: true },
    });

    return team?.id;
  }

  private async _getBusyTimesFromLimitsForUsers(
    users: { id: number; email: string }[],
    bookingLimits: IntervalLimit | null,
    durationLimits: IntervalLimit | null,
    dateFrom: Dayjs,
    dateTo: Dayjs,
    duration: number | undefined,
    eventType: NonNullable<EventType>,
    timeZone: string,
    rescheduleUid?: string
  ) {
    const userBusyTimesMap = new Map<number, EventBusyDetails[]>();

    if (!bookingLimits && !durationLimits) {
      return userBusyTimesMap;
    }

    const { limitDateFrom, limitDateTo } = getStartEndDateforLimitCheck(
      dateFrom.toISOString(),
      dateTo.toISOString(),
      bookingLimits || durationLimits
    );

    const busyTimesFromLimitsBookings = await getBusyTimesForLimitChecks({
      userIds: users.map((user) => user.id),
      eventTypeId: eventType.id,
      startDate: limitDateFrom.format(),
      endDate: limitDateTo.format(),
      rescheduleUid,
      bookingLimits,
      durationLimits,
    });

    const globalLimitManager = new LimitManager();

    if (bookingLimits) {
      for (const key of descendingLimitKeys) {
        const limit = bookingLimits?.[key];
        if (!limit) continue;

        const unit = intervalLimitKeyToUnit(key);
        const periodStartDates = this.dependencies.userAvailabilityService.getPeriodStartDatesBetween(dateFrom, dateTo, unit, timeZone);

        for (const periodStart of periodStartDates) {
          if (globalLimitManager.isAlreadyBusy(periodStart, unit, timeZone)) continue;

          const periodEnd = periodStart.endOf(unit);
          let totalBookings = 0;

          for (const booking of busyTimesFromLimitsBookings) {
            if (!isBookingWithinPeriod(booking, periodStart, periodEnd, timeZone)) {
              continue;
            }

            totalBookings++;
            if (totalBookings >= limit) {
              globalLimitManager.addBusyTime(periodStart, unit, timeZone);
              break;
            }
          }
        }
      }
    }

    for (const user of users) {
      const userBookings = busyTimesFromLimitsBookings.filter((booking) => booking.userId === user.id);
      const limitManager = new LimitManager();

      limitManager.mergeBusyTimes(globalLimitManager);

      if (bookingLimits) {
        for (const key of descendingLimitKeys) {
          const limit = bookingLimits?.[key];
          if (!limit) continue;

          const unit = intervalLimitKeyToUnit(key);
          const periodStartDates = this.dependencies.userAvailabilityService.getPeriodStartDatesBetween(dateFrom, dateTo, unit, timeZone);

          for (const periodStart of periodStartDates) {
            if (limitManager.isAlreadyBusy(periodStart, unit, timeZone)) continue;

            if (unit === "year") {
              try {
                await this.dependencies.checkBookingLimitsService.checkBookingLimit({
                  eventStartDate: periodStart.toDate(),
                  limitingNumber: limit,
                  eventId: eventType.id,
                  key,
                  user,
                  rescheduleUid,
                  timeZone,
                });
              } catch (_) {
                limitManager.addBusyTime(periodStart, unit, timeZone);
                if (
                  periodStartDates.every((start: Dayjs) => limitManager.isAlreadyBusy(start, unit, timeZone))
                ) {
                  break;
                }
              }
              continue;
            }

            const periodEnd = periodStart.endOf(unit);
            let totalBookings = 0;

            for (const booking of userBookings) {
              if (!isBookingWithinPeriod(booking, periodStart, periodEnd, timeZone)) {
                continue;
              }

              totalBookings++;
              if (totalBookings >= limit) {
                limitManager.addBusyTime(periodStart, unit, timeZone);
                break;
              }
            }
          }
        }
      }

      if (durationLimits) {
        for (const key of descendingLimitKeys) {
          const limit = durationLimits?.[key];
          if (!limit) continue;

          const unit = intervalLimitKeyToUnit(key);
          const periodStartDates = this.dependencies.userAvailabilityService.getPeriodStartDatesBetween(dateFrom, dateTo, unit, timeZone);

          for (const periodStart of periodStartDates) {
            if (limitManager.isAlreadyBusy(periodStart, unit, timeZone)) continue;

            const selectedDuration = (duration || eventType.length) ?? 0;

            if (selectedDuration > limit) {
              limitManager.addBusyTime(periodStart, unit, timeZone);
              continue;
            }

            if (unit === "year") {
              // TODO: DI getTotalBookingDuration
              const totalYearlyDuration = await getTotalBookingDuration({
                eventId: eventType.id,
                startDate: periodStart.toDate(),
                endDate: periodStart.endOf(unit).toDate(),
                rescheduleUid,
              });
              if (totalYearlyDuration + selectedDuration > limit) {
                limitManager.addBusyTime(periodStart, unit, timeZone);
                if (
                  periodStartDates.every((start: Dayjs) => limitManager.isAlreadyBusy(start, unit, timeZone))
                ) {
                  break;
                }
              }
              continue;
            }

            const periodEnd = periodStart.endOf(unit);
            let totalDuration = selectedDuration;

            for (const booking of userBookings) {
              if (!isBookingWithinPeriod(booking, periodStart, periodEnd, timeZone)) {
                continue;
              }
              totalDuration += dayjs(booking.end).diff(dayjs(booking.start), "minute");
              if (totalDuration > limit) {
                limitManager.addBusyTime(periodStart, unit, timeZone);
                break;
              }
            }
          }
        }
      }

      userBusyTimesMap.set(user.id, limitManager.getBusyTimes());
    }

    return userBusyTimesMap;
  }

  private getBusyTimesFromLimitsForUsers = withReporting(
    this._getBusyTimesFromLimitsForUsers.bind(this),
    "getBusyTimesFromLimitsForUsers"
  );

  private async _getBusyTimesFromTeamLimitsForUsers(
    users: { id: number; email: string }[],
    bookingLimits: IntervalLimit,
    dateFrom: Dayjs,
    dateTo: Dayjs,
    teamId: number,
    includeManagedEvents: boolean,
    timeZone: string,
    rescheduleUid?: string
  ) {
    const { limitDateFrom, limitDateTo } = getStartEndDateforLimitCheck(
      dateFrom.toISOString(),
      dateTo.toISOString(),
      bookingLimits
    );

    const bookingRepo = this.dependencies.bookingRepo;
    const bookings = await bookingRepo.getAllAcceptedTeamBookingsOfUsers({
      users,
      teamId,
      startDate: limitDateFrom.toDate(),
      endDate: limitDateTo.toDate(),
      excludedUid: rescheduleUid,
      includeManagedEvents,
    });

    const busyTimes = bookings.map(({ id, startTime, endTime, eventTypeId, title, userId }) => ({
      start: dayjs(startTime).toDate(),
      end: dayjs(endTime).toDate(),
      title,
      source: `eventType-${eventTypeId}-booking-${id}`,
      userId,
    }));

    const globalLimitManager = new LimitManager();

    for (const key of descendingLimitKeys) {
      const limit = bookingLimits?.[key];
      if (!limit) continue;

      const unit = intervalLimitKeyToUnit(key);
      const periodStartDates = this.dependencies.userAvailabilityService.getPeriodStartDatesBetween(dateFrom, dateTo, unit, timeZone);

      for (const periodStart of periodStartDates) {
        if (globalLimitManager.isAlreadyBusy(periodStart, unit, timeZone)) continue;

        const periodEnd = periodStart.endOf(unit);
        let totalBookings = 0;

        for (const booking of busyTimes) {
          if (!isBookingWithinPeriod(booking, periodStart, periodEnd, timeZone)) {
            continue;
          }

          totalBookings++;
          if (totalBookings >= limit) {
            globalLimitManager.addBusyTime(periodStart, unit, timeZone);
            break;
          }
        }
      }
    }

    const userBusyTimesMap = new Map();

    for (const user of users) {
      const userBusyTimes = busyTimes.filter((busyTime) => busyTime.userId === user.id);
      const limitManager = new LimitManager();

      limitManager.mergeBusyTimes(globalLimitManager);

      const bookingLimitsParams = {
        bookings: userBusyTimes,
        bookingLimits,
        dateFrom,
        dateTo,
        limitManager,
        rescheduleUid,
        teamId,
        user,
        includeManagedEvents,
        timeZone,
      };

      for (const key of descendingLimitKeys) {
        const limit = bookingLimits?.[key];
        if (!limit) continue;

        const unit = intervalLimitKeyToUnit(key);
        const periodStartDates = this.dependencies.userAvailabilityService.getPeriodStartDatesBetween(dateFrom, dateTo, unit, timeZone);

        for (const periodStart of periodStartDates) {
          if (limitManager.isAlreadyBusy(periodStart, unit, timeZone)) continue;

          if (unit === "year") {
            try {
              await this.dependencies.checkBookingLimitsService.checkBookingLimit({
                eventStartDate: periodStart.toDate(),
                limitingNumber: limit,
                key,
                teamId,
                user,
                rescheduleUid,
                includeManagedEvents,
                timeZone,
              });
            } catch (_) {
              limitManager.addBusyTime(periodStart, unit, timeZone);
              if (
                periodStartDates.every((start: Dayjs) => limitManager.isAlreadyBusy(start, unit, timeZone))
              ) {
                return;
              }
            }
            continue;
          }

          const periodEnd = periodStart.endOf(unit);
          let totalBookings = 0;

          for (const booking of userBusyTimes) {
            if (!isBookingWithinPeriod(booking, periodStart, periodEnd, timeZone)) {
              continue;
            }

            totalBookings++;
            if (totalBookings >= limit) {
              limitManager.addBusyTime(periodStart, unit, timeZone);
              break;
            }
          }
        }
      }

      userBusyTimesMap.set(user.id, limitManager.getBusyTimes());
    }

    return userBusyTimesMap;
  }
  private getBusyTimesFromTeamLimitsForUsers = withReporting(
    this._getBusyTimesFromTeamLimitsForUsers.bind(this),
    "getBusyTimesFromTeamLimitsForUsers"
  );

  private async _getOOODates(startTimeDate: Date, endTimeDate: Date, allUserIds: number[]) {
    return this.dependencies.oooRepo.findManyOOO({ startTimeDate, endTimeDate, allUserIds });
  }
  private getOOODates = withReporting(this._getOOODates.bind(this), "getOOODates");

  private _getUsersWithCredentials({
    hosts,
  }: {
    hosts: {
      isFixed?: boolean;
      user: GetAvailabilityUserWithDelegationCredentials;
    }[];
  }) {
    return hosts.map(({ isFixed, user }) => ({ isFixed, ...user }));
  }

  private getUsersWithCredentials = withReporting(
    this._getUsersWithCredentials.bind(this),
    "getUsersWithCredentials"
  );

  private getStartTime(startTimeInput: string, timeZone?: string, minimumBookingNotice?: number) {
    const startTimeMin = dayjs.utc().add(minimumBookingNotice || 1, "minutes");
    const startTime = timeZone === "Etc/GMT" ? dayjs.utc(startTimeInput) : dayjs(startTimeInput).tz(timeZone);

    return startTimeMin.isAfter(startTime) ? startTimeMin.tz(timeZone) : startTime;
  }
  private async calculateHostsAndAvailabilities({
    input,
    eventType,
    hosts,
    loggerWithEventDetails,
    startTime,
    endTime,
    bypassBusyCalendarTimes,
    shouldServeCache,
  }: {
    input: TGetScheduleInputSchema;
    eventType: Exclude<
      Awaited<ReturnType<(typeof AvailableSlotsService)["prototype"]["getRegularOrDynamicEventType"]>>,
      null
    >;
    hosts: {
      isFixed?: boolean;
      user: GetAvailabilityUserWithDelegationCredentials;
    }[];
    loggerWithEventDetails: Logger<unknown>;
    startTime: ReturnType<(typeof AvailableSlotsService)["prototype"]["getStartTime"]>;
    endTime: Dayjs;
    bypassBusyCalendarTimes: boolean;
    shouldServeCache?: boolean;
  }) {
    const usersWithCredentials = this.getUsersWithCredentials({
      hosts,
    });

    loggerWithEventDetails.debug("Using users", {
      usersWithCredentials: usersWithCredentials.map((user) => user.email),
    });

    const durationToUse = input.duration || 0;
    let currentSeats: CurrentSeats | undefined;

    const startTimeDate =
      input.rescheduleUid && durationToUse
        ? startTime.subtract(durationToUse, "minute").toDate()
        : startTime.toDate();

    const endTimeDate =
      input.rescheduleUid && durationToUse ? endTime.add(durationToUse, "minute").toDate() : endTime.toDate();

    const userIdAndEmailMap = new Map(usersWithCredentials.map((user) => [user.id, user.email]));
    const allUserIds = Array.from(userIdAndEmailMap.keys());

    const bookingRepo = this.dependencies.bookingRepo;
    const [currentBookingsAllUsers, outOfOfficeDaysAllUsers] = await Promise.all([
      bookingRepo.findAllExistingBookingsForEventTypeBetween({
        startDate: startTimeDate,
        endDate: endTimeDate,
        eventTypeId: eventType.id,
        seatedEvent: Boolean(eventType.seatsPerTimeSlot),
        userIdAndEmailMap,
      }),
      this.getOOODates(startTimeDate, endTimeDate, allUserIds),
    ]);

    const bookingLimits =
      eventType?.bookingLimits &&
      typeof eventType?.bookingLimits === "object" &&
      Object.keys(eventType?.bookingLimits).length > 0
        ? parseBookingLimit(eventType?.bookingLimits)
        : null;

    const durationLimits =
      eventType?.durationLimits &&
      typeof eventType?.durationLimits === "object" &&
      Object.keys(eventType?.durationLimits).length > 0
        ? parseDurationLimit(eventType?.durationLimits)
        : null;

    let busyTimesFromLimitsBookingsAllUsers: Awaited<ReturnType<typeof getBusyTimesForLimitChecks>> = [];

    if (eventType && (bookingLimits || durationLimits)) {
      // TODO: DI getBusyTimesForLimitChecks
      busyTimesFromLimitsBookingsAllUsers = await getBusyTimesForLimitChecks({
        userIds: allUserIds,
        eventTypeId: eventType.id,
        startDate: startTime.format(),
        endDate: endTime.format(),
        rescheduleUid: input.rescheduleUid,
        bookingLimits,
        durationLimits,
      });
    }

    let busyTimesFromLimitsMap: Map<number, EventBusyDetails[]> | undefined = undefined;
    if (eventType && (bookingLimits || durationLimits)) {
      const usersForLimits = usersWithCredentials.map((user) => ({ id: user.id, email: user.email }));
      busyTimesFromLimitsMap = await this.getBusyTimesFromLimitsForUsers(
        usersForLimits,
        bookingLimits,
        durationLimits,
        startTime,
        endTime,
        typeof input.duration === "number" ? input.duration : undefined,
        eventType,
        usersWithCredentials[0]?.timeZone || "UTC",
        input.rescheduleUid || undefined
      );
    }

    const teamForBookingLimits =
      eventType?.team ??
      (eventType?.parent?.team?.includeManagedEventsInLimits ? eventType?.parent?.team : null);

    const teamBookingLimits = parseBookingLimit(teamForBookingLimits?.bookingLimits);

    let teamBookingLimitsMap: Map<number, EventBusyDetails[]> | undefined = undefined;
    if (teamForBookingLimits && teamBookingLimits) {
      const usersForTeamLimits = usersWithCredentials.map((user) => ({ id: user.id, email: user.email }));
      teamBookingLimitsMap = await this.getBusyTimesFromTeamLimitsForUsers(
        usersForTeamLimits,
        teamBookingLimits,
        startTime,
        endTime,
        teamForBookingLimits.id,
        teamForBookingLimits.includeManagedEventsInLimits,
        usersWithCredentials[0]?.timeZone || "UTC",
        input.rescheduleUid || undefined
      );
    }

    function _enrichUsersWithData() {
      return usersWithCredentials.map((currentUser) => {
        return {
          ...currentUser,
          currentBookings: currentBookingsAllUsers
            .filter(
              (b) => b.userId === currentUser.id || b.attendees?.some((a) => a.email === currentUser.email)
            )
            .map((bookings) => {
              const { attendees: _attendees, ...bookingWithoutAttendees } = bookings;
              return bookingWithoutAttendees;
            }),
          outOfOfficeDays: outOfOfficeDaysAllUsers.filter((o) => o.user.id === currentUser.id),
        };
      });
    }
    const enrichUsersWithData = withReporting(_enrichUsersWithData.bind(this), "enrichUsersWithData");
    const users = enrichUsersWithData();

    // TODO: DI getUsersAvailability
    const premappedUsersAvailability = await this.dependencies.userAvailabilityService.getUsersAvailability({
      users,
      query: {
        dateFrom: startTime.format(),
        dateTo: endTime.format(),
        eventTypeId: eventType.id,
        afterEventBuffer: eventType.afterEventBuffer,
        beforeEventBuffer: eventType.beforeEventBuffer,
        duration: input.duration || 0,
        returnDateOverrides: false,
        bypassBusyCalendarTimes,
        shouldServeCache,
      },
      initialData: {
        eventType,
        currentSeats,
        rescheduleUid: input.rescheduleUid,
        busyTimesFromLimitsBookings: busyTimesFromLimitsBookingsAllUsers,
        busyTimesFromLimits: busyTimesFromLimitsMap,
        eventTypeForLimits: eventType && (bookingLimits || durationLimits) ? eventType : null,
        teamBookingLimits: teamBookingLimitsMap,
        teamForBookingLimits: teamForBookingLimits,
      },
    });
    /* We get all users working hours and busy slots */
    const allUsersAvailability = premappedUsersAvailability.map(
      (
        { busy, dateRanges, oooExcludedDateRanges, currentSeats: _currentSeats, timeZone, datesOutOfOffice },
        index
      ) => {
        const currentUser = users[index];
        if (!currentSeats && _currentSeats) currentSeats = _currentSeats;
        return {
          timeZone,
          dateRanges,
          oooExcludedDateRanges,
          busy,
          user: currentUser,
          datesOutOfOffice,
        };
      }
    );

    return {
      allUsersAvailability,
      usersWithCredentials,
      currentSeats,
    };
  }

  private async _getRegularOrDynamicEventType(
    input: TGetScheduleInputSchema,
    organizationDetails: { currentOrgDomain: string | null; isValidOrgDomain: boolean }
  ) {
    const isDynamicBooking = input.usernameList && input.usernameList.length > 1;
    return isDynamicBooking
      ? await this.getDynamicEventType(input, organizationDetails)
      : await this.getEventType(input, organizationDetails);
  }

  private getRegularOrDynamicEventType = withReporting(
    this._getRegularOrDynamicEventType.bind(this),
    "getRegularOrDynamicEventType"
  );

  getAvailableSlots = withReporting(
    withSlotsCache(this.dependencies.redisClient, this._getAvailableSlots.bind(this)),
    "getAvailableSlots"
  );

  async _getAvailableSlots({ input, ctx }: GetScheduleOptions): Promise<IGetAvailableSlots> {
    const {
      _enableTroubleshooter: enableTroubleshooter = false,
      _bypassCalendarBusyTimes: bypassBusyCalendarTimes = false,
      _shouldServeCache,
      routingFormResponseId,
      queuedFormResponseId,
    } = input;
    const orgDetails = input?.orgSlug
      ? {
          currentOrgDomain: input.orgSlug,
          isValidOrgDomain: !!input.orgSlug && !RESERVED_SUBDOMAINS.includes(input.orgSlug),
        }
      : orgDomainConfig(ctx?.req);

    if (process.env.INTEGRATION_TEST_MODE === "true") {
      logger.settings.minLevel = 2;
    }

    const eventType = await this.getRegularOrDynamicEventType(input, orgDetails);

    if (!eventType) {
      throw new TRPCError({ code: "NOT_FOUND" });
    }

    const shouldServeCache = await this.dependencies.cacheService.getShouldServeCache(
      _shouldServeCache,
      eventType.team?.id
    );
    if (isEventTypeLoggingEnabled({ eventTypeId: eventType.id })) {
      logger.settings.minLevel = 2;
    }

    const isRollingWindowPeriodType = eventType.periodType === PeriodType.ROLLING_WINDOW;
    const startTimeAsIsoString = input.startTime;
    const isStartTimeInPast = dayjs(startTimeAsIsoString).isBefore(dayjs().subtract(1, "day").startOf("day"));

    // If startTime is already sent in the past, we don't need to adjust it.
    // We assume that the client is already sending startTime as per their requirement.
    // Note: We could optimize it further to go back 1 month in past only for the 2nd month because that is what we are putting a hard limit at.
    const startTimeAdjustedForRollingWindowComputation =
      isStartTimeInPast || !isRollingWindowPeriodType
        ? startTimeAsIsoString
        : dayjs(startTimeAsIsoString).subtract(1, "month").toISOString();

    const loggerWithEventDetails = logger.getSubLogger({
      type: "json",
      prefix: ["getAvailableSlots", `${eventType.id}:${input.usernameList}/${input.eventTypeSlug}`],
    });

    const startTime = this.getStartTime(
      startTimeAdjustedForRollingWindowComputation,
      input.timeZone,
      eventType.minimumBookingNotice
    );
    const endTime =
      input.timeZone === "Etc/GMT" ? dayjs.utc(input.endTime) : dayjs(input.endTime).utc().tz(input.timeZone);

    if (!startTime.isValid() || !endTime.isValid()) {
      throw new TRPCError({ message: "Invalid time range given.", code: "BAD_REQUEST" });
    }
    // when an empty array is given we should prefer to have it handled as if this wasn't given at all
    // we don't want to return no availability in this case.
    const routedTeamMemberIds = input.routedTeamMemberIds ?? [];
    const contactOwnerEmailFromInput = input.teamMemberEmail ?? null;

    const skipContactOwner = shouldIgnoreContactOwner({
      skipContactOwner: input.skipContactOwner ?? null,
      rescheduleUid: input.rescheduleUid ?? null,
      routedTeamMemberIds: input.routedTeamMemberIds ?? null,
    });

    const contactOwnerEmail = skipContactOwner ? null : contactOwnerEmailFromInput;

    let routingFormResponse = null;
    if (routingFormResponseId) {
      const formResponseRepo = this.dependencies.routingFormResponseRepo;
      routingFormResponse = await formResponseRepo.findFormResponseIncludeForm({
        routingFormResponseId,
      });
    } else if (queuedFormResponseId) {
      const formResponseRepo = this.dependencies.routingFormResponseRepo;
      routingFormResponse = await formResponseRepo.findQueuedFormResponseIncludeForm({
        queuedFormResponseId,
      });
    }

    // TODO: DI findQualifiedHostsWithDelegationCredentials
    const { qualifiedRRHosts, allFallbackRRHosts, fixedHosts } =
      await findQualifiedHostsWithDelegationCredentials({
        eventType,
        rescheduleUid: input.rescheduleUid ?? null,
        routedTeamMemberIds,
        contactOwnerEmail,
        routingFormResponse,
      });

    const allHosts = [...qualifiedRRHosts, ...fixedHosts];

    const twoWeeksFromNow = dayjs().add(2, "week");

    const hasFallbackRRHosts = allFallbackRRHosts && allFallbackRRHosts.length > qualifiedRRHosts.length;

    let { allUsersAvailability, usersWithCredentials, currentSeats } =
      await this.calculateHostsAndAvailabilities({
        input,
        eventType,
        hosts: allHosts,
        loggerWithEventDetails,
        // adjust start time so we can check for available slots in the first two weeks
        startTime:
          hasFallbackRRHosts && startTime.isBefore(twoWeeksFromNow)
            ? this.getStartTime(dayjs().format(), input.timeZone, eventType.minimumBookingNotice)
            : startTime,
        // adjust end time so we can check for available slots in the first two weeks
        endTime:
          hasFallbackRRHosts && endTime.isBefore(twoWeeksFromNow)
            ? this.getStartTime(twoWeeksFromNow.format(), input.timeZone, eventType.minimumBookingNotice)
            : endTime,
        bypassBusyCalendarTimes,
        shouldServeCache,
      });

    let aggregatedAvailability = getAggregatedAvailability(allUsersAvailability, eventType.schedulingType);

    // Fairness and Contact Owner have fallbacks because we check for within 2 weeks
    if (hasFallbackRRHosts) {
      let diff = 0;
      if (startTime.isBefore(twoWeeksFromNow)) {
        //check if first two week have availability
        diff =
          aggregatedAvailability.length > 0
            ? aggregatedAvailability[0].start.diff(twoWeeksFromNow, "day")
            : 1; // no aggregatedAvailability so we diff to +1
      } else {
        // if start time is not within first two weeks, check if there are any available slots
        if (!aggregatedAvailability.length) {
          // if no available slots check if first two weeks are available, otherwise fallback
          const firstTwoWeeksAvailabilities = await this.calculateHostsAndAvailabilities({
            input,
            eventType,
            hosts: [...qualifiedRRHosts, ...fixedHosts],
            loggerWithEventDetails,
            startTime: dayjs(),
            endTime: twoWeeksFromNow,
            bypassBusyCalendarTimes,
            shouldServeCache,
          });
          if (
            !getAggregatedAvailability(
              firstTwoWeeksAvailabilities.allUsersAvailability,
              eventType.schedulingType
            ).length
          ) {
            diff = 1;
          }
        }
      }

      if (input.email) {
        loggerWithEventDetails.info({
          email: input.email,
          contactOwnerEmail,
          qualifiedRRHosts: qualifiedRRHosts.map((host) => host.user.id),
          fallbackRRHosts: allFallbackRRHosts.map((host) => host.user.id),
          fallBackActive: diff > 0,
        });
      }

      if (diff > 0) {
        // if the first available slot is more than 2 weeks from now, round robin as normal
        ({ allUsersAvailability, usersWithCredentials, currentSeats } =
          await this.calculateHostsAndAvailabilities({
            input,
            eventType,
            hosts: [...allFallbackRRHosts, ...fixedHosts],
            loggerWithEventDetails,
            startTime,
            endTime,
            bypassBusyCalendarTimes,
            shouldServeCache,
          }));
        aggregatedAvailability = getAggregatedAvailability(allUsersAvailability, eventType.schedulingType);
      }
    }

    const isTeamEvent =
      eventType.schedulingType === SchedulingType.COLLECTIVE ||
      eventType.schedulingType === SchedulingType.ROUND_ROBIN ||
      allUsersAvailability.length > 1;

    const timeSlots = getSlots({
      inviteeDate: startTime,
      eventLength: input.duration || eventType.length,
      offsetStart: eventType.offsetStart,
      dateRanges: aggregatedAvailability,
      minimumBookingNotice: eventType.minimumBookingNotice,
      frequency: eventType.slotInterval || input.duration || eventType.length,
      datesOutOfOffice: !isTeamEvent ? allUsersAvailability[0]?.datesOutOfOffice : undefined,
    });

    let availableTimeSlots: typeof timeSlots = [];
    const bookerClientUid = ctx?.req?.cookies?.uid;
    // TODO: DI isRestrictionScheduleEnabled
    const isRestrictionScheduleFeatureEnabled = await isRestrictionScheduleEnabled(eventType.team?.id);
    if (eventType.restrictionScheduleId && isRestrictionScheduleFeatureEnabled) {
      const restrictionSchedule = await this.dependencies.scheduleRepo.findScheduleByIdForBuildDateRanges({
        scheduleId: eventType.restrictionScheduleId,
      });
      if (restrictionSchedule) {
        if (!eventType.useBookerTimezone && !restrictionSchedule.timeZone) {
          throw new TRPCError({
            message: "No timezone is set for the restricted schedule",
            code: "BAD_REQUEST",
          });
        }

        const restrictionTimezone = eventType.useBookerTimezone
          ? input.timeZone
          : restrictionSchedule.timeZone!;
        const eventLength = input.duration || eventType.length;

        const restrictionAvailability = restrictionSchedule.availability.map((rule) => ({
          days: rule.days,
          startTime: rule.startTime,
          endTime: rule.endTime,
          date: rule.date,
        }));

        // Include travel schedules if restriction schedule is the user's default schedule
        const isDefaultSchedule = restrictionSchedule.user.defaultScheduleId === restrictionSchedule.id;
        const travelSchedules =
          isDefaultSchedule && !eventType.useBookerTimezone
            ? restrictionSchedule.user.travelSchedules.map((schedule) => ({
                startDate: dayjs(schedule.startDate),
                endDate: schedule.endDate ? dayjs(schedule.endDate) : undefined,
                timeZone: schedule.timeZone,
              }))
            : [];

        const { dateRanges: restrictionRanges } = buildDateRanges({
          availability: restrictionAvailability,
          timeZone: restrictionTimezone || "UTC",
          dateFrom: startTime,
          dateTo: endTime,
          travelSchedules,
        });

        availableTimeSlots = timeSlots.filter((slot) => {
          const slotStart = slot.time;
          const slotEnd = slot.time.add(eventLength, "minute");

          return restrictionRanges.some(
            (range) =>
              (slotStart.isAfter(range.start) || slotStart.isSame(range.start)) &&
              (slotEnd.isBefore(range.end) || slotEnd.isSame(range.end))
          );
        });
      } else {
        availableTimeSlots = timeSlots;
      }
    } else {
      availableTimeSlots = timeSlots;
    }

    const reservedSlots = await this._getReservedSlotsAndCleanupExpired({
      bookerClientUid,
      eventTypeId: eventType.id,
      usersWithCredentials,
    });

    const availabilityCheckProps = {
      eventLength: input.duration || eventType.length,
      currentSeats,
    };

    if (reservedSlots?.length > 0) {
      let occupiedSeats: typeof reservedSlots = reservedSlots.filter(
        (item) => item.isSeat && item.eventTypeId === eventType.id
      );
      if (occupiedSeats?.length) {
        const addedToCurrentSeats: string[] = [];
        if (typeof availabilityCheckProps.currentSeats !== "undefined") {
          availabilityCheckProps.currentSeats = availabilityCheckProps.currentSeats.map((item) => {
            const attendees =
              occupiedSeats.filter(
                (seat) => seat.slotUtcStartDate.toISOString() === item.startTime.toISOString()
              )?.length || 0;
            if (attendees) addedToCurrentSeats.push(item.startTime.toISOString());
            return {
              ...item,
              _count: {
                attendees: item._count.attendees + attendees,
              },
            };
          });
          occupiedSeats = occupiedSeats.filter(
            (item) => !addedToCurrentSeats.includes(item.slotUtcStartDate.toISOString())
          );
        }

        availabilityCheckProps.currentSeats = this.applyOccupiedSeatsToCurrentSeats(
          availabilityCheckProps.currentSeats || [],
          occupiedSeats
        );

        currentSeats = availabilityCheckProps.currentSeats;
      }
      const busySlotsFromReservedSlots = reservedSlots.reduce<EventBusyDate[]>((r, c) => {
        if (!c.isSeat) {
          r.push({ start: c.slotUtcStartDate, end: c.slotUtcEndDate });
        }
        return r;
      }, []);

      availableTimeSlots = availableTimeSlots
        .map((slot) => {
          if (
            !checkForConflicts({
              time: slot.time,
              busy: busySlotsFromReservedSlots,
              ...availabilityCheckProps,
            })
          ) {
            return slot;
          }
          return undefined;
        })
        .filter(
          (
            item:
              | {
                  time: dayjs.Dayjs;
                  userIds?: number[] | undefined;
                }
              | undefined
          ): item is {
            time: dayjs.Dayjs;
            userIds?: number[] | undefined;
          } => {
            return !!item;
          }
        );
    }

    // fr-CA uses YYYY-MM-DD
    const formatter = new Intl.DateTimeFormat("fr-CA", {
      year: "numeric",
      month: "2-digit",
      day: "2-digit",
      timeZone: input.timeZone,
    });

    function _mapSlotsToDate() {
      const currentSeatsMap = new Map();

      if (currentSeats && currentSeats.length > 0) {
        currentSeats.forEach((booking) => {
          const timeKey = booking.startTime.toISOString();
          currentSeatsMap.set(timeKey, {
            attendees: booking._count.attendees,
            uid: booking.uid,
          });
        });
      }

      return availableTimeSlots.reduce(
        (
          r: Record<string, { time: string; attendees?: number; bookingUid?: string }[]>,
          { time, ...passThroughProps }
        ) => {
          // This used to be _time.tz(input.timeZone) but Dayjs tz() is slow.
          // toLocaleDateString slugish, using Intl.DateTimeFormat we get the desired speed results.
          const dateString = formatter.format(time.toDate());
          const timeISO = time.toISOString();

          r[dateString] = r[dateString] || [];
          if (eventType?.onlyShowFirstAvailableSlot && r[dateString].length > 0) {
            return r;
          }

          const existingBooking = currentSeatsMap.get(timeISO);

          r[dateString].push({
            ...passThroughProps,
            time: timeISO,
            ...(existingBooking && {
              attendees: existingBooking.attendees,
              bookingUid: existingBooking.uid,
            }),
          });
          return r;
        },
        Object.create(null)
      );
    }
    const mapSlotsToDate = withReporting(_mapSlotsToDate.bind(this), "mapSlotsToDate");
    const slotsMappedToDate = mapSlotsToDate();

    const availableDates = Object.keys(slotsMappedToDate);
    const allDatesWithBookabilityStatus = this.getAllDatesWithBookabilityStatus(availableDates);

    // timeZone isn't directly set on eventType now(So, it is legacy)
    // schedule is always expected to be set for an eventType now so it must never fallback to allUsersAvailability[0].timeZone(fallback is again legacy behavior)
    // TODO: Also, handleNewBooking only seems to be using eventType?.schedule?.timeZone which seems to confirm that we should simplify it as well.
    const eventTimeZone =
      eventType.timeZone || eventType?.schedule?.timeZone || allUsersAvailability?.[0]?.timeZone;

    const eventUtcOffset = getUTCOffsetByTimezone(eventTimeZone) ?? 0;
    const bookerUtcOffset = input.timeZone ? getUTCOffsetByTimezone(input.timeZone) ?? 0 : 0;
    const periodLimits = calculatePeriodLimits({
      periodType: eventType.periodType,
      periodDays: eventType.periodDays,
      periodCountCalendarDays: eventType.periodCountCalendarDays,
      periodStartDate: eventType.periodStartDate,
      periodEndDate: eventType.periodEndDate,
      allDatesWithBookabilityStatusInBookerTz: allDatesWithBookabilityStatus,
      eventUtcOffset,
      bookerUtcOffset,
    });

    const _mapWithinBoundsSlotsToDate = () => {
      let foundAFutureLimitViolation = false;
      // This should never happen. Just for type safety, we already check in the upper scope
      if (!eventType) throw new TRPCError({ code: "NOT_FOUND" });

      const withinBoundsSlotsMappedToDate = {} as typeof slotsMappedToDate;
      const doesStartFromToday = this.doesRangeStartFromToday(eventType.periodType);

      for (const [date, slots] of Object.entries(slotsMappedToDate)) {
        if (foundAFutureLimitViolation && doesStartFromToday) {
          break; // Instead of continuing the loop, we can break since all future dates will be skipped
        }

        const filteredSlots = slots.filter((slot) => {
          const isFutureLimitViolationForTheSlot = isTimeViolatingFutureLimit({
            time: slot.time,
            periodLimits,
          });

          let isOutOfBounds = false;
          try {
            isOutOfBounds = isTimeOutOfBounds({
              time: slot.time,
              minimumBookingNotice: eventType.minimumBookingNotice,
            });
          } catch (error) {
            if (error instanceof BookingDateInPastError) {
              throw new TRPCError({
                code: "BAD_REQUEST",
                message: error.message,
              });
            }
            throw error;
          }

          if (isFutureLimitViolationForTheSlot) {
            foundAFutureLimitViolation = true;
          }

          return (
            !isFutureLimitViolationForTheSlot &&
            // TODO: Perf Optimization: Slots calculation logic already seems to consider the minimum booking notice and past booking time and thus there shouldn't be need to filter out slots here.
            !isOutOfBounds
          );
        });

        if (filteredSlots.length) {
          withinBoundsSlotsMappedToDate[date] = filteredSlots;
        }
      }

      return withinBoundsSlotsMappedToDate;
    };
    const mapWithinBoundsSlotsToDate = withReporting(
      _mapWithinBoundsSlotsToDate.bind(this),
      "mapWithinBoundsSlotsToDate"
    );
    const withinBoundsSlotsMappedToDate = mapWithinBoundsSlotsToDate();

    // We only want to run this on single targeted events and not dynamic
    if (!Object.keys(withinBoundsSlotsMappedToDate).length && input.usernameList?.length === 1) {
      try {
        // TODO: DI handleNotificationWhenNoSlots
        await handleNotificationWhenNoSlots({
          eventDetails: {
            username: input.usernameList?.[0],
            startTime: startTime,
            endTime: endTime,
            eventSlug: eventType.slug,
          },
          orgDetails,
          teamId: eventType.team?.id,
        });
      } catch (e) {
        loggerWithEventDetails.error(
          `Something has gone wrong. Upstash could be down and we have caught the error to not block availability:
 ${e}`
        );
      }
    }

    const troubleshooterData = enableTroubleshooter
      ? {
          troubleshooter: {
            routedTeamMemberIds: routedTeamMemberIds,
            // One that Salesforce asked for
            askedContactOwner: contactOwnerEmailFromInput,
            // One that we used as per Routing skipContactOwner flag
            consideredContactOwner: contactOwnerEmail,
            // All hosts that have been checked for availability. If no routedTeamMemberIds are provided, this will be same as hosts.
            routedHosts: usersWithCredentials.map((user) => {
              return {
                userId: user.id,
              };
            }),
            hostsAfterSegmentMatching: allHosts.map((host) => ({
              userId: host.user.id,
            })),
          },
        }
      : null;

    return {
      slots: withinBoundsSlotsMappedToDate,
      ...troubleshooterData,
    };
  }
}<|MERGE_RESOLUTION|>--- conflicted
+++ resolved
@@ -21,7 +21,7 @@
   CurrentSeats,
   EventType,
   GetAvailabilityUser,
-  UserAvailabilityService,
+  IUserAvailabilityService,
   IFromUser,
   IToUser,
 } from "@calcom/lib/getUserAvailability";
@@ -103,8 +103,8 @@
   routingFormResponseRepo: RoutingFormResponseRepository;
   cacheService: CacheService;
   checkBookingLimitsService: CheckBookingLimitsService;
-<<<<<<< HEAD
   redisClient: IRedisService;
+  userAvailabilityService: IUserAvailabilityService;
 }
 
 function withSlotsCache(
@@ -144,9 +144,6 @@
     log.info("[CACHE MISS] Available slots", { cacheKey, ttl });
     return result;
   };
-=======
-  userAvailabilityService: UserAvailabilityService
->>>>>>> e55cee44
 }
 
 export class AvailableSlotsService {
