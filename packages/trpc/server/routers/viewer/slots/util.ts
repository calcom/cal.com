--- conflicted
+++ resolved
@@ -110,125 +110,7 @@
     return null;
   }
 
-<<<<<<< HEAD
-  const eventType = await prisma.eventType.findUnique({
-    where: {
-      id: eventTypeId,
-    },
-    select: {
-      id: true,
-      slug: true,
-      minimumBookingNotice: true,
-      length: true,
-      offsetStart: true,
-      seatsPerTimeSlot: true,
-      timeZone: true,
-      slotInterval: true,
-      beforeEventBuffer: true,
-      afterEventBuffer: true,
-      bookingLimits: true,
-      durationLimits: true,
-      assignAllTeamMembers: true,
-      schedulingType: true,
-      periodType: true,
-      periodStartDate: true,
-      periodEndDate: true,
-      onlyShowFirstAvailableSlot: true,
-      showOptimizedSlots: true,
-      periodCountCalendarDays: true,
-      rescheduleWithSameRoundRobinHost: true,
-      periodDays: true,
-      metadata: true,
-      assignRRMembersUsingSegment: true,
-      rrSegmentQueryValue: true,
-      maxLeadThreshold: true,
-      team: {
-        select: {
-          id: true,
-          bookingLimits: true,
-          includeManagedEventsInLimits: true,
-        },
-      },
-      parent: {
-        select: {
-          team: {
-            select: {
-              id: true,
-              bookingLimits: true,
-              includeManagedEventsInLimits: true,
-            },
-          },
-        },
-      },
-      schedule: {
-        select: {
-          id: true,
-          availability: {
-            select: {
-              date: true,
-              startTime: true,
-              endTime: true,
-              days: true,
-            },
-          },
-          timeZone: true,
-        },
-      },
-      availability: {
-        select: {
-          date: true,
-          startTime: true,
-          endTime: true,
-          days: true,
-        },
-      },
-      hosts: {
-        select: {
-          isFixed: true,
-          createdAt: true,
-          user: {
-            select: {
-              credentials: { select: credentialForCalendarServiceSelect },
-              ...availabilityUserSelect,
-            },
-          },
-          schedule: {
-            select: {
-              availability: {
-                select: {
-                  date: true,
-                  startTime: true,
-                  endTime: true,
-                  days: true,
-                },
-              },
-              timeZone: true,
-              id: true,
-            },
-          },
-        },
-      },
-      users: {
-        select: {
-          credentials: { select: credentialForCalendarServiceSelect },
-          ...availabilityUserSelect,
-        },
-      },
-    },
-  });
-
-  if (!eventType) {
-    return null;
-  }
-
-  return {
-    ...eventType,
-    metadata: EventTypeMetaDataSchema.parse(eventType.metadata),
-    rrSegmentQueryValue: rrSegmentQueryValueSchema.parse(eventType.rrSegmentQueryValue),
-  };
-=======
   return await EventTypeRepository.findForSlots({ id: eventTypeId });
->>>>>>> b997c656
 }
 
 export async function getDynamicEventType(
