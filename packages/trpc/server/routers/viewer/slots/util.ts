// eslint-disable-next-line no-restricted-imports
<<<<<<< HEAD
import { countBy } from "lodash";
import { getToken } from "next-auth/jwt";
import type { GetTokenParams } from "next-auth/jwt";
=======
>>>>>>> bda963b8
import type { Logger } from "tslog";
import { v4 as uuid } from "uuid";

import type { Dayjs } from "@calcom/dayjs";
import dayjs from "@calcom/dayjs";
import { getSlugOrRequestedSlug, orgDomainConfig } from "@calcom/ee/organizations/lib/orgDomains";
import { checkForConflicts } from "@calcom/features/bookings/lib/conflictChecker/checkForConflicts";
import { isEventTypeLoggingEnabled } from "@calcom/features/bookings/lib/isEventTypeLoggingEnabled";
import { getShouldServeCache } from "@calcom/features/calendar-cache/lib/getShouldServeCache";
import { findQualifiedHostsWithDelegationCredentials } from "@calcom/lib/bookings/findQualifiedHostsWithDelegationCredentials";
import { shouldIgnoreContactOwner } from "@calcom/lib/bookings/routing/utils";
import { RESERVED_SUBDOMAINS } from "@calcom/lib/constants";
import { getUTCOffsetByTimezone } from "@calcom/lib/dayjs";
import { getDefaultEvent } from "@calcom/lib/defaultEvents";
import { getAggregatedAvailability } from "@calcom/lib/getAggregatedAvailability";
import { getBusyTimesForLimitChecks, getStartEndDateforLimitCheck } from "@calcom/lib/getBusyTimes";
import type {
  CurrentSeats,
  EventType,
  GetAvailabilityUser,
  IFromUser,
  IToUser,
} from "@calcom/lib/getUserAvailability";
import { getPeriodStartDatesBetween, getUsersAvailability } from "@calcom/lib/getUserAvailability";
import { descendingLimitKeys, intervalLimitKeyToUnit } from "@calcom/lib/intervalLimits/intervalLimit";
import type { IntervalLimit } from "@calcom/lib/intervalLimits/intervalLimitSchema";
import { parseBookingLimit } from "@calcom/lib/intervalLimits/isBookingLimits";
import { parseDurationLimit } from "@calcom/lib/intervalLimits/isDurationLimits";
import LimitManager from "@calcom/lib/intervalLimits/limitManager";
import { checkBookingLimit } from "@calcom/lib/intervalLimits/server/checkBookingLimits";
import { getUnitFromBusyTime, isBookingWithinPeriod } from "@calcom/lib/intervalLimits/utils";
import {
  calculatePeriodLimits,
  isTimeOutOfBounds,
  isTimeViolatingFutureLimit,
} from "@calcom/lib/isOutOfBounds";
import logger from "@calcom/lib/logger";
import { safeStringify } from "@calcom/lib/safeStringify";
import { withReporting } from "@calcom/lib/sentryWrapper";
import { getTotalBookingDuration } from "@calcom/lib/server/queries/booking";
import { BookingRepository as BookingRepo } from "@calcom/lib/server/repository/booking";
import { EventTypeRepository } from "@calcom/lib/server/repository/eventType";
import { UserRepository, withSelectedCalendars } from "@calcom/lib/server/repository/user";
import getSlots from "@calcom/lib/slots";
import prisma, { availabilityUserSelect } from "@calcom/prisma";
import { PeriodType, Prisma } from "@calcom/prisma/client";
import { SchedulingType } from "@calcom/prisma/enums";
import { credentialForCalendarServiceSelect } from "@calcom/prisma/selects/credential";
import type { EventBusyDate, EventBusyDetails } from "@calcom/types/Calendar";
import type { CredentialForCalendarService, CredentialPayload } from "@calcom/types/Credential";

import { TRPCError } from "@trpc/server";

import type { TGetScheduleInputSchema } from "./getSchedule.schema";
import { handleNotificationWhenNoSlots } from "./handleNotificationWhenNoSlots";
import type { GetScheduleOptions } from "./types";

const log = logger.getSubLogger({ prefix: ["[slots/util]"] });
type GetAvailabilityUserWithoutDelegationCredentials = Omit<GetAvailabilityUser, "credentials"> & {
  credentials: CredentialPayload[];
};
type GetAvailabilityUserWithDelegationCredentials = Omit<GetAvailabilityUser, "credentials"> & {
  credentials: CredentialForCalendarService[];
};
const selectSelectedSlots = Prisma.validator<Prisma.SelectedSlotsDefaultArgs>()({
  select: {
    id: true,
    slotUtcStartDate: true,
    slotUtcEndDate: true,
    userId: true,
    isSeat: true,
    eventTypeId: true,
    uid: true,
  },
});

type SelectedSlots = Prisma.SelectedSlotsGetPayload<typeof selectSelectedSlots>;

async function getEventTypeId({
  slug,
  eventTypeSlug,
  isTeamEvent,
  organizationDetails,
}: {
  slug?: string;
  eventTypeSlug?: string;
  isTeamEvent: boolean;
  organizationDetails?: { currentOrgDomain: string | null; isValidOrgDomain: boolean };
}) {
  if (!eventTypeSlug || !slug) return null;

  let teamId;
  let userId;
  if (isTeamEvent) {
    teamId = await getTeamIdFromSlug(
      slug,
      organizationDetails ?? { currentOrgDomain: null, isValidOrgDomain: false }
    );
  } else {
    userId = await getUserIdFromUsername(
      slug,
      organizationDetails ?? { currentOrgDomain: null, isValidOrgDomain: false }
    );
  }
  const eventType = await prisma.eventType.findFirst({
    where: {
      slug: eventTypeSlug,
      ...(teamId ? { teamId } : {}),
      ...(userId ? { userId } : {}),
    },
    select: {
      id: true,
    },
  });
  if (!eventType) {
    throw new TRPCError({ code: "NOT_FOUND" });
  }
  return eventType?.id;
}

async function _getReservedSlotsAndCleanupExpired({
  bookerClientUid,
  usersWithCredentials,
  eventTypeId,
}: {
  bookerClientUid: string | undefined;
  usersWithCredentials: GetAvailabilityUser[];
  eventTypeId: number;
}) {
  const currentTimeInUtc = dayjs.utc().format();

  const unexpiredSelectedSlots =
    (await prisma.selectedSlots.findMany({
      where: {
        userId: { in: usersWithCredentials.map((user) => user.id) },
        releaseAt: { gt: currentTimeInUtc },
      },
      ...selectSelectedSlots,
    })) || [];

  const slotsSelectedByOtherUsers = unexpiredSelectedSlots.filter((slot) => slot.uid !== bookerClientUid);

  await _cleanupExpiredSlots({ eventTypeId });

  const reservedSlots = slotsSelectedByOtherUsers;

  return reservedSlots;

  async function _cleanupExpiredSlots({ eventTypeId }: { eventTypeId: number }) {
    await prisma.selectedSlots.deleteMany({
      where: {
        eventTypeId: { equals: eventTypeId },
        releaseAt: { lt: currentTimeInUtc },
      },
    });
  }
}

const _getEventType = async (
  input: TGetScheduleInputSchema,
  organizationDetails: { currentOrgDomain: string | null; isValidOrgDomain: boolean }
) => {
  const { eventTypeSlug, usernameList, isTeamEvent } = input;
  log.info("getEventType", safeStringify({ usernameList, eventTypeSlug, isTeamEvent, organizationDetails }));
  const eventTypeId =
    input.eventTypeId ||
    // eslint-disable-next-line @typescript-eslint/no-non-null-assertion
    (await getEventTypeId({
      slug: usernameList?.[0],
      eventTypeSlug: eventTypeSlug,
      isTeamEvent,
      organizationDetails,
    }));

  if (!eventTypeId) {
    return null;
  }

  return await EventTypeRepository.findForSlots({ id: eventTypeId });
};

export const getEventType = withReporting(_getEventType, "getEventType");

const _getDynamicEventType = async (
  input: TGetScheduleInputSchema,
  organizationDetails: { currentOrgDomain: string | null; isValidOrgDomain: boolean }
) => {
  const { currentOrgDomain, isValidOrgDomain } = organizationDetails;
  // For dynamic booking, we need to get and update user credentials, schedule and availability in the eventTypeObject as they're required in the new availability logic
  if (!input.eventTypeSlug) {
    throw new TRPCError({
      message: "eventTypeSlug is required for dynamic booking",
      code: "BAD_REQUEST",
    });
  }
  const dynamicEventType = getDefaultEvent(input.eventTypeSlug);
  const { where } = await UserRepository._getWhereClauseForFindingUsersByUsername({
    orgSlug: isValidOrgDomain ? currentOrgDomain : null,
    usernameList: Array.isArray(input.usernameList)
      ? input.usernameList
      : input.usernameList
      ? [input.usernameList]
      : [],
  });

  // TODO: Should be moved to UserRepository
  const usersWithOldSelectedCalendars = await prisma.user.findMany({
    where,
    select: {
      allowDynamicBooking: true,
      ...availabilityUserSelect,
      credentials: {
        select: credentialForCalendarServiceSelect,
      },
    },
  });
  const users = usersWithOldSelectedCalendars.map((user) => withSelectedCalendars(user));

  const isDynamicAllowed = !users.some((user) => !user.allowDynamicBooking);
  if (!isDynamicAllowed) {
    throw new TRPCError({
      message: "Some of the users in this group do not allow dynamic booking",
      code: "UNAUTHORIZED",
    });
  }
  return Object.assign({}, dynamicEventType, {
    users,
  });
};

export const getDynamicEventType = withReporting(_getDynamicEventType, "getDynamicEventType");

const _getRegularOrDynamicEventType = async (
  input: TGetScheduleInputSchema,
  organizationDetails: { currentOrgDomain: string | null; isValidOrgDomain: boolean }
) => {
  const isDynamicBooking = input.usernameList && input.usernameList.length > 1;
  return isDynamicBooking
    ? await getDynamicEventType(input, organizationDetails)
    : await getEventType(input, organizationDetails);
};

export const getRegularOrDynamicEventType = withReporting(
  _getRegularOrDynamicEventType,
  "getRegularOrDynamicEventType"
);

function applyOccupiedSeatsToCurrentSeats(currentSeats: CurrentSeats, occupiedSeats: SelectedSlots[]) {
  const occupiedSeatsMap = new Map<string, number>();

  occupiedSeats.forEach((item) => {
    const dateKey = item.slotUtcStartDate.toISOString();
    occupiedSeatsMap.set(dateKey, (occupiedSeatsMap.get(dateKey) || 0) + 1);
  });

  occupiedSeatsMap.forEach((count, date) => {
    currentSeats.push({
      uid: uuid(),
      startTime: dayjs(date).toDate(),
      _count: { attendees: count },
    });
  });

  return currentSeats;
}

export interface IGetAvailableSlots {
  slots: Record<
    string,
    {
      time: string;
      attendees?: number | undefined;
      bookingUid?: string | undefined;
      away?: boolean | undefined;
      fromUser?: IFromUser | undefined;
      toUser?: IToUser | undefined;
      reason?: string | undefined;
      emoji?: string | undefined;
    }[]
  >;
  troubleshooter?: any;
}

const _getUsersWithCredentials = ({
  hosts,
}: {
  hosts: {
    isFixed?: boolean;
    user: GetAvailabilityUserWithDelegationCredentials;
  }[];
}) => {
  return hosts.map(({ isFixed, user }) => ({ isFixed, ...user }));
};

export const getUsersWithCredentials = withReporting(_getUsersWithCredentials, "getUsersWithCredentials");

const getStartTime = (startTimeInput: string, timeZone?: string, minimumBookingNotice?: number) => {
  const startTimeMin = dayjs.utc().add(minimumBookingNotice || 1, "minutes");
  const startTime = timeZone === "Etc/GMT" ? dayjs.utc(startTimeInput) : dayjs(startTimeInput).tz(timeZone);

  return startTimeMin.isAfter(startTime) ? startTimeMin.tz(timeZone) : startTime;
};

const _getAvailableSlots = async ({ input, ctx }: GetScheduleOptions): Promise<IGetAvailableSlots> => {
  const {
    _enableTroubleshooter: enableTroubleshooter = false,
    _bypassCalendarBusyTimes: bypassBusyCalendarTimes = false,
    _shouldServeCache,
    routingFormResponseId,
  } = input;
  const orgDetails = input?.orgSlug
    ? {
        currentOrgDomain: input.orgSlug,
        isValidOrgDomain: !!input.orgSlug && !RESERVED_SUBDOMAINS.includes(input.orgSlug),
      }
    : orgDomainConfig(ctx?.req);

  if (process.env.INTEGRATION_TEST_MODE === "true") {
    logger.settings.minLevel = 2;
  }

<<<<<<< HEAD
  let userId: string | null = null;
  try {
    const token = await getToken({ req: ctx?.req as GetTokenParams["req"] });
    userId = token?.sub ?? null;
  } catch (_e) {}

  const eventType = await monitorCallbackAsync(getRegularOrDynamicEventType, input, orgDetails);
=======
  const eventType = await getRegularOrDynamicEventType(input, orgDetails);
>>>>>>> bda963b8

  if (!eventType) {
    throw new TRPCError({ code: "NOT_FOUND" });
  }

  // allow event owner to get slots without minimumBookingNotice
  if (eventType.userId && userId && eventType.userId == Number(userId)) {
    eventType.minimumBookingNotice = 0;
  }

  const shouldServeCache = await getShouldServeCache(_shouldServeCache, eventType.team?.id);
  if (isEventTypeLoggingEnabled({ eventTypeId: eventType.id })) {
    logger.settings.minLevel = 2;
  }

  const isRollingWindowPeriodType = eventType.periodType === PeriodType.ROLLING_WINDOW;
  const startTimeAsIsoString = input.startTime;
  const isStartTimeInPast = dayjs(startTimeAsIsoString).isBefore(dayjs().subtract(1, "day").startOf("day"));

  // If startTime is already sent in the past, we don't need to adjust it.
  // We assume that the client is already sending startTime as per their requirement.
  // Note: We could optimize it further to go back 1 month in past only for the 2nd month because that is what we are putting a hard limit at.
  const startTimeAdjustedForRollingWindowComputation =
    isStartTimeInPast || !isRollingWindowPeriodType
      ? startTimeAsIsoString
      : dayjs(startTimeAsIsoString).subtract(1, "month").toISOString();

  const loggerWithEventDetails = logger.getSubLogger({
    type: "json",
    prefix: ["getAvailableSlots", `${eventType.id}:${input.usernameList}/${input.eventTypeSlug}`],
  });

  const startTime = getStartTime(
    startTimeAdjustedForRollingWindowComputation,
    input.timeZone,
    eventType.minimumBookingNotice
  );
  const endTime =
    input.timeZone === "Etc/GMT" ? dayjs.utc(input.endTime) : dayjs(input.endTime).utc().tz(input.timeZone);

  if (!startTime.isValid() || !endTime.isValid()) {
    throw new TRPCError({ message: "Invalid time range given.", code: "BAD_REQUEST" });
  }
  // when an empty array is given we should prefer to have it handled as if this wasn't given at all
  // we don't want to return no availability in this case.
  const routedTeamMemberIds = input.routedTeamMemberIds ?? [];
  const contactOwnerEmailFromInput = input.teamMemberEmail ?? null;

  const skipContactOwner = shouldIgnoreContactOwner({
    skipContactOwner: input.skipContactOwner ?? null,
    rescheduleUid: input.rescheduleUid ?? null,
    routedTeamMemberIds: input.routedTeamMemberIds ?? null,
  });

  const contactOwnerEmail = skipContactOwner ? null : contactOwnerEmailFromInput;

  let routingFormResponse = null;
  if (routingFormResponseId) {
    routingFormResponse = await prisma.app_RoutingForms_FormResponse.findUnique({
      where: {
        id: routingFormResponseId,
      },
      select: {
        response: true,
        form: {
          select: {
            routes: true,
            fields: true,
          },
        },
        chosenRouteId: true,
      },
    });
  }

  const { qualifiedRRHosts, allFallbackRRHosts, fixedHosts } =
    await findQualifiedHostsWithDelegationCredentials({
      eventType,
      rescheduleUid: input.rescheduleUid ?? null,
      routedTeamMemberIds,
      contactOwnerEmail,
      routingFormResponse,
    });

  const allHosts = [...qualifiedRRHosts, ...fixedHosts];

  const twoWeeksFromNow = dayjs().add(2, "week");

  const hasFallbackRRHosts = allFallbackRRHosts && allFallbackRRHosts.length > qualifiedRRHosts.length;

  let { allUsersAvailability, usersWithCredentials, currentSeats } = await calculateHostsAndAvailabilities({
    input,
    eventType,
    hosts: allHosts,
    loggerWithEventDetails,
    // adjust start time so we can check for available slots in the first two weeks
    startTime:
      hasFallbackRRHosts && startTime.isBefore(twoWeeksFromNow)
        ? getStartTime(dayjs().format(), input.timeZone, eventType.minimumBookingNotice)
        : startTime,
    // adjust end time so we can check for available slots in the first two weeks
    endTime:
      hasFallbackRRHosts && endTime.isBefore(twoWeeksFromNow)
        ? getStartTime(twoWeeksFromNow.format(), input.timeZone, eventType.minimumBookingNotice)
        : endTime,
    bypassBusyCalendarTimes,
    shouldServeCache,
  });

  let aggregatedAvailability = getAggregatedAvailability(allUsersAvailability, eventType.schedulingType);

  // Fairness and Contact Owner have fallbacks because we check for within 2 weeks
  if (hasFallbackRRHosts) {
    let diff = 0;
    if (startTime.isBefore(twoWeeksFromNow)) {
      //check if first two week have availability
      diff =
        aggregatedAvailability.length > 0 ? aggregatedAvailability[0].start.diff(twoWeeksFromNow, "day") : 1; // no aggregatedAvailability so we diff to +1
    } else {
      // if start time is not within first two weeks, check if there are any available slots
      if (!aggregatedAvailability.length) {
        // if no available slots check if first two weeks are available, otherwise fallback
        const firstTwoWeeksAvailabilities = await calculateHostsAndAvailabilities({
          input,
          eventType,
          hosts: [...qualifiedRRHosts, ...fixedHosts],
          loggerWithEventDetails,
          startTime: dayjs(),
          endTime: twoWeeksFromNow,
          bypassBusyCalendarTimes,
          shouldServeCache,
        });
        if (
          !getAggregatedAvailability(
            firstTwoWeeksAvailabilities.allUsersAvailability,
            eventType.schedulingType
          ).length
        ) {
          diff = 1;
        }
      }
    }

    if (input.email) {
      loggerWithEventDetails.info({
        email: input.email,
        contactOwnerEmail,
        qualifiedRRHosts: qualifiedRRHosts.map((host) => host.user.id),
        fallbackRRHosts: allFallbackRRHosts.map((host) => host.user.id),
        fallBackActive: diff > 0,
      });
    }

    if (diff > 0) {
      // if the first available slot is more than 2 weeks from now, round robin as normal
      ({ allUsersAvailability, usersWithCredentials, currentSeats } = await calculateHostsAndAvailabilities({
        input,
        eventType,
        hosts: [...allFallbackRRHosts, ...fixedHosts],
        loggerWithEventDetails,
        startTime,
        endTime,
        bypassBusyCalendarTimes,
        shouldServeCache,
      }));
      aggregatedAvailability = getAggregatedAvailability(allUsersAvailability, eventType.schedulingType);
    }
  }

  const isTeamEvent =
    eventType.schedulingType === SchedulingType.COLLECTIVE ||
    eventType.schedulingType === SchedulingType.ROUND_ROBIN ||
    allUsersAvailability.length > 1;

  const timeSlots = getSlots({
    inviteeDate: startTime,
    eventLength: input.duration || eventType.length,
    offsetStart: eventType.offsetStart,
    dateRanges: aggregatedAvailability,
    minimumBookingNotice: eventType.minimumBookingNotice,
    frequency: eventType.slotInterval || input.duration || eventType.length,
    datesOutOfOffice: !isTeamEvent ? allUsersAvailability[0]?.datesOutOfOffice : undefined,
  });

  let availableTimeSlots: typeof timeSlots = [];
  const bookerClientUid = ctx?.req?.cookies?.uid;

  const reservedSlots = await _getReservedSlotsAndCleanupExpired({
    bookerClientUid,
    eventTypeId: eventType.id,
    usersWithCredentials,
  });

  availableTimeSlots = timeSlots;

  const availabilityCheckProps = {
    eventLength: input.duration || eventType.length,
    currentSeats,
  };

  if (reservedSlots?.length > 0) {
    let occupiedSeats: typeof reservedSlots = reservedSlots.filter(
      (item) => item.isSeat && item.eventTypeId === eventType.id
    );
    if (occupiedSeats?.length) {
      const addedToCurrentSeats: string[] = [];
      if (typeof availabilityCheckProps.currentSeats !== "undefined") {
        availabilityCheckProps.currentSeats = availabilityCheckProps.currentSeats.map((item) => {
          const attendees =
            occupiedSeats.filter(
              (seat) => seat.slotUtcStartDate.toISOString() === item.startTime.toISOString()
            )?.length || 0;
          if (attendees) addedToCurrentSeats.push(item.startTime.toISOString());
          return {
            ...item,
            _count: {
              attendees: item._count.attendees + attendees,
            },
          };
        });
        occupiedSeats = occupiedSeats.filter(
          (item) => !addedToCurrentSeats.includes(item.slotUtcStartDate.toISOString())
        );
      }

      availabilityCheckProps.currentSeats = applyOccupiedSeatsToCurrentSeats(
        availabilityCheckProps.currentSeats || [],
        occupiedSeats
      );

      currentSeats = availabilityCheckProps.currentSeats;
    }
    const busySlotsFromReservedSlots = reservedSlots.reduce<EventBusyDate[]>((r, c) => {
      if (!c.isSeat) {
        r.push({ start: c.slotUtcStartDate, end: c.slotUtcEndDate });
      }
      return r;
    }, []);

    availableTimeSlots = availableTimeSlots
      .map((slot) => {
        if (
          !checkForConflicts({
            time: slot.time,
            busy: busySlotsFromReservedSlots,
            ...availabilityCheckProps,
          })
        ) {
          return slot;
        }
        return undefined;
      })
      .filter(
        (
          item:
            | {
                time: dayjs.Dayjs;
                userIds?: number[] | undefined;
              }
            | undefined
        ): item is {
          time: dayjs.Dayjs;
          userIds?: number[] | undefined;
        } => {
          return !!item;
        }
      );
  }

  // fr-CA uses YYYY-MM-DD
  const formatter = new Intl.DateTimeFormat("fr-CA", {
    year: "numeric",
    month: "2-digit",
    day: "2-digit",
    timeZone: input.timeZone,
  });

  function _mapSlotsToDate() {
    const currentSeatsMap = new Map();

    if (currentSeats && currentSeats.length > 0) {
      currentSeats.forEach((booking) => {
        const timeKey = booking.startTime.toISOString();
        currentSeatsMap.set(timeKey, {
          attendees: booking._count.attendees,
          uid: booking.uid,
        });
      });
    }

    return availableTimeSlots.reduce(
      (
        r: Record<string, { time: string; attendees?: number; bookingUid?: string }[]>,
        { time, ...passThroughProps }
      ) => {
        // This used to be _time.tz(input.timeZone) but Dayjs tz() is slow.
        // toLocaleDateString slugish, using Intl.DateTimeFormat we get the desired speed results.
        const dateString = formatter.format(time.toDate());
        const timeISO = time.toISOString();

        r[dateString] = r[dateString] || [];
        if (eventType?.onlyShowFirstAvailableSlot && r[dateString].length > 0) {
          return r;
        }

        const existingBooking = currentSeatsMap.get(timeISO);

        r[dateString].push({
          ...passThroughProps,
          time: timeISO,
          ...(existingBooking && {
            attendees: existingBooking.attendees,
            bookingUid: existingBooking.uid,
          }),
        });
        return r;
      },
      Object.create(null)
    );
  }
  const mapSlotsToDate = withReporting(_mapSlotsToDate, "mapSlotsToDate");
  const slotsMappedToDate = mapSlotsToDate();

  loggerWithEventDetails.debug({ slotsMappedToDate });

  const availableDates = Object.keys(slotsMappedToDate);
  const allDatesWithBookabilityStatus = getAllDatesWithBookabilityStatus(availableDates);
  loggerWithEventDetails.debug({ availableDates });

  // timeZone isn't directly set on eventType now(So, it is legacy)
  // schedule is always expected to be set for an eventType now so it must never fallback to allUsersAvailability[0].timeZone(fallback is again legacy behavior)
  // TODO: Also, handleNewBooking only seems to be using eventType?.schedule?.timeZone which seems to confirm that we should simplify it as well.
  const eventTimeZone =
    eventType.timeZone || eventType?.schedule?.timeZone || allUsersAvailability?.[0]?.timeZone;

  const eventUtcOffset = getUTCOffsetByTimezone(eventTimeZone) ?? 0;
  const bookerUtcOffset = input.timeZone ? getUTCOffsetByTimezone(input.timeZone) ?? 0 : 0;
  const periodLimits = calculatePeriodLimits({
    periodType: eventType.periodType,
    periodDays: eventType.periodDays,
    periodCountCalendarDays: eventType.periodCountCalendarDays,
    periodStartDate: eventType.periodStartDate,
    periodEndDate: eventType.periodEndDate,
    allDatesWithBookabilityStatusInBookerTz: allDatesWithBookabilityStatus,
    eventUtcOffset,
    bookerUtcOffset,
  });
  let foundAFutureLimitViolation = false;
  function _mapWithinBoundsSlotsToDate() {
    // This should never happen. Just for type safety, we already check in the upper scope
    if (!eventType) throw new TRPCError({ code: "NOT_FOUND" });

    const withinBoundsSlotsMappedToDate = {} as typeof slotsMappedToDate;
    const doesStartFromToday = doesRangeStartFromToday(eventType.periodType);

    for (const [date, slots] of Object.entries(slotsMappedToDate)) {
      if (foundAFutureLimitViolation && doesStartFromToday) {
        break; // Instead of continuing the loop, we can break since all future dates will be skipped
      }

      const filteredSlots = slots.filter((slot) => {
        const isFutureLimitViolationForTheSlot = isTimeViolatingFutureLimit({
          time: slot.time,
          periodLimits,
        });

        if (isFutureLimitViolationForTheSlot) {
          foundAFutureLimitViolation = true;
        }

        return (
          !isFutureLimitViolationForTheSlot &&
          // TODO: Perf Optimization: Slots calculation logic already seems to consider the minimum booking notice and past booking time and thus there shouldn't be need to filter out slots here.
          !isTimeOutOfBounds({ time: slot.time, minimumBookingNotice: eventType.minimumBookingNotice })
        );
      });

      if (filteredSlots.length) {
        withinBoundsSlotsMappedToDate[date] = filteredSlots;
      }
    }

    return withinBoundsSlotsMappedToDate;
  }
  const mapWithinBoundsSlotsToDate = withReporting(_mapWithinBoundsSlotsToDate, "mapWithinBoundsSlotsToDate");
  const withinBoundsSlotsMappedToDate = mapWithinBoundsSlotsToDate();

  // We only want to run this on single targeted events and not dynamic
  if (!Object.keys(withinBoundsSlotsMappedToDate).length && input.usernameList?.length === 1) {
    try {
      await handleNotificationWhenNoSlots({
        eventDetails: {
          username: input.usernameList?.[0],
          startTime: startTime,
          endTime: endTime,
          eventSlug: eventType.slug,
        },
        orgDetails,
        teamId: eventType.team?.id,
      });
    } catch (e) {
      loggerWithEventDetails.error(
        `Something has gone wrong. Upstash could be down and we have caught the error to not block availability:
 ${e}`
      );
    }
  }

  const troubleshooterData = enableTroubleshooter
    ? {
        troubleshooter: {
          routedTeamMemberIds: routedTeamMemberIds,
          // One that Salesforce asked for
          askedContactOwner: contactOwnerEmailFromInput,
          // One that we used as per Routing skipContactOwner flag
          consideredContactOwner: contactOwnerEmail,
          // All hosts that have been checked for availability. If no routedTeamMemberIds are provided, this will be same as hosts.
          routedHosts: usersWithCredentials.map((user) => {
            return {
              userId: user.id,
            };
          }),
          hostsAfterSegmentMatching: allHosts.map((host) => ({
            userId: host.user.id,
          })),
        },
      }
    : null;

  return {
    slots: withinBoundsSlotsMappedToDate,
    ...troubleshooterData,
  };
};

export const getAvailableSlots = withReporting(_getAvailableSlots, "getAvailableSlots");

function doesRangeStartFromToday(periodType: PeriodType) {
  return periodType === PeriodType.ROLLING_WINDOW || periodType === PeriodType.ROLLING;
}

async function getUserIdFromUsername(
  username: string,
  organizationDetails: { currentOrgDomain: string | null; isValidOrgDomain: boolean }
) {
  const { currentOrgDomain, isValidOrgDomain } = organizationDetails;
  log.info("getUserIdFromUsername", safeStringify({ organizationDetails, username }));
  const [user] = await UserRepository.findUsersByUsername({
    usernameList: [username],
    orgSlug: isValidOrgDomain ? currentOrgDomain : null,
  });
  return user?.id;
}

async function getTeamIdFromSlug(
  slug: string,
  organizationDetails: { currentOrgDomain: string | null; isValidOrgDomain: boolean }
) {
  const { currentOrgDomain, isValidOrgDomain } = organizationDetails;
  const team = await prisma.team.findFirst({
    where: {
      slug,
      parent: isValidOrgDomain && currentOrgDomain ? getSlugOrRequestedSlug(currentOrgDomain) : null,
    },
    select: {
      id: true,
    },
  });
  return team?.id;
}

const _getOOODates = async (startTimeDate: Date, endTimeDate: Date, allUserIds: number[]) => {
  return await prisma.outOfOfficeEntry.findMany({
    where: {
      userId: {
        in: allUserIds,
      },
      OR: [
        // outside of range
        // (start <= 'dateTo' AND end >= 'dateFrom')
        {
          start: {
            lte: endTimeDate,
          },
          end: {
            gte: startTimeDate,
          },
        },
        // start is between dateFrom and dateTo but end is outside of range
        // (start <= 'dateTo' AND end >= 'dateTo')
        {
          start: {
            lte: endTimeDate,
          },

          end: {
            gte: endTimeDate,
          },
        },
        // end is between dateFrom and dateTo but start is outside of range
        // (start <= 'dateFrom' OR end <= 'dateTo')
        {
          start: {
            lte: startTimeDate,
          },

          end: {
            lte: endTimeDate,
          },
        },
      ],
    },
    select: {
      id: true,
      start: true,
      end: true,
      user: {
        select: {
          id: true,
          name: true,
        },
      },
      toUser: {
        select: {
          id: true,
          username: true,
          name: true,
        },
      },
      reason: {
        select: {
          id: true,
          emoji: true,
          reason: true,
        },
      },
    },
  });
};

export const getOOODates = withReporting(_getOOODates, "getOOODates");

const _getAllDatesWithBookabilityStatus = (availableDates: string[]) => {
  const availableDatesSet = new Set(availableDates);
  const firstDate = dayjs(availableDates[0]);
  const lastDate = dayjs(availableDates[availableDates.length - 1]);
  const allDates: Record<string, { isBookable: boolean }> = {};

  let currentDate = firstDate;
  while (currentDate <= lastDate) {
    allDates[currentDate.format("YYYY-MM-DD")] = {
      isBookable: availableDatesSet.has(currentDate.format("YYYY-MM-DD")),
    };

    currentDate = currentDate.add(1, "day");
  }
  return allDates;
};

export const getAllDatesWithBookabilityStatus = withReporting(
  _getAllDatesWithBookabilityStatus,
  "getAllDatesWithBookabilityStatus"
);

const _getBusyTimesFromLimitsForUsers = async (
  users: { id: number; email: string }[],
  bookingLimits: IntervalLimit | null,
  durationLimits: IntervalLimit | null,
  dateFrom: Dayjs,
  dateTo: Dayjs,
  duration: number | undefined,
  eventType: NonNullable<EventType>,
  timeZone: string,
  rescheduleUid?: string
) => {
  const userBusyTimesMap = new Map<number, EventBusyDetails[]>();

  if (!bookingLimits && !durationLimits) {
    return userBusyTimesMap;
  }

  const { limitDateFrom, limitDateTo } = getStartEndDateforLimitCheck(
    dateFrom.toISOString(),
    dateTo.toISOString(),
    bookingLimits || durationLimits
  );

  const busyTimesFromLimitsBookings = await getBusyTimesForLimitChecks({
    userIds: users.map((user) => user.id),
    eventTypeId: eventType.id,
    startDate: limitDateFrom.format(),
    endDate: limitDateTo.format(),
    rescheduleUid,
    bookingLimits,
    durationLimits,
  });

  const globalLimitManager = new LimitManager();

  if (bookingLimits) {
    for (const key of descendingLimitKeys) {
      const limit = bookingLimits?.[key];
      if (!limit) continue;

      const unit = intervalLimitKeyToUnit(key);
      const periodStartDates = getPeriodStartDatesBetween(dateFrom, dateTo, unit, timeZone);

      for (const periodStart of periodStartDates) {
        if (globalLimitManager.isAlreadyBusy(periodStart, unit, timeZone)) continue;

        const periodEnd = periodStart.endOf(unit);
        let totalBookings = 0;

        for (const booking of busyTimesFromLimitsBookings) {
          if (!isBookingWithinPeriod(booking, periodStart, periodEnd, timeZone)) {
            continue;
          }

          totalBookings++;
          if (totalBookings >= limit) {
            globalLimitManager.addBusyTime(periodStart, unit, timeZone);
            break;
          }
        }
      }
    }
  }

  for (const user of users) {
    const userBookings = busyTimesFromLimitsBookings.filter((booking) => booking.userId === user.id);
    const limitManager = new LimitManager();

    for (const busyTime of globalLimitManager.getBusyTimes()) {
      const start = dayjs(busyTime.start);
      const end = dayjs(busyTime.end);
      const unit = getUnitFromBusyTime(start, end);

      limitManager.addBusyTime(start, unit, timeZone);
    }

    if (bookingLimits) {
      for (const key of descendingLimitKeys) {
        const limit = bookingLimits?.[key];
        if (!limit) continue;

        const unit = intervalLimitKeyToUnit(key);
        const periodStartDates = getPeriodStartDatesBetween(dateFrom, dateTo, unit, timeZone);

        for (const periodStart of periodStartDates) {
          if (limitManager.isAlreadyBusy(periodStart, unit, timeZone)) continue;

          if (unit === "year") {
            try {
              await checkBookingLimit({
                eventStartDate: periodStart.toDate(),
                limitingNumber: limit,
                eventId: eventType.id,
                key,
                user,
                rescheduleUid,
                timeZone,
              });
            } catch (_) {
              limitManager.addBusyTime(periodStart, unit, timeZone);
              if (
                periodStartDates.every((start: Dayjs) => limitManager.isAlreadyBusy(start, unit, timeZone))
              ) {
                break;
              }
            }
            continue;
          }

          const periodEnd = periodStart.endOf(unit);
          let totalBookings = 0;

          for (const booking of userBookings) {
            if (!isBookingWithinPeriod(booking, periodStart, periodEnd, timeZone)) {
              continue;
            }

            totalBookings++;
            if (totalBookings >= limit) {
              limitManager.addBusyTime(periodStart, unit, timeZone);
              break;
            }
          }
        }
      }
    }

    if (durationLimits) {
      for (const key of descendingLimitKeys) {
        const limit = durationLimits?.[key];
        if (!limit) continue;

        const unit = intervalLimitKeyToUnit(key);
        const periodStartDates = getPeriodStartDatesBetween(dateFrom, dateTo, unit, timeZone);

        for (const periodStart of periodStartDates) {
          if (limitManager.isAlreadyBusy(periodStart, unit, timeZone)) continue;

          const selectedDuration = (duration || eventType.length) ?? 0;

          if (selectedDuration > limit) {
            limitManager.addBusyTime(periodStart, unit, timeZone);
            continue;
          }

          if (unit === "year") {
            const totalYearlyDuration = await getTotalBookingDuration({
              eventId: eventType.id,
              startDate: periodStart.toDate(),
              endDate: periodStart.endOf(unit).toDate(),
              rescheduleUid,
            });
            if (totalYearlyDuration + selectedDuration > limit) {
              limitManager.addBusyTime(periodStart, unit, timeZone);
              if (
                periodStartDates.every((start: Dayjs) => limitManager.isAlreadyBusy(start, unit, timeZone))
              ) {
                break;
              }
            }
            continue;
          }

          const periodEnd = periodStart.endOf(unit);
          let totalDuration = selectedDuration;

          for (const booking of userBookings) {
            if (!isBookingWithinPeriod(booking, periodStart, periodEnd, timeZone)) {
              continue;
            }
            totalDuration += dayjs(booking.end).diff(dayjs(booking.start), "minute");
            if (totalDuration > limit) {
              limitManager.addBusyTime(periodStart, unit, timeZone);
              break;
            }
          }
        }
      }
    }

    userBusyTimesMap.set(user.id, limitManager.getBusyTimes());
  }

  return userBusyTimesMap;
};

export const getBusyTimesFromLimitsForUsers = withReporting(
  _getBusyTimesFromLimitsForUsers,
  "getBusyTimesFromLimitsForUsers"
);

const _getBusyTimesFromTeamLimitsForUsers = async (
  users: { id: number; email: string }[],
  bookingLimits: IntervalLimit,
  dateFrom: Dayjs,
  dateTo: Dayjs,
  teamId: number,
  includeManagedEvents: boolean,
  timeZone: string,
  rescheduleUid?: string
) => {
  const { limitDateFrom, limitDateTo } = getStartEndDateforLimitCheck(
    dateFrom.toISOString(),
    dateTo.toISOString(),
    bookingLimits
  );

  const bookings = await BookingRepo.getAllAcceptedTeamBookingsOfUsers({
    users,
    teamId,
    startDate: limitDateFrom.toDate(),
    endDate: limitDateTo.toDate(),
    excludedUid: rescheduleUid,
    includeManagedEvents,
  });

  const busyTimes = bookings.map(({ id, startTime, endTime, eventTypeId, title, userId }) => ({
    start: dayjs(startTime).toDate(),
    end: dayjs(endTime).toDate(),
    title,
    source: `eventType-${eventTypeId}-booking-${id}`,
    userId,
  }));

  const globalLimitManager = new LimitManager();

  for (const key of descendingLimitKeys) {
    const limit = bookingLimits?.[key];
    if (!limit) continue;

    const unit = intervalLimitKeyToUnit(key);
    const periodStartDates = getPeriodStartDatesBetween(dateFrom, dateTo, unit, timeZone);

    for (const periodStart of periodStartDates) {
      if (globalLimitManager.isAlreadyBusy(periodStart, unit, timeZone)) continue;

      const periodEnd = periodStart.endOf(unit);
      let totalBookings = 0;

      for (const booking of busyTimes) {
        if (!isBookingWithinPeriod(booking, periodStart, periodEnd, timeZone)) {
          continue;
        }

        totalBookings++;
        if (totalBookings >= limit) {
          globalLimitManager.addBusyTime(periodStart, unit, timeZone);
          break;
        }
      }
    }
  }

  const userBusyTimesMap = new Map();

  for (const user of users) {
    const userBusyTimes = busyTimes.filter((busyTime) => busyTime.userId === user.id);
    const limitManager = new LimitManager();

    for (const busyTime of globalLimitManager.getBusyTimes()) {
      const start = dayjs(busyTime.start);
      const end = dayjs(busyTime.end);
      const unit = getUnitFromBusyTime(start, end);

      limitManager.addBusyTime(start, unit, timeZone);
    }
    const bookingLimitsParams = {
      bookings: userBusyTimes,
      bookingLimits,
      dateFrom,
      dateTo,
      limitManager,
      rescheduleUid,
      teamId,
      user,
      includeManagedEvents,
      timeZone,
    };

    for (const key of descendingLimitKeys) {
      const limit = bookingLimits?.[key];
      if (!limit) continue;

      const unit = intervalLimitKeyToUnit(key);
      const periodStartDates = getPeriodStartDatesBetween(dateFrom, dateTo, unit, timeZone);

      for (const periodStart of periodStartDates) {
        if (limitManager.isAlreadyBusy(periodStart, unit, timeZone)) continue;

        if (unit === "year") {
          try {
            await checkBookingLimit({
              eventStartDate: periodStart.toDate(),
              limitingNumber: limit,
              key,
              teamId,
              user,
              rescheduleUid,
              includeManagedEvents,
              timeZone,
            });
          } catch (_) {
            limitManager.addBusyTime(periodStart, unit, timeZone);
            if (periodStartDates.every((start: Dayjs) => limitManager.isAlreadyBusy(start, unit, timeZone))) {
              return;
            }
          }
          continue;
        }

        const periodEnd = periodStart.endOf(unit);
        let totalBookings = 0;

        for (const booking of userBusyTimes) {
          if (!isBookingWithinPeriod(booking, periodStart, periodEnd, timeZone)) {
            continue;
          }

          totalBookings++;
          if (totalBookings >= limit) {
            limitManager.addBusyTime(periodStart, unit, timeZone);
            break;
          }
        }
      }
    }

    userBusyTimesMap.set(user.id, limitManager.getBusyTimes());
  }

  return userBusyTimesMap;
};

export const getBusyTimesFromTeamLimitsForUsers = withReporting(
  _getBusyTimesFromTeamLimitsForUsers,
  "getBusyTimesFromTeamLimitsForUsers"
);

const calculateHostsAndAvailabilities = async ({
  input,
  eventType,
  hosts,
  loggerWithEventDetails,
  startTime,
  endTime,
  bypassBusyCalendarTimes,
  shouldServeCache,
}: {
  input: TGetScheduleInputSchema;
  eventType: Exclude<Awaited<ReturnType<typeof getRegularOrDynamicEventType>>, null>;
  hosts: {
    isFixed?: boolean;
    user: GetAvailabilityUserWithDelegationCredentials;
  }[];
  loggerWithEventDetails: Logger<unknown>;
  startTime: ReturnType<typeof getStartTime>;
  endTime: Dayjs;
  bypassBusyCalendarTimes: boolean;
  shouldServeCache?: boolean;
}) => {
  const usersWithCredentials = getUsersWithCredentials({
    hosts,
  });

  loggerWithEventDetails.debug("Using users", {
    usersWithCredentials: usersWithCredentials.map((user) => user.email),
  });

  const durationToUse = input.duration || 0;
  let currentSeats: CurrentSeats | undefined;

  const startTimeDate =
    input.rescheduleUid && durationToUse
      ? startTime.subtract(durationToUse, "minute").toDate()
      : startTime.toDate();

  const endTimeDate =
    input.rescheduleUid && durationToUse ? endTime.add(durationToUse, "minute").toDate() : endTime.toDate();

  const userIdAndEmailMap = new Map(usersWithCredentials.map((user) => [user.id, user.email]));
  const allUserIds = Array.from(userIdAndEmailMap.keys());

  const [currentBookingsAllUsers, outOfOfficeDaysAllUsers] = await Promise.all([
    BookingRepo.findAllExistingBookingsForEventTypeBetween({
      startDate: startTimeDate,
      endDate: endTimeDate,
      eventTypeId: eventType.id,
      seatedEvent: Boolean(eventType.seatsPerTimeSlot),
      userIdAndEmailMap,
    }),
    getOOODates(startTimeDate, endTimeDate, allUserIds),
  ]);

  const bookingLimits = parseBookingLimit(eventType?.bookingLimits);
  const durationLimits = parseDurationLimit(eventType?.durationLimits);
  let busyTimesFromLimitsBookingsAllUsers: Awaited<ReturnType<typeof getBusyTimesForLimitChecks>> = [];

  if (eventType && (bookingLimits || durationLimits)) {
    busyTimesFromLimitsBookingsAllUsers = await getBusyTimesForLimitChecks({
      userIds: allUserIds,
      eventTypeId: eventType.id,
      startDate: startTime.format(),
      endDate: endTime.format(),
      rescheduleUid: input.rescheduleUid,
      bookingLimits,
      durationLimits,
    });
  }

  let busyTimesFromLimitsMap: Map<number, EventBusyDetails[]> | undefined = undefined;
  if (eventType && (bookingLimits || durationLimits)) {
    const usersForLimits = usersWithCredentials.map((user) => ({ id: user.id, email: user.email }));
    busyTimesFromLimitsMap = await getBusyTimesFromLimitsForUsers(
      usersForLimits,
      bookingLimits,
      durationLimits,
      startTime,
      endTime,
      typeof input.duration === "number" ? input.duration : undefined,
      eventType,
      usersWithCredentials[0]?.timeZone || "UTC",
      input.rescheduleUid || undefined
    );
  }

  const teamForBookingLimits =
    eventType?.team ??
    (eventType?.parent?.team?.includeManagedEventsInLimits ? eventType?.parent?.team : null);

  const teamBookingLimits = parseBookingLimit(teamForBookingLimits?.bookingLimits);

  let teamBookingLimitsMap: Map<number, EventBusyDetails[]> | undefined = undefined;
  if (teamForBookingLimits && teamBookingLimits) {
    const usersForTeamLimits = usersWithCredentials.map((user) => ({ id: user.id, email: user.email }));
    teamBookingLimitsMap = await getBusyTimesFromTeamLimitsForUsers(
      usersForTeamLimits,
      teamBookingLimits,
      startTime,
      endTime,
      teamForBookingLimits.id,
      teamForBookingLimits.includeManagedEventsInLimits,
      usersWithCredentials[0]?.timeZone || "UTC",
      input.rescheduleUid || undefined
    );
  }

  function _enrichUsersWithData() {
    return usersWithCredentials.map((currentUser) => {
      return {
        ...currentUser,
        currentBookings: currentBookingsAllUsers
          .filter(
            (b) => b.userId === currentUser.id || b.attendees?.some((a) => a.email === currentUser.email)
          )
          .map((bookings) => {
            const { attendees: _attendees, ...bookingWithoutAttendees } = bookings;
            return bookingWithoutAttendees;
          }),
        outOfOfficeDays: outOfOfficeDaysAllUsers.filter((o) => o.user.id === currentUser.id),
      };
    });
  }
  const enrichUsersWithData = withReporting(_enrichUsersWithData, "enrichUsersWithData");
  const users = enrichUsersWithData();

  const premappedUsersAvailability = await getUsersAvailability({
    users,
    query: {
      dateFrom: startTime.format(),
      dateTo: endTime.format(),
      eventTypeId: eventType.id,
      afterEventBuffer: eventType.afterEventBuffer,
      beforeEventBuffer: eventType.beforeEventBuffer,
      duration: input.duration || 0,
      returnDateOverrides: false,
      bypassBusyCalendarTimes,
      shouldServeCache,
    },
    initialData: {
      eventType,
      currentSeats,
      rescheduleUid: input.rescheduleUid,
      busyTimesFromLimitsBookings: busyTimesFromLimitsBookingsAllUsers,
      busyTimesFromLimits: busyTimesFromLimitsMap,
      eventTypeForLimits: eventType && (bookingLimits || durationLimits) ? eventType : null,
      teamBookingLimits: teamBookingLimitsMap,
      teamForBookingLimits: teamForBookingLimits,
    },
  });
  /* We get all users working hours and busy slots */
  const allUsersAvailability = premappedUsersAvailability.map(
    (
      { busy, dateRanges, oooExcludedDateRanges, currentSeats: _currentSeats, timeZone, datesOutOfOffice },
      index
    ) => {
      const currentUser = users[index];
      if (!currentSeats && _currentSeats) currentSeats = _currentSeats;
      return {
        timeZone,
        dateRanges,
        oooExcludedDateRanges,
        busy,
        user: currentUser,
        datesOutOfOffice,
      };
    }
  );

  return {
    allUsersAvailability,
    usersWithCredentials,
    currentSeats,
  };
};<|MERGE_RESOLUTION|>--- conflicted
+++ resolved
@@ -1,10 +1,4 @@
 // eslint-disable-next-line no-restricted-imports
-<<<<<<< HEAD
-import { countBy } from "lodash";
-import { getToken } from "next-auth/jwt";
-import type { GetTokenParams } from "next-auth/jwt";
-=======
->>>>>>> bda963b8
 import type { Logger } from "tslog";
 import { v4 as uuid } from "uuid";
 
@@ -326,17 +320,13 @@
     logger.settings.minLevel = 2;
   }
 
-<<<<<<< HEAD
   let userId: string | null = null;
   try {
     const token = await getToken({ req: ctx?.req as GetTokenParams["req"] });
     userId = token?.sub ?? null;
   } catch (_e) {}
 
-  const eventType = await monitorCallbackAsync(getRegularOrDynamicEventType, input, orgDetails);
-=======
   const eventType = await getRegularOrDynamicEventType(input, orgDetails);
->>>>>>> bda963b8
 
   if (!eventType) {
     throw new TRPCError({ code: "NOT_FOUND" });
