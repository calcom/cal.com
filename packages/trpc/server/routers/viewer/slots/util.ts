// eslint-disable-next-line no-restricted-imports
import { countBy } from "lodash";
import type { Logger } from "tslog";
import { v4 as uuid } from "uuid";

import { getAggregatedAvailability } from "@calcom/core/getAggregatedAvailability";
import { getBusyTimesForLimitChecks } from "@calcom/core/getBusyTimes";
import type { CurrentSeats, IFromUser, IToUser, GetAvailabilityUser } from "@calcom/core/getUserAvailability";
import { getUsersAvailability } from "@calcom/core/getUserAvailability";
import monitorCallbackAsync, { monitorCallbackSync } from "@calcom/core/sentryWrapper";
import type { Dayjs } from "@calcom/dayjs";
import dayjs from "@calcom/dayjs";
import { getSlugOrRequestedSlug, orgDomainConfig } from "@calcom/ee/organizations/lib/orgDomains";
import { isEventTypeLoggingEnabled } from "@calcom/features/bookings/lib/isEventTypeLoggingEnabled";
import { parseBookingLimit, parseDurationLimit } from "@calcom/lib";
<<<<<<< HEAD
import {
  getRoutedHostsWithContactOwnerAndFixedHosts,
  findMatchingHosts,
} from "@calcom/lib/bookings/getRoutedUsers";
=======
import { findQualifiedHosts } from "@calcom/lib/bookings/findQualifiedHosts";
import { getRoutedHostsWithContactOwnerAndFixedHosts } from "@calcom/lib/bookings/getRoutedUsers";
>>>>>>> 2b104146
import { RESERVED_SUBDOMAINS } from "@calcom/lib/constants";
import { getUTCOffsetByTimezone } from "@calcom/lib/date-fns";
import { getDefaultEvent } from "@calcom/lib/defaultEvents";
import {
  isTimeOutOfBounds,
  calculatePeriodLimits,
  isTimeViolatingFutureLimit,
} from "@calcom/lib/isOutOfBounds";
import logger from "@calcom/lib/logger";
import { safeStringify } from "@calcom/lib/safeStringify";
import { UserRepository } from "@calcom/lib/server/repository/user";
import getSlots from "@calcom/lib/slots";
import prisma, { availabilityUserSelect } from "@calcom/prisma";
import { PeriodType, Prisma } from "@calcom/prisma/client";
import { SchedulingType } from "@calcom/prisma/enums";
import { BookingStatus } from "@calcom/prisma/enums";
import { credentialForCalendarServiceSelect } from "@calcom/prisma/selects/credential";
import { EventTypeMetaDataSchema, rrSegmentQueryValueSchema } from "@calcom/prisma/zod-utils";
import type { EventBusyDate } from "@calcom/types/Calendar";

import { TRPCError } from "@trpc/server";

import type { GetScheduleOptions } from "./getSchedule.handler";
import type { TGetScheduleInputSchema } from "./getSchedule.schema";
import { handleNotificationWhenNoSlots } from "./handleNotificationWhenNoSlots";

const log = logger.getSubLogger({ prefix: ["[slots/util]"] });

export const checkIfIsAvailable = ({
  time,
  busy,
  eventLength,
  currentSeats,
}: {
  time: Dayjs;
  busy: EventBusyDate[];
  eventLength: number;
  currentSeats?: CurrentSeats;
}): boolean => {
  if (currentSeats?.some((booking) => booking.startTime.toISOString() === time.toISOString())) {
    return true;
  }

  const slotEndTime = time.add(eventLength, "minutes").utc();
  const slotStartTime = time.utc();

  return busy.every((busyTime) => {
    const startTime = dayjs.utc(busyTime.start).utc();
    const endTime = dayjs.utc(busyTime.end);

    if (endTime.isBefore(slotStartTime) || startTime.isAfter(slotEndTime)) {
      return true;
    }

    if (slotStartTime.isBetween(startTime, endTime, null, "[)")) {
      return false;
    } else if (slotEndTime.isBetween(startTime, endTime, null, "(]")) {
      return false;
    }

    // Check if start times are the same
    if (time.utc().isBetween(startTime, endTime, null, "[)")) {
      return false;
    }
    // Check if slot end time is between start and end time
    else if (slotEndTime.isBetween(startTime, endTime)) {
      return false;
    }
    // Check if startTime is between slot
    else if (startTime.isBetween(time, slotEndTime)) {
      return false;
    }

    return true;
  });
};

async function getEventTypeId({
  slug,
  eventTypeSlug,
  isTeamEvent,
  organizationDetails,
}: {
  slug?: string;
  eventTypeSlug?: string;
  isTeamEvent: boolean;
  organizationDetails?: { currentOrgDomain: string | null; isValidOrgDomain: boolean };
}) {
  if (!eventTypeSlug || !slug) return null;

  let teamId;
  let userId;
  if (isTeamEvent) {
    teamId = await getTeamIdFromSlug(
      slug,
      organizationDetails ?? { currentOrgDomain: null, isValidOrgDomain: false }
    );
  } else {
    userId = await getUserIdFromUsername(
      slug,
      organizationDetails ?? { currentOrgDomain: null, isValidOrgDomain: false }
    );
  }
  const eventType = await prisma.eventType.findFirst({
    where: {
      slug: eventTypeSlug,
      ...(teamId ? { teamId } : {}),
      ...(userId ? { userId } : {}),
    },
    select: {
      id: true,
    },
  });
  if (!eventType) {
    throw new TRPCError({ code: "NOT_FOUND" });
  }
  return eventType?.id;
}

export async function getEventType(
  input: TGetScheduleInputSchema,
  organizationDetails: { currentOrgDomain: string | null; isValidOrgDomain: boolean }
) {
  const { eventTypeSlug, usernameList, isTeamEvent } = input;
  log.info("getEventType", safeStringify({ usernameList, eventTypeSlug, isTeamEvent, organizationDetails }));
  const eventTypeId =
    input.eventTypeId ||
    // eslint-disable-next-line @typescript-eslint/no-non-null-assertion
    (await getEventTypeId({
      slug: usernameList?.[0],
      eventTypeSlug: eventTypeSlug,
      isTeamEvent,
      organizationDetails,
    }));

  if (!eventTypeId) {
    return null;
  }

  const eventType = await prisma.eventType.findUnique({
    where: {
      id: eventTypeId,
    },
    select: {
      id: true,
      slug: true,
      minimumBookingNotice: true,
      length: true,
      offsetStart: true,
      seatsPerTimeSlot: true,
      timeZone: true,
      slotInterval: true,
      beforeEventBuffer: true,
      afterEventBuffer: true,
      bookingLimits: true,
      durationLimits: true,
      assignAllTeamMembers: true,
      schedulingType: true,
      periodType: true,
      periodStartDate: true,
      periodEndDate: true,
      onlyShowFirstAvailableSlot: true,
      periodCountCalendarDays: true,
      rescheduleWithSameRoundRobinHost: true,
      periodDays: true,
      metadata: true,
<<<<<<< HEAD
      assignRRMembersUsingSegment: true,
      rrSegmentQueryValue: true,
=======
      maxLeadThreshold: true,
>>>>>>> 2b104146
      team: {
        select: {
          id: true,
          bookingLimits: true,
          includeManagedEventsInLimits: true,
        },
      },
      parent: {
        select: {
          team: {
            select: {
              id: true,
              bookingLimits: true,
              includeManagedEventsInLimits: true,
            },
          },
        },
      },
      schedule: {
        select: {
          id: true,
          availability: {
            select: {
              date: true,
              startTime: true,
              endTime: true,
              days: true,
            },
          },
          timeZone: true,
        },
      },
      availability: {
        select: {
          date: true,
          startTime: true,
          endTime: true,
          days: true,
        },
      },
      hosts: {
        select: {
          isFixed: true,
          createdAt: true,
          user: {
            select: {
              credentials: { select: credentialForCalendarServiceSelect },
              ...availabilityUserSelect,
            },
          },
          schedule: {
            select: {
              availability: {
                select: {
                  date: true,
                  startTime: true,
                  endTime: true,
                  days: true,
                },
              },
              timeZone: true,
              id: true,
            },
          },
        },
      },
      users: {
        select: {
          credentials: { select: credentialForCalendarServiceSelect },
          ...availabilityUserSelect,
        },
      },
    },
  });

  if (!eventType) {
    return null;
  }

  return {
    ...eventType,
    metadata: EventTypeMetaDataSchema.parse(eventType.metadata),
    rrSegmentQueryValue: rrSegmentQueryValueSchema.parse(eventType.rrSegmentQueryValue),
  };
}

export async function getDynamicEventType(
  input: TGetScheduleInputSchema,
  organizationDetails: { currentOrgDomain: string | null; isValidOrgDomain: boolean }
) {
  const { currentOrgDomain, isValidOrgDomain } = organizationDetails;
  // For dynamic booking, we need to get and update user credentials, schedule and availability in the eventTypeObject as they're required in the new availability logic
  if (!input.eventTypeSlug) {
    throw new TRPCError({
      message: "eventTypeSlug is required for dynamic booking",
      code: "BAD_REQUEST",
    });
  }
  const dynamicEventType = getDefaultEvent(input.eventTypeSlug);
  const { where } = await UserRepository._getWhereClauseForFindingUsersByUsername({
    orgSlug: isValidOrgDomain ? currentOrgDomain : null,
    usernameList: Array.isArray(input.usernameList)
      ? input.usernameList
      : input.usernameList
      ? [input.usernameList]
      : [],
  });
  const users = await prisma.user.findMany({
    where,
    select: {
      allowDynamicBooking: true,
      ...availabilityUserSelect,
      credentials: {
        select: credentialForCalendarServiceSelect,
      },
    },
  });
  const isDynamicAllowed = !users.some((user) => !user.allowDynamicBooking);
  if (!isDynamicAllowed) {
    throw new TRPCError({
      message: "Some of the users in this group do not allow dynamic booking",
      code: "UNAUTHORIZED",
    });
  }
  return Object.assign({}, dynamicEventType, {
    users,
  });
}

export async function getRegularOrDynamicEventType(
  input: TGetScheduleInputSchema,
  organizationDetails: { currentOrgDomain: string | null; isValidOrgDomain: boolean }
) {
  const isDynamicBooking = input.usernameList && input.usernameList.length > 1;
  return isDynamicBooking
    ? await getDynamicEventType(input, organizationDetails)
    : await getEventType(input, organizationDetails);
}

const selectSelectedSlots = Prisma.validator<Prisma.SelectedSlotsDefaultArgs>()({
  select: {
    id: true,
    slotUtcStartDate: true,
    slotUtcEndDate: true,
    userId: true,
    isSeat: true,
    eventTypeId: true,
  },
});

type SelectedSlots = Prisma.SelectedSlotsGetPayload<typeof selectSelectedSlots>;

function applyOccupiedSeatsToCurrentSeats(currentSeats: CurrentSeats, occupiedSeats: SelectedSlots[]) {
  const occupiedSeatsCount = countBy(occupiedSeats, (item) => item.slotUtcStartDate.toISOString());
  Object.keys(occupiedSeatsCount).forEach((date) => {
    currentSeats.push({
      uid: uuid(),
      startTime: dayjs(date).toDate(),
      _count: { attendees: occupiedSeatsCount[date] },
    });
  });
  return currentSeats;
}

export interface IGetAvailableSlots {
  slots: Record<
    string,
    {
      time: string;
      attendees?: number | undefined;
      bookingUid?: string | undefined;
      away?: boolean | undefined;
      fromUser?: IFromUser | undefined;
      toUser?: IToUser | undefined;
      reason?: string | undefined;
      emoji?: string | undefined;
    }[]
  >;
  troubleshooter?: any;
}

/**
 * Returns (Contact Owner plus Fixed Hosts) OR All Hosts
 */
export function getUsersWithCredentialsConsideringContactOwner({
  contactOwnerEmail,
  hosts,
}: {
  contactOwnerEmail: string | null | undefined;
  hosts: {
    isFixed?: boolean;
    user: GetAvailabilityUser;
  }[];
}) {
  const contactOwnerHost = hosts.find((host) => host.user.email === contactOwnerEmail);
  /**
   * It could still have contact owner, if it was one of the assigned hosts of the event.
   * In case of routedTeamMemberIds, hosts will only have the Routed Team Members and in that case, contact owner would be here only if it matches
   */
  const allHosts = hosts.map(({ isFixed, user }) => ({ isFixed, ...user }));

  const contactOwnerExists = contactOwnerEmail && contactOwnerHost;

  if (!contactOwnerExists) {
    return allHosts;
  }

  if (contactOwnerHost?.isFixed) {
    // If contact owner is a fixed host, we return all hosts which also includes contact owner
    return allHosts;
  }

  const contactOwnerAndFixedHosts = hosts.reduce(
    (usersArray: (GetAvailabilityUser & { isFixed?: boolean })[], host) => {
      if (host.isFixed || host.user.email === contactOwnerEmail)
        usersArray.push({ ...host.user, isFixed: host.isFixed });

      return usersArray;
    },
    []
  );

  return contactOwnerAndFixedHosts;
}

const getStartTime = (startTimeInput: string, timeZone?: string, minimumBookingNotice?: number) => {
  const startTimeMin = dayjs.utc().add(minimumBookingNotice || 1, "minutes");
  const startTime = timeZone === "Etc/GMT" ? dayjs.utc(startTimeInput) : dayjs(startTimeInput).tz(timeZone);

  return startTimeMin.isAfter(startTime) ? startTimeMin.tz(timeZone) : startTime;
};

export const getAvailableSlots = async (
  ...args: Parameters<typeof _getAvailableSlots>
): Promise<ReturnType<typeof _getAvailableSlots>> => {
  return monitorCallbackAsync(_getAvailableSlots, ...args);
};

async function _getAvailableSlots({ input, ctx }: GetScheduleOptions): Promise<IGetAvailableSlots> {
  const {
    _enableTroubleshooter: enableTroubleshooter = false,
    _bypassCalendarBusyTimes: bypassBusyCalendarTimes = false,
  } = input;
  const orgDetails = input?.orgSlug
    ? {
        currentOrgDomain: input.orgSlug,
        isValidOrgDomain: !!input.orgSlug && !RESERVED_SUBDOMAINS.includes(input.orgSlug),
      }
    : orgDomainConfig(ctx?.req);

  if (process.env.INTEGRATION_TEST_MODE === "true") {
    logger.settings.minLevel = 2;
  }

  const eventType = await monitorCallbackAsync(getRegularOrDynamicEventType, input, orgDetails);

  if (!eventType) {
    throw new TRPCError({ code: "NOT_FOUND" });
  }

  if (isEventTypeLoggingEnabled({ eventTypeId: eventType.id })) {
    logger.settings.minLevel = 2;
  }

  const isRollingWindowPeriodType = eventType.periodType === PeriodType.ROLLING_WINDOW;
  const startTimeAsIsoString = input.startTime;
  const isStartTimeInPast = dayjs(startTimeAsIsoString).isBefore(dayjs().subtract(1, "day").startOf("day"));

  // If startTime is already sent in the past, we don't need to adjust it.
  // We assume that the client is already sending startTime as per their requirement.
  // Note: We could optimize it further to go back 1 month in past only for the 2nd month because that is what we are putting a hard limit at.
  const startTimeAdjustedForRollingWindowComputation =
    isStartTimeInPast || !isRollingWindowPeriodType
      ? startTimeAsIsoString
      : dayjs(startTimeAsIsoString).subtract(1, "month").toISOString();

  const loggerWithEventDetails = logger.getSubLogger({
    prefix: ["getAvailableSlots", `${eventType.id}:${input.usernameList}/${input.eventTypeSlug}`],
  });

  const startTime = getStartTime(
    startTimeAdjustedForRollingWindowComputation,
    input.timeZone,
    eventType.minimumBookingNotice
  );
  const endTime =
    input.timeZone === "Etc/GMT" ? dayjs.utc(input.endTime) : dayjs(input.endTime).utc().tz(input.timeZone);

  if (!startTime.isValid() || !endTime.isValid()) {
    throw new TRPCError({ message: "Invalid time range given.", code: "BAD_REQUEST" });
  }

<<<<<<< HEAD
  const hosts = await findMatchingHosts({
    eventType,
  });
=======
  const eventHosts = await monitorCallbackAsync(findQualifiedHosts<GetAvailabilityUser>, eventType);
>>>>>>> 2b104146

  const contactOwnerEmailFromInput = input.teamMemberEmail ?? null;
  const skipContactOwner = input.skipContactOwner;
  const contactOwnerEmail = skipContactOwner ? null : contactOwnerEmailFromInput;
  const routedTeamMemberIds = input.routedTeamMemberIds ?? null;
  const routedHostsWithContactOwnerAndFixedHosts = getRoutedHostsWithContactOwnerAndFixedHosts({
<<<<<<< HEAD
    hosts,
    routedTeamMemberIds: input.routedTeamMemberIds ?? null,
=======
    hosts: eventHosts,
    routedTeamMemberIds,
>>>>>>> 2b104146
    contactOwnerEmail,
  });

  let { aggregatedAvailability, allUsersAvailability, usersWithCredentials, currentSeats } =
    await calculateHostsAndAvailabilities({
      input,
      eventType,
      routedHostsWithContactOwnerAndFixedHosts,
      contactOwnerEmail,
      loggerWithEventDetails,
      startTime,
      endTime,
      bypassBusyCalendarTimes,
    });

  // If contact skipping, determine if there's availability within two weeks
  if (contactOwnerEmail && aggregatedAvailability.length > 0) {
    const twoWeeksFromNow = dayjs().add(2, "week");
    const diff = aggregatedAvailability[0].start.diff(twoWeeksFromNow, "day");

    if (diff > 0) {
      const routedHostsAndFixedHosts = routedHostsWithContactOwnerAndFixedHosts.filter(
        (host) => host.email !== contactOwnerEmail
      );

      if (routedHostsAndFixedHosts.length > 0) {
        // if the first available slot is more than 2 weeks from now, round robin as normal
        ({ aggregatedAvailability, allUsersAvailability, usersWithCredentials, currentSeats } =
          await calculateHostsAndAvailabilities({
            input,
            eventType,
            routedHostsWithContactOwnerAndFixedHosts: routedHostsAndFixedHosts,
            contactOwnerEmail,
            loggerWithEventDetails,
            startTime,
            endTime,
            bypassBusyCalendarTimes,
          }));
      }
    }
  }

  const isTeamEvent =
    eventType.schedulingType === SchedulingType.COLLECTIVE ||
    eventType.schedulingType === SchedulingType.ROUND_ROBIN ||
    allUsersAvailability.length > 1;

  // timeZone isn't directly set on eventType now(So, it is legacy)
  // schedule is always expected to be set for an eventType now so it must never fallback to allUsersAvailability[0].timeZone(fallback is again legacy behavior)
  // TODO: Also, handleNewBooking only seems to be using eventType?.schedule?.timeZone which seems to confirm that we should simplify it as well.
  const eventTimeZone =
    eventType.timeZone || eventType?.schedule?.timeZone || allUsersAvailability?.[0]?.timeZone;
  const timeSlots = monitorCallbackSync(getSlots, {
    inviteeDate: startTime,
    eventLength: input.duration || eventType.length,
    offsetStart: eventType.offsetStart,
    dateRanges: aggregatedAvailability,
    minimumBookingNotice: eventType.minimumBookingNotice,
    frequency: eventType.slotInterval || input.duration || eventType.length,
    organizerTimeZone: eventTimeZone,
    datesOutOfOffice: !isTeamEvent ? allUsersAvailability[0]?.datesOutOfOffice : undefined,
  });

  let availableTimeSlots: typeof timeSlots = [];
  // Load cached busy slots
  const selectedSlots =
    /* FIXME: For some reason this returns undefined while testing in Jest */
    (await prisma.selectedSlots.findMany({
      where: {
        userId: { in: usersWithCredentials.map((user) => user.id) },
        releaseAt: { gt: dayjs.utc().format() },
      },
      ...selectSelectedSlots,
    })) || [];
  await prisma.selectedSlots.deleteMany({
    where: { eventTypeId: { equals: eventType.id }, id: { notIn: selectedSlots.map((item) => item.id) } },
  });

  availableTimeSlots = timeSlots;

  const availabilityCheckProps = {
    eventLength: input.duration || eventType.length,
    currentSeats,
  };

  if (selectedSlots?.length > 0) {
    let occupiedSeats: typeof selectedSlots = selectedSlots.filter(
      (item) => item.isSeat && item.eventTypeId === eventType.id
    );
    if (occupiedSeats?.length) {
      const addedToCurrentSeats: string[] = [];
      if (typeof availabilityCheckProps.currentSeats !== "undefined") {
        availabilityCheckProps.currentSeats = availabilityCheckProps.currentSeats.map((item) => {
          const attendees =
            occupiedSeats.filter(
              (seat) => seat.slotUtcStartDate.toISOString() === item.startTime.toISOString()
            )?.length || 0;
          if (attendees) addedToCurrentSeats.push(item.startTime.toISOString());
          return {
            ...item,
            _count: {
              attendees: item._count.attendees + attendees,
            },
          };
        });
        occupiedSeats = occupiedSeats.filter(
          (item) => !addedToCurrentSeats.includes(item.slotUtcStartDate.toISOString())
        );
      }

      availabilityCheckProps.currentSeats = applyOccupiedSeatsToCurrentSeats(
        availabilityCheckProps.currentSeats || [],
        occupiedSeats
      );

      currentSeats = availabilityCheckProps.currentSeats;
    }
    availableTimeSlots = availableTimeSlots
      .map((slot) => {
        const busy = selectedSlots.reduce<EventBusyDate[]>((r, c) => {
          if (!c.isSeat) {
            r.push({ start: c.slotUtcStartDate, end: c.slotUtcEndDate });
          }
          return r;
        }, []);

        if (
          checkIfIsAvailable({
            time: slot.time,
            busy,
            ...availabilityCheckProps,
          })
        ) {
          return slot;
        }
        return undefined;
      })
      .filter(
        (
          item:
            | {
                time: dayjs.Dayjs;
                userIds?: number[] | undefined;
              }
            | undefined
        ): item is {
          time: dayjs.Dayjs;
          userIds?: number[] | undefined;
        } => {
          return !!item;
        }
      );
  }

  // fr-CA uses YYYY-MM-DD
  const formatter = new Intl.DateTimeFormat("fr-CA", {
    year: "numeric",
    month: "2-digit",
    day: "2-digit",
    timeZone: input.timeZone,
  });

  const slotsMappedToDate = monitorCallbackSync(function mapSlotsToDate() {
    return availableTimeSlots.reduce(
      (
        r: Record<string, { time: string; attendees?: number; bookingUid?: string }[]>,
        { time, ...passThroughProps }
      ) => {
        // TODO: Adds unit tests to prevent regressions in getSchedule (try multiple timezones)

        // This used to be _time.tz(input.timeZone) but Dayjs tz() is slow.
        // toLocaleDateString slugish, using Intl.DateTimeFormat we get the desired speed results.
        const dateString = formatter.format(time.toDate());

        r[dateString] = r[dateString] || [];
        if (eventType.onlyShowFirstAvailableSlot && r[dateString].length > 0) {
          return r;
        }
        r[dateString].push({
          ...passThroughProps,
          time: time.toISOString(),
          // Conditionally add the attendees and booking id to slots object if there is already a booking during that time
          ...(currentSeats?.some((booking) => booking.startTime.toISOString() === time.toISOString()) && {
            attendees:
              currentSeats[
                currentSeats.findIndex((booking) => booking.startTime.toISOString() === time.toISOString())
              ]._count.attendees,
            bookingUid:
              currentSeats[
                currentSeats.findIndex((booking) => booking.startTime.toISOString() === time.toISOString())
              ].uid,
          }),
        });
        return r;
      },
      Object.create(null)
    );
  });

  loggerWithEventDetails.debug(safeStringify({ slotsMappedToDate }));

  const availableDates = Object.keys(slotsMappedToDate);
  const allDatesWithBookabilityStatus = monitorCallbackSync(getAllDatesWithBookabilityStatus, availableDates);
  loggerWithEventDetails.debug(safeStringify({ availableDates }));

  const eventUtcOffset = getUTCOffsetByTimezone(eventTimeZone) ?? 0;
  const bookerUtcOffset = input.timeZone ? getUTCOffsetByTimezone(input.timeZone) ?? 0 : 0;
  const periodLimits = calculatePeriodLimits({
    periodType: eventType.periodType,
    periodDays: eventType.periodDays,
    periodCountCalendarDays: eventType.periodCountCalendarDays,
    periodStartDate: eventType.periodStartDate,
    periodEndDate: eventType.periodEndDate,
    allDatesWithBookabilityStatusInBookerTz: allDatesWithBookabilityStatus,
    eventUtcOffset,
    bookerUtcOffset,
  });
  let foundAFutureLimitViolation = false;
  const withinBoundsSlotsMappedToDate = monitorCallbackSync(function mapWithinBoundsSlotsToDate() {
    return Object.entries(slotsMappedToDate).reduce((withinBoundsSlotsMappedToDate, [date, slots]) => {
      // Computation Optimization: If a future limit violation has been found, we just consider all slots to be out of bounds beyond that slot.
      // We can't do the same for periodType=RANGE because it can start from a day other than today and today will hit the violation then.
      if (foundAFutureLimitViolation && doesRangeStartFromToday(eventType.periodType)) {
        return withinBoundsSlotsMappedToDate;
      }
      const filteredSlots = slots.filter((slot) => {
        const isFutureLimitViolationForTheSlot = isTimeViolatingFutureLimit({
          time: slot.time,
          periodLimits,
        });
        if (isFutureLimitViolationForTheSlot) {
          foundAFutureLimitViolation = true;
        }
        return (
          !isFutureLimitViolationForTheSlot &&
          // TODO: Perf Optmization: Slots calculation logic already seems to consider the minimum booking notice and past booking time and thus there shouldn't be need to filter out slots here.
          !isTimeOutOfBounds({ time: slot.time, minimumBookingNotice: eventType.minimumBookingNotice })
        );
      });

      if (!filteredSlots.length) {
        // If there are no slots available, we don't set that date, otherwise having an empty slots array makes frontend consider it as an all day OOO case
        return withinBoundsSlotsMappedToDate;
      }

      withinBoundsSlotsMappedToDate[date] = filteredSlots;
      return withinBoundsSlotsMappedToDate;
    }, {} as typeof slotsMappedToDate);
  });

  // We only want to run this on single targeted events and not dynamic
  if (!Object.keys(withinBoundsSlotsMappedToDate).length && input.usernameList?.length === 1) {
    try {
      await handleNotificationWhenNoSlots({
        eventDetails: {
          username: input.usernameList?.[0],
          startTime: startTime,
          endTime: endTime,
          eventSlug: eventType.slug,
        },
        orgDetails,
        teamId: eventType.team?.id,
      });
    } catch (e) {
      loggerWithEventDetails.error(
        `Something has gone wrong. Upstash could be down and we have caught the error to not block availability:
 ${e}`
      );
    }
  }

  const troubleshooterData = enableTroubleshooter
    ? {
        troubleshooter: {
          routedTeamMemberIds: routedTeamMemberIds,
          // One that Salesforce asked for
          askedContactOwner: contactOwnerEmailFromInput,
          // One that we used as per Routing skipContactOwner flag
          consideredContactOwner: contactOwnerEmail,
          // All hosts that have been checked for availability. If no routedTeamMemberIds are provided, this will be same as hosts.
          routedHosts: usersWithCredentials.map((user) => {
            return {
              userId: user.id,
            };
          }),
          hosts: hosts.map((host) => ({
            userId: host.user.id,
          })),
        },
      }
    : null;

  return {
    slots: withinBoundsSlotsMappedToDate,
    ...troubleshooterData,
  };
}

function doesRangeStartFromToday(periodType: PeriodType) {
  return periodType === PeriodType.ROLLING_WINDOW || periodType === PeriodType.ROLLING;
}

async function getUserIdFromUsername(
  username: string,
  organizationDetails: { currentOrgDomain: string | null; isValidOrgDomain: boolean }
) {
  const { currentOrgDomain, isValidOrgDomain } = organizationDetails;
  log.info("getUserIdFromUsername", safeStringify({ organizationDetails, username }));
  const [user] = await UserRepository.findUsersByUsername({
    usernameList: [username],
    orgSlug: isValidOrgDomain ? currentOrgDomain : null,
  });
  return user?.id;
}

async function getTeamIdFromSlug(
  slug: string,
  organizationDetails: { currentOrgDomain: string | null; isValidOrgDomain: boolean }
) {
  const { currentOrgDomain, isValidOrgDomain } = organizationDetails;
  const team = await prisma.team.findFirst({
    where: {
      slug,
      parent: isValidOrgDomain && currentOrgDomain ? getSlugOrRequestedSlug(currentOrgDomain) : null,
    },
    select: {
      id: true,
    },
  });
  return team?.id;
}

async function getExistingBookings(
  startTimeDate: Date,
  endTimeDate: Date,
  eventType: Awaited<ReturnType<typeof getEventType>>,
  sharedQuery: {
    startTime: {
      lte: Date;
    };
    endTime: {
      gte: Date;
    };
    status: {
      in: "ACCEPTED"[];
    };
  },
  usersWithCredentials: ReturnType<typeof getUsersWithCredentialsConsideringContactOwner>,
  allUserIds: number[]
) {
  const bookingsSelect = Prisma.validator<Prisma.BookingSelect>()({
    id: true,
    uid: true,
    userId: true,
    startTime: true,
    endTime: true,
    title: true,
    attendees: true,
    eventType: {
      select: {
        id: true,
        onlyShowFirstAvailableSlot: true,
        afterEventBuffer: true,
        beforeEventBuffer: true,
        seatsPerTimeSlot: true,
        requiresConfirmationWillBlockSlot: true,
        requiresConfirmation: true,
      },
    },
    ...(!!eventType?.seatsPerTimeSlot && {
      _count: {
        select: {
          seatsReferences: true,
        },
      },
    }),
  });

  const currentBookingsAllUsersQueryOne = prisma.booking.findMany({
    where: {
      ...sharedQuery,
      userId: {
        in: allUserIds,
      },
    },
    select: bookingsSelect,
  });

  const currentBookingsAllUsersQueryTwo = prisma.booking.findMany({
    where: {
      ...sharedQuery,
      attendees: {
        some: {
          email: {
            in: usersWithCredentials.map((user) => user.email),
          },
        },
      },
    },
    select: bookingsSelect,
  });

  const currentBookingsAllUsersQueryThree = prisma.booking.findMany({
    where: {
      startTime: { lte: endTimeDate },
      endTime: { gte: startTimeDate },
      eventType: {
        id: eventType?.id,
        requiresConfirmation: true,
        requiresConfirmationWillBlockSlot: true,
      },
      status: {
        in: [BookingStatus.PENDING],
      },
    },
    select: bookingsSelect,
  });

  const [resultOne, resultTwo, resultThree] = await Promise.all([
    currentBookingsAllUsersQueryOne,
    currentBookingsAllUsersQueryTwo,
    currentBookingsAllUsersQueryThree,
  ]);

  return [...resultOne, ...resultTwo, ...resultThree];
}

async function getOOODates(startTimeDate: Date, endTimeDate: Date, allUserIds: number[]) {
  return await prisma.outOfOfficeEntry.findMany({
    where: {
      userId: {
        in: allUserIds,
      },
      OR: [
        // outside of range
        // (start <= 'dateTo' AND end >= 'dateFrom')
        {
          start: {
            lte: endTimeDate,
          },
          end: {
            gte: startTimeDate,
          },
        },
        // start is between dateFrom and dateTo but end is outside of range
        // (start <= 'dateTo' AND end >= 'dateTo')
        {
          start: {
            lte: endTimeDate,
          },

          end: {
            gte: endTimeDate,
          },
        },
        // end is between dateFrom and dateTo but start is outside of range
        // (start <= 'dateFrom' OR end <= 'dateTo')
        {
          start: {
            lte: startTimeDate,
          },

          end: {
            lte: endTimeDate,
          },
        },
      ],
    },
    select: {
      id: true,
      start: true,
      end: true,
      user: {
        select: {
          id: true,
          name: true,
        },
      },
      toUser: {
        select: {
          id: true,
          username: true,
          name: true,
        },
      },
      reason: {
        select: {
          id: true,
          emoji: true,
          reason: true,
        },
      },
    },
  });
}

export function getAllDatesWithBookabilityStatus(availableDates: string[]) {
  const availableDatesSet = new Set(availableDates);
  const firstDate = dayjs(availableDates[0]);
  const lastDate = dayjs(availableDates[availableDates.length - 1]);
  const allDates: Record<string, { isBookable: boolean }> = {};

  let currentDate = firstDate;
  while (currentDate <= lastDate) {
    allDates[currentDate.format("YYYY-MM-DD")] = {
      isBookable: availableDatesSet.has(currentDate.format("YYYY-MM-DD")),
    };

    currentDate = currentDate.add(1, "day");
  }
  return allDates;
}

const calculateHostsAndAvailabilities = async ({
  input,
  eventType,
  routedHostsWithContactOwnerAndFixedHosts,
  contactOwnerEmail,
  loggerWithEventDetails,
  startTime,
  endTime,
  bypassBusyCalendarTimes,
}: {
  input: TGetScheduleInputSchema;
  eventType: Exclude<Awaited<ReturnType<typeof getRegularOrDynamicEventType>>, null>;
  routedHostsWithContactOwnerAndFixedHosts: {
    isFixed?: boolean;
    user: GetAvailabilityUser;
  }[];
  contactOwnerEmail?: string | null;
  loggerWithEventDetails: Logger<unknown>;
  startTime: ReturnType<typeof getStartTime>;
  endTime: Dayjs;
  bypassBusyCalendarTimes: boolean;
}) => {
  if (
    input.rescheduleUid &&
    eventType.rescheduleWithSameRoundRobinHost &&
    eventType.schedulingType === SchedulingType.ROUND_ROBIN
  ) {
    const originalRescheduledBooking = await prisma.booking.findFirst({
      where: {
        uid: input.rescheduleUid,
        status: {
          in: [BookingStatus.ACCEPTED],
        },
      },
      select: {
        userId: true,
      },
    });
    routedHostsWithContactOwnerAndFixedHosts = routedHostsWithContactOwnerAndFixedHosts.filter(
      (host) => host.user.id === originalRescheduledBooking?.userId || 0
    );
  }

  const usersWithCredentials = monitorCallbackSync(getUsersWithCredentialsConsideringContactOwner, {
    contactOwnerEmail,
    hosts: routedHostsWithContactOwnerAndFixedHosts,
  });

  loggerWithEventDetails.debug("Using users", {
    usersWithCredentials: usersWithCredentials.map((user) => user.email),
  });

  const durationToUse = input.duration || 0;
  let currentSeats: CurrentSeats | undefined;

  const startTimeDate =
    input.rescheduleUid && durationToUse
      ? startTime.subtract(durationToUse, "minute").toDate()
      : startTime.toDate();

  const endTimeDate =
    input.rescheduleUid && durationToUse ? endTime.add(durationToUse, "minute").toDate() : endTime.toDate();

  const sharedQuery = {
    startTime: { lte: endTimeDate },
    endTime: { gte: startTimeDate },
    status: {
      in: [BookingStatus.ACCEPTED],
    },
  };

  const allUserIds = usersWithCredentials.map((user) => user.id);
  const currentBookingsAllUsers = await monitorCallbackAsync(
    getExistingBookings,
    startTimeDate,
    endTimeDate,
    eventType,
    sharedQuery,
    usersWithCredentials,
    allUserIds
  );

  const outOfOfficeDaysAllUsers = await monitorCallbackAsync(
    getOOODates,
    startTimeDate,
    endTimeDate,
    allUserIds
  );

  const bookingLimits = parseBookingLimit(eventType?.bookingLimits);
  const durationLimits = parseDurationLimit(eventType?.durationLimits);
  let busyTimesFromLimitsBookingsAllUsers: Awaited<ReturnType<typeof getBusyTimesForLimitChecks>> = [];

  if (eventType && (bookingLimits || durationLimits)) {
    busyTimesFromLimitsBookingsAllUsers = await monitorCallbackAsync(getBusyTimesForLimitChecks, {
      userIds: allUserIds,
      eventTypeId: eventType.id,
      startDate: startTime.format(),
      endDate: endTime.format(),
      rescheduleUid: input.rescheduleUid,
      bookingLimits,
      durationLimits,
    });
  }

  const users = monitorCallbackSync(function enrichUsersWithData() {
    return usersWithCredentials.map((currentUser) => {
      return {
        ...currentUser,
        currentBookings: currentBookingsAllUsers
          .filter(
            (b) => b.userId === currentUser.id || b.attendees?.some((a) => a.email === currentUser.email)
          )
          .map((bookings) => {
            const { attendees: _attendees, ...bookingWithoutAttendees } = bookings;
            return bookingWithoutAttendees;
          }),
        outOfOfficeDays: outOfOfficeDaysAllUsers.filter((o) => o.user.id === currentUser.id),
      };
    });
  });

  const premappedUsersAvailability = await getUsersAvailability({
    users,
    query: {
      dateFrom: startTime.format(),
      dateTo: endTime.format(),
      eventTypeId: eventType.id,
      afterEventBuffer: eventType.afterEventBuffer,
      beforeEventBuffer: eventType.beforeEventBuffer,
      duration: input.duration || 0,
      returnDateOverrides: false,
      bypassBusyCalendarTimes,
    },
    initialData: {
      eventType,
      currentSeats,
      rescheduleUid: input.rescheduleUid,
      busyTimesFromLimitsBookings: busyTimesFromLimitsBookingsAllUsers,
    },
  });
  /* We get all users working hours and busy slots */
  const allUsersAvailability = premappedUsersAvailability.map(
    (
      { busy, dateRanges, oooExcludedDateRanges, currentSeats: _currentSeats, timeZone, datesOutOfOffice },
      index
    ) => {
      const currentUser = users[index];
      if (!currentSeats && _currentSeats) currentSeats = _currentSeats;
      return {
        timeZone,
        dateRanges,
        oooExcludedDateRanges,
        busy,
        user: currentUser,
        datesOutOfOffice,
      };
    }
  );

  const aggregatedAvailability = monitorCallbackSync(
    getAggregatedAvailability,
    allUsersAvailability,
    eventType.schedulingType
  );

  return { aggregatedAvailability, allUsersAvailability, usersWithCredentials, currentSeats };
};<|MERGE_RESOLUTION|>--- conflicted
+++ resolved
@@ -13,15 +13,11 @@
 import { getSlugOrRequestedSlug, orgDomainConfig } from "@calcom/ee/organizations/lib/orgDomains";
 import { isEventTypeLoggingEnabled } from "@calcom/features/bookings/lib/isEventTypeLoggingEnabled";
 import { parseBookingLimit, parseDurationLimit } from "@calcom/lib";
-<<<<<<< HEAD
+import { findQualifiedHosts } from "@calcom/lib/bookings/findQualifiedHosts";
 import {
   getRoutedHostsWithContactOwnerAndFixedHosts,
-  findMatchingHosts,
+  findMatchingHostsWithEventSegment,
 } from "@calcom/lib/bookings/getRoutedUsers";
-=======
-import { findQualifiedHosts } from "@calcom/lib/bookings/findQualifiedHosts";
-import { getRoutedHostsWithContactOwnerAndFixedHosts } from "@calcom/lib/bookings/getRoutedUsers";
->>>>>>> 2b104146
 import { RESERVED_SUBDOMAINS } from "@calcom/lib/constants";
 import { getUTCOffsetByTimezone } from "@calcom/lib/date-fns";
 import { getDefaultEvent } from "@calcom/lib/defaultEvents";
@@ -188,12 +184,9 @@
       rescheduleWithSameRoundRobinHost: true,
       periodDays: true,
       metadata: true,
-<<<<<<< HEAD
       assignRRMembersUsingSegment: true,
       rrSegmentQueryValue: true,
-=======
       maxLeadThreshold: true,
->>>>>>> 2b104146
       team: {
         select: {
           id: true,
@@ -486,26 +479,18 @@
     throw new TRPCError({ message: "Invalid time range given.", code: "BAD_REQUEST" });
   }
 
-<<<<<<< HEAD
-  const hosts = await findMatchingHosts({
+  const eventHosts = await monitorCallbackAsync(findQualifiedHosts<GetAvailabilityUser>, eventType);
+  const hostsAfterSegmentMatching = await findMatchingHostsWithEventSegment({
     eventType,
-  });
-=======
-  const eventHosts = await monitorCallbackAsync(findQualifiedHosts<GetAvailabilityUser>, eventType);
->>>>>>> 2b104146
-
+    normalizedHosts: eventHosts,
+  });
   const contactOwnerEmailFromInput = input.teamMemberEmail ?? null;
   const skipContactOwner = input.skipContactOwner;
   const contactOwnerEmail = skipContactOwner ? null : contactOwnerEmailFromInput;
   const routedTeamMemberIds = input.routedTeamMemberIds ?? null;
   const routedHostsWithContactOwnerAndFixedHosts = getRoutedHostsWithContactOwnerAndFixedHosts({
-<<<<<<< HEAD
-    hosts,
-    routedTeamMemberIds: input.routedTeamMemberIds ?? null,
-=======
-    hosts: eventHosts,
+    hosts: hostsAfterSegmentMatching,
     routedTeamMemberIds,
->>>>>>> 2b104146
     contactOwnerEmail,
   });
 
@@ -791,7 +776,7 @@
               userId: user.id,
             };
           }),
-          hosts: hosts.map((host) => ({
+          hostsAfterSegmentMatching: hostsAfterSegmentMatching.map((host) => ({
             userId: host.user.id,
           })),
         },
