// eslint-disable-next-line no-restricted-imports
import type { Logger } from "tslog";
import { v4 as uuid } from "uuid";

import type { Dayjs } from "@calcom/dayjs";
import dayjs from "@calcom/dayjs";
import { orgDomainConfig } from "@calcom/ee/organizations/lib/orgDomains";
import { checkForConflicts } from "@calcom/features/bookings/lib/conflictChecker/checkForConflicts";
import { isEventTypeLoggingEnabled } from "@calcom/features/bookings/lib/isEventTypeLoggingEnabled";
import { getShouldServeCache } from "@calcom/features/calendar-cache/lib/getShouldServeCache";
import { findQualifiedHostsWithDelegationCredentials } from "@calcom/lib/bookings/findQualifiedHostsWithDelegationCredentials";
import { shouldIgnoreContactOwner } from "@calcom/lib/bookings/routing/utils";
import { RESERVED_SUBDOMAINS } from "@calcom/lib/constants";
import { buildDateRanges } from "@calcom/lib/date-ranges";
import { getUTCOffsetByTimezone } from "@calcom/lib/dayjs";
import { getDefaultEvent } from "@calcom/lib/defaultEvents";
import { getAggregatedAvailability } from "@calcom/lib/getAggregatedAvailability";
import { getBusyTimesForLimitChecks, getStartEndDateforLimitCheck } from "@calcom/lib/getBusyTimes";
import type {
  CurrentSeats,
  EventType,
  GetAvailabilityUser,
  IFromUser,
  IToUser,
} from "@calcom/lib/getUserAvailability";
import { getPeriodStartDatesBetween, getUsersAvailability } from "@calcom/lib/getUserAvailability";
import { descendingLimitKeys, intervalLimitKeyToUnit } from "@calcom/lib/intervalLimits/intervalLimit";
import type { IntervalLimit } from "@calcom/lib/intervalLimits/intervalLimitSchema";
import { parseBookingLimit } from "@calcom/lib/intervalLimits/isBookingLimits";
import { parseDurationLimit } from "@calcom/lib/intervalLimits/isDurationLimits";
import LimitManager from "@calcom/lib/intervalLimits/limitManager";
import { checkBookingLimit } from "@calcom/lib/intervalLimits/server/checkBookingLimits";
import { isBookingWithinPeriod } from "@calcom/lib/intervalLimits/utils";
import {
  calculatePeriodLimits,
  isTimeOutOfBounds,
  isTimeViolatingFutureLimit,
} from "@calcom/lib/isOutOfBounds";
import logger from "@calcom/lib/logger";
import { isRestrictionScheduleEnabled } from "@calcom/lib/restrictionSchedule";
import { safeStringify } from "@calcom/lib/safeStringify";
import { withReporting } from "@calcom/lib/sentryWrapper";
import { getTotalBookingDuration } from "@calcom/lib/server/queries/booking";
import { BookingRepository as BookingRepo } from "@calcom/lib/server/repository/booking";
import { EventTypeRepository } from "@calcom/lib/server/repository/eventType";
import { RoutingFormResponseRepository } from "@calcom/lib/server/repository/formResponse";
import { PrismaOOORepository } from "@calcom/lib/server/repository/ooo";
import { ScheduleRepository } from "@calcom/lib/server/repository/schedule";
import { SelectedSlotsRepository } from "@calcom/lib/server/repository/selectedSlots";
import { TeamRepository } from "@calcom/lib/server/repository/team";
import { UserRepository, withSelectedCalendars } from "@calcom/lib/server/repository/user";
import getSlots from "@calcom/lib/slots";
import prisma from "@calcom/prisma";
import { PeriodType } from "@calcom/prisma/client";
import { SchedulingType } from "@calcom/prisma/enums";
import type { EventBusyDate, EventBusyDetails } from "@calcom/types/Calendar";
import type { CredentialForCalendarService } from "@calcom/types/Credential";

import { TRPCError } from "@trpc/server";

import type { TGetScheduleInputSchema } from "./getSchedule.schema";
import { handleNotificationWhenNoSlots } from "./handleNotificationWhenNoSlots";
import type { GetScheduleOptions } from "./types";

const log = logger.getSubLogger({ prefix: ["[slots/util]"] });

type GetAvailabilityUserWithDelegationCredentials = Omit<GetAvailabilityUser, "credentials"> & {
  credentials: CredentialForCalendarService[];
};

async function getEventTypeId({
  slug,
  eventTypeSlug,
  isTeamEvent,
  organizationDetails,
}: {
  slug?: string;
  eventTypeSlug?: string;
  isTeamEvent: boolean;
  organizationDetails?: { currentOrgDomain: string | null; isValidOrgDomain: boolean };
}) {
  if (!eventTypeSlug || !slug) return null;

  let teamId;
  let userId;
  if (isTeamEvent) {
    teamId = await getTeamIdFromSlug(
      slug,
      organizationDetails ?? { currentOrgDomain: null, isValidOrgDomain: false }
    );
  } else {
    userId = await getUserIdFromUsername(
      slug,
      organizationDetails ?? { currentOrgDomain: null, isValidOrgDomain: false }
    );
  }
  const eventType = await EventTypeRepository.findFirstEventTypeId({ slug: eventTypeSlug, teamId, userId });
  if (!eventType) {
    throw new TRPCError({ code: "NOT_FOUND" });
  }
  return eventType?.id;
}

async function _getReservedSlotsAndCleanupExpired({
  bookerClientUid,
  usersWithCredentials,
  eventTypeId,
}: {
  bookerClientUid: string | undefined;
  usersWithCredentials: GetAvailabilityUser[];
  eventTypeId: number;
}) {
  const currentTimeInUtc = dayjs.utc().format();

  const unexpiredSelectedSlots =
    (await SelectedSlotsRepository.findManyUnexpiredSlots({
      userIds: usersWithCredentials.map((user) => user.id),
      currentTimeInUtc,
    })) || [];

  const slotsSelectedByOtherUsers = unexpiredSelectedSlots.filter((slot) => slot.uid !== bookerClientUid);

  await _cleanupExpiredSlots({ eventTypeId });

  const reservedSlots = slotsSelectedByOtherUsers;

  return reservedSlots;

  async function _cleanupExpiredSlots({ eventTypeId }: { eventTypeId: number }) {
    await SelectedSlotsRepository.deleteManyExpiredSlots({ eventTypeId, currentTimeInUtc });
  }
}

const _getEventType = async (
  input: TGetScheduleInputSchema,
  organizationDetails: { currentOrgDomain: string | null; isValidOrgDomain: boolean }
) => {
  const { eventTypeSlug, usernameList, isTeamEvent } = input;
  log.info("getEventType", safeStringify({ usernameList, eventTypeSlug, isTeamEvent, organizationDetails }));
  const eventTypeId =
    input.eventTypeId ||
    // eslint-disable-next-line @typescript-eslint/no-non-null-assertion
    (await getEventTypeId({
      slug: usernameList?.[0],
      eventTypeSlug: eventTypeSlug,
      isTeamEvent,
      organizationDetails,
    }));

  if (!eventTypeId) {
    return null;
  }

  return await EventTypeRepository.findForSlots({ id: eventTypeId });
};

export const getEventType = withReporting(_getEventType, "getEventType");

const _getDynamicEventType = async (
  input: TGetScheduleInputSchema,
  organizationDetails: { currentOrgDomain: string | null; isValidOrgDomain: boolean }
) => {
  const { currentOrgDomain, isValidOrgDomain } = organizationDetails;
  // For dynamic booking, we need to get and update user credentials, schedule and availability in the eventTypeObject as they're required in the new availability logic
  if (!input.eventTypeSlug) {
    throw new TRPCError({
      message: "eventTypeSlug is required for dynamic booking",
      code: "BAD_REQUEST",
    });
  }
  const dynamicEventType = getDefaultEvent(input.eventTypeSlug);

  const usersForDynamicEventType = await UserRepository.findManyUsersForDynamicEventType({
    currentOrgDomain: isValidOrgDomain ? currentOrgDomain : null,
    usernameList: Array.isArray(input.usernameList)
      ? input.usernameList
      : input.usernameList
      ? [input.usernameList]
      : [],
  });

<<<<<<< HEAD
  // TODO: Should be moved to UserRepository
  const usersWithOldSelectedCalendars = await prisma.user.findMany({
    where,
    select: {
      allowDynamicBooking: true,
      ...availabilityUserSelect,
      credentials: {
        select: credentialForCalendarServiceSelect,
      },
      bookingLimits: true,
    },
  });
  const users = usersWithOldSelectedCalendars.map((user) => withSelectedCalendars(user));
=======
  const usersWithOldSelectedCalendars = usersForDynamicEventType.map((user) => withSelectedCalendars(user));
>>>>>>> 6410687f

  const isDynamicAllowed = !usersWithOldSelectedCalendars.some((user) => !user.allowDynamicBooking);
  if (!isDynamicAllowed) {
    throw new TRPCError({
      message: "Some of the users in this group do not allow dynamic booking",
      code: "UNAUTHORIZED",
    });
  }
  return Object.assign({}, dynamicEventType, {
    users: usersWithOldSelectedCalendars,
  });
};

export const getDynamicEventType = withReporting(_getDynamicEventType, "getDynamicEventType");

const _getRegularOrDynamicEventType = async (
  input: TGetScheduleInputSchema,
  organizationDetails: { currentOrgDomain: string | null; isValidOrgDomain: boolean }
) => {
  const isDynamicBooking = input.usernameList && input.usernameList.length > 1;
  return isDynamicBooking
    ? await getDynamicEventType(input, organizationDetails)
    : await getEventType(input, organizationDetails);
};

export const getRegularOrDynamicEventType = withReporting(
  _getRegularOrDynamicEventType,
  "getRegularOrDynamicEventType"
);

function applyOccupiedSeatsToCurrentSeats(
  currentSeats: CurrentSeats,
  occupiedSeats: { slotUtcStartDate: Date }[]
) {
  const occupiedSeatsMap = new Map<string, number>();

  occupiedSeats.forEach((item) => {
    const dateKey = item.slotUtcStartDate.toISOString();
    occupiedSeatsMap.set(dateKey, (occupiedSeatsMap.get(dateKey) || 0) + 1);
  });

  occupiedSeatsMap.forEach((count, date) => {
    currentSeats.push({
      uid: uuid(),
      startTime: dayjs(date).toDate(),
      _count: { attendees: count },
    });
  });

  return currentSeats;
}

export interface IGetAvailableSlots {
  slots: Record<
    string,
    {
      time: string;
      attendees?: number | undefined;
      bookingUid?: string | undefined;
      away?: boolean | undefined;
      fromUser?: IFromUser | undefined;
      toUser?: IToUser | undefined;
      reason?: string | undefined;
      emoji?: string | undefined;
    }[]
  >;
  troubleshooter?: any;
}

const _getUsersWithCredentials = ({
  hosts,
}: {
  hosts: {
    isFixed?: boolean;
    user: GetAvailabilityUserWithDelegationCredentials;
  }[];
}) => {
  return hosts.map(({ isFixed, user }) => ({ isFixed, ...user }));
};

export const getUsersWithCredentials = withReporting(_getUsersWithCredentials, "getUsersWithCredentials");

const getStartTime = (startTimeInput: string, timeZone?: string, minimumBookingNotice?: number) => {
  const startTimeMin = dayjs.utc().add(minimumBookingNotice || 1, "minutes");
  const startTime = timeZone === "Etc/GMT" ? dayjs.utc(startTimeInput) : dayjs(startTimeInput).tz(timeZone);

  return startTimeMin.isAfter(startTime) ? startTimeMin.tz(timeZone) : startTime;
};

export type GetAvailableSlotsResponse = Awaited<ReturnType<typeof _getAvailableSlots>>;
const _getAvailableSlots = async ({ input, ctx }: GetScheduleOptions): Promise<IGetAvailableSlots> => {
  const {
    _enableTroubleshooter: enableTroubleshooter = false,
    _bypassCalendarBusyTimes: bypassBusyCalendarTimes = false,
    _shouldServeCache,
    routingFormResponseId,
    queuedFormResponseId,
  } = input;
  const orgDetails = input?.orgSlug
    ? {
        currentOrgDomain: input.orgSlug,
        isValidOrgDomain: !!input.orgSlug && !RESERVED_SUBDOMAINS.includes(input.orgSlug),
      }
    : orgDomainConfig(ctx?.req);

  if (process.env.INTEGRATION_TEST_MODE === "true") {
    logger.settings.minLevel = 2;
  }

  const eventType = await getRegularOrDynamicEventType(input, orgDetails);

  if (!eventType) {
    throw new TRPCError({ code: "NOT_FOUND" });
  }

  const shouldServeCache = await getShouldServeCache(_shouldServeCache, eventType.team?.id);
  if (isEventTypeLoggingEnabled({ eventTypeId: eventType.id })) {
    logger.settings.minLevel = 2;
  }

  const isRollingWindowPeriodType = eventType.periodType === PeriodType.ROLLING_WINDOW;
  const startTimeAsIsoString = input.startTime;
  const isStartTimeInPast = dayjs(startTimeAsIsoString).isBefore(dayjs().subtract(1, "day").startOf("day"));

  // If startTime is already sent in the past, we don't need to adjust it.
  // We assume that the client is already sending startTime as per their requirement.
  // Note: We could optimize it further to go back 1 month in past only for the 2nd month because that is what we are putting a hard limit at.
  const startTimeAdjustedForRollingWindowComputation =
    isStartTimeInPast || !isRollingWindowPeriodType
      ? startTimeAsIsoString
      : dayjs(startTimeAsIsoString).subtract(1, "month").toISOString();

  const loggerWithEventDetails = logger.getSubLogger({
    type: "json",
    prefix: ["getAvailableSlots", `${eventType.id}:${input.usernameList}/${input.eventTypeSlug}`],
  });

  const startTime = getStartTime(
    startTimeAdjustedForRollingWindowComputation,
    input.timeZone,
    eventType.minimumBookingNotice
  );
  const endTime =
    input.timeZone === "Etc/GMT" ? dayjs.utc(input.endTime) : dayjs(input.endTime).utc().tz(input.timeZone);

  if (!startTime.isValid() || !endTime.isValid()) {
    throw new TRPCError({ message: "Invalid time range given.", code: "BAD_REQUEST" });
  }
  // when an empty array is given we should prefer to have it handled as if this wasn't given at all
  // we don't want to return no availability in this case.
  const routedTeamMemberIds = input.routedTeamMemberIds ?? [];
  const contactOwnerEmailFromInput = input.teamMemberEmail ?? null;

  const skipContactOwner = shouldIgnoreContactOwner({
    skipContactOwner: input.skipContactOwner ?? null,
    rescheduleUid: input.rescheduleUid ?? null,
    routedTeamMemberIds: input.routedTeamMemberIds ?? null,
  });

  const contactOwnerEmail = skipContactOwner ? null : contactOwnerEmailFromInput;

  let routingFormResponse = null;
  if (routingFormResponseId) {
    routingFormResponse = await RoutingFormResponseRepository.findFormResponseIncludeForm({
      routingFormResponseId,
    });
  } else if (queuedFormResponseId) {
    routingFormResponse = await RoutingFormResponseRepository.findQueuedFormResponseIncludeForm({
      queuedFormResponseId,
    });
  }

  const { qualifiedRRHosts, allFallbackRRHosts, fixedHosts } =
    await findQualifiedHostsWithDelegationCredentials({
      eventType,
      rescheduleUid: input.rescheduleUid ?? null,
      routedTeamMemberIds,
      contactOwnerEmail,
      routingFormResponse,
    });

  const allHosts = [...qualifiedRRHosts, ...fixedHosts];

  const twoWeeksFromNow = dayjs().add(2, "week");

  const hasFallbackRRHosts = allFallbackRRHosts && allFallbackRRHosts.length > qualifiedRRHosts.length;

  let { allUsersAvailability, usersWithCredentials, currentSeats } = await calculateHostsAndAvailabilities({
    input,
    eventType,
    hosts: allHosts,
    loggerWithEventDetails,
    // adjust start time so we can check for available slots in the first two weeks
    startTime:
      hasFallbackRRHosts && startTime.isBefore(twoWeeksFromNow)
        ? getStartTime(dayjs().format(), input.timeZone, eventType.minimumBookingNotice)
        : startTime,
    // adjust end time so we can check for available slots in the first two weeks
    endTime:
      hasFallbackRRHosts && endTime.isBefore(twoWeeksFromNow)
        ? getStartTime(twoWeeksFromNow.format(), input.timeZone, eventType.minimumBookingNotice)
        : endTime,
    bypassBusyCalendarTimes,
    shouldServeCache,
  });

  let aggregatedAvailability = getAggregatedAvailability(allUsersAvailability, eventType.schedulingType);

  // Fairness and Contact Owner have fallbacks because we check for within 2 weeks
  if (hasFallbackRRHosts) {
    let diff = 0;
    if (startTime.isBefore(twoWeeksFromNow)) {
      //check if first two week have availability
      diff =
        aggregatedAvailability.length > 0 ? aggregatedAvailability[0].start.diff(twoWeeksFromNow, "day") : 1; // no aggregatedAvailability so we diff to +1
    } else {
      // if start time is not within first two weeks, check if there are any available slots
      if (!aggregatedAvailability.length) {
        // if no available slots check if first two weeks are available, otherwise fallback
        const firstTwoWeeksAvailabilities = await calculateHostsAndAvailabilities({
          input,
          eventType,
          hosts: [...qualifiedRRHosts, ...fixedHosts],
          loggerWithEventDetails,
          startTime: dayjs(),
          endTime: twoWeeksFromNow,
          bypassBusyCalendarTimes,
          shouldServeCache,
        });
        if (
          !getAggregatedAvailability(
            firstTwoWeeksAvailabilities.allUsersAvailability,
            eventType.schedulingType
          ).length
        ) {
          diff = 1;
        }
      }
    }

    if (input.email) {
      loggerWithEventDetails.info({
        email: input.email,
        contactOwnerEmail,
        qualifiedRRHosts: qualifiedRRHosts.map((host) => host.user.id),
        fallbackRRHosts: allFallbackRRHosts.map((host) => host.user.id),
        fallBackActive: diff > 0,
      });
    }

    if (diff > 0) {
      // if the first available slot is more than 2 weeks from now, round robin as normal
      ({ allUsersAvailability, usersWithCredentials, currentSeats } = await calculateHostsAndAvailabilities({
        input,
        eventType,
        hosts: [...allFallbackRRHosts, ...fixedHosts],
        loggerWithEventDetails,
        startTime,
        endTime,
        bypassBusyCalendarTimes,
        shouldServeCache,
      }));
      aggregatedAvailability = getAggregatedAvailability(allUsersAvailability, eventType.schedulingType);
    }
  }

  const isTeamEvent =
    eventType.schedulingType === SchedulingType.COLLECTIVE ||
    eventType.schedulingType === SchedulingType.ROUND_ROBIN ||
    allUsersAvailability.length > 1;

  const timeSlots = getSlots({
    inviteeDate: startTime,
    eventLength: input.duration || eventType.length,
    offsetStart: eventType.offsetStart,
    dateRanges: aggregatedAvailability,
    minimumBookingNotice: eventType.minimumBookingNotice,
    frequency: eventType.slotInterval || input.duration || eventType.length,
    datesOutOfOffice: !isTeamEvent ? allUsersAvailability[0]?.datesOutOfOffice : undefined,
  });

  let availableTimeSlots: typeof timeSlots = [];
  const bookerClientUid = ctx?.req?.cookies?.uid;
  const isRestrictionScheduleFeatureEnabled = await isRestrictionScheduleEnabled(eventType.team?.id);
  if (eventType.restrictionScheduleId && isRestrictionScheduleFeatureEnabled) {
    const scheduleRepo = new ScheduleRepository(prisma);
    const restrictionSchedule = await scheduleRepo.findScheduleByIdForBuildDateRanges({
      scheduleId: eventType.restrictionScheduleId,
    });
    if (restrictionSchedule) {
      if (!eventType.useBookerTimezone && !restrictionSchedule.timeZone) {
        throw new TRPCError({
          message: "No timezone is set for the restricted schedule",
          code: "BAD_REQUEST",
        });
      }

      const restrictionTimezone = eventType.useBookerTimezone
        ? input.timeZone
        : restrictionSchedule.timeZone!;
      const eventLength = input.duration || eventType.length;

      const restrictionAvailability = restrictionSchedule.availability.map((rule) => ({
        days: rule.days,
        startTime: rule.startTime,
        endTime: rule.endTime,
        date: rule.date,
      }));

      // Include travel schedules if restriction schedule is the user's default schedule
      const isDefaultSchedule = restrictionSchedule.user.defaultScheduleId === restrictionSchedule.id;
      const travelSchedules =
        isDefaultSchedule && !eventType.useBookerTimezone
          ? restrictionSchedule.user.travelSchedules.map((schedule) => ({
              startDate: dayjs(schedule.startDate),
              endDate: schedule.endDate ? dayjs(schedule.endDate) : undefined,
              timeZone: schedule.timeZone,
            }))
          : [];

      const { dateRanges: restrictionRanges } = buildDateRanges({
        availability: restrictionAvailability,
        timeZone: restrictionTimezone || "UTC",
        dateFrom: startTime,
        dateTo: endTime,
        travelSchedules,
      });

      availableTimeSlots = timeSlots.filter((slot) => {
        const slotStart = slot.time;
        const slotEnd = slot.time.add(eventLength, "minute");

        return restrictionRanges.some(
          (range) =>
            (slotStart.isAfter(range.start) || slotStart.isSame(range.start)) &&
            (slotEnd.isBefore(range.end) || slotEnd.isSame(range.end))
        );
      });
    } else {
      availableTimeSlots = timeSlots;
    }
  } else {
    availableTimeSlots = timeSlots;
  }

  const reservedSlots = await _getReservedSlotsAndCleanupExpired({
    bookerClientUid,
    eventTypeId: eventType.id,
    usersWithCredentials,
  });

  const availabilityCheckProps = {
    eventLength: input.duration || eventType.length,
    currentSeats,
  };

  if (reservedSlots?.length > 0) {
    let occupiedSeats: typeof reservedSlots = reservedSlots.filter(
      (item) => item.isSeat && item.eventTypeId === eventType.id
    );
    if (occupiedSeats?.length) {
      const addedToCurrentSeats: string[] = [];
      if (typeof availabilityCheckProps.currentSeats !== "undefined") {
        availabilityCheckProps.currentSeats = availabilityCheckProps.currentSeats.map((item) => {
          const attendees =
            occupiedSeats.filter(
              (seat) => seat.slotUtcStartDate.toISOString() === item.startTime.toISOString()
            )?.length || 0;
          if (attendees) addedToCurrentSeats.push(item.startTime.toISOString());
          return {
            ...item,
            _count: {
              attendees: item._count.attendees + attendees,
            },
          };
        });
        occupiedSeats = occupiedSeats.filter(
          (item) => !addedToCurrentSeats.includes(item.slotUtcStartDate.toISOString())
        );
      }

      availabilityCheckProps.currentSeats = applyOccupiedSeatsToCurrentSeats(
        availabilityCheckProps.currentSeats || [],
        occupiedSeats
      );

      currentSeats = availabilityCheckProps.currentSeats;
    }
    const busySlotsFromReservedSlots = reservedSlots.reduce<EventBusyDate[]>((r, c) => {
      if (!c.isSeat) {
        r.push({ start: c.slotUtcStartDate, end: c.slotUtcEndDate });
      }
      return r;
    }, []);

    availableTimeSlots = availableTimeSlots
      .map((slot) => {
        if (
          !checkForConflicts({
            time: slot.time,
            busy: busySlotsFromReservedSlots,
            ...availabilityCheckProps,
          })
        ) {
          return slot;
        }
        return undefined;
      })
      .filter(
        (
          item:
            | {
                time: dayjs.Dayjs;
                userIds?: number[] | undefined;
              }
            | undefined
        ): item is {
          time: dayjs.Dayjs;
          userIds?: number[] | undefined;
        } => {
          return !!item;
        }
      );
  }

  // fr-CA uses YYYY-MM-DD
  const formatter = new Intl.DateTimeFormat("fr-CA", {
    year: "numeric",
    month: "2-digit",
    day: "2-digit",
    timeZone: input.timeZone,
  });

  function _mapSlotsToDate() {
    const currentSeatsMap = new Map();

    if (currentSeats && currentSeats.length > 0) {
      currentSeats.forEach((booking) => {
        const timeKey = booking.startTime.toISOString();
        currentSeatsMap.set(timeKey, {
          attendees: booking._count.attendees,
          uid: booking.uid,
        });
      });
    }

    return availableTimeSlots.reduce(
      (
        r: Record<string, { time: string; attendees?: number; bookingUid?: string }[]>,
        { time, ...passThroughProps }
      ) => {
        // This used to be _time.tz(input.timeZone) but Dayjs tz() is slow.
        // toLocaleDateString slugish, using Intl.DateTimeFormat we get the desired speed results.
        const dateString = formatter.format(time.toDate());
        const timeISO = time.toISOString();

        r[dateString] = r[dateString] || [];
        if (eventType?.onlyShowFirstAvailableSlot && r[dateString].length > 0) {
          return r;
        }

        const existingBooking = currentSeatsMap.get(timeISO);

        r[dateString].push({
          ...passThroughProps,
          time: timeISO,
          ...(existingBooking && {
            attendees: existingBooking.attendees,
            bookingUid: existingBooking.uid,
          }),
        });
        return r;
      },
      Object.create(null)
    );
  }
  const mapSlotsToDate = withReporting(_mapSlotsToDate, "mapSlotsToDate");
  const slotsMappedToDate = mapSlotsToDate();

  loggerWithEventDetails.debug({ slotsMappedToDate });

  const availableDates = Object.keys(slotsMappedToDate);
  const allDatesWithBookabilityStatus = getAllDatesWithBookabilityStatus(availableDates);
  loggerWithEventDetails.debug({ availableDates });

  // timeZone isn't directly set on eventType now(So, it is legacy)
  // schedule is always expected to be set for an eventType now so it must never fallback to allUsersAvailability[0].timeZone(fallback is again legacy behavior)
  // TODO: Also, handleNewBooking only seems to be using eventType?.schedule?.timeZone which seems to confirm that we should simplify it as well.
  const eventTimeZone =
    eventType.timeZone || eventType?.schedule?.timeZone || allUsersAvailability?.[0]?.timeZone;

  const eventUtcOffset = getUTCOffsetByTimezone(eventTimeZone) ?? 0;
  const bookerUtcOffset = input.timeZone ? getUTCOffsetByTimezone(input.timeZone) ?? 0 : 0;
  const periodLimits = calculatePeriodLimits({
    periodType: eventType.periodType,
    periodDays: eventType.periodDays,
    periodCountCalendarDays: eventType.periodCountCalendarDays,
    periodStartDate: eventType.periodStartDate,
    periodEndDate: eventType.periodEndDate,
    allDatesWithBookabilityStatusInBookerTz: allDatesWithBookabilityStatus,
    eventUtcOffset,
    bookerUtcOffset,
  });
  let foundAFutureLimitViolation = false;
  function _mapWithinBoundsSlotsToDate() {
    // This should never happen. Just for type safety, we already check in the upper scope
    if (!eventType) throw new TRPCError({ code: "NOT_FOUND" });

    const withinBoundsSlotsMappedToDate = {} as typeof slotsMappedToDate;
    const doesStartFromToday = doesRangeStartFromToday(eventType.periodType);

    for (const [date, slots] of Object.entries(slotsMappedToDate)) {
      if (foundAFutureLimitViolation && doesStartFromToday) {
        break; // Instead of continuing the loop, we can break since all future dates will be skipped
      }

      const filteredSlots = slots.filter((slot) => {
        const isFutureLimitViolationForTheSlot = isTimeViolatingFutureLimit({
          time: slot.time,
          periodLimits,
        });

        if (isFutureLimitViolationForTheSlot) {
          foundAFutureLimitViolation = true;
        }

        return (
          !isFutureLimitViolationForTheSlot &&
          // TODO: Perf Optimization: Slots calculation logic already seems to consider the minimum booking notice and past booking time and thus there shouldn't be need to filter out slots here.
          !isTimeOutOfBounds({ time: slot.time, minimumBookingNotice: eventType.minimumBookingNotice })
        );
      });

      if (filteredSlots.length) {
        withinBoundsSlotsMappedToDate[date] = filteredSlots;
      }
    }

    return withinBoundsSlotsMappedToDate;
  }
  const mapWithinBoundsSlotsToDate = withReporting(_mapWithinBoundsSlotsToDate, "mapWithinBoundsSlotsToDate");
  const withinBoundsSlotsMappedToDate = mapWithinBoundsSlotsToDate();

  // We only want to run this on single targeted events and not dynamic
  if (!Object.keys(withinBoundsSlotsMappedToDate).length && input.usernameList?.length === 1) {
    try {
      await handleNotificationWhenNoSlots({
        eventDetails: {
          username: input.usernameList?.[0],
          startTime: startTime,
          endTime: endTime,
          eventSlug: eventType.slug,
        },
        orgDetails,
        teamId: eventType.team?.id,
      });
    } catch (e) {
      loggerWithEventDetails.error(
        `Something has gone wrong. Upstash could be down and we have caught the error to not block availability:
 ${e}`
      );
    }
  }

  const troubleshooterData = enableTroubleshooter
    ? {
        troubleshooter: {
          routedTeamMemberIds: routedTeamMemberIds,
          // One that Salesforce asked for
          askedContactOwner: contactOwnerEmailFromInput,
          // One that we used as per Routing skipContactOwner flag
          consideredContactOwner: contactOwnerEmail,
          // All hosts that have been checked for availability. If no routedTeamMemberIds are provided, this will be same as hosts.
          routedHosts: usersWithCredentials.map((user) => {
            return {
              userId: user.id,
            };
          }),
          hostsAfterSegmentMatching: allHosts.map((host) => ({
            userId: host.user.id,
          })),
        },
      }
    : null;

  return {
    slots: withinBoundsSlotsMappedToDate,
    ...troubleshooterData,
  };
};

export const getAvailableSlots = withReporting(_getAvailableSlots, "getAvailableSlots");

function doesRangeStartFromToday(periodType: PeriodType) {
  return periodType === PeriodType.ROLLING_WINDOW || periodType === PeriodType.ROLLING;
}

async function getUserIdFromUsername(
  username: string,
  organizationDetails: { currentOrgDomain: string | null; isValidOrgDomain: boolean }
) {
  const { currentOrgDomain, isValidOrgDomain } = organizationDetails;
  log.info("getUserIdFromUsername", safeStringify({ organizationDetails, username }));
  const [user] = await UserRepository.findUsersByUsername({
    usernameList: [username],
    orgSlug: isValidOrgDomain ? currentOrgDomain : null,
  });
  return user?.id;
}

async function getTeamIdFromSlug(
  slug: string,
  organizationDetails: { currentOrgDomain: string | null; isValidOrgDomain: boolean }
) {
  const { currentOrgDomain, isValidOrgDomain } = organizationDetails;
  const team = await TeamRepository.findFirstBySlugAndParentSlug({
    slug,
    parentSlug: isValidOrgDomain && currentOrgDomain ? currentOrgDomain : null,
    select: { id: true },
  });

  return team?.id;
}

const _getOOODates = async (startTimeDate: Date, endTimeDate: Date, allUserIds: number[]) => {
  const oooRepo = new PrismaOOORepository(prisma);
  return oooRepo.findManyOOO({ startTimeDate, endTimeDate, allUserIds });
};

export const getOOODates = withReporting(_getOOODates, "getOOODates");

const _getAllDatesWithBookabilityStatus = (availableDates: string[]) => {
  const availableDatesSet = new Set(availableDates);
  const firstDate = dayjs(availableDates[0]);
  const lastDate = dayjs(availableDates[availableDates.length - 1]);
  const allDates: Record<string, { isBookable: boolean }> = {};

  let currentDate = firstDate;
  while (currentDate <= lastDate) {
    allDates[currentDate.format("YYYY-MM-DD")] = {
      isBookable: availableDatesSet.has(currentDate.format("YYYY-MM-DD")),
    };

    currentDate = currentDate.add(1, "day");
  }
  return allDates;
};

export const getAllDatesWithBookabilityStatus = withReporting(
  _getAllDatesWithBookabilityStatus,
  "getAllDatesWithBookabilityStatus"
);

const _getBusyTimesFromLimitsForUsers = async (
  users: { id: number; email: string }[],
  bookingLimits: IntervalLimit | null,
  durationLimits: IntervalLimit | null,
  dateFrom: Dayjs,
  dateTo: Dayjs,
  duration: number | undefined,
  eventType: NonNullable<EventType>,
  timeZone: string,
  rescheduleUid?: string
) => {
  const userBusyTimesMap = new Map<number, EventBusyDetails[]>();

  if (!bookingLimits && !durationLimits) {
    return userBusyTimesMap;
  }

  const { limitDateFrom, limitDateTo } = getStartEndDateforLimitCheck(
    dateFrom.toISOString(),
    dateTo.toISOString(),
    bookingLimits || durationLimits
  );

  const busyTimesFromLimitsBookings = await getBusyTimesForLimitChecks({
    userIds: users.map((user) => user.id),
    eventTypeId: eventType.id,
    startDate: limitDateFrom.format(),
    endDate: limitDateTo.format(),
    rescheduleUid,
    bookingLimits,
    durationLimits,
  });

  const globalLimitManager = new LimitManager();

  if (bookingLimits) {
    for (const key of descendingLimitKeys) {
      const limit = bookingLimits?.[key];
      if (!limit) continue;

      const unit = intervalLimitKeyToUnit(key);
      const periodStartDates = getPeriodStartDatesBetween(dateFrom, dateTo, unit, timeZone);

      for (const periodStart of periodStartDates) {
        if (globalLimitManager.isAlreadyBusy(periodStart, unit, timeZone)) continue;

        const periodEnd = periodStart.endOf(unit);
        let totalBookings = 0;

        for (const booking of busyTimesFromLimitsBookings) {
          if (!isBookingWithinPeriod(booking, periodStart, periodEnd, timeZone)) {
            continue;
          }

          totalBookings++;
          if (totalBookings >= limit) {
            globalLimitManager.addBusyTime(periodStart, unit, timeZone);
            break;
          }
        }
      }
    }
  }

  for (const user of users) {
    const userBookings = busyTimesFromLimitsBookings.filter((booking) => booking.userId === user.id);
    const limitManager = new LimitManager();

    limitManager.mergeBusyTimes(globalLimitManager);

    if (bookingLimits) {
      for (const key of descendingLimitKeys) {
        const limit = bookingLimits?.[key];
        if (!limit) continue;

        const unit = intervalLimitKeyToUnit(key);
        const periodStartDates = getPeriodStartDatesBetween(dateFrom, dateTo, unit, timeZone);

        for (const periodStart of periodStartDates) {
          if (limitManager.isAlreadyBusy(periodStart, unit, timeZone)) continue;

          if (unit === "year") {
            try {
              await checkBookingLimit({
                eventStartDate: periodStart.toDate(),
                limitingNumber: limit,
                eventId: eventType.id,
                key,
                user,
                rescheduleUid,
                timeZone,
              });
            } catch (_) {
              limitManager.addBusyTime(periodStart, unit, timeZone);
              if (
                periodStartDates.every((start: Dayjs) => limitManager.isAlreadyBusy(start, unit, timeZone))
              ) {
                break;
              }
            }
            continue;
          }

          const periodEnd = periodStart.endOf(unit);
          let totalBookings = 0;

          for (const booking of userBookings) {
            if (!isBookingWithinPeriod(booking, periodStart, periodEnd, timeZone)) {
              continue;
            }

            totalBookings++;
            if (totalBookings >= limit) {
              limitManager.addBusyTime(periodStart, unit, timeZone);
              break;
            }
          }
        }
      }
    }

    if (durationLimits) {
      for (const key of descendingLimitKeys) {
        const limit = durationLimits?.[key];
        if (!limit) continue;

        const unit = intervalLimitKeyToUnit(key);
        const periodStartDates = getPeriodStartDatesBetween(dateFrom, dateTo, unit, timeZone);

        for (const periodStart of periodStartDates) {
          if (limitManager.isAlreadyBusy(periodStart, unit, timeZone)) continue;

          const selectedDuration = (duration || eventType.length) ?? 0;

          if (selectedDuration > limit) {
            limitManager.addBusyTime(periodStart, unit, timeZone);
            continue;
          }

          if (unit === "year") {
            const totalYearlyDuration = await getTotalBookingDuration({
              eventId: eventType.id,
              startDate: periodStart.toDate(),
              endDate: periodStart.endOf(unit).toDate(),
              rescheduleUid,
            });
            if (totalYearlyDuration + selectedDuration > limit) {
              limitManager.addBusyTime(periodStart, unit, timeZone);
              if (
                periodStartDates.every((start: Dayjs) => limitManager.isAlreadyBusy(start, unit, timeZone))
              ) {
                break;
              }
            }
            continue;
          }

          const periodEnd = periodStart.endOf(unit);
          let totalDuration = selectedDuration;

          for (const booking of userBookings) {
            if (!isBookingWithinPeriod(booking, periodStart, periodEnd, timeZone)) {
              continue;
            }
            totalDuration += dayjs(booking.end).diff(dayjs(booking.start), "minute");
            if (totalDuration > limit) {
              limitManager.addBusyTime(periodStart, unit, timeZone);
              break;
            }
          }
        }
      }
    }

    userBusyTimesMap.set(user.id, limitManager.getBusyTimes());
  }

  return userBusyTimesMap;
};

export const getBusyTimesFromLimitsForUsers = withReporting(
  _getBusyTimesFromLimitsForUsers,
  "getBusyTimesFromLimitsForUsers"
);

const _getBusyTimesFromTeamLimitsForUsers = async (
  users: { id: number; email: string }[],
  bookingLimits: IntervalLimit,
  dateFrom: Dayjs,
  dateTo: Dayjs,
  teamId: number,
  includeManagedEvents: boolean,
  timeZone: string,
  rescheduleUid?: string
) => {
  const { limitDateFrom, limitDateTo } = getStartEndDateforLimitCheck(
    dateFrom.toISOString(),
    dateTo.toISOString(),
    bookingLimits
  );

  const bookings = await BookingRepo.getAllAcceptedTeamBookingsOfUsers({
    users,
    teamId,
    startDate: limitDateFrom.toDate(),
    endDate: limitDateTo.toDate(),
    excludedUid: rescheduleUid,
    includeManagedEvents,
  });

  const busyTimes = bookings.map(({ id, startTime, endTime, eventTypeId, title, userId }) => ({
    start: dayjs(startTime).toDate(),
    end: dayjs(endTime).toDate(),
    title,
    source: `eventType-${eventTypeId}-booking-${id}`,
    userId,
  }));

  const globalLimitManager = new LimitManager();

  for (const key of descendingLimitKeys) {
    const limit = bookingLimits?.[key];
    if (!limit) continue;

    const unit = intervalLimitKeyToUnit(key);
    const periodStartDates = getPeriodStartDatesBetween(dateFrom, dateTo, unit, timeZone);

    for (const periodStart of periodStartDates) {
      if (globalLimitManager.isAlreadyBusy(periodStart, unit, timeZone)) continue;

      const periodEnd = periodStart.endOf(unit);
      let totalBookings = 0;

      for (const booking of busyTimes) {
        if (!isBookingWithinPeriod(booking, periodStart, periodEnd, timeZone)) {
          continue;
        }

        totalBookings++;
        if (totalBookings >= limit) {
          globalLimitManager.addBusyTime(periodStart, unit, timeZone);
          break;
        }
      }
    }
  }

  const userBusyTimesMap = new Map();

  for (const user of users) {
    const userBusyTimes = busyTimes.filter((busyTime) => busyTime.userId === user.id);
    const limitManager = new LimitManager();

    limitManager.mergeBusyTimes(globalLimitManager);

    const bookingLimitsParams = {
      bookings: userBusyTimes,
      bookingLimits,
      dateFrom,
      dateTo,
      limitManager,
      rescheduleUid,
      teamId,
      user,
      includeManagedEvents,
      timeZone,
    };

    for (const key of descendingLimitKeys) {
      const limit = bookingLimits?.[key];
      if (!limit) continue;

      const unit = intervalLimitKeyToUnit(key);
      const periodStartDates = getPeriodStartDatesBetween(dateFrom, dateTo, unit, timeZone);

      for (const periodStart of periodStartDates) {
        if (limitManager.isAlreadyBusy(periodStart, unit, timeZone)) continue;

        if (unit === "year") {
          try {
            await checkBookingLimit({
              eventStartDate: periodStart.toDate(),
              limitingNumber: limit,
              key,
              teamId,
              user,
              rescheduleUid,
              includeManagedEvents,
              timeZone,
            });
          } catch (_) {
            limitManager.addBusyTime(periodStart, unit, timeZone);
            if (periodStartDates.every((start: Dayjs) => limitManager.isAlreadyBusy(start, unit, timeZone))) {
              return;
            }
          }
          continue;
        }

        const periodEnd = periodStart.endOf(unit);
        let totalBookings = 0;

        for (const booking of userBusyTimes) {
          if (!isBookingWithinPeriod(booking, periodStart, periodEnd, timeZone)) {
            continue;
          }

          totalBookings++;
          if (totalBookings >= limit) {
            limitManager.addBusyTime(periodStart, unit, timeZone);
            break;
          }
        }
      }
    }

    userBusyTimesMap.set(user.id, limitManager.getBusyTimes());
  }

  return userBusyTimesMap;
};

export const getBusyTimesFromTeamLimitsForUsers = withReporting(
  _getBusyTimesFromTeamLimitsForUsers,
  "getBusyTimesFromTeamLimitsForUsers"
);

const calculateHostsAndAvailabilities = async ({
  input,
  eventType,
  hosts,
  loggerWithEventDetails,
  startTime,
  endTime,
  bypassBusyCalendarTimes,
  shouldServeCache,
}: {
  input: TGetScheduleInputSchema;
  eventType: Exclude<Awaited<ReturnType<typeof getRegularOrDynamicEventType>>, null>;
  hosts: {
    isFixed?: boolean;
    user: GetAvailabilityUserWithDelegationCredentials;
  }[];
  loggerWithEventDetails: Logger<unknown>;
  startTime: ReturnType<typeof getStartTime>;
  endTime: Dayjs;
  bypassBusyCalendarTimes: boolean;
  shouldServeCache?: boolean;
}) => {
  const usersWithCredentials = getUsersWithCredentials({
    hosts,
  });

  loggerWithEventDetails.debug("Using users", {
    usersWithCredentials: usersWithCredentials.map((user) => user.email),
  });

  const durationToUse = input.duration || 0;
  let currentSeats: CurrentSeats | undefined;

  const startTimeDate =
    input.rescheduleUid && durationToUse
      ? startTime.subtract(durationToUse, "minute").toDate()
      : startTime.toDate();

  const endTimeDate =
    input.rescheduleUid && durationToUse ? endTime.add(durationToUse, "minute").toDate() : endTime.toDate();

  const userIdAndEmailMap = new Map(usersWithCredentials.map((user) => [user.id, user.email]));
  const allUserIds = Array.from(userIdAndEmailMap.keys());

  const [currentBookingsAllUsers, outOfOfficeDaysAllUsers] = await Promise.all([
    BookingRepo.findAllExistingBookingsForEventTypeBetween({
      startDate: startTimeDate,
      endDate: endTimeDate,
      eventTypeId: eventType.id,
      seatedEvent: Boolean(eventType.seatsPerTimeSlot),
      userIdAndEmailMap,
    }),
    getOOODates(startTimeDate, endTimeDate, allUserIds),
  ]);

  const bookingLimits = parseBookingLimit(eventType?.bookingLimits);
  const durationLimits = parseDurationLimit(eventType?.durationLimits);
  let busyTimesFromLimitsBookingsAllUsers: Awaited<ReturnType<typeof getBusyTimesForLimitChecks>> = [];

  if (eventType && (bookingLimits || durationLimits)) {
    busyTimesFromLimitsBookingsAllUsers = await getBusyTimesForLimitChecks({
      userIds: allUserIds,
      eventTypeId: eventType.id,
      startDate: startTime.format(),
      endDate: endTime.format(),
      rescheduleUid: input.rescheduleUid,
      bookingLimits,
      durationLimits,
    });
  }

  let busyTimesFromLimitsMap: Map<number, EventBusyDetails[]> | undefined = undefined;
  if (eventType && (bookingLimits || durationLimits)) {
    const usersForLimits = usersWithCredentials.map((user) => ({ id: user.id, email: user.email }));
    busyTimesFromLimitsMap = await getBusyTimesFromLimitsForUsers(
      usersForLimits,
      bookingLimits,
      durationLimits,
      startTime,
      endTime,
      typeof input.duration === "number" ? input.duration : undefined,
      eventType,
      usersWithCredentials[0]?.timeZone || "UTC",
      input.rescheduleUid || undefined
    );
  }

  const teamForBookingLimits =
    eventType?.team ??
    (eventType?.parent?.team?.includeManagedEventsInLimits ? eventType?.parent?.team : null);

  const teamBookingLimits = parseBookingLimit(teamForBookingLimits?.bookingLimits);

  let teamBookingLimitsMap: Map<number, EventBusyDetails[]> | undefined = undefined;
  if (teamForBookingLimits && teamBookingLimits) {
    const usersForTeamLimits = usersWithCredentials.map((user) => ({ id: user.id, email: user.email }));
    teamBookingLimitsMap = await getBusyTimesFromTeamLimitsForUsers(
      usersForTeamLimits,
      teamBookingLimits,
      startTime,
      endTime,
      teamForBookingLimits.id,
      teamForBookingLimits.includeManagedEventsInLimits,
      usersWithCredentials[0]?.timeZone || "UTC",
      input.rescheduleUid || undefined
    );
  }

  function _enrichUsersWithData() {
    return usersWithCredentials.map((currentUser) => {
      return {
        ...currentUser,
        currentBookings: currentBookingsAllUsers
          .filter(
            (b) => b.userId === currentUser.id || b.attendees?.some((a) => a.email === currentUser.email)
          )
          .map((bookings) => {
            const { attendees: _attendees, ...bookingWithoutAttendees } = bookings;
            return bookingWithoutAttendees;
          }),
        outOfOfficeDays: outOfOfficeDaysAllUsers.filter((o) => o.user.id === currentUser.id),
      };
    });
  }
  const enrichUsersWithData = withReporting(_enrichUsersWithData, "enrichUsersWithData");
  const users = enrichUsersWithData();

  const premappedUsersAvailability = await getUsersAvailability({
    users,
    query: {
      dateFrom: startTime.format(),
      dateTo: endTime.format(),
      eventTypeId: eventType.id,
      afterEventBuffer: eventType.afterEventBuffer,
      beforeEventBuffer: eventType.beforeEventBuffer,
      duration: input.duration || 0,
      returnDateOverrides: false,
      bypassBusyCalendarTimes,
      shouldServeCache,
    },
    initialData: {
      eventType,
      currentSeats,
      rescheduleUid: input.rescheduleUid,
      busyTimesFromLimitsBookings: busyTimesFromLimitsBookingsAllUsers,
      busyTimesFromLimits: busyTimesFromLimitsMap,
      eventTypeForLimits: eventType && (bookingLimits || durationLimits) ? eventType : null,
      teamBookingLimits: teamBookingLimitsMap,
      teamForBookingLimits: teamForBookingLimits,
    },
  });
  /* We get all users working hours and busy slots */
  const allUsersAvailability = premappedUsersAvailability.map(
    (
      { busy, dateRanges, oooExcludedDateRanges, currentSeats: _currentSeats, timeZone, datesOutOfOffice },
      index
    ) => {
      const currentUser = users[index];
      if (!currentSeats && _currentSeats) currentSeats = _currentSeats;
      return {
        timeZone,
        dateRanges,
        oooExcludedDateRanges,
        busy,
        user: currentUser,
        datesOutOfOffice,
      };
    }
  );

  return {
    allUsersAvailability,
    usersWithCredentials,
    currentSeats,
  };
};<|MERGE_RESOLUTION|>--- conflicted
+++ resolved
@@ -179,23 +179,7 @@
       : [],
   });
 
-<<<<<<< HEAD
-  // TODO: Should be moved to UserRepository
-  const usersWithOldSelectedCalendars = await prisma.user.findMany({
-    where,
-    select: {
-      allowDynamicBooking: true,
-      ...availabilityUserSelect,
-      credentials: {
-        select: credentialForCalendarServiceSelect,
-      },
-      bookingLimits: true,
-    },
-  });
-  const users = usersWithOldSelectedCalendars.map((user) => withSelectedCalendars(user));
-=======
   const usersWithOldSelectedCalendars = usersForDynamicEventType.map((user) => withSelectedCalendars(user));
->>>>>>> 6410687f
 
   const isDynamicAllowed = !usersWithOldSelectedCalendars.some((user) => !user.allowDynamicBooking);
   if (!isDynamicAllowed) {
