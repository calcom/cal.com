// eslint-disable-next-line no-restricted-imports
import { countBy } from "lodash";
import type { Logger } from "tslog";
import { v4 as uuid } from "uuid";

import { getAggregatedAvailability } from "@calcom/core/getAggregatedAvailability";
import { getBusyTimesForLimitChecks } from "@calcom/core/getBusyTimes";
import type { CurrentSeats, GetAvailabilityUser, IFromUser, IToUser } from "@calcom/core/getUserAvailability";
import { getUsersAvailability } from "@calcom/core/getUserAvailability";
import monitorCallbackAsync, { monitorCallbackSync } from "@calcom/core/sentryWrapper";
import type { Dayjs } from "@calcom/dayjs";
import dayjs from "@calcom/dayjs";
import { getSlugOrRequestedSlug, orgDomainConfig } from "@calcom/ee/organizations/lib/orgDomains";
import { checkForConflicts } from "@calcom/features/bookings/lib/conflictChecker/checkForConflicts";
import { isEventTypeLoggingEnabled } from "@calcom/features/bookings/lib/isEventTypeLoggingEnabled";
import { getShouldServeCache } from "@calcom/features/calendar-cache/lib/getShouldServeCache";
import { parseBookingLimit, parseDurationLimit } from "@calcom/lib";
import { findQualifiedHosts } from "@calcom/lib/bookings/findQualifiedHosts";
import {
  findMatchingHostsWithEventSegment,
  getRoutedHostsWithContactOwnerAndFixedHosts,
} from "@calcom/lib/bookings/getRoutedUsers";
import { isRerouting, shouldIgnoreContactOwner } from "@calcom/lib/bookings/routing/utils";
import { RESERVED_SUBDOMAINS } from "@calcom/lib/constants";
import { getUTCOffsetByTimezone } from "@calcom/lib/date-fns";
import { getDefaultEvent } from "@calcom/lib/defaultEvents";
import {
  calculatePeriodLimits,
  isTimeOutOfBounds,
  isTimeViolatingFutureLimit,
} from "@calcom/lib/isOutOfBounds";
import logger from "@calcom/lib/logger";
import { safeStringify } from "@calcom/lib/safeStringify";
import { EventTypeRepository } from "@calcom/lib/server/repository/eventType";
import { UserRepository, withSelectedCalendars } from "@calcom/lib/server/repository/user";
import getSlots from "@calcom/lib/slots";
import prisma, { availabilityUserSelect } from "@calcom/prisma";
import { PeriodType, Prisma } from "@calcom/prisma/client";
import { BookingStatus, SchedulingType } from "@calcom/prisma/enums";
import { credentialForCalendarServiceSelect } from "@calcom/prisma/selects/credential";
import type { EventBusyDate } from "@calcom/types/Calendar";

import { TRPCError } from "@trpc/server";

import type { GetScheduleOptions } from "./getSchedule.handler";
import type { TGetScheduleInputSchema } from "./getSchedule.schema";
import { handleNotificationWhenNoSlots } from "./handleNotificationWhenNoSlots";

const log = logger.getSubLogger({ prefix: ["[slots/util]"] });

async function getEventTypeId({
  slug,
  eventTypeSlug,
  isTeamEvent,
  organizationDetails,
}: {
  slug?: string;
  eventTypeSlug?: string;
  isTeamEvent: boolean;
  organizationDetails?: { currentOrgDomain: string | null; isValidOrgDomain: boolean };
}) {
  if (!eventTypeSlug || !slug) return null;

  let teamId;
  let userId;
  if (isTeamEvent) {
    teamId = await getTeamIdFromSlug(
      slug,
      organizationDetails ?? { currentOrgDomain: null, isValidOrgDomain: false }
    );
  } else {
    userId = await getUserIdFromUsername(
      slug,
      organizationDetails ?? { currentOrgDomain: null, isValidOrgDomain: false }
    );
  }
  const eventType = await prisma.eventType.findFirst({
    where: {
      slug: eventTypeSlug,
      ...(teamId ? { teamId } : {}),
      ...(userId ? { userId } : {}),
    },
    select: {
      id: true,
    },
  });
  if (!eventType) {
    throw new TRPCError({ code: "NOT_FOUND" });
  }
  return eventType?.id;
}

export async function getEventType(
  input: TGetScheduleInputSchema,
  organizationDetails: { currentOrgDomain: string | null; isValidOrgDomain: boolean }
) {
  const { eventTypeSlug, usernameList, isTeamEvent } = input;
  log.info("getEventType", safeStringify({ usernameList, eventTypeSlug, isTeamEvent, organizationDetails }));
  const eventTypeId =
    input.eventTypeId ||
    // eslint-disable-next-line @typescript-eslint/no-non-null-assertion
    (await getEventTypeId({
      slug: usernameList?.[0],
      eventTypeSlug: eventTypeSlug,
      isTeamEvent,
      organizationDetails,
    }));

  if (!eventTypeId) {
    return null;
  }

<<<<<<< HEAD
  const eventType = await prisma.eventType.findUnique({
    where: {
      id: eventTypeId,
    },
    select: {
      id: true,
      slug: true,
      minimumBookingNotice: true,
      minimumReschedulingNotice: true,
      length: true,
      offsetStart: true,
      seatsPerTimeSlot: true,
      timeZone: true,
      slotInterval: true,
      beforeEventBuffer: true,
      afterEventBuffer: true,
      bookingLimits: true,
      durationLimits: true,
      assignAllTeamMembers: true,
      schedulingType: true,
      periodType: true,
      periodStartDate: true,
      periodEndDate: true,
      onlyShowFirstAvailableSlot: true,
      periodCountCalendarDays: true,
      rescheduleWithSameRoundRobinHost: true,
      periodDays: true,
      metadata: true,
      team: {
        select: {
          id: true,
          bookingLimits: true,
          includeManagedEventsInLimits: true,
        },
      },
      parent: {
        select: {
          team: {
            select: {
              id: true,
              bookingLimits: true,
              includeManagedEventsInLimits: true,
            },
          },
        },
      },
      schedule: {
        select: {
          id: true,
          availability: {
            select: {
              date: true,
              startTime: true,
              endTime: true,
              days: true,
            },
          },
          timeZone: true,
        },
      },
      availability: {
        select: {
          date: true,
          startTime: true,
          endTime: true,
          days: true,
        },
      },
      hosts: {
        select: {
          isFixed: true,
          user: {
            select: {
              credentials: { select: credentialForCalendarServiceSelect },
              ...availabilityUserSelect,
            },
          },
          schedule: {
            select: {
              availability: {
                select: {
                  date: true,
                  startTime: true,
                  endTime: true,
                  days: true,
                },
              },
              timeZone: true,
              id: true,
            },
          },
        },
      },
      users: {
        select: {
          credentials: { select: credentialForCalendarServiceSelect },
          ...availabilityUserSelect,
        },
      },
    },
  });

  if (!eventType) {
    return null;
  }

  return {
    ...eventType,
    metadata: EventTypeMetaDataSchema.parse(eventType.metadata),
  };
=======
  return await EventTypeRepository.findForSlots({ id: eventTypeId });
>>>>>>> 98d9cd10
}

export async function getDynamicEventType(
  input: TGetScheduleInputSchema,
  organizationDetails: { currentOrgDomain: string | null; isValidOrgDomain: boolean }
) {
  const { currentOrgDomain, isValidOrgDomain } = organizationDetails;
  // For dynamic booking, we need to get and update user credentials, schedule and availability in the eventTypeObject as they're required in the new availability logic
  if (!input.eventTypeSlug) {
    throw new TRPCError({
      message: "eventTypeSlug is required for dynamic booking",
      code: "BAD_REQUEST",
    });
  }
  const dynamicEventType = getDefaultEvent(input.eventTypeSlug);
  const { where } = await UserRepository._getWhereClauseForFindingUsersByUsername({
    orgSlug: isValidOrgDomain ? currentOrgDomain : null,
    usernameList: Array.isArray(input.usernameList)
      ? input.usernameList
      : input.usernameList
      ? [input.usernameList]
      : [],
  });

  // TODO: Should be moved to UserRepository
  const usersWithOldSelectedCalendars = await prisma.user.findMany({
    where,
    select: {
      allowDynamicBooking: true,
      ...availabilityUserSelect,
      credentials: {
        select: credentialForCalendarServiceSelect,
      },
    },
  });
  const users = usersWithOldSelectedCalendars.map((user) => withSelectedCalendars(user));

  const isDynamicAllowed = !users.some((user) => !user.allowDynamicBooking);
  if (!isDynamicAllowed) {
    throw new TRPCError({
      message: "Some of the users in this group do not allow dynamic booking",
      code: "UNAUTHORIZED",
    });
  }
  return Object.assign({}, dynamicEventType, {
    users,
  });
}

export async function getRegularOrDynamicEventType(
  input: TGetScheduleInputSchema,
  organizationDetails: { currentOrgDomain: string | null; isValidOrgDomain: boolean }
) {
  const isDynamicBooking = input.usernameList && input.usernameList.length > 1;
  return isDynamicBooking
    ? await getDynamicEventType(input, organizationDetails)
    : await getEventType(input, organizationDetails);
}

const selectSelectedSlots = Prisma.validator<Prisma.SelectedSlotsDefaultArgs>()({
  select: {
    id: true,
    slotUtcStartDate: true,
    slotUtcEndDate: true,
    userId: true,
    isSeat: true,
    eventTypeId: true,
  },
});

type SelectedSlots = Prisma.SelectedSlotsGetPayload<typeof selectSelectedSlots>;

function applyOccupiedSeatsToCurrentSeats(currentSeats: CurrentSeats, occupiedSeats: SelectedSlots[]) {
  const occupiedSeatsCount = countBy(occupiedSeats, (item) => item.slotUtcStartDate.toISOString());
  Object.keys(occupiedSeatsCount).forEach((date) => {
    currentSeats.push({
      uid: uuid(),
      startTime: dayjs(date).toDate(),
      _count: { attendees: occupiedSeatsCount[date] },
    });
  });
  return currentSeats;
}

export interface IGetAvailableSlots {
  slots: Record<
    string,
    {
      time: string;
      attendees?: number | undefined;
      bookingUid?: string | undefined;
      away?: boolean | undefined;
      fromUser?: IFromUser | undefined;
      toUser?: IToUser | undefined;
      reason?: string | undefined;
      emoji?: string | undefined;
    }[]
  >;
  troubleshooter?: any;
}

/**
 * Returns (Contact Owner plus Fixed Hosts) OR All Hosts
 */
export function getUsersWithCredentialsConsideringContactOwner({
  contactOwnerEmail,
  hosts,
}: {
  contactOwnerEmail: string | null | undefined;
  hosts: {
    isFixed?: boolean;
    user: GetAvailabilityUser;
  }[];
}) {
  const contactOwnerHost = hosts.find((host) => host.user.email === contactOwnerEmail);
  /**
   * It could still have contact owner, if it was one of the assigned hosts of the event.
   * In case of routedTeamMemberIds, hosts will only have the Routed Team Members and in that case, contact owner would be here only if it matches
   */
  const allHosts = hosts.map(({ isFixed, user }) => ({ isFixed, ...user }));

  const contactOwnerExists = contactOwnerEmail && contactOwnerHost;

  if (!contactOwnerExists) {
    return allHosts;
  }

  if (contactOwnerHost?.isFixed) {
    // If contact owner is a fixed host, we return all hosts which also includes contact owner
    return allHosts;
  }

  const contactOwnerAndFixedHosts = hosts.reduce(
    (usersArray: (GetAvailabilityUser & { isFixed?: boolean })[], host) => {
      if (host.isFixed || host.user.email === contactOwnerEmail)
        usersArray.push({ ...host.user, isFixed: host.isFixed });

      return usersArray;
    },
    []
  );

  return contactOwnerAndFixedHosts;
}

const getStartTime = (startTimeInput: string, timeZone?: string, minimumBookingNotice?: number) => {
  const startTimeMin = dayjs.utc().add(minimumBookingNotice || 1, "minutes");
  const startTime = timeZone === "Etc/GMT" ? dayjs.utc(startTimeInput) : dayjs(startTimeInput).tz(timeZone);

  return startTimeMin.isAfter(startTime) ? startTimeMin.tz(timeZone) : startTime;
};

export const getAvailableSlots = async (
  ...args: Parameters<typeof _getAvailableSlots>
): Promise<ReturnType<typeof _getAvailableSlots>> => {
  return monitorCallbackAsync(_getAvailableSlots, ...args);
};

async function _getAvailableSlots({ input, ctx }: GetScheduleOptions): Promise<IGetAvailableSlots> {
  const {
    _enableTroubleshooter: enableTroubleshooter = false,
    _bypassCalendarBusyTimes: bypassBusyCalendarTimes = false,
    _shouldServeCache,
  } = input;
  const orgDetails = input?.orgSlug
    ? {
        currentOrgDomain: input.orgSlug,
        isValidOrgDomain: !!input.orgSlug && !RESERVED_SUBDOMAINS.includes(input.orgSlug),
      }
    : orgDomainConfig(ctx?.req);

  if (process.env.INTEGRATION_TEST_MODE === "true") {
    logger.settings.minLevel = 2;
  }

  const eventType = await monitorCallbackAsync(getRegularOrDynamicEventType, input, orgDetails);

  if (!eventType) {
    throw new TRPCError({ code: "NOT_FOUND" });
  }

  const shouldServeCache = await getShouldServeCache(_shouldServeCache, eventType.team?.id);
  if (isEventTypeLoggingEnabled({ eventTypeId: eventType.id })) {
    logger.settings.minLevel = 2;
  }

  const isRollingWindowPeriodType = eventType.periodType === PeriodType.ROLLING_WINDOW;
  const startTimeAsIsoString = input.startTime;
  const isStartTimeInPast = dayjs(startTimeAsIsoString).isBefore(dayjs().subtract(1, "day").startOf("day"));

  // If startTime is already sent in the past, we don't need to adjust it.
  // We assume that the client is already sending startTime as per their requirement.
  // Note: We could optimize it further to go back 1 month in past only for the 2nd month because that is what we are putting a hard limit at.
  const startTimeAdjustedForRollingWindowComputation =
    isStartTimeInPast || !isRollingWindowPeriodType
      ? startTimeAsIsoString
      : dayjs(startTimeAsIsoString).subtract(1, "month").toISOString();

  const loggerWithEventDetails = logger.getSubLogger({
    prefix: ["getAvailableSlots", `${eventType.id}:${input.usernameList}/${input.eventTypeSlug}`],
  });

  const startTime = getStartTime(
    startTimeAdjustedForRollingWindowComputation,
    input.timeZone,
    eventType.minimumBookingNotice
  );
  const endTime =
    input.timeZone === "Etc/GMT" ? dayjs.utc(input.endTime) : dayjs(input.endTime).utc().tz(input.timeZone);

  if (!startTime.isValid() || !endTime.isValid()) {
    throw new TRPCError({ message: "Invalid time range given.", code: "BAD_REQUEST" });
  }

  const eventHosts = await monitorCallbackAsync(
    findQualifiedHosts<GetAvailabilityUser>,
    eventType,
    !!input.rescheduleUid
  );
  const hostsAfterSegmentMatching = await findMatchingHostsWithEventSegment({
    eventType,
    normalizedHosts: eventHosts,
  });
  const contactOwnerEmailFromInput = input.teamMemberEmail ?? null;

  const routedTeamMemberIds = input.routedTeamMemberIds ?? null;
  const skipContactOwner = shouldIgnoreContactOwner({
    skipContactOwner: input.skipContactOwner ?? null,
    rescheduleUid: input.rescheduleUid ?? null,
    routedTeamMemberIds: input.routedTeamMemberIds ?? null,
  });

  const contactOwnerEmail = skipContactOwner ? null : contactOwnerEmailFromInput;
  const routedHostsWithContactOwnerAndFixedHosts = getRoutedHostsWithContactOwnerAndFixedHosts({
    hosts: hostsAfterSegmentMatching,
    routedTeamMemberIds,
    contactOwnerEmail,
  });

  let { aggregatedAvailability, allUsersAvailability, usersWithCredentials, currentSeats } =
    await calculateHostsAndAvailabilities({
      input,
      eventType,
      hosts: routedHostsWithContactOwnerAndFixedHosts,
      contactOwnerEmail,
      loggerWithEventDetails,
      startTime,
      endTime,
      bypassBusyCalendarTimes,
      shouldServeCache,
    });

  // If contact skipping, determine if there's availability within two weeks
  if (contactOwnerEmail && aggregatedAvailability.length > 0) {
    const twoWeeksFromNow = dayjs().add(2, "week");
    const diff = aggregatedAvailability[0].start.diff(twoWeeksFromNow, "day");

    if (diff > 0) {
      const routedHostsAndFixedHosts = routedHostsWithContactOwnerAndFixedHosts.filter(
        (host) => host.email !== contactOwnerEmail
      );

      if (routedHostsAndFixedHosts.length > 0) {
        // if the first available slot is more than 2 weeks from now, round robin as normal
        ({ aggregatedAvailability, allUsersAvailability, usersWithCredentials, currentSeats } =
          await calculateHostsAndAvailabilities({
            input,
            eventType,
            hosts: routedHostsAndFixedHosts,
            contactOwnerEmail,
            loggerWithEventDetails,
            startTime,
            endTime,
            bypassBusyCalendarTimes,
            shouldServeCache,
          }));
      }
    }
  }

  const isTeamEvent =
    eventType.schedulingType === SchedulingType.COLLECTIVE ||
    eventType.schedulingType === SchedulingType.ROUND_ROBIN ||
    allUsersAvailability.length > 1;

  // timeZone isn't directly set on eventType now(So, it is legacy)
  // schedule is always expected to be set for an eventType now so it must never fallback to allUsersAvailability[0].timeZone(fallback is again legacy behavior)
  // TODO: Also, handleNewBooking only seems to be using eventType?.schedule?.timeZone which seems to confirm that we should simplify it as well.
  const eventTimeZone =
    eventType.timeZone || eventType?.schedule?.timeZone || allUsersAvailability?.[0]?.timeZone;
  const timeSlots = monitorCallbackSync(getSlots, {
    inviteeDate: startTime,
    eventLength: input.duration || eventType.length,
    offsetStart: eventType.offsetStart,
    dateRanges: aggregatedAvailability,
    minimumBookingNotice: eventType.minimumBookingNotice,
    frequency: eventType.slotInterval || input.duration || eventType.length,
    organizerTimeZone: eventTimeZone,
    datesOutOfOffice: !isTeamEvent ? allUsersAvailability[0]?.datesOutOfOffice : undefined,
  });

  let availableTimeSlots: typeof timeSlots = [];
  // Load cached busy slots
  const selectedSlots =
    /* FIXME: For some reason this returns undefined while testing in Jest */
    (await prisma.selectedSlots.findMany({
      where: {
        userId: { in: usersWithCredentials.map((user) => user.id) },
        releaseAt: { gt: dayjs.utc().format() },
      },
      ...selectSelectedSlots,
    })) || [];
  await prisma.selectedSlots.deleteMany({
    where: { eventTypeId: { equals: eventType.id }, id: { notIn: selectedSlots.map((item) => item.id) } },
  });

  availableTimeSlots = timeSlots;

  const availabilityCheckProps = {
    eventLength: input.duration || eventType.length,
    currentSeats,
  };

  if (selectedSlots?.length > 0) {
    let occupiedSeats: typeof selectedSlots = selectedSlots.filter(
      (item) => item.isSeat && item.eventTypeId === eventType.id
    );
    if (occupiedSeats?.length) {
      const addedToCurrentSeats: string[] = [];
      if (typeof availabilityCheckProps.currentSeats !== "undefined") {
        availabilityCheckProps.currentSeats = availabilityCheckProps.currentSeats.map((item) => {
          const attendees =
            occupiedSeats.filter(
              (seat) => seat.slotUtcStartDate.toISOString() === item.startTime.toISOString()
            )?.length || 0;
          if (attendees) addedToCurrentSeats.push(item.startTime.toISOString());
          return {
            ...item,
            _count: {
              attendees: item._count.attendees + attendees,
            },
          };
        });
        occupiedSeats = occupiedSeats.filter(
          (item) => !addedToCurrentSeats.includes(item.slotUtcStartDate.toISOString())
        );
      }

      availabilityCheckProps.currentSeats = applyOccupiedSeatsToCurrentSeats(
        availabilityCheckProps.currentSeats || [],
        occupiedSeats
      );

      currentSeats = availabilityCheckProps.currentSeats;
    }
    availableTimeSlots = availableTimeSlots
      .map((slot) => {
        const busy = selectedSlots.reduce<EventBusyDate[]>((r, c) => {
          if (!c.isSeat) {
            r.push({ start: c.slotUtcStartDate, end: c.slotUtcEndDate });
          }
          return r;
        }, []);

        if (
          !checkForConflicts({
            time: slot.time,
            busy,
            ...availabilityCheckProps,
          })
        ) {
          return slot;
        }
        return undefined;
      })
      .filter(
        (
          item:
            | {
                time: dayjs.Dayjs;
                userIds?: number[] | undefined;
              }
            | undefined
        ): item is {
          time: dayjs.Dayjs;
          userIds?: number[] | undefined;
        } => {
          return !!item;
        }
      );
  }

  // fr-CA uses YYYY-MM-DD
  const formatter = new Intl.DateTimeFormat("fr-CA", {
    year: "numeric",
    month: "2-digit",
    day: "2-digit",
    timeZone: input.timeZone,
  });

  const slotsMappedToDate = monitorCallbackSync(function mapSlotsToDate() {
    return availableTimeSlots.reduce(
      (
        r: Record<string, { time: string; attendees?: number; bookingUid?: string }[]>,
        { time, ...passThroughProps }
      ) => {
        // TODO: Adds unit tests to prevent regressions in getSchedule (try multiple timezones)

        // This used to be _time.tz(input.timeZone) but Dayjs tz() is slow.
        // toLocaleDateString slugish, using Intl.DateTimeFormat we get the desired speed results.
        const dateString = formatter.format(time.toDate());

        r[dateString] = r[dateString] || [];
        if (eventType.onlyShowFirstAvailableSlot && r[dateString].length > 0) {
          return r;
        }
        r[dateString].push({
          ...passThroughProps,
          time: time.toISOString(),
          // Conditionally add the attendees and booking id to slots object if there is already a booking during that time
          ...(currentSeats?.some((booking) => booking.startTime.toISOString() === time.toISOString()) && {
            attendees:
              currentSeats[
                currentSeats.findIndex((booking) => booking.startTime.toISOString() === time.toISOString())
              ]._count.attendees,
            bookingUid:
              currentSeats[
                currentSeats.findIndex((booking) => booking.startTime.toISOString() === time.toISOString())
              ].uid,
          }),
        });
        return r;
      },
      Object.create(null)
    );
  });

  loggerWithEventDetails.debug(safeStringify({ slotsMappedToDate }));

  const availableDates = Object.keys(slotsMappedToDate);
  const allDatesWithBookabilityStatus = monitorCallbackSync(getAllDatesWithBookabilityStatus, availableDates);
  loggerWithEventDetails.debug(safeStringify({ availableDates }));

  const eventUtcOffset = getUTCOffsetByTimezone(eventTimeZone) ?? 0;
  const bookerUtcOffset = input.timeZone ? getUTCOffsetByTimezone(input.timeZone) ?? 0 : 0;
  const periodLimits = calculatePeriodLimits({
    periodType: eventType.periodType,
    periodDays: eventType.periodDays,
    periodCountCalendarDays: eventType.periodCountCalendarDays,
    periodStartDate: eventType.periodStartDate,
    periodEndDate: eventType.periodEndDate,
    allDatesWithBookabilityStatusInBookerTz: allDatesWithBookabilityStatus,
    eventUtcOffset,
    bookerUtcOffset,
  });
  let foundAFutureLimitViolation = false;
  const withinBoundsSlotsMappedToDate = monitorCallbackSync(function mapWithinBoundsSlotsToDate() {
    return Object.entries(slotsMappedToDate).reduce((withinBoundsSlotsMappedToDate, [date, slots]) => {
      // Computation Optimization: If a future limit violation has been found, we just consider all slots to be out of bounds beyond that slot.
      // We can't do the same for periodType=RANGE because it can start from a day other than today and today will hit the violation then.
      if (foundAFutureLimitViolation && doesRangeStartFromToday(eventType.periodType)) {
        return withinBoundsSlotsMappedToDate;
      }
      const filteredSlots = slots.filter((slot) => {
        const isFutureLimitViolationForTheSlot = isTimeViolatingFutureLimit({
          time: slot.time,
          periodLimits,
        });
        if (isFutureLimitViolationForTheSlot) {
          foundAFutureLimitViolation = true;
        }
        return (
          !isFutureLimitViolationForTheSlot &&
          // TODO: Perf Optmization: Slots calculation logic already seems to consider the minimum booking notice and past booking time and thus there shouldn't be need to filter out slots here.
          !isTimeOutOfBounds({ time: slot.time, minimumBookingNotice: eventType.minimumBookingNotice })
        );
      });

      if (!filteredSlots.length) {
        // If there are no slots available, we don't set that date, otherwise having an empty slots array makes frontend consider it as an all day OOO case
        return withinBoundsSlotsMappedToDate;
      }

      withinBoundsSlotsMappedToDate[date] = filteredSlots;
      return withinBoundsSlotsMappedToDate;
    }, {} as typeof slotsMappedToDate);
  });

  // We only want to run this on single targeted events and not dynamic
  if (!Object.keys(withinBoundsSlotsMappedToDate).length && input.usernameList?.length === 1) {
    try {
      await handleNotificationWhenNoSlots({
        eventDetails: {
          username: input.usernameList?.[0],
          startTime: startTime,
          endTime: endTime,
          eventSlug: eventType.slug,
        },
        orgDetails,
        teamId: eventType.team?.id,
      });
    } catch (e) {
      loggerWithEventDetails.error(
        `Something has gone wrong. Upstash could be down and we have caught the error to not block availability:
 ${e}`
      );
    }
  }

  const troubleshooterData = enableTroubleshooter
    ? {
        troubleshooter: {
          routedTeamMemberIds: routedTeamMemberIds,
          // One that Salesforce asked for
          askedContactOwner: contactOwnerEmailFromInput,
          // One that we used as per Routing skipContactOwner flag
          consideredContactOwner: contactOwnerEmail,
          // All hosts that have been checked for availability. If no routedTeamMemberIds are provided, this will be same as hosts.
          routedHosts: usersWithCredentials.map((user) => {
            return {
              userId: user.id,
            };
          }),
          hostsAfterSegmentMatching: hostsAfterSegmentMatching.map((host) => ({
            userId: host.user.id,
          })),
        },
      }
    : null;

  return {
    slots: withinBoundsSlotsMappedToDate,
    ...troubleshooterData,
  };
}

function doesRangeStartFromToday(periodType: PeriodType) {
  return periodType === PeriodType.ROLLING_WINDOW || periodType === PeriodType.ROLLING;
}

async function getUserIdFromUsername(
  username: string,
  organizationDetails: { currentOrgDomain: string | null; isValidOrgDomain: boolean }
) {
  const { currentOrgDomain, isValidOrgDomain } = organizationDetails;
  log.info("getUserIdFromUsername", safeStringify({ organizationDetails, username }));
  const [user] = await UserRepository.findUsersByUsername({
    usernameList: [username],
    orgSlug: isValidOrgDomain ? currentOrgDomain : null,
  });
  return user?.id;
}

async function getTeamIdFromSlug(
  slug: string,
  organizationDetails: { currentOrgDomain: string | null; isValidOrgDomain: boolean }
) {
  const { currentOrgDomain, isValidOrgDomain } = organizationDetails;
  const team = await prisma.team.findFirst({
    where: {
      slug,
      parent: isValidOrgDomain && currentOrgDomain ? getSlugOrRequestedSlug(currentOrgDomain) : null,
    },
    select: {
      id: true,
    },
  });
  return team?.id;
}

async function getExistingBookings(
  startTimeDate: Date,
  endTimeDate: Date,
  eventType: Awaited<ReturnType<typeof getEventType>>,
  sharedQuery: {
    startTime: {
      lte: Date;
    };
    endTime: {
      gte: Date;
    };
    status: {
      in: "ACCEPTED"[];
    };
  },
  usersWithCredentials: ReturnType<typeof getUsersWithCredentialsConsideringContactOwner>,
  allUserIds: number[]
) {
  const bookingsSelect = Prisma.validator<Prisma.BookingSelect>()({
    id: true,
    uid: true,
    userId: true,
    startTime: true,
    endTime: true,
    title: true,
    attendees: true,
    eventType: {
      select: {
        id: true,
        onlyShowFirstAvailableSlot: true,
        afterEventBuffer: true,
        beforeEventBuffer: true,
        seatsPerTimeSlot: true,
        requiresConfirmationWillBlockSlot: true,
        requiresConfirmation: true,
        allowReschedulingPastBookings: true,
      },
    },
    ...(!!eventType?.seatsPerTimeSlot && {
      _count: {
        select: {
          seatsReferences: true,
        },
      },
    }),
  });

  const currentBookingsAllUsersQueryOne = prisma.booking.findMany({
    where: {
      ...sharedQuery,
      userId: {
        in: allUserIds,
      },
    },
    select: bookingsSelect,
  });

  const currentBookingsAllUsersQueryTwo = prisma.booking.findMany({
    where: {
      ...sharedQuery,
      attendees: {
        some: {
          email: {
            in: usersWithCredentials.map((user) => user.email),
          },
        },
      },
    },
    select: bookingsSelect,
  });

  const currentBookingsAllUsersQueryThree = prisma.booking.findMany({
    where: {
      startTime: { lte: endTimeDate },
      endTime: { gte: startTimeDate },
      eventType: {
        id: eventType?.id,
        requiresConfirmation: true,
        requiresConfirmationWillBlockSlot: true,
      },
      status: {
        in: [BookingStatus.PENDING],
      },
    },
    select: bookingsSelect,
  });

  const [resultOne, resultTwo, resultThree] = await Promise.all([
    currentBookingsAllUsersQueryOne,
    currentBookingsAllUsersQueryTwo,
    currentBookingsAllUsersQueryThree,
  ]);

  return [...resultOne, ...resultTwo, ...resultThree];
}

async function getOOODates(startTimeDate: Date, endTimeDate: Date, allUserIds: number[]) {
  return await prisma.outOfOfficeEntry.findMany({
    where: {
      userId: {
        in: allUserIds,
      },
      OR: [
        // outside of range
        // (start <= 'dateTo' AND end >= 'dateFrom')
        {
          start: {
            lte: endTimeDate,
          },
          end: {
            gte: startTimeDate,
          },
        },
        // start is between dateFrom and dateTo but end is outside of range
        // (start <= 'dateTo' AND end >= 'dateTo')
        {
          start: {
            lte: endTimeDate,
          },

          end: {
            gte: endTimeDate,
          },
        },
        // end is between dateFrom and dateTo but start is outside of range
        // (start <= 'dateFrom' OR end <= 'dateTo')
        {
          start: {
            lte: startTimeDate,
          },

          end: {
            lte: endTimeDate,
          },
        },
      ],
    },
    select: {
      id: true,
      start: true,
      end: true,
      user: {
        select: {
          id: true,
          name: true,
        },
      },
      toUser: {
        select: {
          id: true,
          username: true,
          name: true,
        },
      },
      reason: {
        select: {
          id: true,
          emoji: true,
          reason: true,
        },
      },
    },
  });
}

export function getAllDatesWithBookabilityStatus(availableDates: string[]) {
  const availableDatesSet = new Set(availableDates);
  const firstDate = dayjs(availableDates[0]);
  const lastDate = dayjs(availableDates[availableDates.length - 1]);
  const allDates: Record<string, { isBookable: boolean }> = {};

  let currentDate = firstDate;
  while (currentDate <= lastDate) {
    allDates[currentDate.format("YYYY-MM-DD")] = {
      isBookable: availableDatesSet.has(currentDate.format("YYYY-MM-DD")),
    };

    currentDate = currentDate.add(1, "day");
  }
  return allDates;
}

const calculateHostsAndAvailabilities = async ({
  input,
  eventType,
  hosts,
  contactOwnerEmail,
  loggerWithEventDetails,
  startTime,
  endTime,
  bypassBusyCalendarTimes,
  shouldServeCache,
}: {
  input: TGetScheduleInputSchema;
  eventType: Exclude<Awaited<ReturnType<typeof getRegularOrDynamicEventType>>, null>;
  hosts: {
    isFixed?: boolean;
    user: GetAvailabilityUser;
  }[];
  contactOwnerEmail: string | null;
  loggerWithEventDetails: Logger<unknown>;
  startTime: ReturnType<typeof getStartTime>;
  endTime: Dayjs;
  bypassBusyCalendarTimes: boolean;
  shouldServeCache?: boolean;
}) => {
  const routedTeamMemberIds = input.routedTeamMemberIds ?? null;
  if (
    input.rescheduleUid &&
    eventType.rescheduleWithSameRoundRobinHost &&
    eventType.schedulingType === SchedulingType.ROUND_ROBIN &&
    // If it is rerouting, we should not force reschedule with same host.
    // It will be unexpected plus could cause unavailable slots as original host might not be part of routedTeamMemberIds
    !isRerouting({ rescheduleUid: input.rescheduleUid, routedTeamMemberIds })
  ) {
    const originalRescheduledBooking = await prisma.booking.findFirst({
      where: {
        uid: input.rescheduleUid,
        status: {
          in: [BookingStatus.ACCEPTED, BookingStatus.CANCELLED, BookingStatus.PENDING],
        },
      },
      select: {
        userId: true,
      },
    });
    hosts = hosts.filter((host) => host.user.id === originalRescheduledBooking?.userId || 0);
  }

  const usersWithCredentials = monitorCallbackSync(getUsersWithCredentialsConsideringContactOwner, {
    contactOwnerEmail,
    hosts,
  });

  loggerWithEventDetails.debug("Using users", {
    usersWithCredentials: usersWithCredentials.map((user) => user.email),
  });

  const durationToUse = input.duration || 0;
  let currentSeats: CurrentSeats | undefined;

  const startTimeDate =
    input.rescheduleUid && durationToUse
      ? startTime.subtract(durationToUse, "minute").toDate()
      : startTime.toDate();

  const endTimeDate =
    input.rescheduleUid && durationToUse ? endTime.add(durationToUse, "minute").toDate() : endTime.toDate();

  const sharedQuery = {
    startTime: { lte: endTimeDate },
    endTime: { gte: startTimeDate },
    status: {
      in: [BookingStatus.ACCEPTED],
    },
  };

  const allUserIds = usersWithCredentials.map((user) => user.id);
  const [currentBookingsAllUsers, outOfOfficeDaysAllUsers] = await Promise.all([
    monitorCallbackAsync(
      getExistingBookings,
      startTimeDate,
      endTimeDate,
      eventType,
      sharedQuery,
      usersWithCredentials,
      allUserIds
    ),
    monitorCallbackAsync(getOOODates, startTimeDate, endTimeDate, allUserIds),
  ]);

  const bookingLimits = parseBookingLimit(eventType?.bookingLimits);
  const durationLimits = parseDurationLimit(eventType?.durationLimits);
  let busyTimesFromLimitsBookingsAllUsers: Awaited<ReturnType<typeof getBusyTimesForLimitChecks>> = [];

  if (eventType && (bookingLimits || durationLimits)) {
    busyTimesFromLimitsBookingsAllUsers = await monitorCallbackAsync(getBusyTimesForLimitChecks, {
      userIds: allUserIds,
      eventTypeId: eventType.id,
      startDate: startTime.format(),
      endDate: endTime.format(),
      rescheduleUid: input.rescheduleUid,
      bookingLimits,
      durationLimits,
    });
  }

  const users = monitorCallbackSync(function enrichUsersWithData() {
    return usersWithCredentials.map((currentUser) => {
      return {
        ...currentUser,
        currentBookings: currentBookingsAllUsers
          .filter(
            (b) => b.userId === currentUser.id || b.attendees?.some((a) => a.email === currentUser.email)
          )
          .map((bookings) => {
            const { attendees: _attendees, ...bookingWithoutAttendees } = bookings;
            return bookingWithoutAttendees;
          }),
        outOfOfficeDays: outOfOfficeDaysAllUsers.filter((o) => o.user.id === currentUser.id),
      };
    });
  });

  const premappedUsersAvailability = await getUsersAvailability({
    users,
    query: {
      dateFrom: startTime.format(),
      dateTo: endTime.format(),
      eventTypeId: eventType.id,
      afterEventBuffer: eventType.afterEventBuffer,
      beforeEventBuffer: eventType.beforeEventBuffer,
      duration: input.duration || 0,
      returnDateOverrides: false,
      bypassBusyCalendarTimes,
      shouldServeCache,
    },
    initialData: {
      eventType,
      currentSeats,
      rescheduleUid: input.rescheduleUid,
      busyTimesFromLimitsBookings: busyTimesFromLimitsBookingsAllUsers,
    },
  });
  /* We get all users working hours and busy slots */
  const allUsersAvailability = premappedUsersAvailability.map(
    (
      { busy, dateRanges, oooExcludedDateRanges, currentSeats: _currentSeats, timeZone, datesOutOfOffice },
      index
    ) => {
      const currentUser = users[index];
      if (!currentSeats && _currentSeats) currentSeats = _currentSeats;
      return {
        timeZone,
        dateRanges,
        oooExcludedDateRanges,
        busy,
        user: currentUser,
        datesOutOfOffice,
      };
    }
  );

  const aggregatedAvailability = monitorCallbackSync(
    getAggregatedAvailability,
    allUsersAvailability,
    eventType.schedulingType
  );

  return {
    aggregatedAvailability,
    allUsersAvailability,
    usersWithCredentials,
    currentSeats,
  };
};<|MERGE_RESOLUTION|>--- conflicted
+++ resolved
@@ -110,7 +110,6 @@
     return null;
   }
 
-<<<<<<< HEAD
   const eventType = await prisma.eventType.findUnique({
     where: {
       id: eventTypeId,
@@ -221,9 +220,7 @@
     ...eventType,
     metadata: EventTypeMetaDataSchema.parse(eventType.metadata),
   };
-=======
   return await EventTypeRepository.findForSlots({ id: eventTypeId });
->>>>>>> 98d9cd10
 }
 
 export async function getDynamicEventType(
