--- conflicted
+++ resolved
@@ -507,6 +507,7 @@
       startTime,
       endTime,
       currentSeats,
+      bypassBusyCalendarTimes,
     });
 
   // If contact skipping, determine if there's availability within two weeks
@@ -519,7 +520,6 @@
         (host) => host.email !== contactOwnerEmail
       );
 
-<<<<<<< HEAD
       if (routedHostsAndFixedHosts.length > 0) {
         // if the first available slot is more than 2 weeks from now, round robin as normal
         ({ aggregatedAvailability, allUsersAvailability, usersWithCredentials } =
@@ -532,45 +532,9 @@
             startTime,
             endTime,
             currentSeats,
+            bypassBusyCalendarTimes,
           }));
       }
-=======
-  const premappedUsersAvailability = await getUsersAvailability({
-    users,
-    query: {
-      dateFrom: startTime.format(),
-      dateTo: endTime.format(),
-      eventTypeId: eventType.id,
-      afterEventBuffer: eventType.afterEventBuffer,
-      beforeEventBuffer: eventType.beforeEventBuffer,
-      duration: input.duration || 0,
-      returnDateOverrides: false,
-      bypassBusyCalendarTimes,
-    },
-    initialData: {
-      eventType,
-      currentSeats,
-      rescheduleUid: input.rescheduleUid,
-      busyTimesFromLimitsBookings: busyTimesFromLimitsBookingsAllUsers,
-    },
-  });
-  /* We get all users working hours and busy slots */
-  const allUsersAvailability = premappedUsersAvailability.map(
-    (
-      { busy, dateRanges, oooExcludedDateRanges, currentSeats: _currentSeats, timeZone, datesOutOfOffice },
-      index
-    ) => {
-      const currentUser = users[index];
-      if (!currentSeats && _currentSeats) currentSeats = _currentSeats;
-      return {
-        timeZone,
-        dateRanges,
-        oooExcludedDateRanges,
-        busy,
-        user: currentUser,
-        datesOutOfOffice,
-      };
->>>>>>> 423b2842
     }
   }
 
@@ -1053,6 +1017,7 @@
   startTime,
   endTime,
   currentSeats,
+  bypassBusyCalendarTimes,
 }: {
   input: TGetScheduleInputSchema;
   eventType: Exclude<Awaited<ReturnType<typeof getRegularOrDynamicEventType>>, null>;
@@ -1065,6 +1030,7 @@
   startTime: ReturnType<typeof getStartTime>;
   endTime: Dayjs;
   currentSeats?: CurrentSeats | undefined;
+  bypassBusyCalendarTimes: boolean;
 }) => {
   if (
     input.rescheduleUid &&
@@ -1175,6 +1141,7 @@
       beforeEventBuffer: eventType.beforeEventBuffer,
       duration: input.duration || 0,
       returnDateOverrides: false,
+      bypassBusyCalendarTimes,
     },
     initialData: {
       eventType,
