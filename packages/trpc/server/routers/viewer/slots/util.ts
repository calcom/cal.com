// eslint-disable-next-line no-restricted-imports
import type { Logger } from "tslog";
import { v4 as uuid } from "uuid";

import type { Dayjs } from "@calcom/dayjs";
import dayjs from "@calcom/dayjs";
import { orgDomainConfig } from "@calcom/ee/organizations/lib/orgDomains";
import { checkForConflicts } from "@calcom/features/bookings/lib/conflictChecker/checkForConflicts";
import { isEventTypeLoggingEnabled } from "@calcom/features/bookings/lib/isEventTypeLoggingEnabled";
import type { CacheService } from "@calcom/features/calendar-cache/lib/getShouldServeCache";
import type { IRedisService } from "@calcom/features/redis/IRedisService";
import { shouldIgnoreContactOwner } from "@calcom/lib/bookings/routing/utils";
import { RESERVED_SUBDOMAINS } from "@calcom/lib/constants";
import { buildDateRanges } from "@calcom/lib/date-ranges";
import { getUTCOffsetByTimezone } from "@calcom/lib/dayjs";
import { getDefaultEvent } from "@calcom/lib/defaultEvents";
import type { getBusyTimesService } from "@calcom/lib/di/containers/BusyTimes";
import { getQualifiedHostsService } from "@calcom/lib/di/containers/QualifiedHosts";
import { getAggregatedAvailability } from "@calcom/lib/getAggregatedAvailability";
import type { BusyTimesService } from "@calcom/lib/getBusyTimes";
import type {
  CurrentSeats,
  EventType,
  GetAvailabilityUser,
  UserAvailabilityService,
  IFromUser,
  IToUser,
} from "@calcom/lib/getUserAvailability";
import { descendingLimitKeys, intervalLimitKeyToUnit } from "@calcom/lib/intervalLimits/intervalLimit";
import type { IntervalLimit } from "@calcom/lib/intervalLimits/intervalLimitSchema";
import { parseBookingLimit } from "@calcom/lib/intervalLimits/isBookingLimits";
import { parseDurationLimit } from "@calcom/lib/intervalLimits/isDurationLimits";
import LimitManager from "@calcom/lib/intervalLimits/limitManager";
import type { CheckBookingLimitsService } from "@calcom/lib/intervalLimits/server/checkBookingLimits";
import { isBookingWithinPeriod } from "@calcom/lib/intervalLimits/utils";
import {
  calculatePeriodLimits,
  isTimeOutOfBounds,
  isTimeViolatingFutureLimit,
  BookingDateInPastError,
} from "@calcom/lib/isOutOfBounds";
import logger from "@calcom/lib/logger";
import { isRestrictionScheduleEnabled } from "@calcom/lib/restrictionSchedule";
import { safeStringify } from "@calcom/lib/safeStringify";
import { withReporting } from "@calcom/lib/sentryWrapper";
import type { ISelectedSlotRepository } from "@calcom/lib/server/repository/ISelectedSlotRepository";
import type { BookingRepository } from "@calcom/lib/server/repository/booking";
import type { EventTypeRepository } from "@calcom/lib/server/repository/eventTypeRepository";
import type { RoutingFormResponseRepository } from "@calcom/lib/server/repository/formResponse";
import type { PrismaOOORepository } from "@calcom/lib/server/repository/ooo";
import type { ScheduleRepository } from "@calcom/lib/server/repository/schedule";
import type { TeamRepository } from "@calcom/lib/server/repository/team";
import type { UserRepository } from "@calcom/lib/server/repository/user";
import { withSelectedCalendars } from "@calcom/lib/server/repository/user";
import getSlots from "@calcom/lib/slots";
<<<<<<< HEAD
import prisma, { availabilityUserSelect } from "@calcom/prisma";
import type { Prisma } from "@calcom/prisma/client";
import { PeriodType } from "@calcom/prisma/enums";
=======
import { PeriodType } from "@calcom/prisma/client";
>>>>>>> 01a0d439
import { SchedulingType } from "@calcom/prisma/enums";
import type { EventBusyDate, EventBusyDetails } from "@calcom/types/Calendar";
import type { CredentialForCalendarService } from "@calcom/types/Credential";

import { TRPCError } from "@trpc/server";

import type { TGetScheduleInputSchema } from "./getSchedule.schema";
import { handleNotificationWhenNoSlots } from "./handleNotificationWhenNoSlots";
import type { GetScheduleOptions } from "./types";

const log = logger.getSubLogger({ prefix: ["[slots/util]"] });
const DEFAULT_SLOTS_CACHE_TTL = 2000;

type GetAvailabilityUserWithDelegationCredentials = Omit<GetAvailabilityUser, "credentials"> & {
  credentials: CredentialForCalendarService[];
};
<<<<<<< HEAD
const selectSelectedSlots = {
  select: {
    id: true,
    slotUtcStartDate: true,
    slotUtcEndDate: true,
    userId: true,
    isSeat: true,
    eventTypeId: true,
    uid: true,
  },
} satisfies Prisma.SelectedSlotsDefaultArgs;

type SelectedSlots = Prisma.SelectedSlotsGetPayload<typeof selectSelectedSlots>;

async function getEventTypeId({
  slug,
  eventTypeSlug,
  isTeamEvent,
  organizationDetails,
}: {
  slug?: string;
  eventTypeSlug?: string;
  isTeamEvent: boolean;
  organizationDetails?: { currentOrgDomain: string | null; isValidOrgDomain: boolean };
}) {
  if (!eventTypeSlug || !slug) return null;

  let teamId;
  let userId;
  if (isTeamEvent) {
    teamId = await getTeamIdFromSlug(
      slug,
      organizationDetails ?? { currentOrgDomain: null, isValidOrgDomain: false }
    );
  } else {
    userId = await getUserIdFromUsername(
      slug,
      organizationDetails ?? { currentOrgDomain: null, isValidOrgDomain: false }
    );
  }
  const eventType = await prisma.eventType.findFirst({
    where: {
      slug: eventTypeSlug,
      ...(teamId ? { teamId } : {}),
      ...(userId ? { userId } : {}),
    },
    select: {
      id: true,
    },
  });
  if (!eventType) {
    throw new TRPCError({ code: "NOT_FOUND" });
  }
  return eventType?.id;
}

async function _getReservedSlotsAndCleanupExpired({
  bookerClientUid,
  usersWithCredentials,
  eventTypeId,
}: {
  bookerClientUid: string | undefined;
  usersWithCredentials: GetAvailabilityUser[];
  eventTypeId: number;
}) {
  const currentTimeInUtc = dayjs.utc().format();

  const unexpiredSelectedSlots =
    (await prisma.selectedSlots.findMany({
      where: {
        userId: { in: usersWithCredentials.map((user) => user.id) },
        releaseAt: { gt: currentTimeInUtc },
      },
      ...selectSelectedSlots,
    })) || [];

  const slotsSelectedByOtherUsers = unexpiredSelectedSlots.filter((slot) => slot.uid !== bookerClientUid);

  await _cleanupExpiredSlots({ eventTypeId });

  const reservedSlots = slotsSelectedByOtherUsers;

  return reservedSlots;

  async function _cleanupExpiredSlots({ eventTypeId }: { eventTypeId: number }) {
    await prisma.selectedSlots.deleteMany({
      where: {
        eventTypeId: { equals: eventTypeId },
        releaseAt: { lt: currentTimeInUtc },
      },
    });
  }
}

const _getEventType = async (
  input: TGetScheduleInputSchema,
  organizationDetails: { currentOrgDomain: string | null; isValidOrgDomain: boolean }
) => {
  const { eventTypeSlug, usernameList, isTeamEvent } = input;
  log.info("getEventType", safeStringify({ usernameList, eventTypeSlug, isTeamEvent, organizationDetails }));
  const eventTypeId =
    input.eventTypeId ||
    // eslint-disable-next-line @typescript-eslint/no-non-null-assertion
    (await getEventTypeId({
      slug: usernameList?.[0],
      eventTypeSlug: eventTypeSlug,
      isTeamEvent,
      organizationDetails,
    }));

  if (!eventTypeId) {
    return null;
  }

  return await EventTypeRepository.findForSlots({ id: eventTypeId });
};

export const getEventType = withReporting(_getEventType, "getEventType");

const _getDynamicEventType = async (
  input: TGetScheduleInputSchema,
  organizationDetails: { currentOrgDomain: string | null; isValidOrgDomain: boolean }
) => {
  const { currentOrgDomain, isValidOrgDomain } = organizationDetails;
  // For dynamic booking, we need to get and update user credentials, schedule and availability in the eventTypeObject as they're required in the new availability logic
  if (!input.eventTypeSlug) {
    throw new TRPCError({
      message: "eventTypeSlug is required for dynamic booking",
      code: "BAD_REQUEST",
    });
  }
  const dynamicEventType = getDefaultEvent(input.eventTypeSlug);
  const { where } = await UserRepository._getWhereClauseForFindingUsersByUsername({
    orgSlug: isValidOrgDomain ? currentOrgDomain : null,
    usernameList: Array.isArray(input.usernameList)
      ? input.usernameList
      : input.usernameList
      ? [input.usernameList]
      : [],
  });

  // TODO: Should be moved to UserRepository
  const usersWithOldSelectedCalendars = await prisma.user.findMany({
    where,
    select: {
      allowDynamicBooking: true,
      ...availabilityUserSelect,
      credentials: {
        select: credentialForCalendarServiceSelect,
      },
    },
  });
  const users = usersWithOldSelectedCalendars.map((user) => withSelectedCalendars(user));

  const isDynamicAllowed = !users.some((user) => !user.allowDynamicBooking);
  if (!isDynamicAllowed) {
    throw new TRPCError({
      message: "Some of the users in this group do not allow dynamic booking",
      code: "UNAUTHORIZED",
    });
  }
  return Object.assign({}, dynamicEventType, {
    users,
  });
};

export const getDynamicEventType = withReporting(_getDynamicEventType, "getDynamicEventType");

const _getRegularOrDynamicEventType = async (
  input: TGetScheduleInputSchema,
  organizationDetails: { currentOrgDomain: string | null; isValidOrgDomain: boolean }
) => {
  const isDynamicBooking = input.usernameList && input.usernameList.length > 1;
  return isDynamicBooking
    ? await getDynamicEventType(input, organizationDetails)
    : await getEventType(input, organizationDetails);
};

export const getRegularOrDynamicEventType = withReporting(
  _getRegularOrDynamicEventType,
  "getRegularOrDynamicEventType"
);

function applyOccupiedSeatsToCurrentSeats(currentSeats: CurrentSeats, occupiedSeats: SelectedSlots[]) {
  const occupiedSeatsMap = new Map<string, number>();

  occupiedSeats.forEach((item) => {
    const dateKey = item.slotUtcStartDate.toISOString();
    occupiedSeatsMap.set(dateKey, (occupiedSeatsMap.get(dateKey) || 0) + 1);
  });

  occupiedSeatsMap.forEach((count, date) => {
    currentSeats.push({
      uid: uuid(),
      startTime: dayjs(date).toDate(),
      _count: { attendees: count },
    });
  });

  return currentSeats;
}
=======
>>>>>>> 01a0d439

export interface IGetAvailableSlots {
  slots: Record<
    string,
    {
      time: string;
      attendees?: number | undefined;
      bookingUid?: string | undefined;
      away?: boolean | undefined;
      fromUser?: IFromUser | undefined;
      toUser?: IToUser | undefined;
      reason?: string | undefined;
      emoji?: string | undefined;
    }[]
  >;
  troubleshooter?: any;
}

export type GetAvailableSlotsResponse = Awaited<
  ReturnType<(typeof AvailableSlotsService)["prototype"]["_getAvailableSlots"]>
>;

export interface IAvailableSlotsService {
  oooRepo: PrismaOOORepository;
  scheduleRepo: ScheduleRepository;
  selectedSlotRepo: ISelectedSlotRepository;
  teamRepo: TeamRepository;
  userRepo: UserRepository;
  bookingRepo: BookingRepository;
  eventTypeRepo: EventTypeRepository;
  routingFormResponseRepo: RoutingFormResponseRepository;
  cacheService: CacheService;
  checkBookingLimitsService: CheckBookingLimitsService;
  userAvailabilityService: UserAvailabilityService;
  busyTimesService: BusyTimesService;
  redisClient: IRedisService;
}

function withSlotsCache(
  redisClient: IRedisService,
  func: (args: GetScheduleOptions) => Promise<IGetAvailableSlots>
) {
  return async (args: GetScheduleOptions): Promise<IGetAvailableSlots> => {
    const cacheKey = `${JSON.stringify(args.input)}`;
    let success = false;
    let cachedResult: IGetAvailableSlots | null = null;
    const startTime = process.hrtime();
    try {
      cachedResult = await redisClient.get(cacheKey);
      success = true;
    } catch (err: unknown) {
      if (err instanceof Error && err.name === "TimeoutError") {
        const endTime = process.hrtime(startTime);
        log.error(`Redis request timed out after ${endTime[0]}${endTime[1] / 1e6}ms`);
      } else {
        throw err;
      }
    }

    if (!success) {
      // If the cache request fails, we proceed to call the function directly
      return await func(args);
    }
    if (cachedResult) {
      log.info("[CACHE HIT] Available slots", { cacheKey });
      return cachedResult;
    }
    const result = await func(args);
    const ttl = parseInt(process.env.SLOTS_CACHE_TTL ?? "", 10) || DEFAULT_SLOTS_CACHE_TTL;
    // we do not wait for the cache to complete setting; we fire and forget, and hope it'll finish.
    // this is to already start responding to the client.
    redisClient.set(cacheKey, result, { ttl });
    log.info("[CACHE MISS] Available slots", { cacheKey, ttl });
    return result;
  };
}

export class AvailableSlotsService {
  constructor(public readonly dependencies: IAvailableSlotsService) {}

  private async _getReservedSlotsAndCleanupExpired({
    bookerClientUid,
    usersWithCredentials,
    eventTypeId,
  }: {
    bookerClientUid: string | undefined;
    usersWithCredentials: GetAvailabilityUser[];
    eventTypeId: number;
  }) {
    const currentTimeInUtc = dayjs.utc().format();
    const slotsRepo = this.dependencies.selectedSlotRepo;

    const unexpiredSelectedSlots =
      (await slotsRepo.findManyUnexpiredSlots({
        userIds: usersWithCredentials.map((user) => user.id),
        currentTimeInUtc,
      })) || [];

    const slotsSelectedByOtherUsers = unexpiredSelectedSlots.filter((slot) => slot.uid !== bookerClientUid);

    await _cleanupExpiredSlots({ eventTypeId });

    const reservedSlots = slotsSelectedByOtherUsers;

    return reservedSlots;

    async function _cleanupExpiredSlots({ eventTypeId }: { eventTypeId: number }) {
      await slotsRepo.deleteManyExpiredSlots({ eventTypeId, currentTimeInUtc });
    }
  }

  private async _getDynamicEventType(
    input: TGetScheduleInputSchema,
    organizationDetails: { currentOrgDomain: string | null; isValidOrgDomain: boolean }
  ) {
    const { currentOrgDomain, isValidOrgDomain } = organizationDetails;
    // For dynamic booking, we need to get and update user credentials, schedule and availability in the eventTypeObject as they're required in the new availability logic
    if (!input.eventTypeSlug) {
      // never happens as it's guarded by our Zod Schema refine, but for clear type safety we throw an Error if the eventTypeSlug isn't given.
      throw new Error("Event type slug is required in dynamic booking.");
    }
    const dynamicEventType = getDefaultEvent(input.eventTypeSlug);

    const userRepo = this.dependencies.userRepo;
    const usersForDynamicEventType = await userRepo.findManyUsersForDynamicEventType({
      currentOrgDomain: isValidOrgDomain ? currentOrgDomain : null,
      usernameList: Array.isArray(input.usernameList)
        ? input.usernameList
        : input.usernameList
        ? [input.usernameList]
        : [],
    });

    const usersWithOldSelectedCalendars = usersForDynamicEventType.map((user) => withSelectedCalendars(user));

    const isDynamicAllowed = !usersWithOldSelectedCalendars.some((user) => !user.allowDynamicBooking);
    if (!isDynamicAllowed) {
      throw new TRPCError({
        message: "Some of the users in this group do not allow dynamic booking",
        code: "UNAUTHORIZED",
      });
    }
    return Object.assign({}, dynamicEventType, {
      users: usersWithOldSelectedCalendars,
    });
  }
  private getDynamicEventType = withReporting(this._getDynamicEventType.bind(this), "getDynamicEventType");

  private applyOccupiedSeatsToCurrentSeats(
    currentSeats: CurrentSeats,
    occupiedSeats: { slotUtcStartDate: Date }[]
  ) {
    const occupiedSeatsMap = new Map<string, number>();

    occupiedSeats.forEach((item) => {
      const dateKey = item.slotUtcStartDate.toISOString();
      occupiedSeatsMap.set(dateKey, (occupiedSeatsMap.get(dateKey) || 0) + 1);
    });

    occupiedSeatsMap.forEach((count, date) => {
      currentSeats.push({
        uid: uuid(),
        startTime: dayjs(date).toDate(),
        _count: { attendees: count },
      });
    });

    return currentSeats;
  }

  private async _getEventType(
    input: TGetScheduleInputSchema,
    organizationDetails: { currentOrgDomain: string | null; isValidOrgDomain: boolean }
  ) {
    const { eventTypeSlug, usernameList, isTeamEvent } = input;
    log.info(
      "getEventType",
      safeStringify({ usernameList, eventTypeSlug, isTeamEvent, organizationDetails })
    );
    const eventTypeId =
      input.eventTypeId ||
      // eslint-disable-next-line @typescript-eslint/no-non-null-assertion
      (await this.getEventTypeId({
        slug: usernameList?.[0],
        eventTypeSlug: eventTypeSlug,
        isTeamEvent,
        organizationDetails,
      }));

    if (!eventTypeId) {
      return null;
    }

    const eventTypeRepo = this.dependencies.eventTypeRepo;
    return await eventTypeRepo.findForSlots({ id: eventTypeId });
  }

  private getEventType = withReporting(this._getEventType.bind(this), "getEventType");

  private doesRangeStartFromToday(periodType: PeriodType) {
    return periodType === PeriodType.ROLLING_WINDOW || periodType === PeriodType.ROLLING;
  }

  private _getAllDatesWithBookabilityStatus(availableDates: string[]) {
    const availableDatesSet = new Set(availableDates);
    const firstDate = dayjs(availableDates[0]);
    const lastDate = dayjs(availableDates[availableDates.length - 1]);
    const allDates: Record<string, { isBookable: boolean }> = {};

    let currentDate = firstDate;
    while (currentDate <= lastDate) {
      allDates[currentDate.format("YYYY-MM-DD")] = {
        isBookable: availableDatesSet.has(currentDate.format("YYYY-MM-DD")),
      };

      currentDate = currentDate.add(1, "day");
    }
    return allDates;
  }

  private getAllDatesWithBookabilityStatus = withReporting(
    this._getAllDatesWithBookabilityStatus.bind(this),
    "getAllDatesWithBookabilityStatus"
  );

  private async getUserIdFromUsername(
    username: string,
    organizationDetails: { currentOrgDomain: string | null; isValidOrgDomain: boolean }
  ) {
    const { currentOrgDomain, isValidOrgDomain } = organizationDetails;
    log.info("getUserIdFromUsername", safeStringify({ organizationDetails, username }));
    const userRepo = this.dependencies.userRepo;
    const [user] = await userRepo.findUsersByUsername({
      usernameList: [username],
      orgSlug: isValidOrgDomain ? currentOrgDomain : null,
    });
    return user?.id;
  }

  private async getEventTypeId({
    slug,
    eventTypeSlug,
    isTeamEvent,
    organizationDetails,
  }: {
    slug?: string;
    eventTypeSlug?: string;
    isTeamEvent: boolean;
    organizationDetails?: { currentOrgDomain: string | null; isValidOrgDomain: boolean };
  }) {
    if (!eventTypeSlug || !slug) return null;

    let teamId;
    let userId;
    if (isTeamEvent) {
      teamId = await this.getTeamIdFromSlug(
        slug,
        organizationDetails ?? { currentOrgDomain: null, isValidOrgDomain: false }
      );
    } else {
      userId = await this.getUserIdFromUsername(
        slug,
        organizationDetails ?? { currentOrgDomain: null, isValidOrgDomain: false }
      );
    }
    const eventTypeRepo = this.dependencies.eventTypeRepo;
    const eventType = await eventTypeRepo.findFirstEventTypeId({ slug: eventTypeSlug, teamId, userId });
    if (!eventType) {
      throw new TRPCError({ code: "NOT_FOUND" });
    }
    return eventType?.id;
  }

  private async getTeamIdFromSlug(
    slug: string,
    organizationDetails: { currentOrgDomain: string | null; isValidOrgDomain: boolean }
  ) {
    const { currentOrgDomain, isValidOrgDomain } = organizationDetails;
    const teamRepo = this.dependencies.teamRepo;
    const team = await teamRepo.findFirstBySlugAndParentSlug({
      slug,
      parentSlug: isValidOrgDomain && currentOrgDomain ? currentOrgDomain : null,
      select: { id: true },
    });

    return team?.id;
  }

  private async _getBusyTimesFromLimitsForUsers(
    users: { id: number; email: string }[],
    bookingLimits: IntervalLimit | null,
    durationLimits: IntervalLimit | null,
    dateFrom: Dayjs,
    dateTo: Dayjs,
    duration: number | undefined,
    eventType: NonNullable<EventType>,
    timeZone: string,
    rescheduleUid?: string
  ) {
    const userBusyTimesMap = new Map<number, EventBusyDetails[]>();

    if (!bookingLimits && !durationLimits) {
      return userBusyTimesMap;
    }

    const { limitDateFrom, limitDateTo } = this.dependencies.busyTimesService.getStartEndDateforLimitCheck(
      dateFrom.toISOString(),
      dateTo.toISOString(),
      bookingLimits || durationLimits
    );

    const busyTimesFromLimitsBookings = await this.dependencies.busyTimesService.getBusyTimesForLimitChecks({
      userIds: users.map((user) => user.id),
      eventTypeId: eventType.id,
      startDate: limitDateFrom.format(),
      endDate: limitDateTo.format(),
      rescheduleUid,
      bookingLimits,
      durationLimits,
    });

    const globalLimitManager = new LimitManager();

    if (bookingLimits) {
      for (const key of descendingLimitKeys) {
        const limit = bookingLimits?.[key];
        if (!limit) continue;

        const unit = intervalLimitKeyToUnit(key);
        const periodStartDates = this.dependencies.userAvailabilityService.getPeriodStartDatesBetween(
          dateFrom,
          dateTo,
          unit,
          timeZone
        );

        for (const periodStart of periodStartDates) {
          if (globalLimitManager.isAlreadyBusy(periodStart, unit, timeZone)) continue;

          const periodEnd = periodStart.endOf(unit);
          let totalBookings = 0;

          for (const booking of busyTimesFromLimitsBookings) {
            if (!isBookingWithinPeriod(booking, periodStart, periodEnd, timeZone)) {
              continue;
            }

            totalBookings++;
            if (totalBookings >= limit) {
              globalLimitManager.addBusyTime(periodStart, unit, timeZone);
              break;
            }
          }
        }
      }
    }

    for (const user of users) {
      const userBookings = busyTimesFromLimitsBookings.filter((booking) => booking.userId === user.id);
      const limitManager = new LimitManager();

      limitManager.mergeBusyTimes(globalLimitManager);

      if (bookingLimits) {
        for (const key of descendingLimitKeys) {
          const limit = bookingLimits?.[key];
          if (!limit) continue;

          const unit = intervalLimitKeyToUnit(key);
          const periodStartDates = this.dependencies.userAvailabilityService.getPeriodStartDatesBetween(
            dateFrom,
            dateTo,
            unit,
            timeZone
          );

          for (const periodStart of periodStartDates) {
            if (limitManager.isAlreadyBusy(periodStart, unit, timeZone)) continue;

            if (unit === "year") {
              try {
                await this.dependencies.checkBookingLimitsService.checkBookingLimit({
                  eventStartDate: periodStart.toDate(),
                  limitingNumber: limit,
                  eventId: eventType.id,
                  key,
                  user,
                  rescheduleUid,
                  timeZone,
                });
              } catch (_) {
                limitManager.addBusyTime(periodStart, unit, timeZone);
                if (
                  periodStartDates.every((start: Dayjs) => limitManager.isAlreadyBusy(start, unit, timeZone))
                ) {
                  break;
                }
              }
              continue;
            }

            const periodEnd = periodStart.endOf(unit);
            let totalBookings = 0;

            for (const booking of userBookings) {
              if (!isBookingWithinPeriod(booking, periodStart, periodEnd, timeZone)) {
                continue;
              }

              totalBookings++;
              if (totalBookings >= limit) {
                limitManager.addBusyTime(periodStart, unit, timeZone);
                break;
              }
            }
          }
        }
      }

      if (durationLimits) {
        for (const key of descendingLimitKeys) {
          const limit = durationLimits?.[key];
          if (!limit) continue;

          const unit = intervalLimitKeyToUnit(key);
          const periodStartDates = this.dependencies.userAvailabilityService.getPeriodStartDatesBetween(
            dateFrom,
            dateTo,
            unit,
            timeZone
          );

          for (const periodStart of periodStartDates) {
            if (limitManager.isAlreadyBusy(periodStart, unit, timeZone)) continue;

            const selectedDuration = (duration || eventType.length) ?? 0;

            if (selectedDuration > limit) {
              limitManager.addBusyTime(periodStart, unit, timeZone);
              continue;
            }

            if (unit === "year") {
              const totalYearlyDuration = await this.dependencies.bookingRepo.getTotalBookingDuration({
                eventId: eventType.id,
                startDate: periodStart.toDate(),
                endDate: periodStart.endOf(unit).toDate(),
                rescheduleUid,
              });
              if (totalYearlyDuration + selectedDuration > limit) {
                limitManager.addBusyTime(periodStart, unit, timeZone);
                if (
                  periodStartDates.every((start: Dayjs) => limitManager.isAlreadyBusy(start, unit, timeZone))
                ) {
                  break;
                }
              }
              continue;
            }

            const periodEnd = periodStart.endOf(unit);
            let totalDuration = selectedDuration;

            for (const booking of userBookings) {
              if (!isBookingWithinPeriod(booking, periodStart, periodEnd, timeZone)) {
                continue;
              }
              totalDuration += dayjs(booking.end).diff(dayjs(booking.start), "minute");
              if (totalDuration > limit) {
                limitManager.addBusyTime(periodStart, unit, timeZone);
                break;
              }
            }
          }
        }
      }

      userBusyTimesMap.set(user.id, limitManager.getBusyTimes());
    }

    return userBusyTimesMap;
  }

  private getBusyTimesFromLimitsForUsers = withReporting(
    this._getBusyTimesFromLimitsForUsers.bind(this),
    "getBusyTimesFromLimitsForUsers"
  );

  private async _getBusyTimesFromTeamLimitsForUsers(
    users: { id: number; email: string }[],
    bookingLimits: IntervalLimit,
    dateFrom: Dayjs,
    dateTo: Dayjs,
    teamId: number,
    includeManagedEvents: boolean,
    timeZone: string,
    rescheduleUid?: string
  ) {
    const { limitDateFrom, limitDateTo } = this.dependencies.busyTimesService.getStartEndDateforLimitCheck(
      dateFrom.toISOString(),
      dateTo.toISOString(),
      bookingLimits
    );

    const bookingRepo = this.dependencies.bookingRepo;
    const bookings = await bookingRepo.getAllAcceptedTeamBookingsOfUsers({
      users,
      teamId,
      startDate: limitDateFrom.toDate(),
      endDate: limitDateTo.toDate(),
      excludedUid: rescheduleUid,
      includeManagedEvents,
    });

    const busyTimes = bookings.map(({ id, startTime, endTime, eventTypeId, title, userId }) => ({
      start: dayjs(startTime).toDate(),
      end: dayjs(endTime).toDate(),
      title,
      source: `eventType-${eventTypeId}-booking-${id}`,
      userId,
    }));

    const globalLimitManager = new LimitManager();

    for (const key of descendingLimitKeys) {
      const limit = bookingLimits?.[key];
      if (!limit) continue;

      const unit = intervalLimitKeyToUnit(key);
      const periodStartDates = this.dependencies.userAvailabilityService.getPeriodStartDatesBetween(
        dateFrom,
        dateTo,
        unit,
        timeZone
      );

      for (const periodStart of periodStartDates) {
        if (globalLimitManager.isAlreadyBusy(periodStart, unit, timeZone)) continue;

        const periodEnd = periodStart.endOf(unit);
        let totalBookings = 0;

        for (const booking of busyTimes) {
          if (!isBookingWithinPeriod(booking, periodStart, periodEnd, timeZone)) {
            continue;
          }

          totalBookings++;
          if (totalBookings >= limit) {
            globalLimitManager.addBusyTime(periodStart, unit, timeZone);
            break;
          }
        }
      }
    }

    const userBusyTimesMap = new Map();

    for (const user of users) {
      const userBusyTimes = busyTimes.filter((busyTime) => busyTime.userId === user.id);
      const limitManager = new LimitManager();

      limitManager.mergeBusyTimes(globalLimitManager);

      for (const key of descendingLimitKeys) {
        const limit = bookingLimits?.[key];
        if (!limit) continue;

        const unit = intervalLimitKeyToUnit(key);
        const periodStartDates = this.dependencies.userAvailabilityService.getPeriodStartDatesBetween(
          dateFrom,
          dateTo,
          unit,
          timeZone
        );

        for (const periodStart of periodStartDates) {
          if (limitManager.isAlreadyBusy(periodStart, unit, timeZone)) continue;

          if (unit === "year") {
            try {
              await this.dependencies.checkBookingLimitsService.checkBookingLimit({
                eventStartDate: periodStart.toDate(),
                limitingNumber: limit,
                key,
                teamId,
                user,
                rescheduleUid,
                includeManagedEvents,
                timeZone,
              });
            } catch (_) {
              limitManager.addBusyTime(periodStart, unit, timeZone);
              if (
                periodStartDates.every((start: Dayjs) => limitManager.isAlreadyBusy(start, unit, timeZone))
              ) {
                return;
              }
            }
            continue;
          }

          const periodEnd = periodStart.endOf(unit);
          let totalBookings = 0;

          for (const booking of userBusyTimes) {
            if (!isBookingWithinPeriod(booking, periodStart, periodEnd, timeZone)) {
              continue;
            }

            totalBookings++;
            if (totalBookings >= limit) {
              limitManager.addBusyTime(periodStart, unit, timeZone);
              break;
            }
          }
        }
      }

      userBusyTimesMap.set(user.id, limitManager.getBusyTimes());
    }

    return userBusyTimesMap;
  }
  private getBusyTimesFromTeamLimitsForUsers = withReporting(
    this._getBusyTimesFromTeamLimitsForUsers.bind(this),
    "getBusyTimesFromTeamLimitsForUsers"
  );

  private async _getOOODates(startTimeDate: Date, endTimeDate: Date, allUserIds: number[]) {
    return this.dependencies.oooRepo.findManyOOO({ startTimeDate, endTimeDate, allUserIds });
  }
  private getOOODates = withReporting(this._getOOODates.bind(this), "getOOODates");

  private _getUsersWithCredentials({
    hosts,
  }: {
    hosts: {
      isFixed?: boolean;
      groupId?: string | null;
      user: GetAvailabilityUserWithDelegationCredentials;
    }[];
  }) {
    return hosts.map(({ isFixed, groupId, user }) => ({ isFixed, groupId, ...user }));
  }

  private getUsersWithCredentials = withReporting(
    this._getUsersWithCredentials.bind(this),
    "getUsersWithCredentials"
  );

  private getStartTime(startTimeInput: string, timeZone?: string, minimumBookingNotice?: number) {
    const startTimeMin = dayjs.utc().add(minimumBookingNotice || 1, "minutes");
    const startTime = timeZone === "Etc/GMT" ? dayjs.utc(startTimeInput) : dayjs(startTimeInput).tz(timeZone);

    return startTimeMin.isAfter(startTime) ? startTimeMin.tz(timeZone) : startTime;
  }
  private async calculateHostsAndAvailabilities({
    input,
    eventType,
    hosts,
    loggerWithEventDetails,
    startTime,
    endTime,
    bypassBusyCalendarTimes,
    shouldServeCache,
  }: {
    input: TGetScheduleInputSchema;
    eventType: Exclude<
      Awaited<ReturnType<(typeof AvailableSlotsService)["prototype"]["getRegularOrDynamicEventType"]>>,
      null
    >;
    hosts: {
      isFixed?: boolean;
      groupId?: string | null;
      user: GetAvailabilityUserWithDelegationCredentials;
    }[];
    loggerWithEventDetails: Logger<unknown>;
    startTime: ReturnType<(typeof AvailableSlotsService)["prototype"]["getStartTime"]>;
    endTime: Dayjs;
    bypassBusyCalendarTimes: boolean;
    shouldServeCache?: boolean;
  }) {
    const usersWithCredentials = this.getUsersWithCredentials({
      hosts,
    });

    loggerWithEventDetails.debug("Using users", {
      usersWithCredentials: usersWithCredentials.map((user) => user.email),
    });

    const durationToUse = input.duration || 0;
    let currentSeats: CurrentSeats | undefined;

    const startTimeDate =
      input.rescheduleUid && durationToUse
        ? startTime.subtract(durationToUse, "minute").toDate()
        : startTime.toDate();

    const endTimeDate =
      input.rescheduleUid && durationToUse ? endTime.add(durationToUse, "minute").toDate() : endTime.toDate();

    const userIdAndEmailMap = new Map(usersWithCredentials.map((user) => [user.id, user.email]));
    const allUserIds = Array.from(userIdAndEmailMap.keys());

    const bookingRepo = this.dependencies.bookingRepo;
    const [currentBookingsAllUsers, outOfOfficeDaysAllUsers] = await Promise.all([
      bookingRepo.findAllExistingBookingsForEventTypeBetween({
        startDate: startTimeDate,
        endDate: endTimeDate,
        eventTypeId: eventType.id,
        seatedEvent: Boolean(eventType.seatsPerTimeSlot),
        userIdAndEmailMap,
      }),
      this.getOOODates(startTimeDate, endTimeDate, allUserIds),
    ]);

    const bookingLimits =
      eventType?.bookingLimits &&
      typeof eventType?.bookingLimits === "object" &&
      Object.keys(eventType?.bookingLimits).length > 0
        ? parseBookingLimit(eventType?.bookingLimits)
        : null;

    const durationLimits =
      eventType?.durationLimits &&
      typeof eventType?.durationLimits === "object" &&
      Object.keys(eventType?.durationLimits).length > 0
        ? parseDurationLimit(eventType?.durationLimits)
        : null;

    let busyTimesFromLimitsBookingsAllUsers: Awaited<
      ReturnType<typeof getBusyTimesService.prototype.getBusyTimesForLimitChecks>
    > = [];

    if (eventType && (bookingLimits || durationLimits)) {
      busyTimesFromLimitsBookingsAllUsers =
        await this.dependencies.busyTimesService.getBusyTimesForLimitChecks({
          userIds: allUserIds,
          eventTypeId: eventType.id,
          startDate: startTime.format(),
          endDate: endTime.format(),
          rescheduleUid: input.rescheduleUid,
          bookingLimits,
          durationLimits,
        });
    }

    let busyTimesFromLimitsMap: Map<number, EventBusyDetails[]> | undefined = undefined;
    if (eventType && (bookingLimits || durationLimits)) {
      const usersForLimits = usersWithCredentials.map((user) => ({ id: user.id, email: user.email }));
      busyTimesFromLimitsMap = await this.getBusyTimesFromLimitsForUsers(
        usersForLimits,
        bookingLimits,
        durationLimits,
        startTime,
        endTime,
        typeof input.duration === "number" ? input.duration : undefined,
        eventType,
        usersWithCredentials[0]?.timeZone || "UTC",
        input.rescheduleUid || undefined
      );
    }

    const teamForBookingLimits =
      eventType?.team ??
      (eventType?.parent?.team?.includeManagedEventsInLimits ? eventType?.parent?.team : null);

    const teamBookingLimits = parseBookingLimit(teamForBookingLimits?.bookingLimits);

    let teamBookingLimitsMap: Map<number, EventBusyDetails[]> | undefined = undefined;
    if (teamForBookingLimits && teamBookingLimits) {
      const usersForTeamLimits = usersWithCredentials.map((user) => ({ id: user.id, email: user.email }));
      teamBookingLimitsMap = await this.getBusyTimesFromTeamLimitsForUsers(
        usersForTeamLimits,
        teamBookingLimits,
        startTime,
        endTime,
        teamForBookingLimits.id,
        teamForBookingLimits.includeManagedEventsInLimits,
        usersWithCredentials[0]?.timeZone || "UTC",
        input.rescheduleUid || undefined
      );
    }

    function _enrichUsersWithData() {
      return usersWithCredentials.map((currentUser) => {
        return {
          ...currentUser,
          currentBookings: currentBookingsAllUsers
            .filter(
              (b) => b.userId === currentUser.id || b.attendees?.some((a) => a.email === currentUser.email)
            )
            .map((bookings) => {
              const { attendees: _attendees, ...bookingWithoutAttendees } = bookings;
              return bookingWithoutAttendees;
            }),
          outOfOfficeDays: outOfOfficeDaysAllUsers.filter((o) => o.user.id === currentUser.id),
        };
      });
    }
    const enrichUsersWithData = withReporting(_enrichUsersWithData.bind(this), "enrichUsersWithData");
    const users = enrichUsersWithData();

    const premappedUsersAvailability = await this.dependencies.userAvailabilityService.getUsersAvailability({
      users,
      query: {
        dateFrom: startTime.format(),
        dateTo: endTime.format(),
        eventTypeId: eventType.id,
        afterEventBuffer: eventType.afterEventBuffer,
        beforeEventBuffer: eventType.beforeEventBuffer,
        duration: input.duration || 0,
        returnDateOverrides: false,
        bypassBusyCalendarTimes,
        shouldServeCache,
      },
      initialData: {
        eventType,
        currentSeats,
        rescheduleUid: input.rescheduleUid,
        busyTimesFromLimitsBookings: busyTimesFromLimitsBookingsAllUsers,
        busyTimesFromLimits: busyTimesFromLimitsMap,
        eventTypeForLimits: eventType && (bookingLimits || durationLimits) ? eventType : null,
        teamBookingLimits: teamBookingLimitsMap,
        teamForBookingLimits: teamForBookingLimits,
      },
    });
    /* We get all users working hours and busy slots */
    const allUsersAvailability = premappedUsersAvailability.map(
      (
        { busy, dateRanges, oooExcludedDateRanges, currentSeats: _currentSeats, timeZone, datesOutOfOffice },
        index
      ) => {
        const currentUser = users[index];
        if (!currentSeats && _currentSeats) currentSeats = _currentSeats;
        return {
          timeZone,
          dateRanges,
          oooExcludedDateRanges,
          busy,
          user: currentUser,
          datesOutOfOffice,
        };
      }
    );

    return {
      allUsersAvailability,
      usersWithCredentials,
      currentSeats,
    };
  }

  private async _getRegularOrDynamicEventType(
    input: TGetScheduleInputSchema,
    organizationDetails: { currentOrgDomain: string | null; isValidOrgDomain: boolean }
  ) {
    const isDynamicBooking = input.usernameList && input.usernameList.length > 1;
    return isDynamicBooking
      ? await this.getDynamicEventType(input, organizationDetails)
      : await this.getEventType(input, organizationDetails);
  }

  private getRegularOrDynamicEventType = withReporting(
    this._getRegularOrDynamicEventType.bind(this),
    "getRegularOrDynamicEventType"
  );

  getAvailableSlots = withReporting(
    withSlotsCache(this.dependencies.redisClient, this._getAvailableSlots.bind(this)),
    "getAvailableSlots"
  );

  async _getAvailableSlots({ input, ctx }: GetScheduleOptions): Promise<IGetAvailableSlots> {
    const {
      _enableTroubleshooter: enableTroubleshooter = false,
      _bypassCalendarBusyTimes: bypassBusyCalendarTimes = false,
      _shouldServeCache,
      routingFormResponseId,
      queuedFormResponseId,
    } = input;
    const orgDetails = input?.orgSlug
      ? {
          currentOrgDomain: input.orgSlug,
          isValidOrgDomain: !!input.orgSlug && !RESERVED_SUBDOMAINS.includes(input.orgSlug),
        }
      : orgDomainConfig(ctx?.req);

    if (process.env.INTEGRATION_TEST_MODE === "true") {
      logger.settings.minLevel = 2;
    }

    const eventType = await this.getRegularOrDynamicEventType(input, orgDetails);

    if (!eventType) {
      throw new TRPCError({ code: "NOT_FOUND" });
    }

    const shouldServeCache = await this.dependencies.cacheService.getShouldServeCache(
      _shouldServeCache,
      eventType.team?.id
    );
    if (isEventTypeLoggingEnabled({ eventTypeId: eventType.id })) {
      logger.settings.minLevel = 2;
    }

    const isRollingWindowPeriodType = eventType.periodType === PeriodType.ROLLING_WINDOW;
    const startTimeAsIsoString = input.startTime;
    const isStartTimeInPast = dayjs(startTimeAsIsoString).isBefore(dayjs().subtract(1, "day").startOf("day"));

    // If startTime is already sent in the past, we don't need to adjust it.
    // We assume that the client is already sending startTime as per their requirement.
    // Note: We could optimize it further to go back 1 month in past only for the 2nd month because that is what we are putting a hard limit at.
    const startTimeAdjustedForRollingWindowComputation =
      isStartTimeInPast || !isRollingWindowPeriodType
        ? startTimeAsIsoString
        : dayjs(startTimeAsIsoString).subtract(1, "month").toISOString();

    const loggerWithEventDetails = logger.getSubLogger({
      type: "json",
      prefix: ["getAvailableSlots", `${eventType.id}:${input.usernameList}/${input.eventTypeSlug}`],
    });

    const startTime = this.getStartTime(
      startTimeAdjustedForRollingWindowComputation,
      input.timeZone,
      eventType.minimumBookingNotice
    );
    const endTime =
      input.timeZone === "Etc/GMT" ? dayjs.utc(input.endTime) : dayjs(input.endTime).utc().tz(input.timeZone);
    // when an empty array is given we should prefer to have it handled as if this wasn't given at all
    // we don't want to return no availability in this case.
    const routedTeamMemberIds = input.routedTeamMemberIds ?? [];
    const contactOwnerEmailFromInput = input.teamMemberEmail ?? null;

    const skipContactOwner = shouldIgnoreContactOwner({
      skipContactOwner: input.skipContactOwner ?? null,
      rescheduleUid: input.rescheduleUid ?? null,
      routedTeamMemberIds: input.routedTeamMemberIds ?? null,
    });

    const contactOwnerEmail = skipContactOwner ? null : contactOwnerEmailFromInput;

    let routingFormResponse = null;
    if (routingFormResponseId) {
      const formResponseRepo = this.dependencies.routingFormResponseRepo;
      routingFormResponse = await formResponseRepo.findFormResponseIncludeForm({
        routingFormResponseId,
      });
    } else if (queuedFormResponseId) {
      const formResponseRepo = this.dependencies.routingFormResponseRepo;
      routingFormResponse = await formResponseRepo.findQueuedFormResponseIncludeForm({
        queuedFormResponseId,
      });
    }

    const qualifiedHostsService = getQualifiedHostsService();
    const { qualifiedRRHosts, allFallbackRRHosts, fixedHosts } =
      await qualifiedHostsService.findQualifiedHostsWithDelegationCredentials({
        eventType,
        rescheduleUid: input.rescheduleUid ?? null,
        routedTeamMemberIds,
        contactOwnerEmail,
        routingFormResponse,
      });

    const allHosts = [...qualifiedRRHosts, ...fixedHosts];

    const twoWeeksFromNow = dayjs().add(2, "week");

    const hasFallbackRRHosts = allFallbackRRHosts && allFallbackRRHosts.length > qualifiedRRHosts.length;

    let { allUsersAvailability, usersWithCredentials, currentSeats } =
      await this.calculateHostsAndAvailabilities({
        input,
        eventType,
        hosts: allHosts,
        loggerWithEventDetails,
        // adjust start time so we can check for available slots in the first two weeks
        startTime:
          hasFallbackRRHosts && startTime.isBefore(twoWeeksFromNow)
            ? this.getStartTime(dayjs().format(), input.timeZone, eventType.minimumBookingNotice)
            : startTime,
        // adjust end time so we can check for available slots in the first two weeks
        endTime:
          hasFallbackRRHosts && endTime.isBefore(twoWeeksFromNow)
            ? this.getStartTime(twoWeeksFromNow.format(), input.timeZone, eventType.minimumBookingNotice)
            : endTime,
        bypassBusyCalendarTimes,
        shouldServeCache,
      });

    let aggregatedAvailability = getAggregatedAvailability(allUsersAvailability, eventType.schedulingType);

    // Fairness and Contact Owner have fallbacks because we check for within 2 weeks
    if (hasFallbackRRHosts) {
      let diff = 0;
      if (startTime.isBefore(twoWeeksFromNow)) {
        //check if first two week have availability
        diff =
          aggregatedAvailability.length > 0
            ? aggregatedAvailability[0].start.diff(twoWeeksFromNow, "day")
            : 1; // no aggregatedAvailability so we diff to +1
      } else {
        // if start time is not within first two weeks, check if there are any available slots
        if (!aggregatedAvailability.length) {
          // if no available slots check if first two weeks are available, otherwise fallback
          const firstTwoWeeksAvailabilities = await this.calculateHostsAndAvailabilities({
            input,
            eventType,
            hosts: [...qualifiedRRHosts, ...fixedHosts],
            loggerWithEventDetails,
            startTime: dayjs(),
            endTime: twoWeeksFromNow,
            bypassBusyCalendarTimes,
            shouldServeCache,
          });
          if (
            !getAggregatedAvailability(
              firstTwoWeeksAvailabilities.allUsersAvailability,
              eventType.schedulingType
            ).length
          ) {
            diff = 1;
          }
        }
      }

      if (input.email) {
        loggerWithEventDetails.info({
          email: input.email,
          contactOwnerEmail,
          qualifiedRRHosts: qualifiedRRHosts.map((host) => host.user.id),
          fallbackRRHosts: allFallbackRRHosts.map((host) => host.user.id),
          fallBackActive: diff > 0,
        });
      }

      if (diff > 0) {
        // if the first available slot is more than 2 weeks from now, round robin as normal
        ({ allUsersAvailability, usersWithCredentials, currentSeats } =
          await this.calculateHostsAndAvailabilities({
            input,
            eventType,
            hosts: [...allFallbackRRHosts, ...fixedHosts],
            loggerWithEventDetails,
            startTime,
            endTime,
            bypassBusyCalendarTimes,
            shouldServeCache,
          }));
        aggregatedAvailability = getAggregatedAvailability(allUsersAvailability, eventType.schedulingType);
      }
    }

    const isTeamEvent =
      eventType.schedulingType === SchedulingType.COLLECTIVE ||
      eventType.schedulingType === SchedulingType.ROUND_ROBIN ||
      allUsersAvailability.length > 1;

    const timeSlots = getSlots({
      inviteeDate: startTime,
      eventLength: input.duration || eventType.length,
      offsetStart: eventType.offsetStart,
      dateRanges: aggregatedAvailability,
      minimumBookingNotice: eventType.minimumBookingNotice,
      frequency: eventType.slotInterval || input.duration || eventType.length,
      datesOutOfOffice: !isTeamEvent ? allUsersAvailability[0]?.datesOutOfOffice : undefined,
    });

    let availableTimeSlots: typeof timeSlots = [];
    const bookerClientUid = ctx?.req?.cookies?.uid;
    // TODO: DI isRestrictionScheduleEnabled
    const isRestrictionScheduleFeatureEnabled = await isRestrictionScheduleEnabled(eventType.team?.id);
    if (eventType.restrictionScheduleId && isRestrictionScheduleFeatureEnabled) {
      const restrictionSchedule = await this.dependencies.scheduleRepo.findScheduleByIdForBuildDateRanges({
        scheduleId: eventType.restrictionScheduleId,
      });
      if (restrictionSchedule) {
        // runtime error preventing misconfiguration when restrictionSchedule timeZone must be used.
        if (!eventType.useBookerTimezone && !restrictionSchedule.timeZone) {
          throw new Error("No timezone is set for the restricted schedule");
        }

        const restrictionTimezone = eventType.useBookerTimezone
          ? input.timeZone
          : restrictionSchedule.timeZone!;
        const eventLength = input.duration || eventType.length;

        const restrictionAvailability = restrictionSchedule.availability.map((rule) => ({
          days: rule.days,
          startTime: rule.startTime,
          endTime: rule.endTime,
          date: rule.date,
        }));

        // Include travel schedules if restriction schedule is the user's default schedule
        const isDefaultSchedule = restrictionSchedule.user.defaultScheduleId === restrictionSchedule.id;
        const travelSchedules =
          isDefaultSchedule && !eventType.useBookerTimezone
            ? restrictionSchedule.user.travelSchedules.map((schedule) => ({
                startDate: dayjs(schedule.startDate),
                endDate: schedule.endDate ? dayjs(schedule.endDate) : undefined,
                timeZone: schedule.timeZone,
              }))
            : [];

        const { dateRanges: restrictionRanges } = buildDateRanges({
          availability: restrictionAvailability,
          timeZone: restrictionTimezone || "UTC",
          dateFrom: startTime,
          dateTo: endTime,
          travelSchedules,
        });

        availableTimeSlots = timeSlots.filter((slot) => {
          const slotStart = slot.time;
          const slotEnd = slot.time.add(eventLength, "minute");

          return restrictionRanges.some(
            (range) =>
              (slotStart.isAfter(range.start) || slotStart.isSame(range.start)) &&
              (slotEnd.isBefore(range.end) || slotEnd.isSame(range.end))
          );
        });
      } else {
        availableTimeSlots = timeSlots;
      }
    } else {
      availableTimeSlots = timeSlots;
    }

    const reservedSlots = await this._getReservedSlotsAndCleanupExpired({
      bookerClientUid,
      eventTypeId: eventType.id,
      usersWithCredentials,
    });

    const availabilityCheckProps = {
      eventLength: input.duration || eventType.length,
      currentSeats,
    };

    if (reservedSlots?.length > 0) {
      let occupiedSeats: typeof reservedSlots = reservedSlots.filter(
        (item) => item.isSeat && item.eventTypeId === eventType.id
      );
      if (occupiedSeats?.length) {
        const addedToCurrentSeats: string[] = [];
        if (typeof availabilityCheckProps.currentSeats !== "undefined") {
          availabilityCheckProps.currentSeats = availabilityCheckProps.currentSeats.map((item) => {
            const attendees =
              occupiedSeats.filter(
                (seat) => seat.slotUtcStartDate.toISOString() === item.startTime.toISOString()
              )?.length || 0;
            if (attendees) addedToCurrentSeats.push(item.startTime.toISOString());
            return {
              ...item,
              _count: {
                attendees: item._count.attendees + attendees,
              },
            };
          });
          occupiedSeats = occupiedSeats.filter(
            (item) => !addedToCurrentSeats.includes(item.slotUtcStartDate.toISOString())
          );
        }

        availabilityCheckProps.currentSeats = this.applyOccupiedSeatsToCurrentSeats(
          availabilityCheckProps.currentSeats || [],
          occupiedSeats
        );

        currentSeats = availabilityCheckProps.currentSeats;
      }
      const busySlotsFromReservedSlots = reservedSlots.reduce<EventBusyDate[]>((r, c) => {
        if (!c.isSeat) {
          r.push({ start: c.slotUtcStartDate, end: c.slotUtcEndDate });
        }
        return r;
      }, []);

      availableTimeSlots = availableTimeSlots
        .map((slot) => {
          if (
            !checkForConflicts({
              time: slot.time,
              busy: busySlotsFromReservedSlots,
              ...availabilityCheckProps,
            })
          ) {
            return slot;
          }
          return undefined;
        })
        .filter(
          (
            item:
              | {
                  time: dayjs.Dayjs;
                  userIds?: number[] | undefined;
                }
              | undefined
          ): item is {
            time: dayjs.Dayjs;
            userIds?: number[] | undefined;
          } => {
            return !!item;
          }
        );
    }

    // fr-CA uses YYYY-MM-DD
    const formatter = new Intl.DateTimeFormat("fr-CA", {
      year: "numeric",
      month: "2-digit",
      day: "2-digit",
      timeZone: input.timeZone,
    });

    function _mapSlotsToDate() {
      const currentSeatsMap = new Map();

      if (currentSeats && currentSeats.length > 0) {
        currentSeats.forEach((booking) => {
          const timeKey = booking.startTime.toISOString();
          currentSeatsMap.set(timeKey, {
            attendees: booking._count.attendees,
            uid: booking.uid,
          });
        });
      }

      return availableTimeSlots.reduce(
        (
          r: Record<string, { time: string; attendees?: number; bookingUid?: string }[]>,
          { time, ...passThroughProps }
        ) => {
          // This used to be _time.tz(input.timeZone) but Dayjs tz() is slow.
          // toLocaleDateString slugish, using Intl.DateTimeFormat we get the desired speed results.
          const dateString = formatter.format(time.toDate());
          const timeISO = time.toISOString();

          r[dateString] = r[dateString] || [];
          if (eventType?.onlyShowFirstAvailableSlot && r[dateString].length > 0) {
            return r;
          }

          const existingBooking = currentSeatsMap.get(timeISO);

          r[dateString].push({
            ...passThroughProps,
            time: timeISO,
            ...(existingBooking && {
              attendees: existingBooking.attendees,
              bookingUid: existingBooking.uid,
            }),
          });
          return r;
        },
        Object.create(null)
      );
    }
    const mapSlotsToDate = withReporting(_mapSlotsToDate.bind(this), "mapSlotsToDate");
    const slotsMappedToDate = mapSlotsToDate();

    const availableDates = Object.keys(slotsMappedToDate);
    const allDatesWithBookabilityStatus = this.getAllDatesWithBookabilityStatus(availableDates);

    // timeZone isn't directly set on eventType now(So, it is legacy)
    // schedule is always expected to be set for an eventType now so it must never fallback to allUsersAvailability[0].timeZone(fallback is again legacy behavior)
    // TODO: Also, handleNewBooking only seems to be using eventType?.schedule?.timeZone which seems to confirm that we should simplify it as well.
    const eventTimeZone =
      eventType.timeZone || eventType?.schedule?.timeZone || allUsersAvailability?.[0]?.timeZone;

    const eventUtcOffset = getUTCOffsetByTimezone(eventTimeZone) ?? 0;
    const bookerUtcOffset = input.timeZone ? getUTCOffsetByTimezone(input.timeZone) ?? 0 : 0;
    const periodLimits = calculatePeriodLimits({
      periodType: eventType.periodType,
      periodDays: eventType.periodDays,
      periodCountCalendarDays: eventType.periodCountCalendarDays,
      periodStartDate: eventType.periodStartDate,
      periodEndDate: eventType.periodEndDate,
      allDatesWithBookabilityStatusInBookerTz: allDatesWithBookabilityStatus,
      eventUtcOffset,
      bookerUtcOffset,
    });

    const _mapWithinBoundsSlotsToDate = () => {
      let foundAFutureLimitViolation = false;
      // This should never happen. Just for type safety, we already check in the upper scope
      if (!eventType) throw new TRPCError({ code: "NOT_FOUND" });

      const withinBoundsSlotsMappedToDate = {} as typeof slotsMappedToDate;
      const doesStartFromToday = this.doesRangeStartFromToday(eventType.periodType);

      for (const [date, slots] of Object.entries(slotsMappedToDate)) {
        if (foundAFutureLimitViolation && doesStartFromToday) {
          break; // Instead of continuing the loop, we can break since all future dates will be skipped
        }

        const filteredSlots = slots.filter((slot) => {
          const isFutureLimitViolationForTheSlot = isTimeViolatingFutureLimit({
            time: slot.time,
            periodLimits,
          });

          let isOutOfBounds = false;
          try {
            isOutOfBounds = isTimeOutOfBounds({
              time: slot.time,
              minimumBookingNotice: eventType.minimumBookingNotice,
            });
          } catch (error) {
            if (error instanceof BookingDateInPastError) {
              throw new TRPCError({
                code: "BAD_REQUEST",
                message: error.message,
              });
            }
            throw error;
          }

          if (isFutureLimitViolationForTheSlot) {
            foundAFutureLimitViolation = true;
          }

          return (
            !isFutureLimitViolationForTheSlot &&
            // TODO: Perf Optimization: Slots calculation logic already seems to consider the minimum booking notice and past booking time and thus there shouldn't be need to filter out slots here.
            !isOutOfBounds
          );
        });

        if (filteredSlots.length) {
          withinBoundsSlotsMappedToDate[date] = filteredSlots;
        }
      }

      return withinBoundsSlotsMappedToDate;
    };
    const mapWithinBoundsSlotsToDate = withReporting(
      _mapWithinBoundsSlotsToDate.bind(this),
      "mapWithinBoundsSlotsToDate"
    );
    const withinBoundsSlotsMappedToDate = mapWithinBoundsSlotsToDate();

    // We only want to run this on single targeted events and not dynamic
    if (!Object.keys(withinBoundsSlotsMappedToDate).length && input.usernameList?.length === 1) {
      try {
        // TODO: DI handleNotificationWhenNoSlots
        await handleNotificationWhenNoSlots({
          eventDetails: {
            username: input.usernameList?.[0],
            startTime: startTime,
            endTime: endTime,
            eventSlug: eventType.slug,
          },
          orgDetails,
          teamId: eventType.team?.id,
        });
      } catch (e) {
        loggerWithEventDetails.error(
          `Something has gone wrong. Upstash could be down and we have caught the error to not block availability:
 ${e}`
        );
      }
    }

    const troubleshooterData = enableTroubleshooter
      ? {
          troubleshooter: {
            routedTeamMemberIds: routedTeamMemberIds,
            // One that Salesforce asked for
            askedContactOwner: contactOwnerEmailFromInput,
            // One that we used as per Routing skipContactOwner flag
            consideredContactOwner: contactOwnerEmail,
            // All hosts that have been checked for availability. If no routedTeamMemberIds are provided, this will be same as hosts.
            routedHosts: usersWithCredentials.map((user) => {
              return {
                userId: user.id,
              };
            }),
            hostsAfterSegmentMatching: allHosts.map((host) => ({
              userId: host.user.id,
            })),
          },
        }
      : null;

    return {
      slots: withinBoundsSlotsMappedToDate,
      ...troubleshooterData,
    };
  }
}<|MERGE_RESOLUTION|>--- conflicted
+++ resolved
@@ -53,14 +53,7 @@
 import type { UserRepository } from "@calcom/lib/server/repository/user";
 import { withSelectedCalendars } from "@calcom/lib/server/repository/user";
 import getSlots from "@calcom/lib/slots";
-<<<<<<< HEAD
-import prisma, { availabilityUserSelect } from "@calcom/prisma";
-import type { Prisma } from "@calcom/prisma/client";
-import { PeriodType } from "@calcom/prisma/enums";
-=======
-import { PeriodType } from "@calcom/prisma/client";
->>>>>>> 01a0d439
-import { SchedulingType } from "@calcom/prisma/enums";
+import { PeriodType, SchedulingType } from "@calcom/prisma/enums";
 import type { EventBusyDate, EventBusyDetails } from "@calcom/types/Calendar";
 import type { CredentialForCalendarService } from "@calcom/types/Credential";
 
@@ -76,210 +69,6 @@
 type GetAvailabilityUserWithDelegationCredentials = Omit<GetAvailabilityUser, "credentials"> & {
   credentials: CredentialForCalendarService[];
 };
-<<<<<<< HEAD
-const selectSelectedSlots = {
-  select: {
-    id: true,
-    slotUtcStartDate: true,
-    slotUtcEndDate: true,
-    userId: true,
-    isSeat: true,
-    eventTypeId: true,
-    uid: true,
-  },
-} satisfies Prisma.SelectedSlotsDefaultArgs;
-
-type SelectedSlots = Prisma.SelectedSlotsGetPayload<typeof selectSelectedSlots>;
-
-async function getEventTypeId({
-  slug,
-  eventTypeSlug,
-  isTeamEvent,
-  organizationDetails,
-}: {
-  slug?: string;
-  eventTypeSlug?: string;
-  isTeamEvent: boolean;
-  organizationDetails?: { currentOrgDomain: string | null; isValidOrgDomain: boolean };
-}) {
-  if (!eventTypeSlug || !slug) return null;
-
-  let teamId;
-  let userId;
-  if (isTeamEvent) {
-    teamId = await getTeamIdFromSlug(
-      slug,
-      organizationDetails ?? { currentOrgDomain: null, isValidOrgDomain: false }
-    );
-  } else {
-    userId = await getUserIdFromUsername(
-      slug,
-      organizationDetails ?? { currentOrgDomain: null, isValidOrgDomain: false }
-    );
-  }
-  const eventType = await prisma.eventType.findFirst({
-    where: {
-      slug: eventTypeSlug,
-      ...(teamId ? { teamId } : {}),
-      ...(userId ? { userId } : {}),
-    },
-    select: {
-      id: true,
-    },
-  });
-  if (!eventType) {
-    throw new TRPCError({ code: "NOT_FOUND" });
-  }
-  return eventType?.id;
-}
-
-async function _getReservedSlotsAndCleanupExpired({
-  bookerClientUid,
-  usersWithCredentials,
-  eventTypeId,
-}: {
-  bookerClientUid: string | undefined;
-  usersWithCredentials: GetAvailabilityUser[];
-  eventTypeId: number;
-}) {
-  const currentTimeInUtc = dayjs.utc().format();
-
-  const unexpiredSelectedSlots =
-    (await prisma.selectedSlots.findMany({
-      where: {
-        userId: { in: usersWithCredentials.map((user) => user.id) },
-        releaseAt: { gt: currentTimeInUtc },
-      },
-      ...selectSelectedSlots,
-    })) || [];
-
-  const slotsSelectedByOtherUsers = unexpiredSelectedSlots.filter((slot) => slot.uid !== bookerClientUid);
-
-  await _cleanupExpiredSlots({ eventTypeId });
-
-  const reservedSlots = slotsSelectedByOtherUsers;
-
-  return reservedSlots;
-
-  async function _cleanupExpiredSlots({ eventTypeId }: { eventTypeId: number }) {
-    await prisma.selectedSlots.deleteMany({
-      where: {
-        eventTypeId: { equals: eventTypeId },
-        releaseAt: { lt: currentTimeInUtc },
-      },
-    });
-  }
-}
-
-const _getEventType = async (
-  input: TGetScheduleInputSchema,
-  organizationDetails: { currentOrgDomain: string | null; isValidOrgDomain: boolean }
-) => {
-  const { eventTypeSlug, usernameList, isTeamEvent } = input;
-  log.info("getEventType", safeStringify({ usernameList, eventTypeSlug, isTeamEvent, organizationDetails }));
-  const eventTypeId =
-    input.eventTypeId ||
-    // eslint-disable-next-line @typescript-eslint/no-non-null-assertion
-    (await getEventTypeId({
-      slug: usernameList?.[0],
-      eventTypeSlug: eventTypeSlug,
-      isTeamEvent,
-      organizationDetails,
-    }));
-
-  if (!eventTypeId) {
-    return null;
-  }
-
-  return await EventTypeRepository.findForSlots({ id: eventTypeId });
-};
-
-export const getEventType = withReporting(_getEventType, "getEventType");
-
-const _getDynamicEventType = async (
-  input: TGetScheduleInputSchema,
-  organizationDetails: { currentOrgDomain: string | null; isValidOrgDomain: boolean }
-) => {
-  const { currentOrgDomain, isValidOrgDomain } = organizationDetails;
-  // For dynamic booking, we need to get and update user credentials, schedule and availability in the eventTypeObject as they're required in the new availability logic
-  if (!input.eventTypeSlug) {
-    throw new TRPCError({
-      message: "eventTypeSlug is required for dynamic booking",
-      code: "BAD_REQUEST",
-    });
-  }
-  const dynamicEventType = getDefaultEvent(input.eventTypeSlug);
-  const { where } = await UserRepository._getWhereClauseForFindingUsersByUsername({
-    orgSlug: isValidOrgDomain ? currentOrgDomain : null,
-    usernameList: Array.isArray(input.usernameList)
-      ? input.usernameList
-      : input.usernameList
-      ? [input.usernameList]
-      : [],
-  });
-
-  // TODO: Should be moved to UserRepository
-  const usersWithOldSelectedCalendars = await prisma.user.findMany({
-    where,
-    select: {
-      allowDynamicBooking: true,
-      ...availabilityUserSelect,
-      credentials: {
-        select: credentialForCalendarServiceSelect,
-      },
-    },
-  });
-  const users = usersWithOldSelectedCalendars.map((user) => withSelectedCalendars(user));
-
-  const isDynamicAllowed = !users.some((user) => !user.allowDynamicBooking);
-  if (!isDynamicAllowed) {
-    throw new TRPCError({
-      message: "Some of the users in this group do not allow dynamic booking",
-      code: "UNAUTHORIZED",
-    });
-  }
-  return Object.assign({}, dynamicEventType, {
-    users,
-  });
-};
-
-export const getDynamicEventType = withReporting(_getDynamicEventType, "getDynamicEventType");
-
-const _getRegularOrDynamicEventType = async (
-  input: TGetScheduleInputSchema,
-  organizationDetails: { currentOrgDomain: string | null; isValidOrgDomain: boolean }
-) => {
-  const isDynamicBooking = input.usernameList && input.usernameList.length > 1;
-  return isDynamicBooking
-    ? await getDynamicEventType(input, organizationDetails)
-    : await getEventType(input, organizationDetails);
-};
-
-export const getRegularOrDynamicEventType = withReporting(
-  _getRegularOrDynamicEventType,
-  "getRegularOrDynamicEventType"
-);
-
-function applyOccupiedSeatsToCurrentSeats(currentSeats: CurrentSeats, occupiedSeats: SelectedSlots[]) {
-  const occupiedSeatsMap = new Map<string, number>();
-
-  occupiedSeats.forEach((item) => {
-    const dateKey = item.slotUtcStartDate.toISOString();
-    occupiedSeatsMap.set(dateKey, (occupiedSeatsMap.get(dateKey) || 0) + 1);
-  });
-
-  occupiedSeatsMap.forEach((count, date) => {
-    currentSeats.push({
-      uid: uuid(),
-      startTime: dayjs(date).toDate(),
-      _count: { attendees: count },
-    });
-  });
-
-  return currentSeats;
-}
-=======
->>>>>>> 01a0d439
 
 export interface IGetAvailableSlots {
   slots: Record<
