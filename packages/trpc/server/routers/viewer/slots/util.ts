// eslint-disable-next-line no-restricted-imports
import { countBy } from "lodash";
import { v4 as uuid } from "uuid";

import { getAggregatedAvailability } from "@calcom/core/getAggregatedAvailability";
import { getBusyTimesForLimitChecks } from "@calcom/core/getBusyTimes";
import type { CurrentSeats, IFromUser, IToUser } from "@calcom/core/getUserAvailability";
import { getUsersAvailability } from "@calcom/core/getUserAvailability";
import type { Dayjs } from "@calcom/dayjs";
import dayjs from "@calcom/dayjs";
import { getSlugOrRequestedSlug, orgDomainConfig } from "@calcom/ee/organizations/lib/orgDomains";
import { isEventTypeLoggingEnabled } from "@calcom/features/bookings/lib/isEventTypeLoggingEnabled";
import { parseBookingLimit, parseDurationLimit } from "@calcom/lib";
import { RESERVED_SUBDOMAINS } from "@calcom/lib/constants";
import { getUTCOffsetByTimezone } from "@calcom/lib/date-fns";
import { getDefaultEvent } from "@calcom/lib/defaultEvents";
import { isDateOutOfBounds, calculatePeriodLimits } from "@calcom/lib/isOutOfBounds";
import logger from "@calcom/lib/logger";
import { safeStringify } from "@calcom/lib/safeStringify";
import { performance } from "@calcom/lib/server/perfObserver";
import { UserRepository } from "@calcom/lib/server/repository/user";
import getSlots from "@calcom/lib/slots";
import prisma, { availabilityUserSelect } from "@calcom/prisma";
import { PeriodType, Prisma } from "@calcom/prisma/client";
import { SchedulingType } from "@calcom/prisma/enums";
import { BookingStatus } from "@calcom/prisma/enums";
import { credentialForCalendarServiceSelect } from "@calcom/prisma/selects/credential";
import { EventTypeMetaDataSchema } from "@calcom/prisma/zod-utils";
import type { EventBusyDate } from "@calcom/types/Calendar";

import { TRPCError } from "@trpc/server";

import type { GetScheduleOptions } from "./getSchedule.handler";
import type { TGetScheduleInputSchema } from "./getSchedule.schema";
import { handleNotificationWhenNoSlots } from "./handleNotificationWhenNoSlots";

export const checkIfIsAvailable = ({
  time,
  busy,
  eventLength,
  currentSeats,
}: {
  time: Dayjs;
  busy: EventBusyDate[];
  eventLength: number;
  currentSeats?: CurrentSeats;
}): boolean => {
  if (currentSeats?.some((booking) => booking.startTime.toISOString() === time.toISOString())) {
    return true;
  }

  const slotEndTime = time.add(eventLength, "minutes").utc();
  const slotStartTime = time.utc();

  return busy.every((busyTime) => {
    const startTime = dayjs.utc(busyTime.start).utc();
    const endTime = dayjs.utc(busyTime.end);

    if (endTime.isBefore(slotStartTime) || startTime.isAfter(slotEndTime)) {
      return true;
    }

    if (slotStartTime.isBetween(startTime, endTime, null, "[)")) {
      return false;
    } else if (slotEndTime.isBetween(startTime, endTime, null, "(]")) {
      return false;
    }

    // Check if start times are the same
    if (time.utc().isBetween(startTime, endTime, null, "[)")) {
      return false;
    }
    // Check if slot end time is between start and end time
    else if (slotEndTime.isBetween(startTime, endTime)) {
      return false;
    }
    // Check if startTime is between slot
    else if (startTime.isBetween(time, slotEndTime)) {
      return false;
    }

    return true;
  });
};

async function getEventTypeId({
  slug,
  eventTypeSlug,
  isTeamEvent,
  organizationDetails,
}: {
  slug?: string;
  eventTypeSlug?: string;
  isTeamEvent: boolean;
  organizationDetails?: { currentOrgDomain: string | null; isValidOrgDomain: boolean };
}) {
  if (!eventTypeSlug || !slug) return null;

  let teamId;
  let userId;
  if (isTeamEvent) {
    teamId = await getTeamIdFromSlug(
      slug,
      organizationDetails ?? { currentOrgDomain: null, isValidOrgDomain: false }
    );
  } else {
    userId = await getUserIdFromUsername(
      slug,
      organizationDetails ?? { currentOrgDomain: null, isValidOrgDomain: false }
    );
  }
  const eventType = await prisma.eventType.findFirst({
    where: {
      slug: eventTypeSlug,
      ...(teamId ? { teamId } : {}),
      ...(userId ? { userId } : {}),
    },
    select: {
      id: true,
    },
  });
  if (!eventType) {
    throw new TRPCError({ code: "NOT_FOUND" });
  }
  return eventType?.id;
}

export async function getEventType(
  input: TGetScheduleInputSchema,
  organizationDetails: { currentOrgDomain: string | null; isValidOrgDomain: boolean }
) {
  const { eventTypeSlug, usernameList, isTeamEvent } = input;
  const eventTypeId =
    input.eventTypeId ||
    // eslint-disable-next-line @typescript-eslint/no-non-null-assertion
    (await getEventTypeId({
      slug: usernameList?.[0],
      eventTypeSlug: eventTypeSlug,
      isTeamEvent,
      organizationDetails,
    }));

  if (!eventTypeId) {
    return null;
  }

  const eventType = await prisma.eventType.findUnique({
    where: {
      id: eventTypeId,
    },
    select: {
      id: true,
      slug: true,
      minimumBookingNotice: true,
      length: true,
      offsetStart: true,
      seatsPerTimeSlot: true,
      timeZone: true,
      slotInterval: true,
      beforeEventBuffer: true,
      afterEventBuffer: true,
      bookingLimits: true,
      durationLimits: true,
      assignAllTeamMembers: true,
      schedulingType: true,
      periodType: true,
      periodStartDate: true,
      periodEndDate: true,
      onlyShowFirstAvailableSlot: true,
      periodCountCalendarDays: true,
      periodDays: true,
      metadata: true,
      schedule: {
        select: {
          id: true,
          availability: {
            select: {
              date: true,
              startTime: true,
              endTime: true,
              days: true,
            },
          },
          timeZone: true,
        },
      },
      availability: {
        select: {
          date: true,
          startTime: true,
          endTime: true,
          days: true,
        },
      },
      hosts: {
        select: {
          isFixed: true,
          user: {
            select: {
              credentials: { select: credentialForCalendarServiceSelect },
              ...availabilityUserSelect,
            },
          },
        },
      },
      users: {
        select: {
          credentials: { select: credentialForCalendarServiceSelect },
          ...availabilityUserSelect,
        },
      },
    },
  });

  if (!eventType) {
    return null;
  }

  return {
    ...eventType,
    metadata: EventTypeMetaDataSchema.parse(eventType.metadata),
  };
}

export async function getDynamicEventType(
  input: TGetScheduleInputSchema,
  organizationDetails: { currentOrgDomain: string | null; isValidOrgDomain: boolean }
) {
  const { currentOrgDomain, isValidOrgDomain } = organizationDetails;
  // For dynamic booking, we need to get and update user credentials, schedule and availability in the eventTypeObject as they're required in the new availability logic
  if (!input.eventTypeSlug) {
    throw new TRPCError({
      message: "eventTypeSlug is required for dynamic booking",
      code: "BAD_REQUEST",
    });
  }
  const dynamicEventType = getDefaultEvent(input.eventTypeSlug);
  const { where } = await UserRepository._getWhereClauseForFindingUsersByUsername({
    orgSlug: isValidOrgDomain ? currentOrgDomain : null,
    usernameList: Array.isArray(input.usernameList)
      ? input.usernameList
      : input.usernameList
      ? [input.usernameList]
      : [],
  });
  const users = await prisma.user.findMany({
    where,
    select: {
      allowDynamicBooking: true,
      ...availabilityUserSelect,
      credentials: {
        select: credentialForCalendarServiceSelect,
      },
    },
  });
  const isDynamicAllowed = !users.some((user) => !user.allowDynamicBooking);
  if (!isDynamicAllowed) {
    throw new TRPCError({
      message: "Some of the users in this group do not allow dynamic booking",
      code: "UNAUTHORIZED",
    });
  }
  return Object.assign({}, dynamicEventType, {
    users,
  });
}

export function getRegularOrDynamicEventType(
  input: TGetScheduleInputSchema,
  organizationDetails: { currentOrgDomain: string | null; isValidOrgDomain: boolean }
) {
  const isDynamicBooking = input.usernameList && input.usernameList.length > 1;
  return isDynamicBooking
    ? getDynamicEventType(input, organizationDetails)
    : getEventType(input, organizationDetails);
}

const selectSelectedSlots = Prisma.validator<Prisma.SelectedSlotsDefaultArgs>()({
  select: {
    id: true,
    slotUtcStartDate: true,
    slotUtcEndDate: true,
    userId: true,
    isSeat: true,
    eventTypeId: true,
  },
});

type SelectedSlots = Prisma.SelectedSlotsGetPayload<typeof selectSelectedSlots>;

function applyOccupiedSeatsToCurrentSeats(currentSeats: CurrentSeats, occupiedSeats: SelectedSlots[]) {
  const occupiedSeatsCount = countBy(occupiedSeats, (item) => item.slotUtcStartDate.toISOString());
  Object.keys(occupiedSeatsCount).forEach((date) => {
    currentSeats.push({
      uid: uuid(),
      startTime: dayjs(date).toDate(),
      _count: { attendees: occupiedSeatsCount[date] },
    });
  });
  return currentSeats;
}

export interface IGetAvailableSlots {
  slots: Record<
    string,
    {
      time: string;
      attendees?: number | undefined;
      bookingUid?: string | undefined;
      away?: boolean | undefined;
      fromUser?: IFromUser | undefined;
      toUser?: IToUser | undefined;
      reason?: string | undefined;
      emoji?: string | undefined;
    }[]
  >;
}

export async function getAvailableSlots({ input, ctx }: GetScheduleOptions): Promise<IGetAvailableSlots> {
  const orgDetails = input?.orgSlug
    ? {
        currentOrgDomain: input.orgSlug,
        isValidOrgDomain: !!input.orgSlug && !RESERVED_SUBDOMAINS.includes(input.orgSlug),
      }
    : orgDomainConfig(ctx?.req);

  if (process.env.INTEGRATION_TEST_MODE === "true") {
    logger.settings.minLevel = 2;
  }
  const startPrismaEventTypeGet = performance.now();
  const eventType = await getRegularOrDynamicEventType(input, orgDetails);
  const endPrismaEventTypeGet = performance.now();

  if (!eventType) {
    throw new TRPCError({ code: "NOT_FOUND" });
  }

  if (isEventTypeLoggingEnabled({ eventTypeId: eventType.id })) {
    logger.settings.minLevel = 2;
  }

  const isRollingWindowPeriodType = eventType.periodType === PeriodType.ROLLING_WINDOW;
  const startTimeAsIsoString = input.startTime;
  const isStartTimeInPast = dayjs(startTimeAsIsoString).isBefore(dayjs().subtract(1, "day").startOf("day"));

  // If startTime is already sent in the past, we don't need to adjust it.
  // We assume that the client is already sending startTime as per their requirement.
  // Note: We could optimize it further to go back 1 month in past only for the 2nd month because that is what we are putting a hard limit at.
  const startTimeAdjustedForRollingWindowComputation =
    isStartTimeInPast || !isRollingWindowPeriodType
      ? startTimeAsIsoString
      : dayjs(startTimeAsIsoString).subtract(1, "month").toISOString();

  const loggerWithEventDetails = logger.getSubLogger({
    prefix: ["getAvailableSlots", `${eventType.id}:${input.usernameList}/${input.eventTypeSlug}`],
  });

  loggerWithEventDetails.debug(
    `Prisma eventType get took ${endPrismaEventTypeGet - startPrismaEventTypeGet}ms for event:${
      input.eventTypeId
    }`
  );
  const getStartTime = (startTimeInput: string, timeZone?: string) => {
    const startTimeMin = dayjs.utc().add(eventType.minimumBookingNotice || 1, "minutes");
    const startTime = timeZone === "Etc/GMT" ? dayjs.utc(startTimeInput) : dayjs(startTimeInput).tz(timeZone);

    return startTimeMin.isAfter(startTime) ? startTimeMin.tz(timeZone) : startTime;
  };

  const startTime = getStartTime(startTimeAdjustedForRollingWindowComputation, input.timeZone);
  const endTime =
    input.timeZone === "Etc/GMT" ? dayjs.utc(input.endTime) : dayjs(input.endTime).utc().tz(input.timeZone);

  if (!startTime.isValid() || !endTime.isValid()) {
    throw new TRPCError({ message: "Invalid time range given.", code: "BAD_REQUEST" });
  }
  let currentSeats: CurrentSeats | undefined;

  let usersWithCredentials = eventType.users.map((user) => ({
    isFixed: !eventType.schedulingType || eventType.schedulingType === SchedulingType.COLLECTIVE,
    ...user,
  }));
  // overwrite if it is a team event & hosts is set, otherwise keep using users.
  if (eventType.schedulingType && !!eventType.hosts?.length) {
    usersWithCredentials = eventType.hosts.map(({ isFixed, user }) => ({ isFixed, ...user }));
  }

  const durationToUse = input.duration || 0;

  const startTimeDate =
    input.rescheduleUid && durationToUse
      ? startTime.subtract(durationToUse, "minute").toDate()
      : startTime.toDate();

  const endTimeDate =
    input.rescheduleUid && durationToUse ? endTime.add(durationToUse, "minute").toDate() : endTime.toDate();

  const sharedQuery = {
    startTime: { lte: endTimeDate },
    endTime: { gte: startTimeDate },
    status: {
      in: [BookingStatus.ACCEPTED],
    },
  };

  const allUserIds = usersWithCredentials.map((user) => user.id);

  const currentBookingsAllUsers = await prisma.booking.findMany({
    where: {
      OR: [
        // User is primary host (individual events, or primary organizer)
        {
          ...sharedQuery,
          userId: {
            in: allUserIds,
          },
        },
        // The current user has a different booking at this time he/she attends
        {
          ...sharedQuery,
          attendees: {
            some: {
              email: {
                in: usersWithCredentials.map((user) => user.email),
              },
            },
          },
        },
      ],
    },
    select: {
      id: true,
      uid: true,
      userId: true,
      startTime: true,
      endTime: true,
      title: true,
      attendees: true,
      eventType: {
        select: {
          id: true,
          onlyShowFirstAvailableSlot: true,
          afterEventBuffer: true,
          beforeEventBuffer: true,
          seatsPerTimeSlot: true,
        },
      },
      ...(!!eventType?.seatsPerTimeSlot && {
        _count: {
          select: {
            seatsReferences: true,
          },
        },
      }),
    },
  });

  const bookingLimits = parseBookingLimit(eventType?.bookingLimits);
  const durationLimits = parseDurationLimit(eventType?.durationLimits);
  let busyTimesFromLimitsBookingsAllUsers: Awaited<ReturnType<typeof getBusyTimesForLimitChecks>> = [];

  if (eventType && (bookingLimits || durationLimits)) {
    busyTimesFromLimitsBookingsAllUsers = await getBusyTimesForLimitChecks({
      userIds: allUserIds,
      eventTypeId: eventType.id,
      startDate: startTime.format(),
      endDate: endTime.format(),
      rescheduleUid: input.rescheduleUid,
      bookingLimits,
      durationLimits,
    });
  }

  const users = usersWithCredentials.map((currentUser) => {
    return {
      ...currentUser,
      currentBookings: currentBookingsAllUsers
        .filter((b) => b.userId === currentUser.id || b.attendees?.some((a) => a.email === currentUser.email))
        .map((bookings) => {
          const { attendees: _attendees, ...bookingWithoutAttendees } = bookings;
          return bookingWithoutAttendees;
        }),
    };
  });

  /* We get all users working hours and busy slots */
  const allUsersAvailability = (
    await getUsersAvailability({
      users,
      query: {
        dateFrom: startTime.format(),
        dateTo: endTime.format(),
        eventTypeId: eventType.id,
        afterEventBuffer: eventType.afterEventBuffer,
        beforeEventBuffer: eventType.beforeEventBuffer,
        duration: input.duration || 0,
        returnDateOverrides: false,
      },
      initialData: {
        eventType,
        currentSeats,
        rescheduleUid: input.rescheduleUid,
        busyTimesFromLimitsBookings: busyTimesFromLimitsBookingsAllUsers,
      },
    })
  ).map(
    (
      { busy, dateRanges, oooExcludedDateRanges, currentSeats: _currentSeats, timeZone, datesOutOfOffice },
      index
    ) => {
      const currentUser = users[index];
      if (!currentSeats && _currentSeats) currentSeats = _currentSeats;
      return {
        timeZone,
        dateRanges,
        oooExcludedDateRanges,
        busy,
        user: currentUser,
        datesOutOfOffice,
      };
    }
  );

  const availabilityCheckProps = {
    eventLength: input.duration || eventType.length,
    currentSeats,
  };

  const getSlotsTime = 0;
  const checkForAvailabilityTime = 0;
  const getSlotsCount = 0;
  const checkForAvailabilityCount = 0;
  const aggregatedAvailability = getAggregatedAvailability(allUsersAvailability, eventType.schedulingType);

  const isTeamEvent =
    eventType.schedulingType === SchedulingType.COLLECTIVE ||
    eventType.schedulingType === SchedulingType.ROUND_ROBIN ||
    allUsersAvailability.length > 1;

  const timeSlots = getSlots({
    inviteeDate: startTime,
    eventLength: input.duration || eventType.length,
    offsetStart: eventType.offsetStart,
    dateRanges: aggregatedAvailability,
    minimumBookingNotice: eventType.minimumBookingNotice,
    frequency: eventType.slotInterval || input.duration || eventType.length,
    organizerTimeZone:
      eventType.timeZone || eventType?.schedule?.timeZone || allUsersAvailability?.[0]?.timeZone,
    datesOutOfOffice: !isTeamEvent ? allUsersAvailability[0]?.datesOutOfOffice : undefined,
  });

  let availableTimeSlots: typeof timeSlots = [];
  // Load cached busy slots
  const selectedSlots =
    /* FIXME: For some reason this returns undefined while testing in Jest */
    (await prisma.selectedSlots.findMany({
      where: {
        userId: { in: usersWithCredentials.map((user) => user.id) },
        releaseAt: { gt: dayjs.utc().format() },
      },
      ...selectSelectedSlots,
    })) || [];
  await prisma.selectedSlots.deleteMany({
    where: { eventTypeId: { equals: eventType.id }, id: { notIn: selectedSlots.map((item) => item.id) } },
  });

  availableTimeSlots = timeSlots;

  if (selectedSlots?.length > 0) {
    let occupiedSeats: typeof selectedSlots = selectedSlots.filter(
      (item) => item.isSeat && item.eventTypeId === eventType.id
    );
    if (occupiedSeats?.length) {
      const addedToCurrentSeats: string[] = [];
      if (typeof availabilityCheckProps.currentSeats !== "undefined") {
        availabilityCheckProps.currentSeats = availabilityCheckProps.currentSeats.map((item) => {
          const attendees =
            occupiedSeats.filter(
              (seat) => seat.slotUtcStartDate.toISOString() === item.startTime.toISOString()
            )?.length || 0;
          if (attendees) addedToCurrentSeats.push(item.startTime.toISOString());
          return {
            ...item,
            _count: {
              attendees: item._count.attendees + attendees,
            },
          };
        });
        occupiedSeats = occupiedSeats.filter(
          (item) => !addedToCurrentSeats.includes(item.slotUtcStartDate.toISOString())
        );
      }

      availabilityCheckProps.currentSeats = applyOccupiedSeatsToCurrentSeats(
        availabilityCheckProps.currentSeats || [],
        occupiedSeats
      );

      currentSeats = availabilityCheckProps.currentSeats;
    }
    availableTimeSlots = availableTimeSlots
      .map((slot) => {
        const busy = selectedSlots.reduce<EventBusyDate[]>((r, c) => {
          if (!c.isSeat) {
            r.push({ start: c.slotUtcStartDate, end: c.slotUtcEndDate });
          }
          return r;
        }, []);

        if (
          checkIfIsAvailable({
            time: slot.time,
            busy,
            ...availabilityCheckProps,
          })
        ) {
          return slot;
        }
        return undefined;
      })
      .filter(
        (
          item:
            | {
                time: dayjs.Dayjs;
                userIds?: number[] | undefined;
              }
            | undefined
        ): item is {
          time: dayjs.Dayjs;
          userIds?: number[] | undefined;
        } => {
          return !!item;
        }
      );
  }

  // fr-CA uses YYYY-MM-DD
  const formatter = new Intl.DateTimeFormat("fr-CA", {
    year: "numeric",
    month: "2-digit",
    day: "2-digit",
    timeZone: input.timeZone,
  });

  const slotsMappedToDate = availableTimeSlots.reduce(
    (
      r: Record<string, { time: string; attendees?: number; bookingUid?: string }[]>,
      { time, ...passThroughProps }
    ) => {
      // TODO: Adds unit tests to prevent regressions in getSchedule (try multiple timezones)

      // This used to be _time.tz(input.timeZone) but Dayjs tz() is slow.
      // toLocaleDateString slugish, using Intl.DateTimeFormat we get the desired speed results.
      const dateString = formatter.format(time.toDate());

      r[dateString] = r[dateString] || [];
      if (eventType.onlyShowFirstAvailableSlot && r[dateString].length > 0) {
        return r;
      }
      r[dateString].push({
        ...passThroughProps,
        time: time.toISOString(),
        // Conditionally add the attendees and booking id to slots object if there is already a booking during that time
        ...(currentSeats?.some((booking) => booking.startTime.toISOString() === time.toISOString()) && {
          attendees:
            currentSeats[
              currentSeats.findIndex((booking) => booking.startTime.toISOString() === time.toISOString())
            ]._count.attendees,
          bookingUid:
            currentSeats[
              currentSeats.findIndex((booking) => booking.startTime.toISOString() === time.toISOString())
            ].uid,
        }),
      });
      return r;
    },
    Object.create(null)
  );

  const availableDates = Object.keys(slotsMappedToDate);
  const allDatesWithBookabilityStatus = getAllDatesWithBookabilityStatus(availableDates);
  loggerWithEventDetails.debug(safeStringify({ availableDates }));

  const periodLimits = calculatePeriodLimits({
    periodType: eventType.periodType,
    periodDays: eventType.periodDays,
    periodCountCalendarDays: eventType.periodCountCalendarDays,
    periodStartDate: eventType.periodStartDate,
    periodEndDate: eventType.periodEndDate,
    allDatesWithBookabilityStatus,
    utcOffset: input.timeZone ? getUTCOffsetByTimezone(input.timeZone) ?? 0 : 0,
  });

  let foundALimitViolation = false;
  const withinBoundsSlotsMappedToDate = Object.entries(slotsMappedToDate).reduce(
    (withinBoundsSlotsMappedToDate, [date, slots]) => {
      if (foundALimitViolation) {
        return withinBoundsSlotsMappedToDate;
      }
      const isDateWithinBound = !isDateOutOfBounds({ dateString: date, periodLimits });
      if (isDateWithinBound) {
        withinBoundsSlotsMappedToDate[date] = slots;
      } else {
        foundALimitViolation = true;
      }
      return withinBoundsSlotsMappedToDate;
    },
    {} as typeof slotsMappedToDate
  );

  loggerWithEventDetails.debug(`getSlots took ${getSlotsTime}ms and executed ${getSlotsCount} times`);

  loggerWithEventDetails.debug(
    `checkForAvailability took ${checkForAvailabilityTime}ms and executed ${checkForAvailabilityCount} times`
  );
  loggerWithEventDetails.debug(`Available slots: ${JSON.stringify(withinBoundsSlotsMappedToDate)}`);

  // We only want to run this on single targeted events and not dynamic
<<<<<<< HEAD
  if (!withinBoundsSlotsMappedToDate.slots && input.usernameList?.length === 1) {
=======
  if (!Object.keys(computedAvailableSlots).length && input.usernameList?.length === 1) {
>>>>>>> 2f5768b7
    try {
      await handleNotificationWhenNoSlots({
        eventDetails: {
          username: input.usernameList?.[0],
          startTime: startTime,
          eventSlug: eventType.slug,
        },
        orgDetails,
      });
    } catch (e) {
      loggerWithEventDetails.error(
        `Something has went wrong. Upstash could be down and we have caught the error to not block availability:
 ${e}`
      );
    }
  }

  return {
    slots: withinBoundsSlotsMappedToDate,
  };
}

async function getUserIdFromUsername(
  username: string,
  organizationDetails: { currentOrgDomain: string | null; isValidOrgDomain: boolean }
) {
  const { currentOrgDomain, isValidOrgDomain } = organizationDetails;

  const [user] = await UserRepository.findUsersByUsername({
    usernameList: [username],
    orgSlug: isValidOrgDomain ? currentOrgDomain : null,
  });
  return user?.id;
}

async function getTeamIdFromSlug(
  slug: string,
  organizationDetails: { currentOrgDomain: string | null; isValidOrgDomain: boolean }
) {
  const { currentOrgDomain, isValidOrgDomain } = organizationDetails;
  const team = await prisma.team.findFirst({
    where: {
      slug,
      parent: isValidOrgDomain && currentOrgDomain ? getSlugOrRequestedSlug(currentOrgDomain) : null,
    },
    select: {
      id: true,
    },
  });
  return team?.id;
}

function getAllDatesWithBookabilityStatus(availableDates: string[]) {
  const availableDatesSet = new Set(availableDates);
  const firstDate = dayjs(availableDates[0]);
  const lastDate = dayjs(availableDates[availableDates.length - 1]);
  const allDates: Record<string, { isBookable: boolean }> = {};

  let currentDate = firstDate;
  while (currentDate <= lastDate) {
    allDates[currentDate.format("YYYY-MM-DD")] = {
      isBookable: availableDatesSet.has(currentDate.format("YYYY-MM-DD")),
    };

    currentDate = currentDate.add(1, "day");
  }
  return allDates;
}<|MERGE_RESOLUTION|>--- conflicted
+++ resolved
@@ -717,11 +717,7 @@
   loggerWithEventDetails.debug(`Available slots: ${JSON.stringify(withinBoundsSlotsMappedToDate)}`);
 
   // We only want to run this on single targeted events and not dynamic
-<<<<<<< HEAD
-  if (!withinBoundsSlotsMappedToDate.slots && input.usernameList?.length === 1) {
-=======
-  if (!Object.keys(computedAvailableSlots).length && input.usernameList?.length === 1) {
->>>>>>> 2f5768b7
+  if (!Object.keys(withinBoundsSlotsMappedToDate).length && input.usernameList?.length === 1) {
     try {
       await handleNotificationWhenNoSlots({
         eventDetails: {
