// eslint-disable-next-line no-restricted-imports
import { countBy } from "lodash";
import { v4 as uuid } from "uuid";

import { getAggregatedAvailability } from "@calcom/core/getAggregatedAvailability";
import { getBusyTimesForLimitChecks } from "@calcom/core/getBusyTimes";
import type { CurrentSeats, IOutOfOfficeData } from "@calcom/core/getUserAvailability";
import { getUserAvailability } from "@calcom/core/getUserAvailability";
import type { Dayjs } from "@calcom/dayjs";
import dayjs from "@calcom/dayjs";
import { getSlugOrRequestedSlug, orgDomainConfig } from "@calcom/ee/organizations/lib/orgDomains";
import { isEventTypeLoggingEnabled } from "@calcom/features/bookings/lib/isEventTypeLoggingEnabled";
import { parseBookingLimit, parseDurationLimit } from "@calcom/lib";
import { RESERVED_SUBDOMAINS } from "@calcom/lib/constants";
import { getDefaultEvent } from "@calcom/lib/defaultEvents";
import isTimeOutOfBounds from "@calcom/lib/isOutOfBounds";
import logger from "@calcom/lib/logger";
import { performance } from "@calcom/lib/server/perfObserver";
import { UserRepository } from "@calcom/lib/server/repository/user";
import getSlots from "@calcom/lib/slots";
import prisma, { availabilityUserSelect } from "@calcom/prisma";
import { Prisma } from "@calcom/prisma/client";
import { SchedulingType } from "@calcom/prisma/enums";
import { BookingStatus } from "@calcom/prisma/enums";
import { credentialForCalendarServiceSelect } from "@calcom/prisma/selects/credential";
import { EventTypeMetaDataSchema } from "@calcom/prisma/zod-utils";
import type { EventBusyDate } from "@calcom/types/Calendar";

import { TRPCError } from "@trpc/server";

import type { GetScheduleOptions } from "./getSchedule.handler";
import type { TGetScheduleInputSchema } from "./getSchedule.schema";

export const checkIfIsAvailable = ({
  time,
  busy,
  eventLength,
  currentSeats,
}: {
  time: Dayjs;
  busy: EventBusyDate[];
  eventLength: number;
  currentSeats?: CurrentSeats;
}): boolean => {
  if (currentSeats?.some((booking) => booking.startTime.toISOString() === time.toISOString())) {
    return true;
  }

  const slotEndTime = time.add(eventLength, "minutes").utc();
  const slotStartTime = time.utc();

  return busy.every((busyTime) => {
    const startTime = dayjs.utc(busyTime.start).utc();
    const endTime = dayjs.utc(busyTime.end);

    if (endTime.isBefore(slotStartTime) || startTime.isAfter(slotEndTime)) {
      return true;
    }

    if (slotStartTime.isBetween(startTime, endTime, null, "[)")) {
      return false;
    } else if (slotEndTime.isBetween(startTime, endTime, null, "(]")) {
      return false;
    }

    // Check if start times are the same
    if (time.utc().isBetween(startTime, endTime, null, "[)")) {
      return false;
    }
    // Check if slot end time is between start and end time
    else if (slotEndTime.isBetween(startTime, endTime)) {
      return false;
    }
    // Check if startTime is between slot
    else if (startTime.isBetween(time, slotEndTime)) {
      return false;
    }

    return true;
  });
};

async function getEventTypeId({
  slug,
  eventTypeSlug,
  isTeamEvent,
  organizationDetails,
}: {
  slug?: string;
  eventTypeSlug?: string;
  isTeamEvent: boolean;
  organizationDetails?: { currentOrgDomain: string | null; isValidOrgDomain: boolean };
}) {
  if (!eventTypeSlug || !slug) return null;

  let teamId;
  let userId;
  if (isTeamEvent) {
    teamId = await getTeamIdFromSlug(
      slug,
      organizationDetails ?? { currentOrgDomain: null, isValidOrgDomain: false }
    );
  } else {
    userId = await getUserIdFromUsername(
      slug,
      organizationDetails ?? { currentOrgDomain: null, isValidOrgDomain: false }
    );
  }
  const eventType = await prisma.eventType.findFirst({
    where: {
      slug: eventTypeSlug,
      ...(teamId ? { teamId } : {}),
      ...(userId ? { userId } : {}),
    },
    select: {
      id: true,
    },
  });
  if (!eventType) {
    throw new TRPCError({ code: "NOT_FOUND" });
  }
  return eventType?.id;
}

export async function getEventType(
  input: TGetScheduleInputSchema,
  organizationDetails: { currentOrgDomain: string | null; isValidOrgDomain: boolean }
) {
  const { eventTypeSlug, usernameList, isTeamEvent } = input;
  const eventTypeId =
    input.eventTypeId ||
    // eslint-disable-next-line @typescript-eslint/no-non-null-assertion
    (await getEventTypeId({
      slug: usernameList?.[0],
      eventTypeSlug: eventTypeSlug,
      isTeamEvent,
      organizationDetails,
    }));

  if (!eventTypeId) {
    return null;
  }

  const eventType = await prisma.eventType.findUnique({
    where: {
      id: eventTypeId,
    },
    select: {
      id: true,
      slug: true,
      minimumBookingNotice: true,
      length: true,
      offsetStart: true,
      seatsPerTimeSlot: true,
      timeZone: true,
      slotInterval: true,
      beforeEventBuffer: true,
      afterEventBuffer: true,
      bookingLimits: true,
      durationLimits: true,
      assignAllTeamMembers: true,
      schedulingType: true,
      periodType: true,
      periodStartDate: true,
      periodEndDate: true,
      onlyShowFirstAvailableSlot: true,
      periodCountCalendarDays: true,
      periodDays: true,
      metadata: true,
      schedule: {
        select: {
          availability: {
            select: {
              date: true,
              startTime: true,
              endTime: true,
              days: true,
            },
          },
          timeZone: true,
        },
      },
      availability: {
        select: {
          date: true,
          startTime: true,
          endTime: true,
          days: true,
        },
      },
      hosts: {
        select: {
          isFixed: true,
          user: {
            select: {
              credentials: { select: credentialForCalendarServiceSelect },
              ...availabilityUserSelect,
            },
          },
        },
      },
      users: {
        select: {
          credentials: { select: credentialForCalendarServiceSelect },
          ...availabilityUserSelect,
        },
      },
    },
  });

  if (!eventType) {
    return null;
  }

  return {
    ...eventType,
    metadata: EventTypeMetaDataSchema.parse(eventType.metadata),
  };
}

export async function getDynamicEventType(
  input: TGetScheduleInputSchema,
  organizationDetails: { currentOrgDomain: string | null; isValidOrgDomain: boolean }
) {
  const { currentOrgDomain, isValidOrgDomain } = organizationDetails;
  // For dynamic booking, we need to get and update user credentials, schedule and availability in the eventTypeObject as they're required in the new availability logic
  if (!input.eventTypeSlug) {
    throw new TRPCError({
      message: "eventTypeSlug is required for dynamic booking",
      code: "BAD_REQUEST",
    });
  }
  const dynamicEventType = getDefaultEvent(input.eventTypeSlug);
  const { where } = await UserRepository._getWhereClauseForFindingUsersByUsername({
    orgSlug: isValidOrgDomain ? currentOrgDomain : null,
    usernameList: Array.isArray(input.usernameList)
      ? input.usernameList
      : input.usernameList
      ? [input.usernameList]
      : [],
  });
  const users = await prisma.user.findMany({
    where,
    select: {
      allowDynamicBooking: true,
      ...availabilityUserSelect,
      credentials: {
        select: credentialForCalendarServiceSelect,
      },
    },
  });
  const isDynamicAllowed = !users.some((user) => !user.allowDynamicBooking);
  if (!isDynamicAllowed) {
    throw new TRPCError({
      message: "Some of the users in this group do not allow dynamic booking",
      code: "UNAUTHORIZED",
    });
  }
  return Object.assign({}, dynamicEventType, {
    users,
  });
}

export function getRegularOrDynamicEventType(
  input: TGetScheduleInputSchema,
  organizationDetails: { currentOrgDomain: string | null; isValidOrgDomain: boolean }
) {
  const isDynamicBooking = input.usernameList && input.usernameList.length > 1;
  return isDynamicBooking
    ? getDynamicEventType(input, organizationDetails)
    : getEventType(input, organizationDetails);
}

<<<<<<< HEAD
export async function getAvailableSlots({ input, ctx }: GetScheduleOptions): Promise<{
  slots: Record<
    string,
    {
      time: string;
      attendees?: number | undefined;
      bookingUid?: string | undefined;
      outOfOffice?: {
        fromUser: {
          id: number;
          displayName: string;
        };
        toUser?: {
          id: number;
          displayName: string;
        };
        returnDate?: string;
      };
    }[]
  >;
  datesOutOfOffice: IOutOfOfficeData;
}> {
  const orgDetails = orgDomainConfig(ctx?.req);
=======
const selectSelectedSlots = Prisma.validator<Prisma.SelectedSlotsDefaultArgs>()({
  select: {
    id: true,
    slotUtcStartDate: true,
    slotUtcEndDate: true,
    userId: true,
    isSeat: true,
    eventTypeId: true,
  },
});

type SelectedSlots = Prisma.SelectedSlotsGetPayload<typeof selectSelectedSlots>;

function applyOccupiedSeatsToCurrentSeats(currentSeats: CurrentSeats, occupiedSeats: SelectedSlots[]) {
  const occupiedSeatsCount = countBy(occupiedSeats, (item) => item.slotUtcStartDate.toISOString());
  Object.keys(occupiedSeatsCount).forEach((date) => {
    currentSeats.push({
      uid: uuid(),
      startTime: dayjs(date).toDate(),
      _count: { attendees: occupiedSeatsCount[date] },
    });
  });
  return currentSeats;
}

export async function getAvailableSlots({ input, ctx }: GetScheduleOptions) {
  const orgDetails = input?.orgSlug
    ? {
        currentOrgDomain: input.orgSlug,
        isValidOrgDomain: !!input.orgSlug && !RESERVED_SUBDOMAINS.includes(input.orgSlug),
      }
    : orgDomainConfig(ctx?.req);

>>>>>>> 1f845944
  if (process.env.INTEGRATION_TEST_MODE === "true") {
    logger.settings.minLevel = 2;
  }
  const startPrismaEventTypeGet = performance.now();
  const eventType = await getRegularOrDynamicEventType(input, orgDetails);
  const endPrismaEventTypeGet = performance.now();

  if (!eventType) {
    throw new TRPCError({ code: "NOT_FOUND" });
  }

  if (isEventTypeLoggingEnabled({ eventTypeId: eventType.id })) {
    logger.settings.minLevel = 2;
  }

  const loggerWithEventDetails = logger.getSubLogger({
    prefix: ["getAvailableSlots", `${eventType.id}:${input.usernameList}/${input.eventTypeSlug}`],
  });

  loggerWithEventDetails.debug(
    `Prisma eventType get took ${endPrismaEventTypeGet - startPrismaEventTypeGet}ms for event:${
      input.eventTypeId
    }`
  );
  const getStartTime = (startTimeInput: string, timeZone?: string) => {
    const startTimeMin = dayjs.utc().add(eventType.minimumBookingNotice || 1, "minutes");
    const startTime = timeZone === "Etc/GMT" ? dayjs.utc(startTimeInput) : dayjs(startTimeInput).tz(timeZone);

    return startTimeMin.isAfter(startTime) ? startTimeMin.tz(timeZone) : startTime;
  };

  const startTime = getStartTime(input.startTime, input.timeZone);
  const endTime =
    input.timeZone === "Etc/GMT" ? dayjs.utc(input.endTime) : dayjs(input.endTime).utc().tz(input.timeZone);

  if (!startTime.isValid() || !endTime.isValid()) {
    throw new TRPCError({ message: "Invalid time range given.", code: "BAD_REQUEST" });
  }
  let currentSeats: CurrentSeats | undefined;

  let usersWithCredentials = eventType.users.map((user) => ({
    isFixed: !eventType.schedulingType || eventType.schedulingType === SchedulingType.COLLECTIVE,
    ...user,
  }));
  // overwrite if it is a team event & hosts is set, otherwise keep using users.
  if (eventType.schedulingType && !!eventType.hosts?.length) {
    usersWithCredentials = eventType.hosts.map(({ isFixed, user }) => ({ isFixed, ...user }));
  }

  const durationToUse = input.duration || 0;

  const startTimeDate =
    input.rescheduleUid && durationToUse
      ? startTime.subtract(durationToUse, "minute").toDate()
      : startTime.toDate();

  const endTimeDate =
    input.rescheduleUid && durationToUse ? endTime.add(durationToUse, "minute").toDate() : endTime.toDate();

  const sharedQuery = {
    startTime: { lte: endTimeDate },
    endTime: { gte: startTimeDate },
    status: {
      in: [BookingStatus.ACCEPTED],
    },
  };

  const allUserIds = usersWithCredentials.map((user) => user.id);

  const currentBookingsAllUsers = await prisma.booking.findMany({
    where: {
      OR: [
        // User is primary host (individual events, or primary organizer)
        {
          ...sharedQuery,
          userId: {
            in: allUserIds,
          },
        },
        // The current user has a different booking at this time he/she attends
        {
          ...sharedQuery,
          attendees: {
            some: {
              email: {
                in: usersWithCredentials.map((user) => user.email),
              },
            },
          },
        },
      ],
    },
    select: {
      id: true,
      uid: true,
      userId: true,
      startTime: true,
      endTime: true,
      title: true,
      attendees: true,
      eventType: {
        select: {
          id: true,
          onlyShowFirstAvailableSlot: true,
          afterEventBuffer: true,
          beforeEventBuffer: true,
          seatsPerTimeSlot: true,
        },
      },
      ...(!!eventType?.seatsPerTimeSlot && {
        _count: {
          select: {
            seatsReferences: true,
          },
        },
      }),
    },
  });

  const bookingLimits = parseBookingLimit(eventType?.bookingLimits);
  const durationLimits = parseDurationLimit(eventType?.durationLimits);
  let busyTimesFromLimitsBookingsAllUsers: Awaited<ReturnType<typeof getBusyTimesForLimitChecks>> = [];

  if (eventType && (bookingLimits || durationLimits)) {
    busyTimesFromLimitsBookingsAllUsers = await getBusyTimesForLimitChecks({
      userIds: allUserIds,
      eventTypeId: eventType.id,
      startDate: startTime.format(),
      endDate: endTime.format(),
      rescheduleUid: input.rescheduleUid,
      bookingLimits,
      durationLimits,
    });
  }

  /* We get all users working hours and busy slots */
  const allUsersAvailability = await Promise.all(
    usersWithCredentials.map(async (currentUser) => {
      const {
        busy,
        dateRanges,
        currentSeats: _currentSeats,
        timeZone,
        datesOutOfOffice,
      } = await getUserAvailability(
        {
          userId: currentUser.id,
          username: currentUser.username || "",
          dateFrom: startTime.format(),
          dateTo: endTime.format(),
          eventTypeId: eventType.id,
          afterEventBuffer: eventType.afterEventBuffer,
          beforeEventBuffer: eventType.beforeEventBuffer,
          duration: input.duration || 0,
          returnDateOverrides: false,
        },
        {
          user: currentUser,
          eventType,
          currentSeats,
          rescheduleUid: input.rescheduleUid,
          currentBookings: currentBookingsAllUsers
            .filter(
              (b) => b.userId === currentUser.id || b.attendees?.some((a) => a.email === currentUser.email)
            )
            .map((bookings) => {
              const { attendees: _attendees, ...bookingWithoutAttendees } = bookings;
              return bookingWithoutAttendees;
            }),
          busyTimesFromLimitsBookings: busyTimesFromLimitsBookingsAllUsers.filter(
            (b) => b.userId === currentUser.id
          ),
        }
      );
      if (!currentSeats && _currentSeats) currentSeats = _currentSeats;
      return {
        timeZone,
        dateRanges,
        busy,
        user: currentUser,
        datesOutOfOffice,
      };
    })
  );

  const availabilityCheckProps = {
    eventLength: input.duration || eventType.length,
    currentSeats,
  };

  const isTimeWithinBounds = (_time: Parameters<typeof isTimeOutOfBounds>[0]) =>
    !isTimeOutOfBounds(_time, {
      periodType: eventType.periodType,
      periodStartDate: eventType.periodStartDate,
      periodEndDate: eventType.periodEndDate,
      periodCountCalendarDays: eventType.periodCountCalendarDays,
      periodDays: eventType.periodDays,
    });

  const getSlotsTime = 0;
  const checkForAvailabilityTime = 0;
  const getSlotsCount = 0;
  const checkForAvailabilityCount = 0;
  const aggregatedAvailability = getAggregatedAvailability(allUsersAvailability, eventType.schedulingType);

  const timeSlots = getSlots({
    inviteeDate: startTime,
    eventLength: input.duration || eventType.length,
    offsetStart: eventType.offsetStart,
    dateRanges: aggregatedAvailability,
    minimumBookingNotice: eventType.minimumBookingNotice,
    frequency: eventType.slotInterval || input.duration || eventType.length,
    organizerTimeZone:
      eventType.timeZone || eventType?.schedule?.timeZone || allUsersAvailability?.[0]?.timeZone,
    datesOutOfOffice: allUsersAvailability[0]?.datesOutOfOffice,
  });

  let availableTimeSlots: typeof timeSlots = [];
  // Load cached busy slots
  const selectedSlots =
    /* FIXME: For some reason this returns undefined while testing in Jest */
    (await prisma.selectedSlots.findMany({
      where: {
        userId: { in: usersWithCredentials.map((user) => user.id) },
        releaseAt: { gt: dayjs.utc().format() },
      },
      ...selectSelectedSlots,
    })) || [];
  await prisma.selectedSlots.deleteMany({
    where: { eventTypeId: { equals: eventType.id }, id: { notIn: selectedSlots.map((item) => item.id) } },
  });

  availableTimeSlots = timeSlots;

  if (selectedSlots?.length > 0) {
    let occupiedSeats: typeof selectedSlots = selectedSlots.filter(
      (item) => item.isSeat && item.eventTypeId === eventType.id
    );
    if (occupiedSeats?.length) {
      const addedToCurrentSeats: string[] = [];
      if (typeof availabilityCheckProps.currentSeats !== "undefined") {
        availabilityCheckProps.currentSeats = availabilityCheckProps.currentSeats.map((item) => {
          const attendees =
            occupiedSeats.filter(
              (seat) => seat.slotUtcStartDate.toISOString() === item.startTime.toISOString()
            )?.length || 0;
          if (attendees) addedToCurrentSeats.push(item.startTime.toISOString());
          return {
            ...item,
            _count: {
              attendees: item._count.attendees + attendees,
            },
          };
        });
        occupiedSeats = occupiedSeats.filter(
          (item) => !addedToCurrentSeats.includes(item.slotUtcStartDate.toISOString())
        );
      }

      availabilityCheckProps.currentSeats = applyOccupiedSeatsToCurrentSeats(
        availabilityCheckProps.currentSeats || [],
        occupiedSeats
      );

      currentSeats = availabilityCheckProps.currentSeats;
    }
    availableTimeSlots = availableTimeSlots
      .map((slot) => {
        const busy = selectedSlots.reduce<EventBusyDate[]>((r, c) => {
          if (!c.isSeat) {
            r.push({ start: c.slotUtcStartDate, end: c.slotUtcEndDate });
          }
          return r;
        }, []);

        if (
          checkIfIsAvailable({
            time: slot.time,
            busy,
            ...availabilityCheckProps,
          })
        ) {
          return slot;
        }
        return undefined;
      })
      .filter(
        (
          item:
            | {
                time: dayjs.Dayjs;
                userIds?: number[] | undefined;
              }
            | undefined
        ): item is {
          time: dayjs.Dayjs;
          userIds?: number[] | undefined;
        } => {
          return !!item;
        }
      );
  }

  availableTimeSlots = availableTimeSlots.filter((slot) => isTimeWithinBounds(slot.time));
  // fr-CA uses YYYY-MM-DD
  const formatter = new Intl.DateTimeFormat("fr-CA", {
    year: "numeric",
    month: "2-digit",
    day: "2-digit",
    timeZone: input.timeZone,
  });

  const computedAvailableSlots = availableTimeSlots.reduce(
    (
      r: Record<string, { time: string; attendees?: number; bookingUid?: string }[]>,
      { time, ...passThroughProps }
    ) => {
      // TODO: Adds unit tests to prevent regressions in getSchedule (try multiple timezones)

      // This used to be _time.tz(input.timeZone) but Dayjs tz() is slow.
      // toLocaleDateString slugish, using Intl.DateTimeFormat we get the desired speed results.
      const dateString = formatter.format(time.toDate());

      r[dateString] = r[dateString] || [];
      if (eventType.onlyShowFirstAvailableSlot && r[dateString].length > 0) {
        return r;
      }
      r[dateString].push({
        ...passThroughProps,
        time: time.toISOString(),
        // Conditionally add the attendees and booking id to slots object if there is already a booking during that time
        ...(currentSeats?.some((booking) => booking.startTime.toISOString() === time.toISOString()) && {
          attendees:
            currentSeats[
              currentSeats.findIndex((booking) => booking.startTime.toISOString() === time.toISOString())
            ]._count.attendees,
          bookingUid:
            currentSeats[
              currentSeats.findIndex((booking) => booking.startTime.toISOString() === time.toISOString())
            ].uid,
        }),
      });
      return r;
    },
    Object.create(null)
  );

  loggerWithEventDetails.debug(`getSlots took ${getSlotsTime}ms and executed ${getSlotsCount} times`);

  loggerWithEventDetails.debug(
    `checkForAvailability took ${checkForAvailabilityTime}ms and executed ${checkForAvailabilityCount} times`
  );
  loggerWithEventDetails.debug(`Available slots: ${JSON.stringify(computedAvailableSlots)}`);

  return {
    slots: computedAvailableSlots,
    datesOutOfOffice: allUsersAvailability.flatMap((user) => user.datesOutOfOffice),
  };
}

async function getUserIdFromUsername(
  username: string,
  organizationDetails: { currentOrgDomain: string | null; isValidOrgDomain: boolean }
) {
  const { currentOrgDomain, isValidOrgDomain } = organizationDetails;

  const [user] = await UserRepository.findUsersByUsername({
    usernameList: [username],
    orgSlug: isValidOrgDomain ? currentOrgDomain : null,
  });
  return user?.id;
}

async function getTeamIdFromSlug(
  slug: string,
  organizationDetails: { currentOrgDomain: string | null; isValidOrgDomain: boolean }
) {
  const { currentOrgDomain, isValidOrgDomain } = organizationDetails;
  const team = await prisma.team.findFirst({
    where: {
      slug,
      parent: isValidOrgDomain && currentOrgDomain ? getSlugOrRequestedSlug(currentOrgDomain) : null,
    },
    select: {
      id: true,
    },
  });
  return team?.id;
}<|MERGE_RESOLUTION|>--- conflicted
+++ resolved
@@ -271,7 +271,31 @@
     : getEventType(input, organizationDetails);
 }
 
-<<<<<<< HEAD
+const selectSelectedSlots = Prisma.validator<Prisma.SelectedSlotsDefaultArgs>()({
+  select: {
+    id: true,
+    slotUtcStartDate: true,
+    slotUtcEndDate: true,
+    userId: true,
+    isSeat: true,
+    eventTypeId: true,
+  },
+});
+
+type SelectedSlots = Prisma.SelectedSlotsGetPayload<typeof selectSelectedSlots>;
+
+function applyOccupiedSeatsToCurrentSeats(currentSeats: CurrentSeats, occupiedSeats: SelectedSlots[]) {
+  const occupiedSeatsCount = countBy(occupiedSeats, (item) => item.slotUtcStartDate.toISOString());
+  Object.keys(occupiedSeatsCount).forEach((date) => {
+    currentSeats.push({
+      uid: uuid(),
+      startTime: dayjs(date).toDate(),
+      _count: { attendees: occupiedSeatsCount[date] },
+    });
+  });
+  return currentSeats;
+}
+
 export async function getAvailableSlots({ input, ctx }: GetScheduleOptions): Promise<{
   slots: Record<
     string,
@@ -292,36 +316,8 @@
       };
     }[]
   >;
-  datesOutOfOffice: IOutOfOfficeData;
+  datesOutOfOffice: IOutOfOfficeData[];
 }> {
-  const orgDetails = orgDomainConfig(ctx?.req);
-=======
-const selectSelectedSlots = Prisma.validator<Prisma.SelectedSlotsDefaultArgs>()({
-  select: {
-    id: true,
-    slotUtcStartDate: true,
-    slotUtcEndDate: true,
-    userId: true,
-    isSeat: true,
-    eventTypeId: true,
-  },
-});
-
-type SelectedSlots = Prisma.SelectedSlotsGetPayload<typeof selectSelectedSlots>;
-
-function applyOccupiedSeatsToCurrentSeats(currentSeats: CurrentSeats, occupiedSeats: SelectedSlots[]) {
-  const occupiedSeatsCount = countBy(occupiedSeats, (item) => item.slotUtcStartDate.toISOString());
-  Object.keys(occupiedSeatsCount).forEach((date) => {
-    currentSeats.push({
-      uid: uuid(),
-      startTime: dayjs(date).toDate(),
-      _count: { attendees: occupiedSeatsCount[date] },
-    });
-  });
-  return currentSeats;
-}
-
-export async function getAvailableSlots({ input, ctx }: GetScheduleOptions) {
   const orgDetails = input?.orgSlug
     ? {
         currentOrgDomain: input.orgSlug,
@@ -329,7 +325,6 @@
       }
     : orgDomainConfig(ctx?.req);
 
->>>>>>> 1f845944
   if (process.env.INTEGRATION_TEST_MODE === "true") {
     logger.settings.minLevel = 2;
   }
@@ -686,7 +681,7 @@
 
   return {
     slots: computedAvailableSlots,
-    datesOutOfOffice: allUsersAvailability.flatMap((user) => user.datesOutOfOffice),
+    datesOutOfOffice: allUsersAvailability.map((user) => user.datesOutOfOffice),
   };
 }
 
