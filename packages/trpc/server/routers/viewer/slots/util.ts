--- conflicted
+++ resolved
@@ -2,16 +2,7 @@
 import { countBy } from "lodash";
 import type { Logger } from "tslog";
 import { v4 as uuid } from "uuid";
-import type z from "zod";
-
-<<<<<<< HEAD
-import CrmManager from "@calcom/core/crmManager/crmManager";
-import { getAggregatedAvailability } from "@calcom/core/getAggregatedAvailability";
-import { getBusyTimesForLimitChecks } from "@calcom/core/getBusyTimes";
-import type { CurrentSeats, IFromUser, IToUser } from "@calcom/core/getUserAvailability";
-import { getUsersAvailability } from "@calcom/core/getUserAvailability";
-=======
->>>>>>> 00ee1ef4
+
 import type { Dayjs } from "@calcom/dayjs";
 import dayjs from "@calcom/dayjs";
 import { getSlugOrRequestedSlug, orgDomainConfig } from "@calcom/ee/organizations/lib/orgDomains";
@@ -23,11 +14,6 @@
 import { RESERVED_SUBDOMAINS } from "@calcom/lib/constants";
 import { getUTCOffsetByTimezone } from "@calcom/lib/date-fns";
 import { getDefaultEvent } from "@calcom/lib/defaultEvents";
-<<<<<<< HEAD
-import {
-  isTimeOutOfBounds,
-  calculatePeriodLimits,
-=======
 import { getAggregatedAvailability } from "@calcom/lib/getAggregatedAvailability";
 import { getBusyTimesForLimitChecks } from "@calcom/lib/getBusyTimes";
 import type { CurrentSeats, GetAvailabilityUser, IFromUser, IToUser } from "@calcom/lib/getUserAvailability";
@@ -37,7 +23,6 @@
 import {
   calculatePeriodLimits,
   isTimeOutOfBounds,
->>>>>>> 00ee1ef4
   isTimeViolatingFutureLimit,
 } from "@calcom/lib/isOutOfBounds";
 import logger from "@calcom/lib/logger";
@@ -50,11 +35,6 @@
 import { PeriodType, Prisma } from "@calcom/prisma/client";
 import { BookingStatus, SchedulingType } from "@calcom/prisma/enums";
 import { credentialForCalendarServiceSelect } from "@calcom/prisma/selects/credential";
-<<<<<<< HEAD
-import { EventTypeMetaDataSchema } from "@calcom/prisma/zod-utils";
-import type { EventTypeAppMetadataSchema } from "@calcom/prisma/zod-utils";
-=======
->>>>>>> 00ee1ef4
 import type { EventBusyDate } from "@calcom/types/Calendar";
 import type { CredentialPayload, CredentialForCalendarService } from "@calcom/types/Credential";
 
@@ -185,87 +165,7 @@
     return null;
   }
 
-<<<<<<< HEAD
-  const eventType = await prisma.eventType.findUnique({
-    where: {
-      id: eventTypeId,
-    },
-    select: {
-      id: true,
-      slug: true,
-      minimumBookingNotice: true,
-      length: true,
-      offsetStart: true,
-      seatsPerTimeSlot: true,
-      timeZone: true,
-      slotInterval: true,
-      beforeEventBuffer: true,
-      afterEventBuffer: true,
-      bookingLimits: true,
-      durationLimits: true,
-      assignAllTeamMembers: true,
-      schedulingType: true,
-      periodType: true,
-      periodStartDate: true,
-      periodEndDate: true,
-      onlyShowFirstAvailableSlot: true,
-      periodCountCalendarDays: true,
-      rescheduleWithSameRoundRobinHost: true,
-      periodDays: true,
-      metadata: true,
-      schedule: {
-        select: {
-          id: true,
-          availability: {
-            select: {
-              date: true,
-              startTime: true,
-              endTime: true,
-              days: true,
-            },
-          },
-          timeZone: true,
-        },
-      },
-      availability: {
-        select: {
-          date: true,
-          startTime: true,
-          endTime: true,
-          days: true,
-        },
-      },
-      hosts: {
-        select: {
-          isFixed: true,
-          user: {
-            select: {
-              credentials: { select: credentialForCalendarServiceSelect },
-              ...availabilityUserSelect,
-            },
-          },
-        },
-      },
-      users: {
-        select: {
-          credentials: { select: credentialForCalendarServiceSelect },
-          ...availabilityUserSelect,
-        },
-      },
-    },
-  });
-
-  if (!eventType) {
-    return null;
-  }
-
-  return {
-    ...eventType,
-    metadata: EventTypeMetaDataSchema.parse(eventType.metadata),
-  };
-=======
   return await EventTypeRepository.findForSlots({ id: eventTypeId });
->>>>>>> 00ee1ef4
 }
 
 export async function getDynamicEventType(
@@ -365,61 +265,7 @@
       emoji?: string | undefined;
     }[]
   >;
-<<<<<<< HEAD
-  teamMember?: string | undefined;
-}
-
-async function getCRMContactOwnerForRRLeadSkip(
-  bookerEmail: string,
-  apps?: z.infer<typeof EventTypeAppMetadataSchema>
-) {
-  if (!apps) return;
-  const crm = await getCRMManagerWithRRLeadSkip(apps);
-
-  if (!crm) return;
-
-  const contact = await crm.getContacts(bookerEmail, true);
-  if (contact?.length) {
-    return contact[0].ownerEmail;
-  }
-}
-
-async function getCRMManagerWithRRLeadSkip(apps: z.infer<typeof EventTypeAppMetadataSchema>) {
-  let crmRoundRobinLeadSkip;
-  for (const appKey in apps) {
-    const app = apps[appKey as keyof typeof apps];
-    if (
-      app.enabled &&
-      typeof app.appCategories === "object" &&
-      app.appCategories.some((category: string) => category === "crm") &&
-      app.roundRobinLeadSkip
-    ) {
-      crmRoundRobinLeadSkip = app;
-      break;
-    }
-  }
-
-  if (crmRoundRobinLeadSkip) {
-    const crmCredential = await prisma.credential.findUnique({
-      where: {
-        id: crmRoundRobinLeadSkip.credentialId,
-      },
-      include: {
-        user: {
-          select: {
-            email: true,
-          },
-        },
-      },
-    });
-    if (crmCredential) {
-      return new CrmManager(crmCredential);
-    }
-  }
-  return;
-=======
   troubleshooter?: any;
->>>>>>> 00ee1ef4
 }
 
 export function getUsersWithCredentials({
@@ -503,78 +349,6 @@
   if (!startTime.isValid() || !endTime.isValid()) {
     throw new TRPCError({ message: "Invalid time range given.", code: "BAD_REQUEST" });
   }
-<<<<<<< HEAD
-  let currentSeats: CurrentSeats | undefined;
-
-  let teamMember: string | undefined;
-
-  let hosts =
-    eventType.hosts?.length && eventType.schedulingType
-      ? eventType.hosts
-      : eventType.users.map((user) => {
-          return {
-            isFixed: !eventType.schedulingType || eventType.schedulingType === SchedulingType.COLLECTIVE,
-            user: user,
-          };
-        });
-
-  if (
-    input.rescheduleUid &&
-    eventType.rescheduleWithSameRoundRobinHost &&
-    eventType.schedulingType === SchedulingType.ROUND_ROBIN
-  ) {
-    const originalRescheduledBooking = await prisma.booking.findFirst({
-      where: {
-        uid: input.rescheduleUid,
-        status: {
-          in: [BookingStatus.ACCEPTED],
-        },
-      },
-      select: {
-        userId: true,
-      },
-    });
-    hosts = hosts.filter((host) => host.user.id === originalRescheduledBooking?.userId || 0);
-  }
-
-  let usersWithCredentials = hosts.map(({ isFixed, user }) => ({ isFixed, ...user }));
-
-  if (eventType.schedulingType === SchedulingType.ROUND_ROBIN && input.bookerEmail) {
-    const crmContactOwner = await getCRMContactOwnerForRRLeadSkip(
-      input.bookerEmail,
-      eventType?.metadata?.apps
-    );
-    const contactOwnerHost = hosts.find((host) => host.user.email === crmContactOwner);
-
-    if (contactOwnerHost) {
-      teamMember = contactOwnerHost.user.email;
-      const contactOwnerIsRRHost = !contactOwnerHost.isFixed;
-
-      usersWithCredentials = usersWithCredentials.filter(
-        (user) => user.email !== contactOwnerHost.user.email && (!contactOwnerIsRRHost || user.isFixed)
-      );
-      usersWithCredentials.push({ ...contactOwnerHost.user, isFixed: true });
-    }
-  }
-
-  const durationToUse = input.duration || 0;
-
-  const startTimeDate =
-    input.rescheduleUid && durationToUse
-      ? startTime.subtract(durationToUse, "minute").toDate()
-      : startTime.toDate();
-
-  const endTimeDate =
-    input.rescheduleUid && durationToUse ? endTime.add(durationToUse, "minute").toDate() : endTime.toDate();
-
-  const sharedQuery = {
-    startTime: { lte: endTimeDate },
-    endTime: { gte: startTimeDate },
-    status: {
-      in: [BookingStatus.ACCEPTED],
-    },
-  };
-=======
   // when an empty array is given we should prefer to have it handled as if this wasn't given at all
   // we don't want to return no availability in this case.
   const routedTeamMemberIds = input.routedTeamMemberIds ?? [];
@@ -585,71 +359,14 @@
     rescheduleUid: input.rescheduleUid ?? null,
     routedTeamMemberIds: input.routedTeamMemberIds ?? null,
   });
->>>>>>> 00ee1ef4
 
   const contactOwnerEmail = skipContactOwner ? null : contactOwnerEmailFromInput;
 
-<<<<<<< HEAD
-  const currentBookingsAllUsers = await prisma.booking.findMany({
-    where: {
-      OR: [
-        // User is primary host (individual events, or primary organizer)
-        {
-          ...sharedQuery,
-          userId: {
-            in: allUserIds,
-          },
-        },
-        // The current user has a different booking at this time he/she attends
-        {
-          ...sharedQuery,
-          attendees: {
-            some: {
-              email: {
-                in: usersWithCredentials.map((user) => user.email),
-              },
-            },
-          },
-        },
-        {
-          startTime: { lte: endTimeDate },
-          endTime: { gte: startTimeDate },
-          eventType: {
-            id: eventType.id,
-            requiresConfirmation: true,
-            requiresConfirmationWillBlockSlot: true,
-          },
-          status: {
-            in: [BookingStatus.PENDING],
-          },
-        },
-      ],
-    },
-    select: {
-      id: true,
-      uid: true,
-      userId: true,
-      startTime: true,
-      endTime: true,
-      title: true,
-      attendees: true,
-      eventType: {
-        select: {
-          id: true,
-          onlyShowFirstAvailableSlot: true,
-          afterEventBuffer: true,
-          beforeEventBuffer: true,
-          seatsPerTimeSlot: true,
-          requiresConfirmationWillBlockSlot: true,
-          requiresConfirmation: true,
-        },
-=======
   let routingFormResponse = null;
   if (routingFormResponseId) {
     routingFormResponse = await prisma.app_RoutingForms_FormResponse.findUnique({
       where: {
         id: routingFormResponseId,
->>>>>>> 00ee1ef4
       },
       select: {
         response: true,
@@ -765,26 +482,13 @@
     eventType.schedulingType === SchedulingType.ROUND_ROBIN ||
     allUsersAvailability.length > 1;
 
-<<<<<<< HEAD
-  // timeZone isn't directly set on eventType now(So, it is legacy)
-  // schedule is always expected to be set for an eventType now so it must never fallback to allUsersAvailability[0].timeZone(fallback is again legacy behavior)
-  // TODO: Also, handleNewBooking only seems to be using eventType?.schedule?.timeZone which seems to confirm that we should simplify it as well.
-  const eventTimeZone =
-    eventType.timeZone || eventType?.schedule?.timeZone || allUsersAvailability?.[0]?.timeZone;
-  const timeSlots = getSlots({
-=======
   const timeSlots = monitorCallbackSync(getSlots, {
->>>>>>> 00ee1ef4
     inviteeDate: startTime,
     eventLength: input.duration || eventType.length,
     offsetStart: eventType.offsetStart,
     dateRanges: aggregatedAvailability,
     minimumBookingNotice: eventType.minimumBookingNotice,
     frequency: eventType.slotInterval || input.duration || eventType.length,
-<<<<<<< HEAD
-    organizerTimeZone: eventTimeZone,
-=======
->>>>>>> 00ee1ef4
     datesOutOfOffice: !isTeamEvent ? allUsersAvailability[0]?.datesOutOfOffice : undefined,
   });
 
@@ -847,7 +551,7 @@
 
         if (
           !checkForConflicts({
-            time: slot.time,
+            time: slot.time as any,
             busy: busySlotsFromReservedSlots,
             ...availabilityCheckProps,
           })
@@ -924,15 +628,12 @@
   const allDatesWithBookabilityStatus = monitorCallbackSync(getAllDatesWithBookabilityStatus, availableDates);
   loggerWithEventDetails.debug({ availableDates });
 
-<<<<<<< HEAD
-=======
   // timeZone isn't directly set on eventType now(So, it is legacy)
   // schedule is always expected to be set for an eventType now so it must never fallback to allUsersAvailability[0].timeZone(fallback is again legacy behavior)
   // TODO: Also, handleNewBooking only seems to be using eventType?.schedule?.timeZone which seems to confirm that we should simplify it as well.
   const eventTimeZone =
     eventType.timeZone || eventType?.schedule?.timeZone || allUsersAvailability?.[0]?.timeZone;
 
->>>>>>> 00ee1ef4
   const eventUtcOffset = getUTCOffsetByTimezone(eventTimeZone) ?? 0;
   const bookerUtcOffset = input.timeZone ? getUTCOffsetByTimezone(input.timeZone) ?? 0 : 0;
   const periodLimits = calculatePeriodLimits({
@@ -946,13 +647,8 @@
     bookerUtcOffset,
   });
   let foundAFutureLimitViolation = false;
-<<<<<<< HEAD
-  const withinBoundsSlotsMappedToDate = Object.entries(slotsMappedToDate).reduce(
-    (withinBoundsSlotsMappedToDate, [date, slots]) => {
-=======
   const withinBoundsSlotsMappedToDate = monitorCallbackSync(function mapWithinBoundsSlotsToDate() {
     return Object.entries(slotsMappedToDate).reduce((withinBoundsSlotsMappedToDate, [date, slots]) => {
->>>>>>> 00ee1ef4
       // Computation Optimization: If a future limit violation has been found, we just consider all slots to be out of bounds beyond that slot.
       // We can't do the same for periodType=RANGE because it can start from a day other than today and today will hit the violation then.
       if (foundAFutureLimitViolation && doesRangeStartFromToday(eventType.periodType)) {
@@ -968,28 +664,10 @@
         }
         return (
           !isFutureLimitViolationForTheSlot &&
-<<<<<<< HEAD
-          // TODO: Perf Optmization: Slots calculation logic already seems to consider the minimum booking notice and past booking time and thus there shouldn't be need to filter out slots here.
-          !isTimeOutOfBounds({ time: slot.time, minimumBookingNotice: eventType.minimumBookingNotice })
-        );
-      });
-
-      if (!filteredSlots.length) {
-        // If there are no slots available, we don't set that date, otherwise having an empty slots array makes frontend consider it as an all day OOO case
-        return withinBoundsSlotsMappedToDate;
-      }
-
-      withinBoundsSlotsMappedToDate[date] = filteredSlots;
-      return withinBoundsSlotsMappedToDate;
-    },
-    {} as typeof slotsMappedToDate
-  );
-=======
           // TODO: Perf Optimization: Slots calculation logic already seems to consider the minimum booking notice and past booking time and thus there shouldn't be need to filter out slots here.
           !isTimeOutOfBounds({ time: slot.time, minimumBookingNotice: eventType.minimumBookingNotice })
         );
       });
->>>>>>> 00ee1ef4
 
       if (!filteredSlots.length) {
         // If there are no slots available, we don't set that date, otherwise having an empty slots array makes frontend consider it as an all day OOO case
@@ -1045,11 +723,7 @@
 
   return {
     slots: withinBoundsSlotsMappedToDate,
-<<<<<<< HEAD
-    teamMember,
-=======
     ...troubleshooterData,
->>>>>>> 00ee1ef4
   };
 }
 
