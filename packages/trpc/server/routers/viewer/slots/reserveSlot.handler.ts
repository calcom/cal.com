--- conflicted
+++ resolved
@@ -11,11 +11,8 @@
 import { getTeamIdFromEventType } from "@calcom/lib/getTeamIdFromEventType";
 import { SelectedSlotsRepository } from "@calcom/lib/server/repository/selectedSlots";
 import type { PrismaClient } from "@calcom/prisma";
-<<<<<<< HEAD
 import { WebhookTriggerEvents } from "@calcom/prisma/enums";
-=======
 import { BookingStatus } from "@calcom/prisma/enums";
->>>>>>> da6fc9f2
 
 import { TRPCError } from "@trpc/server";
 
