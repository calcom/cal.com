import { scheduleEmailReminder } from "@calcom/features/ee/workflows/lib/reminders/emailReminderManager";
import { scheduleSMSReminder } from "@calcom/features/ee/workflows/lib/reminders/smsReminderManager";
import { scheduleWhatsappReminder } from "@calcom/features/ee/workflows/lib/reminders/whatsappReminderManager";
import { getTimeFormatStringFromUserTimeFormat } from "@calcom/lib/timeFormat";
import { prisma } from "@calcom/prisma";
import { BookingStatus } from "@calcom/prisma/client";
<<<<<<< HEAD
import { MembershipRole, SchedulingType, WorkflowActions, WorkflowMethods } from "@calcom/prisma/enums";
=======
import { MembershipRole, WorkflowActions } from "@calcom/prisma/enums";
import { EventTypeMetaDataSchema } from "@calcom/prisma/zod-utils";
>>>>>>> cd311f07
import type { TrpcSessionUser } from "@calcom/trpc/server/trpc";

import { TRPCError } from "@trpc/server";

import type { TActivateEventTypeInputSchema } from "./activateEventType.schema";
import {
  deleteAllWorkflowReminders,
  removeSmsReminderFieldForEventTypes,
  upsertSmsReminderFieldForEventTypes,
} from "./util";

type ActivateEventTypeOptions = {
  ctx: {
    user: NonNullable<TrpcSessionUser>;
  };
  input: TActivateEventTypeInputSchema;
};

export const activateEventTypeHandler = async ({ ctx, input }: ActivateEventTypeOptions) => {
  const { eventTypeId, workflowId } = input;

  // Check that event type belong to the user or team
  const userEventType = await prisma.eventType.findFirst({
    where: {
      id: eventTypeId,
      OR: [
        { userId: ctx.user.id },
        {
          team: {
            members: {
              some: {
                userId: ctx.user.id,
                accepted: true,
                NOT: {
                  role: MembershipRole.MEMBER,
                },
              },
            },
          },
        },
      ],
    },
    include: {
      children: true,
    },
  });

  if (!userEventType)
    throw new TRPCError({ code: "UNAUTHORIZED", message: "Not authorized to edit this event type" });

  // Check that the workflow belongs to the user or team
  const eventTypeWorkflow = await prisma.workflow.findFirst({
    where: {
      id: workflowId,
      OR: [
        {
          userId: ctx.user.id,
        },
        {
          teamId: userEventType.teamId || undefined,
        },
      ],
    },
    include: {
      steps: true,
      team: {
        select: {
          isOrganization: true,
        },
      },
    },
  });

  if (!eventTypeWorkflow)
    throw new TRPCError({
      code: "UNAUTHORIZED",
      message: "Not authorized to enable/disable this workflow",
    });

  //check if event type is already active
  const isActive =
    !!(await prisma.workflowsOnEventTypes.findFirst({
      where: {
        workflowId,
        eventTypeId,
      },
    })) || eventTypeWorkflow.isActiveOnAll;

  const isOrg = eventTypeWorkflow.team?.isOrganization ?? false;

  const activeOn = [eventTypeId].concat(userEventType.children.map((ch) => ch.id));

  if (isActive) {
    // disable workflow for this event type & delete all reminders
    const remindersToDelete = await prisma.workflowReminder.findMany({
      where: {
        booking: {
          eventTypeId: eventTypeId,
          userId: ctx.user.id,
        },
        workflowStepId: {
          in: eventTypeWorkflow.steps.map((step) => {
            return step.id;
          }),
        },
      },
      select: {
        id: true,
        referenceId: true,
        method: true,
        scheduled: true,
      },
    });

    await deleteAllWorkflowReminders(remindersToDelete);

    await prisma.workflowsOnEventTypes.deleteMany({
      where: {
        workflowId,
        eventTypeId: { in: [eventTypeId].concat(userEventType.children.map((ch) => ch.id)) },
      },
    });

    if (eventTypeWorkflow.isActiveOnAll) {
      await prisma.workflow.update({
        where: {
          id: workflowId,
        },
        data: {
          isActiveOnAll: false,
        },
      });

      let allEventTypes = [];

      //get all event types of of team or user
      if (eventTypeWorkflow.teamId) {
        allEventTypes = await prisma.eventType.findMany({
          where: {
            id: {
              not: eventTypeId,
            },
            teamId: eventTypeWorkflow.teamId,
          },
        });
      } else {
        const allEventTypesWithLocked = await prisma.eventType.findMany({
          where: {
            id: {
              not: eventTypeId,
            },
            userId: eventTypeWorkflow.userId,
          },
        });

        //if workflows are locked on managed event type then don't set user workflow active
        allEventTypes = allEventTypesWithLocked.filter(
          (eventType) =>
            !eventType.parentId ||
            EventTypeMetaDataSchema.parse(eventType.metadata)?.managedEventConfig?.unlockedFields?.workflows
        );
      }

      // activate all event types on the workflow
      for (const eventType of allEventTypes) {
        await prisma.workflowsOnEventTypes.upsert({
          create: {
            workflowId,
            eventTypeId: eventType.id,
          },
          update: {},
          where: {
            workflowId_eventTypeId: {
              eventTypeId: eventType.id,
              workflowId,
            },
          },
        });
      }
    }
    await removeSmsReminderFieldForEventTypes({ activeOnToRemove: activeOn, workflowId, isOrg });
  } else {
    // activate workflow and schedule reminders for existing bookings

    const bookingsForReminders = await prisma.booking.findMany({
      where: {
        eventTypeId: eventTypeId,
        status: BookingStatus.ACCEPTED,
        startTime: {
          gte: new Date(),
        },
      },
      include: {
        attendees: true,
        eventType: {
          select: {
            schedulingType: true,
            slug: true,
            hosts: {
              select: {
                user: {
                  select: {
                    email: true,
                    destinationCalendar: {
                      select: {
                        primaryEmail: true,
                      },
                    },
                  },
                },
              },
            },
          },
        },
        user: true,
      },
    });

    for (const booking of bookingsForReminders) {
      const defaultLocale = "en";
      const bookingInfo = {
        uid: booking.uid,
        attendees: booking.attendees.map((attendee) => {
          return {
            name: attendee.name,
            email: attendee.email,
            timeZone: attendee.timeZone,
            language: { locale: attendee.locale || defaultLocale },
          };
        }),
        organizer: booking.user
          ? {
              name: booking.user.name || "",
              email: booking?.userPrimaryEmail ?? booking.user.email,
              timeZone: booking.user.timeZone,
              timeFormat: getTimeFormatStringFromUserTimeFormat(booking.user.timeFormat),
              language: { locale: booking.user.locale || defaultLocale },
            }
          : { name: "", email: "", timeZone: "", language: { locale: "" } },
        startTime: booking.startTime.toISOString(),
        endTime: booking.endTime.toISOString(),
        title: booking.title,
        language: { locale: booking?.user?.locale || defaultLocale },
        eventType: {
          slug: booking.eventType?.slug,
          schedulingType: booking.eventType?.schedulingType,
          hosts: booking.eventType?.hosts,
        },
      };
      for (const step of eventTypeWorkflow.steps) {
        if (
          step.action === WorkflowActions.EMAIL_ATTENDEE ||
          step.action === WorkflowActions.EMAIL_HOST ||
          step.action === WorkflowActions.EMAIL_ADDRESS
        ) {
          let sendTo: string[] = [];

          switch (step.action) {
            case WorkflowActions.EMAIL_HOST:
              sendTo = [bookingInfo.organizer?.email];
              const schedulingType = bookingInfo.eventType?.schedulingType;
              const hosts = bookingInfo.eventType.hosts
                ?.filter((host) =>
                  bookingInfo.attendees.some((attendee) => host.user.email === attendee.email)
                )
                .map(({ user }) => user.destinationCalendar?.primaryEmail ?? user.email);
              if (
                (schedulingType === SchedulingType.ROUND_ROBIN ||
                  schedulingType === SchedulingType.COLLECTIVE) &&
                hosts
              ) {
                sendTo = sendTo.concat(hosts);
              }
              break;
            case WorkflowActions.EMAIL_ATTENDEE:
              sendTo = bookingInfo.attendees.map((attendee) => attendee.email);
              break;
            case WorkflowActions.EMAIL_ADDRESS:
              sendTo = step.sendTo ? [step.sendTo] : [];
              break;
          }

          await scheduleEmailReminder({
            evt: bookingInfo,
            triggerEvent: eventTypeWorkflow.trigger,
            action: step.action,
            timeSpan: {
              time: eventTypeWorkflow.time,
              timeUnit: eventTypeWorkflow.timeUnit,
            },
            sendTo,
            emailSubject: step.emailSubject || "",
            emailBody: step.reminderBody || "",
            template: step.template,
            sender: step.sender,
            workflowStepId: step.id,
          });
        } else if (step.action === WorkflowActions.SMS_NUMBER && step.sendTo) {
          await scheduleSMSReminder({
            evt: bookingInfo,
            reminderPhone: step.sendTo,
            triggerEvent: eventTypeWorkflow.trigger,
            action: step.action,
            timeSpan: {
              time: eventTypeWorkflow.time,
              timeUnit: eventTypeWorkflow.timeUnit,
            },
            message: step.reminderBody || "",
            workflowStepId: step.id,
            template: step.template,
            sender: step.sender,
            userId: booking.userId,
            teamId: eventTypeWorkflow.teamId,
          });
        } else if (step.action === WorkflowActions.WHATSAPP_NUMBER && step.sendTo) {
          await scheduleWhatsappReminder({
            evt: bookingInfo,
            reminderPhone: step.sendTo,
            triggerEvent: eventTypeWorkflow.trigger,
            action: step.action,
            timeSpan: {
              time: eventTypeWorkflow.time,
              timeUnit: eventTypeWorkflow.timeUnit,
            },
            message: step.reminderBody || "",
            workflowStepId: step.id,
            template: step.template,
            userId: booking.userId,
            teamId: eventTypeWorkflow.teamId,
          });
        }
      }
    }

    await prisma.workflowsOnEventTypes.createMany({
      data: [
        {
          workflowId,
          eventTypeId,
        },
      ].concat(userEventType.children.map((ch) => ({ workflowId, eventTypeId: ch.id }))),
    });
    const requiresAttendeeNumber = (action: WorkflowActions) =>
      action === WorkflowActions.SMS_ATTENDEE || action === WorkflowActions.WHATSAPP_ATTENDEE;

    if (eventTypeWorkflow.steps.some((step) => requiresAttendeeNumber(step.action))) {
      const isSmsReminderNumberRequired = eventTypeWorkflow.steps.some((step) => {
        return requiresAttendeeNumber(step.action) && step.numberRequired;
      });

      await upsertSmsReminderFieldForEventTypes({ activeOn, workflowId, isSmsReminderNumberRequired, isOrg });
    }
  }
};<|MERGE_RESOLUTION|>--- conflicted
+++ resolved
@@ -4,12 +4,8 @@
 import { getTimeFormatStringFromUserTimeFormat } from "@calcom/lib/timeFormat";
 import { prisma } from "@calcom/prisma";
 import { BookingStatus } from "@calcom/prisma/client";
-<<<<<<< HEAD
-import { MembershipRole, SchedulingType, WorkflowActions, WorkflowMethods } from "@calcom/prisma/enums";
-=======
-import { MembershipRole, WorkflowActions } from "@calcom/prisma/enums";
+import { MembershipRole, SchedulingType, WorkflowActions } from "@calcom/prisma/enums";
 import { EventTypeMetaDataSchema } from "@calcom/prisma/zod-utils";
->>>>>>> cd311f07
 import type { TrpcSessionUser } from "@calcom/trpc/server/trpc";
 
 import { TRPCError } from "@trpc/server";
