--- conflicted
+++ resolved
@@ -132,15 +132,6 @@
       eventTypeId,
     });
   } else {
-<<<<<<< HEAD
-    await prisma.workflowsOnEventTypes.createMany({
-      data: [
-        {
-          workflowId,
-          eventTypeId,
-        },
-      ].concat(userEventType.children.map((ch) => ({ workflowId, eventTypeId: ch.id }))),
-=======
     // activate workflow and schedule reminders for existing bookings
 
     const bookingsForReminders = await prisma.booking.findMany({
@@ -234,12 +225,13 @@
       }
     }
 
-    await prisma.workflowsOnEventTypes.create({
-      data: {
-        workflowId,
-        eventTypeId,
-      },
->>>>>>> 82d3c437
+    await prisma.workflowsOnEventTypes.createMany({
+      data: [
+        {
+          workflowId,
+          eventTypeId,
+        },
+      ].concat(userEventType.children.map((ch) => ({ workflowId, eventTypeId: ch.id }))),
     });
 
     if (
