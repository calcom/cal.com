--- conflicted
+++ resolved
@@ -1,34 +1,19 @@
 import { scheduleEmailReminder } from "@calcom/features/ee/workflows/lib/reminders/emailReminderManager";
 import { scheduleSMSReminder } from "@calcom/features/ee/workflows/lib/reminders/smsReminderManager";
 import { scheduleWhatsappReminder } from "@calcom/features/ee/workflows/lib/reminders/whatsappReminderManager";
-<<<<<<< HEAD
-import { getTimeFormatStringFromUserTimeFormat } from "@calcom/lib/timeFormat";
-import { prisma } from "@calcom/prisma";
-import { BookingStatus } from "@calcom/prisma/client";
-import { MembershipRole, SchedulingType, WorkflowActions } from "@calcom/prisma/enums";
-=======
 import { getBookerBaseUrl } from "@calcom/lib/getBookerUrl/server";
 import { WorkflowRepository } from "@calcom/lib/server/repository/workflow";
 import { getTimeFormatStringFromUserTimeFormat } from "@calcom/lib/timeFormat";
 import { prisma } from "@calcom/prisma";
 import { BookingStatus } from "@calcom/prisma/client";
 import { MembershipRole, SchedulingType, WorkflowActions, WorkflowTriggerEvents } from "@calcom/prisma/enums";
->>>>>>> 00ee1ef4
 import { EventTypeMetaDataSchema } from "@calcom/prisma/zod-utils";
 import type { TrpcSessionUser } from "@calcom/trpc/server/trpc";
 
 import { TRPCError } from "@trpc/server";
 
 import type { TActivateEventTypeInputSchema } from "./activateEventType.schema";
-<<<<<<< HEAD
-import {
-  deleteAllWorkflowReminders,
-  removeSmsReminderFieldForEventTypes,
-  upsertSmsReminderFieldForEventTypes,
-} from "./util";
-=======
 import { removeSmsReminderFieldForEventTypes, upsertSmsReminderFieldForEventTypes } from "./util";
->>>>>>> 00ee1ef4
 
 type ActivateEventTypeOptions = {
   ctx: {
@@ -133,11 +118,7 @@
       },
     });
 
-<<<<<<< HEAD
-    await deleteAllWorkflowReminders(remindersToDelete);
-=======
     await WorkflowRepository.deleteAllWorkflowReminders(remindersToDelete);
->>>>>>> 00ee1ef4
 
     await prisma.workflowsOnEventTypes.deleteMany({
       where: {
@@ -150,7 +131,6 @@
       await prisma.workflow.update({
         where: {
           id: workflowId,
-<<<<<<< HEAD
         },
         data: {
           isActiveOnAll: false,
@@ -158,155 +138,6 @@
       });
 
       let allEventTypes = [];
-
-      //get all event types of of team or user
-      if (eventTypeWorkflow.teamId) {
-        allEventTypes = await prisma.eventType.findMany({
-          where: {
-            id: {
-              not: eventTypeId,
-            },
-            teamId: eventTypeWorkflow.teamId,
-          },
-        });
-      } else {
-        const allEventTypesWithLocked = await prisma.eventType.findMany({
-          where: {
-            id: {
-              not: eventTypeId,
-            },
-            userId: eventTypeWorkflow.userId,
-          },
-        });
-
-        //if workflows are locked on managed event type then don't set user workflow active
-        allEventTypes = allEventTypesWithLocked.filter(
-          (eventType) =>
-            !eventType.parentId ||
-            EventTypeMetaDataSchema.parse(eventType.metadata)?.managedEventConfig?.unlockedFields?.workflows
-        );
-      }
-
-      // activate all event types on the workflow
-      for (const eventType of allEventTypes) {
-        await prisma.workflowsOnEventTypes.upsert({
-          create: {
-            workflowId,
-            eventTypeId: eventType.id,
-          },
-          update: {},
-          where: {
-            workflowId_eventTypeId: {
-              eventTypeId: eventType.id,
-              workflowId,
-            },
-          },
-        });
-      }
-    }
-    await removeSmsReminderFieldForEventTypes({ activeOnToRemove: activeOn, workflowId, isOrg });
-  } else {
-    // activate workflow and schedule reminders for existing bookings
-
-    const bookingsForReminders = await prisma.booking.findMany({
-      where: {
-        eventTypeId: eventTypeId,
-        status: BookingStatus.ACCEPTED,
-        startTime: {
-          gte: new Date(),
-        },
-      },
-      include: {
-        attendees: true,
-        eventType: {
-          select: {
-            schedulingType: true,
-            slug: true,
-            hosts: {
-              select: {
-                user: {
-                  select: {
-                    email: true,
-                    destinationCalendar: {
-                      select: {
-                        primaryEmail: true,
-                      },
-                    },
-                  },
-                },
-              },
-            },
-          },
-        },
-        user: true,
-      },
-    });
-
-    for (const booking of bookingsForReminders) {
-      const defaultLocale = "en";
-      const bookingInfo = {
-        uid: booking.uid,
-        attendees: booking.attendees.map((attendee) => {
-          return {
-            name: attendee.name,
-            email: attendee.email,
-            timeZone: attendee.timeZone,
-            language: { locale: attendee.locale || defaultLocale },
-          };
-        }),
-        organizer: booking.user
-          ? {
-              name: booking.user.name || "",
-              email: booking?.userPrimaryEmail ?? booking.user.email,
-              timeZone: booking.user.timeZone,
-              timeFormat: getTimeFormatStringFromUserTimeFormat(booking.user.timeFormat),
-              language: { locale: booking.user.locale || defaultLocale },
-            }
-          : { name: "", email: "", timeZone: "", language: { locale: "" } },
-        startTime: booking.startTime.toISOString(),
-        endTime: booking.endTime.toISOString(),
-        title: booking.title,
-        language: { locale: booking?.user?.locale || defaultLocale },
-        eventType: {
-          slug: booking.eventType?.slug,
-          schedulingType: booking.eventType?.schedulingType,
-          hosts: booking.eventType?.hosts,
-=======
-        },
-        data: {
-          isActiveOnAll: false,
->>>>>>> 00ee1ef4
-        },
-      });
-
-<<<<<<< HEAD
-          switch (step.action) {
-            case WorkflowActions.EMAIL_HOST:
-              sendTo = [bookingInfo.organizer?.email];
-              const schedulingType = bookingInfo.eventType?.schedulingType;
-              const hosts = bookingInfo.eventType.hosts
-                ?.filter((host) =>
-                  bookingInfo.attendees.some((attendee) => host.user.email === attendee.email)
-                )
-                .map(({ user }) => user.destinationCalendar?.primaryEmail ?? user.email);
-              if (
-                (schedulingType === SchedulingType.ROUND_ROBIN ||
-                  schedulingType === SchedulingType.COLLECTIVE) &&
-                hosts
-              ) {
-                sendTo = sendTo.concat(hosts);
-              }
-              break;
-            case WorkflowActions.EMAIL_ATTENDEE:
-              sendTo = bookingInfo.attendees.map((attendee) => attendee.email);
-              break;
-            case WorkflowActions.EMAIL_ADDRESS:
-              sendTo = step.sendTo ? [step.sendTo] : [];
-              break;
-          }
-=======
-      let allEventTypes = [];
->>>>>>> 00ee1ef4
 
       //get all event types of of team or user
       if (eventTypeWorkflow.teamId) {
