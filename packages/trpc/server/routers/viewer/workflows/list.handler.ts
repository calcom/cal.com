--- conflicted
+++ resolved
@@ -23,40 +23,9 @@
   const workflows: WorkflowType[] = [];
   const teamRepository = new TeamRepository(ctx.prisma);
 
-<<<<<<< HEAD
-  const excludeFormTriggersWhereClause = input.includeOnlyEventTypeWorkflows
-    ? {
-        trigger: {
-          not: {
-            in: FORM_TRIGGER_WORKFLOW_EVENTS,
-          },
-        },
-      }
-    : {};
-
-  const org = await prisma.team.findFirst({
-    where: {
-      isOrganization: true,
-      children: {
-        some: {
-          id: input.teamId,
-        },
-      },
-      members: {
-        some: {
-          userId: input.userId || ctx.user.id,
-          accepted: true,
-        },
-      },
-    },
-    select: {
-      id: true,
-    },
-=======
   const org = await teamRepository.findOrganization({
     teamId: input.teamId,
     userId: input.userId || ctx.user.id,
->>>>>>> 91f6d1fe
   });
 
   if (org) {
