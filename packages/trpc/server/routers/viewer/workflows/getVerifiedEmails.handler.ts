--- conflicted
+++ resolved
@@ -1,8 +1,4 @@
-<<<<<<< HEAD
-import { prisma } from "@calcom/prisma";
-=======
 import { WorkflowRepository } from "@calcom/lib/server/repository/workflow";
->>>>>>> 00ee1ef4
 import type { TrpcSessionUser } from "@calcom/trpc/server/trpc";
 
 import type { TGetVerifiedEmailsInputSchema } from "./getVerifiedEmails.schema";
@@ -15,59 +11,9 @@
 };
 
 export const getVerifiedEmailsHandler = async ({ ctx, input }: GetVerifiedEmailsOptions) => {
-<<<<<<< HEAD
-  const { user } = ctx;
-  const { teamId } = input;
-  let verifiedEmails: string[] = [user.email];
-
-  if (teamId) {
-    const team = await prisma.team.findFirst({
-      where: {
-        id: teamId,
-      },
-      select: {
-        members: {
-          include: {
-            user: {
-              select: {
-                id: true,
-                email: true,
-              },
-            },
-          },
-        },
-      },
-    });
-
-    if (!team) {
-      throw new TRPCError({ code: "NOT_FOUND", message: "Team not found" });
-    }
-
-    const isTeamMember = team.members.some((member) => member.userId === user.id);
-
-    if (!isTeamMember) {
-      throw new TRPCError({ code: "FORBIDDEN", message: "You are not a member of this team" });
-    }
-
-    verifiedEmails = verifiedEmails.concat(team.members.map((member) => member.user.email));
-  }
-
-  const emails = (
-    await prisma.verifiedEmail.findMany({
-      where: {
-        OR: [{ userId: user.id }, { teamId: input.teamId }],
-      },
-    })
-  ).map((verifiedEmail) => verifiedEmail.email);
-
-  verifiedEmails = verifiedEmails.concat(emails);
-
-  return verifiedEmails;
-=======
   return await WorkflowRepository.getVerifiedEmails({
     userId: ctx.user.id,
     userEmail: ctx.user.email,
     teamId: input.teamId,
   });
->>>>>>> 00ee1ef4
 };