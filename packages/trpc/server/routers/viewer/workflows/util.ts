import type { Workflow } from "@prisma/client";
import type { z } from "zod";

import { isSMSOrWhatsappAction } from "@calcom/ee/workflows/lib/actionHelperFunctions";
import { getAllWorkflows } from "@calcom/ee/workflows/lib/getAllWorkflows";
<<<<<<< HEAD
import {
  deleteScheduledEmailReminder,
  scheduleEmailReminder,
} from "@calcom/ee/workflows/lib/reminders/emailReminderManager";
import {
  deleteScheduledSMSReminder,
  scheduleSMSReminder,
} from "@calcom/ee/workflows/lib/reminders/smsReminderManager";
import {
  deleteScheduledWhatsappReminder,
  scheduleWhatsappReminder,
} from "@calcom/ee/workflows/lib/reminders/whatsappReminderManager";
=======
import { scheduleEmailReminder } from "@calcom/ee/workflows/lib/reminders/emailReminderManager";
import { scheduleSMSReminder } from "@calcom/ee/workflows/lib/reminders/smsReminderManager";
import emailRatingTemplate from "@calcom/ee/workflows/lib/reminders/templates/emailRatingTemplate";
import emailReminderTemplate from "@calcom/ee/workflows/lib/reminders/templates/emailReminderTemplate";
import { scheduleWhatsappReminder } from "@calcom/ee/workflows/lib/reminders/whatsappReminderManager";
>>>>>>> 00ee1ef4
import type { Workflow as WorkflowType } from "@calcom/ee/workflows/lib/types";
import { SMS_REMINDER_NUMBER_FIELD } from "@calcom/features/bookings/lib/SystemField";
import {
  getSmsReminderNumberField,
  getSmsReminderNumberSource,
} from "@calcom/features/bookings/lib/getBookingFields";
import { removeBookingField, upsertBookingField } from "@calcom/features/eventtypes/lib/bookingFieldsManager";
import { SENDER_ID, SENDER_NAME } from "@calcom/lib/constants";
<<<<<<< HEAD
import getOrgIdFromMemberOrTeamId from "@calcom/lib/getOrgIdFromMemberOrTeamId";
import { getTeamIdFromEventType } from "@calcom/lib/getTeamIdFromEventType";
import logger from "@calcom/lib/logger";
import { EventTypeRepository } from "@calcom/lib/server/repository/eventType";
=======
import { getBookerBaseUrl } from "@calcom/lib/getBookerUrl/server";
import getOrgIdFromMemberOrTeamId from "@calcom/lib/getOrgIdFromMemberOrTeamId";
import { getTeamIdFromEventType } from "@calcom/lib/getTeamIdFromEventType";
import logger from "@calcom/lib/logger";
import { WorkflowRepository } from "@calcom/lib/server/repository/workflow";
>>>>>>> 00ee1ef4
import { getTimeFormatStringFromUserTimeFormat } from "@calcom/lib/timeFormat";
import prisma from "@calcom/prisma";
import type { Prisma, WorkflowStep } from "@calcom/prisma/client";
import type { TimeUnit } from "@calcom/prisma/enums";
<<<<<<< HEAD
import { SchedulingType } from "@calcom/prisma/enums";
import {
  BookingStatus,
  MembershipRole,
  WorkflowActions,
  WorkflowMethods,
  WorkflowTriggerEvents,
} from "@calcom/prisma/enums";
=======
import { WorkflowTemplates } from "@calcom/prisma/enums";
import { SchedulingType } from "@calcom/prisma/enums";
import { BookingStatus, MembershipRole, WorkflowActions, WorkflowTriggerEvents } from "@calcom/prisma/enums";
>>>>>>> 00ee1ef4
import { EventTypeMetaDataSchema } from "@calcom/prisma/zod-utils";

import { TRPCError } from "@trpc/server";

import type { ZWorkflows } from "./getAllActiveWorkflows.schema";

const log = logger.getSubLogger({ prefix: ["workflow"] });

export const bookingSelect = {
  userPrimaryEmail: true,
  startTime: true,
  endTime: true,
  title: true,
  uid: true,
<<<<<<< HEAD
=======
  metadata: true,
>>>>>>> 00ee1ef4
  attendees: {
    select: {
      name: true,
      email: true,
      timeZone: true,
      locale: true,
    },
  },
  eventType: {
    select: {
      slug: true,
      id: true,
      schedulingType: true,
      hosts: {
        select: {
          user: {
            select: {
              email: true,
              destinationCalendar: {
                select: {
                  primaryEmail: true,
                },
              },
            },
          },
        },
      },
    },
  },
  user: {
    select: {
      name: true,
      timeZone: true,
      timeFormat: true,
      locale: true,
      email: true,
    },
  },
};

export const verifyEmailSender = async (email: string, userId: number, teamId: number | null) => {
  const verifiedEmail = await prisma.verifiedEmail.findFirst({
    where: {
      email,
      OR: [{ userId }, { teamId }],
    },
  });

  if (verifiedEmail) {
    if (teamId) {
      if (!verifiedEmail.teamId) {
        await prisma.verifiedEmail.update({
          where: {
            id: verifiedEmail.id,
          },
          data: {
            teamId,
          },
        });
      } else if (verifiedEmail.teamId !== teamId) {
        await prisma.verifiedEmail.create({
          data: {
            email,
            userId,
            teamId,
          },
        });
      }
    }
    return;
  }

  const userEmail = await prisma.user.findFirst({
    where: {
      id: userId,
      email,
    },
  });

  if (userEmail) {
    await prisma.verifiedEmail.create({
      data: {
        email,
        userId,
        teamId,
      },
    });
    return;
  }

  if (teamId) {
    const team = await prisma.team.findFirst({
      where: {
        id: teamId,
      },
      select: {
        members: {
          include: {
            user: {
              select: {
                id: true,
                email: true,
              },
            },
          },
        },
      },
    });

    if (!team) {
      throw new TRPCError({ code: "NOT_FOUND", message: "Team not found" });
    }

    const isTeamMember = team.members.some((member) => member.userId === userId);

    if (!isTeamMember) {
      throw new TRPCError({ code: "FORBIDDEN", message: "You are not a member of this team" });
    }

    const teamMemberEmail = team.members.filter((member) => member.user.email === email);

    if (teamMemberEmail) {
      await prisma.verifiedEmail.create({
        data: {
          email,
          userId,
          teamId,
        },
      });
      return;
    }
  }

  throw new TRPCError({ code: "NOT_FOUND", message: "Email not verified" });
};

export function getSender(
  step: Pick<WorkflowStep, "action" | "sender"> & { senderName: string | null | undefined }
) {
  return isSMSOrWhatsappAction(step.action) ? step.sender || SENDER_ID : step.senderName || SENDER_NAME;
}

export async function isAuthorized(
  workflow: Pick<Workflow, "id" | "teamId" | "userId"> | null,
  currentUserId: number,
  isWriteOperation?: boolean
) {
  if (!workflow) {
    return false;
  }
  if (!isWriteOperation) {
    const userWorkflow = await prisma.workflow.findFirst({
      where: {
        id: workflow.id,
        OR: [
          { userId: currentUserId },
          {
            // for read operation every team member has access
            team: {
              members: {
                some: {
                  userId: currentUserId,
                  accepted: true,
                },
              },
            },
          },
        ],
      },
    });
    if (userWorkflow) return true;
  }

  const userWorkflow = await prisma.workflow.findFirst({
    where: {
      id: workflow.id,
      OR: [
        { userId: currentUserId },
        {
          team: {
            members: {
              some: {
                userId: currentUserId,
                accepted: true,
                //only admins can update team/org workflows
                NOT: {
                  role: MembershipRole.MEMBER,
                },
              },
            },
          },
        },
      ],
    },
  });

  if (userWorkflow) return true;

  return false;
}

export async function upsertSmsReminderFieldForEventTypes({
  activeOn,
  workflowId,
  isSmsReminderNumberRequired,
  isOrg,
}: {
  activeOn: number[];
  workflowId: number;
  isSmsReminderNumberRequired: boolean;
  isOrg: boolean;
}) {
  let allEventTypeIds = activeOn;

  if (isOrg) {
    allEventTypeIds = await getAllUserAndTeamEventTypes(activeOn);
  }

  for (const eventTypeId of allEventTypeIds) {
    await upsertBookingField(
      getSmsReminderNumberField(),
      getSmsReminderNumberSource({
        workflowId,
        isSmsReminderNumberRequired,
      }),
      eventTypeId
    );
  }
}

export async function removeSmsReminderFieldForEventTypes({
  activeOnToRemove,
  workflowId,
  isOrg,
  activeOn,
}: {
  activeOnToRemove: number[];
  workflowId: number;
  isOrg: boolean;
  activeOn?: number[];
}) {
  let allEventTypeIds = activeOnToRemove;

  if (isOrg) {
    allEventTypeIds = await getAllUserAndTeamEventTypes(activeOnToRemove, activeOn);
  }
  for (const eventTypeId of allEventTypeIds) {
    await removeSmsReminderFieldForEventType({
      workflowId,
      eventTypeId,
    });
  }
}

export async function removeSmsReminderFieldForEventType({
  workflowId,
  eventTypeId,
}: {
  workflowId: number;
  eventTypeId: number;
}) {
  await removeBookingField(
    {
      name: SMS_REMINDER_NUMBER_FIELD,
    },
    {
      id: `${workflowId}`,
      type: "workflow",
    },
    eventTypeId
  );
}

async function getAllUserAndTeamEventTypes(teamIds: number[], notMemberOfTeamId: number[] = []) {
  const teamMembersWithEventTypes = await prisma.membership.findMany({
    where: {
      teamId: {
        in: teamIds,
      },
      user: {
        teams: {
          none: {
            team: {
              id: {
                in: notMemberOfTeamId ?? [],
              },
            },
          },
        },
      },
    },
    select: {
      user: {
        select: {
          eventTypes: {
            select: {
              id: true,
            },
          },
        },
      },
    },
  });

  const teamEventTypes = await prisma.eventType.findMany({
    where: {
      teamId: {
        in: teamIds,
      },
    },
  });
  const userEventTypes = teamMembersWithEventTypes?.flatMap((membership) =>
    membership.user.eventTypes.map((et) => et.id)
  );

  return teamEventTypes.map((et) => et.id).concat(userEventTypes);
}

export async function isAuthorizedToAddActiveOnIds(
  newActiveIds: number[],
  isOrg: boolean,
  teamId?: number | null,
  userId?: number | null
) {
  for (const id of newActiveIds) {
    if (isOrg) {
      const newTeam = await prisma.team.findFirst({
        where: {
          id,
        },
        select: {
          parent: true,
        },
      });
      if (newTeam?.parent?.id !== teamId) {
        return false;
      }
    } else {
      const newEventType = await prisma.eventType.findFirst({
        where: {
          id,
        },
        include: {
          users: {
            select: {
              id: true,
            },
          },
          children: true,
        },
      });

      if (newEventType) {
        if (teamId && teamId !== newEventType.teamId) {
          return false;
        }
        if (
          !teamId &&
          userId &&
          newEventType.userId !== userId &&
          !newEventType?.users.find((eventTypeUser) => eventTypeUser.id === userId)
        ) {
          return false;
        }
      }
    }
  }
  return true;
}

<<<<<<< HEAD
const reminderMethods: {
  [x: string]: (id: number, referenceId: string | null) => void;
} = {
  [WorkflowMethods.EMAIL]: (id, referenceId) => deleteScheduledEmailReminder(id, referenceId),
  [WorkflowMethods.SMS]: (id, referenceId) => deleteScheduledSMSReminder(id, referenceId),
  [WorkflowMethods.WHATSAPP]: (id, referenceId) => deleteScheduledWhatsappReminder(id, referenceId),
};

export async function deleteAllWorkflowReminders(
  remindersToDelete:
    | {
        id: number;
        referenceId: string | null;
        method: string;
      }[]
    | null
) {
  if (!remindersToDelete) return Promise.resolve();

  const results = await Promise.allSettled(
    remindersToDelete.map((reminder) => {
      return reminderMethods[reminder.method](reminder.id, reminder.referenceId);
    })
  );

  results.forEach((result, index) => {
    if (result.status !== "fulfilled") {
      log.error(
        `An error occurred when deleting reminder ${remindersToDelete[index].id}, method: ${remindersToDelete[index].method}`,
        result.reason
      );
    }
  });
}

=======
>>>>>>> 00ee1ef4
export async function deleteRemindersOfActiveOnIds({
  removedActiveOnIds,
  workflowSteps,
  isOrg,
  activeOnIds,
}: {
  removedActiveOnIds: number[];
  workflowSteps: WorkflowStep[];
  isOrg: boolean;
  activeOnIds?: number[];
}) {
  const remindersToDelete = !isOrg
    ? await getRemindersFromRemovedEventTypes(removedActiveOnIds, workflowSteps)
<<<<<<< HEAD
    : await getRemindersFromRemovedTeams(removedActiveOnIds, workflowSteps, activeOnIds);
  await deleteAllWorkflowReminders(remindersToDelete);
}

async function getRemindersFromRemovedTeams(
  removedTeams: number[],
  workflowSteps: WorkflowStep[],
  activeOn?: number[]
) {
  const remindersToDeletePromise: Prisma.PrismaPromise<
    {
      id: number;
      referenceId: string | null;
      method: string;
    }[]
  >[] = [];

  removedTeams.forEach((teamId) => {
    const reminderToDelete = prisma.workflowReminder.findMany({
      where: {
        OR: [
          {
            //team event types + children managed event types
            booking: {
              eventType: {
                OR: [{ teamId }, { teamId: null, parent: { teamId } }],
              },
            },
          },
          {
            // user bookings
            booking: {
              user: {
                AND: [
                  // user is part of team that got removed
                  {
                    teams: {
                      some: {
                        teamId: teamId,
                      },
                    },
                  },
                  // and user is not part of any team were the workflow is still active on
                  {
                    teams: {
                      none: {
                        teamId: {
                          in: activeOn,
                        },
                      },
                    },
                  },
                ],
              },
              eventType: {
                teamId: null,
                parentId: null, // children managed event types are handled above with team event types
              },
            },
          },
        ],
        workflowStepId: {
          in: workflowSteps.map((step) => {
            return step.id;
          }),
        },
      },
      select: {
        id: true,
        referenceId: true,
        method: true,
      },
    });

    remindersToDeletePromise.push(reminderToDelete);
  });
  const remindersToDelete = (await Promise.all(remindersToDeletePromise)).flat();
  return remindersToDelete;
=======
    : await WorkflowRepository.getRemindersFromRemovedTeams(removedActiveOnIds, workflowSteps, activeOnIds);
  await WorkflowRepository.deleteAllWorkflowReminders(remindersToDelete);
>>>>>>> 00ee1ef4
}

async function getRemindersFromRemovedEventTypes(removedEventTypes: number[], workflowSteps: WorkflowStep[]) {
  const remindersToDeletePromise: Prisma.PrismaPromise<
    {
      id: number;
      referenceId: string | null;
      method: string;
    }[]
  >[] = [];
  removedEventTypes.forEach((eventTypeId) => {
    const remindersToDelete = prisma.workflowReminder.findMany({
      where: {
        booking: {
          eventTypeId,
        },
        workflowStepId: {
          in: workflowSteps.map((step) => {
            return step.id;
          }),
        },
      },
      select: {
        id: true,
        referenceId: true,
        method: true,
      },
    });

    remindersToDeletePromise.push(remindersToDelete);
  });

  const remindersToDelete = (await Promise.all(remindersToDeletePromise)).flat();
  return remindersToDelete;
}

export async function scheduleWorkflowNotifications(
  activeOn: number[],
  isOrg: boolean,
  workflowSteps: Partial<WorkflowStep>[],
  time: number | null,
  timeUnit: TimeUnit | null,
  trigger: WorkflowTriggerEvents,
  userId: number,
  teamId: number | null,
  alreadyScheduledActiveOnIds?: number[]
) {
  const bookingsToScheduleNotifications = await getBookings(activeOn, isOrg, alreadyScheduledActiveOnIds);

  await scheduleBookingReminders(
    bookingsToScheduleNotifications,
    workflowSteps,
    time,
    timeUnit,
    trigger,
    userId,
<<<<<<< HEAD
    teamId
=======
    teamId,
    isOrg
>>>>>>> 00ee1ef4
  );
}

async function getBookings(activeOn: number[], isOrg: boolean, alreadyScheduledActiveOnIds: number[] = []) {
  if (activeOn.length === 0) return [];

  if (isOrg) {
    const bookingsForReminders = await prisma.booking.findMany({
      where: {
        OR: [
          {
            // bookings from team event types + children managed event types
            eventType: {
              OR: [
                {
                  teamId: {
                    in: activeOn,
                  },
                },
                {
                  teamId: null,
                  parent: {
                    teamId: {
                      in: activeOn,
                    },
                  },
                },
              ],
            },
          },
          {
            // user bookings
            user: {
              teams: {
                some: {
                  teamId: {
                    in: activeOn,
                  },
                  accepted: true,
                },
              },
            },
            eventType: {
              teamId: null,
              parentId: null, // children managed event types are handled above with team event types
            },
            // if user is already part of an already scheduled activeOn connecting reminders are already scheduled
            NOT: {
              user: {
                teams: {
                  some: {
                    teamId: {
                      in: alreadyScheduledActiveOnIds,
                    },
                  },
                },
              },
            },
          },
        ],
        status: BookingStatus.ACCEPTED,
        startTime: {
          gte: new Date(),
        },
      },
      select: bookingSelect,
    });
    return bookingsForReminders;
  } else {
    const bookingsForReminders = await prisma.booking.findMany({
      where: {
        OR: [
          { eventTypeId: { in: activeOn } },
          {
            eventType: {
              parentId: {
                in: activeOn, // child event type can not disable workflows, so this should work
              },
            },
          },
        ],
        status: BookingStatus.ACCEPTED,
        startTime: {
          gte: new Date(),
        },
      },
      select: bookingSelect,
    });
    return bookingsForReminders;
  }
}

type UnwrapPromise<T> = T extends Promise<infer U> ? U : T;

type Bookings = UnwrapPromise<ReturnType<typeof getBookings>>;

// some parts of  scheduleWorkflowReminders (reminderSchedule.ts) is quite similar to this code
// we should consider refactoring this to  reuse similar code snippets
export async function scheduleBookingReminders(
  bookings: Bookings,
  workflowSteps: Partial<WorkflowStep>[],
  time: number | null,
  timeUnit: TimeUnit | null,
  trigger: WorkflowTriggerEvents,
  userId: number,
<<<<<<< HEAD
  teamId: number | null
) {
  if (!bookings.length) return;
  if (trigger !== WorkflowTriggerEvents.BEFORE_EVENT && trigger !== WorkflowTriggerEvents.AFTER_EVENT) return;
=======
  teamId: number | null,
  isOrg: boolean
) {
  if (!bookings.length) return;
  if (trigger !== WorkflowTriggerEvents.BEFORE_EVENT && trigger !== WorkflowTriggerEvents.AFTER_EVENT) return;

  const bookerUrl = await getBookerBaseUrl(isOrg ? teamId : null);

>>>>>>> 00ee1ef4
  //create reminders for all bookings for each workflow step
  const promiseSteps = workflowSteps.map(async (step) => {
    // we do not have attendees phone number (user is notified about that when setting this action)
    if (step.action == WorkflowActions.SMS_ATTENDEE || step.action == WorkflowActions.WHATSAPP_ATTENDEE)
      return;

    const promiseScheduleReminders = bookings.map(async (booking) => {
      const defaultLocale = "en";
      const bookingInfo = {
        uid: booking.uid,
<<<<<<< HEAD
=======
        bookerUrl,
>>>>>>> 00ee1ef4
        attendees: booking.attendees.map((attendee) => {
          return {
            name: attendee.name,
            email: attendee.email,
            timeZone: attendee.timeZone,
            language: { locale: attendee.locale || defaultLocale },
          };
        }),
        organizer: booking.user
          ? {
              language: { locale: booking.user.locale || defaultLocale },
              name: booking.user.name || "",
              email: booking?.userPrimaryEmail ?? booking.user.email,
              timeZone: booking.user.timeZone,
              timeFormat: getTimeFormatStringFromUserTimeFormat(booking.user.timeFormat),
            }
          : { name: "", email: "", timeZone: "", language: { locale: "" } },
        startTime: booking.startTime?.toISOString(),
        endTime: booking.endTime?.toISOString(),
        title: booking.title,
        language: { locale: booking?.user?.locale || defaultLocale },
        eventType: {
<<<<<<< HEAD
          slug: booking.eventType?.slug,
          schedulingType: booking.eventType?.schedulingType,
          hosts: booking.eventType?.hosts,
        },
=======
          slug: booking.eventType?.slug || "",
          schedulingType: booking.eventType?.schedulingType,
          hosts: booking.eventType?.hosts,
        },
        metadata: booking.metadata,
>>>>>>> 00ee1ef4
      };
      if (
        step.action === WorkflowActions.EMAIL_HOST ||
        step.action === WorkflowActions.EMAIL_ATTENDEE ||
        step.action === WorkflowActions.EMAIL_ADDRESS
      ) {
        let sendTo: string[] = [];

        switch (step.action) {
          case WorkflowActions.EMAIL_HOST:
            sendTo = [bookingInfo.organizer?.email];
            const schedulingType = bookingInfo.eventType.schedulingType;
            const hosts = bookingInfo.eventType.hosts
              ?.filter((host) => bookingInfo.attendees.some((attendee) => attendee.email === host.user.email))
              .map(({ user }) => user.destinationCalendar?.primaryEmail ?? user.email);
            if (
              hosts &&
              (schedulingType === SchedulingType.ROUND_ROBIN || schedulingType === SchedulingType.COLLECTIVE)
            ) {
              sendTo = sendTo.concat(hosts);
            }
            break;
          case WorkflowActions.EMAIL_ATTENDEE:
            sendTo = bookingInfo.attendees.map((attendee) => attendee.email);
            break;
          case WorkflowActions.EMAIL_ADDRESS:
            await verifyEmailSender(step.sendTo || "", userId, teamId);
            sendTo = [step.sendTo || ""];
            break;
        }
<<<<<<< HEAD
=======

>>>>>>> 00ee1ef4
        await scheduleEmailReminder({
          evt: bookingInfo,
          triggerEvent: trigger,
          action: step.action,
          timeSpan: {
            time,
            timeUnit,
          },
          sendTo,
          emailSubject: step.emailSubject || "",
          emailBody: step.reminderBody || "",
          template: step.template,
          sender: step.sender,
          workflowStepId: step.id,
        });
      } else if (step.action === WorkflowActions.SMS_NUMBER && step.sendTo) {
        await scheduleSMSReminder({
          evt: bookingInfo,
          reminderPhone: step.sendTo,
          triggerEvent: trigger,
          action: step.action,
          timeSpan: {
            time,
            timeUnit,
          },
          message: step.reminderBody || "",
          workflowStepId: step.id,
          template: step.template,
          sender: step.sender,
          userId: userId,
          teamId: teamId,
        });
      } else if (step.action === WorkflowActions.WHATSAPP_NUMBER && step.sendTo) {
        await scheduleWhatsappReminder({
          evt: bookingInfo,
          reminderPhone: step.sendTo,
          triggerEvent: trigger,
          action: step.action,
          timeSpan: {
            time,
            timeUnit,
          },
          message: step.reminderBody || "",
          workflowStepId: step.id || 0,
          template: step.template,
          userId: userId,
          teamId: teamId,
        });
      }
    });
    await Promise.all(promiseScheduleReminders);
  });
  return Promise.all(promiseSteps);
}

export function isStepEdited(oldStep: WorkflowStep, newStep: WorkflowStep) {
  const oldStepKeys = Object.keys(oldStep);
  const newStepKeys = Object.keys(newStep);

  if (oldStepKeys.length !== newStepKeys.length) {
    return true;
  }

  for (const key of oldStepKeys) {
    if (oldStep[key as keyof WorkflowStep] !== newStep[key as keyof WorkflowStep]) {
      return true;
    }
  }

  return false;
}

export async function getAllWorkflowsFromEventType(
  eventType: {
    workflows?: {
      workflow: WorkflowType;
    }[];
    teamId?: number | null;
    parentId?: number | null;
    parent?: {
      id?: number | null;
      teamId: number | null;
    } | null;
    metadata?: Prisma.JsonValue;
  } | null,
  userId?: number | null
) {
  if (!eventType) return [];

  const eventTypeWorkflows = eventType?.workflows?.map((workflowRel) => workflowRel.workflow) ?? [];

  const teamId = await getTeamIdFromEventType({
    eventType: {
      team: { id: eventType?.teamId ?? null },
      parentId: eventType?.parentId || eventType?.parent?.id || null,
    },
  });

  const orgId = await getOrgIdFromMemberOrTeamId({ memberId: userId, teamId });

  const isManagedEventType = !!eventType?.parent;

  const eventTypeMetadata = EventTypeMetaDataSchema.parse(eventType?.metadata || {});

  const workflowsLockedForUser = isManagedEventType
    ? !eventTypeMetadata?.managedEventConfig?.unlockedFields?.workflows
    : false;

  const allWorkflows = await getAllWorkflows(
    eventTypeWorkflows,
    userId,
    teamId,
    orgId,
    workflowsLockedForUser
  );

  return allWorkflows;
}

export const getEventTypeWorkflows = async (
  userId: number,
  eventTypeId: number
): Promise<z.infer<typeof ZWorkflows>> => {
<<<<<<< HEAD
  const rawEventType = await EventTypeRepository.findById({ id: eventTypeId, userId });
  return rawEventType?.workflows;
};
=======
  const workflows = await prisma.workflow.findMany({
    where: {
      OR: [
        {
          userId: userId,
        },
        {
          team: {
            members: {
              some: {
                userId: userId,
              },
            },
          },
        },
      ],
      activeOn: {
        some: {
          eventTypeId: eventTypeId,
        },
      },
    },
    select: {
      name: true,
      id: true,
      trigger: true,
      time: true,
      timeUnit: true,
      userId: true,
      teamId: true,
      team: {
        select: {
          id: true,
          slug: true,
          name: true,
          members: true,
        },
      },
      activeOn: {
        select: {
          eventType: {
            select: {
              id: true,
              title: true,
              parentId: true,
              _count: {
                select: {
                  children: true,
                },
              },
            },
          },
        },
      },
      steps: true,
    },
  });

  return workflows.map((workflow) => ({ workflow }));
};

export function getEmailTemplateText(
  template: WorkflowTemplates,
  params: { locale: string; action: WorkflowActions; timeFormat: number | null }
) {
  const { locale, action } = params;

  const timeFormat = getTimeFormatStringFromUserTimeFormat(params.timeFormat);

  let { emailBody, emailSubject } = emailReminderTemplate(true, locale, action, timeFormat);

  if (template === WorkflowTemplates.RATING) {
    const ratingTemplate = emailRatingTemplate({
      isEditingMode: true,
      locale,
      action,
      timeFormat,
    });

    emailBody = ratingTemplate.emailBody;
    emailSubject = ratingTemplate.emailSubject;
  }

  return { emailBody, emailSubject };
}
>>>>>>> 00ee1ef4
<|MERGE_RESOLUTION|>--- conflicted
+++ resolved
@@ -3,26 +3,11 @@
 
 import { isSMSOrWhatsappAction } from "@calcom/ee/workflows/lib/actionHelperFunctions";
 import { getAllWorkflows } from "@calcom/ee/workflows/lib/getAllWorkflows";
-<<<<<<< HEAD
-import {
-  deleteScheduledEmailReminder,
-  scheduleEmailReminder,
-} from "@calcom/ee/workflows/lib/reminders/emailReminderManager";
-import {
-  deleteScheduledSMSReminder,
-  scheduleSMSReminder,
-} from "@calcom/ee/workflows/lib/reminders/smsReminderManager";
-import {
-  deleteScheduledWhatsappReminder,
-  scheduleWhatsappReminder,
-} from "@calcom/ee/workflows/lib/reminders/whatsappReminderManager";
-=======
 import { scheduleEmailReminder } from "@calcom/ee/workflows/lib/reminders/emailReminderManager";
 import { scheduleSMSReminder } from "@calcom/ee/workflows/lib/reminders/smsReminderManager";
 import emailRatingTemplate from "@calcom/ee/workflows/lib/reminders/templates/emailRatingTemplate";
 import emailReminderTemplate from "@calcom/ee/workflows/lib/reminders/templates/emailReminderTemplate";
 import { scheduleWhatsappReminder } from "@calcom/ee/workflows/lib/reminders/whatsappReminderManager";
->>>>>>> 00ee1ef4
 import type { Workflow as WorkflowType } from "@calcom/ee/workflows/lib/types";
 import { SMS_REMINDER_NUMBER_FIELD } from "@calcom/features/bookings/lib/SystemField";
 import {
@@ -31,36 +16,18 @@
 } from "@calcom/features/bookings/lib/getBookingFields";
 import { removeBookingField, upsertBookingField } from "@calcom/features/eventtypes/lib/bookingFieldsManager";
 import { SENDER_ID, SENDER_NAME } from "@calcom/lib/constants";
-<<<<<<< HEAD
-import getOrgIdFromMemberOrTeamId from "@calcom/lib/getOrgIdFromMemberOrTeamId";
-import { getTeamIdFromEventType } from "@calcom/lib/getTeamIdFromEventType";
-import logger from "@calcom/lib/logger";
-import { EventTypeRepository } from "@calcom/lib/server/repository/eventType";
-=======
 import { getBookerBaseUrl } from "@calcom/lib/getBookerUrl/server";
 import getOrgIdFromMemberOrTeamId from "@calcom/lib/getOrgIdFromMemberOrTeamId";
 import { getTeamIdFromEventType } from "@calcom/lib/getTeamIdFromEventType";
 import logger from "@calcom/lib/logger";
 import { WorkflowRepository } from "@calcom/lib/server/repository/workflow";
->>>>>>> 00ee1ef4
 import { getTimeFormatStringFromUserTimeFormat } from "@calcom/lib/timeFormat";
 import prisma from "@calcom/prisma";
 import type { Prisma, WorkflowStep } from "@calcom/prisma/client";
 import type { TimeUnit } from "@calcom/prisma/enums";
-<<<<<<< HEAD
-import { SchedulingType } from "@calcom/prisma/enums";
-import {
-  BookingStatus,
-  MembershipRole,
-  WorkflowActions,
-  WorkflowMethods,
-  WorkflowTriggerEvents,
-} from "@calcom/prisma/enums";
-=======
 import { WorkflowTemplates } from "@calcom/prisma/enums";
 import { SchedulingType } from "@calcom/prisma/enums";
 import { BookingStatus, MembershipRole, WorkflowActions, WorkflowTriggerEvents } from "@calcom/prisma/enums";
->>>>>>> 00ee1ef4
 import { EventTypeMetaDataSchema } from "@calcom/prisma/zod-utils";
 
 import { TRPCError } from "@trpc/server";
@@ -75,10 +42,7 @@
   endTime: true,
   title: true,
   uid: true,
-<<<<<<< HEAD
-=======
   metadata: true,
->>>>>>> 00ee1ef4
   attendees: {
     select: {
       name: true,
@@ -449,44 +413,6 @@
   return true;
 }
 
-<<<<<<< HEAD
-const reminderMethods: {
-  [x: string]: (id: number, referenceId: string | null) => void;
-} = {
-  [WorkflowMethods.EMAIL]: (id, referenceId) => deleteScheduledEmailReminder(id, referenceId),
-  [WorkflowMethods.SMS]: (id, referenceId) => deleteScheduledSMSReminder(id, referenceId),
-  [WorkflowMethods.WHATSAPP]: (id, referenceId) => deleteScheduledWhatsappReminder(id, referenceId),
-};
-
-export async function deleteAllWorkflowReminders(
-  remindersToDelete:
-    | {
-        id: number;
-        referenceId: string | null;
-        method: string;
-      }[]
-    | null
-) {
-  if (!remindersToDelete) return Promise.resolve();
-
-  const results = await Promise.allSettled(
-    remindersToDelete.map((reminder) => {
-      return reminderMethods[reminder.method](reminder.id, reminder.referenceId);
-    })
-  );
-
-  results.forEach((result, index) => {
-    if (result.status !== "fulfilled") {
-      log.error(
-        `An error occurred when deleting reminder ${remindersToDelete[index].id}, method: ${remindersToDelete[index].method}`,
-        result.reason
-      );
-    }
-  });
-}
-
-=======
->>>>>>> 00ee1ef4
 export async function deleteRemindersOfActiveOnIds({
   removedActiveOnIds,
   workflowSteps,
@@ -500,89 +426,8 @@
 }) {
   const remindersToDelete = !isOrg
     ? await getRemindersFromRemovedEventTypes(removedActiveOnIds, workflowSteps)
-<<<<<<< HEAD
-    : await getRemindersFromRemovedTeams(removedActiveOnIds, workflowSteps, activeOnIds);
-  await deleteAllWorkflowReminders(remindersToDelete);
-}
-
-async function getRemindersFromRemovedTeams(
-  removedTeams: number[],
-  workflowSteps: WorkflowStep[],
-  activeOn?: number[]
-) {
-  const remindersToDeletePromise: Prisma.PrismaPromise<
-    {
-      id: number;
-      referenceId: string | null;
-      method: string;
-    }[]
-  >[] = [];
-
-  removedTeams.forEach((teamId) => {
-    const reminderToDelete = prisma.workflowReminder.findMany({
-      where: {
-        OR: [
-          {
-            //team event types + children managed event types
-            booking: {
-              eventType: {
-                OR: [{ teamId }, { teamId: null, parent: { teamId } }],
-              },
-            },
-          },
-          {
-            // user bookings
-            booking: {
-              user: {
-                AND: [
-                  // user is part of team that got removed
-                  {
-                    teams: {
-                      some: {
-                        teamId: teamId,
-                      },
-                    },
-                  },
-                  // and user is not part of any team were the workflow is still active on
-                  {
-                    teams: {
-                      none: {
-                        teamId: {
-                          in: activeOn,
-                        },
-                      },
-                    },
-                  },
-                ],
-              },
-              eventType: {
-                teamId: null,
-                parentId: null, // children managed event types are handled above with team event types
-              },
-            },
-          },
-        ],
-        workflowStepId: {
-          in: workflowSteps.map((step) => {
-            return step.id;
-          }),
-        },
-      },
-      select: {
-        id: true,
-        referenceId: true,
-        method: true,
-      },
-    });
-
-    remindersToDeletePromise.push(reminderToDelete);
-  });
-  const remindersToDelete = (await Promise.all(remindersToDeletePromise)).flat();
-  return remindersToDelete;
-=======
     : await WorkflowRepository.getRemindersFromRemovedTeams(removedActiveOnIds, workflowSteps, activeOnIds);
   await WorkflowRepository.deleteAllWorkflowReminders(remindersToDelete);
->>>>>>> 00ee1ef4
 }
 
 async function getRemindersFromRemovedEventTypes(removedEventTypes: number[], workflowSteps: WorkflowStep[]) {
@@ -639,12 +484,8 @@
     timeUnit,
     trigger,
     userId,
-<<<<<<< HEAD
-    teamId
-=======
     teamId,
     isOrg
->>>>>>> 00ee1ef4
   );
 }
 
@@ -750,12 +591,6 @@
   timeUnit: TimeUnit | null,
   trigger: WorkflowTriggerEvents,
   userId: number,
-<<<<<<< HEAD
-  teamId: number | null
-) {
-  if (!bookings.length) return;
-  if (trigger !== WorkflowTriggerEvents.BEFORE_EVENT && trigger !== WorkflowTriggerEvents.AFTER_EVENT) return;
-=======
   teamId: number | null,
   isOrg: boolean
 ) {
@@ -764,7 +599,6 @@
 
   const bookerUrl = await getBookerBaseUrl(isOrg ? teamId : null);
 
->>>>>>> 00ee1ef4
   //create reminders for all bookings for each workflow step
   const promiseSteps = workflowSteps.map(async (step) => {
     // we do not have attendees phone number (user is notified about that when setting this action)
@@ -775,10 +609,7 @@
       const defaultLocale = "en";
       const bookingInfo = {
         uid: booking.uid,
-<<<<<<< HEAD
-=======
         bookerUrl,
->>>>>>> 00ee1ef4
         attendees: booking.attendees.map((attendee) => {
           return {
             name: attendee.name,
@@ -801,18 +632,11 @@
         title: booking.title,
         language: { locale: booking?.user?.locale || defaultLocale },
         eventType: {
-<<<<<<< HEAD
-          slug: booking.eventType?.slug,
-          schedulingType: booking.eventType?.schedulingType,
-          hosts: booking.eventType?.hosts,
-        },
-=======
           slug: booking.eventType?.slug || "",
           schedulingType: booking.eventType?.schedulingType,
           hosts: booking.eventType?.hosts,
         },
         metadata: booking.metadata,
->>>>>>> 00ee1ef4
       };
       if (
         step.action === WorkflowActions.EMAIL_HOST ||
@@ -843,10 +667,7 @@
             sendTo = [step.sendTo || ""];
             break;
         }
-<<<<<<< HEAD
-=======
-
->>>>>>> 00ee1ef4
+
         await scheduleEmailReminder({
           evt: bookingInfo,
           triggerEvent: trigger,
@@ -970,11 +791,6 @@
   userId: number,
   eventTypeId: number
 ): Promise<z.infer<typeof ZWorkflows>> => {
-<<<<<<< HEAD
-  const rawEventType = await EventTypeRepository.findById({ id: eventTypeId, userId });
-  return rawEventType?.workflows;
-};
-=======
   const workflows = await prisma.workflow.findMany({
     where: {
       OR: [
@@ -1059,5 +875,4 @@
   }
 
   return { emailBody, emailSubject };
-}
->>>>>>> 00ee1ef4
+}