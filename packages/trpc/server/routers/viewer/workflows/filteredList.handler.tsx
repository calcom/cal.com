import type { WorkflowType } from "@calcom/ee/workflows/components/WorkflowListPage";
import { hasFilter } from "@calcom/features/filters/lib/hasFilter";
import type { PrismaClient } from "@calcom/prisma";
import { Prisma } from "@calcom/prisma/client";
import { MembershipRole } from "@calcom/prisma/client";
import type { TrpcSessionUser } from "@calcom/trpc/server/trpc";

import type { TFilteredListInputSchema } from "./filteredList.schema";

type FilteredListOptions = {
  ctx: {
    user: NonNullable<TrpcSessionUser>;
    prisma: PrismaClient;
  };
  input: TFilteredListInputSchema;
};

const { include: includedFields } = Prisma.validator<Prisma.WorkflowDefaultArgs>()({
  include: {
    activeOn: {
      select: {
        eventType: {
          select: {
            id: true,
            title: true,
            parentId: true,
            _count: {
              select: {
                children: true,
              },
            },
          },
        },
      },
    },
<<<<<<< HEAD
  },
  activeOnTeams: {
    select: {
      team: {
        select: {
          id: true,
          name: true,
        },
      },
    },
  },
  steps: true,
  team: {
    select: {
      id: true,
      slug: true,
      name: true,
      members: true,
      logo: true,
      isOrganization: true,
=======
    steps: true,
    team: {
      select: {
        id: true,
        slug: true,
        name: true,
        members: true,
        logoUrl: true,
      },
>>>>>>> b310eb1a
    },
  },
});

export const filteredListHandler = async ({ ctx, input }: FilteredListOptions) => {
  const { prisma, user } = ctx;

  const filters = input?.filters;

  const filtered = filters && hasFilter(filters);

  const allWorkflows = await prisma.workflow.findMany({
    where: {
      OR: [
        {
          userId: user.id,
        },
        {
          team: {
            members: {
              some: {
                userId: user.id,
                accepted: true,
              },
            },
          },
        },
      ],
    },
    include: includedFields,
    orderBy: [
      {
        position: "desc",
      },
      {
        id: "asc",
      },
    ],
  });

  if (!filtered) {
    const workflowsWithReadOnly: WorkflowType[] = allWorkflows.map((workflow) => {
      const readOnly = !!workflow.team?.members?.find(
        (member) => member.userId === ctx.user.id && member.role === MembershipRole.MEMBER
      );

      return { readOnly, isOrg: workflow.team?.isOrganization ?? false, ...workflow };
    });

    return {
      filtered: workflowsWithReadOnly,
      totalCount: allWorkflows.length,
    };
  }

  const where = {
    OR: [] as Prisma.WorkflowWhereInput[],
  };

  if (filtered) {
    if (!!filters.teamIds) {
      where.OR.push({
        team: {
          id: {
            in: filters.teamIds ?? [],
          },
          members: {
            some: {
              userId: user.id,
              accepted: true,
            },
          },
        },
      });
    }

    if (!!filters.userIds) {
      where.OR.push({
        userId: {
          in: filters.userIds,
        },
        teamId: null,
      });
    }

    const filteredWorkflows = await prisma.workflow.findMany({
      where,
      include: includedFields,
      orderBy: {
        id: "asc",
      },
    });

    const workflowsWithReadOnly: WorkflowType[] = filteredWorkflows.map((workflow) => {
      const readOnly = !!workflow.team?.members?.find(
        (member) => member.userId === ctx.user.id && member.role === MembershipRole.MEMBER
      );

      return { readOnly, isOrg: workflow.team?.isOrganization, ...workflow };
    });

    return {
      filtered: workflowsWithReadOnly,
      totalCount: allWorkflows.length,
    };
  }
};<|MERGE_RESOLUTION|>--- conflicted
+++ resolved
@@ -33,28 +33,16 @@
         },
       },
     },
-<<<<<<< HEAD
-  },
-  activeOnTeams: {
-    select: {
-      team: {
-        select: {
-          id: true,
-          name: true,
+    activeOnTeams: {
+      select: {
+        team: {
+          select: {
+            id: true,
+            name: true,
+          },
         },
       },
     },
-  },
-  steps: true,
-  team: {
-    select: {
-      id: true,
-      slug: true,
-      name: true,
-      members: true,
-      logo: true,
-      isOrganization: true,
-=======
     steps: true,
     team: {
       select: {
@@ -63,8 +51,8 @@
         name: true,
         members: true,
         logoUrl: true,
+        isOrganization: true,
       },
->>>>>>> b310eb1a
     },
   },
 });
