--- conflicted
+++ resolved
@@ -1,10 +1,6 @@
 import { WorkflowRepository } from "@calcom/lib/server/repository/workflow";
 import type { PrismaClient } from "@calcom/prisma";
 import { Prisma } from "@calcom/prisma/client";
-<<<<<<< HEAD
-import { MembershipRole } from "@calcom/prisma/client";
-=======
->>>>>>> 00ee1ef4
 import type { TrpcSessionUser } from "@calcom/trpc/server/trpc";
 
 import type { TFilteredListInputSchema } from "./filteredList.schema";
@@ -29,7 +25,6 @@
             _count: {
               select: {
                 children: true,
-<<<<<<< HEAD
               },
             },
           },
@@ -61,99 +56,5 @@
 });
 
 export const filteredListHandler = async ({ ctx, input }: FilteredListOptions) => {
-  const { prisma, user } = ctx;
-
-  const filters = input?.filters;
-
-  const filtered = filters && hasFilter(filters);
-
-  const allWorkflows = await prisma.workflow.findMany({
-    where: {
-      OR: [
-        {
-          userId: user.id,
-        },
-        {
-          team: {
-            members: {
-              some: {
-                userId: user.id,
-                accepted: true,
-=======
->>>>>>> 00ee1ef4
-              },
-            },
-          },
-        },
-      },
-<<<<<<< HEAD
-      {
-        id: "asc",
-      },
-    ],
-  });
-
-  if (!filtered) {
-    const workflowsWithReadOnly: WorkflowType[] = allWorkflows.map((workflow) => {
-      const readOnly = !!workflow.team?.members?.find(
-        (member) => member.userId === ctx.user.id && member.role === MembershipRole.MEMBER
-      );
-
-      return { readOnly, isOrg: workflow.team?.isOrganization ?? false, ...workflow };
-    });
-
-    return {
-      filtered: workflowsWithReadOnly,
-      totalCount: allWorkflows.length,
-    };
-  }
-
-  const where = {
-    OR: [] as Prisma.WorkflowWhereInput[],
-  };
-
-  if (filtered) {
-    if (!!filters.teamIds) {
-      where.OR.push({
-=======
-    },
-    activeOnTeams: {
-      select: {
->>>>>>> 00ee1ef4
-        team: {
-          select: {
-            id: true,
-            name: true,
-          },
-        },
-      },
-<<<<<<< HEAD
-    });
-
-    const workflowsWithReadOnly: WorkflowType[] = filteredWorkflows.map((workflow) => {
-      const readOnly = !!workflow.team?.members?.find(
-        (member) => member.userId === ctx.user.id && member.role === MembershipRole.MEMBER
-      );
-
-      return { readOnly, isOrg: workflow.team?.isOrganization ?? false, ...workflow };
-    });
-=======
-    },
-    steps: true,
-    team: {
-      select: {
-        id: true,
-        slug: true,
-        name: true,
-        members: true,
-        logoUrl: true,
-        isOrganization: true,
-      },
-    },
-  },
-});
->>>>>>> 00ee1ef4
-
-export const filteredListHandler = async ({ ctx, input }: FilteredListOptions) => {
   return await WorkflowRepository.getFilteredList({ userId: ctx.user.id, input });
 };