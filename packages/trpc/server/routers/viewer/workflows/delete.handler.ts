<<<<<<< HEAD
=======
import { WorkflowRepository } from "@calcom/lib/server/repository/workflow";
>>>>>>> 00ee1ef4
import { prisma } from "@calcom/prisma";
import type { TrpcSessionUser } from "@calcom/trpc/server/trpc";

import { TRPCError } from "@trpc/server";

import type { TDeleteInputSchema } from "./delete.schema";
<<<<<<< HEAD
import { deleteAllWorkflowReminders, isAuthorized, removeSmsReminderFieldForEventTypes } from "./util";
=======
import { isAuthorized, removeSmsReminderFieldForEventTypes } from "./util";
>>>>>>> 00ee1ef4

type DeleteOptions = {
  ctx: {
    user: NonNullable<TrpcSessionUser>;
  };
  input: TDeleteInputSchema;
};

export const deleteHandler = async ({ ctx, input }: DeleteOptions) => {
  const { id } = input;

  const workflowToDelete = await prisma.workflow.findFirst({
    where: {
      id,
    },
    include: {
      activeOn: true,
      activeOnTeams: true,
      team: {
        select: {
          isOrganization: true,
        },
      },
    },
  });

  const isUserAuthorized = await isAuthorized(workflowToDelete, ctx.user.id, true);

  if (!isUserAuthorized || !workflowToDelete) {
    throw new TRPCError({ code: "UNAUTHORIZED" });
  }

  const scheduledReminders = await prisma.workflowReminder.findMany({
    where: {
      workflowStep: {
        workflowId: id,
      },
      scheduled: true,
      NOT: {
        referenceId: null,
      },
    },
  });

  //cancel workflow reminders of deleted workflow
<<<<<<< HEAD
  await deleteAllWorkflowReminders(scheduledReminders);
=======
  await WorkflowRepository.deleteAllWorkflowReminders(scheduledReminders);
>>>>>>> 00ee1ef4

  const isOrg = workflowToDelete.team?.isOrganization ?? false;

  const activeOnToRemove = isOrg
    ? workflowToDelete.activeOnTeams.map((activeOn) => activeOn.teamId)
    : workflowToDelete.activeOn.map((activeOn) => activeOn.eventTypeId);

  await removeSmsReminderFieldForEventTypes({ activeOnToRemove, workflowId: workflowToDelete.id, isOrg });

  // automatically deletes all steps and reminders connected to this workflow
  await prisma.workflow.deleteMany({
    where: {
      id,
    },
  });

  return {
    id,
  };
};<|MERGE_RESOLUTION|>--- conflicted
+++ resolved
@@ -1,18 +1,11 @@
-<<<<<<< HEAD
-=======
 import { WorkflowRepository } from "@calcom/lib/server/repository/workflow";
->>>>>>> 00ee1ef4
 import { prisma } from "@calcom/prisma";
 import type { TrpcSessionUser } from "@calcom/trpc/server/trpc";
 
 import { TRPCError } from "@trpc/server";
 
 import type { TDeleteInputSchema } from "./delete.schema";
-<<<<<<< HEAD
-import { deleteAllWorkflowReminders, isAuthorized, removeSmsReminderFieldForEventTypes } from "./util";
-=======
 import { isAuthorized, removeSmsReminderFieldForEventTypes } from "./util";
->>>>>>> 00ee1ef4
 
 type DeleteOptions = {
   ctx: {
@@ -58,11 +51,7 @@
   });
 
   //cancel workflow reminders of deleted workflow
-<<<<<<< HEAD
-  await deleteAllWorkflowReminders(scheduledReminders);
-=======
   await WorkflowRepository.deleteAllWorkflowReminders(scheduledReminders);
->>>>>>> 00ee1ef4
 
   const isOrg = workflowToDelete.team?.isOrganization ?? false;
 
