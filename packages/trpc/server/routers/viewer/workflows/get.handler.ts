--- conflicted
+++ resolved
@@ -14,49 +14,7 @@
 };
 
 export const getHandler = async ({ ctx, input }: GetOptions) => {
-<<<<<<< HEAD
-  const workflow = await prisma.workflow.findFirst({
-    where: {
-      id: input.id,
-    },
-    select: {
-      id: true,
-      name: true,
-      userId: true,
-      teamId: true,
-      isActiveOnAll: true,
-      team: {
-        select: {
-          id: true,
-          slug: true,
-          members: true,
-          name: true,
-          isOrganization: true,
-        },
-      },
-      time: true,
-      timeUnit: true,
-      activeOn: {
-        select: {
-          eventType: true,
-        },
-      },
-      activeOnTeams: {
-        select: {
-          team: true,
-        },
-      },
-      trigger: true,
-      steps: {
-        orderBy: {
-          stepNumber: "asc",
-        },
-      },
-    },
-  });
-=======
   const workflow = await WorkflowRepository.getById({ id: input.id });
->>>>>>> 00ee1ef4
 
   const isUserAuthorized = await isAuthorized(workflow, ctx.user.id);
 
