--- conflicted
+++ resolved
@@ -11,7 +11,6 @@
 
 const stepSchema = z.object({
   id: z.number(),
-<<<<<<< HEAD
   stepNumber: z.number(),
   action: z.enum(WORKFLOW_ACTIONS),
   workflowId: z.number(),
@@ -24,32 +23,7 @@
   senderName: z.string().nullable(),
   includeCalendarEvent: z.boolean(),
   agentId: z.string().nullish(),
-=======
-  name: z.string(),
-  activeOn: z.number().array(),
-  steps: z
-    .object({
-      id: z.number(),
-      stepNumber: z.number(),
-      action: z.enum(WORKFLOW_ACTIONS),
-      workflowId: z.number(),
-      sendTo: z.string().nullable(),
-      reminderBody: z.string().nullable(),
-      emailSubject: z.string().nullable(),
-      template: z.enum(WORKFLOW_TEMPLATES),
-      numberRequired: z.boolean().nullable(),
-      sender: z.string().nullable(),
-      senderName: z.string().nullable(),
-      includeCalendarEvent: z.boolean(),
-      agentId: z.string().nullish(),
-      inboundAgentId: z.string().nullish(),
-    })
-    .array(),
-  trigger: z.enum(WORKFLOW_TRIGGER_EVENTS),
-  time: z.number().nullable(),
-  timeUnit: z.enum(TIME_UNIT).nullable(),
-  isActiveOnAll: z.boolean().optional(),
->>>>>>> 445b3079
+  inboundAgentId: z.string().nullish(),
 });
 
 export const ZUpdateInputSchema = z
