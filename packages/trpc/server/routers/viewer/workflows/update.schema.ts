--- conflicted
+++ resolved
@@ -25,11 +25,8 @@
       sender: z.string().nullable(),
       senderName: z.string().nullable(),
       includeCalendarEvent: z.boolean(),
-<<<<<<< HEAD
       allowedCountryCodes: z.string().array().optional(),
-=======
       agentId: z.string().nullish(),
->>>>>>> d65c0753
     })
     .array(),
   trigger: z.enum(WORKFLOW_TRIGGER_EVENTS),
