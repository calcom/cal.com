import { z } from "zod";

import { isFormTrigger } from "@calcom/features/ee/workflows/lib/actionHelperFunctions";
import {
  WORKFLOW_TEMPLATES,
  TIME_UNIT,
  WORKFLOW_ACTIONS,
  WORKFLOW_TRIGGER_EVENTS,
  ALLOWED_FORM_WORKFLOW_ACTIONS,
} from "@calcom/features/ee/workflows/lib/constants";

const stepSchema = z.object({
  id: z.number(),
<<<<<<< HEAD
  name: z.string(),
  activeOnEventTypeIds: z.number().array(), // also includes team ids
  activeOnRoutingFormIds: z.string().array(),
  steps: z
    .object({
      id: z.number(),
      stepNumber: z.number(),
      action: z.enum(WORKFLOW_ACTIONS),
      workflowId: z.number(),
      sendTo: z.string().nullable(),
      reminderBody: z.string().nullable(),
      emailSubject: z.string().nullable(),
      template: z.enum(WORKFLOW_TEMPLATES),
      numberRequired: z.boolean().nullable(),
      sender: z.string().nullable(),
      senderName: z.string().nullable(),
      includeCalendarEvent: z.boolean(),
      agentId: z.string().nullish(),
      inboundAgentId: z.string().nullish(),
    })
    .array(),
  trigger: z.enum(WORKFLOW_TRIGGER_EVENTS),
  time: z.number().nullable(),
  timeUnit: z.enum(TIME_UNIT).nullable(),
  isActiveOnAll: z.boolean().optional(),
=======
  stepNumber: z.number(),
  action: z.enum(WORKFLOW_ACTIONS),
  workflowId: z.number(),
  sendTo: z.string().nullable(),
  reminderBody: z.string().nullable(),
  emailSubject: z.string().nullable(),
  template: z.enum(WORKFLOW_TEMPLATES),
  numberRequired: z.boolean().nullable(),
  sender: z.string().nullable(),
  senderName: z.string().nullable(),
  includeCalendarEvent: z.boolean(),
  agentId: z.string().nullish(),
  inboundAgentId: z.string().nullish(),
>>>>>>> 75b1d8d9
});

export const ZUpdateInputSchema = z
  .object({
    id: z.number(),
    name: z.string(),
    activeOnEventTypeIds: z.number().array(), // also includes team ids
    activeOnRoutingFormIds: z.string().array(),
    steps: stepSchema.array(),
    trigger: z.enum(WORKFLOW_TRIGGER_EVENTS),
    time: z.number().nullable(),
    timeUnit: z.enum(TIME_UNIT).nullable(),
    isActiveOnAll: z.boolean().optional(),
  })
  .refine(
    (data) => {
      // For form triggers, validate that all steps use allowed actions
      if (isFormTrigger(data.trigger)) {
        return data.steps.every((step) =>
          (ALLOWED_FORM_WORKFLOW_ACTIONS as readonly string[]).includes(step.action)
        );
      }
      return true;
    },
    {
      message: "This action is not allowed for form triggers",
      path: ["steps"],
    }
  );

export type TUpdateInputSchema = z.infer<typeof ZUpdateInputSchema>;<|MERGE_RESOLUTION|>--- conflicted
+++ resolved
@@ -11,33 +11,6 @@
 
 const stepSchema = z.object({
   id: z.number(),
-<<<<<<< HEAD
-  name: z.string(),
-  activeOnEventTypeIds: z.number().array(), // also includes team ids
-  activeOnRoutingFormIds: z.string().array(),
-  steps: z
-    .object({
-      id: z.number(),
-      stepNumber: z.number(),
-      action: z.enum(WORKFLOW_ACTIONS),
-      workflowId: z.number(),
-      sendTo: z.string().nullable(),
-      reminderBody: z.string().nullable(),
-      emailSubject: z.string().nullable(),
-      template: z.enum(WORKFLOW_TEMPLATES),
-      numberRequired: z.boolean().nullable(),
-      sender: z.string().nullable(),
-      senderName: z.string().nullable(),
-      includeCalendarEvent: z.boolean(),
-      agentId: z.string().nullish(),
-      inboundAgentId: z.string().nullish(),
-    })
-    .array(),
-  trigger: z.enum(WORKFLOW_TRIGGER_EVENTS),
-  time: z.number().nullable(),
-  timeUnit: z.enum(TIME_UNIT).nullable(),
-  isActiveOnAll: z.boolean().optional(),
-=======
   stepNumber: z.number(),
   action: z.enum(WORKFLOW_ACTIONS),
   workflowId: z.number(),
@@ -51,7 +24,6 @@
   includeCalendarEvent: z.boolean(),
   agentId: z.string().nullish(),
   inboundAgentId: z.string().nullish(),
->>>>>>> 75b1d8d9
 });
 
 export const ZUpdateInputSchema = z
