--- conflicted
+++ resolved
@@ -652,12 +652,8 @@
                     name: booking.user.name || "",
                     email: booking.user.email,
                     timeZone: booking.user.timeZone,
-<<<<<<< HEAD
                     timeFormat: getTimeFormatStringFromUserTimeFormat(booking.user.timeFormat),
-                    language: { locale: booking.user.locale || "" },
-=======
                     language: { locale: booking.user.locale || defaultLocale },
->>>>>>> 89f645c4
                   }
                 : { name: "", email: "", timeZone: "", language: { locale: "" } },
               startTime: booking.startTime.toISOString(),
