<<<<<<< HEAD
import {
  isEmailAction,
  isSMSOrWhatsappAction,
} from "@calcom/features/ee/workflows/lib/actionHelperFunctions";
=======
import { createDefaultAIPhoneServiceProvider } from "@calcom/features/calAIPhone";
import { isEmailAction } from "@calcom/features/ee/workflows/lib/actionHelperFunctions";
>>>>>>> 2277d903
import tasker from "@calcom/features/tasker";
import { IS_SELF_HOSTED, SCANNING_WORKFLOW_STEPS } from "@calcom/lib/constants";
import hasKeyInMetadata from "@calcom/lib/hasKeyInMetadata";
import logger from "@calcom/lib/logger";
import { WorkflowRepository } from "@calcom/lib/server/repository/workflow";
import { addPermissionsToWorkflow } from "@calcom/lib/server/repository/workflow-permissions";
import type { PrismaClient } from "@calcom/prisma";
import { WorkflowActions, WorkflowTemplates } from "@calcom/prisma/enums";
import { PhoneNumberSubscriptionStatus } from "@calcom/prisma/enums";
import type { TrpcSessionUser } from "@calcom/trpc/server/types";

import { TRPCError } from "@trpc/server";

import hasActiveTeamPlanHandler from "../teams/hasActiveTeamPlan.handler";
import type { TUpdateInputSchema } from "./update.schema";
import {
  getSender,
  isAuthorized,
  upsertSmsReminderFieldForEventTypes,
  deleteRemindersOfActiveOnIds,
  isAuthorizedToAddActiveOnIds,
  scheduleWorkflowNotifications,
  verifyEmailSender,
  removeSmsReminderFieldForEventTypes,
  isStepEdited,
  getEmailTemplateText,
  upsertAIAgentCallPhoneNumberFieldForEventTypes,
  removeAIAgentCallPhoneNumberFieldForEventTypes,
} from "./util";

type UpdateOptions = {
  ctx: {
    user: Pick<NonNullable<TrpcSessionUser>, "id" | "metadata" | "locale" | "timeFormat" | "timeZone">;
    prisma: PrismaClient;
  };
  input: TUpdateInputSchema;
};
const log = logger.getSubLogger({ prefix: ["[Workflows.update] "] });

export const updateHandler = async ({ ctx, input }: UpdateOptions) => {
  const { user } = ctx;
  const { id, name, activeOn, steps, trigger, time, timeUnit, isActiveOnAll, autoTranslateWorkflowEnabled } =
    input;

  const userWorkflow = await ctx.prisma.workflow.findUnique({
    where: {
      id,
    },
    select: {
      id: true,
      userId: true,
      isActiveOnAll: true,
      trigger: true,
      time: true,
      timeUnit: true,
      team: {
        select: {
          isOrganization: true,
        },
      },
      teamId: true,
      user: {
        select: {
          teams: true,
        },
      },
      steps: true,
      activeOn: true,
      activeOnTeams: true,
    },
  });

  const isOrg = !!userWorkflow?.team?.isOrganization;

  const isUserAuthorized = await isAuthorized(userWorkflow, ctx.user.id, "workflow.update");

  if (!isUserAuthorized || !userWorkflow) {
    throw new TRPCError({ code: "UNAUTHORIZED" });
  }

  if (steps.find((step) => step.workflowId != id)) {
    throw new TRPCError({ code: "UNAUTHORIZED" });
  }

  const isCurrentUsernamePremium = hasKeyInMetadata(user, "isPremium") ? !!user.metadata.isPremium : false;

  let teamsPlan = { isActive: false, isTrial: false };
  if (!isCurrentUsernamePremium) {
    teamsPlan = await hasActiveTeamPlanHandler({ ctx, input: { ownerOnly: false } });
  }
  const hasPaidPlan = IS_SELF_HOSTED || isCurrentUsernamePremium || teamsPlan.isActive;
  let newActiveOn: number[] = [];

  let removedActiveOnIds: number[] = [];

  let activeOnWithChildren: number[] = activeOn;

  let oldActiveOnIds: number[] = [];

  if (!isOrg) {
    // activeOn are event types ids
    const activeOnEventTypes = await ctx.prisma.eventType.findMany({
      where: {
        id: {
          in: activeOn,
        },
        ...(userWorkflow.teamId && { parentId: null }), //all children managed event types are added after
      },
      select: {
        id: true,
        children: {
          select: {
            id: true,
          },
        },
      },
    });

    activeOnWithChildren = activeOnEventTypes
      .map((eventType) => [eventType.id].concat(eventType.children.map((child) => child.id)))
      .flat();

    let oldActiveOnEventTypes: { id: number; children: { id: number }[] }[];
    if (userWorkflow.isActiveOnAll) {
      oldActiveOnEventTypes = await ctx.prisma.eventType.findMany({
        where: {
          ...(userWorkflow.teamId ? { teamId: userWorkflow.teamId } : { userId: userWorkflow.userId }),
        },
        select: {
          id: true,
          children: {
            select: {
              id: true,
            },
          },
        },
      });
    } else {
      oldActiveOnEventTypes = (
        await ctx.prisma.workflowsOnEventTypes.findMany({
          where: {
            workflowId: id,
          },
          select: {
            eventTypeId: true,
            eventType: {
              select: {
                children: {
                  select: {
                    id: true,
                  },
                },
              },
            },
          },
        })
      ).map((eventTypeRel) => {
        return { id: eventTypeRel.eventTypeId, children: eventTypeRel.eventType.children };
      });
    }

    oldActiveOnIds = oldActiveOnEventTypes.flatMap((eventType) => [
      eventType.id,
      ...eventType.children.map((child) => child.id),
    ]);

    newActiveOn = activeOn.filter((eventTypeId) => !oldActiveOnIds.includes(eventTypeId));

    const isAuthorizedToAddIds = await isAuthorizedToAddActiveOnIds(
      newActiveOn,
      isOrg,
      userWorkflow?.teamId,
      userWorkflow?.userId
    );

    if (!isAuthorizedToAddIds) {
      throw new TRPCError({ code: "UNAUTHORIZED" });
    }

    //remove all scheduled Email and SMS reminders for eventTypes that are not active any more
    removedActiveOnIds = oldActiveOnIds.filter((eventTypeId) => !activeOnWithChildren.includes(eventTypeId));

    await deleteRemindersOfActiveOnIds({ removedActiveOnIds, workflowSteps: userWorkflow.steps, isOrg });

    //update active on
    await ctx.prisma.workflowsOnEventTypes.deleteMany({
      where: {
        workflowId: id,
      },
    });

    //create all workflow - eventtypes relationships
    await ctx.prisma.workflowsOnEventTypes.createMany({
      data: activeOnWithChildren.map((eventTypeId) => ({
        workflowId: id,
        eventTypeId,
      })),
    });
  } else {
    // activeOn are team ids
    if (userWorkflow.isActiveOnAll) {
      oldActiveOnIds = (
        await ctx.prisma.team.findMany({
          where: {
            parent: {
              id: userWorkflow.teamId ?? 0,
            },
          },
          select: {
            id: true,
          },
        })
      ).map((team) => team.id);
    } else {
      oldActiveOnIds = (
        await ctx.prisma.workflowsOnTeams.findMany({
          where: {
            workflowId: id,
          },
          select: {
            teamId: true,
          },
        })
      ).map((teamRel) => teamRel.teamId);
    }

    newActiveOn = activeOn.filter((teamId) => !oldActiveOnIds.includes(teamId));

    const isAuthorizedToAddIds = await isAuthorizedToAddActiveOnIds(
      newActiveOn,
      isOrg,
      userWorkflow?.teamId,
      userWorkflow?.userId
    );

    if (!isAuthorizedToAddIds) {
      throw new TRPCError({ code: "UNAUTHORIZED" });
    }

    removedActiveOnIds = oldActiveOnIds.filter((teamId) => !activeOn.includes(teamId));

    await deleteRemindersOfActiveOnIds({
      removedActiveOnIds,
      workflowSteps: userWorkflow.steps,
      isOrg,
      activeOnIds: activeOn.filter((activeOn) => !newActiveOn.includes(activeOn)),
    });

    //update active on
    await ctx.prisma.workflowsOnTeams.deleteMany({
      where: {
        workflowId: id,
      },
    });

    await ctx.prisma.workflowsOnTeams.createMany({
      data: activeOn.map((teamId) => ({
        workflowId: id,
        teamId,
      })),
    });
  }

  if (userWorkflow.trigger !== trigger || userWorkflow.time !== time || userWorkflow.timeUnit !== timeUnit) {
    //if trigger changed, delete all reminders from steps before change
    await deleteRemindersOfActiveOnIds({
      removedActiveOnIds: oldActiveOnIds,
      workflowSteps: userWorkflow.steps,
      isOrg,
    });

    await scheduleWorkflowNotifications({
      activeOn, // schedule for activeOn that stayed the same + new active on (old reminders were deleted)
      isOrg,
      workflowSteps: userWorkflow.steps, // use old steps here, edited and deleted steps are handled below
      time,
      timeUnit,
      trigger,
      userId: user.id,
      teamId: userWorkflow.teamId,
    });
  } else {
    // if trigger didn't change, only schedule reminders for all new activeOn
    await scheduleWorkflowNotifications({
      activeOn: newActiveOn,
      isOrg,
      workflowSteps: userWorkflow.steps, // use old steps here, edited and deleted steps are handled below
      time,
      timeUnit,
      trigger,
      userId: user.id,
      teamId: userWorkflow.teamId,
      alreadyScheduledActiveOnIds: activeOn.filter((activeOn) => !newActiveOn.includes(activeOn)), // alreadyScheduledActiveOnIds
    });
  }

  // handle deleted and edited workflow steps
  await Promise.all(
    userWorkflow.steps.map(async (oldStep) => {
      const foundStep = steps.find((s) => s.id === oldStep.id);
      let newStep;

      if (foundStep) {
        const { senderName, ...rest } = {
          ...foundStep,
          numberVerificationPending: false,
          sender: getSender({
            action: foundStep.action,
            sender: foundStep.sender || null,
            senderName: foundStep.senderName,
          }),
        };
        newStep = rest;
      }

      const remindersFromStep = await ctx.prisma.workflowReminder.findMany({
        where: {
          workflowStepId: oldStep.id,
        },
        select: {
          id: true,
          referenceId: true,
          method: true,
          booking: {
            select: {
              eventTypeId: true,
            },
          },
        },
      });
      //step was deleted
      if (!newStep) {
        if (oldStep.action === WorkflowActions.CAL_AI_PHONE_CALL && !!oldStep.agentId) {
          const agent = await ctx.prisma.agent.findUnique({
            where: { id: oldStep.agentId ?? undefined },
            select: {
              id: true,
              outboundPhoneNumbers: {
                select: {
                  id: true,
                  phoneNumber: true,
                  subscriptionStatus: true,
                },
              },
            },
          });

          if (!agent) {
            throw new TRPCError({
              code: "NOT_FOUND",
              message: `Agent ${oldStep.agentId} not found for cleanup`,
            });
          }

          await WorkflowRepository.deleteAllWorkflowReminders(remindersFromStep);
          await ctx.prisma.workflowStep.delete({
            where: {
              id: oldStep.id,
            },
          });

          const aiPhoneService = createDefaultAIPhoneServiceProvider();
          const externalErrors: string[] = [];

          const phoneNumberOperations: Promise<any>[] = [];

          if (agent.outboundPhoneNumbers) {
            for (const phoneNumber of agent.outboundPhoneNumbers) {
              if (phoneNumber.subscriptionStatus === PhoneNumberSubscriptionStatus.ACTIVE) {
                try {
                  phoneNumberOperations.push(
                    aiPhoneService
                      .cancelPhoneNumberSubscription({
                        phoneNumberId: phoneNumber.id,
                        userId: user.id,
                      })
                      .catch((error) => {
                        const message = `Failed to cancel phone number subscription ${
                          phoneNumber.phoneNumber
                        }: ${error instanceof Error ? error.message : "Unknown error"}`;
                        externalErrors.push(message);
                        log.error(message);
                      })
                  );
                } catch (error) {
                  const message = `Failed to cancel phone number subscription ${phoneNumber.phoneNumber}: ${
                    error instanceof Error ? error.message : "Unknown error"
                  }`;
                  externalErrors.push(message);
                  log.error(message);
                  phoneNumberOperations.push(Promise.resolve());
                }
              } else if (
                phoneNumber.subscriptionStatus === null ||
                phoneNumber.subscriptionStatus === undefined
              ) {
                try {
                  phoneNumberOperations.push(
                    aiPhoneService
                      .deletePhoneNumber({
                        phoneNumber: phoneNumber.phoneNumber,
                        userId: user.id,
                        deleteFromDB: true,
                      })
                      .catch((error) => {
                        const message = `Failed to delete phone number ${phoneNumber.phoneNumber}: ${
                          error instanceof Error ? error.message : "Unknown error"
                        }`;
                        externalErrors.push(message);
                        log.error(message);
                      })
                  );
                } catch (error) {
                  const message = `Failed to delete phone number ${phoneNumber.phoneNumber}: ${
                    error instanceof Error ? error.message : "Unknown error"
                  }`;
                  externalErrors.push(message);
                  log.error(message);
                  phoneNumberOperations.push(Promise.resolve());
                }
              }
              // Skip cancelled phone numbers - they don't need any action
            }
          }

          await Promise.all(phoneNumberOperations);

          try {
            await aiPhoneService.deleteAgent({
              id: agent.id,
              userId: user.id,
              teamId: userWorkflow.teamId ?? undefined,
            });
          } catch (error) {
            const message = `Failed to delete agent ${agent.id} from external service: ${
              error instanceof Error ? error.message : "Unknown error"
            }`;
            externalErrors.push(message);
            log.error(message);
          }

          // If there were external errors, we should log them for manual cleanup
          // but the operation is considered successful since DB is consistent
          if (externalErrors.length > 0) {
            log.error(`External service cleanup errors for workflow step ${oldStep.id}:`, externalErrors);
          }
        } else {
          // For non-AI phone steps, just delete reminders and step
          await WorkflowRepository.deleteAllWorkflowReminders(remindersFromStep);
          await ctx.prisma.workflowStep.delete({
            where: {
              id: oldStep.id,
            },
          });
        }
      } else if (
        isStepEdited(oldStep, {
          ...newStep,
          verifiedAt: oldStep.verifiedAt,
          agentId: newStep.agentId || null,
        })
      ) {
        // check if step that require team plan already existed before
        if (!hasPaidPlan && isEmailAction(newStep.action)) {
          const isChangingToCustomTemplate =
            newStep.template === WorkflowTemplates.CUSTOM && oldStep.template !== WorkflowTemplates.CUSTOM;

          if (isChangingToCustomTemplate) {
            throw new TRPCError({ code: "UNAUTHORIZED", message: "Not available on free plan" });
          }

          //if email body or subject was changed, change to predefined template
          if (
            newStep.emailSubject !== oldStep.emailSubject ||
            newStep.reminderBody !== oldStep.reminderBody
          ) {
            // already existing custom templates can't be updated
            if (newStep.template === WorkflowTemplates.CUSTOM) {
              throw new TRPCError({ code: "UNAUTHORIZED", message: "Not available on free plan" });
            }

            // on free plans always use predefined templates
            const { emailBody, emailSubject } = await getEmailTemplateText(newStep.template, {
              locale: ctx.user.locale,
              action: newStep.action,
              timeFormat: ctx.user.timeFormat,
            });

            newStep = { ...newStep, reminderBody: emailBody, emailSubject };
          }
        }

        // update step
        const requiresSender =
          newStep.action === WorkflowActions.SMS_NUMBER ||
          newStep.action === WorkflowActions.WHATSAPP_NUMBER ||
          newStep.action === WorkflowActions.EMAIL_ADDRESS;

        if (newStep.action === WorkflowActions.EMAIL_ADDRESS) {
          await verifyEmailSender(newStep.sendTo || "", user.id, userWorkflow.teamId);
        }

<<<<<<< HEAD
      if (SCANNING_WORKFLOW_STEPS && didBodyChange) {
        await tasker.create("scanWorkflowBody", { workflowStepIds: [oldStep.id], userId: ctx.user.id });
      } else {
        if (
          user.organizationId &&
          autoTranslateWorkflowEnabled &&
          (newStep.reminderBody !== oldStep.reminderBody || newStep.emailSubject !== oldStep.emailSubject)
        ) {
          await tasker.create("translateWorkflowStepData", {
            workflowStepId: oldStep.id,
            userId: ctx.user.id,
            reminderBody: newStep.reminderBody,
            emailSubject: !isSMSOrWhatsappAction(newStep.action) ? newStep.emailSubject : null,
            userLocale: ctx.user.locale || "en",
          });
        }

        // schedule notifications for edited steps
        await scheduleWorkflowNotifications({
          activeOn,
          isOrg,
          workflowSteps: [newStep],
          time,
          timeUnit,
          trigger,
          userId: user.id,
          teamId: userWorkflow.teamId,
=======
        const didBodyChange = newStep.reminderBody !== oldStep.reminderBody;

        await ctx.prisma.workflowStep.update({
          where: {
            id: oldStep.id,
          },
          data: {
            action: newStep.action,
            sendTo: requiresSender ? newStep.sendTo : null,
            stepNumber: newStep.stepNumber,
            workflowId: newStep.workflowId,
            reminderBody: newStep.reminderBody,
            emailSubject: newStep.emailSubject,
            template: newStep.template,
            numberRequired: newStep.numberRequired,
            sender: newStep.sender,
            numberVerificationPending: false,
            includeCalendarEvent: newStep.includeCalendarEvent,
            agentId: newStep.agentId || null,
            verifiedAt: !SCANNING_WORKFLOW_STEPS ? new Date() : didBodyChange ? null : oldStep.verifiedAt,
          },
>>>>>>> 2277d903
        });

        if (SCANNING_WORKFLOW_STEPS && didBodyChange) {
          await tasker.create("scanWorkflowBody", {
            workflowStepId: oldStep.id,
            userId: ctx.user.id,
            createdAt: new Date().toISOString(),
          });
        } else {
          // schedule notifications for edited steps
          await scheduleWorkflowNotifications({
            activeOn,
            isOrg,
            workflowSteps: [newStep],
            time,
            timeUnit,
            trigger,
            userId: user.id,
            teamId: userWorkflow.teamId,
          });
        }

        // cancel all notifications of edited step
        await WorkflowRepository.deleteAllWorkflowReminders(remindersFromStep);
      }
    })
  );

  // handle added workflow steps
  const addedSteps = await Promise.all(
    steps
      .filter((step) => step.id <= 0)
      .map(async (newStep) => {
        if (!hasPaidPlan && isEmailAction(newStep.action)) {
          if (newStep.template === WorkflowTemplates.CUSTOM) {
            throw new TRPCError({ code: "UNAUTHORIZED", message: "Not available on free plan" });
          }
          // on free plans always use predefined templates
          const { emailBody, emailSubject } = await getEmailTemplateText(newStep.template, {
            locale: ctx.user.locale,
            action: newStep.action,
            timeFormat: ctx.user.timeFormat,
          });

          newStep = { ...newStep, reminderBody: emailBody, emailSubject };
        }

        if (newStep.action === WorkflowActions.EMAIL_ADDRESS) {
          await verifyEmailSender(newStep.sendTo || "", user.id, userWorkflow.teamId);
        }

        const {
          id: _stepId,
          senderName,
          ...stepToAdd
        } = {
          ...newStep,
          sender: getSender({
            action: newStep.action,
            sender: newStep.sender || null,
            senderName: newStep.senderName,
          }),
        };

        return stepToAdd;
      })
  );

  if (addedSteps.length) {
    //create new steps
    const createdSteps = await Promise.all(
      addedSteps.map((step) =>
        ctx.prisma.workflowStep.create({
          data: {
            ...step,
            numberVerificationPending: false,
            ...(!SCANNING_WORKFLOW_STEPS ? { verifiedAt: new Date() } : {}),
          },
        })
      )
    );

    if (SCANNING_WORKFLOW_STEPS) {
      await Promise.all(
        createdSteps.map((step) =>
          tasker.create("scanWorkflowBody", {
            workflowStepId: step.id,
            userId: ctx.user.id,
            createdAt: new Date().toISOString(),
          })
        )
      );
    } else {
      await Promise.all(
        createdSteps.map((step) => {
          if (
            user.organizationId &&
            autoTranslateWorkflowEnabled &&
            (step.emailSubject || step.reminderBody)
          ) {
            return tasker.create("translateWorkflowStepData", {
              workflowStepId: step.id,
              userId: ctx.user.id,
              reminderBody: step.reminderBody,
              emailSubject: !isSMSOrWhatsappAction(step.action) ? step.emailSubject : null,
              userLocale: ctx.user.locale || "en",
            });
          }
        })
      );

      // schedule notification for new step
      await scheduleWorkflowNotifications({
        activeOn,
        isOrg,
        workflowSteps: createdSteps,
        time,
        timeUnit,
        trigger,
        userId: user.id,
        teamId: userWorkflow.teamId,
      });
    }
  }

  if (!user.organizationId && autoTranslateWorkflowEnabled) {
    logger.error(
      "Auto-translating workflow requires an organization. This should not happen - UI controls should prevent this state."
    );
  }

  //update trigger, name, time, timeUnit
  await ctx.prisma.workflow.update({
    where: {
      id,
    },
    data: {
      name,
      trigger,
      time,
      timeUnit,
      isActiveOnAll,
      autoTranslateWorkflowEnabled: !!user.organizationId && autoTranslateWorkflowEnabled,
    },
  });

  const workflow = await ctx.prisma.workflow.findUnique({
    where: {
      id,
    },
    include: {
      activeOn: {
        select: {
          eventType: true,
        },
      },
      activeOnTeams: {
        select: {
          team: true,
        },
      },
      team: {
        select: {
          id: true,
          slug: true,
          members: true,
          name: true,
          isOrganization: true,
        },
      },
      steps: {
        orderBy: {
          stepNumber: "asc",
        },
      },
    },
  });

  if (!workflow) {
    throw new TRPCError({
      code: "NOT_FOUND",
      message: "Workflow not found after update",
    });
  }

  // Remove or add booking field for sms reminder number
  const smsReminderNumberNeeded =
    activeOn.length &&
    steps.some(
      (step) =>
        step.action === WorkflowActions.SMS_ATTENDEE || step.action === WorkflowActions.WHATSAPP_ATTENDEE
    );
  await removeSmsReminderFieldForEventTypes({
    activeOnToRemove: removedActiveOnIds,
    workflowId: id,
    isOrg,
    activeOn,
  });

  if (!smsReminderNumberNeeded) {
    await removeSmsReminderFieldForEventTypes({
      activeOnToRemove: activeOnWithChildren,
      workflowId: id,
      isOrg,
    });
  } else {
    await upsertSmsReminderFieldForEventTypes({
      activeOn: activeOnWithChildren,
      workflowId: id,
      isSmsReminderNumberRequired: steps.some(
        (s) =>
          (s.action === WorkflowActions.SMS_ATTENDEE || s.action === WorkflowActions.WHATSAPP_ATTENDEE) &&
          s.numberRequired
      ),
      isOrg,
    });
  }

  // Remove or add attendeePhoneNumber field for AI phone call actions
  const aiPhoneCallStepsNeeded =
    activeOn.length && steps.some((s) => s.action === WorkflowActions.CAL_AI_PHONE_CALL);

  await removeAIAgentCallPhoneNumberFieldForEventTypes({
    activeOnToRemove: removedActiveOnIds,
    workflowId: id,
    isOrg,
    activeOn,
  });

  if (!aiPhoneCallStepsNeeded) {
    await removeAIAgentCallPhoneNumberFieldForEventTypes({
      activeOnToRemove: activeOnWithChildren,
      workflowId: id,
      isOrg,
    });
  } else {
    await upsertAIAgentCallPhoneNumberFieldForEventTypes({
      activeOn: activeOnWithChildren,
      workflowId: id,
      isAIAgentCallPhoneNumberRequired: steps.some((s) => s.action === WorkflowActions.CAL_AI_PHONE_CALL),
      isOrg,
    });
  }

  const aiPhoneCallSteps = steps.filter((s) => s.action === WorkflowActions.CAL_AI_PHONE_CALL && s.agentId);
  if (aiPhoneCallSteps.length > 0) {
    const aiService = createDefaultAIPhoneServiceProvider();
    const externalToolErrors: string[] = [];

    await Promise.all(
      aiPhoneCallSteps.map(async (step) => {
        if (!step.agentId) return;

        try {
          const agent = await ctx.prisma.agent.findUnique({
            where: { id: step.agentId },
            select: { providerAgentId: true },
          });

          if (!agent?.providerAgentId) {
            log.error(`Agent not found for step ${step.id} agentId ${step.agentId}`);
            return;
          }

          if (removedActiveOnIds.length > 0) {
            try {
              await aiService.removeToolsForEventTypes(agent.providerAgentId, removedActiveOnIds);
            } catch (error) {
              const message = `Failed to remove tools for removed event types from agent ${
                agent.providerAgentId
              }: ${error instanceof Error ? error.message : "Unknown error"}`;
              externalToolErrors.push(message);
              log.error(message);
            }
          }

          if (newActiveOn.length > 0) {
            await Promise.all(
              newActiveOn.map(async (eventTypeId) => {
                try {
                  await aiService.updateToolsFromAgentId(agent.providerAgentId, {
                    eventTypeId,
                    timeZone: user?.timeZone ?? "Europe/London",
                    userId: user.id,
                    teamId: userWorkflow.teamId || undefined,
                  });
                } catch (error) {
                  const message = `${error instanceof Error ? error.message : "Unknown error"}`;
                  externalToolErrors.push(message);
                  log.error(message);
                }
              })
            );
          }
        } catch (error) {
          const message = `Failed to update agent tools for step ${step.id}: ${
            error instanceof Error ? error.message : "Unknown error"
          }`;
          externalToolErrors.push(message);
          log.error(message);
        }
      })
    );

    if (externalToolErrors.length > 0) {
      log.error(`Agent tool update errors for workflow ${id}:`, externalToolErrors);
      throw new TRPCError({
        code: "INTERNAL_SERVER_ERROR",
        message: externalToolErrors.join("; "),
      });
    }
  }

  const workflowWithPermissions = await addPermissionsToWorkflow(workflow, ctx.user.id);
  return {
    workflow: workflowWithPermissions,
  };
};<|MERGE_RESOLUTION|>--- conflicted
+++ resolved
@@ -1,12 +1,8 @@
-<<<<<<< HEAD
+import { createDefaultAIPhoneServiceProvider } from "@calcom/features/calAIPhone";
 import {
   isEmailAction,
   isSMSOrWhatsappAction,
 } from "@calcom/features/ee/workflows/lib/actionHelperFunctions";
-=======
-import { createDefaultAIPhoneServiceProvider } from "@calcom/features/calAIPhone";
-import { isEmailAction } from "@calcom/features/ee/workflows/lib/actionHelperFunctions";
->>>>>>> 2277d903
 import tasker from "@calcom/features/tasker";
 import { IS_SELF_HOSTED, SCANNING_WORKFLOW_STEPS } from "@calcom/lib/constants";
 import hasKeyInMetadata from "@calcom/lib/hasKeyInMetadata";
@@ -509,35 +505,6 @@
           await verifyEmailSender(newStep.sendTo || "", user.id, userWorkflow.teamId);
         }
 
-<<<<<<< HEAD
-      if (SCANNING_WORKFLOW_STEPS && didBodyChange) {
-        await tasker.create("scanWorkflowBody", { workflowStepIds: [oldStep.id], userId: ctx.user.id });
-      } else {
-        if (
-          user.organizationId &&
-          autoTranslateWorkflowEnabled &&
-          (newStep.reminderBody !== oldStep.reminderBody || newStep.emailSubject !== oldStep.emailSubject)
-        ) {
-          await tasker.create("translateWorkflowStepData", {
-            workflowStepId: oldStep.id,
-            userId: ctx.user.id,
-            reminderBody: newStep.reminderBody,
-            emailSubject: !isSMSOrWhatsappAction(newStep.action) ? newStep.emailSubject : null,
-            userLocale: ctx.user.locale || "en",
-          });
-        }
-
-        // schedule notifications for edited steps
-        await scheduleWorkflowNotifications({
-          activeOn,
-          isOrg,
-          workflowSteps: [newStep],
-          time,
-          timeUnit,
-          trigger,
-          userId: user.id,
-          teamId: userWorkflow.teamId,
-=======
         const didBodyChange = newStep.reminderBody !== oldStep.reminderBody;
 
         await ctx.prisma.workflowStep.update({
@@ -559,7 +526,6 @@
             agentId: newStep.agentId || null,
             verifiedAt: !SCANNING_WORKFLOW_STEPS ? new Date() : didBodyChange ? null : oldStep.verifiedAt,
           },
->>>>>>> 2277d903
         });
 
         if (SCANNING_WORKFLOW_STEPS && didBodyChange) {
@@ -569,6 +535,19 @@
             createdAt: new Date().toISOString(),
           });
         } else {
+          if (
+            user.organizationId &&
+            autoTranslateWorkflowEnabled &&
+            (newStep.reminderBody !== oldStep.reminderBody || newStep.emailSubject !== oldStep.emailSubject)
+          ) {
+            await tasker.create("translateWorkflowStepData", {
+              workflowStepId: oldStep.id,
+              userId: ctx.user.id,
+              reminderBody: newStep.reminderBody,
+              emailSubject: !isSMSOrWhatsappAction(newStep.action) ? newStep.emailSubject : null,
+              userLocale: ctx.user.locale || "en",
+            });
+          }
           // schedule notifications for edited steps
           await scheduleWorkflowNotifications({
             activeOn,
