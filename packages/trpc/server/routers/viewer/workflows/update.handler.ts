import type { Prisma } from "@prisma/client";

import { isSMSOrWhatsappAction } from "@calcom/features/ee/workflows/lib/actionHelperFunctions";
import {
  deleteScheduledEmailReminder,
  scheduleEmailReminder,
} from "@calcom/features/ee/workflows/lib/reminders/emailReminderManager";
import {
  deleteScheduledWhatsappReminder,
  scheduleWhatsappReminder
} from "@calcom/features/ee/workflows/lib/reminders/whatsappReminderManager"
import {
  deleteScheduledSMSReminder,
  scheduleSMSReminder,
} from "@calcom/features/ee/workflows/lib/reminders/smsReminderManager";
import { IS_SELF_HOSTED, SENDER_ID, SENDER_NAME } from "@calcom/lib/constants";
import hasKeyInMetadata from "@calcom/lib/hasKeyInMetadata";
import type { PrismaClient } from "@calcom/prisma/client";
import { BookingStatus, WorkflowActions, WorkflowMethods, WorkflowTriggerEvents } from "@calcom/prisma/enums";
import type { TrpcSessionUser } from "@calcom/trpc/server/trpc";

import { TRPCError } from "@trpc/server";

import { hasTeamPlanHandler } from "../teams/hasTeamPlan.handler";
import type { TUpdateInputSchema } from "./update.schema";
import {
  getSender,
  isAuthorized,
  removeSmsReminderFieldForBooking,
  upsertSmsReminderFieldForBooking,
} from "./util";

type UpdateOptions = {
  ctx: {
    user: NonNullable<TrpcSessionUser>;
    prisma: PrismaClient;
  };
  input: TUpdateInputSchema;
};

export const updateHandler = async ({ ctx, input }: UpdateOptions) => {
  const { user } = ctx;
  const { id, name, activeOn, steps, trigger, time, timeUnit } = input;

  const userWorkflow = await ctx.prisma.workflow.findUnique({
    where: {
      id,
    },
    select: {
      id: true,
      userId: true,
      teamId: true,
      user: {
        select: {
          teams: true,
        },
      },
      steps: true,
      activeOn: true,
    },
  });

  const isUserAuthorized = await isAuthorized(userWorkflow, ctx.prisma, ctx.user.id, true);

  if (!isUserAuthorized || !userWorkflow) {
    throw new TRPCError({ code: "UNAUTHORIZED" });
  }

  if (steps.find((step) => step.workflowId != id)) {
    throw new TRPCError({ code: "UNAUTHORIZED" });
  }

  const isCurrentUsernamePremium = hasKeyInMetadata(user, "isPremium") ? !!user.metadata.isPremium : false;

  let isTeamsPlan = false;
  if (!isCurrentUsernamePremium) {
    const { hasTeamPlan } = await hasTeamPlanHandler({ ctx });
    isTeamsPlan = !!hasTeamPlan;
  }
  const hasPaidPlan = IS_SELF_HOSTED || isCurrentUsernamePremium || isTeamsPlan;

  const activeOnEventTypes = await ctx.prisma.eventType.findMany({
    where: {
      id: {
        in: activeOn,
      },
    },
    select: {
      id: true,
      children: {
        select: {
          id: true,
        },
      },
    },
  });

  const activeOnWithChildren = activeOnEventTypes
    .map((eventType) => [eventType.id].concat(eventType.children.map((child) => child.id)))
    .flat();

  const oldActiveOnEventTypes = await ctx.prisma.workflowsOnEventTypes.findMany({
    where: {
      workflowId: id,
    },
    select: {
      eventTypeId: true,
      eventType: {
        include: {
          children: true,
        },
      },
    },
  });

  const oldActiveOnEventTypeIds = oldActiveOnEventTypes
    .map((eventTypeRel) =>
      [eventTypeRel.eventType.id].concat(eventTypeRel.eventType.children.map((child) => child.id))
    )
    .flat();

  const newActiveEventTypes = activeOn.filter((eventType) => {
    if (
      !oldActiveOnEventTypes ||
      !oldActiveOnEventTypes
        .map((oldEventType) => {
          return oldEventType.eventTypeId;
        })
        .includes(eventType)
    ) {
      return eventType;
    }
  });

  //check if new event types belong to user or team
  for (const newEventTypeId of newActiveEventTypes) {
    const newEventType = await ctx.prisma.eventType.findFirst({
      where: {
        id: newEventTypeId,
      },
      include: {
        users: true,
        team: {
          include: {
            members: true,
          },
        },
        children: true,
      },
    });

    if (newEventType) {
      if (userWorkflow.teamId && userWorkflow.teamId !== newEventType.teamId) {
        throw new TRPCError({ code: "UNAUTHORIZED" });
      }

      if (
        !userWorkflow.teamId &&
        userWorkflow.userId &&
        newEventType.userId !== userWorkflow.userId &&
        !newEventType?.users.find((eventTypeUser) => eventTypeUser.id === userWorkflow.userId)
      ) {
        throw new TRPCError({ code: "UNAUTHORIZED" });
      }
    }
  }

  //remove all scheduled Email and SMS reminders for eventTypes that are not active any more
  const removedEventTypes = oldActiveOnEventTypeIds.filter((eventTypeId) => {
    if (!activeOnWithChildren.includes(eventTypeId)) {
      return eventTypeId;
    }
  });

  const remindersToDeletePromise: Prisma.PrismaPromise<
    {
      id: number;
      referenceId: string | null;
      method: string;
      scheduled: boolean;
    }[]
  >[] = [];

  removedEventTypes.forEach((eventTypeId) => {
    const reminderToDelete = ctx.prisma.workflowReminder.findMany({
      where: {
        booking: {
          eventTypeId: eventTypeId,
          userId: ctx.user.id,
        },
        workflowStepId: {
          in: userWorkflow.steps.map((step) => {
            return step.id;
          }),
        },
      },
      select: {
        id: true,
        referenceId: true,
        method: true,
        scheduled: true,
      },
    });

    remindersToDeletePromise.push(reminderToDelete);
  });

  const remindersToDelete = await Promise.all(remindersToDeletePromise);

  //cancel workflow reminders for all bookings from event types that got disabled
  remindersToDelete.flat().forEach((reminder) => {
    if (reminder.method === WorkflowMethods.EMAIL) {
      deleteScheduledEmailReminder(reminder.id, reminder.referenceId);
    } else if (reminder.method === WorkflowMethods.SMS) {
      deleteScheduledSMSReminder(reminder.id, reminder.referenceId);
    } else if (reminder.method === WorkflowMethods.WHATSAPP) {
      deleteScheduledWhatsappReminder(reminder.id, reminder.referenceId)
    }
  });

  //update active on & reminders for new eventTypes
  await ctx.prisma.workflowsOnEventTypes.deleteMany({
    where: {
      workflowId: id,
    },
  });

  let newEventTypes: number[] = [];
  if (activeOn.length) {
    if (trigger === WorkflowTriggerEvents.BEFORE_EVENT || trigger === WorkflowTriggerEvents.AFTER_EVENT) {
      newEventTypes = newActiveEventTypes;
    }
    if (newEventTypes.length > 0) {
      //create reminders for all bookings with newEventTypes
      const bookingsForReminders = await ctx.prisma.booking.findMany({
        where: {
          OR: [
            { eventTypeId: { in: newEventTypes } },
            {
              eventType: {
                parentId: {
                  in: newEventTypes,
                },
              },
            },
          ],
          status: BookingStatus.ACCEPTED,
          startTime: {
            gte: new Date(),
          },
        },
        include: {
          attendees: true,
          eventType: true,
          user: true,
        },
      });

      steps.forEach(async (step) => {
        if (step.action !== WorkflowActions.SMS_ATTENDEE) {
          //as we do not have attendees phone number (user is notified about that when setting this action)
          bookingsForReminders.forEach(async (booking) => {
            const bookingInfo = {
              uid: booking.uid,
              attendees: booking.attendees.map((attendee) => {
                return {
                  name: attendee.name,
                  email: attendee.email,
                  timeZone: attendee.timeZone,
                  language: { locale: attendee.locale || "" },
                };
              }),
              organizer: booking.user
                ? {
                    language: { locale: booking.user.locale || "" },
                    name: booking.user.name || "",
                    email: booking.user.email,
                    timeZone: booking.user.timeZone,
                  }
                : { name: "", email: "", timeZone: "", language: { locale: "" } },
              startTime: booking.startTime.toISOString(),
              endTime: booking.endTime.toISOString(),
              title: booking.title,
              language: { locale: booking?.user?.locale || "" },
              eventType: {
                slug: booking.eventType?.slug,
              },
            };
            if (
              step.action === WorkflowActions.EMAIL_HOST ||
              step.action === WorkflowActions.EMAIL_ATTENDEE /*||
                  step.action === WorkflowActions.EMAIL_ADDRESS*/
            ) {
              let sendTo: string[] = [];

              switch (step.action) {
                case WorkflowActions.EMAIL_HOST:
                  sendTo = [bookingInfo.organizer?.email];
                  break;
                case WorkflowActions.EMAIL_ATTENDEE:
                  sendTo = bookingInfo.attendees.map((attendee) => attendee.email);
                  break;
                /*case WorkflowActions.EMAIL_ADDRESS:
                      sendTo = step.sendTo || "";*/
              }

              await scheduleEmailReminder(
                bookingInfo,
                trigger,
                step.action,
                {
                  time,
                  timeUnit,
                },
                sendTo,
                step.emailSubject || "",
                step.reminderBody || "",
                step.id,
                step.template,
                step.senderName || SENDER_NAME
              );
            } else if (step.action === WorkflowActions.SMS_NUMBER) {
              await scheduleSMSReminder(
                bookingInfo,
                step.sendTo || "",
                trigger,
                step.action,
                {
                  time,
                  timeUnit,
                },
                step.reminderBody || "",
                step.id,
                step.template,
                step.sender || SENDER_ID,
                user.id,
                userWorkflow.teamId
              );
            } else if (step.action === WorkflowActions.WHATSAPP_NUMBER) {
              await scheduleWhatsappReminder(
                bookingInfo,
                step.sendTo || "",
                trigger,
                step.action,
                {
                  time,
                  timeUnit,
                },
                step.reminderBody || "",
                step.id || 0,
                step.template,
                step.sender || SENDER_ID,
                user.id,
                userWorkflow.teamId
              );
            }
          });
        }
      });
    }
    //create all workflow - eventtypes relationships
    activeOnEventTypes.forEach(async (eventType) => {
      await ctx.prisma.workflowsOnEventTypes.createMany({
        data: {
          workflowId: id,
          eventTypeId: eventType.id,
        },
      });

      if (eventType.children.length) {
        eventType.children.forEach(async (chEventType) => {
          await ctx.prisma.workflowsOnEventTypes.createMany({
            data: {
              workflowId: id,
              eventTypeId: chEventType.id,
            },
          });
        });
      }
    });
  }

  userWorkflow.steps.map(async (oldStep) => {
    const newStep = steps.filter((s) => s.id === oldStep.id)[0];
    const remindersFromStep = await ctx.prisma.workflowReminder.findMany({
      where: {
        workflowStepId: oldStep.id,
      },
      include: {
        booking: true,
      },
    });

    //step was deleted
    if (!newStep) {
      // cancel all workflow reminders from deleted steps
      if (remindersFromStep.length > 0) {
        remindersFromStep.forEach((reminder) => {
          if (reminder.method === WorkflowMethods.EMAIL) {
            deleteScheduledEmailReminder(reminder.id, reminder.referenceId);
          } else if (reminder.method === WorkflowMethods.SMS) {
            deleteScheduledSMSReminder(reminder.id, reminder.referenceId);
          } else if (reminder.method === WorkflowMethods.WHATSAPP) {
            deleteScheduledWhatsappReminder(reminder.id, reminder.referenceId);
          }
        });
      }
      await ctx.prisma.workflowStep.delete({
        where: {
          id: oldStep.id,
        },
      });

      //step was edited
    } else if (JSON.stringify(oldStep) !== JSON.stringify(newStep)) {
<<<<<<< HEAD
      if (
        !userWorkflow.teamId &&
        !userWorkflow.user?.teams.length &&
        !isSMSOrWhatsappAction(oldStep.action) &&
        isSMSOrWhatsappAction(newStep.action) &&
        !IS_SELF_HOSTED
      ) {
=======
      if (!hasPaidPlan && !isSMSAction(oldStep.action) && isSMSAction(newStep.action)) {
>>>>>>> 451278b4
        throw new TRPCError({ code: "UNAUTHORIZED" });
      }
      await ctx.prisma.workflowStep.update({
        where: {
          id: oldStep.id,
        },
        data: {
          action: newStep.action,
          sendTo:
            newStep.action === WorkflowActions.SMS_NUMBER /*||
                newStep.action === WorkflowActions.EMAIL_ADDRESS*/
              ? newStep.sendTo
              : null,
          stepNumber: newStep.stepNumber,
          workflowId: newStep.workflowId,
          reminderBody: newStep.reminderBody,
          emailSubject: newStep.emailSubject,
          template: newStep.template,
          numberRequired: newStep.numberRequired,
          sender: getSender({
            action: newStep.action,
            sender: newStep.sender || null,
            senderName: newStep.senderName,
          }),
          numberVerificationPending: false,
        },
      });
      //cancel all reminders of step and create new ones (not for newEventTypes)
      const remindersToUpdate = remindersFromStep.filter((reminder) => {
        if (reminder.booking?.eventTypeId && !newEventTypes.includes(reminder.booking?.eventTypeId)) {
          return reminder;
        }
      });

      //cancel all workflow reminders from steps that were edited
      remindersToUpdate.forEach(async (reminder) => {
        if (reminder.method === WorkflowMethods.EMAIL) {
          deleteScheduledEmailReminder(reminder.id, reminder.referenceId);
        } else if (reminder.method === WorkflowMethods.SMS) {
          deleteScheduledSMSReminder(reminder.id, reminder.referenceId);
        }
      });
      const eventTypesToUpdateReminders = activeOn.filter((eventTypeId) => {
        if (!newEventTypes.includes(eventTypeId)) {
          return eventTypeId;
        }
      });
      if (
        eventTypesToUpdateReminders &&
        (trigger === WorkflowTriggerEvents.BEFORE_EVENT || trigger === WorkflowTriggerEvents.AFTER_EVENT)
      ) {
        const bookingsOfEventTypes = await ctx.prisma.booking.findMany({
          where: {
            eventTypeId: {
              in: eventTypesToUpdateReminders,
            },
            status: BookingStatus.ACCEPTED,
            startTime: {
              gte: new Date(),
            },
          },
          include: {
            attendees: true,
            eventType: true,
            user: true,
          },
        });
        bookingsOfEventTypes.forEach(async (booking) => {
          const bookingInfo = {
            uid: booking.uid,
            attendees: booking.attendees.map((attendee) => {
              return {
                name: attendee.name,
                email: attendee.email,
                timeZone: attendee.timeZone,
                language: { locale: attendee.locale || "" },
              };
            }),
            organizer: booking.user
              ? {
                  language: { locale: booking.user.locale || "" },
                  name: booking.user.name || "",
                  email: booking.user.email,
                  timeZone: booking.user.timeZone,
                }
              : { name: "", email: "", timeZone: "", language: { locale: "" } },
            startTime: booking.startTime.toISOString(),
            endTime: booking.endTime.toISOString(),
            title: booking.title,
            language: { locale: booking?.user?.locale || "" },
            eventType: {
              slug: booking.eventType?.slug,
            },
          };
          if (
            newStep.action === WorkflowActions.EMAIL_HOST ||
            newStep.action === WorkflowActions.EMAIL_ATTENDEE /*||
                newStep.action === WorkflowActions.EMAIL_ADDRESS*/
          ) {
            let sendTo: string[] = [];

            switch (newStep.action) {
              case WorkflowActions.EMAIL_HOST:
                sendTo = [bookingInfo.organizer?.email];
                break;
              case WorkflowActions.EMAIL_ATTENDEE:
                sendTo = bookingInfo.attendees.map((attendee) => attendee.email);
                break;
              /*case WorkflowActions.EMAIL_ADDRESS:
                    sendTo = newStep.sendTo || "";*/
            }

            await scheduleEmailReminder(
              bookingInfo,
              trigger,
              newStep.action,
              {
                time,
                timeUnit,
              },
              sendTo,
              newStep.emailSubject || "",
              newStep.reminderBody || "",
              newStep.id,
              newStep.template,
              newStep.senderName || SENDER_NAME
            );
          } else if (newStep.action === WorkflowActions.SMS_NUMBER) {
            await scheduleSMSReminder(
              bookingInfo,
              newStep.sendTo || "",
              trigger,
              newStep.action,
              {
                time,
                timeUnit,
              },
              newStep.reminderBody || "",
              newStep.id || 0,
              newStep.template,
              newStep.sender || SENDER_ID,
              user.id,
              userWorkflow.teamId
            );
          } else if (newStep.action === WorkflowActions.WHATSAPP_NUMBER) {
            await scheduleWhatsappReminder(
              bookingInfo,
              newStep.sendTo || "",
              trigger,
              newStep.action,
              {
                time,
                timeUnit,
              },
              newStep.reminderBody || "",
              newStep.id || 0,
              newStep.template,
              newStep.sender || SENDER_ID,
              user.id,
              userWorkflow.teamId
            );
          }
        });
      }
    }
  });
  //added steps
  const addedSteps = steps.map((s) => {
    if (s.id <= 0) {
<<<<<<< HEAD
      if (!userWorkflow.user?.teams.length && isSMSOrWhatsappAction(s.action) && !IS_SELF_HOSTED) {
=======
      if (isSMSAction(s.action) && !hasPaidPlan) {
>>>>>>> 451278b4
        throw new TRPCError({ code: "UNAUTHORIZED" });
      }
      const { id: _stepId, ...stepToAdd } = s;
      return stepToAdd;
    }
  });

  if (addedSteps) {
    const eventTypesToCreateReminders = activeOn.map((activeEventType) => {
      if (activeEventType && !newEventTypes.includes(activeEventType)) {
        return activeEventType;
      }
    });
    addedSteps.forEach(async (step) => {
      if (step) {
        const { senderName, ...newStep } = step;
        newStep.sender = getSender({
          action: newStep.action,
          sender: newStep.sender || null,
          senderName: senderName,
        });
        const createdStep = await ctx.prisma.workflowStep.create({
          data: { ...newStep, numberVerificationPending: false },
        });
        if (
          (trigger === WorkflowTriggerEvents.BEFORE_EVENT || trigger === WorkflowTriggerEvents.AFTER_EVENT) &&
          eventTypesToCreateReminders &&
          step.action !== WorkflowActions.SMS_ATTENDEE
        ) {
          const bookingsForReminders = await ctx.prisma.booking.findMany({
            where: {
              eventTypeId: { in: eventTypesToCreateReminders as number[] },
              status: BookingStatus.ACCEPTED,
              startTime: {
                gte: new Date(),
              },
            },
            include: {
              attendees: true,
              eventType: true,
              user: true,
            },
          });
          for (const booking of bookingsForReminders) {
            const bookingInfo = {
              uid: booking.uid,
              attendees: booking.attendees.map((attendee) => {
                return {
                  name: attendee.name,
                  email: attendee.email,
                  timeZone: attendee.timeZone,
                  language: { locale: attendee.locale || "" },
                };
              }),
              organizer: booking.user
                ? {
                    name: booking.user.name || "",
                    email: booking.user.email,
                    timeZone: booking.user.timeZone,
                    language: { locale: booking.user.locale || "" },
                  }
                : { name: "", email: "", timeZone: "", language: { locale: "" } },
              startTime: booking.startTime.toISOString(),
              endTime: booking.endTime.toISOString(),
              title: booking.title,
              language: { locale: booking?.user?.locale || "" },
              eventType: {
                slug: booking.eventType?.slug,
              },
            };

            if (
              step.action === WorkflowActions.EMAIL_ATTENDEE ||
              step.action === WorkflowActions.EMAIL_HOST /*||
                  step.action === WorkflowActions.EMAIL_ADDRESS*/
            ) {
              let sendTo: string[] = [];

              switch (step.action) {
                case WorkflowActions.EMAIL_HOST:
                  sendTo = [bookingInfo.organizer?.email];
                  break;
                case WorkflowActions.EMAIL_ATTENDEE:
                  sendTo = bookingInfo.attendees.map((attendee) => attendee.email);
                  break;
                /*case WorkflowActions.EMAIL_ADDRESS:
                      sendTo = step.sendTo || "";*/
              }

              await scheduleEmailReminder(
                bookingInfo,
                trigger,
                step.action,
                {
                  time,
                  timeUnit,
                },
                sendTo,
                step.emailSubject || "",
                step.reminderBody || "",
                createdStep.id,
                step.template,
                step.senderName || SENDER_NAME
              );
            } else if (step.action === WorkflowActions.SMS_NUMBER && step.sendTo) {
              await scheduleSMSReminder(
                bookingInfo,
                step.sendTo,
                trigger,
                step.action,
                {
                  time,
                  timeUnit,
                },
                step.reminderBody || "",
                createdStep.id,
                step.template,
                step.sender || SENDER_ID,
                user.id,
                userWorkflow.teamId
              );
            } else if (step.action === WorkflowActions.WHATSAPP_NUMBER && step.sendTo) {
              await scheduleWhatsappReminder(
                bookingInfo,
                step.sendTo,
                trigger,
                step.action,
                {
                  time,
                  timeUnit,
                },
                step.reminderBody || "",
                createdStep.id,
                step.template,
                step.sender || SENDER_ID,
                user.id,
                userWorkflow.teamId
              );
            }
          }
        }
      }
    });
  }

  //update trigger, name, time, timeUnit
  await ctx.prisma.workflow.update({
    where: {
      id,
    },
    data: {
      name,
      trigger,
      time,
      timeUnit,
    },
  });

  const workflow = await ctx.prisma.workflow.findFirst({
    where: {
      id,
    },
    include: {
      activeOn: {
        select: {
          eventType: true,
        },
      },
      team: {
        select: {
          id: true,
          slug: true,
          members: true,
        },
      },
      steps: {
        orderBy: {
          stepNumber: "asc",
        },
      },
    },
  });

  // Remove or add booking field for sms reminder number
  const smsReminderNumberNeeded =
    activeOn.length && steps.some((step) => step.action === WorkflowActions.SMS_ATTENDEE || step.action === WorkflowActions.WHATSAPP_ATTENDEE);

  for (const removedEventType of removedEventTypes) {
    await removeSmsReminderFieldForBooking({
      workflowId: id,
      eventTypeId: removedEventType,
    });
  }

  for (const eventTypeId of activeOnWithChildren) {
    if (smsReminderNumberNeeded) {
      await upsertSmsReminderFieldForBooking({
        workflowId: id,
        isSmsReminderNumberRequired: steps.some(
          (s) => (s.action === WorkflowActions.SMS_ATTENDEE || s.action === WorkflowActions.WHATSAPP_ATTENDEE) && s.numberRequired
        ),
        eventTypeId,
      });
    } else {
      await removeSmsReminderFieldForBooking({ workflowId: id, eventTypeId });
    }
  }

  return {
    workflow,
  };
};<|MERGE_RESOLUTION|>--- conflicted
+++ resolved
@@ -413,17 +413,7 @@
 
       //step was edited
     } else if (JSON.stringify(oldStep) !== JSON.stringify(newStep)) {
-<<<<<<< HEAD
-      if (
-        !userWorkflow.teamId &&
-        !userWorkflow.user?.teams.length &&
-        !isSMSOrWhatsappAction(oldStep.action) &&
-        isSMSOrWhatsappAction(newStep.action) &&
-        !IS_SELF_HOSTED
-      ) {
-=======
-      if (!hasPaidPlan && !isSMSAction(oldStep.action) && isSMSAction(newStep.action)) {
->>>>>>> 451278b4
+      if (!hasPaidPlan && !isSMSOrWhatsappAction(oldStep.action) && isSMSOrWhatsappAction(newStep.action)) {
         throw new TRPCError({ code: "UNAUTHORIZED" });
       }
       await ctx.prisma.workflowStep.update({
@@ -593,11 +583,7 @@
   //added steps
   const addedSteps = steps.map((s) => {
     if (s.id <= 0) {
-<<<<<<< HEAD
-      if (!userWorkflow.user?.teams.length && isSMSOrWhatsappAction(s.action) && !IS_SELF_HOSTED) {
-=======
-      if (isSMSAction(s.action) && !hasPaidPlan) {
->>>>>>> 451278b4
+      if (isSMSOrWhatsappAction(s.action) && !hasPaidPlan) {
         throw new TRPCError({ code: "UNAUTHORIZED" });
       }
       const { id: _stepId, ...stepToAdd } = s;
