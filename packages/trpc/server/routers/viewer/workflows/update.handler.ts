--- conflicted
+++ resolved
@@ -1,10 +1,3 @@
-<<<<<<< HEAD
-import { isSMSOrWhatsappAction } from "@calcom/features/ee/workflows/lib/actionHelperFunctions";
-import { IS_SELF_HOSTED } from "@calcom/lib/constants";
-import hasKeyInMetadata from "@calcom/lib/hasKeyInMetadata";
-import type { PrismaClient } from "@calcom/prisma";
-import { WorkflowActions } from "@calcom/prisma/enums";
-=======
 import {
   isEmailAction,
   isSMSOrWhatsappAction,
@@ -14,7 +7,6 @@
 import { WorkflowRepository } from "@calcom/lib/server/repository/workflow";
 import type { PrismaClient } from "@calcom/prisma";
 import { WorkflowActions, WorkflowTemplates } from "@calcom/prisma/enums";
->>>>>>> 00ee1ef4
 import type { TrpcSessionUser } from "@calcom/trpc/server/trpc";
 
 import { TRPCError } from "@trpc/server";
@@ -27,18 +19,11 @@
   upsertSmsReminderFieldForEventTypes,
   deleteRemindersOfActiveOnIds,
   isAuthorizedToAddActiveOnIds,
-<<<<<<< HEAD
-  deleteAllWorkflowReminders,
-=======
->>>>>>> 00ee1ef4
   scheduleWorkflowNotifications,
   verifyEmailSender,
   removeSmsReminderFieldForEventTypes,
   isStepEdited,
-<<<<<<< HEAD
-=======
   getEmailTemplateText,
->>>>>>> 00ee1ef4
 } from "./util";
 
 type UpdateOptions = {
@@ -245,8 +230,6 @@
       isOrg,
       userWorkflow?.teamId,
       userWorkflow?.userId
-<<<<<<< HEAD
-=======
     );
 
     if (!isAuthorizedToAddIds) {
@@ -307,73 +290,9 @@
       user.id,
       userWorkflow.teamId,
       activeOn.filter((activeOn) => !newActiveOn.includes(activeOn)) // alreadyScheduledActiveOnIds
->>>>>>> 00ee1ef4
-    );
-
-    if (!isAuthorizedToAddIds) {
-      throw new TRPCError({ code: "UNAUTHORIZED" });
-    }
-
-    removedActiveOnIds = oldActiveOnIds.filter((teamId) => !activeOn.includes(teamId));
-
-    await deleteRemindersOfActiveOnIds({
-      removedActiveOnIds,
-      workflowSteps: userWorkflow.steps,
-      isOrg,
-      activeOnIds: activeOn.filter((activeOn) => !newActiveOn.includes(activeOn)),
-    });
-
-    //update active on
-    await ctx.prisma.workflowsOnTeams.deleteMany({
-      where: {
-        workflowId: id,
-      },
-    });
-
-    await ctx.prisma.workflowsOnTeams.createMany({
-      data: activeOn.map((teamId) => ({
-        workflowId: id,
-        teamId,
-      })),
-    });
-  }
-
-<<<<<<< HEAD
-  if (userWorkflow.trigger !== trigger || userWorkflow.time !== time || userWorkflow.timeUnit !== timeUnit) {
-    //if trigger changed, delete all reminders from steps before change
-    await deleteRemindersOfActiveOnIds({
-      removedActiveOnIds: oldActiveOnIds,
-      workflowSteps: userWorkflow.steps,
-      isOrg,
-    });
-
-    await scheduleWorkflowNotifications(
-      activeOn, // schedule for activeOn that stayed the same + new active on (old reminders were deleted)
-      isOrg,
-      userWorkflow.steps, // use old steps here, edited and deleted steps are handled below
-      time,
-      timeUnit,
-      trigger,
-      user.id,
-      userWorkflow.teamId
-    );
-  } else {
-    // if trigger didn't change, only schedule reminders for all new activeOn
-    await scheduleWorkflowNotifications(
-      newActiveOn,
-      isOrg,
-      userWorkflow.steps, // use old steps here, edited and deleted steps are handled below
-      time,
-      timeUnit,
-      trigger,
-      user.id,
-      userWorkflow.teamId,
-      activeOn.filter((activeOn) => !newActiveOn.includes(activeOn)) // alreadyScheduledActiveOnIds
-    );
-  }
-
-=======
->>>>>>> 00ee1ef4
+    );
+  }
+
   // handle deleted and edited workflow steps
   userWorkflow.steps.map(async (oldStep) => {
     const foundStep = steps.find((s) => s.id === oldStep.id);
@@ -410,11 +329,7 @@
     //step was deleted
     if (!newStep) {
       // cancel all workflow reminders from deleted steps
-<<<<<<< HEAD
-      await deleteAllWorkflowReminders(remindersFromStep);
-=======
       await WorkflowRepository.deleteAllWorkflowReminders(remindersFromStep);
->>>>>>> 00ee1ef4
 
       await ctx.prisma.workflowStep.delete({
         where: {
@@ -483,11 +398,7 @@
       });
 
       // cancel all notifications of edited step
-<<<<<<< HEAD
-      await deleteAllWorkflowReminders(remindersFromStep);
-=======
       await WorkflowRepository.deleteAllWorkflowReminders(remindersFromStep);
->>>>>>> 00ee1ef4
 
       // schedule notifications for edited steps
       await scheduleWorkflowNotifications(
@@ -508,16 +419,6 @@
     steps
       .filter((step) => step.id <= 0)
       .map(async (newStep) => {
-<<<<<<< HEAD
-        if (isSMSOrWhatsappAction(newStep.action) && !hasPaidPlan) {
-          throw new TRPCError({ code: "UNAUTHORIZED", message: "Not available on free plan" });
-        }
-
-        if (newStep.action === WorkflowActions.EMAIL_ADDRESS) {
-          await verifyEmailSender(newStep.sendTo || "", user.id, userWorkflow.teamId);
-        }
-
-=======
         if (!hasPaidPlan) {
           if (isSMSOrWhatsappAction(newStep.action) || newStep.template === WorkflowTemplates.CUSTOM) {
             throw new TRPCError({ code: "UNAUTHORIZED", message: "Not available on free plan" });
@@ -537,7 +438,6 @@
           await verifyEmailSender(newStep.sendTo || "", user.id, userWorkflow.teamId);
         }
 
->>>>>>> 00ee1ef4
         const {
           id: _stepId,
           senderName,
