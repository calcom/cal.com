import { createDefaultAIPhoneServiceProvider } from "@calcom/features/calAIPhone";
import { isEmailAction, isFormTrigger } from "@calcom/features/ee/workflows/lib/actionHelperFunctions";
import { WorkflowReminderRepository } from "@calcom/features/ee/workflows/lib/repository/workflowReminder";
import tasker from "@calcom/features/tasker";
import { IS_SELF_HOSTED, SCANNING_WORKFLOW_STEPS } from "@calcom/lib/constants";
import hasKeyInMetadata from "@calcom/lib/hasKeyInMetadata";
import logger from "@calcom/lib/logger";
import { PrismaAgentRepository } from "@calcom/lib/server/repository/PrismaAgentRepository";
import { EventTypeRepository } from "@calcom/lib/server/repository/eventTypeRepository";
import { TeamRepository } from "@calcom/lib/server/repository/team";
import { WorkflowRepository } from "@calcom/lib/server/repository/workflow";
import { addPermissionsToWorkflow } from "@calcom/lib/server/repository/workflow-permissions";
import { WorkflowRelationsRepository } from "@calcom/lib/server/repository/workflowRelations";
import { WorkflowStepRepository } from "@calcom/lib/server/repository/workflowStep";
import type { PrismaClient } from "@calcom/prisma";
import { WorkflowActions, WorkflowTemplates } from "@calcom/prisma/enums";
import { PhoneNumberSubscriptionStatus } from "@calcom/prisma/enums";
import type { TrpcSessionUser } from "@calcom/trpc/server/types";

import { TRPCError } from "@trpc/server";

import hasActiveTeamPlanHandler from "../teams/hasActiveTeamPlan.handler";
import type { TUpdateInputSchema } from "./update.schema";
import {
  getSender,
  isAuthorized,
  upsertSmsReminderFieldForEventTypes,
  deleteRemindersOfActiveOnIds,
  isAuthorizedToAddActiveOnIds,
  scheduleWorkflowNotifications,
  verifyEmailSender,
  removeSmsReminderFieldForEventTypes,
  isStepEdited,
  getEmailTemplateText,
  upsertAIAgentCallPhoneNumberFieldForEventTypes,
  removeAIAgentCallPhoneNumberFieldForEventTypes,
} from "./util";

type UpdateOptions = {
  ctx: {
    user: Pick<NonNullable<TrpcSessionUser>, "id" | "metadata" | "locale" | "timeFormat" | "timeZone">;
    prisma: PrismaClient;
  };
  input: TUpdateInputSchema;
};
const log = logger.getSubLogger({ prefix: ["[Workflows.update] "] });

export const updateHandler = async ({ ctx, input }: UpdateOptions) => {
  const { user } = ctx;
  const {
    id,
    name,
    activeOnEventTypeIds,
    activeOnRoutingFormIds,
    steps,
    trigger,
    time,
    timeUnit,
    isActiveOnAll,
  } = input;

  const userWorkflow = await WorkflowRepository.findUniqueForUpdate(id);

  const isOrg = !!userWorkflow?.team?.isOrganization;

  const isUserAuthorized = await isAuthorized(userWorkflow, ctx.user.id, "workflow.update");

  if (!isUserAuthorized || !userWorkflow) {
    throw new TRPCError({ code: "UNAUTHORIZED" });
  }

  if (steps.find((step) => step.workflowId != id)) {
    throw new TRPCError({ code: "UNAUTHORIZED" });
  }

<<<<<<< HEAD
  if (isFormTrigger(trigger)) {
    const hasEmailHostStep = steps.some((step) => step.action === WorkflowActions.EMAIL_HOST);
    const hasCalAIStep = steps.some((step) => isCalAIAction(step.action));

    if (hasEmailHostStep || hasCalAIStep) {
      throw new TRPCError({
        code: "BAD_REQUEST",
        message: "This action is not allowed for form triggers",
      });
    }
  }

=======
>>>>>>> 924f7858
  const isCurrentUsernamePremium = hasKeyInMetadata(user, "isPremium") ? !!user.metadata.isPremium : false;

  let teamsPlan = { isActive: false, isTrial: false };
  if (!isCurrentUsernamePremium) {
    teamsPlan = await hasActiveTeamPlanHandler({ ctx, input: { ownerOnly: false } });
  }
  const hasPaidPlan = IS_SELF_HOSTED || isCurrentUsernamePremium || teamsPlan.isActive;
  let newActiveOn: number[] = [];

  let removedActiveOnIds: number[] = [];

  let activeOnWithChildren: number[] = activeOnEventTypeIds;

  let oldActiveOnIds: number[] = [];

  const workflowRelationsRepository = new WorkflowRelationsRepository(ctx.prisma);

  if (isOrg) {
    // activeOn are team ids
    if (userWorkflow.isActiveOnAll) {
      const teamRepo = new TeamRepository(ctx.prisma);
      oldActiveOnIds = (
        await teamRepo.findAllByParentId({ parentId: userWorkflow.teamId ?? 0, select: { id: true } })
      ).map((team) => team.id);
    } else {
      oldActiveOnIds = (await workflowRelationsRepository.findActiveOnTeams(id)).map(
        (teamRel) => teamRel.teamId
      );
    }

    newActiveOn = activeOnEventTypeIds.filter((teamId) => !oldActiveOnIds.includes(teamId));

    const isAuthorizedToAddIds = await isAuthorizedToAddActiveOnIds({
      newEventTypeIds: [], // No event type IDs for team workflows
      newRoutingFormIds: [], // No routing form IDs for team workflows
      newTeamIds: newActiveOn,
      teamId: userWorkflow?.teamId,
      userId: userWorkflow?.userId,
    });

    if (!isAuthorizedToAddIds) {
      throw new TRPCError({ code: "UNAUTHORIZED" });
    }

    removedActiveOnIds = oldActiveOnIds.filter((teamId) => !activeOnEventTypeIds.includes(teamId));

    await deleteRemindersOfActiveOnIds({
      removedActiveOnIds,
      workflowSteps: userWorkflow.steps,
      isOrg,
      activeOnIds: activeOnEventTypeIds.filter((activeOn) => !newActiveOn.includes(activeOn)),
    });

    // clean up any old active on values
    await workflowRelationsRepository.deleteAllActiveOnRelations(id);

    // create all new active on relationships
    await workflowRelationsRepository.createActiveOnTeams(id, activeOnEventTypeIds);
  } else if (isFormTrigger(trigger)) {
    // activeOnRoutingFormIds are routing form ids
    const routingFormIds = activeOnRoutingFormIds;

    const isAuthorizedToAddIds = await isAuthorizedToAddActiveOnIds({
      newEventTypeIds: [], // No event type IDs for form triggers
      newRoutingFormIds: routingFormIds ?? [],
      newTeamIds: [], // No team IDs for form triggers
      teamId: userWorkflow?.teamId,
      userId: userWorkflow?.userId,
    });

    if (!isAuthorizedToAddIds) {
      throw new TRPCError({ code: "UNAUTHORIZED" });
    }

    // clean up any old active on values
    await workflowRelationsRepository.deleteAllActiveOnRelations(id);

    // Create new workflow - routing forms relationships
    await workflowRelationsRepository.createActiveOnRoutingForms(id, routingFormIds ?? []);
  } else {
    const eventTypeRepo = new EventTypeRepository(ctx.prisma);
    const activeOnEventTypes = await eventTypeRepo.findEventTypesWithoutChildren(
      activeOnEventTypeIds,
      userWorkflow.teamId
    );

    activeOnWithChildren = activeOnEventTypes
      .map((eventType) => [eventType.id].concat(eventType.children.map((child) => child.id)))
      .flat();

    let oldActiveOnEventTypes: { id: number; children: { id: number }[] }[];
    if (userWorkflow.isActiveOnAll) {
      oldActiveOnEventTypes = userWorkflow.teamId
        ? await eventTypeRepo.findAllIncludingChildrenByTeamId({
            teamId: userWorkflow.teamId,
          })
        : await eventTypeRepo.findAllIncludingChildrenByUserId({
            userId: userWorkflow.userId,
          });
    } else {
      oldActiveOnEventTypes = (await workflowRelationsRepository.findActiveOnEventTypes(id)).map(
        (eventTypeRel) => {
          return { id: eventTypeRel.eventTypeId, children: eventTypeRel.eventType.children };
        }
      );
    }

    oldActiveOnIds = oldActiveOnEventTypes.flatMap((eventType) => [
      eventType.id,
      ...eventType.children.map((child) => child.id),
    ]);

    newActiveOn = activeOnEventTypeIds.filter((eventTypeId) => !oldActiveOnIds.includes(eventTypeId));
    const isAuthorizedToAddIds = await isAuthorizedToAddActiveOnIds({
      newEventTypeIds: newActiveOn,
      newRoutingFormIds: [],
      newTeamIds: [],
      teamId: userWorkflow?.teamId,
      userId: userWorkflow?.userId,
    });

    if (!isAuthorizedToAddIds) {
      throw new TRPCError({ code: "UNAUTHORIZED" });
    }

    //remove all scheduled Email and SMS reminders for eventTypes that are not active any more
    removedActiveOnIds = oldActiveOnIds.filter((eventTypeId) => !activeOnWithChildren.includes(eventTypeId));

    // clean up any old active on values
    await deleteRemindersOfActiveOnIds({ removedActiveOnIds, workflowSteps: userWorkflow.steps, isOrg });

    // clean up an old relationships
    await workflowRelationsRepository.deleteAllActiveOnRelations(id);

    //create all workflow - eventtypes relationships
    await workflowRelationsRepository.createActiveOnEventTypes(id, activeOnWithChildren);
  }

  if (userWorkflow.trigger !== trigger || userWorkflow.time !== time || userWorkflow.timeUnit !== timeUnit) {
    if (!isFormTrigger(userWorkflow.trigger)) {
      // Delete all existing reminders before rescheduling
      await deleteRemindersOfActiveOnIds({
        removedActiveOnIds: oldActiveOnIds,
        workflowSteps: userWorkflow.steps,
        isOrg,
      });
    }

    if (!isFormTrigger(trigger)) {
      // Schedule new reminders for all activeOn
      await scheduleWorkflowNotifications({
        activeOn: activeOnWithChildren, // schedule for activeOn that stayed the same + new active on (old reminders were deleted)
        isOrg,
        workflowSteps: userWorkflow.steps, // use old steps here, edited and deleted steps are handled below
        time,
        timeUnit,
        trigger,
        userId: user.id,
        teamId: userWorkflow.teamId,
      });
    }
  } else {
    // if trigger didn't change, only schedule reminders for all new activeOn
    await scheduleWorkflowNotifications({
      activeOn: newActiveOn,
      isOrg,
      workflowSteps: userWorkflow.steps, // use old steps here, edited and deleted steps are handled below
      time,
      timeUnit,
      trigger,
      userId: user.id,
      teamId: userWorkflow.teamId,
      alreadyScheduledActiveOnIds: activeOnEventTypeIds.filter((activeOn) => !newActiveOn.includes(activeOn)), // alreadyScheduledActiveOnIds
    });
  }

  const workflowStepRepository = new WorkflowStepRepository(ctx.prisma);

  // handle deleted and edited workflow steps
  await Promise.all(
    userWorkflow.steps.map(async (oldStep) => {
      const foundStep = steps.find((s) => s.id === oldStep.id);
      let newStep;

      if (foundStep) {
        newStep = {
          ...foundStep,
          numberVerificationPending: false,
          sender: getSender({
            action: foundStep.action,
            sender: foundStep.sender || null,
            senderName: foundStep.senderName,
          }),
        };
      }

      const remindersFromStep = await WorkflowReminderRepository.findWorkflowRemindersByStepId(oldStep.id);
      //step was deleted
      if (!newStep) {
        if (oldStep.action === WorkflowActions.CAL_AI_PHONE_CALL && !!oldStep.agentId) {
          const agent = await PrismaAgentRepository.findAgentWithPhoneNumbers(oldStep.agentId ?? undefined);

          if (!agent) {
            throw new TRPCError({
              code: "NOT_FOUND",
              message: `Agent ${oldStep.agentId} not found for cleanup`,
            });
          }

          await WorkflowRepository.deleteAllWorkflowReminders(remindersFromStep);
          await workflowStepRepository.deleteById(oldStep.id);

          const aiPhoneService = createDefaultAIPhoneServiceProvider();
          const externalErrors: string[] = [];

          const phoneNumberOperations: Promise<void | { success: boolean; message: string }>[] = [];

          if (agent.outboundPhoneNumbers) {
            for (const phoneNumber of agent.outboundPhoneNumbers) {
              if (phoneNumber.subscriptionStatus === PhoneNumberSubscriptionStatus.ACTIVE) {
                try {
                  phoneNumberOperations.push(
                    aiPhoneService
                      .cancelPhoneNumberSubscription({
                        phoneNumberId: phoneNumber.id,
                        userId: user.id,
                      })
                      .catch((error) => {
                        const message = `Failed to cancel phone number subscription ${
                          phoneNumber.phoneNumber
                        }: ${error instanceof Error ? error.message : "Unknown error"}`;
                        externalErrors.push(message);
                        log.error(message);
                      })
                  );
                } catch (error) {
                  const message = `Failed to cancel phone number subscription ${phoneNumber.phoneNumber}: ${
                    error instanceof Error ? error.message : "Unknown error"
                  }`;
                  externalErrors.push(message);
                  log.error(message);
                  phoneNumberOperations.push(Promise.resolve());
                }
              } else if (
                phoneNumber.subscriptionStatus === null ||
                phoneNumber.subscriptionStatus === undefined
              ) {
                try {
                  phoneNumberOperations.push(
                    aiPhoneService
                      .deletePhoneNumber({
                        phoneNumber: phoneNumber.phoneNumber,
                        userId: user.id,
                        deleteFromDB: true,
                      })
                      .catch((error) => {
                        const message = `Failed to delete phone number ${phoneNumber.phoneNumber}: ${
                          error instanceof Error ? error.message : "Unknown error"
                        }`;
                        externalErrors.push(message);
                        log.error(message);
                      })
                  );
                } catch (error) {
                  const message = `Failed to delete phone number ${phoneNumber.phoneNumber}: ${
                    error instanceof Error ? error.message : "Unknown error"
                  }`;
                  externalErrors.push(message);
                  log.error(message);
                  phoneNumberOperations.push(Promise.resolve());
                }
              }
              // Skip cancelled phone numbers - they don't need any action
            }
          }

          await Promise.all(phoneNumberOperations);

          try {
            await aiPhoneService.deleteAgent({
              id: agent.id,
              userId: user.id,
              teamId: userWorkflow.teamId ?? undefined,
            });
          } catch (error) {
            const message = `Failed to delete agent ${agent.id} from external service: ${
              error instanceof Error ? error.message : "Unknown error"
            }`;
            externalErrors.push(message);
            log.error(message);
          }

          // If there were external errors, we should log them for manual cleanup
          // but the operation is considered successful since DB is consistent
          if (externalErrors.length > 0) {
            log.error(`External service cleanup errors for workflow step ${oldStep.id}:`, externalErrors);
          }
        } else {
          // For non-AI phone steps, just delete reminders and step
          await WorkflowRepository.deleteAllWorkflowReminders(remindersFromStep);
          await workflowStepRepository.deleteById(oldStep.id);
        }
      } else if (
        isStepEdited(oldStep, {
          ...newStep,
          verifiedAt: oldStep.verifiedAt,
          agentId: newStep.agentId || null,
        })
      ) {
        // check if step that require team plan already existed before
        if (!hasPaidPlan && isEmailAction(newStep.action)) {
          const isChangingToCustomTemplate =
            newStep.template === WorkflowTemplates.CUSTOM && oldStep.template !== WorkflowTemplates.CUSTOM;

          if (isChangingToCustomTemplate) {
            throw new TRPCError({ code: "UNAUTHORIZED", message: "Not available on free plan" });
          }

          //if email body or subject was changed, change to predefined template
          if (
            newStep.emailSubject !== oldStep.emailSubject ||
            newStep.reminderBody !== oldStep.reminderBody
          ) {
            // already existing custom templates can't be updated
            if (newStep.template === WorkflowTemplates.CUSTOM) {
              throw new TRPCError({ code: "UNAUTHORIZED", message: "Not available on free plan" });
            }

            // on free plans always use predefined templates
            const { emailBody, emailSubject } = await getEmailTemplateText(newStep.template, {
              locale: ctx.user.locale,
              action: newStep.action,
              timeFormat: ctx.user.timeFormat,
            });

            newStep = { ...newStep, reminderBody: emailBody, emailSubject };
          }
        }

        // update step
        const requiresSender =
          newStep.action === WorkflowActions.SMS_NUMBER ||
          newStep.action === WorkflowActions.WHATSAPP_NUMBER ||
          newStep.action === WorkflowActions.EMAIL_ADDRESS;

        if (newStep.action === WorkflowActions.EMAIL_ADDRESS) {
          await verifyEmailSender(newStep.sendTo || "", user.id, userWorkflow.teamId);
        }

        const didBodyChange = newStep.reminderBody !== oldStep.reminderBody;

        await workflowStepRepository.updateWorkflowStep(oldStep.id, {
          action: newStep.action,
          sendTo: requiresSender ? newStep.sendTo : null,
          stepNumber: newStep.stepNumber,
          reminderBody: newStep.reminderBody,
          emailSubject: newStep.emailSubject,
          template: newStep.template,
          numberRequired: newStep.numberRequired,
          sender: newStep.sender,
          numberVerificationPending: false,
          includeCalendarEvent: newStep.includeCalendarEvent,
          agentId: newStep.agentId || null,
          verifiedAt: !SCANNING_WORKFLOW_STEPS ? new Date() : didBodyChange ? null : oldStep.verifiedAt,
        });

        if (SCANNING_WORKFLOW_STEPS && didBodyChange) {
          await tasker.create("scanWorkflowBody", {
            workflowStepId: oldStep.id,
            userId: ctx.user.id,
            createdAt: new Date().toISOString(),
          });
        } else if (!isFormTrigger(trigger)) {
          // schedule notifications for edited steps (only for event-based triggers)
          await scheduleWorkflowNotifications({
            activeOn: activeOnEventTypeIds,
            isOrg,
            workflowSteps: [newStep],
            time,
            timeUnit,
            trigger,
            userId: user.id,
            teamId: userWorkflow.teamId,
          });
        }

        // cancel all notifications of edited step
        await WorkflowRepository.deleteAllWorkflowReminders(remindersFromStep);
      }
    })
  );

  // handle added workflow steps
  const addedSteps = await Promise.all(
    steps
      .filter((step) => step.id <= 0)
      .map(async (newStep) => {
        if (!hasPaidPlan && isEmailAction(newStep.action)) {
          if (newStep.template === WorkflowTemplates.CUSTOM) {
            throw new TRPCError({ code: "UNAUTHORIZED", message: "Not available on free plan" });
          }
          // on free plans always use predefined templates
          const { emailBody, emailSubject } = await getEmailTemplateText(newStep.template, {
            locale: ctx.user.locale,
            action: newStep.action,
            timeFormat: ctx.user.timeFormat,
          });

          newStep = { ...newStep, reminderBody: emailBody, emailSubject };
        }

        if (newStep.action === WorkflowActions.EMAIL_ADDRESS) {
          await verifyEmailSender(newStep.sendTo || "", user.id, userWorkflow.teamId);
        }

        return {
          ...newStep,
          sender: getSender({
            action: newStep.action,
            sender: newStep.sender || null,
            senderName: newStep.senderName,
          }),
          id: undefined,
          senderName: undefined,
        };
      })
  );

  if (addedSteps.length) {
    //create new steps
    const createdSteps = await Promise.all(
      addedSteps.map((step) =>
        workflowStepRepository.createWorkflowStep({
          ...step,
          workflowId: id,
          numberVerificationPending: false,
          ...(!SCANNING_WORKFLOW_STEPS ? { verifiedAt: new Date() } : {}),
        })
      )
    );

    if (SCANNING_WORKFLOW_STEPS) {
      await Promise.all(
        createdSteps.map((step) =>
          tasker.create("scanWorkflowBody", {
            workflowStepId: step.id,
            userId: ctx.user.id,
            createdAt: new Date().toISOString(),
          })
        )
      );
    } else if (!isFormTrigger(trigger)) {
      // schedule notification for new step (only for event-based triggers)
      await scheduleWorkflowNotifications({
        activeOn: activeOnEventTypeIds,
        isOrg,
        workflowSteps: createdSteps,
        time,
        timeUnit,
        trigger,
        userId: user.id,
        teamId: userWorkflow.teamId,
      });
    }
  }

  //update trigger, name, time, timeUnit
  await WorkflowRepository.updateWorkflow(id, {
    name,
    trigger,
    time,
    timeUnit,
    isActiveOnAll,
  });

  const workflow = await WorkflowRepository.findUniqueWithRelations(id);

  if (!workflow) {
    throw new TRPCError({
      code: "NOT_FOUND",
      message: "Workflow not found after update",
    });
  }

  // Remove or add booking field for sms reminder number (only for event types, not routing forms)
  if (!isFormTrigger(trigger)) {
    const smsReminderNumberNeeded =
      activeOnWithChildren.length &&
      steps.some(
        (step) =>
          step.action === WorkflowActions.SMS_ATTENDEE || step.action === WorkflowActions.WHATSAPP_ATTENDEE
      );

    await removeSmsReminderFieldForEventTypes({
      activeOnToRemove: removedActiveOnIds,
      workflowId: id,
      isOrg,
      activeOn: activeOnWithChildren,
    });

    if (!smsReminderNumberNeeded) {
      await removeSmsReminderFieldForEventTypes({
        activeOnToRemove: activeOnWithChildren,
        workflowId: id,
        isOrg,
      });
    } else {
      await upsertSmsReminderFieldForEventTypes({
        activeOn: activeOnWithChildren,
        workflowId: id,
        isSmsReminderNumberRequired: steps.some(
          (s) =>
            (s.action === WorkflowActions.SMS_ATTENDEE || s.action === WorkflowActions.WHATSAPP_ATTENDEE) &&
            s.numberRequired
        ),
        isOrg,
      });
    }
  }

  // Remove or add attendeePhoneNumber field for AI phone call actions
  const aiPhoneCallStepsNeeded =
    activeOnWithChildren.length && steps.some((s) => s.action === WorkflowActions.CAL_AI_PHONE_CALL);

  await removeAIAgentCallPhoneNumberFieldForEventTypes({
    activeOnToRemove: removedActiveOnIds,
    workflowId: id,
    isOrg,
    activeOn: activeOnWithChildren,
  });

  if (!aiPhoneCallStepsNeeded) {
    await removeAIAgentCallPhoneNumberFieldForEventTypes({
      activeOnToRemove: activeOnWithChildren,
      workflowId: id,
      isOrg,
    });
  } else {
    await upsertAIAgentCallPhoneNumberFieldForEventTypes({
      activeOn: activeOnWithChildren,
      workflowId: id,
      isAIAgentCallPhoneNumberRequired: steps.some((s) => s.action === WorkflowActions.CAL_AI_PHONE_CALL),
      isOrg,
    });
  }

  const aiPhoneCallSteps = steps.filter((s) => s.action === WorkflowActions.CAL_AI_PHONE_CALL && s.agentId);
  if (aiPhoneCallSteps.length > 0) {
    const aiService = createDefaultAIPhoneServiceProvider();
    const externalToolErrors: string[] = [];

    await Promise.all(
      aiPhoneCallSteps.map(async (step) => {
        if (!step.agentId) return;

        try {
          const agent = await PrismaAgentRepository.findProviderAgentIdById(step.agentId);

          if (!agent?.providerAgentId) {
            log.error(`Agent not found for step ${step.id} agentId ${step.agentId}`);
            return;
          }

          if (removedActiveOnIds.length > 0) {
            try {
              await aiService.removeToolsForEventTypes(agent.providerAgentId, removedActiveOnIds);
            } catch (error) {
              const message = `Failed to remove tools for removed event types from agent ${
                agent.providerAgentId
              }: ${error instanceof Error ? error.message : "Unknown error"}`;
              externalToolErrors.push(message);
              log.error(message);
            }
          }

          if (newActiveOn.length > 0) {
            await Promise.all(
              newActiveOn.map(async (eventTypeId) => {
                try {
                  await aiService.updateToolsFromAgentId(agent.providerAgentId, {
                    eventTypeId,
                    timeZone: user?.timeZone ?? "Europe/London",
                    userId: user.id,
                    teamId: userWorkflow.teamId || undefined,
                  });
                } catch (error) {
                  const message = `${error instanceof Error ? error.message : "Unknown error"}`;
                  externalToolErrors.push(message);
                  log.error(message);
                }
              })
            );
          }
        } catch (error) {
          const message = `Failed to update agent tools for step ${step.id}: ${
            error instanceof Error ? error.message : "Unknown error"
          }`;
          externalToolErrors.push(message);
          log.error(message);
        }
      })
    );

    if (externalToolErrors.length > 0) {
      log.error(`Agent tool update errors for workflow ${id}:`, externalToolErrors);
      throw new TRPCError({
        code: "INTERNAL_SERVER_ERROR",
        message: externalToolErrors.join("; "),
      });
    }
  }

  const workflowWithPermissions = await addPermissionsToWorkflow(workflow, ctx.user.id);
  return {
    workflow: workflowWithPermissions,
  };
};<|MERGE_RESOLUTION|>--- conflicted
+++ resolved
@@ -1,5 +1,5 @@
 import { createDefaultAIPhoneServiceProvider } from "@calcom/features/calAIPhone";
-import { isEmailAction, isFormTrigger } from "@calcom/features/ee/workflows/lib/actionHelperFunctions";
+import { isCalAIAction, isEmailAction, isFormTrigger } from "@calcom/features/ee/workflows/lib/actionHelperFunctions";
 import { WorkflowReminderRepository } from "@calcom/features/ee/workflows/lib/repository/workflowReminder";
 import tasker from "@calcom/features/tasker";
 import { IS_SELF_HOSTED, SCANNING_WORKFLOW_STEPS } from "@calcom/lib/constants";
@@ -73,7 +73,6 @@
     throw new TRPCError({ code: "UNAUTHORIZED" });
   }
 
-<<<<<<< HEAD
   if (isFormTrigger(trigger)) {
     const hasEmailHostStep = steps.some((step) => step.action === WorkflowActions.EMAIL_HOST);
     const hasCalAIStep = steps.some((step) => isCalAIAction(step.action));
@@ -86,8 +85,6 @@
     }
   }
 
-=======
->>>>>>> 924f7858
   const isCurrentUsernamePremium = hasKeyInMetadata(user, "isPremium") ? !!user.metadata.isPremium : false;
 
   let teamsPlan = { isActive: false, isTrial: false };
