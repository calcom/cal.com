--- conflicted
+++ resolved
@@ -65,17 +65,19 @@
     });
   }),
 
-<<<<<<< HEAD
   listCalls: authedProcedure.input(ZListCallsInputSchema).query(async ({ ctx, input }) => {
     const { listCallsHandler } = await import("./listCalls.handler");
 
     return listCallsHandler({
-=======
+      ctx,
+      input,
+    });
+   }),
+
   createWebCall: eventOwnerProcedure.input(ZCreateWebCallInputSchema).mutation(async ({ ctx, input }) => {
     const { createWebCallHandler } = await import("./createWebCall.handler");
 
     return createWebCallHandler({
->>>>>>> 74288b0e
       ctx,
       input,
     });
