import { SchedulingType } from "@prisma/client";
import { z } from "zod";

import { LocationType } from "@calcom/app-store/locations";
import EventManager from "@calcom/core/EventManager";
import dayjs from "@calcom/dayjs";
import { sendLocationChangeEmails } from "@calcom/emails";
import { parseRecurringEvent } from "@calcom/lib";
import logger from "@calcom/lib/logger";
import { getTranslation } from "@calcom/lib/server/i18n";
import type { AdditionalInformation, CalendarEvent } from "@calcom/types/Calendar";
import { LocationType } from "@calcom/app-store/locations";
import { TRPCError } from "@trpc/server";

import { createProtectedRouter } from "../../createRouter";

// Common data for all endpoints under webhook
const commonBookingSchema = z.object({
  bookingId: z.number(),
});

export const bookingsRouter = createProtectedRouter()
  .middleware(async ({ ctx, rawInput, next }) => {
    // Endpoints that just read the logged in user's data - like 'list' don't necessary have any input
    if (!rawInput) return next({ ctx: { ...ctx, booking: null } });

    const webhookIdAndEventTypeId = commonBookingSchema.safeParse(rawInput);
    if (!webhookIdAndEventTypeId.success) throw new TRPCError({ code: "PARSE_ERROR" });

    const { bookingId } = webhookIdAndEventTypeId.data;
    const booking = await ctx.prisma.booking.findFirst({
      where: {
        OR: [
          /* If user is organizer */
          { userId: ctx.user.id, id: bookingId },
          /* Or part of a collective booking */
          {
            eventType: {
              schedulingType: SchedulingType.COLLECTIVE,
              users: {
                some: {
                  id: ctx.user.id,
                },
              },
            },
          },
        ],
      },
      include: {
        attendees: true,
        eventType: true,
        user: {
          include: { destinationCalendar: true },
        },
        destinationCalendar: true,
      },
    });
    return next({ ctx: { ...ctx, booking } });
  })
  .middleware(async ({ ctx, next }) => {
    // So TS doesn't compain in the previous middleware.
    // This means the user doesn't have access to this booking
    if (!ctx.booking) throw new TRPCError({ code: "UNAUTHORIZED" });
    // Booking here is non-nullable anymore
    return next({ ctx: { ...ctx, booking: ctx.booking } });
  })
  .mutation("editLocation", {
    input: commonBookingSchema.extend({
      newLocation: z.string(),
    }),
    async resolve({ ctx, input }) {
      const { bookingId, newLocation: location } =
<<<<<<< HEAD
      input.newLocation === "" ? { bookingId: input.bookingId, newLocation: LocationType.Daily } : input;
=======
        input.newLocation === "" ? { bookingId: input.bookingId, newLocation: LocationType.Daily } : input;
>>>>>>> 0391d3be
      const { booking } = ctx;

      try {
        await ctx.prisma.booking.update({
          where: { id: bookingId },
          data: { location },
        });

        const organizer = await ctx.prisma.user.findFirst({
          where: {
            id: booking.userId || 0,
          },
          select: {
            name: true,
            email: true,
            timeZone: true,
            locale: true,
          },
          rejectOnNotFound: true,
        });

        const tOrganizer = await getTranslation(organizer.locale ?? "en", "common");

        const attendeesListPromises = booking.attendees.map(async (attendee) => {
          return {
            name: attendee.name,
            email: attendee.email,
            timeZone: attendee.timeZone,
            language: {
              translate: await getTranslation(attendee.locale ?? "en", "common"),
              locale: attendee.locale ?? "en",
            },
          };
        });

        const attendeesList = await Promise.all(attendeesListPromises);

        const evt: CalendarEvent = {
          title: booking.title || "",
          type: (booking.eventType?.title as string) || booking?.title || "",
          description: booking.description || "",
          startTime: booking.startTime ? dayjs(booking.startTime).format() : "",
          endTime: booking.endTime ? dayjs(booking.endTime).format() : "",
          organizer: {
            email: organizer.email,
            name: organizer.name ?? "Nameless",
            timeZone: organizer.timeZone,
            language: { translate: tOrganizer, locale: organizer.locale ?? "en" },
          },
          attendees: attendeesList,
          uid: booking.uid,
          recurringEvent: parseRecurringEvent(booking.eventType?.recurringEvent),
          location,
          destinationCalendar: booking?.destinationCalendar || booking?.user?.destinationCalendar,
        };

        const eventManager = new EventManager(ctx.user);
        // TODO: This is causing duplicate calendar events when updating location
        const scheduleResult = await eventManager.create(evt);

        const results = scheduleResult.results;
        if (results.length > 0 && results.every((res) => !res.success)) {
          const error = {
            errorCode: "BookingUpdateLocationFailed",
            message: "Updating location failed",
          };
          logger.error(`Booking ${ctx.user.username} failed`, error, results);
        } else {
          const metadata: AdditionalInformation = {};
          if (results.length) {
            metadata.hangoutLink = results[0].createdEvent?.hangoutLink;
            metadata.conferenceData = results[0].createdEvent?.conferenceData;
            metadata.entryPoints = results[0].createdEvent?.entryPoints;
          }
          try {
            await sendLocationChangeEmails({ ...evt, additionalInformation: metadata });
          } catch (error) {
            console.log("Error sending LocationChangeEmails");
          }
        }
      } catch {
        throw new TRPCError({ code: "INTERNAL_SERVER_ERROR" });
      }
      return { message: "Location updated" };
    },
  });<|MERGE_RESOLUTION|>--- conflicted
+++ resolved
@@ -70,11 +70,7 @@
     }),
     async resolve({ ctx, input }) {
       const { bookingId, newLocation: location } =
-<<<<<<< HEAD
       input.newLocation === "" ? { bookingId: input.bookingId, newLocation: LocationType.Daily } : input;
-=======
-        input.newLocation === "" ? { bookingId: input.bookingId, newLocation: LocationType.Daily } : input;
->>>>>>> 0391d3be
       const { booking } = ctx;
 
       try {
