import type {
  BookingReference,
  EventType,
  User,
  Workflow,
  WorkflowsOnEventTypes,
  WorkflowStep,
<<<<<<< HEAD
=======
  PrismaPromise,
} from "@prisma/client";
import {
  BookingStatus,
  MembershipRole,
  Prisma,
  SchedulingType,
  WebhookTriggerEvents,
>>>>>>> d1440bb5
  WorkflowMethods,
} from "@prisma/client";
import type { TFunction } from "next-i18next";
import { z } from "zod";

import appStore from "@calcom/app-store";
import { getCalendar } from "@calcom/app-store/_utils/getCalendar";
import { DailyLocationType } from "@calcom/app-store/locations";
import { scheduleTrigger } from "@calcom/app-store/zapier/lib/nodeScheduler";
import { cancelScheduledJobs } from "@calcom/app-store/zapier/lib/nodeScheduler";
import EventManager from "@calcom/core/EventManager";
import { CalendarEventBuilder } from "@calcom/core/builders/CalendarEvent/builder";
import { CalendarEventDirector } from "@calcom/core/builders/CalendarEvent/director";
import { deleteMeeting } from "@calcom/core/videoClient";
import dayjs from "@calcom/dayjs";
import { deleteScheduledEmailReminder } from "@calcom/ee/workflows/lib/reminders/emailReminderManager";
import { deleteScheduledSMSReminder } from "@calcom/ee/workflows/lib/reminders/smsReminderManager";
import {
  sendDeclinedEmails,
  sendLocationChangeEmails,
  sendRequestRescheduleEmail,
  sendScheduledEmails,
} from "@calcom/emails";
import { scheduleWorkflowReminders } from "@calcom/features/ee/workflows/lib/reminders/reminderScheduler";
import getWebhooks from "@calcom/features/webhooks/lib/getWebhooks";
import type { EventTypeInfo } from "@calcom/features/webhooks/lib/sendPayload";
import sendPayload from "@calcom/features/webhooks/lib/sendPayload";
import { isPrismaObjOrUndefined, parseRecurringEvent } from "@calcom/lib";
import logger from "@calcom/lib/logger";
import { getTranslation } from "@calcom/lib/server";
import { bookingMinimalSelect } from "@calcom/prisma";
import { bookingConfirmPatchBodySchema } from "@calcom/prisma/zod-utils";
import type { AdditionalInformation, CalendarEvent, Person } from "@calcom/types/Calendar";

import { TRPCError } from "@trpc/server";

import { router, authedProcedure } from "../../trpc";

export type PersonAttendeeCommonFields = Pick<
  User,
  "id" | "email" | "name" | "locale" | "timeZone" | "username"
>;

// Common data for all endpoints under webhook
const commonBookingSchema = z.object({
  bookingId: z.number(),
});

const log = logger.getChildLogger({ prefix: ["[api] book:user"] });

const bookingsProcedure = authedProcedure.input(commonBookingSchema).use(async ({ ctx, input, next }) => {
  // Endpoints that just read the logged in user's data - like 'list' don't necessary have any input
  const { bookingId } = input;
  const booking = await ctx.prisma.booking.findFirst({
    where: {
      id: bookingId,
      AND: [
        {
          OR: [
            /* If user is organizer */
            { userId: ctx.user.id },
            /* Or part of a collective booking */
            {
              eventType: {
                schedulingType: SchedulingType.COLLECTIVE,
                users: {
                  some: {
                    id: ctx.user.id,
                  },
                },
              },
            },
          ],
        },
      ],
    },
    include: {
      attendees: true,
      eventType: true,
      destinationCalendar: true,
      references: true,
      user: {
        include: {
          destinationCalendar: true,
          credentials: true,
        },
      },
    },
  });

  if (!booking) throw new TRPCError({ code: "UNAUTHORIZED" });

  return next({ ctx: { booking } });
});

export const bookingsRouter = router({
  get: authedProcedure
    .input(
      z.object({
        filters: z.object({
          teamIds: z.number().array().optional(),
          userIds: z.number().array().optional(),
          status: z.enum(["upcoming", "recurring", "past", "cancelled", "unconfirmed"]),
          eventTypeIds: z.number().array().optional(),
        }),
        limit: z.number().min(1).max(100).nullish(),
        cursor: z.number().nullish(), // <-- "cursor" needs to exist when using useInfiniteQuery, but can be any type
      })
    )
    .query(async ({ ctx, input }) => {
      // using offset actually because cursor pagination requires a unique column
      // for orderBy, but we don't use a unique column in our orderBy
      const take = input.limit ?? 10;
      const skip = input.cursor ?? 0;
      const { prisma, user } = ctx;
      const bookingListingByStatus = input.filters.status;
      const bookingListingFilters: Record<typeof bookingListingByStatus, Prisma.BookingWhereInput> = {
        upcoming: {
          endTime: { gte: new Date() },
          // These changes are needed to not show confirmed recurring events,
          // as rescheduling or cancel for recurring event bookings should be
          // handled separately for each occurrence
          OR: [
            {
              recurringEventId: { not: null },
              status: { notIn: [BookingStatus.PENDING, BookingStatus.CANCELLED, BookingStatus.REJECTED] },
            },
            {
              recurringEventId: { equals: null },
              status: { notIn: [BookingStatus.CANCELLED, BookingStatus.REJECTED] },
            },
          ],
        },
        recurring: {
          endTime: { gte: new Date() },
          AND: [
            { NOT: { recurringEventId: { equals: null } } },
            { status: { notIn: [BookingStatus.CANCELLED, BookingStatus.REJECTED] } },
          ],
        },
        past: {
          endTime: { lte: new Date() },
          AND: [
            { NOT: { status: { equals: BookingStatus.CANCELLED } } },
            { NOT: { status: { equals: BookingStatus.REJECTED } } },
          ],
        },
        cancelled: {
          OR: [
            { status: { equals: BookingStatus.CANCELLED } },
            { status: { equals: BookingStatus.REJECTED } },
          ],
        },
        unconfirmed: {
          endTime: { gte: new Date() },
          OR: [
            {
              recurringEventId: { not: null },
              status: { equals: BookingStatus.PENDING },
            },
            {
              status: { equals: BookingStatus.PENDING },
            },
          ],
        },
      };
      const bookingListingOrderby: Record<
        typeof bookingListingByStatus,
        Prisma.BookingOrderByWithAggregationInput
      > = {
        upcoming: { startTime: "asc" },
        recurring: { startTime: "asc" },
        past: { startTime: "desc" },
        cancelled: { startTime: "desc" },
        unconfirmed: { startTime: "asc" },
      };

      // TODO: Fix record typing
      const bookingWhereInputFilters: Record<string, Prisma.BookingWhereInput> = {
        teamIds: {
          AND: [
            {
              eventType: {
                team: {
                  id: {
                    in: input.filters?.teamIds,
                  },
                },
              },
            },
          ],
        },
        userIds: {
          AND: [
            {
              eventType: {
                users: {
                  some: {
                    id: {
                      in: input.filters?.userIds,
                    },
                  },
                },
              },
            },
          ],
        },
      };

      const filtersCombined: Prisma.BookingWhereInput[] =
        input.filters &&
        Object.keys(input.filters).map((key) => {
          return bookingWhereInputFilters[key];
        });

      const passedBookingsStatusFilter = bookingListingFilters[bookingListingByStatus];
      const orderBy = bookingListingOrderby[bookingListingByStatus];

      const bookingsQuery = await prisma.booking.findMany({
        where: {
          OR: [
            {
              userId: user.id,
            },
            {
              attendees: {
                some: {
                  email: user.email,
                },
              },
            },
            {
              eventType: {
                team: {
                  members: {
                    some: {
                      userId: user.id,
                      role: {
                        in: ["ADMIN", "OWNER"],
                      },
                    },
                  },
                },
              },
            },
          ],
          AND: [passedBookingsStatusFilter, ...(filtersCombined ?? [])],
        },
        select: {
          ...bookingMinimalSelect,
          uid: true,
          recurringEventId: true,
          location: true,
          eventType: {
            select: {
              slug: true,
              id: true,
              eventName: true,
              price: true,
              recurringEvent: true,
              team: {
                select: {
                  name: true,
                },
              },
            },
          },
          status: true,
          paid: true,
          user: {
            select: {
              id: true,
              name: true,
              email: true,
            },
          },
          rescheduled: true,
          references: true,
        },
        orderBy,
        take: take + 1,
        skip,
      });

      const recurringInfoBasic = await prisma.booking.groupBy({
        by: ["recurringEventId"],
        _min: {
          startTime: true,
        },
        _count: {
          recurringEventId: true,
        },
        where: {
          recurringEventId: {
            not: { equals: null },
          },
          userId: user.id,
        },
      });

      const recurringInfoExtended = await prisma.booking.groupBy({
        by: ["recurringEventId", "status", "startTime"],
        _min: {
          startTime: true,
        },
        where: {
          recurringEventId: {
            not: { equals: null },
          },
          userId: user.id,
        },
      });

      const recurringInfo = recurringInfoBasic.map(
        (
          info: (typeof recurringInfoBasic)[number]
        ): {
          recurringEventId: string | null;
          count: number;
          firstDate: Date | null;
          bookings: {
            [key: string]: Date[];
          };
        } => {
          const bookings = recurringInfoExtended
            .filter((ext) => ext.recurringEventId === info.recurringEventId)
            .reduce(
              (prev, curr) => {
                prev[curr.status].push(curr.startTime);
                return prev;
              },
              { ACCEPTED: [], CANCELLED: [], REJECTED: [], PENDING: [] } as {
                [key in BookingStatus]: Date[];
              }
            );
          return {
            recurringEventId: info.recurringEventId,
            count: info._count.recurringEventId,
            firstDate: info._min.startTime,
            bookings,
          };
        }
      );

      const bookings = bookingsQuery.map((booking) => {
        return {
          ...booking,
          eventType: {
            ...booking.eventType,
            recurringEvent: parseRecurringEvent(booking.eventType?.recurringEvent),
          },
          startTime: booking.startTime.toISOString(),
          endTime: booking.endTime.toISOString(),
        };
      });

      const bookingsFetched = bookings.length;
      let nextCursor: typeof skip | null = skip;
      if (bookingsFetched > take) {
        nextCursor += bookingsFetched;
      } else {
        nextCursor = null;
      }

      return {
        bookings,
        recurringInfo,
        nextCursor,
      };
    }),
  requestReschedule: authedProcedure
    .input(
      z.object({
        bookingId: z.string(),
        rescheduleReason: z.string().optional(),
      })
    )
    .mutation(async ({ ctx, input }) => {
      const { user, prisma } = ctx;
      const { bookingId, rescheduleReason: cancellationReason } = input;

      const bookingToReschedule = await prisma.booking.findFirstOrThrow({
        select: {
          id: true,
          uid: true,
          userId: true,
          title: true,
          description: true,
          startTime: true,
          endTime: true,
          eventTypeId: true,
          eventType: true,
          location: true,
          attendees: true,
          references: true,
          customInputs: true,
          dynamicEventSlugRef: true,
          dynamicGroupSlugRef: true,
          destinationCalendar: true,
          smsReminderNumber: true,
          scheduledJobs: true,
          workflowReminders: true,
        },
        where: {
          uid: bookingId,
          NOT: {
            status: {
              in: [BookingStatus.CANCELLED, BookingStatus.REJECTED],
            },
          },
        },
      });

      if (!bookingToReschedule.userId) {
        throw new TRPCError({ code: "FORBIDDEN", message: "Booking to reschedule doesn't have an owner" });
      }

      if (!bookingToReschedule.eventType) {
        throw new TRPCError({ code: "FORBIDDEN", message: "EventType not found for current booking." });
      }

      const bookingBelongsToTeam = !!bookingToReschedule.eventType?.teamId;

      const userTeams = await prisma.user.findUniqueOrThrow({
        where: {
          id: user.id,
        },
        select: {
          teams: true,
        },
      });

      if (bookingBelongsToTeam && bookingToReschedule.eventType?.teamId) {
        const userTeamIds = userTeams.teams.map((item) => item.teamId);
        if (userTeamIds.indexOf(bookingToReschedule?.eventType?.teamId) === -1) {
          throw new TRPCError({ code: "FORBIDDEN", message: "User isn't a member on the team" });
        }
      }
      if (!bookingBelongsToTeam && bookingToReschedule.userId !== user.id) {
        throw new TRPCError({ code: "FORBIDDEN", message: "User isn't owner of the current booking" });
      }

      if (bookingToReschedule) {
        let event: Partial<EventType> = {};
        if (bookingToReschedule.eventTypeId) {
          event = await prisma.eventType.findFirstOrThrow({
            select: {
              title: true,
              users: true,
              schedulingType: true,
              recurringEvent: true,
            },
            where: {
              id: bookingToReschedule.eventTypeId,
            },
          });
        }
        await prisma.booking.update({
          where: {
            id: bookingToReschedule.id,
          },
          data: {
            rescheduled: true,
            cancellationReason,
            status: BookingStatus.CANCELLED,
            updatedAt: dayjs().toISOString(),
          },
        });

        // delete scheduled jobs of previous booking
        cancelScheduledJobs(bookingToReschedule);

        //cancel workflow reminders of previous booking
        bookingToReschedule.workflowReminders.forEach((reminder) => {
          if (reminder.method === WorkflowMethods.EMAIL) {
            deleteScheduledEmailReminder(reminder.id, reminder.referenceId, true);
          } else if (reminder.method === WorkflowMethods.SMS) {
            deleteScheduledSMSReminder(reminder.id, reminder.referenceId);
          }
        });

        const [mainAttendee] = bookingToReschedule.attendees;
        // @NOTE: Should we assume attendees language?
        const tAttendees = await getTranslation(mainAttendee.locale ?? "en", "common");
        const usersToPeopleType = (
          users: PersonAttendeeCommonFields[],
          selectedLanguage: TFunction
        ): Person[] => {
          return users?.map((user) => {
            return {
              email: user.email || "",
              name: user.name || "",
              username: user?.username || "",
              language: { translate: selectedLanguage, locale: user.locale || "en" },
              timeZone: user?.timeZone,
            };
          });
        };

        const userTranslation = await getTranslation(user.locale ?? "en", "common");
        const [userAsPeopleType] = usersToPeopleType([user], userTranslation);

        const builder = new CalendarEventBuilder();
        builder.init({
          title: bookingToReschedule.title,
          type: event && event.title ? event.title : bookingToReschedule.title,
          startTime: bookingToReschedule.startTime.toISOString(),
          endTime: bookingToReschedule.endTime.toISOString(),
          attendees: usersToPeopleType(
            // username field doesn't exists on attendee but could be in the future
            bookingToReschedule.attendees as unknown as PersonAttendeeCommonFields[],
            tAttendees
          ),
          organizer: userAsPeopleType,
        });

        const director = new CalendarEventDirector();
        director.setBuilder(builder);
        director.setExistingBooking(bookingToReschedule);
        cancellationReason && director.setCancellationReason(cancellationReason);
        if (event) {
          await director.buildForRescheduleEmail();
        } else {
          await director.buildWithoutEventTypeForRescheduleEmail();
        }

        // Handling calendar and videos cancellation
        // This can set previous time as available, until virtual calendar is done
        const credentialsMap = new Map();
        user.credentials.forEach((credential) => {
          credentialsMap.set(credential.type, credential);
        });
        const bookingRefsFiltered: BookingReference[] = bookingToReschedule.references.filter(
          (ref) => !!credentialsMap.get(ref.type)
        );
        bookingRefsFiltered.forEach((bookingRef) => {
          if (bookingRef.uid) {
            if (bookingRef.type.endsWith("_calendar")) {
              const calendar = getCalendar(credentialsMap.get(bookingRef.type));

              return calendar?.deleteEvent(
                bookingRef.uid,
                builder.calendarEvent,
                bookingRef.externalCalendarId
              );
            } else if (bookingRef.type.endsWith("_video")) {
              return deleteMeeting(credentialsMap.get(bookingRef.type), bookingRef.uid);
            }
          }
        });

        // Send emails
        await sendRequestRescheduleEmail(builder.calendarEvent, {
          rescheduleLink: builder.rescheduleLink,
        });

        const evt: CalendarEvent = {
          title: bookingToReschedule?.title,
          type: event && event.title ? event.title : bookingToReschedule.title,
          description: bookingToReschedule?.description || "",
          customInputs: isPrismaObjOrUndefined(bookingToReschedule.customInputs),
          startTime: bookingToReschedule?.startTime ? dayjs(bookingToReschedule.startTime).format() : "",
          endTime: bookingToReschedule?.endTime ? dayjs(bookingToReschedule.endTime).format() : "",
          organizer: userAsPeopleType,
          attendees: usersToPeopleType(
            // username field doesn't exists on attendee but could be in the future
            bookingToReschedule.attendees as unknown as PersonAttendeeCommonFields[],
            tAttendees
          ),
          uid: bookingToReschedule?.uid,
          location: bookingToReschedule?.location,
          destinationCalendar:
            bookingToReschedule?.destinationCalendar || bookingToReschedule?.destinationCalendar,
          cancellationReason: `Please reschedule. ${cancellationReason}`, // TODO::Add i18-next for this
        };

        // Send webhook
        const eventTrigger: WebhookTriggerEvents = "BOOKING_CANCELLED";
        // Send Webhook call if hooked to BOOKING.CANCELLED
        const subscriberOptions = {
          userId: bookingToReschedule.userId,
          eventTypeId: (bookingToReschedule.eventTypeId as number) || 0,
          triggerEvent: eventTrigger,
        };
        const webhooks = await getWebhooks(subscriberOptions);
        const promises = webhooks.map((webhook) =>
          sendPayload(webhook.secret, eventTrigger, new Date().toISOString(), webhook, {
            ...evt,
            smsReminderNumber: bookingToReschedule.smsReminderNumber || undefined,
          }).catch((e) => {
            console.error(
              `Error executing webhook for event: ${eventTrigger}, URL: ${webhook.subscriberUrl}`,
              e
            );
          })
        );
        await Promise.all(promises);
      }
    }),
  editLocation: bookingsProcedure
    .input(
      commonBookingSchema.extend({
        newLocation: z.string().transform((val) => val || DailyLocationType),
      })
    )

    .mutation(async ({ ctx, input }) => {
      const { bookingId, newLocation: location } = input;
      const { booking } = ctx;

      try {
        const organizer = await ctx.prisma.user.findFirstOrThrow({
          where: {
            id: booking.userId || 0,
          },
          select: {
            name: true,
            email: true,
            timeZone: true,
            locale: true,
          },
        });

        const tOrganizer = await getTranslation(organizer.locale ?? "en", "common");

        const attendeesListPromises = booking.attendees.map(async (attendee) => {
          return {
            name: attendee.name,
            email: attendee.email,
            timeZone: attendee.timeZone,
            language: {
              translate: await getTranslation(attendee.locale ?? "en", "common"),
              locale: attendee.locale ?? "en",
            },
          };
        });

        const attendeesList = await Promise.all(attendeesListPromises);

        const evt: CalendarEvent = {
          title: booking.title || "",
          type: (booking.eventType?.title as string) || booking?.title || "",
          description: booking.description || "",
          startTime: booking.startTime ? dayjs(booking.startTime).format() : "",
          endTime: booking.endTime ? dayjs(booking.endTime).format() : "",
          organizer: {
            email: organizer.email,
            name: organizer.name ?? "Nameless",
            timeZone: organizer.timeZone,
            language: { translate: tOrganizer, locale: organizer.locale ?? "en" },
          },
          attendees: attendeesList,
          uid: booking.uid,
          recurringEvent: parseRecurringEvent(booking.eventType?.recurringEvent),
          location,
          destinationCalendar: booking?.destinationCalendar || booking?.user?.destinationCalendar,
        };

        const eventManager = new EventManager(ctx.user);

        const updatedResult = await eventManager.updateLocation(evt, booking);
        const results = updatedResult.results;
        if (results.length > 0 && results.every((res) => !res.success)) {
          const error = {
            errorCode: "BookingUpdateLocationFailed",
            message: "Updating location failed",
          };
          logger.error(`Booking ${ctx.user.username} failed`, error, results);
        } else {
          await ctx.prisma.booking.update({
            where: {
              id: bookingId,
            },
            data: {
              location,
              references: {
                create: updatedResult.referencesToCreate,
              },
            },
          });

          const metadata: AdditionalInformation = {};
          if (results.length) {
            metadata.hangoutLink = results[0].updatedEvent?.hangoutLink;
            metadata.conferenceData = results[0].updatedEvent?.conferenceData;
            metadata.entryPoints = results[0].updatedEvent?.entryPoints;
          }
          try {
            await sendLocationChangeEmails({ ...evt, additionalInformation: metadata });
          } catch (error) {
            console.log("Error sending LocationChangeEmails");
          }
        }
      } catch {
        throw new TRPCError({ code: "INTERNAL_SERVER_ERROR" });
      }
      return { message: "Location updated" };
    }),
  confirm: bookingsProcedure.input(bookingConfirmPatchBodySchema).mutation(async ({ ctx, input }) => {
    const { user, prisma } = ctx;
    const { bookingId, recurringEventId, reason: rejectionReason, confirmed } = input;

    const tOrganizer = await getTranslation(user.locale ?? "en", "common");

    const booking = await prisma.booking.findUniqueOrThrow({
      where: {
        id: bookingId,
      },
      select: {
        title: true,
        description: true,
        customInputs: true,
        startTime: true,
        endTime: true,
        attendees: true,
        eventTypeId: true,
        eventType: {
          select: {
            id: true,
            owner: true,
            teamId: true,
            recurringEvent: true,
            title: true,
            requiresConfirmation: true,
            currency: true,
            length: true,
            description: true,
            price: true,
            workflows: {
              include: {
                workflow: {
                  include: {
                    steps: true,
                  },
                },
              },
            },
          },
        },
        location: true,
        userId: true,
        id: true,
        uid: true,
        payment: true,
        destinationCalendar: true,
        paid: true,
        recurringEventId: true,
        status: true,
        smsReminderNumber: true,
        scheduledJobs: true,
      },
    });
    const authorized = async () => {
      // if the organizer
      if (booking.userId === user.id) {
        return true;
      }
      const eventType = await prisma.eventType.findUnique({
        where: {
          id: booking.eventTypeId || undefined,
        },
        select: {
          id: true,
          schedulingType: true,
          users: true,
        },
      });
      if (
        eventType?.schedulingType === SchedulingType.COLLECTIVE &&
        eventType.users.find((user) => user.id === user.id)
      ) {
        return true;
      }
      return false;
    };

    if (!(await authorized())) throw new TRPCError({ code: "UNAUTHORIZED", message: "UNAUTHORIZED" });

    const isConfirmed = booking.status === BookingStatus.ACCEPTED;
    if (isConfirmed) throw new TRPCError({ code: "BAD_REQUEST", message: "Booking already confirmed" });

    // If booking requires payment and is not paid, we don't allow confirmation
    if (confirmed && booking.payment.length > 0 && !booking.paid) {
      await prisma.booking.update({
        where: {
          id: bookingId,
        },
        data: {
          status: BookingStatus.ACCEPTED,
        },
      });

      return { message: "Booking confirmed", status: BookingStatus.ACCEPTED };
    }

    const attendeesListPromises = booking.attendees.map(async (attendee) => {
      return {
        name: attendee.name,
        email: attendee.email,
        timeZone: attendee.timeZone,
        language: {
          translate: await getTranslation(attendee.locale ?? "en", "common"),
          locale: attendee.locale ?? "en",
        },
      };
    });

    const attendeesList = await Promise.all(attendeesListPromises);

    const evt: CalendarEvent = {
      type: booking.eventType?.title || booking.title,
      title: booking.title,
      description: booking.description,
      customInputs: isPrismaObjOrUndefined(booking.customInputs),
      startTime: booking.startTime.toISOString(),
      endTime: booking.endTime.toISOString(),
      organizer: {
        email: user.email,
        name: user.name || "Unnamed",
        timeZone: user.timeZone,
        language: { translate: tOrganizer, locale: user.locale ?? "en" },
      },
      attendees: attendeesList,
      location: booking.location ?? "",
      uid: booking.uid,
      destinationCalendar: booking?.destinationCalendar || user.destinationCalendar,
      requiresConfirmation: booking?.eventType?.requiresConfirmation ?? false,
      eventTypeId: booking.eventType?.id,
    };

    const recurringEvent = parseRecurringEvent(booking.eventType?.recurringEvent);
    if (recurringEventId) {
      if (
        !(await prisma.booking.findFirst({
          where: {
            recurringEventId,
            id: booking.id,
          },
        }))
      ) {
        // FIXME: It might be best to retrieve recurringEventId from the booking itself.
        throw new TRPCError({
          code: "UNAUTHORIZED",
          message: "Recurring event id doesn't belong to the booking",
        });
      }
    }
    if (recurringEventId && recurringEvent) {
      const groupedRecurringBookings = await prisma.booking.groupBy({
        where: {
          recurringEventId: booking.recurringEventId,
        },
        by: [Prisma.BookingScalarFieldEnum.recurringEventId],
        _count: true,
      });
      // Overriding the recurring event configuration count to be the actual number of events booked for
      // the recurring event (equal or less than recurring event configuration count)
      recurringEvent.count = groupedRecurringBookings[0]._count;
      // count changed, parsing again to get the new value in
      evt.recurringEvent = parseRecurringEvent(recurringEvent);
    }

    if (confirmed) {
      const eventManager = new EventManager(user);
      const scheduleResult = await eventManager.create(evt);

      const results = scheduleResult.results;

      if (results.length > 0 && results.every((res) => !res.success)) {
        const error = {
          errorCode: "BookingCreatingMeetingFailed",
          message: "Booking failed",
        };

        log.error(`Booking ${user.username} failed`, error, results);
      } else {
        const metadata: AdditionalInformation = {};

        if (results.length) {
          // TODO: Handle created event metadata more elegantly
          metadata.hangoutLink = results[0].createdEvent?.hangoutLink;
          metadata.conferenceData = results[0].createdEvent?.conferenceData;
          metadata.entryPoints = results[0].createdEvent?.entryPoints;
        }
        try {
          await sendScheduledEmails({ ...evt, additionalInformation: metadata });
        } catch (error) {
          log.error(error);
        }
      }
      let updatedBookings: {
        scheduledJobs: string[];
        id: number;
        startTime: Date;
        endTime: Date;
        uid: string;
        smsReminderNumber: string | null;
        eventType: {
          workflows: (WorkflowsOnEventTypes & {
            workflow: Workflow & {
              steps: WorkflowStep[];
            };
          })[];
        } | null;
      }[] = [];

      if (recurringEventId) {
        // The booking to confirm is a recurring event and comes from /booking/recurring, proceeding to mark all related
        // bookings as confirmed. Prisma updateMany does not support relations, so doing this in two steps for now.
        const unconfirmedRecurringBookings = await prisma.booking.findMany({
          where: {
            recurringEventId,
            status: BookingStatus.PENDING,
          },
        });

        const updateBookingsPromise = unconfirmedRecurringBookings.map((recurringBooking) => {
          return prisma.booking.update({
            where: {
              id: recurringBooking.id,
            },
            data: {
              status: BookingStatus.ACCEPTED,
              references: {
                create: scheduleResult.referencesToCreate,
              },
            },
            select: {
              eventType: {
                select: {
                  workflows: {
                    include: {
                      workflow: {
                        include: {
                          steps: true,
                        },
                      },
                    },
                  },
                },
              },
              uid: true,
              startTime: true,
              endTime: true,
              smsReminderNumber: true,
              id: true,
              scheduledJobs: true,
            },
          });
        });
        const updatedBookingsResult = await Promise.all(updateBookingsPromise);
        updatedBookings = updatedBookings.concat(updatedBookingsResult);
      } else {
        // @NOTE: be careful with this as if any error occurs before this booking doesn't get confirmed
        // Should perform update on booking (confirm) -> then trigger the rest handlers
        const updatedBooking = await prisma.booking.update({
          where: {
            id: bookingId,
          },
          data: {
            status: BookingStatus.ACCEPTED,
            references: {
              create: scheduleResult.referencesToCreate,
            },
          },
          select: {
            eventType: {
              select: {
                workflows: {
                  include: {
                    workflow: {
                      include: {
                        steps: true,
                      },
                    },
                  },
                },
              },
            },
            uid: true,
            startTime: true,
            endTime: true,
            smsReminderNumber: true,
            id: true,
            scheduledJobs: true,
          },
        });
        updatedBookings.push(updatedBooking);
      }

      //Workflows - set reminders for confirmed events
      try {
        for (let index = 0; index < updatedBookings.length; index++) {
          if (updatedBookings[index].eventType?.workflows) {
            const evtOfBooking = evt;
            evtOfBooking.startTime = updatedBookings[index].startTime.toISOString();
            evtOfBooking.endTime = updatedBookings[index].endTime.toISOString();
            evtOfBooking.uid = updatedBookings[index].uid;

            const isFirstBooking = index === 0;

            await scheduleWorkflowReminders(
              updatedBookings[index]?.eventType?.workflows || [],
              updatedBookings[index].smsReminderNumber,
              evtOfBooking,
              false,
              false,
              isFirstBooking
            );
          }
        }
      } catch (error) {
        // Silently fail
        console.error(error);
      }

      try {
        // schedule job for zapier trigger 'when meeting ends'
        const subscriberOptionsMeetingEnded = {
          userId: booking.userId || 0,
          eventTypeId: booking.eventTypeId || 0,
          triggerEvent: WebhookTriggerEvents.MEETING_ENDED,
        };

        const subscriberOptionsBookingCreated = {
          userId: booking.userId || 0,
          eventTypeId: booking.eventTypeId || 0,
          triggerEvent: WebhookTriggerEvents.BOOKING_CREATED,
        };

        const subscribersBookingCreated = await getWebhooks(subscriberOptionsBookingCreated);

        const subscribersMeetingEnded = await getWebhooks(subscriberOptionsMeetingEnded);

        subscribersMeetingEnded.forEach((subscriber) => {
          updatedBookings.forEach((booking) => {
            scheduleTrigger(booking, subscriber.subscriberUrl, subscriber);
          });
        });

        const eventTypeInfo: EventTypeInfo = {
          eventTitle: booking.eventType?.title,
          eventDescription: booking.eventType?.description,
          requiresConfirmation: booking.eventType?.requiresConfirmation || null,
          price: booking.eventType?.price,
          currency: booking.eventType?.currency,
          length: booking.eventType?.length,
        };

        const promises = subscribersBookingCreated.map((sub) =>
          sendPayload(sub.secret, WebhookTriggerEvents.BOOKING_CREATED, new Date().toISOString(), sub, {
            ...evt,
            ...eventTypeInfo,
            bookingId,
            eventTypeId: booking.eventType?.id,
            status: "ACCEPTED",
            smsReminderNumber: booking.smsReminderNumber || undefined,
          }).catch((e) => {
            console.error(
              `Error executing webhook for event: ${WebhookTriggerEvents.BOOKING_CREATED}, URL: ${sub.subscriberUrl}`,
              e
            );
          })
        );
        await Promise.all(promises);
      } catch (error) {
        // Silently fail
        console.error(error);
      }
    } else {
      evt.rejectionReason = rejectionReason;
      if (recurringEventId) {
        // The booking to reject is a recurring event and comes from /booking/upcoming, proceeding to mark all related
        // bookings as rejected.
        await prisma.booking.updateMany({
          where: {
            recurringEventId,
            status: BookingStatus.PENDING,
          },
          data: {
            status: BookingStatus.REJECTED,
            rejectionReason,
          },
        });
      } else {
        // handle refunds
        if (!!booking.payment.length) {
          const successPayment = booking.payment.find((payment) => payment.success);
          if (!successPayment) {
            // Disable paymentLink for this booking
          } else {
            let eventTypeOwnerId;
            if (booking.eventType?.owner) {
              eventTypeOwnerId = booking.eventType.owner.id;
            } else if (booking.eventType?.teamId) {
              const teamOwner = await prisma.membership.findFirst({
                where: {
                  teamId: booking.eventType.teamId,
                  role: MembershipRole.OWNER,
                },
                select: {
                  userId: true,
                },
              });
              eventTypeOwnerId = teamOwner?.userId;
            }

            if (!eventTypeOwnerId) {
              throw new Error("Event Type owner not found for obtaining payment app credentials");
            }

            const paymentAppCredentials = await prisma.credential.findMany({
              where: {
                userId: eventTypeOwnerId,
                appId: successPayment.appId,
              },
              select: {
                key: true,
                appId: true,
                app: {
                  select: {
                    categories: true,
                    dirName: true,
                  },
                },
              },
            });

            const paymentAppCredential = paymentAppCredentials.find((credential) => {
              return credential.appId === successPayment.appId;
            });

            if (!paymentAppCredential) {
              throw new Error("Payment app credentials not found");
            }

            // Posible to refactor TODO:
            const paymentApp = appStore[paymentAppCredential?.app?.dirName as keyof typeof appStore];
            if (!(paymentApp && "lib" in paymentApp && "PaymentService" in paymentApp.lib)) {
              console.warn(`payment App service of type ${paymentApp} is not implemented`);
              return null;
            }

            const PaymentService = paymentApp.lib.PaymentService;
            const paymentInstance = new PaymentService(paymentAppCredential);
            const paymentData = await paymentInstance.refund(successPayment.id);
            if (!paymentData.refunded) {
              throw new Error("Payment could not be refunded");
            }
          }
        }
        // end handle refunds.

        await prisma.booking.update({
          where: {
            id: bookingId,
          },
          data: {
            status: BookingStatus.REJECTED,
            rejectionReason,
          },
        });
      }

      await sendDeclinedEmails(evt);
    }

    const message = "Booking " + confirmed ? "confirmed" : "rejected";
    const status = confirmed ? BookingStatus.ACCEPTED : BookingStatus.REJECTED;

    return { message, status };
  }),
});<|MERGE_RESOLUTION|>--- conflicted
+++ resolved
@@ -5,8 +5,6 @@
   Workflow,
   WorkflowsOnEventTypes,
   WorkflowStep,
-<<<<<<< HEAD
-=======
   PrismaPromise,
 } from "@prisma/client";
 import {
@@ -15,7 +13,6 @@
   Prisma,
   SchedulingType,
   WebhookTriggerEvents,
->>>>>>> d1440bb5
   WorkflowMethods,
 } from "@prisma/client";
 import type { TFunction } from "next-i18next";
