--- conflicted
+++ resolved
@@ -9,13 +9,7 @@
 } from "@prisma/client";
 import { z } from "zod";
 
-<<<<<<< HEAD
-import { LocationType } from "@calcom/app-store/locations";
-import { refund } from "@calcom/app-store/stripepayment/lib/server";
-import { scheduleTrigger } from "@calcom/app-store/zapier/lib/nodeScheduler";
-=======
 import { DailyLocationType } from "@calcom/app-store/locations";
->>>>>>> 19e9e008
 import EventManager from "@calcom/core/EventManager";
 import dayjs from "@calcom/dayjs";
 import { sendLocationChangeEmails } from "@calcom/emails";
