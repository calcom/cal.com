import {
  Prisma,
  PrismaPromise,
  WorkflowTemplates,
  WorkflowActions,
  WorkflowTriggerEvents,
  BookingStatus,
  WorkflowMethods,
} from "@prisma/client";
import { z } from "zod";

import {
  WORKFLOW_TEMPLATES,
  WORKFLOW_TRIGGER_EVENTS,
  WORKFLOW_ACTIONS,
  TIME_UNIT,
} from "@calcom/features/ee/workflows/lib/constants";
import {
  deleteScheduledEmailReminder,
  scheduleEmailReminder,
} from "@calcom/features/ee/workflows/lib/reminders/emailReminderManager";
import {
  deleteScheduledSMSReminder,
  scheduleSMSReminder,
} from "@calcom/features/ee/workflows/lib/reminders/smsReminderManager";

import { TRPCError } from "@trpc/server";

import { createProtectedRouter } from "../../createRouter";

export const workflowsRouter = createProtectedRouter()
  .query("list", {
    async resolve({ ctx }) {
      const workflows = await ctx.prisma.workflow.findMany({
        where: {
          userId: ctx.user.id,
        },
        include: {
          activeOn: {
            include: {
              eventType: true,
            },
          },
        },
        orderBy: {
          id: "asc",
        },
      });
      return { workflows };
    },
  })
  .query("get", {
    input: z.object({
      id: z.number(),
    }),
    async resolve({ ctx, input }) {
      const workflow = await ctx.prisma.workflow.findFirst({
        where: {
          AND: [
            {
              userId: ctx.user.id,
            },
            {
              id: input.id,
            },
          ],
        },
        select: {
          id: true,
          name: true,
          time: true,
          timeUnit: true,
          activeOn: {
            select: {
              eventType: true,
            },
          },
          trigger: true,
          steps: {
            orderBy: {
              stepNumber: "asc",
            },
          },
        },
      });
      if (!workflow) {
        throw new TRPCError({
          code: "UNAUTHORIZED",
        });
      }
      return workflow;
    },
  })
  .mutation("create", {
    input: z.object({
      name: z.string(),
      trigger: z.enum(WORKFLOW_TRIGGER_EVENTS),
      action: z.enum(WORKFLOW_ACTIONS),
      timeUnit: z.enum(TIME_UNIT).optional(),
      time: z.number().optional(),
      sendTo: z.string().optional(),
    }),
    async resolve({ ctx, input }) {
      const { name, trigger, action, timeUnit, time, sendTo } = input;
      const userId = ctx.user.id;

      try {
        const workflow = await ctx.prisma.workflow.create({
          data: {
            name,
            trigger,
            userId,
            timeUnit: time ? timeUnit : undefined,
            time,
          },
        });

        await ctx.prisma.workflowStep.create({
          data: {
            stepNumber: 1,
            action,
            workflowId: workflow.id,
            sendTo,
          },
        });
        return { workflow };
      } catch (e) {
        throw e;
      }
    },
  })
  .mutation("delete", {
    input: z.object({
      id: z.number(),
    }),
    async resolve({ ctx, input }) {
      const { id } = input;

      const workflowToDelete = await ctx.prisma.workflow.findFirst({
        where: {
          AND: [
            { id },
            {
              userId: ctx.user.id
            },
          ]
        }
      })

      if(workflowToDelete) {
        const scheduledReminders = await ctx.prisma.workflowReminder.findMany({
          where: {
            workflowStep: {
              workflowId: id,
            },
            scheduled: true,
            NOT: {
              referenceId: null,
            },
          },
        });

        scheduledReminders.forEach((reminder) => {
          if (reminder.referenceId) {
            if (reminder.method === WorkflowMethods.EMAIL) {
              deleteScheduledEmailReminder(reminder.referenceId);
            } else if (reminder.method === WorkflowMethods.SMS) {
              deleteScheduledSMSReminder(reminder.referenceId);
            }
          }
        });

        await ctx.prisma.workflow.deleteMany({
          where: {
            AND: [
              {
                userId: ctx.user.id,
              },
              {
                id,
              },
            ],
          },
        });
      }

      return {
        id,
      };
    },
  })
  .mutation("update", {
    input: z.object({
      id: z.number(),
      name: z.string(),
      activeOn: z.number().array(),
      steps: z
        .object({
          id: z.number(),
          stepNumber: z.number(),
          action: z.enum(WORKFLOW_ACTIONS),
          workflowId: z.number(),
          sendTo: z.string().optional().nullable(),
          reminderBody: z.string().optional().nullable(),
          emailSubject: z.string().optional().nullable(),
          template: z.enum(WORKFLOW_TEMPLATES),
        })
        .array(),
      trigger: z.enum(WORKFLOW_TRIGGER_EVENTS),
      time: z.number().nullable(),
      timeUnit: z.enum(TIME_UNIT).nullable(),
    }),
    async resolve({ input, ctx }) {
      const { user } = ctx;
      const { id, name, activeOn, steps, trigger, time, timeUnit } = input;

      const userWorkflow = await ctx.prisma.workflow.findUnique({
        where: {
          id,
        },
        select: {
          userId: true,
          steps: true,
        },
      });

      if (!userWorkflow || userWorkflow.userId !== user.id) throw new TRPCError({ code: "UNAUTHORIZED" });

      const oldActiveOnEventTypes = await ctx.prisma.workflowsOnEventTypes.findMany({
        where: {
          workflowId: id,
        },
        select: {
          eventTypeId: true,
        },
      });

      const newActiveEventTypes = activeOn.filter((eventType) => {
        if (
          !oldActiveOnEventTypes ||
          !oldActiveOnEventTypes
            .map((oldEventType) => {
              return oldEventType.eventTypeId;
            })
            .includes(eventType)
        ) {
          return eventType;
        }
      });

      //check if new event types belong to user
      for (const newEventTypeId of newActiveEventTypes) {
        const newEventType = await ctx.prisma.eventType.findFirst({
          where: {
            id: newEventTypeId
          },
          include: {
            team: {
              include: {
                members: true,
              }
            }
          }
        })

        if (newEventType && newEventType.userId !== user.id && newEventType?.team?.members.filter(membership => { membership.userId === user.id }).length) {
          throw new TRPCError({ code: "UNAUTHORIZED" });
        }
      }

      //remove all scheduled Email and SMS reminders for eventTypes that are not active any more
      const removedEventTypes = oldActiveOnEventTypes
        .map((eventType) => {
          return eventType.eventTypeId;
        })
        .filter((eventType) => {
          if (!activeOn.includes(eventType)) {
            return eventType;
          }
        });

      const remindersToDeletePromise: PrismaPromise<
        {
          id: number;
          referenceId: string | null;
          method: string;
          scheduled: boolean;
        }[]
      >[] = [];
      removedEventTypes.forEach((eventTypeId) => {
        const reminderToDelete = ctx.prisma.workflowReminder.findMany({
          where: {
            booking: {
              eventTypeId: eventTypeId,
              userId: ctx.user.id,
            },
            workflowStepId: {
              in: userWorkflow.steps.map((step) => {
                return step.id;
              }),
            },
          },
          select: {
            id: true,
            referenceId: true,
            method: true,
            scheduled: true,
          },
        });
        remindersToDeletePromise.push(reminderToDelete);
      });

      const remindersToDelete = await Promise.all(remindersToDeletePromise);

      const deleteReminderPromise: PrismaPromise<Prisma.BatchPayload>[] = [];
      remindersToDelete.flat().forEach((reminder) => {
        //already scheduled reminders
        if (reminder.referenceId) {
          if (reminder.method === WorkflowMethods.EMAIL) {
            deleteScheduledEmailReminder(reminder.referenceId);
          } else if (reminder.method === WorkflowMethods.SMS) {
            deleteScheduledSMSReminder(reminder.referenceId);
          }
        }
        const deleteReminder = ctx.prisma.workflowReminder.deleteMany({
          where: {
            id: reminder.id,
            booking: {
              userId: ctx.user.id,
            },
          },
        });
        deleteReminderPromise.push(deleteReminder);
      });

      await Promise.all(deleteReminderPromise);

      //update active on & reminders for new eventTypes
      await ctx.prisma.workflowsOnEventTypes.deleteMany({
        where: {
          workflowId: id,
        },
      });

      let newEventTypes: number[] = [];
      if (activeOn.length) {
        if (trigger === WorkflowTriggerEvents.BEFORE_EVENT) {
          newEventTypes = newActiveEventTypes;
        }
        if (newEventTypes.length > 0) {
          //create reminders for all bookings with newEventTypes
          const bookingsForReminders = await ctx.prisma.booking.findMany({
            where: {
              eventTypeId: { in: newEventTypes },
              status: BookingStatus.ACCEPTED,
              startTime: {
                gte: new Date(),
              },
            },
            include: {
              attendees: true,
              eventType: true,
              user: true,
            },
          });

          steps.forEach(async (step) => {
            if (step.action !== WorkflowActions.SMS_ATTENDEE) {
              //as we do not have attendees phone number (user is notified about that when setting this action)
              bookingsForReminders.forEach(async (booking) => {
                const bookingInfo = {
                  uid: booking.uid,
                  attendees: booking.attendees.map((attendee) => {
                    return { name: attendee.name, email: attendee.email, timeZone: attendee.timeZone };
                  }),
                  organizer: booking.user
                    ? {
<<<<<<< HEAD
                      name: booking.user.name || "",
                      email: booking.user.email,
                      timeZone: booking.user.timeZone,
                    }
                    : { name: "", email: "", timeZone: "" },
=======
                        language: { locale: booking.user.locale || "" },
                        name: booking.user.name || "",
                        email: booking.user.email,
                        timeZone: booking.user.timeZone,
                      }
                    : { name: "", email: "", timeZone: "", language: { locale: "" } },
>>>>>>> b936b7c2
                  startTime: booking.startTime.toISOString(),
                  endTime: booking.endTime.toISOString(),
                  title: booking.title,
                  language: { locale: booking?.user?.locale || "" },
                };
                if (
                  step.action === WorkflowActions.EMAIL_HOST ||
                  step.action === WorkflowActions.EMAIL_ATTENDEE
                ) {
                  const sendTo =
                    step.action === WorkflowActions.EMAIL_HOST
                      ? bookingInfo.organizer?.email
                      : bookingInfo.attendees[0].email;
                  await scheduleEmailReminder(
                    bookingInfo,
                    WorkflowTriggerEvents.BEFORE_EVENT,
                    step.action,
                    {
                      time,
                      timeUnit,
                    },
                    sendTo,
                    step.emailSubject || "",
                    step.reminderBody || "",
                    step.id,
                    step.template
                  );
                } else if (step.action === WorkflowActions.SMS_NUMBER) {
                  await scheduleSMSReminder(
                    bookingInfo,
                    step.sendTo || "",
                    WorkflowTriggerEvents.BEFORE_EVENT,
                    step.action,
                    {
                      time,
                      timeUnit,
                    },
                    step.reminderBody || "",
                    step.id,
                    step.template
                  );
                }
              });
            }
          });
        }
        //create all workflow - eventtypes relationships
        activeOn.forEach(async (eventTypeId) => {
          await ctx.prisma.workflowsOnEventTypes.createMany({
            data: {
              workflowId: id,
              eventTypeId,
            },
          });
        });
      }

      userWorkflow.steps.map(async (oldStep) => {
        const newStep = steps.filter((s) => s.id === oldStep.id)[0];
        const remindersFromStep = await ctx.prisma.workflowReminder.findMany({
          where: {
            workflowStepId: oldStep.id,
          },
          include: {
            booking: true,
          },
        });
        //step was deleted
        if (!newStep) {
          //delete already scheduled reminders
          if (remindersFromStep.length > 0) {
            remindersFromStep.forEach((reminder) => {
              if (reminder.referenceId) {
                if (reminder.method === WorkflowMethods.EMAIL) {
                  deleteScheduledEmailReminder(reminder.referenceId);
                } else if (reminder.method === WorkflowMethods.SMS) {
                  deleteScheduledSMSReminder(reminder.referenceId);
                }
              }
            });
          }
          await ctx.prisma.workflowStep.delete({
            where: {
              id: oldStep.id,
            },
          });
          //step was edited
        } else if (JSON.stringify(oldStep) !== JSON.stringify(newStep)) {
          await ctx.prisma.workflowStep.update({
            where: {
              id: oldStep.id,
            },
            data: {
              action: newStep.action,
              sendTo: newStep.action === WorkflowActions.SMS_NUMBER ? newStep.sendTo : null,
              stepNumber: newStep.stepNumber,
              workflowId: newStep.workflowId,
              reminderBody: newStep.template === WorkflowTemplates.CUSTOM ? newStep.reminderBody : null,
              emailSubject: newStep.template === WorkflowTemplates.CUSTOM ? newStep.emailSubject : null,
              template: newStep.template,
            },
          });
          //cancel all reminders of step and create new ones (not for newEventTypes)
          const remindersToUpdate = remindersFromStep.filter((reminder) => {
            if (reminder.booking?.eventTypeId && !newEventTypes.includes(reminder.booking?.eventTypeId)) {
              return reminder;
            }
          });
          remindersToUpdate.forEach(async (reminder) => {
            if (reminder.referenceId) {
              if (reminder.method === WorkflowMethods.EMAIL) {
                deleteScheduledEmailReminder(reminder.referenceId);
              } else if (reminder.method === WorkflowMethods.SMS) {
                deleteScheduledSMSReminder(reminder.referenceId);
              }
            }
            await ctx.prisma.workflowReminder.deleteMany({
              where: {
                id: reminder.id,
              },
            });
          });
          const eventTypesToUpdateReminders = activeOn.filter((eventTypeId) => {
            if (!newEventTypes.includes(eventTypeId)) {
              return eventTypeId;
            }
          });
          if (eventTypesToUpdateReminders && trigger === WorkflowTriggerEvents.BEFORE_EVENT) {
            const bookingsOfEventTypes = await ctx.prisma.booking.findMany({
              where: {
                eventTypeId: {
                  in: eventTypesToUpdateReminders,
                },
                status: BookingStatus.ACCEPTED,
                startTime: {
                  gte: new Date(),
                },
              },
              include: {
                attendees: true,
                eventType: true,
                user: true,
              },
            });
            bookingsOfEventTypes.forEach(async (booking) => {
              const bookingInfo = {
                uid: booking.uid,
                attendees: booking.attendees.map((attendee) => {
                  return { name: attendee.name, email: attendee.email, timeZone: attendee.timeZone };
                }),
                organizer: booking.user
                  ? {
<<<<<<< HEAD
                    name: booking.user.name || "",
                    email: booking.user.email,
                    timeZone: booking.user.timeZone,
                  }
                  : { name: "", email: "", timeZone: "" },
=======
                      language: { locale: booking.user.locale || "" },
                      name: booking.user.name || "",
                      email: booking.user.email,
                      timeZone: booking.user.timeZone,
                    }
                  : { name: "", email: "", timeZone: "", language: { locale: "" } },
>>>>>>> b936b7c2
                startTime: booking.startTime.toISOString(),
                endTime: booking.endTime.toISOString(),
                title: booking.title,
                language: { locale: booking?.user?.locale || "" },
              };
              if (
                newStep.action === WorkflowActions.EMAIL_HOST ||
                newStep.action === WorkflowActions.EMAIL_ATTENDEE
              ) {
                const sendTo =
                  newStep.action === WorkflowActions.EMAIL_HOST
                    ? bookingInfo.organizer?.email
                    : bookingInfo.attendees[0].email;
                await scheduleEmailReminder(
                  bookingInfo,
                  WorkflowTriggerEvents.BEFORE_EVENT,
                  newStep.action,
                  {
                    time,
                    timeUnit,
                  },
                  sendTo,
                  newStep.emailSubject || "",
                  newStep.reminderBody || "",
                  newStep.id,
                  newStep.template
                );
              } else if (newStep.action === WorkflowActions.SMS_NUMBER) {
                await scheduleSMSReminder(
                  bookingInfo,
                  newStep.sendTo || "",
                  WorkflowTriggerEvents.BEFORE_EVENT,
                  newStep.action,
                  {
                    time,
                    timeUnit,
                  },
                  newStep.reminderBody || "",
                  newStep.id || 0,
                  newStep.template
                );
              }
            });
          }
        }
      });
      //added steps
      const addedSteps = steps.map((s) => {
        if (s.id <= 0) {
          const { id, ...stepToAdd } = s;
          if (stepToAdd) {
            return stepToAdd;
          }
        }
      });

      if (addedSteps) {
        const eventTypesToCreateReminders = activeOn.map((activeEventType) => {
          if (activeEventType && !newEventTypes.includes(activeEventType)) {
            return activeEventType;
          }
        });
        addedSteps.forEach(async (step) => {
          if (step) {
            const createdStep = await ctx.prisma.workflowStep.create({
              data: step,
            });
            if (
              trigger === WorkflowTriggerEvents.BEFORE_EVENT &&
              eventTypesToCreateReminders &&
              step.action !== WorkflowActions.SMS_ATTENDEE
            ) {
              const bookingsForReminders = await ctx.prisma.booking.findMany({
                where: {
                  eventTypeId: { in: eventTypesToCreateReminders as number[] },
                  status: BookingStatus.ACCEPTED,
                  startTime: {
                    gte: new Date(),
                  },
                },
                include: {
                  attendees: true,
                  eventType: true,
                  user: true,
                },
              });
              bookingsForReminders.forEach(async (booking) => {
                const bookingInfo = {
                  uid: booking.uid,
                  attendees: booking.attendees.map((attendee) => {
                    return { name: attendee.name, email: attendee.email, timeZone: attendee.timeZone };
                  }),
                  organizer: booking.user
                    ? {
<<<<<<< HEAD
                      name: booking.user.name || "",
                      email: booking.user.email,
                      timeZone: booking.user.timeZone,
                    }
                    : { name: "", email: "", timeZone: "" },
=======
                        name: booking.user.name || "",
                        email: booking.user.email,
                        timeZone: booking.user.timeZone,
                        language: { locale: booking.user.locale || "" },
                      }
                    : { name: "", email: "", timeZone: "", language: { locale: "" } },
>>>>>>> b936b7c2
                  startTime: booking.startTime.toISOString(),
                  endTime: booking.endTime.toISOString(),
                  title: booking.title,
                  language: { locale: booking?.user?.locale || "" },
                };

                if (
                  step.action === WorkflowActions.EMAIL_ATTENDEE ||
                  step.action === WorkflowActions.EMAIL_HOST
                ) {
                  const sendTo =
                    step.action === WorkflowActions.EMAIL_HOST
                      ? bookingInfo.organizer?.email
                      : bookingInfo.attendees[0].email;
                  await scheduleEmailReminder(
                    bookingInfo,
                    trigger,
                    step.action,
                    {
                      time,
                      timeUnit,
                    },
                    sendTo,
                    step.emailSubject || "",
                    step.reminderBody || "",
                    createdStep.id,
                    step.template
                  );
                } else if (step.action === WorkflowActions.SMS_NUMBER && step.sendTo) {
                  await scheduleSMSReminder(
                    bookingInfo,
                    step.sendTo,
                    WorkflowTriggerEvents.BEFORE_EVENT,
                    step.action,
                    {
                      time,
                      timeUnit,
                    },
                    step.reminderBody || "",
                    createdStep.id,
                    step.template
                  );
                }
              });
            }
          }
        });
      }

      //update trigger, name, time, timeUnit
      await ctx.prisma.workflow.update({
        where: {
          id,
        },
        data: {
          name,
          trigger,
          time,
          timeUnit,
        },
      });

      const workflow = await ctx.prisma.workflow.findFirst({
        where: {
          id,
        },
        include: {
          activeOn: {
            select: {
              eventType: true,
            },
          },
          steps: true,
        },
      });

      return {
        workflow,
      };
    },
  });<|MERGE_RESOLUTION|>--- conflicted
+++ resolved
@@ -141,13 +141,13 @@
           AND: [
             { id },
             {
-              userId: ctx.user.id
-            },
-          ]
-        }
-      })
-
-      if(workflowToDelete) {
+              userId: ctx.user.id,
+            },
+          ],
+        },
+      });
+
+      if (workflowToDelete) {
         const scheduledReminders = await ctx.prisma.workflowReminder.findMany({
           where: {
             workflowStep: {
@@ -252,18 +252,24 @@
       for (const newEventTypeId of newActiveEventTypes) {
         const newEventType = await ctx.prisma.eventType.findFirst({
           where: {
-            id: newEventTypeId
+            id: newEventTypeId,
           },
           include: {
             team: {
               include: {
                 members: true,
-              }
-            }
-          }
-        })
-
-        if (newEventType && newEventType.userId !== user.id && newEventType?.team?.members.filter(membership => { membership.userId === user.id }).length) {
+              },
+            },
+          },
+        });
+
+        if (
+          newEventType &&
+          newEventType.userId !== user.id &&
+          newEventType?.team?.members.filter((membership) => {
+            membership.userId === user.id;
+          }).length
+        ) {
           throw new TRPCError({ code: "UNAUTHORIZED" });
         }
       }
@@ -375,20 +381,12 @@
                   }),
                   organizer: booking.user
                     ? {
-<<<<<<< HEAD
-                      name: booking.user.name || "",
-                      email: booking.user.email,
-                      timeZone: booking.user.timeZone,
-                    }
-                    : { name: "", email: "", timeZone: "" },
-=======
                         language: { locale: booking.user.locale || "" },
                         name: booking.user.name || "",
                         email: booking.user.email,
                         timeZone: booking.user.timeZone,
                       }
                     : { name: "", email: "", timeZone: "", language: { locale: "" } },
->>>>>>> b936b7c2
                   startTime: booking.startTime.toISOString(),
                   endTime: booking.endTime.toISOString(),
                   title: booking.title,
@@ -541,20 +539,12 @@
                 }),
                 organizer: booking.user
                   ? {
-<<<<<<< HEAD
-                    name: booking.user.name || "",
-                    email: booking.user.email,
-                    timeZone: booking.user.timeZone,
-                  }
-                  : { name: "", email: "", timeZone: "" },
-=======
                       language: { locale: booking.user.locale || "" },
                       name: booking.user.name || "",
                       email: booking.user.email,
                       timeZone: booking.user.timeZone,
                     }
                   : { name: "", email: "", timeZone: "", language: { locale: "" } },
->>>>>>> b936b7c2
                 startTime: booking.startTime.toISOString(),
                 endTime: booking.endTime.toISOString(),
                 title: booking.title,
@@ -649,20 +639,12 @@
                   }),
                   organizer: booking.user
                     ? {
-<<<<<<< HEAD
-                      name: booking.user.name || "",
-                      email: booking.user.email,
-                      timeZone: booking.user.timeZone,
-                    }
-                    : { name: "", email: "", timeZone: "" },
-=======
                         name: booking.user.name || "",
                         email: booking.user.email,
                         timeZone: booking.user.timeZone,
                         language: { locale: booking.user.locale || "" },
                       }
                     : { name: "", email: "", timeZone: "", language: { locale: "" } },
->>>>>>> b936b7c2
                   startTime: booking.startTime.toISOString(),
                   endTime: booking.endTime.toISOString(),
                   title: booking.title,
