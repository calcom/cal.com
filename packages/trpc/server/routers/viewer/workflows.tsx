--- conflicted
+++ resolved
@@ -1031,7 +1031,6 @@
         });
       }
     }),
-<<<<<<< HEAD
   sendVerificationCode: authedProcedure
     .input(
       z.object({
@@ -1064,12 +1063,11 @@
     });
 
     return verifiedNumbers;
-=======
+  }),
   getWorkflowActionOptions: authedProcedure.query(async ({ ctx }) => {
     const userId = ctx.user.id;
     const hasTeamPlan = (await ctx.prisma.membership.count({ where: { userId } })) > 0;
     const t = await getTranslation(ctx.user.locale, "common");
     return getWorkflowActionOptions(t, hasTeamPlan);
->>>>>>> 546f0c38
   }),
 });