--- conflicted
+++ resolved
@@ -1,8 +1,4 @@
-<<<<<<< HEAD
 import type { PrismaPromise, Workflow } from "@prisma/client";
-=======
-import type { PrismaPromise } from "@prisma/client";
->>>>>>> abce2082
 import {
   WorkflowTemplates,
   WorkflowActions,
@@ -10,14 +6,11 @@
   BookingStatus,
   WorkflowMethods,
   TimeUnit,
-<<<<<<< HEAD
   MembershipRole,
-=======
->>>>>>> abce2082
 } from "@prisma/client";
-import type { WorkflowType } from "ee/workflows/components/WorkflowListPage";
 import { z } from "zod";
 
+import type { WorkflowType } from "@calcom/features/ee/workflows/components/WorkflowListPage";
 // import dayjs from "@calcom/dayjs";
 import {
   WORKFLOW_TEMPLATES,
