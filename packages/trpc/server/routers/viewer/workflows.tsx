--- conflicted
+++ resolved
@@ -1057,26 +1057,12 @@
     if (isSMSAction(step.action) /*|| step.action === WorkflowActions.EMAIL_ADDRESS*/ /*) {
 const hasTeamPlan = (await ctx.prisma.membership.count({ where: { userId: user.id } })) > 0;
 if (!hasTeamPlan) {
-<<<<<<< HEAD
-throw new TRPCError({ code: "UNAUTHORIZED", message: "Team plan needed" });
-=======
   throw new TRPCError({ code: "UNAUTHORIZED", message: "Team plan needed" });
->>>>>>> b3d8d7e9
 }
 }
 
 const booking = await ctx.prisma.booking.findFirst({
 orderBy: {
-<<<<<<< HEAD
-createdAt: "desc",
-},
-where: {
-userId: ctx.user.id,
-},
-include: {
-attendees: true,
-user: true,
-=======
   createdAt: "desc",
 },
 where: {
@@ -1085,34 +1071,12 @@
 include: {
   attendees: true,
   user: true,
->>>>>>> b3d8d7e9
 },
 });
 
 let evt: BookingInfo;
 if (booking) {
 evt = {
-<<<<<<< HEAD
-uid: booking?.uid,
-attendees:
-booking?.attendees.map((attendee) => {
-return { name: attendee.name, email: attendee.email, timeZone: attendee.timeZone };
-}) || [],
-organizer: {
-language: {
-locale: booking?.user?.locale || "",
-},
-name: booking?.user?.name || "",
-email: booking?.user?.email || "",
-timeZone: booking?.user?.timeZone || "",
-},
-startTime: booking?.startTime.toISOString() || "",
-endTime: booking?.endTime.toISOString() || "",
-title: booking?.title || "",
-location: booking?.location || null,
-additionalNotes: booking?.description || null,
-customInputs: booking?.customInputs,
-=======
   uid: booking?.uid,
   attendees:
     booking?.attendees.map((attendee) => {
@@ -1132,27 +1096,10 @@
   location: booking?.location || null,
   additionalNotes: booking?.description || null,
   customInputs: booking?.customInputs,
->>>>>>> b3d8d7e9
 };
 } else {
 //if no booking exists create an example booking
 evt = {
-<<<<<<< HEAD
-attendees: [{ name: "John Doe", email: "john.doe@example.com", timeZone: "Europe/London" }],
-organizer: {
-language: {
-locale: ctx.user.locale,
-},
-name: ctx.user.name || "",
-email: ctx.user.email,
-timeZone: ctx.user.timeZone,
-},
-startTime: dayjs().add(10, "hour").toISOString(),
-endTime: dayjs().add(11, "hour").toISOString(),
-title: "Example Booking",
-location: "Office",
-additionalNotes: "These are additional notes",
-=======
   attendees: [{ name: "John Doe", email: "john.doe@example.com", timeZone: "Europe/London" }],
   organizer: {
     language: {
@@ -1167,7 +1114,6 @@
   title: "Example Booking",
   location: "Office",
   additionalNotes: "These are additional notes",
->>>>>>> b3d8d7e9
 };
 }
 
