--- conflicted
+++ resolved
@@ -32,7 +32,12 @@
 
 import { router, authedProcedure } from "../../trpc";
 
-<<<<<<< HEAD
+function isSMSAction(action: WorkflowActions) {
+  if (action === WorkflowActions.SMS_ATTENDEE || action === WorkflowActions.SMS_NUMBER) {
+    return true;
+  }
+}
+
 export const workflowsRouter = router({
   list: authedProcedure.query(async ({ ctx }) => {
     const workflows = await ctx.prisma.workflow.findMany({
@@ -46,29 +51,6 @@
               select: {
                 id: true,
                 title: true,
-=======
-function isSMSAction(action: WorkflowActions) {
-  if (action === WorkflowActions.SMS_ATTENDEE || action === WorkflowActions.SMS_NUMBER) {
-    return true;
-  }
-}
-
-export const workflowsRouter = createProtectedRouter()
-  .query("list", {
-    async resolve({ ctx }) {
-      const workflows = await ctx.prisma.workflow.findMany({
-        where: {
-          userId: ctx.user.id,
-        },
-        include: {
-          activeOn: {
-            select: {
-              eventType: {
-                select: {
-                  id: true,
-                  title: true,
-                },
->>>>>>> eb14c1b7
               },
             },
           },
