--- conflicted
+++ resolved
@@ -851,8 +851,11 @@
       })
     )
     .mutation(async ({ ctx, input }) => {
-<<<<<<< HEAD
-      const { action, emailSubject, reminderBody, template, sendTo, sender } = input;
+      const { user } = ctx;
+      const { step, emailSubject, reminderBody } = input;
+      const { action, template, sendTo, sender } = step;
+
+      const senderID = sender || SENDER_ID;
 
       const verifiedNumbers = await ctx.prisma.verifiedNumber.findFirst({
         where: {
@@ -863,13 +866,6 @@
       if (!verifiedNumbers && action === WorkflowActions.SMS_NUMBER) {
         throw new TRPCError({ code: "UNAUTHORIZED", message: "Phone number is not verified" });
       }
-=======
-      const { user } = ctx;
-      const { step, emailSubject, reminderBody } = input;
-      const { action, template, sendTo, sender } = step;
-
-      const senderID = sender || SENDER_ID;
->>>>>>> 20402ac2
 
       try {
         const userWorkflow = await ctx.prisma.workflow.findUnique({
@@ -976,12 +972,8 @@
             reminderBody,
             0,
             template,
-<<<<<<< HEAD
             sender || SENDER_ID,
             ctx.user.id
-=======
-            senderID
->>>>>>> 20402ac2
           );
           return { message: "Notification sent" };
         }
