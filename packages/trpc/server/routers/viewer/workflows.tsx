--- conflicted
+++ resolved
@@ -10,15 +10,12 @@
 } from "@prisma/client";
 import { z } from "zod";
 
-<<<<<<< HEAD
 import {
   SMS_REMINDER_NUMBER_FIELD,
   getSmsReminderNumberField,
   getSmsReminderNumberSource,
 } from "@calcom/features/bookings/lib/getBookingFields";
-=======
 import type { WorkflowType } from "@calcom/features/ee/workflows/components/WorkflowListPage";
->>>>>>> 0ec71e52
 // import dayjs from "@calcom/dayjs";
 import {
   WORKFLOW_TEMPLATES,
@@ -40,12 +37,8 @@
   verifyPhoneNumber,
   sendVerificationCode,
 } from "@calcom/features/ee/workflows/lib/reminders/verifyPhoneNumber";
-<<<<<<< HEAD
 import { upsertBookingField, removeBookingField } from "@calcom/features/eventtypes/lib/bookingFieldsManager";
 import { IS_SELF_HOSTED, SENDER_ID } from "@calcom/lib/constants";
-=======
-import { IS_SELF_HOSTED, SENDER_ID, CAL_URL } from "@calcom/lib/constants";
->>>>>>> 0ec71e52
 import { SENDER_NAME } from "@calcom/lib/constants";
 import hasKeyInMetadata from "@calcom/lib/hasKeyInMetadata";
 // import { getErrorFromUnknown } from "@calcom/lib/errors";
@@ -378,39 +371,6 @@
         throw e;
       }
     }),
-<<<<<<< HEAD
-  createV2: authedProcedure.mutation(async ({ ctx }) => {
-    const userId = ctx.user.id;
-
-    try {
-      const workflow = await ctx.prisma.workflow.create({
-        data: {
-          name: "",
-          trigger: WorkflowTriggerEvents.BEFORE_EVENT,
-          time: 24,
-          timeUnit: TimeUnit.HOUR,
-          userId,
-        },
-      });
-
-      await ctx.prisma.workflowStep.create({
-        data: {
-          stepNumber: 1,
-          action: WorkflowActions.EMAIL_HOST,
-          template: WorkflowTemplates.REMINDER,
-          workflowId: workflow.id,
-          sender: SENDER_NAME,
-          numberVerificationPending: false,
-        },
-      });
-
-      return { workflow };
-    } catch (e) {
-      throw e;
-    }
-  }),
-=======
->>>>>>> 0ec71e52
   delete: authedProcedure
     .input(
       z.object({
@@ -1441,47 +1401,6 @@
     const t = await getTranslation(ctx.user.locale, "common");
     return getWorkflowActionOptions(t, IS_SELF_HOSTED || isCurrentUsernamePremium || isTeamsPlan);
   }),
-<<<<<<< HEAD
-});
-
-async function upsertSmsReminderFieldForBooking({
-  workflowId,
-  eventTypeId,
-  isSmsReminderNumberRequired,
-}: {
-  workflowId: number;
-  isSmsReminderNumberRequired: boolean;
-  eventTypeId: number;
-}) {
-  await upsertBookingField(
-    getSmsReminderNumberField(),
-    getSmsReminderNumberSource({
-      workflowId,
-      isSmsReminderNumberRequired,
-    }),
-    eventTypeId
-  );
-}
-
-async function removeSmsReminderFieldForBooking({
-  workflowId,
-  eventTypeId,
-}: {
-  workflowId: number;
-  eventTypeId: number;
-}) {
-  await removeBookingField(
-    {
-      name: SMS_REMINDER_NUMBER_FIELD,
-    },
-    {
-      id: "" + workflowId,
-      type: "workflow",
-    },
-    eventTypeId
-  );
-}
-=======
   getByViewer: authedProcedure.query(async ({ ctx }) => {
     const { prisma } = ctx;
 
@@ -1592,4 +1511,41 @@
     };
   }),
 });
->>>>>>> 0ec71e52
+
+async function upsertSmsReminderFieldForBooking({
+  workflowId,
+  eventTypeId,
+  isSmsReminderNumberRequired,
+}: {
+  workflowId: number;
+  isSmsReminderNumberRequired: boolean;
+  eventTypeId: number;
+}) {
+  await upsertBookingField(
+    getSmsReminderNumberField(),
+    getSmsReminderNumberSource({
+      workflowId,
+      isSmsReminderNumberRequired,
+    }),
+    eventTypeId
+  );
+}
+
+async function removeSmsReminderFieldForBooking({
+  workflowId,
+  eventTypeId,
+}: {
+  workflowId: number;
+  eventTypeId: number;
+}) {
+  await removeBookingField(
+    {
+      name: SMS_REMINDER_NUMBER_FIELD,
+    },
+    {
+      id: "" + workflowId,
+      type: "workflow",
+    },
+    eventTypeId
+  );
+}