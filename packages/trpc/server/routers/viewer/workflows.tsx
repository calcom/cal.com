import {
  Prisma,
  PrismaPromise,
  WorkflowTemplates,
  WorkflowActions,
  WorkflowTriggerEvents,
  BookingStatus,
  WorkflowMethods,
  TimeUnit,
} from "@prisma/client";
import { z } from "zod";

// import dayjs from "@calcom/dayjs";
import {
  WORKFLOW_TEMPLATES,
  WORKFLOW_TRIGGER_EVENTS,
  WORKFLOW_ACTIONS,
  TIME_UNIT,
} from "@calcom/features/ee/workflows/lib/constants";
import { getWorkflowActionOptions } from "@calcom/features/ee/workflows/lib/getOptions";
import { isSMSAction } from "@calcom/features/ee/workflows/lib/isSMSAction";
import {
  deleteScheduledEmailReminder,
  scheduleEmailReminder,
} from "@calcom/features/ee/workflows/lib/reminders/emailReminderManager";
import {
  //  BookingInfo,
  deleteScheduledSMSReminder,
  scheduleSMSReminder,
} from "@calcom/features/ee/workflows/lib/reminders/smsReminderManager";
import {
  verifyPhoneNumber,
  sendVerificationCode,
} from "@calcom/features/ee/workflows/lib/reminders/verifyPhoneNumber";
import { SENDER_ID } from "@calcom/lib/constants";
<<<<<<< HEAD
=======
import { SENDER_NAME } from "@calcom/lib/constants";
>>>>>>> 2d50d09c
// import { getErrorFromUnknown } from "@calcom/lib/errors";
import { getTranslation } from "@calcom/lib/server/i18n";
import { WorkflowStep } from "@calcom/prisma/client";

import { TRPCError } from "@trpc/server";

import { router, authedProcedure, authedRateLimitedProcedure } from "../../trpc";
import { viewerTeamsRouter } from "./teams";

function getSender(
  step: Pick<WorkflowStep, "action" | "sender"> & { senderName: string | null | undefined }
) {
  return isSMSAction(step.action) ? step.sender || SENDER_ID : step.senderName || SENDER_NAME;
}

export const workflowsRouter = router({
  list: authedProcedure.query(async ({ ctx }) => {
    const workflows = await ctx.prisma.workflow.findMany({
      where: {
        userId: ctx.user.id,
      },
      include: {
        activeOn: {
          select: {
            eventType: {
              select: {
                id: true,
                title: true,
              },
            },
          },
        },
        steps: true,
      },
      orderBy: {
        id: "asc",
      },
    });

    return { workflows };
  }),
  get: authedProcedure
    .input(
      z.object({
        id: z.number(),
      })
    )
    .query(async ({ ctx, input }) => {
      const workflow = await ctx.prisma.workflow.findFirst({
        where: {
          userId: ctx.user.id,
          id: input.id,
        },
        select: {
          id: true,
          name: true,
          time: true,
          timeUnit: true,
          activeOn: {
            select: {
              eventType: true,
            },
          },
          trigger: true,
          steps: {
            orderBy: {
              stepNumber: "asc",
            },
          },
        },
      });
      if (!workflow) {
        throw new TRPCError({
          code: "UNAUTHORIZED",
        });
      }
      return workflow;
    }),
  create: authedProcedure
    .input(
      z.object({
        name: z.string(),
        trigger: z.enum(WORKFLOW_TRIGGER_EVENTS),
        action: z.enum(WORKFLOW_ACTIONS),
        timeUnit: z.enum(TIME_UNIT).optional(),
        time: z.number().optional(),
        sendTo: z.string().optional(),
      })
    )
    .mutation(async ({ ctx, input }) => {
      const { name, trigger, action, timeUnit, time, sendTo } = input;
      const userId = ctx.user.id;

      try {
        const workflow = await ctx.prisma.workflow.create({
          data: {
            name,
            trigger,
            userId,
            timeUnit: time ? timeUnit : undefined,
            time,
          },
        });

        await ctx.prisma.workflowStep.create({
          data: {
            stepNumber: 1,
            action,
            workflowId: workflow.id,
            sendTo,
          },
        });
        return { workflow };
      } catch (e) {
        throw e;
      }
    }),
  createV2: authedProcedure.mutation(async ({ ctx }) => {
    const userId = ctx.user.id;

    try {
      const workflow = await ctx.prisma.workflow.create({
        data: {
          name: "",
          trigger: WorkflowTriggerEvents.BEFORE_EVENT,
          time: 24,
          timeUnit: TimeUnit.HOUR,
          userId,
        },
      });

      await ctx.prisma.workflowStep.create({
        data: {
          stepNumber: 1,
          action: WorkflowActions.EMAIL_HOST,
          template: WorkflowTemplates.REMINDER,
          workflowId: workflow.id,
          sender: SENDER_NAME,
          numberVerificationPending: false,
        },
      });
      return { workflow };
    } catch (e) {
      throw e;
    }
  }),
  delete: authedProcedure
    .input(
      z.object({
        id: z.number(),
      })
    )
    .mutation(async ({ ctx, input }) => {
      const { id } = input;

      const workflowToDelete = await ctx.prisma.workflow.findFirst({
        where: {
          id,
          userId: ctx.user.id,
        },
      });

      if (workflowToDelete) {
        const scheduledReminders = await ctx.prisma.workflowReminder.findMany({
          where: {
            workflowStep: {
              workflowId: id,
            },
            scheduled: true,
            NOT: {
              referenceId: null,
            },
          },
        });

        scheduledReminders.forEach((reminder) => {
          if (reminder.referenceId) {
            if (reminder.method === WorkflowMethods.EMAIL) {
              deleteScheduledEmailReminder(reminder.referenceId);
            } else if (reminder.method === WorkflowMethods.SMS) {
              deleteScheduledSMSReminder(reminder.referenceId);
            }
          }
        });

        await ctx.prisma.workflow.deleteMany({
          where: {
            userId: ctx.user.id,
            id,
          },
        });
      }

      return {
        id,
      };
    }),
  update: authedProcedure
    .input(
      z.object({
        id: z.number(),
        name: z.string(),
        activeOn: z.number().array(),
        steps: z
          .object({
            id: z.number(),
            stepNumber: z.number(),
            action: z.enum(WORKFLOW_ACTIONS),
            workflowId: z.number(),
            sendTo: z.string().optional().nullable(),
            reminderBody: z.string().optional().nullable(),
            emailSubject: z.string().optional().nullable(),
            template: z.enum(WORKFLOW_TEMPLATES),
            numberRequired: z.boolean().nullable(),
            sender: z.string().optional().nullable(),
            senderName: z.string().optional().nullable(),
          })
          .array(),
        trigger: z.enum(WORKFLOW_TRIGGER_EVENTS),
        time: z.number().nullable(),
        timeUnit: z.enum(TIME_UNIT).nullable(),
      })
    )
    .mutation(async ({ ctx, input }) => {
      const { user } = ctx;
      const { id, name, activeOn, steps, trigger, time, timeUnit } = input;

      const userWorkflow = await ctx.prisma.workflow.findUnique({
        where: {
          id,
        },
        select: {
          userId: true,
          user: {
            select: {
              teams: true,
            },
          },
          steps: true,
        },
      });

      if (
        !userWorkflow ||
        userWorkflow.userId !== user.id ||
        steps.filter((step) => step.workflowId != id).length > 0
      )
        throw new TRPCError({ code: "UNAUTHORIZED" });

      const oldActiveOnEventTypes = await ctx.prisma.workflowsOnEventTypes.findMany({
        where: {
          workflowId: id,
        },
        select: {
          eventTypeId: true,
        },
      });

      const newActiveEventTypes = activeOn.filter((eventType) => {
        if (
          !oldActiveOnEventTypes ||
          !oldActiveOnEventTypes
            .map((oldEventType) => {
              return oldEventType.eventTypeId;
            })
            .includes(eventType)
        ) {
          return eventType;
        }
      });

      //check if new event types belong to user
      for (const newEventTypeId of newActiveEventTypes) {
        const newEventType = await ctx.prisma.eventType.findFirst({
          where: {
            id: newEventTypeId,
          },
          include: {
            users: true,
            team: {
              include: {
                members: true,
              },
            },
          },
        });
        if (
          newEventType &&
          newEventType.userId !== user.id &&
          !newEventType?.team?.members.find((membership) => membership.userId === user.id) &&
          !newEventType?.users.find((eventTypeUser) => eventTypeUser.id === user.id)
        ) {
          throw new TRPCError({ code: "UNAUTHORIZED" });
        }
      }

      //remove all scheduled Email and SMS reminders for eventTypes that are not active any more
      const removedEventTypes = oldActiveOnEventTypes
        .map((eventType) => {
          return eventType.eventTypeId;
        })
        .filter((eventType) => {
          if (!activeOn.includes(eventType)) {
            return eventType;
          }
        });

      const remindersToDeletePromise: PrismaPromise<
        {
          id: number;
          referenceId: string | null;
          method: string;
          scheduled: boolean;
        }[]
      >[] = [];
      removedEventTypes.forEach((eventTypeId) => {
        const reminderToDelete = ctx.prisma.workflowReminder.findMany({
          where: {
            booking: {
              eventTypeId: eventTypeId,
              userId: ctx.user.id,
            },
            workflowStepId: {
              in: userWorkflow.steps.map((step) => {
                return step.id;
              }),
            },
          },
          select: {
            id: true,
            referenceId: true,
            method: true,
            scheduled: true,
          },
        });
        remindersToDeletePromise.push(reminderToDelete);
      });

      const remindersToDelete = await Promise.all(remindersToDeletePromise);

      const deleteReminderPromise: PrismaPromise<Prisma.BatchPayload>[] = [];
      remindersToDelete.flat().forEach((reminder) => {
        //already scheduled reminders
        if (reminder.referenceId) {
          if (reminder.method === WorkflowMethods.EMAIL) {
            deleteScheduledEmailReminder(reminder.referenceId);
          } else if (reminder.method === WorkflowMethods.SMS) {
            deleteScheduledSMSReminder(reminder.referenceId);
          }
        }
        const deleteReminder = ctx.prisma.workflowReminder.deleteMany({
          where: {
            id: reminder.id,
            booking: {
              userId: ctx.user.id,
            },
          },
        });
        deleteReminderPromise.push(deleteReminder);
      });

      await Promise.all(deleteReminderPromise);

      //update active on & reminders for new eventTypes
      await ctx.prisma.workflowsOnEventTypes.deleteMany({
        where: {
          workflowId: id,
        },
      });

      let newEventTypes: number[] = [];
      if (activeOn.length) {
        if (trigger === WorkflowTriggerEvents.BEFORE_EVENT || trigger === WorkflowTriggerEvents.AFTER_EVENT) {
          newEventTypes = newActiveEventTypes;
        }
        if (newEventTypes.length > 0) {
          //create reminders for all bookings with newEventTypes
          const bookingsForReminders = await ctx.prisma.booking.findMany({
            where: {
              eventTypeId: { in: newEventTypes },
              status: BookingStatus.ACCEPTED,
              startTime: {
                gte: new Date(),
              },
            },
            include: {
              attendees: true,
              eventType: true,
              user: true,
            },
          });

          steps.forEach(async (step) => {
            if (step.action !== WorkflowActions.SMS_ATTENDEE) {
              //as we do not have attendees phone number (user is notified about that when setting this action)
              bookingsForReminders.forEach(async (booking) => {
                const bookingInfo = {
                  uid: booking.uid,
                  attendees: booking.attendees.map((attendee) => {
                    return { name: attendee.name, email: attendee.email, timeZone: attendee.timeZone };
                  }),
                  organizer: booking.user
                    ? {
                        language: { locale: booking.user.locale || "" },
                        name: booking.user.name || "",
                        email: booking.user.email,
                        timeZone: booking.user.timeZone,
                      }
                    : { name: "", email: "", timeZone: "", language: { locale: "" } },
                  startTime: booking.startTime.toISOString(),
                  endTime: booking.endTime.toISOString(),
                  title: booking.title,
                  language: { locale: booking?.user?.locale || "" },
                };
                if (
                  step.action === WorkflowActions.EMAIL_HOST ||
                  step.action === WorkflowActions.EMAIL_ATTENDEE /*||
                  step.action === WorkflowActions.EMAIL_ADDRESS*/
                ) {
                  let sendTo = "";

                  switch (step.action) {
                    case WorkflowActions.EMAIL_HOST:
                      sendTo = bookingInfo.organizer?.email;
                      break;
                    case WorkflowActions.EMAIL_ATTENDEE:
                      sendTo = bookingInfo.attendees[0].email;
                      break;
                    /*case WorkflowActions.EMAIL_ADDRESS:
                      sendTo = step.sendTo || "";*/
                  }

                  await scheduleEmailReminder(
                    bookingInfo,
                    trigger,
                    step.action,
                    {
                      time,
                      timeUnit,
                    },
                    sendTo,
                    step.emailSubject || "",
                    step.reminderBody || "",
                    step.id,
                    step.template,
                    step.senderName || SENDER_NAME
                  );
                } else if (step.action === WorkflowActions.SMS_NUMBER) {
                  await scheduleSMSReminder(
                    bookingInfo,
                    step.sendTo || "",
                    trigger,
                    step.action,
                    {
                      time,
                      timeUnit,
                    },
                    step.reminderBody || "",
                    step.id,
                    step.template,
                    step.sender || SENDER_ID,
                    user.id
                  );
                }
              });
            }
          });
        }
        //create all workflow - eventtypes relationships
        activeOn.forEach(async (eventTypeId) => {
          await ctx.prisma.workflowsOnEventTypes.createMany({
            data: {
              workflowId: id,
              eventTypeId,
            },
          });
        });
      }

      userWorkflow.steps.map(async (oldStep) => {
        const newStep = steps.filter((s) => s.id === oldStep.id)[0];
        const remindersFromStep = await ctx.prisma.workflowReminder.findMany({
          where: {
            workflowStepId: oldStep.id,
          },
          include: {
            booking: true,
          },
        });
        //step was deleted
        if (!newStep) {
          //delete already scheduled reminders
          if (remindersFromStep.length > 0) {
            remindersFromStep.forEach((reminder) => {
              if (reminder.referenceId) {
                if (reminder.method === WorkflowMethods.EMAIL) {
                  deleteScheduledEmailReminder(reminder.referenceId);
                } else if (reminder.method === WorkflowMethods.SMS) {
                  deleteScheduledSMSReminder(reminder.referenceId);
                }
              }
            });
          }
          await ctx.prisma.workflowStep.delete({
            where: {
              id: oldStep.id,
            },
          });
          //step was edited
        } else if (JSON.stringify(oldStep) !== JSON.stringify(newStep)) {
          if (
            !userWorkflow.user.teams.length &&
            !isSMSAction(oldStep.action) &&
            isSMSAction(newStep.action)
          ) {
            throw new TRPCError({ code: "UNAUTHORIZED" });
          }
          await ctx.prisma.workflowStep.update({
            where: {
              id: oldStep.id,
            },
            data: {
              action: newStep.action,
              sendTo:
                newStep.action === WorkflowActions.SMS_NUMBER /*||
                newStep.action === WorkflowActions.EMAIL_ADDRESS*/
                  ? newStep.sendTo
                  : null,
              stepNumber: newStep.stepNumber,
              workflowId: newStep.workflowId,
              reminderBody: newStep.template === WorkflowTemplates.CUSTOM ? newStep.reminderBody : null,
              emailSubject: newStep.template === WorkflowTemplates.CUSTOM ? newStep.emailSubject : null,
              template: newStep.template,
              numberRequired: newStep.numberRequired,
              sender: getSender({
                action: newStep.action,
                sender: newStep.sender || null,
                senderName: newStep.senderName,
              }),
              numberVerificationPending: false,
            },
          });
          //cancel all reminders of step and create new ones (not for newEventTypes)
          const remindersToUpdate = remindersFromStep.filter((reminder) => {
            if (reminder.booking?.eventTypeId && !newEventTypes.includes(reminder.booking?.eventTypeId)) {
              return reminder;
            }
          });
          remindersToUpdate.forEach(async (reminder) => {
            if (reminder.referenceId) {
              if (reminder.method === WorkflowMethods.EMAIL) {
                deleteScheduledEmailReminder(reminder.referenceId);
              } else if (reminder.method === WorkflowMethods.SMS) {
                deleteScheduledSMSReminder(reminder.referenceId);
              }
            }
            await ctx.prisma.workflowReminder.deleteMany({
              where: {
                id: reminder.id,
              },
            });
          });
          const eventTypesToUpdateReminders = activeOn.filter((eventTypeId) => {
            if (!newEventTypes.includes(eventTypeId)) {
              return eventTypeId;
            }
          });
          if (
            eventTypesToUpdateReminders &&
            (trigger === WorkflowTriggerEvents.BEFORE_EVENT || trigger === WorkflowTriggerEvents.AFTER_EVENT)
          ) {
            const bookingsOfEventTypes = await ctx.prisma.booking.findMany({
              where: {
                eventTypeId: {
                  in: eventTypesToUpdateReminders,
                },
                status: BookingStatus.ACCEPTED,
                startTime: {
                  gte: new Date(),
                },
              },
              include: {
                attendees: true,
                eventType: true,
                user: true,
              },
            });
            bookingsOfEventTypes.forEach(async (booking) => {
              const bookingInfo = {
                uid: booking.uid,
                attendees: booking.attendees.map((attendee) => {
                  return { name: attendee.name, email: attendee.email, timeZone: attendee.timeZone };
                }),
                organizer: booking.user
                  ? {
                      language: { locale: booking.user.locale || "" },
                      name: booking.user.name || "",
                      email: booking.user.email,
                      timeZone: booking.user.timeZone,
                    }
                  : { name: "", email: "", timeZone: "", language: { locale: "" } },
                startTime: booking.startTime.toISOString(),
                endTime: booking.endTime.toISOString(),
                title: booking.title,
                language: { locale: booking?.user?.locale || "" },
              };
              if (
                newStep.action === WorkflowActions.EMAIL_HOST ||
                newStep.action === WorkflowActions.EMAIL_ATTENDEE /*||
                newStep.action === WorkflowActions.EMAIL_ADDRESS*/
              ) {
                let sendTo = "";

                switch (newStep.action) {
                  case WorkflowActions.EMAIL_HOST:
                    sendTo = bookingInfo.organizer?.email;
                    break;
                  case WorkflowActions.EMAIL_ATTENDEE:
                    sendTo = bookingInfo.attendees[0].email;
                    break;
                  /*case WorkflowActions.EMAIL_ADDRESS:
                    sendTo = newStep.sendTo || "";*/
                }

                await scheduleEmailReminder(
                  bookingInfo,
                  trigger,
                  newStep.action,
                  {
                    time,
                    timeUnit,
                  },
                  sendTo,
                  newStep.emailSubject || "",
                  newStep.reminderBody || "",
                  newStep.id,
                  newStep.template,
                  newStep.senderName || SENDER_NAME
                );
              } else if (newStep.action === WorkflowActions.SMS_NUMBER) {
                await scheduleSMSReminder(
                  bookingInfo,
                  newStep.sendTo || "",
                  trigger,
                  newStep.action,
                  {
                    time,
                    timeUnit,
                  },
                  newStep.reminderBody || "",
                  newStep.id || 0,
                  newStep.template,
                  newStep.sender || SENDER_ID,
                  user.id
                );
              }
            });
          }
        }
      });
      //added steps
      const addedSteps = steps.map((s) => {
        if (s.id <= 0) {
          if (!userWorkflow.user.teams.length && isSMSAction(s.action)) {
            throw new TRPCError({ code: "UNAUTHORIZED" });
          }
          const { id: stepId, ...stepToAdd } = s;
          return stepToAdd;
        }
      });

      if (addedSteps) {
        const eventTypesToCreateReminders = activeOn.map((activeEventType) => {
          if (activeEventType && !newEventTypes.includes(activeEventType)) {
            return activeEventType;
          }
        });
        addedSteps.forEach(async (step) => {
          if (step) {
            const { senderName, ...newStep } = step;
            newStep.sender = getSender({
              action: newStep.action,
              sender: newStep.sender || null,
              senderName: senderName,
            });
            const createdStep = await ctx.prisma.workflowStep.create({
              data: { ...newStep, numberVerificationPending: false },
            });
            if (
              (trigger === WorkflowTriggerEvents.BEFORE_EVENT ||
                trigger === WorkflowTriggerEvents.AFTER_EVENT) &&
              eventTypesToCreateReminders &&
              step.action !== WorkflowActions.SMS_ATTENDEE
            ) {
              const bookingsForReminders = await ctx.prisma.booking.findMany({
                where: {
                  eventTypeId: { in: eventTypesToCreateReminders as number[] },
                  status: BookingStatus.ACCEPTED,
                  startTime: {
                    gte: new Date(),
                  },
                },
                include: {
                  attendees: true,
                  eventType: true,
                  user: true,
                },
              });
              bookingsForReminders.forEach(async (booking) => {
                const bookingInfo = {
                  uid: booking.uid,
                  attendees: booking.attendees.map((attendee) => {
                    return { name: attendee.name, email: attendee.email, timeZone: attendee.timeZone };
                  }),
                  organizer: booking.user
                    ? {
                        name: booking.user.name || "",
                        email: booking.user.email,
                        timeZone: booking.user.timeZone,
                        language: { locale: booking.user.locale || "" },
                      }
                    : { name: "", email: "", timeZone: "", language: { locale: "" } },
                  startTime: booking.startTime.toISOString(),
                  endTime: booking.endTime.toISOString(),
                  title: booking.title,
                  language: { locale: booking?.user?.locale || "" },
                };

                if (
                  step.action === WorkflowActions.EMAIL_ATTENDEE ||
                  step.action === WorkflowActions.EMAIL_HOST /*||
                  step.action === WorkflowActions.EMAIL_ADDRESS*/
                ) {
                  let sendTo = "";

                  switch (step.action) {
                    case WorkflowActions.EMAIL_HOST:
                      sendTo = bookingInfo.organizer?.email;
                      break;
                    case WorkflowActions.EMAIL_ATTENDEE:
                      sendTo = bookingInfo.attendees[0].email;
                      break;
                    /*case WorkflowActions.EMAIL_ADDRESS:
                      sendTo = step.sendTo || "";*/
                  }

                  await scheduleEmailReminder(
                    bookingInfo,
                    trigger,
                    step.action,
                    {
                      time,
                      timeUnit,
                    },
                    sendTo,
                    step.emailSubject || "",
                    step.reminderBody || "",
                    createdStep.id,
                    step.template,
                    step.senderName || SENDER_NAME
                  );
                } else if (step.action === WorkflowActions.SMS_NUMBER && step.sendTo) {
                  await scheduleSMSReminder(
                    bookingInfo,
                    step.sendTo,
                    trigger,
                    step.action,
                    {
                      time,
                      timeUnit,
                    },
                    step.reminderBody || "",
                    createdStep.id,
                    step.template,
                    step.sender || SENDER_ID,
                    user.id
                  );
                }
              });
            }
          }
        });
      }

      //update trigger, name, time, timeUnit
      await ctx.prisma.workflow.update({
        where: {
          id,
        },
        data: {
          name,
          trigger,
          time,
          timeUnit,
        },
      });

      const workflow = await ctx.prisma.workflow.findFirst({
        where: {
          id,
        },
        include: {
          activeOn: {
            select: {
              eventType: true,
            },
          },
          steps: true,
        },
      });

      return {
        workflow,
      };
    }),
  /* testAction: authedRateLimitedProcedure({ intervalInMs: 10000, limit: 3 })
    .input(
      z.object({
        step: z.object({
          id: z.number(),
          stepNumber: z.number(),
          action: z.enum(WORKFLOW_ACTIONS),
          workflowId: z.number(),
          sendTo: z.string().optional().nullable(),
          reminderBody: z.string().optional().nullable(),
          emailSubject: z.string().optional().nullable(),
          template: z.enum(WORKFLOW_TEMPLATES),
          numberRequired: z.boolean().nullable(),
          sender: z.string().optional().nullable(),
        }),
        emailSubject: z.string(),
        reminderBody: z.string(),
      })
    )
<<<<<<< HEAD
    // eslint-disable-next-line @typescript-eslint/no-unused-vars
    .mutation(async ({ ctx, input }) => {
      throw new TRPCError({ code: "FORBIDDEN", message: "Test action temporarily disabled" });
      // const { user } = ctx;
      // const { step, emailSubject, reminderBody } = input;
      // const { action, template, sendTo, sender } = step;

      // const senderID = sender || SENDER_ID;

      // if (action === WorkflowActions.SMS_NUMBER) {
      //   if (!sendTo) throw new TRPCError({ code: "BAD_REQUEST", message: "Missing sendTo" });
      //   const verifiedNumbers = await ctx.prisma.verifiedNumber.findFirst({
      //     where: {
      //       userId: ctx.user.id,
      //       phoneNumber: sendTo,
      //     },
      //   });
      //   if (!verifiedNumbers)
      //     throw new TRPCError({ code: "UNAUTHORIZED", message: "Phone number is not verified" });
      // }

      // try {
      //   const userWorkflow = await ctx.prisma.workflow.findUnique({
      //     where: {
      //       id: step.workflowId,
      //     },
      //     select: {
      //       userId: true,
      //       steps: true,
      //     },
      //   });

      //   if (!userWorkflow || userWorkflow.userId !== user.id) {
      //     throw new TRPCError({ code: "UNAUTHORIZED" });
      //   }

      //   if (isSMSAction(step.action) /*|| step.action === WorkflowActions.EMAIL_ADDRESS*/) {
      //     const hasTeamPlan = (await ctx.prisma.membership.count({ where: { userId: user.id } })) > 0;
      //     if (!hasTeamPlan) {
      //       throw new TRPCError({ code: "UNAUTHORIZED", message: "Team plan needed" });
      //     }
      //   }

      //   const booking = await ctx.prisma.booking.findFirst({
      //     orderBy: {
      //       createdAt: "desc",
      //     },
      //     where: {
      //       userId: ctx.user.id,
      //     },
      //     include: {
      //       attendees: true,
      //       user: true,
      //     },
      //   });

      //   let evt: BookingInfo;
      //   if (booking) {
      //     evt = {
      //       uid: booking?.uid,
      //       attendees:
      //         booking?.attendees.map((attendee) => {
      //           return { name: attendee.name, email: attendee.email, timeZone: attendee.timeZone };
      //         }) || [],
      //       organizer: {
      //         language: {
      //           locale: booking?.user?.locale || "",
      //         },
      //         name: booking?.user?.name || "",
      //         email: booking?.user?.email || "",
      //         timeZone: booking?.user?.timeZone || "",
      //       },
      //       startTime: booking?.startTime.toISOString() || "",
      //       endTime: booking?.endTime.toISOString() || "",
      //       title: booking?.title || "",
      //       location: booking?.location || null,
      //       additionalNotes: booking?.description || null,
      //       customInputs: booking?.customInputs,
      //     };
      //   } else {
      //     //if no booking exists create an example booking
      //     evt = {
      //       attendees: [{ name: "John Doe", email: "john.doe@example.com", timeZone: "Europe/London" }],
      //       organizer: {
      //         language: {
      //           locale: ctx.user.locale,
      //         },
      //         name: ctx.user.name || "",
      //         email: ctx.user.email,
      //         timeZone: ctx.user.timeZone,
      //       },
      //       startTime: dayjs().add(10, "hour").toISOString(),
      //       endTime: dayjs().add(11, "hour").toISOString(),
      //       title: "Example Booking",
      //       location: "Office",
      //       additionalNotes: "These are additional notes",
      //     };
      //   }

      //   if (
      //     action === WorkflowActions.EMAIL_ATTENDEE ||
      //     action === WorkflowActions.EMAIL_HOST /*||
      //     action === WorkflowActions.EMAIL_ADDRESS*/
      //   ) {
      //     scheduleEmailReminder(
      //       evt,
      //       WorkflowTriggerEvents.NEW_EVENT,
      //       action,
      //       { time: null, timeUnit: null },
      //       ctx.user.email,
      //       emailSubject,
      //       reminderBody,
      //       0,
      //       template
      //     );
      //     return { message: "Notification sent" };
      //   } else if (action === WorkflowActions.SMS_NUMBER && sendTo) {
      //     scheduleSMSReminder(
      //       evt,
      //       sendTo,
      //       WorkflowTriggerEvents.NEW_EVENT,
      //       action,
      //       { time: null, timeUnit: null },
      //       reminderBody,
      //       0,
      //       template,
      //       senderID,
      //       ctx.user.id
      //     );
      //     return { message: "Notification sent" };
      //   }
      //   return {
      //     ok: false,
      //     status: 500,
      //     message: "Notification could not be sent",
      //   };
      // } catch (_err) {
      //   const error = getErrorFromUnknown(_err);
      //   return {
      //     ok: false,
      //     status: 500,
      //     message: error.message,
      //   };
      // }
    }),
=======
  .mutation(async ({ ctx, input }) => {
  const { user } = ctx;
  const { step, emailSubject, reminderBody } = input;
  const { action, template, sendTo, sender } = step;

  const senderID = sender || SENDER_ID;

  if (action === WorkflowActions.SMS_NUMBER) {
    if (!sendTo) throw new TRPCError({ code: "BAD_REQUEST", message: "Missing sendTo" });
    const verifiedNumbers = await ctx.prisma.verifiedNumber.findFirst({
      where: {
        userId: ctx.user.id,
        phoneNumber: sendTo,
      },
    });
    if (!verifiedNumbers)
      throw new TRPCError({ code: "UNAUTHORIZED", message: "Phone number is not verified" });
  }

  try {
    const userWorkflow = await ctx.prisma.workflow.findUnique({
      where: {
        id: step.workflowId,
      },
      select: {
        userId: true,
        steps: true,
      },
    });

    if (!userWorkflow || userWorkflow.userId !== user.id) {
      throw new TRPCError({ code: "UNAUTHORIZED" });
    }

    if (isSMSAction(step.action) /*|| step.action === WorkflowActions.EMAIL_ADDRESS*/ /*) {
      const hasTeamPlan = (await ctx.prisma.membership.count({ where: { userId: user.id } })) > 0;
      if (!hasTeamPlan) {
        throw new TRPCError({ code: "UNAUTHORIZED", message: "Team plan needed" });
      }
    }

    const booking = await ctx.prisma.booking.findFirst({
      orderBy: {
        createdAt: "desc",
      },
      where: {
        userId: ctx.user.id,
      },
      include: {
        attendees: true,
        user: true,
      },
    });

    let evt: BookingInfo;
    if (booking) {
      evt = {
        uid: booking?.uid,
        attendees:
          booking?.attendees.map((attendee) => {
            return { name: attendee.name, email: attendee.email, timeZone: attendee.timeZone };
          }) || [],
        organizer: {
          language: {
            locale: booking?.user?.locale || "",
          },
          name: booking?.user?.name || "",
          email: booking?.user?.email || "",
          timeZone: booking?.user?.timeZone || "",
        },
        startTime: booking?.startTime.toISOString() || "",
        endTime: booking?.endTime.toISOString() || "",
        title: booking?.title || "",
        location: booking?.location || null,
        additionalNotes: booking?.description || null,
        customInputs: booking?.customInputs,
      };
    } else {
      //if no booking exists create an example booking
      evt = {
        attendees: [{ name: "John Doe", email: "john.doe@example.com", timeZone: "Europe/London" }],
        organizer: {
          language: {
            locale: ctx.user.locale,
          },
          name: ctx.user.name || "",
          email: ctx.user.email,
          timeZone: ctx.user.timeZone,
        },
        startTime: dayjs().add(10, "hour").toISOString(),
        endTime: dayjs().add(11, "hour").toISOString(),
        title: "Example Booking",
        location: "Office",
        additionalNotes: "These are additional notes",
      };
    }

    if (
      action === WorkflowActions.EMAIL_ATTENDEE ||
      action === WorkflowActions.EMAIL_HOST /*||
      action === WorkflowActions.EMAIL_ADDRESS*/
  /*) {
      scheduleEmailReminder(
        evt,
        WorkflowTriggerEvents.NEW_EVENT,
        action,
        { time: null, timeUnit: null },
        ctx.user.email,
        emailSubject,
        reminderBody,
        0,
        template
      );
      return { message: "Notification sent" };
    } else if (action === WorkflowActions.SMS_NUMBER && sendTo) {
      scheduleSMSReminder(
        evt,
        sendTo,
        WorkflowTriggerEvents.NEW_EVENT,
        action,
        { time: null, timeUnit: null },
        reminderBody,
        0,
        template,
        senderID,
        ctx.user.id
      );
      return { message: "Notification sent" };
    }
    return {
      ok: false,
      status: 500,
      message: "Notification could not be sent",
    };
  } catch (_err) {
    const error = getErrorFromUnknown(_err);
    return {
      ok: false,
      status: 500,
      message: error.message,
    };
  }
  }),
  */
>>>>>>> 2d50d09c
  activateEventType: authedProcedure
    .input(
      z.object({
        eventTypeId: z.number(),
        workflowId: z.number(),
      })
    )
    .mutation(async ({ ctx, input }) => {
      const { eventTypeId, workflowId } = input;

      // Check that workflow & event type belong to the user
      const userEventType = await ctx.prisma.eventType.findFirst({
        where: {
          id: eventTypeId,
          users: {
            some: {
              id: ctx.user.id,
            },
          },
        },
      });

      if (!userEventType)
        throw new TRPCError({ code: "UNAUTHORIZED", message: "This event type does not belong to the user" });

      // Check that the workflow belongs to the user
      const eventTypeWorkflow = await ctx.prisma.workflow.findFirst({
        where: {
          id: workflowId,
          userId: ctx.user.id,
        },
      });

      if (!eventTypeWorkflow)
        throw new TRPCError({ code: "UNAUTHORIZED", message: "This event type does not belong to the user" });

      //check if event type is already active
      const isActive = await ctx.prisma.workflowsOnEventTypes.findFirst({
        where: {
          workflowId,
          eventTypeId,
        },
      });

      if (isActive) {
        await ctx.prisma.workflowsOnEventTypes.deleteMany({
          where: {
            workflowId,
            eventTypeId,
          },
        });
      } else {
        await ctx.prisma.workflowsOnEventTypes.create({
          data: {
            workflowId,
            eventTypeId,
          },
        });
      }
    }),
  sendVerificationCode: authedProcedure
    .input(
      z.object({
        phoneNumber: z.string(),
      })
    )
    .mutation(async ({ input }) => {
      const { phoneNumber } = input;
      return sendVerificationCode(phoneNumber);
    }),
  verifyPhoneNumber: authedProcedure
    .input(
      z.object({
        phoneNumber: z.string(),
        code: z.string(),
      })
    )
    .mutation(async ({ ctx, input }) => {
      const { phoneNumber, code } = input;
      const { user } = ctx;
      const verifyStatus = await verifyPhoneNumber(phoneNumber, code, user.id);
      return verifyStatus;
    }),
  getVerifiedNumbers: authedProcedure.query(async ({ ctx }) => {
    const { user } = ctx;
    const verifiedNumbers = await ctx.prisma.verifiedNumber.findMany({
      where: {
        userId: user.id,
      },
    });

    return verifiedNumbers;
  }),
  getWorkflowActionOptions: authedProcedure.query(async ({ ctx }) => {
    const { hasTeamPlan } = await viewerTeamsRouter.createCaller(ctx).hasTeamPlan();
    const t = await getTranslation(ctx.user.locale, "common");
    return getWorkflowActionOptions(t, !!hasTeamPlan);
  }),
});<|MERGE_RESOLUTION|>--- conflicted
+++ resolved
@@ -33,10 +33,7 @@
   sendVerificationCode,
 } from "@calcom/features/ee/workflows/lib/reminders/verifyPhoneNumber";
 import { SENDER_ID } from "@calcom/lib/constants";
-<<<<<<< HEAD
-=======
 import { SENDER_NAME } from "@calcom/lib/constants";
->>>>>>> 2d50d09c
 // import { getErrorFromUnknown } from "@calcom/lib/errors";
 import { getTranslation } from "@calcom/lib/server/i18n";
 import { WorkflowStep } from "@calcom/prisma/client";
@@ -871,153 +868,6 @@
         reminderBody: z.string(),
       })
     )
-<<<<<<< HEAD
-    // eslint-disable-next-line @typescript-eslint/no-unused-vars
-    .mutation(async ({ ctx, input }) => {
-      throw new TRPCError({ code: "FORBIDDEN", message: "Test action temporarily disabled" });
-      // const { user } = ctx;
-      // const { step, emailSubject, reminderBody } = input;
-      // const { action, template, sendTo, sender } = step;
-
-      // const senderID = sender || SENDER_ID;
-
-      // if (action === WorkflowActions.SMS_NUMBER) {
-      //   if (!sendTo) throw new TRPCError({ code: "BAD_REQUEST", message: "Missing sendTo" });
-      //   const verifiedNumbers = await ctx.prisma.verifiedNumber.findFirst({
-      //     where: {
-      //       userId: ctx.user.id,
-      //       phoneNumber: sendTo,
-      //     },
-      //   });
-      //   if (!verifiedNumbers)
-      //     throw new TRPCError({ code: "UNAUTHORIZED", message: "Phone number is not verified" });
-      // }
-
-      // try {
-      //   const userWorkflow = await ctx.prisma.workflow.findUnique({
-      //     where: {
-      //       id: step.workflowId,
-      //     },
-      //     select: {
-      //       userId: true,
-      //       steps: true,
-      //     },
-      //   });
-
-      //   if (!userWorkflow || userWorkflow.userId !== user.id) {
-      //     throw new TRPCError({ code: "UNAUTHORIZED" });
-      //   }
-
-      //   if (isSMSAction(step.action) /*|| step.action === WorkflowActions.EMAIL_ADDRESS*/) {
-      //     const hasTeamPlan = (await ctx.prisma.membership.count({ where: { userId: user.id } })) > 0;
-      //     if (!hasTeamPlan) {
-      //       throw new TRPCError({ code: "UNAUTHORIZED", message: "Team plan needed" });
-      //     }
-      //   }
-
-      //   const booking = await ctx.prisma.booking.findFirst({
-      //     orderBy: {
-      //       createdAt: "desc",
-      //     },
-      //     where: {
-      //       userId: ctx.user.id,
-      //     },
-      //     include: {
-      //       attendees: true,
-      //       user: true,
-      //     },
-      //   });
-
-      //   let evt: BookingInfo;
-      //   if (booking) {
-      //     evt = {
-      //       uid: booking?.uid,
-      //       attendees:
-      //         booking?.attendees.map((attendee) => {
-      //           return { name: attendee.name, email: attendee.email, timeZone: attendee.timeZone };
-      //         }) || [],
-      //       organizer: {
-      //         language: {
-      //           locale: booking?.user?.locale || "",
-      //         },
-      //         name: booking?.user?.name || "",
-      //         email: booking?.user?.email || "",
-      //         timeZone: booking?.user?.timeZone || "",
-      //       },
-      //       startTime: booking?.startTime.toISOString() || "",
-      //       endTime: booking?.endTime.toISOString() || "",
-      //       title: booking?.title || "",
-      //       location: booking?.location || null,
-      //       additionalNotes: booking?.description || null,
-      //       customInputs: booking?.customInputs,
-      //     };
-      //   } else {
-      //     //if no booking exists create an example booking
-      //     evt = {
-      //       attendees: [{ name: "John Doe", email: "john.doe@example.com", timeZone: "Europe/London" }],
-      //       organizer: {
-      //         language: {
-      //           locale: ctx.user.locale,
-      //         },
-      //         name: ctx.user.name || "",
-      //         email: ctx.user.email,
-      //         timeZone: ctx.user.timeZone,
-      //       },
-      //       startTime: dayjs().add(10, "hour").toISOString(),
-      //       endTime: dayjs().add(11, "hour").toISOString(),
-      //       title: "Example Booking",
-      //       location: "Office",
-      //       additionalNotes: "These are additional notes",
-      //     };
-      //   }
-
-      //   if (
-      //     action === WorkflowActions.EMAIL_ATTENDEE ||
-      //     action === WorkflowActions.EMAIL_HOST /*||
-      //     action === WorkflowActions.EMAIL_ADDRESS*/
-      //   ) {
-      //     scheduleEmailReminder(
-      //       evt,
-      //       WorkflowTriggerEvents.NEW_EVENT,
-      //       action,
-      //       { time: null, timeUnit: null },
-      //       ctx.user.email,
-      //       emailSubject,
-      //       reminderBody,
-      //       0,
-      //       template
-      //     );
-      //     return { message: "Notification sent" };
-      //   } else if (action === WorkflowActions.SMS_NUMBER && sendTo) {
-      //     scheduleSMSReminder(
-      //       evt,
-      //       sendTo,
-      //       WorkflowTriggerEvents.NEW_EVENT,
-      //       action,
-      //       { time: null, timeUnit: null },
-      //       reminderBody,
-      //       0,
-      //       template,
-      //       senderID,
-      //       ctx.user.id
-      //     );
-      //     return { message: "Notification sent" };
-      //   }
-      //   return {
-      //     ok: false,
-      //     status: 500,
-      //     message: "Notification could not be sent",
-      //   };
-      // } catch (_err) {
-      //   const error = getErrorFromUnknown(_err);
-      //   return {
-      //     ok: false,
-      //     status: 500,
-      //     message: error.message,
-      //   };
-      // }
-    }),
-=======
   .mutation(async ({ ctx, input }) => {
   const { user } = ctx;
   const { step, emailSubject, reminderBody } = input;
@@ -1162,7 +1012,6 @@
   }
   }),
   */
->>>>>>> 2d50d09c
   activateEventType: authedProcedure
     .input(
       z.object({
