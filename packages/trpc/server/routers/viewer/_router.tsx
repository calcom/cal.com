--- conflicted
+++ resolved
@@ -15,13 +15,10 @@
 import { authRouter } from "./auth/_router";
 import { availabilityRouter } from "./availability/_router";
 import { bookingsRouter } from "./bookings/_router";
-<<<<<<< HEAD
-import { creditsRouter } from "./credits/_router";
-=======
 import { calVideoRouter } from "./calVideo/_router";
 import { calendarsRouter } from "./calendars/_router";
 import { credentialsRouter } from "./credentials/_router";
->>>>>>> c89a1877
+import { creditsRouter } from "./credits/_router";
 import { delegationCredentialRouter } from "./delegationCredential/_router";
 import { deploymentSetupRouter } from "./deploymentSetup/_router";
 import { dsyncRouter } from "./dsync/_router";
