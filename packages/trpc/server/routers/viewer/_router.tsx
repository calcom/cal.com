import app_Basecamp3 from "@calcom/app-store/basecamp3/trpc-router";
import app_RoutingForms from "@calcom/app-store/routing-forms/trpc-router";
import { userAdminRouter } from "@calcom/features/ee/users/server/trpc-router";
import { featureFlagRouter } from "@calcom/features/flags/server/router";
import { insightsRouter } from "@calcom/features/insights/server/trpc-router";

import { mergeRouters, router } from "../../trpc";
import { loggedInViewerRouter } from "../loggedInViewer/_router";
import { publicViewerRouter } from "../publicViewer/_router";
import { timezonesRouter } from "../publicViewer/timezones/_router";
import { adminRouter } from "./admin/_router";
import { apiKeysRouter } from "./apiKeys/_router";
import { appsRouter } from "./apps/_router";
import { attributesRouter } from "./attributes/_router";
import { authRouter } from "./auth/_router";
import { availabilityRouter } from "./availability/_router";
import { bookingsRouter } from "./bookings/_router";
import { delegationCredentialRouter } from "./delegationCredential/_router";
import { deploymentSetupRouter } from "./deploymentSetup/_router";
import { dsyncRouter } from "./dsync/_router";
import { eventTypesRouter } from "./eventTypes/_router";
import { googleWorkspaceRouter } from "./googleWorkspace/_router";
import { highPerfRouter } from "./highPerf/_router";
import { oAuthRouter } from "./oAuth/_router";
import { viewerOrganizationsRouter } from "./organizations/_router";
import { paymentsRouter } from "./payments/_router";
import { routingFormsRouter } from "./routing-forms/_router";
import { slotsRouter } from "./slots/_router";
import { ssoRouter } from "./sso/_router";
import { viewerTeamsRouter } from "./teams/_router";
import { webhookRouter } from "./webhook/_router";
import { workflowsRouter } from "./workflows/_router";

export const viewerRouter = mergeRouters(
  loggedInViewerRouter,

  router({
    loggedInViewerRouter,
    public: publicViewerRouter,
    auth: authRouter,
    deploymentSetup: deploymentSetupRouter,
    bookings: bookingsRouter,
    eventTypes: eventTypesRouter,
    availability: availabilityRouter,
    teams: viewerTeamsRouter,
    timezones: timezonesRouter,
    organizations: viewerOrganizationsRouter,
    delegationCredential: delegationCredentialRouter,
    webhook: webhookRouter,
    apiKeys: apiKeysRouter,
    slots: slotsRouter,
    workflows: workflowsRouter,
    saml: ssoRouter,
    dsync: dsyncRouter,
    insights: insightsRouter,
    payments: paymentsRouter,
    // NOTE: Add all app related routes in the bottom till the problem described in @calcom/app-store/trpc-routers.ts is solved.
    // After that there would just one merge call here for all the apps.
    appRoutingForms: app_RoutingForms,
    appBasecamp3: app_Basecamp3,
    features: featureFlagRouter,
    appsRouter,
    users: userAdminRouter,
    oAuth: oAuthRouter,
    googleWorkspace: googleWorkspaceRouter,
    admin: adminRouter,
    attributes: attributesRouter,
<<<<<<< HEAD
=======
    highPerf: highPerfRouter,
    routingForms: routingFormsRouter,
>>>>>>> 00ee1ef4
  })
);<|MERGE_RESOLUTION|>--- conflicted
+++ resolved
@@ -65,10 +65,7 @@
     googleWorkspace: googleWorkspaceRouter,
     admin: adminRouter,
     attributes: attributesRouter,
-<<<<<<< HEAD
-=======
     highPerf: highPerfRouter,
     routingForms: routingFormsRouter,
->>>>>>> 00ee1ef4
   })
 );