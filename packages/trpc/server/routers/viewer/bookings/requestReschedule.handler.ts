import type { BookingReference, EventType } from "@prisma/client";
import type { TFunction } from "next-i18next";

import { getCalendar } from "@calcom/app-store/_utils/getCalendar";
import { CalendarEventBuilder } from "@calcom/core/builders/CalendarEvent/builder";
import { CalendarEventDirector } from "@calcom/core/builders/CalendarEvent/director";
import { deleteMeeting } from "@calcom/core/videoClient";
import dayjs from "@calcom/dayjs";
import { sendRequestRescheduleEmailAndSMS } from "@calcom/emails";
import { getCalEventResponses } from "@calcom/features/bookings/lib/getCalEventResponses";
import getWebhooks from "@calcom/features/webhooks/lib/getWebhooks";
import { deleteWebhookScheduledTriggers } from "@calcom/features/webhooks/lib/scheduleTrigger";
import sendPayload from "@calcom/features/webhooks/lib/sendOrSchedulePayload";
import { isPrismaObjOrUndefined } from "@calcom/lib";
import { getBookerBaseUrl } from "@calcom/lib/getBookerUrl/server";
import getOrgIdFromMemberOrTeamId from "@calcom/lib/getOrgIdFromMemberOrTeamId";
import { getTeamIdFromEventType } from "@calcom/lib/getTeamIdFromEventType";
import logger from "@calcom/lib/logger";
import { safeStringify } from "@calcom/lib/safeStringify";
import { getTranslation } from "@calcom/lib/server";
import { getUsersCredentials } from "@calcom/lib/server/getUsersCredentials";
import { WorkflowRepository } from "@calcom/lib/server/repository/workflow";
import { prisma } from "@calcom/prisma";
import type { WebhookTriggerEvents } from "@calcom/prisma/enums";
import { BookingStatus } from "@calcom/prisma/enums";
import type { EventTypeMetadata } from "@calcom/prisma/zod-utils";
import type { CalendarEvent, Person } from "@calcom/types/Calendar";

import { TRPCError } from "@trpc/server";

import type { TrpcSessionUser } from "../../../trpc";
import type { TRequestRescheduleInputSchema } from "./requestReschedule.schema";
import type { PersonAttendeeCommonFields } from "./types";

type RequestRescheduleOptions = {
  ctx: {
    user: NonNullable<TrpcSessionUser>;
  };
  input: TRequestRescheduleInputSchema;
};
const log = logger.getSubLogger({ prefix: ["requestRescheduleHandler"] });
export const requestRescheduleHandler = async ({ ctx, input }: RequestRescheduleOptions) => {
  const { user } = ctx;
  const { bookingId, rescheduleReason: cancellationReason } = input;
  log.debug("Started", safeStringify({ bookingId, cancellationReason, user }));
  const bookingToReschedule = await prisma.booking.findFirstOrThrow({
    select: {
      id: true,
      uid: true,
      userId: true,
      title: true,
      description: true,
      startTime: true,
      endTime: true,
      eventTypeId: true,
      userPrimaryEmail: true,
      eventType: {
        include: {
          team: {
            select: {
              id: true,
              name: true,
              parentId: true,
            },
          },
        },
      },
      location: true,
      attendees: true,
      references: true,
      customInputs: true,
      dynamicEventSlugRef: true,
      dynamicGroupSlugRef: true,
      destinationCalendar: true,
      smsReminderNumber: true,
      workflowReminders: true,
      responses: true,
      iCalUID: true,
    },
    where: {
      uid: bookingId,
      NOT: {
        status: {
          in: [BookingStatus.CANCELLED, BookingStatus.REJECTED],
        },
      },
    },
  });

  if (!bookingToReschedule.userId) {
    throw new TRPCError({ code: "FORBIDDEN", message: "Booking to reschedule doesn't have an owner" });
  }

  if (!bookingToReschedule.eventType && !bookingToReschedule.dynamicEventSlugRef) {
    throw new TRPCError({ code: "FORBIDDEN", message: "EventType not found for current booking." });
  }

  const bookingBelongsToTeam = !!bookingToReschedule.eventType?.teamId;

  const userTeams = await prisma.user.findUniqueOrThrow({
    where: {
      id: user.id,
    },
    select: {
      teams: true,
    },
  });

  if (bookingBelongsToTeam && bookingToReschedule.eventType?.teamId) {
    const userTeamIds = userTeams.teams.map((item) => item.teamId);
    if (userTeamIds.indexOf(bookingToReschedule?.eventType?.teamId) === -1) {
      throw new TRPCError({ code: "FORBIDDEN", message: "User isn't a member on the team" });
    }
    log.debug(
      "Request reschedule for team booking",
      safeStringify({
        teamId: bookingToReschedule.eventType?.teamId,
      })
    );
  }
  if (!bookingBelongsToTeam && bookingToReschedule.userId !== user.id) {
    throw new TRPCError({ code: "FORBIDDEN", message: "User isn't owner of the current booking" });
  }

  if (!bookingToReschedule) return;

  let event: Partial<EventType> = {};
  if (bookingToReschedule.eventTypeId) {
    event = await prisma.eventType.findFirstOrThrow({
      select: {
        title: true,
        schedulingType: true,
        recurringEvent: true,
      },
      where: {
        id: bookingToReschedule.eventTypeId,
      },
    });
  }
  await prisma.booking.update({
    where: {
      id: bookingToReschedule.id,
    },
    data: {
      rescheduled: true,
      cancellationReason,
      status: BookingStatus.CANCELLED,
      updatedAt: dayjs().toISOString(),
<<<<<<< HEAD
      actorUserId: ctx.user.id ?? null,
=======
      cancelledBy: user.email,
>>>>>>> 5594e5c7
    },
  });

  // delete scheduled jobs of previous booking
  const webhookPromises = [];
  webhookPromises.push(deleteWebhookScheduledTriggers({ booking: bookingToReschedule }));

  await Promise.all(webhookPromises).catch((error) => {
    log.error("Error while deleting scheduled webhook triggers", JSON.stringify({ error }));
  });

  //cancel workflow reminders of previous booking
  await WorkflowRepository.deleteAllWorkflowReminders(bookingToReschedule.workflowReminders);

  const [mainAttendee] = bookingToReschedule.attendees;
  // @NOTE: Should we assume attendees language?
  const tAttendees = await getTranslation(mainAttendee.locale ?? "en", "common");
  const usersToPeopleType = (users: PersonAttendeeCommonFields[], selectedLanguage: TFunction): Person[] => {
    return users?.map((user) => {
      return {
        email: user.email || "",
        name: user.name || "",
        username: user?.username || "",
        language: { translate: selectedLanguage, locale: user.locale || "en" },
        timeZone: user?.timeZone,
        phoneNumber: user.phoneNumber,
      };
    });
  };

  const userTranslation = await getTranslation(user.locale ?? "en", "common");
  const [userAsPeopleType] = usersToPeopleType([user], userTranslation);
  const organizer = {
    ...userAsPeopleType,
    email: bookingToReschedule?.userPrimaryEmail ?? userAsPeopleType.email,
  };

  const builder = new CalendarEventBuilder();
  const eventType = bookingToReschedule.eventType;
  builder.init({
    title: bookingToReschedule.title,
    bookerUrl: eventType?.team
      ? await getBookerBaseUrl(eventType.team.parentId)
      : await getBookerBaseUrl(user.profile?.organizationId ?? null),
    type: event && event.slug ? event.slug : bookingToReschedule.title,
    startTime: bookingToReschedule.startTime.toISOString(),
    endTime: bookingToReschedule.endTime.toISOString(),
    attendees: usersToPeopleType(
      // username field doesn't exists on attendee but could be in the future
      bookingToReschedule.attendees as unknown as PersonAttendeeCommonFields[],
      tAttendees
    ),
    organizer,
    iCalUID: bookingToReschedule.iCalUID,
    team: !!bookingToReschedule.eventType?.team
      ? {
          name: bookingToReschedule.eventType.team.name,
          id: bookingToReschedule.eventType.team.id,
          members: [],
        }
      : undefined,
  });

  const director = new CalendarEventDirector();
  director.setBuilder(builder);
  director.setExistingBooking(bookingToReschedule);
  cancellationReason && director.setCancellationReason(cancellationReason);
  if (Object.keys(event).length) {
    // Request Reschedule flow first cancels the booking and then reschedule email is sent. So, we need to allow reschedule for cancelled booking
    await director.buildForRescheduleEmail({ allowRescheduleForCancelledBooking: true });
  } else {
    await director.buildWithoutEventTypeForRescheduleEmail();
  }

  // Handling calendar and videos cancellation
  // This can set previous time as available, until virtual calendar is done
  const credentials = await getUsersCredentials(user);
  const credentialsMap = new Map();
  credentials.forEach((credential) => {
    credentialsMap.set(credential.type, credential);
  });
  const bookingRefsFiltered: BookingReference[] = bookingToReschedule.references.filter((ref) =>
    credentialsMap.has(ref.type)
  );

  // FIXME: error-handling
  await Promise.allSettled(
    bookingRefsFiltered.map(async (bookingRef) => {
      if (!bookingRef.uid) return;

      if (bookingRef.type.endsWith("_calendar")) {
        const calendar = await getCalendar(
          credentials.find((cred) => cred.id === bookingRef?.credentialId) || null
        );
        return calendar?.deleteEvent(bookingRef.uid, builder.calendarEvent, bookingRef.externalCalendarId);
      } else if (bookingRef.type.endsWith("_video")) {
        return deleteMeeting(
          credentials.find((cred) => cred?.id === bookingRef?.credentialId) || null,
          bookingRef.uid
        );
      }
    })
  );

  log.debug("builder.calendarEvent", safeStringify(builder.calendarEvent));
  // Send emails
  await sendRequestRescheduleEmailAndSMS(
    builder.calendarEvent,
    {
      rescheduleLink: builder.rescheduleLink,
    },
    eventType?.metadata as EventTypeMetadata
  );

  const evt: CalendarEvent = {
    title: bookingToReschedule?.title,
    type: event && event.slug ? event.slug : bookingToReschedule.title,
    description: bookingToReschedule?.description || "",
    customInputs: isPrismaObjOrUndefined(bookingToReschedule.customInputs),
    ...getCalEventResponses({
      booking: bookingToReschedule,
      bookingFields: bookingToReschedule.eventType?.bookingFields ?? null,
    }),
    startTime: bookingToReschedule?.startTime ? dayjs(bookingToReschedule.startTime).format() : "",
    endTime: bookingToReschedule?.endTime ? dayjs(bookingToReschedule.endTime).format() : "",
    organizer,
    attendees: usersToPeopleType(
      // username field doesn't exists on attendee but could be in the future
      bookingToReschedule.attendees as unknown as PersonAttendeeCommonFields[],
      tAttendees
    ),
    uid: bookingToReschedule?.uid,
    location: bookingToReschedule?.location,
    destinationCalendar: bookingToReschedule?.destinationCalendar
      ? [bookingToReschedule?.destinationCalendar]
      : [],
    cancellationReason: `Please reschedule. ${cancellationReason}`, // TODO::Add i18-next for this
    iCalUID: bookingToReschedule?.iCalUID,
  };

  // Send webhook
  const eventTrigger: WebhookTriggerEvents = "BOOKING_CANCELLED";

  const teamId = await getTeamIdFromEventType({
    eventType: {
      team: { id: bookingToReschedule.eventType?.teamId ?? null },
      parentId: bookingToReschedule?.eventType?.parentId ?? null,
    },
  });

  const triggerForUser = !teamId || (teamId && bookingToReschedule.eventType?.parentId);
  const userId = triggerForUser ? bookingToReschedule.userId : null;
  const orgId = await getOrgIdFromMemberOrTeamId({ memberId: userId, teamId });

  // Send Webhook call if hooked to BOOKING.CANCELLED
  const subscriberOptions = {
    userId,
    eventTypeId: bookingToReschedule.eventTypeId as number,
    triggerEvent: eventTrigger,
    teamId: teamId ? [teamId] : null,
    orgId,
  };
  const webhooks = await getWebhooks(subscriberOptions);

  const promises = webhooks.map((webhook) =>
    sendPayload(webhook.secret, eventTrigger, new Date().toISOString(), webhook, {
      ...evt,
      smsReminderNumber: bookingToReschedule.smsReminderNumber || undefined,
      cancelledBy: user.email,
    }).catch((e) => {
      log.error(
        `Error executing webhook for event: ${eventTrigger}, URL: ${webhook.subscriberUrl}, bookingId: ${evt.bookingId}, bookingUid: ${evt.uid}`,
        safeStringify(e)
      );
    })
  );
  await Promise.all(promises);
};<|MERGE_RESOLUTION|>--- conflicted
+++ resolved
@@ -146,11 +146,8 @@
       cancellationReason,
       status: BookingStatus.CANCELLED,
       updatedAt: dayjs().toISOString(),
-<<<<<<< HEAD
+      cancelledBy: user.email,
       actorUserId: ctx.user.id ?? null,
-=======
-      cancelledBy: user.email,
->>>>>>> 5594e5c7
     },
   });
 
