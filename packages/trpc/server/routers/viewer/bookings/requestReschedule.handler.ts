import type { BookingReference, EventType } from "@prisma/client";
import type { TFunction } from "next-i18next";

import { getCalendar } from "@calcom/app-store/_utils/getCalendar";
import { CalendarEventBuilder } from "@calcom/core/builders/CalendarEvent/builder";
import { CalendarEventDirector } from "@calcom/core/builders/CalendarEvent/director";
import { deleteMeeting } from "@calcom/core/videoClient";
import dayjs from "@calcom/dayjs";
import { sendRequestRescheduleEmailAndSMS } from "@calcom/emails";
import { getCalEventResponses } from "@calcom/features/bookings/lib/getCalEventResponses";
import getWebhooks from "@calcom/features/webhooks/lib/getWebhooks";
import { deleteWebhookScheduledTriggers } from "@calcom/features/webhooks/lib/scheduleTrigger";
import sendPayload from "@calcom/features/webhooks/lib/sendOrSchedulePayload";
import { isPrismaObjOrUndefined } from "@calcom/lib";
import { getBookerBaseUrl } from "@calcom/lib/getBookerUrl/server";
import getOrgIdFromMemberOrTeamId from "@calcom/lib/getOrgIdFromMemberOrTeamId";
import { getTeamIdFromEventType } from "@calcom/lib/getTeamIdFromEventType";
import logger from "@calcom/lib/logger";
import { safeStringify } from "@calcom/lib/safeStringify";
import { getTranslation } from "@calcom/lib/server";
import { getUsersCredentials } from "@calcom/lib/server/getUsersCredentials";
import { prisma } from "@calcom/prisma";
import type { WebhookTriggerEvents } from "@calcom/prisma/enums";
import { BookingStatus } from "@calcom/prisma/enums";
<<<<<<< HEAD
import type { CalendarEvent, Organizer } from "@calcom/types/Calendar";
=======
import type { EventTypeMetadata } from "@calcom/prisma/zod-utils";
import type { CalendarEvent, Person } from "@calcom/types/Calendar";
>>>>>>> 95e2ad30

import { TRPCError } from "@trpc/server";

import type { TrpcSessionUser } from "../../../trpc";
import { deleteAllWorkflowReminders } from "../workflows/util";
import type { TRequestRescheduleInputSchema } from "./requestReschedule.schema";
import type { PersonAttendeeCommonFields } from "./types";

type RequestRescheduleOptions = {
  ctx: {
    user: NonNullable<TrpcSessionUser>;
  };
  input: TRequestRescheduleInputSchema;
};
const log = logger.getSubLogger({ prefix: ["requestRescheduleHandler"] });
export const requestRescheduleHandler = async ({ ctx, input }: RequestRescheduleOptions) => {
  const { user } = ctx;
  const { bookingId, rescheduleReason: cancellationReason } = input;
  log.debug("Started", safeStringify({ bookingId, cancellationReason, user }));
  const bookingToReschedule = await prisma.booking.findFirstOrThrow({
    select: {
      id: true,
      uid: true,
      userId: true,
      title: true,
      description: true,
      startTime: true,
      endTime: true,
      eventTypeId: true,
      userPrimaryEmail: true,
      eventType: {
        include: {
          team: {
            select: {
              id: true,
              name: true,
              parentId: true,
            },
          },
        },
      },
      location: true,
      attendees: true,
      references: true,
      customInputs: true,
      dynamicEventSlugRef: true,
      dynamicGroupSlugRef: true,
      destinationCalendar: true,
      smsReminderNumber: true,
      workflowReminders: true,
      responses: true,
      iCalUID: true,
    },
    where: {
      uid: bookingId,
      NOT: {
        status: {
          in: [BookingStatus.CANCELLED, BookingStatus.REJECTED],
        },
      },
    },
  });

  if (!bookingToReschedule.userId) {
    throw new TRPCError({ code: "FORBIDDEN", message: "Booking to reschedule doesn't have an owner" });
  }

  if (!bookingToReschedule.eventType && !bookingToReschedule.dynamicEventSlugRef) {
    throw new TRPCError({ code: "FORBIDDEN", message: "EventType not found for current booking." });
  }

  const bookingBelongsToTeam = !!bookingToReschedule.eventType?.teamId;

  const userTeams = await prisma.user.findUniqueOrThrow({
    where: {
      id: user.id,
    },
    select: {
      teams: true,
    },
  });

  if (bookingBelongsToTeam && bookingToReschedule.eventType?.teamId) {
    const userTeamIds = userTeams.teams.map((item) => item.teamId);
    if (userTeamIds.indexOf(bookingToReschedule?.eventType?.teamId) === -1) {
      throw new TRPCError({ code: "FORBIDDEN", message: "User isn't a member on the team" });
    }
    log.debug(
      "Request reschedule for team booking",
      safeStringify({
        teamId: bookingToReschedule.eventType?.teamId,
      })
    );
  }
  if (!bookingBelongsToTeam && bookingToReschedule.userId !== user.id) {
    throw new TRPCError({ code: "FORBIDDEN", message: "User isn't owner of the current booking" });
  }

  if (!bookingToReschedule) return;

  let event: Partial<EventType> = {};
  if (bookingToReschedule.eventTypeId) {
    event = await prisma.eventType.findFirstOrThrow({
      select: {
        title: true,
        schedulingType: true,
        recurringEvent: true,
      },
      where: {
        id: bookingToReschedule.eventTypeId,
      },
    });
  }
  await prisma.booking.update({
    where: {
      id: bookingToReschedule.id,
    },
    data: {
      rescheduled: true,
      cancellationReason,
      status: BookingStatus.CANCELLED,
      updatedAt: dayjs().toISOString(),
    },
  });

  // delete scheduled jobs of previous booking
  const webhookPromises = [];
  webhookPromises.push(deleteWebhookScheduledTriggers({ booking: bookingToReschedule }));

  await Promise.all(webhookPromises).catch((error) => {
    log.error("Error while deleting scheduled webhook triggers", JSON.stringify({ error }));
  });

  //cancel workflow reminders of previous booking
  await deleteAllWorkflowReminders(bookingToReschedule.workflowReminders);

  const [mainAttendee] = bookingToReschedule.attendees;
  // @NOTE: Should we assume attendees language?
  const tAttendees = await getTranslation(mainAttendee.locale ?? "en", "common");
  const usersToPeopleType = (
    users: PersonAttendeeCommonFields[],
    selectedLanguage: TFunction
  ): Organizer[] => {
    return users?.map((user) => {
      return {
        email: user.email || "",
        name: user.name || "",
        username: user?.username || "",
        language: { translate: selectedLanguage, locale: user.locale || "en" },
        timeZone: user?.timeZone,
        phoneNumber: user.phoneNumber,
      };
    });
  };

  const userTranslation = await getTranslation(user.locale ?? "en", "common");
  const [userAsPeopleType] = usersToPeopleType([user], userTranslation);
  const organizer = {
    ...userAsPeopleType,
    email: bookingToReschedule?.userPrimaryEmail ?? userAsPeopleType.email,
  };

  const builder = new CalendarEventBuilder();
  const eventType = bookingToReschedule.eventType;
  builder.init({
    title: bookingToReschedule.title,
    bookerUrl: eventType?.team
      ? await getBookerBaseUrl(eventType.team.parentId)
      : await getBookerBaseUrl(user.profile?.organizationId ?? null),
    type: event && event.slug ? event.slug : bookingToReschedule.title,
    startTime: bookingToReschedule.startTime.toISOString(),
    endTime: bookingToReschedule.endTime.toISOString(),
    attendees: usersToPeopleType(
      // username field doesn't exists on attendee but could be in the future
      bookingToReschedule.attendees as unknown as PersonAttendeeCommonFields[],
      tAttendees
    ),
    organizer,
    iCalUID: bookingToReschedule.iCalUID,
    team: !!bookingToReschedule.eventType?.team
      ? {
          name: bookingToReschedule.eventType.team.name,
          id: bookingToReschedule.eventType.team.id,
          members: [],
        }
      : undefined,
  });

  const director = new CalendarEventDirector();
  director.setBuilder(builder);
  director.setExistingBooking(bookingToReschedule);
  cancellationReason && director.setCancellationReason(cancellationReason);
  if (Object.keys(event).length) {
    await director.buildForRescheduleEmail();
  } else {
    await director.buildWithoutEventTypeForRescheduleEmail();
  }

  // Handling calendar and videos cancellation
  // This can set previous time as available, until virtual calendar is done
  const credentials = await getUsersCredentials(user);
  const credentialsMap = new Map();
  credentials.forEach((credential) => {
    credentialsMap.set(credential.type, credential);
  });
  const bookingRefsFiltered: BookingReference[] = bookingToReschedule.references.filter((ref) =>
    credentialsMap.has(ref.type)
  );

  // FIXME: error-handling
  await Promise.allSettled(
    bookingRefsFiltered.map(async (bookingRef) => {
      if (!bookingRef.uid) return;

      if (bookingRef.type.endsWith("_calendar")) {
        const calendar = await getCalendar(
          credentials.find((cred) => cred.id === bookingRef?.credentialId) || null
        );
        return calendar?.deleteEvent(bookingRef.uid, builder.calendarEvent, bookingRef.externalCalendarId);
      } else if (bookingRef.type.endsWith("_video")) {
        return deleteMeeting(
          credentials.find((cred) => cred?.id === bookingRef?.credentialId) || null,
          bookingRef.uid
        );
      }
    })
  );

  log.debug("builder.calendarEvent", safeStringify(builder.calendarEvent));
  // Send emails
<<<<<<< HEAD
  await sendRequestRescheduleEmailAndSMS(builder.calendarEvent, {
    rescheduleLink: builder.rescheduleLink,
  });
=======
  await sendRequestRescheduleEmail(
    builder.calendarEvent,
    {
      rescheduleLink: builder.rescheduleLink,
    },
    eventType?.metadata as EventTypeMetadata
  );
>>>>>>> 95e2ad30

  const evt: CalendarEvent = {
    title: bookingToReschedule?.title,
    type: event && event.slug ? event.slug : bookingToReschedule.title,
    description: bookingToReschedule?.description || "",
    customInputs: isPrismaObjOrUndefined(bookingToReschedule.customInputs),
    ...getCalEventResponses({
      booking: bookingToReschedule,
      bookingFields: bookingToReschedule.eventType?.bookingFields ?? null,
    }),
    startTime: bookingToReschedule?.startTime ? dayjs(bookingToReschedule.startTime).format() : "",
    endTime: bookingToReschedule?.endTime ? dayjs(bookingToReschedule.endTime).format() : "",
    organizer,
    attendees: usersToPeopleType(
      // username field doesn't exists on attendee but could be in the future
      bookingToReschedule.attendees as unknown as PersonAttendeeCommonFields[],
      tAttendees
    ),
    uid: bookingToReschedule?.uid,
    location: bookingToReschedule?.location,
    destinationCalendar: bookingToReschedule?.destinationCalendar
      ? [bookingToReschedule?.destinationCalendar]
      : [],
    cancellationReason: `Please reschedule. ${cancellationReason}`, // TODO::Add i18-next for this
    iCalUID: bookingToReschedule?.iCalUID,
  };

  // Send webhook
  const eventTrigger: WebhookTriggerEvents = "BOOKING_CANCELLED";

  const teamId = await getTeamIdFromEventType({
    eventType: {
      team: { id: bookingToReschedule.eventType?.teamId ?? null },
      parentId: bookingToReschedule?.eventType?.parentId ?? null,
    },
  });

  const triggerForUser = !teamId || (teamId && bookingToReschedule.eventType?.parentId);
  const userId = triggerForUser ? bookingToReschedule.userId : null;
  const orgId = await getOrgIdFromMemberOrTeamId({ memberId: userId, teamId });

  // Send Webhook call if hooked to BOOKING.CANCELLED
  const subscriberOptions = {
    userId,
    eventTypeId: bookingToReschedule.eventTypeId as number,
    triggerEvent: eventTrigger,
    teamId,
    orgId,
  };
  const webhooks = await getWebhooks(subscriberOptions);
  const promises = webhooks.map((webhook) =>
    sendPayload(webhook.secret, eventTrigger, new Date().toISOString(), webhook, {
      ...evt,
      smsReminderNumber: bookingToReschedule.smsReminderNumber || undefined,
    }).catch((e) => {
      log.error(
        `Error executing webhook for event: ${eventTrigger}, URL: ${webhook.subscriberUrl}, bookingId: ${evt.bookingId}, bookingUid: ${evt.uid}`,
        safeStringify(e)
      );
    })
  );
  await Promise.all(promises);
};<|MERGE_RESOLUTION|>--- conflicted
+++ resolved
@@ -22,12 +22,8 @@
 import { prisma } from "@calcom/prisma";
 import type { WebhookTriggerEvents } from "@calcom/prisma/enums";
 import { BookingStatus } from "@calcom/prisma/enums";
-<<<<<<< HEAD
+import type { EventTypeMetadata } from "@calcom/prisma/zod-utils";
 import type { CalendarEvent, Organizer } from "@calcom/types/Calendar";
-=======
-import type { EventTypeMetadata } from "@calcom/prisma/zod-utils";
-import type { CalendarEvent, Person } from "@calcom/types/Calendar";
->>>>>>> 95e2ad30
 
 import { TRPCError } from "@trpc/server";
 
@@ -258,19 +254,13 @@
 
   log.debug("builder.calendarEvent", safeStringify(builder.calendarEvent));
   // Send emails
-<<<<<<< HEAD
-  await sendRequestRescheduleEmailAndSMS(builder.calendarEvent, {
-    rescheduleLink: builder.rescheduleLink,
-  });
-=======
-  await sendRequestRescheduleEmail(
+  await sendRequestRescheduleEmailAndSMS(
     builder.calendarEvent,
     {
       rescheduleLink: builder.rescheduleLink,
     },
     eventType?.metadata as EventTypeMetadata
   );
->>>>>>> 95e2ad30
 
   const evt: CalendarEvent = {
     title: bookingToReschedule?.title,
