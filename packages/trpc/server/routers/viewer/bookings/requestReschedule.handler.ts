--- conflicted
+++ resolved
@@ -308,15 +308,11 @@
   };
 
   const promises = webhooks.map((webhook) =>
-<<<<<<< HEAD
-    sendPayload(webhook.secret, eventTrigger, new Date().toISOString(), webhook, payload).catch((e) => {
-=======
     sendPayload(webhook.secret, eventTrigger, new Date().toISOString(), webhook, {
       ...evt,
       smsReminderNumber: bookingToReschedule.smsReminderNumber || undefined,
       cancelledBy: user.email,
     }).catch((e) => {
->>>>>>> 6cd427bc
       log.error(
         `Error executing webhook for event: ${eventTrigger}, URL: ${webhook.subscriberUrl}, bookingId: ${evt.bookingId}, bookingUid: ${evt.uid}`,
         safeStringify(e)
