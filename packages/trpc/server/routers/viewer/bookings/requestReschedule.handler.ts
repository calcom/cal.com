--- conflicted
+++ resolved
@@ -244,16 +244,18 @@
   // Send webhook
   const eventTrigger: WebhookTriggerEvents = "BOOKING_CANCELLED";
 
-<<<<<<< HEAD
   const teamId = await getTeamIdFromEventType({
     eventType: {
       team: { id: bookingToReschedule.eventType?.teamId ?? null },
       parentId: bookingToReschedule?.eventType?.parentId ?? null,
     },
   });
+
+  const triggerForUser = !teamId || (teamId && bookingToReschedule.eventType?.parentId);
+
   // Send Webhook call if hooked to BOOKING.CANCELLED
   const subscriberOptions = {
-    userId: bookingToReschedule.userId,
+    userId: triggerForUser ? bookingToReschedule.userId : null,
     eventTypeId: bookingToReschedule.eventTypeId as number,
     triggerEvent: eventTrigger,
     teamId,
@@ -268,33 +270,4 @@
     })
   );
   await Promise.all(promises);
-=======
-    const teamId = await getTeamIdFromEventType({
-      eventType: {
-        team: { id: bookingToReschedule.eventType?.teamId ?? null },
-        parentId: bookingToReschedule?.eventType?.parentId ?? null,
-      },
-    });
-
-    const triggerForUser = !teamId || (teamId && bookingToReschedule.eventType?.parentId);
-
-    // Send Webhook call if hooked to BOOKING.CANCELLED
-    const subscriberOptions = {
-      userId: triggerForUser ? bookingToReschedule.userId : null,
-      eventTypeId: bookingToReschedule.eventTypeId as number,
-      triggerEvent: eventTrigger,
-      teamId,
-    };
-    const webhooks = await getWebhooks(subscriberOptions);
-    const promises = webhooks.map((webhook) =>
-      sendPayload(webhook.secret, eventTrigger, new Date().toISOString(), webhook, {
-        ...evt,
-        smsReminderNumber: bookingToReschedule.smsReminderNumber || undefined,
-      }).catch((e) => {
-        console.error(`Error executing webhook for event: ${eventTrigger}, URL: ${webhook.subscriberUrl}`, e);
-      })
-    );
-    await Promise.all(promises);
-  }
->>>>>>> 83aea7d2
 };