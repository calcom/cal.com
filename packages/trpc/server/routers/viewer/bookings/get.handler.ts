import { parseRecurringEvent, parseEventTypeColor } from "@calcom/lib";
import getAllUserBookings from "@calcom/lib/bookings/getAllUserBookings";
import type { PrismaClient } from "@calcom/prisma";
import { bookingMinimalSelect } from "@calcom/prisma";
import type { Prisma } from "@calcom/prisma/client";
import { type BookingStatus } from "@calcom/prisma/enums";
import { EventTypeMetaDataSchema } from "@calcom/prisma/zod-utils";

import type { TrpcSessionUser } from "../../../trpc";
import type { TGetInputSchema } from "./get.schema";

type GetOptions = {
  ctx: {
    user: NonNullable<TrpcSessionUser>;
    prisma: PrismaClient;
  };
  input: TGetInputSchema;
};

export const getHandler = async ({ ctx, input }: GetOptions) => {
  // using offset actually because cursor pagination requires a unique column
  // for orderBy, but we don't use a unique column in our orderBy
  const take = input.limit ?? 10;
  const skip = input.cursor ?? 0;
  const { prisma, user } = ctx;
  const defaultStatus = "upcoming";
  const bookingListingByStatus = [input.filters.status || defaultStatus];

  const { bookings, recurringInfo, nextCursor } = await getAllUserBookings({
    ctx: { user: { id: user.id, email: user.email }, prisma: prisma },
    bookingListingByStatus: bookingListingByStatus,
    take: take,
    skip: skip,
    filters: input.filters,
  });

  return {
    bookings,
    recurringInfo,
    nextCursor,
  };
};

const getUniqueBookings = <T extends { id: number }>(arr: T[]) => {
  const unique = new Set<number>();
  arr.forEach((booking) => {
    unique.add(booking.id);
  });
  return Array.from(unique.values());
};

export async function getBookings({
  user,
  prisma,
  passedBookingsStatusFilter,
  filters,
  orderBy,
  take,
  skip,
}: {
  user: { id: number; email: string };
  filters: TGetInputSchema["filters"];
  prisma: PrismaClient;
  passedBookingsStatusFilter: Prisma.BookingWhereInput;
  orderBy: Prisma.BookingOrderByWithAggregationInput;
  take: number;
  skip: number;
}) {
  const bookingWhereInputFilters: Record<string, Prisma.BookingWhereInput> = {};

  if (filters?.teamIds && filters.teamIds.length > 0) {
    bookingWhereInputFilters.teamIds = {
      AND: [
        {
          OR: [
            {
              eventType: {
                team: {
                  id: {
                    in: filters.teamIds,
                  },
                },
              },
            },
            {
              eventType: {
                parent: {
                  team: {
                    id: {
                      in: filters.teamIds,
                    },
                  },
                },
              },
            },
          ],
        },
      ],
    };
  }

  if (filters?.userIds && filters.userIds.length > 0) {
    bookingWhereInputFilters.userIds = {
      AND: [
        {
          OR: [
            {
              eventType: {
                hosts: {
                  some: {
                    userId: {
                      in: filters.userIds,
                    },
                  },
                },
              },
            },
            {
              userId: {
                in: filters.userIds,
              },
            },
            {
              eventType: {
                users: {
                  some: {
                    id: {
                      in: filters.userIds,
                    },
                  },
                },
              },
            },
          ],
        },
      ],
    };
  }

  if (filters?.eventTypeIds && filters.eventTypeIds.length > 0) {
    bookingWhereInputFilters.eventTypeIds = {
      AND: [
        {
          OR: [
            {
              eventTypeId: {
                in: filters.eventTypeIds,
              },
            },
            {
              eventType: {
                parent: {
                  id: {
                    in: filters.eventTypeIds,
                  },
                },
              },
            },
          ],
        },
      ],
<<<<<<< HEAD
    },
  };
=======
    };
  }

  if (filters?.attendeeEmail) {
    bookingWhereInputFilters.attendeeEmail = {
      attendees: {
        some: {
          email: filters.attendeeEmail.trim(),
        },
      },
    };
  }

  if (filters?.attendeeName) {
    bookingWhereInputFilters.attendeeName = {
      attendees: {
        some: {
          name: filters.attendeeName.trim(),
        },
      },
    };
  }

  if (filters?.afterStartDate) {
    bookingWhereInputFilters.afterStartDate = {
      startTime: {
        gte: new Date(filters.afterStartDate),
      },
    };
  }

  if (filters?.beforeEndDate) {
    bookingWhereInputFilters.beforeEndDate = {
      endTime: {
        lte: new Date(filters.beforeEndDate),
      },
    };
  }

>>>>>>> 077f2930
  const filtersCombined: Prisma.BookingWhereInput[] = !filters
    ? []
    : Object.keys(filters)
        .map((key) => bookingWhereInputFilters[key])
        // On prisma 5.4.2 passing undefined to where "AND" causes an error
        .filter(Boolean);
  const bookingSelect = {
    ...bookingMinimalSelect,
    uid: true,
    responses: true,
    /**
     * Who uses it -
     * 1. We need to be able to decide which booking can have a 'Reroute' action
     */
    routedFromRoutingFormReponse: {
      select: {
        id: true,
      },
    },
    recurringEventId: true,
    location: true,
    eventType: {
      select: {
        slug: true,
        id: true,
        title: true,
        eventName: true,
        price: true,
        recurringEvent: true,
        currency: true,
        metadata: true,
        seatsShowAttendees: true,
        seatsShowAvailabilityCount: true,
        eventTypeColor: true,
        schedulingType: true,
        length: true,
        team: {
          select: {
            id: true,
            name: true,
            slug: true,
          },
        },
      },
    },
    status: true,
    paid: true,
    payment: {
      select: {
        paymentOption: true,
        amount: true,
        currency: true,
        success: true,
      },
    },
    user: {
      select: {
        id: true,
        name: true,
        email: true,
      },
    },
    rescheduled: true,
    references: true,
    isRecorded: true,
    seatsReferences: {
      where: {
        attendee: {
          email: user.email,
        },
      },
      select: {
        referenceUid: true,
        attendee: {
          select: {
            email: true,
          },
        },
      },
    },
  };

  const userBookingsFilter: Prisma.BookingWhereInput = {
    userId: user.id,
  };
  const userAttendingBookingsFilter: Prisma.BookingWhereInput = {
    attendees: {
      some: {
        email: user.email,
      },
    },
  };
  // all (collective + round-robin) team bookings should be visible to team-owner and team-admins
  const teamBookingsFilter: Prisma.BookingWhereInput = {
    eventType: {
      team: {
        members: {
          some: {
            userId: user.id,
            role: {
              in: ["ADMIN", "OWNER"],
            },
          },
        },
      },
    },
  };
  // all (collective + round-robin) team bookings should be visible to org-owner and org-admins
  const organizationBookingsFilter: Prisma.BookingWhereInput = {
    eventType: {
      team: {
        parent: {
          members: {
            some: {
              userId: user.id,
              role: {
                in: ["ADMIN", "OWNER"],
              },
            },
          },
        },
      },
    },
  };

  // all managed team bookings should be visible to team-owner and team-admins
  const teamManagedBookingsFilter: Prisma.BookingWhereInput = {
    eventType: {
      parent: {
        team: {
          members: {
            some: {
              userId: user.id,
              role: {
                in: ["ADMIN", "OWNER"],
              },
            },
          },
        },
      },
    },
  };

  // all managed team bookings should be visible to org-owner and org-admins
  const organizationManagedBookingsFilter: Prisma.BookingWhereInput = {
    eventType: {
      parent: {
        team: {
          parent: {
            members: {
              some: {
                userId: user.id,
                role: {
                  in: ["ADMIN", "OWNER"],
                },
              },
            },
          },
        },
      },
    },
  };

  // show personal booking to org-owner and org-admins
  const organizationPersonalBookingsFilter: Prisma.BookingWhereInput = {
    AND: [
      {
        user: {
          teams: {
            some: {
              team: {
                parentId: { gt: 0 },
              },
            },
          },
        },
      },
      {
        OR: [
          {
            user: {
              teams: {
                some: {
                  team: {
                    parent: {
                      members: {
                        some: {
                          userId: user.id,
                          role: {
                            in: ["ADMIN", "OWNER"],
                          },
                        },
                      },
                    },
                  },
                },
              },
            },
          },
          {
            user: {
              teams: {
                some: {
                  team: {
                    members: {
                      some: {
                        userId: user.id,
                        role: {
                          in: ["ADMIN", "OWNER"],
                        },
                      },
                    },
                  },
                },
              },
            },
          },
        ],
      },
      // filter out all (collective + round-robin) event bookings
      {
        eventType: {
          teamId: null,
        },
      },
      // filter out all (managed) event bookings
      {
        eventType: {
          parentId: null,
        },
      },
    ],
  };

  const seatsReferenceFilter: Prisma.BookingWhereInput = {
    seatsReferences: {
      some: {
        attendee: {
          email: user.email,
        },
      },
    },
  };
  const [
    // Quering these in parallel to save time.
    // Note that because we are applying `take` to individual queries, we will usually get more bookings then we need. It is okay to have more bookings faster than having what we need slower
    bookingsQueryUserId,
    recurringInfoBasic,
    recurringInfoExtended,
    // We need all promises to be successful, so we are not using Promise.allSettled
  ] = await Promise.all([
    prisma.booking.findMany({
      where: {
        OR: [
          userBookingsFilter,
          userAttendingBookingsFilter,
          teamBookingsFilter,
          organizationBookingsFilter,
          teamManagedBookingsFilter,
          organizationManagedBookingsFilter,
          organizationPersonalBookingsFilter,
          seatsReferenceFilter,
        ],
        AND: [passedBookingsStatusFilter, ...filtersCombined],
      },
      orderBy,
      select: { id: true },
      take: take + 1,
      skip,
    }),
    prisma.booking.groupBy({
      by: ["recurringEventId"],
      _min: {
        startTime: true,
      },
      _count: {
        recurringEventId: true,
      },
      where: {
        recurringEventId: {
          not: { equals: null },
        },
        userId: user.id,
      },
    }),
    prisma.booking.groupBy({
      by: ["recurringEventId", "status", "startTime"],
      _min: {
        startTime: true,
      },
      where: {
        recurringEventId: {
          not: { equals: null },
        },
        userId: user.id,
      },
    }),
  ]);

  const recurringInfo = recurringInfoBasic.map(
    (
      info: (typeof recurringInfoBasic)[number]
    ): {
      recurringEventId: string | null;
      count: number;
      firstDate: Date | null;
      bookings: {
        [key: string]: Date[];
      };
    } => {
      const bookings = recurringInfoExtended.reduce(
        (prev, curr) => {
          if (curr.recurringEventId === info.recurringEventId) {
            prev[curr.status].push(curr.startTime);
          }
          return prev;
        },
        { ACCEPTED: [], CANCELLED: [], REJECTED: [], PENDING: [], AWAITING_HOST: [] } as {
          [key in BookingStatus]: Date[];
        }
      );
      return {
        recurringEventId: info.recurringEventId,
        count: info._count.recurringEventId,
        firstDate: info._min.startTime,
        bookings,
      };
    }
  );

  const plainBookings = getUniqueBookings(
    // It's going to mess up the orderBy as we are concatenating independent queries results
    bookingsQueryUserId
  );

  // Now enrich bookings with relation data. We could have queried the relation data along with the bookings, but that would cause unnecessary queries to the database.
  // Because Prisma is also going to query the select relation data sequentially, we are fine querying it separately here as it would be just 1 query instead of 4
<<<<<<< HEAD
  const bookings = (
    await prisma.booking.findMany({
      where: {
        id: {
          in: plainBookings,
=======

  const bookings = await Promise.all(
    (
      await prisma.booking.findMany({
        where: {
          id: {
            in: plainBookings.map((booking) => booking.id),
          },
>>>>>>> 077f2930
        },
        select: bookingSelect,
        // We need to get the sorted bookings here as well because plainBookings array is not correctly sorted
        orderBy,
      })
    ).map(async (booking) => {
      // If seats are enabled and the event is not set to show attendees, filter out attendees that are not the current user
      if (booking.seatsReferences.length && !booking.eventType?.seatsShowAttendees) {
        booking.attendees = booking.attendees.filter((attendee) => attendee.email === user.email);
      }

      return {
        ...booking,
        eventType: {
          ...booking.eventType,
          recurringEvent: parseRecurringEvent(booking.eventType?.recurringEvent),
          eventTypeColor: parseEventTypeColor(booking.eventType?.eventTypeColor),
          price: booking.eventType?.price || 0,
          currency: booking.eventType?.currency || "usd",
          metadata: EventTypeMetaDataSchema.parse(booking.eventType?.metadata || {}),
        },
        startTime: booking.startTime.toISOString(),
        endTime: booking.endTime.toISOString(),
      };
    })
  );
  return { bookings, recurringInfo };
}<|MERGE_RESOLUTION|>--- conflicted
+++ resolved
@@ -159,10 +159,6 @@
           ],
         },
       ],
-<<<<<<< HEAD
-    },
-  };
-=======
     };
   }
 
@@ -202,7 +198,6 @@
     };
   }
 
->>>>>>> 077f2930
   const filtersCombined: Prisma.BookingWhereInput[] = !filters
     ? []
     : Object.keys(filters)
@@ -540,13 +535,6 @@
 
   // Now enrich bookings with relation data. We could have queried the relation data along with the bookings, but that would cause unnecessary queries to the database.
   // Because Prisma is also going to query the select relation data sequentially, we are fine querying it separately here as it would be just 1 query instead of 4
-<<<<<<< HEAD
-  const bookings = (
-    await prisma.booking.findMany({
-      where: {
-        id: {
-          in: plainBookings,
-=======
 
   const bookings = await Promise.all(
     (
@@ -555,7 +543,6 @@
           id: {
             in: plainBookings.map((booking) => booking.id),
           },
->>>>>>> 077f2930
         },
         select: bookingSelect,
         // We need to get the sorted bookings here as well because plainBookings array is not correctly sorted
