import type { Booking, Prisma, Prisma as PrismaClientType } from "@prisma/client";
import type { Kysely } from "kysely";
import { type SelectQueryBuilder } from "kysely";
import { jsonObjectFrom, jsonArrayFrom } from "kysely/helpers/postgres";

import dayjs from "@calcom/dayjs";
import { isTextFilterValue } from "@calcom/features/data-table/lib/utils";
import type { DB } from "@calcom/kysely";
import kysely from "@calcom/kysely";
import getAllUserBookings from "@calcom/lib/bookings/getAllUserBookings";
import { checkIfUserIsHost } from "@calcom/lib/event-types/utils/checkIfUserIsHost";
import { checkTeamOrOrgPermissions } from "@calcom/lib/event-types/utils/checkTeamOrOrgPermissions";
import { parseEventTypeColor } from "@calcom/lib/isEventTypeColor";
import { parseRecurringEvent } from "@calcom/lib/isRecurringEvent";
import logger from "@calcom/lib/logger";
import { safeStringify } from "@calcom/lib/safeStringify";
import type { PrismaClient } from "@calcom/prisma";
import { SchedulingType } from "@calcom/prisma/enums";
import { BookingStatus } from "@calcom/prisma/enums";
import { EventTypeMetaDataSchema } from "@calcom/prisma/zod-utils";

import { TRPCError } from "@trpc/server";

import type { TrpcSessionUser } from "../../../types";
import type { TGetInputSchema } from "./get.schema";

type GetOptions = {
  ctx: {
    user: NonNullable<TrpcSessionUser>;
    prisma: PrismaClient;
  };
  input: TGetInputSchema;
};

type InputByStatus = "upcoming" | "recurring" | "past" | "cancelled" | "unconfirmed";

const log = logger.getSubLogger({ prefix: ["bookings.get"] });

export const getHandler = async ({ ctx, input }: GetOptions) => {
  // using offset actually because cursor pagination requires a unique column
  // for orderBy, but we don't use a unique column in our orderBy
  const take = input.limit;
  const skip = input.offset;
  const { prisma, user } = ctx;
  const defaultStatus = "upcoming";
  const bookingListingByStatus = [input.filters.status || defaultStatus];
  const includeHostAndTeamPermissions = input.filters.includeHostAndTeamPermissions ?? false;

  const { bookings, recurringInfo, totalCount } = await getAllUserBookings({
    ctx: {
      user: { id: user.id, email: user.email, orgId: user?.profile?.organizationId },
      prisma: prisma,
      kysely: kysely,
    },
    bookingListingByStatus: bookingListingByStatus,
    take,
    skip,
    filters: input.filters,
  });

  if (!includeHostAndTeamPermissions) {
    return {
      bookings,
      recurringInfo,
      totalCount,
    };
  }

  // Cache for event type permissions to avoid recalculating for multiple bookings of the same event type
  const eventTypePermissionsCache = new Map<
    number,
    {
      isUserHostOrOwner: boolean;
      hasTeamOrOrgPermissions: boolean;
    }
  >();

  const enrichedBookings = await Promise.all(
    bookings.map(async (booking) => {
      const eventTypeId = booking.eventType?.id;

      // Don't calculate permissions for bookings in the past
      if (new Date(booking.endTime) < new Date()) {
        return booking;
      }

      // Check cache first
      if (eventTypeId && eventTypePermissionsCache.has(eventTypeId)) {
        const cachedPermissions = eventTypePermissionsCache.get(eventTypeId)!;
        return {
          ...booking,
          eventType: {
            ...booking.eventType,
            isUserHostOrOwner: cachedPermissions.isUserHostOrOwner,
            hasTeamOrOrgPermissions: cachedPermissions.hasTeamOrOrgPermissions,
          },
        };
      }

      const isUserHost = checkIfUserIsHost(
        user.id,
        {
          user: booking.user,
          attendees: booking.attendees,
        },
        {
          users: booking.eventType?.users,
          hosts: booking.eventType?.hosts,
        }
      );

      const isUserOwnerOfEventType = user.id === booking.eventType?.userId;

      let hasTeamOrOrgPermissions = false;
      if (booking.eventType?.team?.id) {
        hasTeamOrOrgPermissions = await checkTeamOrOrgPermissions(
          user.id,
          booking.eventType.team.id,
          booking.eventType.team.parentId
        );
      }

      const isUserHostOrOwner = isUserHost || isUserOwnerOfEventType;

      // Cache the results for this event type
      if (eventTypeId) {
        eventTypePermissionsCache.set(eventTypeId, {
          isUserHostOrOwner,
          hasTeamOrOrgPermissions,
        });
      }

      const { users, hosts, ...eventTypeWithoutUsersAndHosts } = booking.eventType;
      return {
        ...booking,
        eventType: {
          ...eventTypeWithoutUsersAndHosts,
          isUserHostOrOwner,
          hasTeamOrOrgPermissions,
        },
      };
    })
  );

  return {
    bookings: enrichedBookings,
    recurringInfo,
    totalCount,
  };
};

type BookingsUnionQuery = SelectQueryBuilder<
  DB,
  "Booking",
  Pick<Booking, "id" | "createdAt" | "updatedAt" | "startTime" | "endTime">
>;

export async function getBookings({
  user,
  prisma,
  kysely,
  bookingListingByStatus,
  sort,
  filters,
  take,
  skip,
}: {
  user: { id: number; email: string; orgId?: number | null };
  filters: TGetInputSchema["filters"];
  prisma: PrismaClient;
  kysely: Kysely<DB>;
  bookingListingByStatus: InputByStatus[];
  sort?: {
    sortStart?: "asc" | "desc";
    sortEnd?: "asc" | "desc";
    sortCreated?: "asc" | "desc";
    sortUpdated?: "asc" | "desc";
  };
  take: number;
  skip: number;
}) {
  const membershipIdsWhereUserIsAdminOwner = (
    await prisma.membership.findMany({
      where: {
        userId: user.id,
        role: {
          in: ["ADMIN", "OWNER"],
        },
        ...(user.orgId && {
          OR: [
            {
              teamId: user.orgId,
            },
            {
              team: {
                parentId: user.orgId,
              },
            },
          ],
        }),
      },
      select: {
        id: true,
      },
    })
  ).map((membership) => membership.id);

  const membershipConditionWhereUserIsAdminOwner = {
    some: {
      id: { in: membershipIdsWhereUserIsAdminOwner },
    },
  };

  const [
    eventTypeIdsFromTeamIdsFilter,
    attendeeEmailsFromUserIdsFilter,
    eventTypeIdsFromEventTypeIdsFilter,
    eventTypeIdsWhereUserIsAdminOrOwner,
    userIdsAndEmailsWhereUserIsAdminOrOwner,
  ] = await Promise.all([
    getEventTypeIdsFromTeamIdsFilter(prisma, filters?.teamIds),
    getAttendeeEmailsFromUserIdsFilter(prisma, user.email, filters?.userIds),
    getEventTypeIdsFromEventTypeIdsFilter(prisma, filters?.eventTypeIds),
    getEventTypeIdsWhereUserIsAdminOrOwner(prisma, membershipConditionWhereUserIsAdminOwner),
    getUserIdsAndEmailsWhereUserIsAdminOrOwner(prisma, membershipConditionWhereUserIsAdminOwner),
  ]);

  const bookingQueries: { query: BookingsUnionQuery; tables: (keyof DB)[] }[] = [];

  // If user is organization owner/admin, contains organization members emails and ids (organization plan)
  // If user is only team owner/admin, contain team members emails and ids (teams plan)
  const [userIdsWhereUserIsAdminOrOwner, userEmailsWhereUserIsAdminOrOwner] =
    userIdsAndEmailsWhereUserIsAdminOrOwner;

  // If userIds filter is provided
  if (!!filters?.userIds && filters.userIds.length > 0) {
    const areUserIdsWithinUserOrgOrTeam = filters.userIds.every((userId) =>
      userIdsWhereUserIsAdminOrOwner.includes(userId)
    );

    //  Scope depends on `user.orgId`:
    // - Throw an error if trying to filter by usersIds that are not within your ORG
    // - Throw an error if trying to filter by usersIds that are not within your TEAM
    if (!areUserIdsWithinUserOrgOrTeam) {
      throw new TRPCError({
        code: "FORBIDDEN",
        message: "You do not have permissions to fetch bookings for specified userIds",
      });
    }

    // 1. Booking created by one of the filtered users
    bookingQueries.push({
      query: kysely
        .selectFrom("Booking")
        .select("Booking.id")
        .select("Booking.startTime")
        .select("Booking.endTime")
        .select("Booking.createdAt")
        .select("Booking.updatedAt")
        .where("userId", "in", filters.userIds),
      tables: ["Booking"],
    });

    // 2. Attendee email matches one of the filtered users' emails
    if (attendeeEmailsFromUserIdsFilter?.length) {
      bookingQueries.push({
        query: kysely
          .selectFrom("Booking")
          .select("Booking.id")
          .select("Booking.startTime")
          .select("Booking.endTime")
          .select("Booking.createdAt")
          .select("Booking.updatedAt")
          .innerJoin("Attendee", "Attendee.bookingId", "Booking.id")
          .where("Attendee.email", "in", attendeeEmailsFromUserIdsFilter),
        tables: ["Booking", "Attendee"],
      });
    }

    // 3. Seat reference attendee email matches one of the filtered users' emails
    if (attendeeEmailsFromUserIdsFilter?.length) {
      bookingQueries.push({
        query: kysely
          .selectFrom("Booking")
          .select("Booking.id")
          .select("Booking.startTime")
          .select("Booking.endTime")
          .select("Booking.createdAt")
          .select("Booking.updatedAt")
          .innerJoin("Attendee", "Attendee.bookingId", "Booking.id")
          .innerJoin("BookingSeat", "Attendee.id", "BookingSeat.attendeeId")
          .where("Attendee.email", "in", attendeeEmailsFromUserIdsFilter),
        tables: ["Booking", "Attendee", "BookingSeat"],
      });
    }
  } else {
    // 1. Current user created bookings
    bookingQueries.push({
      query: kysely
        .selectFrom("Booking")
        .select("Booking.id")
        .select("Booking.startTime")
        .select("Booking.endTime")
        .select("Booking.createdAt")
        .select("Booking.updatedAt")
        .where("Booking.userId", "=", user.id),
      tables: ["Booking"],
    });
    // 2. Current user is an attendee
    bookingQueries.push({
      query: kysely
        .selectFrom("Booking")
        .select("Booking.id")
        .select("Booking.startTime")
        .select("Booking.endTime")
        .select("Booking.createdAt")
        .select("Booking.updatedAt")
        .innerJoin("Attendee", "Attendee.bookingId", "Booking.id")
        .where("Attendee.email", "=", user.email),
      tables: ["Booking", "Attendee"],
    });
    // 3. Current user is an attendee via seats reference
    bookingQueries.push({
      query: kysely
        .selectFrom("Booking")
        .select("Booking.id")
        .select("Booking.startTime")
        .select("Booking.endTime")
        .select("Booking.createdAt")
        .select("Booking.updatedAt")
        .innerJoin("BookingSeat", "BookingSeat.bookingId", "Booking.id")
        .innerJoin("Attendee", "Attendee.bookingId", "Booking.id")
        .where("Attendee.email", "=", user.email),
      tables: ["Booking", "Attendee", "BookingSeat"],
    });
    // 4. Scope depends on `user.orgId`:
    // - If Current user is ORG_OWNER/ADMIN so we get bookings where organization members are attendees
    // - If Current user is TEAM_OWNER/ADMIN so we get bookings where team members are attendees
    userEmailsWhereUserIsAdminOrOwner?.length &&
      bookingQueries.push({
        query: kysely
          .selectFrom("Booking")
          .select("Booking.id")
          .select("Booking.startTime")
          .select("Booking.endTime")
          .select("Booking.createdAt")
          .select("Booking.updatedAt")
          .innerJoin("Attendee", "Attendee.bookingId", "Booking.id")
          .where("Attendee.email", "in", userEmailsWhereUserIsAdminOrOwner),
        tables: ["Booking", "Attendee"],
      });
    // 5. Scope depends on `user.orgId`:
    // - If Current user is ORG_OWNER/ADMIN so we get bookings where organization members are attendees via seatsReference
    // - If Current user is TEAM_OWNER/ADMIN so we get bookings where team members are attendees via seatsReference
    userEmailsWhereUserIsAdminOrOwner?.length &&
      bookingQueries.push({
        query: kysely
          .selectFrom("Booking")
          .select("Booking.id")
          .select("Booking.startTime")
          .select("Booking.endTime")
          .select("Booking.createdAt")
          .select("Booking.updatedAt")
          .innerJoin("Attendee", "Attendee.bookingId", "Booking.id")
          .innerJoin("BookingSeat", "Attendee.id", "BookingSeat.attendeeId")
          .where("Attendee.email", "in", userEmailsWhereUserIsAdminOrOwner),
        tables: ["Booking", "Attendee", "BookingSeat"],
      });

    // 6. Scope depends on `user.orgId`:
    // - If Current user is ORG_OWNER/ADMIN, get booking created for an event type within the organization
    // - If Current user is TEAM_OWNER/ADMIN, get bookings created for an event type within the team
    eventTypeIdsWhereUserIsAdminOrOwner?.length &&
      bookingQueries.push({
        query: kysely
          .selectFrom("Booking")
          .select("Booking.id")
          .select("Booking.startTime")
          .select("Booking.endTime")
          .select("Booking.createdAt")
          .select("Booking.updatedAt")
          .innerJoin("EventType", "EventType.id", "Booking.eventTypeId")
          .where("Booking.eventTypeId", "in", eventTypeIdsWhereUserIsAdminOrOwner),
        tables: ["Booking", "EventType"],
      });

    // 7. Scope depends on `user.orgId`:
    // - If Current user is ORG_OWNER/ADMIN, get bookings created by users within the same organization
    // - If Current user is TEAM_OWNER/ADMIN, get bookings created by users within the same organization
    userIdsWhereUserIsAdminOrOwner?.length &&
      bookingQueries.push({
        query: kysely
          .selectFrom("Booking")
          .select("Booking.id")
          .select("Booking.startTime")
          .select("Booking.endTime")
          .select("Booking.createdAt")
          .select("Booking.updatedAt")
          .where("Booking.userId", "in", userIdsWhereUserIsAdminOrOwner),
        tables: ["Booking"],
      });
  }

  const queriesWithFilters = bookingQueries.map(({ query, tables }) => {
    // 1. Apply mandatory status filter
    let fullQuery = addStatusesQueryFilters(query, bookingListingByStatus);

    // 2. Filter by Event Type IDs derived from Team IDs (if provided)
    if (eventTypeIdsFromTeamIdsFilter && eventTypeIdsFromTeamIdsFilter.length > 0) {
      fullQuery = fullQuery.where("Booking.eventTypeId", "in", eventTypeIdsFromTeamIdsFilter);
    }

    // 3. Filter by specific Event Type IDs (if provided)
    // If both teamIds filter and eventTypeIds filter are provided, filter 2. ensures the event-types are within the teams
    if (eventTypeIdsFromEventTypeIdsFilter && eventTypeIdsFromEventTypeIdsFilter.length > 0) {
      fullQuery = fullQuery.where("Booking.eventTypeId", "in", eventTypeIdsFromEventTypeIdsFilter);
    }

    // 4. Filter by Attendee Name (if provided)
    if (filters?.attendeeName) {
      if (typeof filters.attendeeName === "string") {
        // Simple string match (exact)
        fullQuery = fullQuery
          .innerJoin("Attendee", "Attendee.bookingId", "Booking.id")
          .where("Attendee.name", "=", filters.attendeeName.trim());
      } else if (isTextFilterValue(filters.attendeeName)) {
        // TODO: write makeWhereClause equivalent for kysely
        fullQuery = addAdvancedAttendeeWhereClause(
          fullQuery,
          "name",
          filters.attendeeName.data.operator,
          filters.attendeeName.data.operand,
          tables.includes("Attendee")
        );
      }
    }

    // 5. Filter by Attendee Email (if provided)
    if (filters?.attendeeEmail) {
      if (typeof filters.attendeeEmail === "string") {
        // Simple string match (exact)
        fullQuery = fullQuery
          .innerJoin("Attendee", "Attendee.bookingId", "Booking.id")
          .where("Attendee.email", "=", filters.attendeeEmail.trim());
      } else if (isTextFilterValue(filters.attendeeEmail)) {
        // TODO: write makeWhereClause equivalent for kysely
        fullQuery = addAdvancedAttendeeWhereClause(
          fullQuery,
          "email",
          filters.attendeeEmail.data.operator,
          filters.attendeeEmail.data.operand,
          tables.includes("Attendee")
        );
      }
    }

    // 6. Filter by Booking Uid (if provided)
    if (filters?.bookingUid) {
      fullQuery = fullQuery.where("Booking.uid", "=", filters.bookingUid.trim());
    }

    // 7. Booking Start/End Time Range Filters
    if (filters?.afterStartDate) {
      fullQuery = fullQuery.where("Booking.startTime", ">=", dayjs.utc(filters.afterStartDate).toDate());
    }
    if (filters?.beforeEndDate) {
      fullQuery = fullQuery.where("Booking.endTime", "<=", dayjs.utc(filters.beforeEndDate).toDate());
    }

    return fullQuery;
  });

  const queryUnion = queriesWithFilters.reduce((acc, query) => {
    return acc.union(query);
  });

  const orderBy = getOrderBy(bookingListingByStatus, sort);

  const getBookingsUnionCompiled = kysely
    .selectFrom(queryUnion.as("union_subquery"))
    .selectAll("union_subquery")
    .$if(Boolean(filters?.afterUpdatedDate), (eb) =>
      eb.where("union_subquery.updatedAt", ">=", dayjs.utc(filters.afterUpdatedDate).toDate())
    )
    .$if(Boolean(filters?.beforeUpdatedDate), (eb) =>
      eb.where("union_subquery.updatedAt", "<=", dayjs.utc(filters.beforeUpdatedDate).toDate())
    )
    .$if(Boolean(filters?.afterCreatedDate), (eb) =>
      eb.where("union_subquery.createdAt", ">=", dayjs.utc(filters.afterCreatedDate).toDate())
    )
    .$if(Boolean(filters?.beforeCreatedDate), (eb) =>
      eb.where("union_subquery.createdAt", "<=", dayjs.utc(filters.beforeCreatedDate).toDate())
    )
    .orderBy(orderBy.key, orderBy.order)
    .limit(take)
    .offset(skip)
    .compile();

  const bookingsFromUnion = (await kysely.executeQuery(getBookingsUnionCompiled)).rows;

  log.debug(`Get bookings for user ${user.id} SQL:`, getBookingsUnionCompiled.sql);

  const totalCount = Number(
    (
      await kysely
        .selectFrom(queryUnion.as("union_subquery"))
        .select(({ fn }) => fn.countAll().as("bookingCount"))
        .executeTakeFirst()
    )?.bookingCount ?? 0
  );

  const plainBookings = !(bookingsFromUnion?.length === 0)
    ? await kysely
        .selectFrom("Booking")
        .where(
          "id",
          "in",
          bookingsFromUnion.map((booking) => booking.id)
        )
        .select((eb) => [
          "Booking.id",
          "Booking.title",
          "Booking.userPrimaryEmail",
          "Booking.description",
          "Booking.customInputs",
          "Booking.startTime",
          "Booking.createdAt",
          "Booking.updatedAt",
          "Booking.endTime",
          "Booking.metadata",
          "Booking.uid",
          eb
            .cast<Prisma.JsonValue>( // Target TypeScript type
              eb.ref("Booking.responses"), // Source column
              "jsonb" // Target SQL type
            )
            .as("responses"),
          "Booking.recurringEventId",
          "Booking.location",
          eb
            .cast<BookingStatus>(
              eb
                .case()
                .when("Booking.status", "=", "cancelled")
                .then(BookingStatus["CANCELLED"])
                .when("Booking.status", "=", "accepted")
                .then(BookingStatus["ACCEPTED"])
                .when("Booking.status", "=", "rejected")
                .then(BookingStatus["REJECTED"])
                .when("Booking.status", "=", "pending")
                .then(BookingStatus["PENDING"])
                .when("Booking.status", "=", "awaiting_host")
                .then(BookingStatus["AWAITING_HOST"])
                .else(BookingStatus["PENDING"])
                .end(), // End of CASE expression
              "varchar"
            )
            .as("status"),
          "Booking.paid",
          "Booking.fromReschedule",
          "Booking.rescheduled",
          "Booking.isRecorded",
          jsonObjectFrom(
            eb
              .selectFrom("App_RoutingForms_FormResponse")
              .select("id")
              .whereRef("App_RoutingForms_FormResponse.routedToBookingUid", "=", "Booking.uid")
          ).as("routedFromRoutingFormReponse"),
          jsonObjectFrom(
            eb
              .selectFrom("EventType")
              .select((eb) => [
                "EventType.slug",
                "EventType.id",
                "EventType.title",
                "EventType.eventName",
                "EventType.price",
                "EventType.recurringEvent",
                "EventType.currency",
                "EventType.metadata",
                "EventType.disableGuests",
                "EventType.seatsShowAttendees",
                "EventType.seatsShowAvailabilityCount",
                "EventType.eventTypeColor",
                "EventType.customReplyToEmail",
                "EventType.allowReschedulingPastBookings",
                "EventType.hideOrganizerEmail",
                "EventType.disableCancelling",
                "EventType.disableRescheduling",
                "EventType.userId",
                eb
                  .cast<SchedulingType | null>(
                    eb
                      .case()
                      .when("EventType.schedulingType", "=", "roundRobin")
                      .then(SchedulingType["ROUND_ROBIN"])
                      .when("EventType.schedulingType", "=", "collective")
                      .then(SchedulingType["COLLECTIVE"])
                      .when("EventType.schedulingType", "=", "managed")
                      .then(SchedulingType["MANAGED"])
                      .else(null)
                      .end(),
                    "varchar" // Or 'text' - use the actual SQL data type
                  )
                  .as("schedulingType"),
                jsonArrayFrom(
                  eb
                    .selectFrom("Host")
                    .select((eb) => [
                      "Host.userId",
                      jsonObjectFrom(
                        eb
                          .selectFrom("users")
                          .select(["users.id", "users.email"])
                          .whereRef("Host.userId", "=", "users.id")
                      ).as("user"),
                    ])
                    .whereRef("Host.eventTypeId", "=", "EventType.id")
                ).as("hosts"),
                "EventType.length",
                jsonObjectFrom(
                  eb
                    .selectFrom("Team")
                    .select(["Team.id", "Team.name", "Team.slug", "Team.parentId"])
                    .whereRef("EventType.teamId", "=", "Team.id")
                ).as("team"),
<<<<<<< HEAD
                ...(filters.includeHostAndTeamPermissions
                  ? [
                      jsonArrayFrom(
                        eb
                          .selectFrom("_user_eventtype")
                          .select((eb) => [
                            jsonObjectFrom(
                              eb
                                .selectFrom("users")
                                .select(["users.id", "users.email"])
                                .whereRef("_user_eventtype.B", "=", "users.id")
                            ).as("user"),
                          ])
                          .whereRef("_user_eventtype.A", "=", "EventType.id")
                      ).as("users"),
                      jsonArrayFrom(
                        eb
                          .selectFrom("Host")
                          .select((eb) => [
                            jsonObjectFrom(
                              eb
                                .selectFrom("users")
                                .select(["users.id", "users.email"])
                                .whereRef("Host.userId", "=", "users.id")
                            ).as("user"),
                          ])
                          .whereRef("Host.eventTypeId", "=", "EventType.id")
                      ).as("hosts"),
                    ]
                  : []),
=======
                jsonArrayFrom(
                  eb
                    .selectFrom("HostGroup")
                    .select(["HostGroup.id", "HostGroup.name"])
                    .whereRef("HostGroup.eventTypeId", "=", "EventType.id")
                ).as("hostGroups"),
>>>>>>> a19ccab1
              ])
              .whereRef("EventType.id", "=", "Booking.eventTypeId")
          ).as("eventType"),
          jsonArrayFrom(
            eb
              .selectFrom("BookingReference")
              .selectAll()
              .whereRef("BookingReference.bookingId", "=", "Booking.id")
          ).as("references"),
          jsonArrayFrom(
            eb
              .selectFrom("Payment")
              .select(["Payment.paymentOption", "Payment.amount", "Payment.currency", "Payment.success"])
              .whereRef("Payment.bookingId", "=", "Booking.id")
          ).as("payment"),
          jsonObjectFrom(
            eb
              .selectFrom("users")
              .select(["users.id", "users.name", "users.email"])
              .whereRef("Booking.userId", "=", "users.id")
          ).as("user"),
          jsonArrayFrom(
            eb.selectFrom("Attendee").selectAll().whereRef("Attendee.bookingId", "=", "Booking.id")
          ).as("attendees"),
          jsonArrayFrom(
            eb
              .selectFrom("BookingSeat")
              .select((eb) => [
                "BookingSeat.referenceUid",
                jsonObjectFrom(
                  eb
                    .selectFrom("Attendee")
                    .select(["Attendee.email"])
                    .whereRef("BookingSeat.attendeeId", "=", "Attendee.id")
                    .where("Attendee.email", "=", user.email)
                ).as("attendee"),
              ])
              .whereRef("BookingSeat.bookingId", "=", "Booking.id")
          ).as("seatsReferences"),
          jsonArrayFrom(
            eb
              .selectFrom("AssignmentReason")
              .selectAll()
              .whereRef("AssignmentReason.bookingId", "=", "Booking.id")
              .orderBy("AssignmentReason.createdAt", "desc")
              .limit(1)
          ).as("assignmentReason"),
        ])
        .orderBy(orderBy.key, orderBy.order)
        .execute()
    : [];

  const [
    recurringInfoBasic,
    recurringInfoExtended,
    // We need all promises to be successful, so we are not using Promise.allSettled
  ] = await Promise.all([
    prisma.booking.groupBy({
      by: ["recurringEventId"],
      _min: {
        startTime: true,
      },
      _count: {
        recurringEventId: true,
      },
      where: {
        recurringEventId: {
          not: { equals: null },
        },
        userId: user.id,
      },
    }),
    prisma.booking.groupBy({
      by: ["recurringEventId", "status", "startTime"],
      _min: {
        startTime: true,
      },
      where: {
        recurringEventId: {
          not: { equals: null },
        },
        userId: user.id,
      },
    }),
  ]);

  const recurringInfo = recurringInfoBasic.map(
    (
      info: (typeof recurringInfoBasic)[number]
    ): {
      recurringEventId: string | null;
      count: number;
      firstDate: Date | null;
      bookings: {
        [key: string]: Date[];
      };
    } => {
      const bookings = recurringInfoExtended.reduce(
        (prev, curr) => {
          if (curr.recurringEventId === info.recurringEventId) {
            prev[curr.status].push(curr.startTime);
          }
          return prev;
        },
        { ACCEPTED: [], CANCELLED: [], REJECTED: [], PENDING: [], AWAITING_HOST: [] } as {
          [key in BookingStatus]: Date[];
        }
      );
      return {
        recurringEventId: info.recurringEventId,
        count: info._count.recurringEventId,
        firstDate: info._min.startTime,
        bookings,
      };
    }
  );

  // Now enrich bookings with relation data. We could have queried the relation data along with the bookings, but that would cause unnecessary queries to the database.
  // Because Prisma is also going to query the select relation data sequentially, we are fine querying it separately here as it would be just 1 query instead of 4
  log.info(
    `fetching all bookings for ${user.id}`,
    safeStringify({
      ids: plainBookings.map((booking) => booking.id),
      filters,
      orderBy,
      take,
      skip,
    })
  );

  const checkIfUserIsHost = (userId: number, booking: (typeof plainBookings)[number]) => {
    if (booking.user?.id === userId) {
      return true;
    }

    if (!booking.eventType?.hosts || booking.eventType.hosts.length === 0) {
      return false;
    }

    const attendeeEmails = new Set(booking.attendees.map((attendee) => attendee.email));

    return booking.eventType.hosts.some(({ user: hostUser }) => {
      return hostUser?.id === userId && attendeeEmails.has(hostUser.email);
    });
  };
  const bookings = await Promise.all(
    plainBookings.map(async (booking) => {
      // If seats are enabled, the event is not set to show attendees, and the current user is not the host, filter out attendees who are not the current user
      if (
        booking.seatsReferences.length &&
        !booking.eventType?.seatsShowAttendees &&
        !checkIfUserIsHost(user.id, booking)
      ) {
        booking.attendees = booking.attendees.filter((attendee) => attendee.email === user.email);
      }

      let rescheduler = null;
      if (booking.fromReschedule) {
        const rescheduledBooking = await prisma.booking.findUnique({
          where: {
            uid: booking.fromReschedule,
          },
          select: {
            rescheduledBy: true,
          },
        });
        if (rescheduledBooking) {
          rescheduler = rescheduledBooking.rescheduledBy;
        }
      }

      return {
        ...booking,
        rescheduler,
        eventType: {
          ...booking.eventType,
          recurringEvent: parseRecurringEvent(booking.eventType?.recurringEvent),
          eventTypeColor: parseEventTypeColor(booking.eventType?.eventTypeColor),
          price: booking.eventType?.price || 0,
          currency: booking.eventType?.currency || "usd",
          metadata: EventTypeMetaDataSchema.parse(booking.eventType?.metadata || {}),
        },
        startTime: booking.startTime.toISOString(),
        endTime: booking.endTime.toISOString(),
      };
    })
  );
  return { bookings, recurringInfo, totalCount };
}

async function getEventTypeIdsFromTeamIdsFilter(prisma: PrismaClient, teamIds?: number[]) {
  if (!teamIds || teamIds.length === 0) {
    return undefined;
  }

  const [directTeamEventTypeIds, parentTeamEventTypeIds] = await Promise.all([
    prisma.eventType
      .findMany({
        where: {
          teamId: { in: teamIds },
        },
        select: {
          id: true,
        },
      })
      .then((eventTypes) => eventTypes.map((eventType) => eventType.id)),

    prisma.eventType
      .findMany({
        where: {
          parent: {
            teamId: { in: teamIds },
          },
        },
        select: {
          id: true,
        },
      })
      .then((eventTypes) => eventTypes.map((eventType) => eventType.id)),
  ]);

  return Array.from(new Set([...directTeamEventTypeIds, ...parentTeamEventTypeIds]));
}

async function getAttendeeEmailsFromUserIdsFilter(
  prisma: PrismaClient,
  userEmail: string,
  userIds?: number[]
) {
  if (!userIds || userIds.length === 0) {
    return;
  }

  const attendeeEmailsFromUserIdsFilter = await prisma.user
    .findMany({
      where: {
        id: {
          in: userIds,
        },
      },
      select: {
        email: true,
      },
    })
    .then((users) => users.map((user) => user.email));

  if (!attendeeEmailsFromUserIdsFilter || attendeeEmailsFromUserIdsFilter?.length === 0) {
    throw new TRPCError({
      code: "BAD_REQUEST",
      message: "The requested users do not exist.",
    });
  }

  return attendeeEmailsFromUserIdsFilter;
}

async function getEventTypeIdsFromEventTypeIdsFilter(prisma: PrismaClient, eventTypeIds?: number[]) {
  if (!eventTypeIds || eventTypeIds.length === 0) {
    return undefined;
  }
  const [directEventTypeIds, parentEventTypeIds] = await Promise.all([
    prisma.eventType
      .findMany({
        where: {
          id: { in: eventTypeIds },
        },
        select: {
          id: true,
        },
      })
      .then((eventTypes) => eventTypes.map((eventType) => eventType.id)),

    prisma.eventType
      .findMany({
        where: {
          parent: {
            id: {
              in: eventTypeIds,
            },
          },
        },
        select: {
          id: true,
        },
      })
      .then((eventTypes) => eventTypes.map((eventType) => eventType.id)),
  ]);

  const eventTypeIdsFromDb = Array.from(new Set([...directEventTypeIds, ...parentEventTypeIds]));

  if (eventTypeIdsFromDb?.length === 0) {
    throw new TRPCError({
      code: "BAD_REQUEST",
      message: "The requested event-types do not exist.",
    });
  }

  return eventTypeIdsFromDb;
}

async function getEventTypeIdsWhereUserIsAdminOrOwner(
  prisma: PrismaClient,
  membershipCondition: PrismaClientType.MembershipListRelationFilter
) {
  const [directTeamEventTypeIds, parentTeamEventTypeIds] = await Promise.all([
    prisma.eventType
      .findMany({
        where: {
          team: {
            members: membershipCondition,
          },
        },
        select: {
          id: true,
        },
      })
      .then((eventTypes) => eventTypes.map((eventType) => eventType.id)),

    prisma.eventType
      .findMany({
        where: {
          parent: {
            team: {
              members: membershipCondition,
            },
          },
        },
        select: {
          id: true,
        },
      })
      .then((eventTypes) => eventTypes.map((eventType) => eventType.id)),
  ]);

  return Array.from(new Set([...directTeamEventTypeIds, ...parentTeamEventTypeIds]));
}

/**
 * Gets [IDs, Emails] of members where the auth user is team/org admin/owner.
 * @param prisma The Prisma client.
 * @param membershipCondition Filter containing the team/org ids where user is ADMIN/OWNER
 * @returns {Promise<[number[], string[]]>} [UserIDs, UserEmails] for members in the determined scope.
 */
async function getUserIdsAndEmailsWhereUserIsAdminOrOwner(
  prisma: PrismaClient,
  membershipCondition: PrismaClientType.MembershipListRelationFilter
): Promise<[number[], string[]]> {
  const users = await prisma.user.findMany({
    where: {
      teams: {
        some: {
          team: {
            members: membershipCondition,
          },
        },
      },
    },
    select: {
      id: true,
      email: true,
    },
  });
  const userIds = Array.from(new Set(users.map((user) => user.id)));
  const userEmails = Array.from(new Set(users.map((user) => user.email)));

  return [userIds, userEmails];
}

function addStatusesQueryFilters(query: BookingsUnionQuery, statuses: InputByStatus[]) {
  if (statuses?.length) {
    return query.where(({ eb, or, and }) =>
      or(
        statuses.map((status) => {
          if (status === "upcoming") {
            return and([
              eb("Booking.endTime", ">=", new Date()),
              or([
                and([eb("Booking.recurringEventId", "is not", null), eb("Booking.status", "=", "accepted")]),
                and([
                  eb("Booking.recurringEventId", "is", null),
                  eb("Booking.status", "not in", ["cancelled", "rejected"]),
                ]),
              ]),
            ]);
          }

          if (status === "recurring") {
            return and([
              eb("Booking.endTime", ">=", new Date()),
              eb("Booking.recurringEventId", "is not", null),
              eb("Booking.status", "not in", ["cancelled", "rejected"]),
            ]);
          }

          if (status === "past") {
            return and([
              eb("Booking.endTime", "<=", new Date()),
              eb("Booking.status", "not in", ["cancelled", "rejected"]),
            ]);
          }

          if (status === "cancelled") {
            return eb("Booking.status", "in", ["cancelled", "rejected"]);
          }

          if (status === "unconfirmed") {
            return and([eb("Booking.endTime", ">=", new Date()), eb("Booking.status", "=", "pending")]);
          }
          return and([]);
        })
      )
    );
  }

  return query;
}

function addAdvancedAttendeeWhereClause(
  query: BookingsUnionQuery,
  key: "name" | "email",
  operator:
    | "endsWith"
    | "startsWith"
    | "equals"
    | "notEquals"
    | "contains"
    | "notContains"
    | "isEmpty"
    | "isNotEmpty",
  operand: string,
  isAttendeeTableJoined: boolean
) {
  let fullQuery = query.$if(!isAttendeeTableJoined, (eb) =>
    eb.innerJoin("Attendee", "Attendee.bookingId", "Booking.id")
  ) as SelectQueryBuilder<
    DB,
    "Booking" | "Attendee",
    Pick<Booking, "id" | "createdAt" | "updatedAt" | "startTime" | "endTime">
  >;

  switch (operator) {
    case "endsWith":
      fullQuery = fullQuery.where(`Attendee.${key}`, "ilike", `%${operand}`);
      break;

    case "startsWith":
      fullQuery = fullQuery.where(`Attendee.${key}`, "ilike", `${operand}%`);
      break;

    case "equals":
      fullQuery = fullQuery.where((eb) =>
        eb(eb.fn<string>("lower", [`Attendee.${key}`]), "=", `${operand.toLowerCase()}`)
      );
      break;

    case "notEquals":
      fullQuery = fullQuery.where((eb) =>
        eb(eb.fn<string>("lower", [`Attendee.${key}`]), "!=", `${operand.toLowerCase()}`)
      );
      break;

    case "contains":
      fullQuery = fullQuery.where(`Attendee.${key}`, "ilike", `%${operand}%`);
      break;

    case "notContains":
      fullQuery = fullQuery.where(`Attendee.${key}`, "not ilike", `%${operand}%`);
      break;

    case "isEmpty":
      fullQuery = fullQuery.where(`Attendee.${key}`, "=", "");
      break;

    case "isNotEmpty":
      fullQuery = fullQuery.where(`Attendee.${key}`, "!=", "");
      break;

    default:
      break;
  }

  return fullQuery;
}

function getOrderBy(
  bookingListingByStatus: InputByStatus[],
  sort?: {
    sortStart?: "asc" | "desc";
    sortEnd?: "asc" | "desc";
    sortCreated?: "asc" | "desc";
    sortUpdated?: "asc" | "desc";
  }
): { key: "startTime" | "endTime" | "createdAt" | "updatedAt"; order: "desc" | "asc" } {
  const bookingListingOrderby = {
    upcoming: { startTime: "asc" },
    recurring: { startTime: "asc" },
    past: { startTime: "desc" },
    cancelled: { startTime: "desc" },
    unconfirmed: { startTime: "asc" },
  } as const;

  if (bookingListingByStatus?.length === 1 && !sort) {
    return { key: "startTime", order: bookingListingOrderby[bookingListingByStatus[0]].startTime };
  }

  if (sort?.sortStart) {
    return { key: "startTime", order: sort.sortStart };
  }
  if (sort?.sortEnd) {
    return { key: "endTime", order: sort.sortEnd };
  }
  if (sort?.sortCreated) {
    return { key: "createdAt", order: sort.sortCreated };
  }
  if (sort?.sortUpdated) {
    return { key: "updatedAt", order: sort.sortUpdated };
  }

  return { key: "startTime", order: "asc" };
}<|MERGE_RESOLUTION|>--- conflicted
+++ resolved
@@ -624,7 +624,6 @@
                     .select(["Team.id", "Team.name", "Team.slug", "Team.parentId"])
                     .whereRef("EventType.teamId", "=", "Team.id")
                 ).as("team"),
-<<<<<<< HEAD
                 ...(filters.includeHostAndTeamPermissions
                   ? [
                       jsonArrayFrom(
@@ -655,14 +654,12 @@
                       ).as("hosts"),
                     ]
                   : []),
-=======
                 jsonArrayFrom(
                   eb
                     .selectFrom("HostGroup")
                     .select(["HostGroup.id", "HostGroup.name"])
                     .whereRef("HostGroup.eventTypeId", "=", "EventType.id")
                 ).as("hostGroups"),
->>>>>>> a19ccab1
               ])
               .whereRef("EventType.id", "=", "Booking.eventTypeId")
           ).as("eventType"),
