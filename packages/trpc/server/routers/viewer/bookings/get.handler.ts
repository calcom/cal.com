import type { Booking, Prisma, Prisma as PrismaClientType } from "@prisma/client";
import type { Kysely } from "kysely";
import { type SelectQueryBuilder } from "kysely";
import { jsonObjectFrom, jsonArrayFrom } from "kysely/helpers/postgres";

import dayjs from "@calcom/dayjs";
import { isTextFilterValue } from "@calcom/features/data-table/lib/utils";
import type { DB } from "@calcom/kysely";
import kysely from "@calcom/kysely";
import getAllUserBookings from "@calcom/lib/bookings/getAllUserBookings";
import { parseEventTypeColor } from "@calcom/lib/isEventTypeColor";
import { parseRecurringEvent } from "@calcom/lib/isRecurringEvent";
import logger from "@calcom/lib/logger";
import { safeStringify } from "@calcom/lib/safeStringify";
import type { PrismaClient } from "@calcom/prisma";
import { SchedulingType } from "@calcom/prisma/enums";
import { BookingStatus } from "@calcom/prisma/enums";
import { EventTypeMetaDataSchema } from "@calcom/prisma/zod-utils";

import { TRPCError } from "@trpc/server";

import type { TrpcSessionUser } from "../../../types";
import type { TGetInputSchema } from "./get.schema";

type GetOptions = {
  ctx: {
    user: NonNullable<TrpcSessionUser>;
    prisma: PrismaClient;
  };
  input: TGetInputSchema;
};

type InputByStatus = "upcoming" | "recurring" | "past" | "cancelled" | "unconfirmed";

const log = logger.getSubLogger({ prefix: ["bookings.get"] });

export const getHandler = async ({ ctx, input }: GetOptions) => {
  // using offset actually because cursor pagination requires a unique column
  // for orderBy, but we don't use a unique column in our orderBy
  const take = input.limit;
  const skip = input.offset;
  const { prisma, user } = ctx;
  const defaultStatus = "upcoming";
  const bookingListingByStatus = [input.filters.status || defaultStatus];

  const { bookings, recurringInfo, totalCount } = await getAllUserBookings({
    ctx: {
      user: { id: user.id, email: user.email, orgId: user?.profile?.organizationId },
      prisma: prisma,
      kysely: kysely,
    },
    bookingListingByStatus: bookingListingByStatus,
    take,
    skip,
    filters: input.filters,
  });

  return {
    bookings,
    recurringInfo,
    totalCount,
  };
};

type BookingsUnionQuery = SelectQueryBuilder<
  DB,
  "Booking",
  Pick<Booking, "id" | "createdAt" | "updatedAt" | "startTime" | "endTime">
>;

export async function getBookings({
  user,
  prisma,
  kysely,
  bookingListingByStatus,
  sort,
  filters,
  take,
  skip,
}: {
  user: { id: number; email: string; orgId?: number | null };
  filters: TGetInputSchema["filters"];
  prisma: PrismaClient;
  kysely: Kysely<DB>;
  bookingListingByStatus: InputByStatus[];
  sort?: {
    sortStart?: "asc" | "desc";
    sortEnd?: "asc" | "desc";
    sortCreated?: "asc" | "desc";
    sortUpdated?: "asc" | "desc";
  };
  take: number;
  skip: number;
}) {
  const membershipIdsWhereUserIsAdminOwner = (
    await prisma.membership.findMany({
      where: {
        userId: user.id,
        role: {
          in: ["ADMIN", "OWNER"],
        },
      },
      select: {
        id: true,
      },
    })
  ).map((membership) => membership.id);

  const membershipConditionWhereUserIsAdminOwner = {
    some: {
      id: { in: membershipIdsWhereUserIsAdminOwner },
    },
  };

  const [
    eventTypeIdsFromTeamIdsFilter,
    attendeeEmailsFromUserIdsFilter,
    eventTypeIdsFromEventTypeIdsFilter,
    eventTypeIdsWhereUserIsAdminOrOwner,
    userIdsAndEmailsWhereUserIsAdminOrOwner,
  ] = await Promise.all([
    getEventTypeIdsFromTeamIdsFilter(prisma, filters?.teamIds),
    getAttendeeEmailsFromUserIdsFilter(prisma, user.email, filters?.userIds),
    getEventTypeIdsFromEventTypeIdsFilter(prisma, filters?.eventTypeIds),
    getEventTypeIdsWhereUserIsAdminOrOwner(prisma, membershipConditionWhereUserIsAdminOwner),
    getUserIdsAndEmailsWhereUserIsAdminOrOwner(prisma, membershipConditionWhereUserIsAdminOwner),
  ]);

  const bookingQueries: { query: BookingsUnionQuery; tables: (keyof DB)[] }[] = [];

  // If user is organization owner/admin, contains organization members emails and ids (organization plan)
  // If user is only team owner/admin, contain team members emails and ids (teams plan)
  const [userIdsWhereUserIsAdminOrOwner, userEmailsWhereUserIsAdminOrOwner] =
    userIdsAndEmailsWhereUserIsAdminOrOwner;

  // If userIds filter is provided
  if (!!filters?.userIds && filters.userIds.length > 0) {
    const areUserIdsWithinUserOrgOrTeam = filters.userIds.every((userId) =>
      userIdsWhereUserIsAdminOrOwner.includes(userId)
    );

    //  Scope depends on `user.orgId`:
    // - Throw an error if trying to filter by usersIds that are not within your ORG
    // - Throw an error if trying to filter by usersIds that are not within your TEAM
    if (!areUserIdsWithinUserOrgOrTeam) {
      throw new TRPCError({
        code: "FORBIDDEN",
        message: "You do not have permissions to fetch bookings for specified userIds",
      });
    }

    // 1. Booking created by one of the filtered users
    bookingQueries.push({
      query: kysely
        .selectFrom("Booking")
        .select("Booking.id")
        .select("Booking.startTime")
        .select("Booking.endTime")
        .select("Booking.createdAt")
        .select("Booking.updatedAt")
        .where("userId", "in", filters.userIds),
      tables: ["Booking"],
    });

    // 2. Attendee email matches one of the filtered users' emails
    if (attendeeEmailsFromUserIdsFilter?.length) {
      bookingQueries.push({
        query: kysely
          .selectFrom("Booking")
          .select("Booking.id")
          .select("Booking.startTime")
          .select("Booking.endTime")
          .select("Booking.createdAt")
          .select("Booking.updatedAt")
          .innerJoin("Attendee", "Attendee.bookingId", "Booking.id")
          .where("Attendee.email", "in", attendeeEmailsFromUserIdsFilter),
        tables: ["Booking", "Attendee"],
      });
    }

    // 3. Seat reference attendee email matches one of the filtered users' emails
    if (attendeeEmailsFromUserIdsFilter?.length) {
      bookingQueries.push({
        query: kysely
          .selectFrom("Booking")
          .select("Booking.id")
          .select("Booking.startTime")
          .select("Booking.endTime")
          .select("Booking.createdAt")
          .select("Booking.updatedAt")
          .innerJoin("Attendee", "Attendee.bookingId", "Booking.id")
          .innerJoin("BookingSeat", "Attendee.id", "BookingSeat.attendeeId")
          .where("Attendee.email", "in", attendeeEmailsFromUserIdsFilter),
        tables: ["Booking", "Attendee", "BookingSeat"],
      });
    }
  } else {
    // 1. Current user created bookings
    bookingQueries.push({
      query: kysely
        .selectFrom("Booking")
        .select("Booking.id")
        .select("Booking.startTime")
        .select("Booking.endTime")
        .select("Booking.createdAt")
        .select("Booking.updatedAt")
        .where("Booking.userId", "=", user.id),
      tables: ["Booking"],
    });
    // 2. Current user is an attendee
    bookingQueries.push({
      query: kysely
        .selectFrom("Booking")
        .select("Booking.id")
        .select("Booking.startTime")
        .select("Booking.endTime")
        .select("Booking.createdAt")
        .select("Booking.updatedAt")
        .innerJoin("Attendee", "Attendee.bookingId", "Booking.id")
        .where("Attendee.email", "=", user.email),
      tables: ["Booking", "Attendee"],
    });
    // 3. Current user is an attendee via seats reference
    bookingQueries.push({
      query: kysely
        .selectFrom("Booking")
        .select("Booking.id")
        .select("Booking.startTime")
        .select("Booking.endTime")
        .select("Booking.createdAt")
        .select("Booking.updatedAt")
        .innerJoin("BookingSeat", "BookingSeat.bookingId", "Booking.id")
        .innerJoin("Attendee", "Attendee.bookingId", "Booking.id")
        .where("Attendee.email", "=", user.email),
      tables: ["Booking", "Attendee", "BookingSeat"],
    });
    // 4. Scope depends on `user.orgId`:
    // - If Current user is ORG_OWNER/ADMIN so we get bookings where organization members are attendees
    // - If Current user is TEAM_OWNER/ADMIN so we get bookings where team members are attendees
    userEmailsWhereUserIsAdminOrOwner?.length &&
      bookingQueries.push({
        query: kysely
          .selectFrom("Booking")
          .select("Booking.id")
          .select("Booking.startTime")
          .select("Booking.endTime")
          .select("Booking.createdAt")
          .select("Booking.updatedAt")
          .innerJoin("Attendee", "Attendee.bookingId", "Booking.id")
          .where("Attendee.email", "in", userEmailsWhereUserIsAdminOrOwner),
        tables: ["Booking", "Attendee"],
      });
    // 5. Scope depends on `user.orgId`:
    // - If Current user is ORG_OWNER/ADMIN so we get bookings where organization members are attendees via seatsReference
    // - If Current user is TEAM_OWNER/ADMIN so we get bookings where team members are attendees via seatsReference
    userEmailsWhereUserIsAdminOrOwner?.length &&
      bookingQueries.push({
        query: kysely
          .selectFrom("Booking")
          .select("Booking.id")
          .select("Booking.startTime")
          .select("Booking.endTime")
          .select("Booking.createdAt")
          .select("Booking.updatedAt")
          .innerJoin("Attendee", "Attendee.bookingId", "Booking.id")
          .innerJoin("BookingSeat", "Attendee.id", "BookingSeat.attendeeId")
          .where("Attendee.email", "in", userEmailsWhereUserIsAdminOrOwner),
        tables: ["Booking", "Attendee", "BookingSeat"],
      });

    // 6. Scope depends on `user.orgId`:
    // - If Current user is ORG_OWNER/ADMIN, get booking created for an event type within the organization
    // - If Current user is TEAM_OWNER/ADMIN, get bookings created for an event type within the team
    eventTypeIdsWhereUserIsAdminOrOwner?.length &&
      bookingQueries.push({
        query: kysely
          .selectFrom("Booking")
          .select("Booking.id")
          .select("Booking.startTime")
          .select("Booking.endTime")
          .select("Booking.createdAt")
          .select("Booking.updatedAt")
          .innerJoin("EventType", "EventType.id", "Booking.eventTypeId")
          .where("Booking.eventTypeId", "in", eventTypeIdsWhereUserIsAdminOrOwner),
        tables: ["Booking", "EventType"],
      });

    // 7. Scope depends on `user.orgId`:
    // - If Current user is ORG_OWNER/ADMIN, get bookings created by users within the same organization
    // - If Current user is TEAM_OWNER/ADMIN, get bookings created by users within the same organization
    userIdsWhereUserIsAdminOrOwner?.length &&
      bookingQueries.push({
        query: kysely
          .selectFrom("Booking")
          .select("Booking.id")
          .select("Booking.startTime")
          .select("Booking.endTime")
          .select("Booking.createdAt")
          .select("Booking.updatedAt")
          .where("Booking.userId", "in", userIdsWhereUserIsAdminOrOwner),
        tables: ["Booking"],
      });
  }

  const queriesWithFilters = bookingQueries.map(({ query, tables }) => {
    // 1. Apply mandatory status filter
    let fullQuery = addStatusesQueryFilters(query, bookingListingByStatus);

    // 2. Filter by Event Type IDs derived from Team IDs (if provided)
    if (eventTypeIdsFromTeamIdsFilter && eventTypeIdsFromTeamIdsFilter.length > 0) {
      fullQuery = fullQuery.where("Booking.eventTypeId", "in", eventTypeIdsFromTeamIdsFilter);
    }

    // 3. Filter by specific Event Type IDs (if provided)
    // If both teamIds filter and eventTypeIds filter are provided, filter 2. ensures the event-types are within the teams
    if (eventTypeIdsFromEventTypeIdsFilter && eventTypeIdsFromEventTypeIdsFilter.length > 0) {
      fullQuery = fullQuery.where("Booking.eventTypeId", "in", eventTypeIdsFromEventTypeIdsFilter);
    }

    // 4. Filter by Attendee Name (if provided)
    if (filters?.attendeeName) {
      if (typeof filters.attendeeName === "string") {
        // Simple string match (exact)
        fullQuery = fullQuery
          .innerJoin("Attendee", "Attendee.bookingId", "Booking.id")
          .where("Attendee.name", "=", filters.attendeeName.trim());
      } else if (isTextFilterValue(filters.attendeeName)) {
        // TODO: write makeWhereClause equivalent for kysely
        fullQuery = addAdvancedAttendeeWhereClause(
          fullQuery,
          "name",
          filters.attendeeName.data.operator,
          filters.attendeeName.data.operand,
          tables.includes("Attendee")
        );
      }
    }

    // 5. Filter by Attendee Email (if provided)
    if (filters?.attendeeEmail) {
      if (typeof filters.attendeeEmail === "string") {
        // Simple string match (exact)
        fullQuery = fullQuery
          .innerJoin("Attendee", "Attendee.bookingId", "Booking.id")
          .where("Attendee.email", "=", filters.attendeeEmail.trim());
      } else if (isTextFilterValue(filters.attendeeEmail)) {
        // TODO: write makeWhereClause equivalent for kysely
        fullQuery = addAdvancedAttendeeWhereClause(
          fullQuery,
          "email",
          filters.attendeeEmail.data.operator,
          filters.attendeeEmail.data.operand,
          tables.includes("Attendee")
        );
      }
    }

    // 6. Filter by Booking Uid (if provided)
    if (filters?.bookingUid) {
      fullQuery = fullQuery.where("Booking.uid", "=", filters.bookingUid.trim());
    }

    // 7. Booking Start/End Time Range Filters
    if (filters?.afterStartDate) {
      fullQuery = fullQuery.where("Booking.startTime", ">=", dayjs.utc(filters.afterStartDate).toDate());
    }
    if (filters?.beforeEndDate) {
      fullQuery = fullQuery.where("Booking.endTime", "<=", dayjs.utc(filters.beforeEndDate).toDate());
    }

    return fullQuery;
  });

  const queryUnion = queriesWithFilters.reduce((acc, query) => {
    return acc.union(query);
  });

  const orderBy = getOrderBy(bookingListingByStatus, sort);

  const getBookingsUnionCompiled = kysely
    .selectFrom(queryUnion.as("union_subquery"))
    .selectAll("union_subquery")
    .$if(Boolean(filters?.afterUpdatedDate), (eb) =>
      eb.where("union_subquery.updatedAt", ">=", dayjs.utc(filters.afterUpdatedDate).toDate())
    )
    .$if(Boolean(filters?.beforeUpdatedDate), (eb) =>
      eb.where("union_subquery.updatedAt", "<=", dayjs.utc(filters.beforeUpdatedDate).toDate())
    )
    .$if(Boolean(filters?.afterCreatedDate), (eb) =>
      eb.where("union_subquery.createdAt", ">=", dayjs.utc(filters.afterCreatedDate).toDate())
    )
    .$if(Boolean(filters?.beforeCreatedDate), (eb) =>
      eb.where("union_subquery.createdAt", "<=", dayjs.utc(filters.beforeCreatedDate).toDate())
    )
    .orderBy(orderBy.key, orderBy.order)
    .limit(take)
    .offset(skip)
    .compile();

  const bookingsFromUnion = (await kysely.executeQuery(getBookingsUnionCompiled)).rows;

  log.debug(`Get bookings for user ${user.id} SQL:`, getBookingsUnionCompiled.sql);

  const totalCount = Number(
    (
      await kysely
        .selectFrom(queryUnion.as("union_subquery"))
        .select(({ fn }) => fn.countAll().as("bookingCount"))
        .executeTakeFirst()
    )?.bookingCount ?? 0
  );

  const plainBookings = !(bookingsFromUnion?.length === 0)
    ? await kysely
        .selectFrom("Booking")
        .where(
          "id",
          "in",
          bookingsFromUnion.map((booking) => booking.id)
        )
        .select((eb) => [
          "Booking.id",
          "Booking.title",
          "Booking.userPrimaryEmail",
          "Booking.description",
          "Booking.customInputs",
          "Booking.startTime",
          "Booking.createdAt",
          "Booking.updatedAt",
          "Booking.endTime",
          "Booking.metadata",
          "Booking.uid",
          eb
            .cast<Prisma.JsonValue>( // Target TypeScript type
              eb.ref("Booking.responses"), // Source column
              "jsonb" // Target SQL type
            )
            .as("responses"),
          "Booking.recurringEventId",
          "Booking.location",
          eb
            .cast<BookingStatus>(
              eb
                .case()
                .when("Booking.status", "=", "cancelled")
                .then(BookingStatus["CANCELLED"])
                .when("Booking.status", "=", "accepted")
                .then(BookingStatus["ACCEPTED"])
                .when("Booking.status", "=", "rejected")
                .then(BookingStatus["REJECTED"])
                .when("Booking.status", "=", "pending")
                .then(BookingStatus["PENDING"])
                .when("Booking.status", "=", "awaiting_host")
                .then(BookingStatus["AWAITING_HOST"])
                .else(BookingStatus["PENDING"])
                .end(), // End of CASE expression
              "varchar"
            )
            .as("status"),
          "Booking.paid",
          "Booking.fromReschedule",
          "Booking.rescheduled",
          "Booking.isRecorded",
          jsonObjectFrom(
            eb
              .selectFrom("App_RoutingForms_FormResponse")
              .select("id")
              .whereRef("App_RoutingForms_FormResponse.routedToBookingUid", "=", "Booking.uid")
          ).as("routedFromRoutingFormReponse"),
          jsonObjectFrom(
            eb
              .selectFrom("EventType")
              .select((eb) => [
                "EventType.slug",
                "EventType.id",
                "EventType.title",
                "EventType.eventName",
                "EventType.price",
                "EventType.recurringEvent",
                "EventType.currency",
                "EventType.metadata",
                "EventType.disableGuests",
                "EventType.seatsShowAttendees",
                "EventType.seatsShowAvailabilityCount",
                "EventType.eventTypeColor",
                "EventType.customReplyToEmail",
                "EventType.allowReschedulingPastBookings",
                "EventType.hideOrganizerEmail",
                "EventType.disableCancelling",
                "EventType.disableRescheduling",
                jsonArrayFrom(
                  eb
                    .selectFrom("Host")
                    .innerJoin("users", "Host.userId", "users.id")
                    .select(["users.id", "users.email"])
                    .whereRef("Host.eventTypeId", "=", "EventType.id")
                ).as("hosts"),
                jsonObjectFrom(
                  eb
                    .selectFrom("EventType as ParentEventType")
                    .select(["ParentEventType.id", "ParentEventType.teamId"])
                    .whereRef("ParentEventType.id", "=", "EventType.parentId")
                ).as("parent"),
                eb
                  .cast<SchedulingType | null>(
                    eb
                      .case()
                      .when("EventType.schedulingType", "=", "roundRobin")
                      .then(SchedulingType["ROUND_ROBIN"])
                      .when("EventType.schedulingType", "=", "collective")
                      .then(SchedulingType["COLLECTIVE"])
                      .when("EventType.schedulingType", "=", "managed")
                      .then(SchedulingType["MANAGED"])
                      .else(null)
                      .end(),
                    "varchar" // Or 'text' - use the actual SQL data type
                  )
                  .as("schedulingType"),
                jsonArrayFrom(
                  eb
                    .selectFrom("Host")
                    .select((eb) => [
                      "Host.userId",
                      jsonObjectFrom(
                        eb
                          .selectFrom("users")
                          .select(["users.id", "users.email"])
                          .whereRef("Host.userId", "=", "users.id")
                      ).as("user"),
                    ])
                    .whereRef("Host.eventTypeId", "=", "EventType.id")
                ).as("hosts"),
                "EventType.length",
                jsonObjectFrom(
                  eb
                    .selectFrom("Team")
                    .select(["Team.id", "Team.name", "Team.slug"])
                    .whereRef("EventType.teamId", "=", "Team.id")
                ).as("team"),
              ])
              .whereRef("EventType.id", "=", "Booking.eventTypeId")
          ).as("eventType"),
          jsonArrayFrom(
            eb
              .selectFrom("BookingReference")
              .selectAll()
              .whereRef("BookingReference.bookingId", "=", "Booking.id")
          ).as("references"),
          jsonArrayFrom(
            eb
              .selectFrom("Payment")
              .select(["Payment.paymentOption", "Payment.amount", "Payment.currency", "Payment.success"])
              .whereRef("Payment.bookingId", "=", "Booking.id")
          ).as("payment"),
          jsonObjectFrom(
            eb
              .selectFrom("users")
              .select(["users.id", "users.name", "users.email"])
              .whereRef("Booking.userId", "=", "users.id")
          ).as("user"),
          jsonArrayFrom(
            eb.selectFrom("Attendee").selectAll().whereRef("Attendee.bookingId", "=", "Booking.id")
          ).as("attendees"),
          jsonArrayFrom(
            eb
              .selectFrom("BookingSeat")
              .select((eb) => [
                "BookingSeat.referenceUid",
                jsonObjectFrom(
                  eb
                    .selectFrom("Attendee")
                    .select(["Attendee.email", "Attendee.name"])
                    .whereRef("BookingSeat.attendeeId", "=", "Attendee.id")
                    .where((qb) => {
                      const isOwner = eb.exists(
                        eb
                          .selectFrom("Booking")
                          .select("Booking.id")
                          .whereRef("Booking.id", "=", "BookingSeat.bookingId")
                          .where("Booking.userId", "=", user.id)
                      );
                      return eb.or([isOwner, qb("Attendee.email", "=", user.email)]);
                    })
                ).as("attendee"),
              ])
              .whereRef("BookingSeat.bookingId", "=", "Booking.id")
          ).as("seatsReferences"),
          jsonArrayFrom(
            eb
              .selectFrom("AssignmentReason")
              .selectAll()
              .whereRef("AssignmentReason.bookingId", "=", "Booking.id")
              .orderBy("AssignmentReason.createdAt", "desc")
              .limit(1)
          ).as("assignmentReason"),
        ])
        .orderBy(orderBy.key, orderBy.order)
        .execute()
    : [];

  const [
    recurringInfoBasic,
    recurringInfoExtended,
    // We need all promises to be successful, so we are not using Promise.allSettled
  ] = await Promise.all([
    prisma.booking.groupBy({
      by: ["recurringEventId"],
      _min: {
        startTime: true,
      },
      _count: {
        recurringEventId: true,
      },
      where: {
        recurringEventId: {
          not: { equals: null },
        },
        userId: user.id,
      },
    }),
    prisma.booking.groupBy({
      by: ["recurringEventId", "status", "startTime"],
      _min: {
        startTime: true,
      },
      where: {
        recurringEventId: {
          not: { equals: null },
        },
        userId: user.id,
      },
    }),
  ]);

  const recurringInfo = recurringInfoBasic.map(
    (
      info: (typeof recurringInfoBasic)[number]
    ): {
      recurringEventId: string | null;
      count: number;
      firstDate: Date | null;
      bookings: {
        [key: string]: Date[];
      };
    } => {
      const bookings = recurringInfoExtended.reduce(
        (prev, curr) => {
          if (curr.recurringEventId === info.recurringEventId) {
            prev[curr.status].push(curr.startTime);
          }
          return prev;
        },
        { ACCEPTED: [], CANCELLED: [], REJECTED: [], PENDING: [], AWAITING_HOST: [] } as {
          [key in BookingStatus]: Date[];
        }
      );
      return {
        recurringEventId: info.recurringEventId,
        count: info._count.recurringEventId,
        firstDate: info._min.startTime,
        bookings,
      };
    }
  );

  // Now enrich bookings with relation data. We could have queried the relation data along with the bookings, but that would cause unnecessary queries to the database.
  // Because Prisma is also going to query the select relation data sequentially, we are fine querying it separately here as it would be just 1 query instead of 4
  log.info(
    `fetching all bookings for ${user.id}`,
    safeStringify({
      ids: plainBookings.map((booking) => booking.id),
      filters,
      orderBy,
      take,
      skip,
    })
  );

  const checkIfUserIsHost = (userId: number, booking: (typeof plainBookings)[number]) => {
    if (booking.user?.id === userId) {
      return true;
    }

    if (!booking.eventType?.hosts || booking.eventType.hosts.length === 0) {
      return false;
    }

    const attendeeEmails = new Set(booking.attendees.map((attendee) => attendee.email));

    return booking.eventType.hosts.some(({ user: hostUser }) => {
      return hostUser?.id === userId && attendeeEmails.has(hostUser.email);
    });
  };
  const bookings = await Promise.all(
    plainBookings.map(async (booking) => {
<<<<<<< HEAD
      // If seats are enabled and the event is not set to show attendees, filter out attendees that are not the current user
      if (
        booking.seatsReferences.length &&
        !booking.eventType?.seatsShowAttendees &&
        booking.user?.id !== user.id
=======
      // If seats are enabled, the event is not set to show attendees, and the current user is not the host, filter out attendees who are not the current user
      if (
        booking.seatsReferences.length &&
        !booking.eventType?.seatsShowAttendees &&
        !checkIfUserIsHost(user.id, booking)
>>>>>>> 0cc23675
      ) {
        booking.attendees = booking.attendees.filter((attendee) => attendee.email === user.email);
      }

      let rescheduler = null;
      if (booking.fromReschedule) {
        const rescheduledBooking = await prisma.booking.findUnique({
          where: {
            uid: booking.fromReschedule,
          },
          select: {
            rescheduledBy: true,
          },
        });
        if (rescheduledBooking) {
          rescheduler = rescheduledBooking.rescheduledBy;
        }
      }

      return {
        ...booking,
        rescheduler,
        eventType: {
          ...booking.eventType,
          recurringEvent: parseRecurringEvent(booking.eventType?.recurringEvent),
          eventTypeColor: parseEventTypeColor(booking.eventType?.eventTypeColor),
          price: booking.eventType?.price || 0,
          currency: booking.eventType?.currency || "usd",
          metadata: EventTypeMetaDataSchema.parse(booking.eventType?.metadata || {}),
        },
        startTime: booking.startTime.toISOString(),
        endTime: booking.endTime.toISOString(),
      };
    })
  );
  return { bookings, recurringInfo, totalCount };
}

async function getEventTypeIdsFromTeamIdsFilter(prisma: PrismaClient, teamIds?: number[]) {
  if (!teamIds || teamIds.length === 0) {
    return undefined;
  }

  const [directTeamEventTypeIds, parentTeamEventTypeIds] = await Promise.all([
    prisma.eventType
      .findMany({
        where: {
          teamId: { in: teamIds },
        },
        select: {
          id: true,
        },
      })
      .then((eventTypes) => eventTypes.map((eventType) => eventType.id)),

    prisma.eventType
      .findMany({
        where: {
          parent: {
            teamId: { in: teamIds },
          },
        },
        select: {
          id: true,
        },
      })
      .then((eventTypes) => eventTypes.map((eventType) => eventType.id)),
  ]);

  return Array.from(new Set([...directTeamEventTypeIds, ...parentTeamEventTypeIds]));
}

async function getAttendeeEmailsFromUserIdsFilter(
  prisma: PrismaClient,
  userEmail: string,
  userIds?: number[]
) {
  if (!userIds || userIds.length === 0) {
    return;
  }

  const attendeeEmailsFromUserIdsFilter = await prisma.user
    .findMany({
      where: {
        id: {
          in: userIds,
        },
      },
      select: {
        email: true,
      },
    })
    .then((users) => users.map((user) => user.email));

  if (!attendeeEmailsFromUserIdsFilter || attendeeEmailsFromUserIdsFilter?.length === 0) {
    throw new TRPCError({
      code: "BAD_REQUEST",
      message: "The requested users do not exist.",
    });
  }

  return attendeeEmailsFromUserIdsFilter;
}

async function getEventTypeIdsFromEventTypeIdsFilter(prisma: PrismaClient, eventTypeIds?: number[]) {
  if (!eventTypeIds || eventTypeIds.length === 0) {
    return undefined;
  }
  const [directEventTypeIds, parentEventTypeIds] = await Promise.all([
    prisma.eventType
      .findMany({
        where: {
          id: { in: eventTypeIds },
        },
        select: {
          id: true,
        },
      })
      .then((eventTypes) => eventTypes.map((eventType) => eventType.id)),

    prisma.eventType
      .findMany({
        where: {
          parent: {
            id: {
              in: eventTypeIds,
            },
          },
        },
        select: {
          id: true,
        },
      })
      .then((eventTypes) => eventTypes.map((eventType) => eventType.id)),
  ]);

  const eventTypeIdsFromDb = Array.from(new Set([...directEventTypeIds, ...parentEventTypeIds]));

  if (eventTypeIdsFromDb?.length === 0) {
    throw new TRPCError({
      code: "BAD_REQUEST",
      message: "The requested event-types do not exist.",
    });
  }

  return eventTypeIdsFromDb;
}

async function getEventTypeIdsWhereUserIsAdminOrOwner(
  prisma: PrismaClient,
  membershipCondition: PrismaClientType.MembershipListRelationFilter
) {
  const [directTeamEventTypeIds, parentTeamEventTypeIds] = await Promise.all([
    prisma.eventType
      .findMany({
        where: {
          team: {
            members: membershipCondition,
          },
        },
        select: {
          id: true,
        },
      })
      .then((eventTypes) => eventTypes.map((eventType) => eventType.id)),

    prisma.eventType
      .findMany({
        where: {
          parent: {
            team: {
              members: membershipCondition,
            },
          },
        },
        select: {
          id: true,
        },
      })
      .then((eventTypes) => eventTypes.map((eventType) => eventType.id)),
  ]);

  return Array.from(new Set([...directTeamEventTypeIds, ...parentTeamEventTypeIds]));
}

/**
 * Gets [IDs, Emails] of members where the auth user is team/org admin/owner.
 * @param prisma The Prisma client.
 * @param membershipCondition Filter containing the team/org ids where user is ADMIN/OWNER
 * @returns {Promise<[number[], string[]]>} [UserIDs, UserEmails] for members in the determined scope.
 */
async function getUserIdsAndEmailsWhereUserIsAdminOrOwner(
  prisma: PrismaClient,
  membershipCondition: PrismaClientType.MembershipListRelationFilter
): Promise<[number[], string[]]> {
  const users = await prisma.user.findMany({
    where: {
      teams: {
        some: {
          team: {
            members: membershipCondition,
          },
        },
      },
    },
    select: {
      id: true,
      email: true,
    },
  });
  const userIds = Array.from(new Set(users.map((user) => user.id)));
  const userEmails = Array.from(new Set(users.map((user) => user.email)));

  return [userIds, userEmails];
}

function addStatusesQueryFilters(query: BookingsUnionQuery, statuses: InputByStatus[]) {
  if (statuses?.length) {
    return query.where(({ eb, or, and }) =>
      or(
        statuses.map((status) => {
          if (status === "upcoming") {
            return and([
              eb("Booking.endTime", ">=", new Date()),
              or([
                and([eb("Booking.recurringEventId", "is not", null), eb("Booking.status", "=", "accepted")]),
                and([
                  eb("Booking.recurringEventId", "is", null),
                  eb("Booking.status", "not in", ["cancelled", "rejected"]),
                ]),
              ]),
            ]);
          }

          if (status === "recurring") {
            return and([
              eb("Booking.endTime", ">=", new Date()),
              eb("Booking.recurringEventId", "is not", null),
              eb("Booking.status", "not in", ["cancelled", "rejected"]),
            ]);
          }

          if (status === "past") {
            return and([
              eb("Booking.endTime", "<=", new Date()),
              eb("Booking.status", "not in", ["cancelled", "rejected"]),
            ]);
          }

          if (status === "cancelled") {
            return eb("Booking.status", "in", ["cancelled", "rejected"]);
          }

          if (status === "unconfirmed") {
            return and([eb("Booking.endTime", ">=", new Date()), eb("Booking.status", "=", "pending")]);
          }
          return and([]);
        })
      )
    );
  }

  return query;
}

function addAdvancedAttendeeWhereClause(
  query: BookingsUnionQuery,
  key: "name" | "email",
  operator:
    | "endsWith"
    | "startsWith"
    | "equals"
    | "notEquals"
    | "contains"
    | "notContains"
    | "isEmpty"
    | "isNotEmpty",
  operand: string,
  isAttendeeTableJoined: boolean
) {
  let fullQuery = query.$if(!isAttendeeTableJoined, (eb) =>
    eb.innerJoin("Attendee", "Attendee.bookingId", "Booking.id")
  ) as SelectQueryBuilder<
    DB,
    "Booking" | "Attendee",
    Pick<Booking, "id" | "createdAt" | "updatedAt" | "startTime" | "endTime">
  >;

  switch (operator) {
    case "endsWith":
      fullQuery = fullQuery.where(`Attendee.${key}`, "ilike", `%${operand}`);
      break;

    case "startsWith":
      fullQuery = fullQuery.where(`Attendee.${key}`, "ilike", `${operand}%`);
      break;

    case "equals":
      fullQuery = fullQuery.where((eb) =>
        eb(eb.fn<string>("lower", [`Attendee.${key}`]), "=", `${operand.toLowerCase()}`)
      );
      break;

    case "notEquals":
      fullQuery = fullQuery.where((eb) =>
        eb(eb.fn<string>("lower", [`Attendee.${key}`]), "!=", `${operand.toLowerCase()}`)
      );
      break;

    case "contains":
      fullQuery = fullQuery.where(`Attendee.${key}`, "ilike", `%${operand}%`);
      break;

    case "notContains":
      fullQuery = fullQuery.where(`Attendee.${key}`, "not ilike", `%${operand}%`);
      break;

    case "isEmpty":
      fullQuery = fullQuery.where(`Attendee.${key}`, "=", "");
      break;

    case "isNotEmpty":
      fullQuery = fullQuery.where(`Attendee.${key}`, "!=", "");
      break;

    default:
      break;
  }

  return fullQuery;
}

function getOrderBy(
  bookingListingByStatus: InputByStatus[],
  sort?: {
    sortStart?: "asc" | "desc";
    sortEnd?: "asc" | "desc";
    sortCreated?: "asc" | "desc";
    sortUpdated?: "asc" | "desc";
  }
): { key: "startTime" | "endTime" | "createdAt" | "updatedAt"; order: "desc" | "asc" } {
  const bookingListingOrderby = {
    upcoming: { startTime: "asc" },
    recurring: { startTime: "asc" },
    past: { startTime: "desc" },
    cancelled: { startTime: "desc" },
    unconfirmed: { startTime: "asc" },
  } as const;

  if (bookingListingByStatus?.length === 1 && !sort) {
    return { key: "startTime", order: bookingListingOrderby[bookingListingByStatus[0]].startTime };
  }

  if (sort?.sortStart) {
    return { key: "startTime", order: sort.sortStart };
  }
  if (sort?.sortEnd) {
    return { key: "endTime", order: sort.sortEnd };
  }
  if (sort?.sortCreated) {
    return { key: "createdAt", order: sort.sortCreated };
  }
  if (sort?.sortUpdated) {
    return { key: "updatedAt", order: sort.sortUpdated };
  }

  return { key: "startTime", order: "asc" };
}<|MERGE_RESOLUTION|>--- conflicted
+++ resolved
@@ -693,19 +693,11 @@
   };
   const bookings = await Promise.all(
     plainBookings.map(async (booking) => {
-<<<<<<< HEAD
-      // If seats are enabled and the event is not set to show attendees, filter out attendees that are not the current user
-      if (
-        booking.seatsReferences.length &&
-        !booking.eventType?.seatsShowAttendees &&
-        booking.user?.id !== user.id
-=======
       // If seats are enabled, the event is not set to show attendees, and the current user is not the host, filter out attendees who are not the current user
       if (
         booking.seatsReferences.length &&
         !booking.eventType?.seatsShowAttendees &&
         !checkIfUserIsHost(user.id, booking)
->>>>>>> 0cc23675
       ) {
         booking.attendees = booking.attendees.filter((attendee) => attendee.email === user.email);
       }
