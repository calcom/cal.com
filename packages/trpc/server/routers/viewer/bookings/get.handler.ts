--- conflicted
+++ resolved
@@ -242,11 +242,8 @@
           select: {
             id: true,
             name: true,
-<<<<<<< HEAD
             members: true,
             slug: true,
-=======
->>>>>>> 2acb5559
           },
         },
       },
