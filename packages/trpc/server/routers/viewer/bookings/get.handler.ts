<<<<<<< HEAD
=======
import { Prisma as PrismaClientType } from "@prisma/client";

import dayjs from "@calcom/dayjs";
import { makeWhereClause } from "@calcom/features/data-table/lib/server";
import { isTextFilterValue } from "@calcom/features/data-table/lib/utils";
>>>>>>> 00ee1ef4
import { parseRecurringEvent, parseEventTypeColor } from "@calcom/lib";
import getAllUserBookings from "@calcom/lib/bookings/getAllUserBookings";
import logger from "@calcom/lib/logger";
import { safeStringify } from "@calcom/lib/safeStringify";
import type { PrismaClient } from "@calcom/prisma";
import { bookingMinimalSelect } from "@calcom/prisma";
import type { Prisma } from "@calcom/prisma/client";
<<<<<<< HEAD
import { MembershipRole, type BookingStatus } from "@calcom/prisma/enums";
=======
import { type BookingStatus } from "@calcom/prisma/enums";
>>>>>>> 00ee1ef4
import { EventTypeMetaDataSchema } from "@calcom/prisma/zod-utils";

import type { TrpcSessionUser } from "../../../trpc";
import type { TGetInputSchema } from "./get.schema";

type GetOptions = {
  ctx: {
    user: NonNullable<TrpcSessionUser>;
    prisma: PrismaClient;
  };
  input: TGetInputSchema;
};

const log = logger.getSubLogger({ prefix: ["bookings.get"] });

export const getHandler = async ({ ctx, input }: GetOptions) => {
  // using offset actually because cursor pagination requires a unique column
  // for orderBy, but we don't use a unique column in our orderBy
  const take = input.limit ?? 10;
  const skip = input.cursor ?? 0;
  const { prisma, user } = ctx;
  const defaultStatus = "upcoming";
  const bookingListingByStatus = [input.filters.status || defaultStatus];

  const { bookings, recurringInfo, nextCursor } = await getAllUserBookings({
    ctx: { user: { id: user.id, email: user.email }, prisma: prisma },
    bookingListingByStatus: bookingListingByStatus,
    take: take,
    skip: skip,
    filters: input.filters,
  });

  return {
    bookings,
    recurringInfo,
    nextCursor,
  };
};

export async function getBookings({
  user,
  prisma,
  passedBookingsStatusFilter,
  filters,
  orderBy,
  take,
  skip,
}: {
  user: { id: number; email: string };
  filters: TGetInputSchema["filters"];
  prisma: PrismaClient;
  passedBookingsStatusFilter: Prisma.BookingWhereInput;
  orderBy: Prisma.BookingOrderByWithAggregationInput;
  take: number;
  skip: number;
}) {
  const bookingSelect = {
    ...bookingMinimalSelect,
    uid: true,
    responses: true,
    /**
     * Who uses it -
     * 1. We need to be able to decide which booking can have a 'Reroute' action
     */
    routedFromRoutingFormReponse: {
      select: {
        id: true,
      },
    },
    recurringEventId: true,
    location: true,
    eventType: {
      select: {
        slug: true,
        id: true,
        title: true,
        eventName: true,
        price: true,
        recurringEvent: true,
        currency: true,
        metadata: true,
        disableGuests: true,
        seatsShowAttendees: true,
        seatsShowAvailabilityCount: true,
        eventTypeColor: true,
<<<<<<< HEAD
        schedulingType: true,
=======
        allowReschedulingPastBookings: true,
        schedulingType: true,
        length: true,
>>>>>>> 00ee1ef4
        team: {
          select: {
            id: true,
            name: true,
<<<<<<< HEAD
            members: true,
=======
            slug: true,
>>>>>>> 00ee1ef4
          },
        },
      },
    },
    status: true,
    paid: true,

    payment: {
      select: {
        paymentOption: true,
        amount: true,
        currency: true,
        success: true,
      },
    },
    user: {
      select: {
        id: true,
        name: true,
        email: true,
      },
    },
    rescheduled: true,
    references: true,
    isRecorded: true,
    seatsReferences: {
      where: {
        attendee: {
          email: user.email,
        },
      },
      select: {
        referenceUid: true,
        attendee: {
          select: {
            email: true,
          },
        },
      },
    },
    assignmentReason: {
      orderBy: { createdAt: PrismaClientType.SortOrder.desc },
      take: 1,
    },
  };

  const membershipIdsWhereUserIsAdminOwner = (
    await prisma.membership.findMany({
      where: {
        userId: user.id,
        role: {
          in: ["ADMIN", "OWNER"],
        },
      },
      select: {
        id: true,
      },
    })
  ).map((membership) => membership.id);

  const membershipConditionWhereUserIsAdminOwner = {
    some: {
      id: { in: membershipIdsWhereUserIsAdminOwner },
    },
  };

  const [
    eventTypeIdsFromTeamIdsFilter,
    attendeeEmailsFromUserIdsFilter,
    eventTypeIdsFromEventTypeIdsFilter,
    eventTypeIdsWhereUserIsAdminOrOwener,
    userIdsWhereUserIsOrgAdminOrOwener,
  ] = await Promise.all([
    getEventTypeIdsFromTeamIdsFilter(prisma, filters?.teamIds),
    getAttendeeEmailsFromUserIdsFilter(prisma, user.email, filters?.userIds),
    getEventTypeIdsFromEventTypeIdsFilter(prisma, filters?.eventTypeIds),
    getEventTypeIdsWhereUserIsAdminOrOwner(prisma, membershipConditionWhereUserIsAdminOwner),
    getUserIdsWhereUserIsOrgAdminOrOwner(prisma, membershipConditionWhereUserIsAdminOwner),
  ]);

  const plainBookings = await prisma.booking.findMany({
    where: {
      OR: [
        {
          userId: user.id,
        },
        {
          attendees: {
            some: {
              email: user.email,
            },
          },
        },
        {
          eventTypeId: {
            in: eventTypeIdsWhereUserIsAdminOrOwener,
          },
        },
        {
          userId: {
            in: userIdsWhereUserIsOrgAdminOrOwener,
          },
        },
        {
          seatsReferences: {
            some: {
              attendee: {
                email: user.email,
              },
            },
          },
        },
      ],
      AND: [
        passedBookingsStatusFilter,
        ...(eventTypeIdsFromTeamIdsFilter
          ? [
              {
                eventTypeId: {
                  in: eventTypeIdsFromTeamIdsFilter,
                },
              },
            ]
          : []),
        ...(filters?.userIds && filters.userIds.length > 0
          ? [
              {
                OR: [
                  {
                    userId: {
                      in: filters.userIds,
                    },
                  },
                  ...(attendeeEmailsFromUserIdsFilter?.length
                    ? [
                        {
                          attendees: {
                            some: {
                              email: {
                                in: attendeeEmailsFromUserIdsFilter,
                              },
                            },
                          },
                        },
                      ]
                    : []),
                ],
              },
            ]
          : []),
        ...(eventTypeIdsFromEventTypeIdsFilter
          ? [
              {
                eventTypeId: { in: eventTypeIdsFromEventTypeIdsFilter },
              },
            ]
          : []),

        ...(typeof filters?.attendeeEmail === "string"
          ? [
              {
                attendees: { some: { email: filters.attendeeEmail.trim() } },
              },
            ]
          : []),
        ...(isTextFilterValue(filters?.attendeeEmail)
          ? [
              {
                attendees: {
                  some: makeWhereClause({
                    columnName: "email",
                    filterValue: filters.attendeeEmail,
                  }),
                },
              },
            ]
          : []),

        ...(typeof filters?.attendeeName === "string"
          ? [
              {
                attendees: { some: { name: filters.attendeeName.trim() } },
              },
            ]
          : []),
        ...(isTextFilterValue(filters?.attendeeName)
          ? [
              {
                attendees: {
                  some: makeWhereClause({
                    columnName: "name",
                    filterValue: filters.attendeeName,
                  }),
                },
              },
            ]
          : []),

        ...(filters?.afterStartDate
          ? [
              {
                startTime: {
                  gte: dayjs.utc(filters.afterStartDate).toDate(),
                },
              },
            ]
          : []),
        ...(filters?.beforeEndDate
          ? [
              {
                endTime: {
                  lte: dayjs.utc(filters.beforeEndDate).toDate(),
                },
              },
            ]
          : []),
        ...(filters?.afterUpdatedDate
          ? [
              {
                updatedAt: {
                  gte: dayjs.utc(filters.afterUpdatedDate).toDate(),
                },
              },
            ]
          : []),
        ...(filters?.beforeUpdatedDate
          ? [
              {
                updatedAt: {
                  lte: dayjs.utc(filters.beforeUpdatedDate).toDate(),
                },
              },
            ]
          : []),
      ],
    },
    select: bookingSelect,
    orderBy,
    take: take + 1,
    skip,
  });

  const [
    recurringInfoBasic,
    recurringInfoExtended,
    // We need all promises to be successful, so we are not using Promise.allSettled
  ] = await Promise.all([
    prisma.booking.groupBy({
      by: ["recurringEventId"],
      _min: {
        startTime: true,
      },
      _count: {
        recurringEventId: true,
      },
      where: {
        recurringEventId: {
          not: { equals: null },
        },
        userId: user.id,
      },
    }),
    prisma.booking.groupBy({
      by: ["recurringEventId", "status", "startTime"],
      _min: {
        startTime: true,
      },
      where: {
        recurringEventId: {
          not: { equals: null },
        },
        userId: user.id,
      },
    }),
  ]);

  const recurringInfo = recurringInfoBasic.map(
    (
      info: (typeof recurringInfoBasic)[number]
    ): {
      recurringEventId: string | null;
      count: number;
      firstDate: Date | null;
      bookings: {
        [key: string]: Date[];
      };
    } => {
      const bookings = recurringInfoExtended.reduce(
        (prev, curr) => {
          if (curr.recurringEventId === info.recurringEventId) {
            prev[curr.status].push(curr.startTime);
          }
          return prev;
        },
        { ACCEPTED: [], CANCELLED: [], REJECTED: [], PENDING: [], AWAITING_HOST: [] } as {
          [key in BookingStatus]: Date[];
        }
      );
      return {
        recurringEventId: info.recurringEventId,
        count: info._count.recurringEventId,
        firstDate: info._min.startTime,
        bookings,
      };
    }
  );

  // Now enrich bookings with relation data. We could have queried the relation data along with the bookings, but that would cause unnecessary queries to the database.
  // Because Prisma is also going to query the select relation data sequentially, we are fine querying it separately here as it would be just 1 query instead of 4

  log.info(
    `fetching all bookings for ${user.id}`,
    safeStringify({
      ids: plainBookings.map((booking) => booking.id),
      filters,
      orderBy,
      take,
      skip,
    })
  );

  const bookings = await Promise.all(
    plainBookings.map(async (booking) => {
      // If seats are enabled and the event is not set to show attendees, filter out attendees that are not the current user
      if (booking.seatsReferences.length && !booking.eventType?.seatsShowAttendees) {
        booking.attendees = booking.attendees.filter((attendee) => attendee.email === user.email);
      }

      return {
        ...booking,
        eventType: {
          ...booking.eventType,
          recurringEvent: parseRecurringEvent(booking.eventType?.recurringEvent),
          eventTypeColor: parseEventTypeColor(booking.eventType?.eventTypeColor),
          price: booking.eventType?.price || 0,
          currency: booking.eventType?.currency || "usd",
          metadata: EventTypeMetaDataSchema.parse(booking.eventType?.metadata || {}),
        },
        startTime: booking.startTime.toISOString(),
        endTime: booking.endTime.toISOString(),
      };
    })
  );
  return { bookings, recurringInfo };
}

async function getEventTypeIdsFromTeamIdsFilter(prisma: PrismaClient, teamIds?: number[]) {
  if (!teamIds || teamIds.length === 0) {
    return undefined;
  }

  const [directTeamEventTypeIds, parentTeamEventTypeIds] = await Promise.all([
    prisma.eventType
      .findMany({
        where: {
          teamId: { in: teamIds },
        },
        select: {
          id: true,
        },
      })
      .then((eventTypes) => eventTypes.map((eventType) => eventType.id)),

    prisma.eventType
      .findMany({
        where: {
          parent: {
            teamId: { in: teamIds },
          },
        },
        select: {
          id: true,
        },
      })
      .then((eventTypes) => eventTypes.map((eventType) => eventType.id)),
  ]);

  return Array.from(new Set([...directTeamEventTypeIds, ...parentTeamEventTypeIds]));
}

async function getAttendeeEmailsFromUserIdsFilter(
  prisma: PrismaClient,
  userEmail: string,
  userIds?: number[]
) {
  if (!userIds || userIds.length === 0) {
    return;
  }

  const attendeeEmailsFromUserIdsFilter = await prisma.user
    .findMany({
      where: {
        id: {
          in: userIds,
        },
      },
      select: {
        email: true,
      },
    })
<<<<<<< HEAD
  ).map((booking) => {
    // If seats are enabled and the event is not set to show attendees, filter out attendees that are not the current user
    if (booking.seatsReferences.length && !booking.eventType?.seatsShowAttendees) {
      booking.attendees = booking.attendees.filter((attendee) => attendee.email === user.email);
    }

    const membership = booking.eventType?.team?.members.find((membership) => membership.userId === user.id);
    const isUserTeamAdminOrOwner =
      membership?.role === MembershipRole.OWNER || membership?.role === MembershipRole.ADMIN;

    return {
      ...booking,
      eventType: {
        ...booking.eventType,
        recurringEvent: parseRecurringEvent(booking.eventType?.recurringEvent),
        eventTypeColor: parseEventTypeColor(booking.eventType?.eventTypeColor),
        price: booking.eventType?.price || 0,
        currency: booking.eventType?.currency || "usd",
        metadata: EventTypeMetaDataSchema.parse(booking.eventType?.metadata || {}),
      },
      startTime: booking.startTime.toISOString(),
      endTime: booking.endTime.toISOString(),
      isUserTeamAdminOrOwner,
    };
  });
  return { bookings, recurringInfo };
=======
    // Include booking if current user is an attendee, regardless of user ID filter
    .then((users) => users.map((user) => user.email).concat([userEmail]));

  return attendeeEmailsFromUserIdsFilter;
}

async function getEventTypeIdsFromEventTypeIdsFilter(prisma: PrismaClient, eventTypeIds?: number[]) {
  if (!eventTypeIds || eventTypeIds.length === 0) {
    return undefined;
  }
  const [directEventTypeIds, parentEventTypeIds] = await Promise.all([
    prisma.eventType
      .findMany({
        where: {
          id: { in: eventTypeIds },
        },
        select: {
          id: true,
        },
      })
      .then((eventTypes) => eventTypes.map((eventType) => eventType.id)),

    prisma.eventType
      .findMany({
        where: {
          parent: {
            id: {
              in: eventTypeIds,
            },
          },
        },
        select: {
          id: true,
        },
      })
      .then((eventTypes) => eventTypes.map((eventType) => eventType.id)),
  ]);

  return Array.from(new Set([...directEventTypeIds, ...parentEventTypeIds]));
}

async function getEventTypeIdsWhereUserIsAdminOrOwner(
  prisma: PrismaClient,
  membershipCondition: PrismaClientType.MembershipListRelationFilter
) {
  const [directTeamEventTypeIds, parentTeamEventTypeIds] = await Promise.all([
    prisma.eventType
      .findMany({
        where: {
          team: {
            members: membershipCondition,
          },
        },
        select: {
          id: true,
        },
      })
      .then((eventTypes) => eventTypes.map((eventType) => eventType.id)),

    prisma.eventType
      .findMany({
        where: {
          parent: {
            team: {
              members: membershipCondition,
            },
          },
        },
        select: {
          id: true,
        },
      })
      .then((eventTypes) => eventTypes.map((eventType) => eventType.id)),
  ]);

  return Array.from(new Set([...directTeamEventTypeIds, ...parentTeamEventTypeIds]));
}

async function getUserIdsWhereUserIsOrgAdminOrOwner(
  prisma: PrismaClient,
  membershipCondition: PrismaClientType.MembershipListRelationFilter
) {
  return (
    await prisma.user.findMany({
      where: {
        teams: {
          some: {
            team: {
              isOrganization: true,
              members: membershipCondition,
            },
          },
        },
      },
      select: {
        id: true,
      },
    })
  ).map((user) => user.id);
>>>>>>> 00ee1ef4
}<|MERGE_RESOLUTION|>--- conflicted
+++ resolved
@@ -1,11 +1,8 @@
-<<<<<<< HEAD
-=======
 import { Prisma as PrismaClientType } from "@prisma/client";
 
 import dayjs from "@calcom/dayjs";
 import { makeWhereClause } from "@calcom/features/data-table/lib/server";
 import { isTextFilterValue } from "@calcom/features/data-table/lib/utils";
->>>>>>> 00ee1ef4
 import { parseRecurringEvent, parseEventTypeColor } from "@calcom/lib";
 import getAllUserBookings from "@calcom/lib/bookings/getAllUserBookings";
 import logger from "@calcom/lib/logger";
@@ -13,11 +10,7 @@
 import type { PrismaClient } from "@calcom/prisma";
 import { bookingMinimalSelect } from "@calcom/prisma";
 import type { Prisma } from "@calcom/prisma/client";
-<<<<<<< HEAD
-import { MembershipRole, type BookingStatus } from "@calcom/prisma/enums";
-=======
 import { type BookingStatus } from "@calcom/prisma/enums";
->>>>>>> 00ee1ef4
 import { EventTypeMetaDataSchema } from "@calcom/prisma/zod-utils";
 
 import type { TrpcSessionUser } from "../../../trpc";
@@ -103,29 +96,20 @@
         seatsShowAttendees: true,
         seatsShowAvailabilityCount: true,
         eventTypeColor: true,
-<<<<<<< HEAD
-        schedulingType: true,
-=======
         allowReschedulingPastBookings: true,
         schedulingType: true,
         length: true,
->>>>>>> 00ee1ef4
         team: {
           select: {
             id: true,
             name: true,
-<<<<<<< HEAD
-            members: true,
-=======
             slug: true,
->>>>>>> 00ee1ef4
           },
         },
       },
     },
     status: true,
     paid: true,
-
     payment: {
       select: {
         paymentOption: true,
@@ -519,34 +503,6 @@
         email: true,
       },
     })
-<<<<<<< HEAD
-  ).map((booking) => {
-    // If seats are enabled and the event is not set to show attendees, filter out attendees that are not the current user
-    if (booking.seatsReferences.length && !booking.eventType?.seatsShowAttendees) {
-      booking.attendees = booking.attendees.filter((attendee) => attendee.email === user.email);
-    }
-
-    const membership = booking.eventType?.team?.members.find((membership) => membership.userId === user.id);
-    const isUserTeamAdminOrOwner =
-      membership?.role === MembershipRole.OWNER || membership?.role === MembershipRole.ADMIN;
-
-    return {
-      ...booking,
-      eventType: {
-        ...booking.eventType,
-        recurringEvent: parseRecurringEvent(booking.eventType?.recurringEvent),
-        eventTypeColor: parseEventTypeColor(booking.eventType?.eventTypeColor),
-        price: booking.eventType?.price || 0,
-        currency: booking.eventType?.currency || "usd",
-        metadata: EventTypeMetaDataSchema.parse(booking.eventType?.metadata || {}),
-      },
-      startTime: booking.startTime.toISOString(),
-      endTime: booking.endTime.toISOString(),
-      isUserTeamAdminOrOwner,
-    };
-  });
-  return { bookings, recurringInfo };
-=======
     // Include booking if current user is an attendee, regardless of user ID filter
     .then((users) => users.map((user) => user.email).concat([userEmail]));
 
@@ -646,5 +602,4 @@
       },
     })
   ).map((user) => user.id);
->>>>>>> 00ee1ef4
 }