import type { TFunction } from "i18next";

import type { PrismaClient } from "@calcom/prisma/client";
import { TRPCError } from "@trpc/server";

import { getBookingAuditViewerService } from "@calcom/features/booking-audit/di/BookingAuditViewerService.container";
import { BookingAuditErrorCode, BookingAuditPermissionError } from "@calcom/features/booking-audit/lib/service/BookingAuditAccessService";
<<<<<<< HEAD
=======
import { getTranslation } from "@calcom/lib/server/i18n";
>>>>>>> f0bfb934

import type { TrpcSessionUser } from "../../../types";
import type { TGetAuditLogsInputSchema } from "./getAuditLogs.schema";

type GetAuditLogsOptions = {
    ctx: {
        user: NonNullable<TrpcSessionUser>;
        prisma: PrismaClient;
    };
    input: TGetAuditLogsInputSchema;
};

<<<<<<< HEAD
const getErrorMessage = (code: BookingAuditErrorCode): string => {
    switch (code) {
        case BookingAuditErrorCode.ORGANIZATION_ID_REQUIRED:
            return "You must be part of an organization to view audit logs.";
        case BookingAuditErrorCode.BOOKING_NOT_FOUND_OR_PERMISSION_DENIED:
            return "Booking not found or you do not have permission to view its audit logs.";
        case BookingAuditErrorCode.BOOKING_HAS_NO_OWNER:
            return "Cannot verify permissions: booking has no associated user.";
        case BookingAuditErrorCode.OWNER_NOT_IN_ORGANIZATION:
            return "The booking owner is not a member of your organization.";
        case BookingAuditErrorCode.PERMISSION_DENIED:
            return "You do not have permission to view audit logs for this booking.";
        default:
            return "An error occurred while checking permissions.";
=======
const getErrorMessage = (code: BookingAuditErrorCode, t: TFunction): string => {
    switch (code) {
        case BookingAuditErrorCode.ORGANIZATION_ID_REQUIRED:
            return t("audit_logs_organization_required");
        case BookingAuditErrorCode.BOOKING_NOT_FOUND_OR_PERMISSION_DENIED:
            return t("audit_logs_booking_not_found_or_permission_denied");
        case BookingAuditErrorCode.BOOKING_HAS_NO_OWNER:
            return t("audit_logs_booking_has_no_owner");
        case BookingAuditErrorCode.OWNER_NOT_IN_ORGANIZATION:
            return t("audit_logs_owner_not_in_organization");
        case BookingAuditErrorCode.PERMISSION_DENIED:
            return t("audit_logs_permission_denied");
        default:
            return t("audit_logs_permission_check_error");
>>>>>>> f0bfb934
    }
};

export const getAuditLogsHandler = async ({ ctx, input }: GetAuditLogsOptions) => {
    const { user } = ctx;
    const { bookingUid } = input;

    const t = await getTranslation(user.locale ?? "en", "common");
    const bookingAuditViewerService = getBookingAuditViewerService();

    try {
        const result = await bookingAuditViewerService.getAuditLogsForBooking({
            bookingUid,
            userId: user.id,
            userEmail: user.email,
            userTimeZone: user.timeZone,
            organizationId: user.organizationId,
        });

        return result;
    } catch (error) {
        if (error instanceof BookingAuditPermissionError) {
            throw new TRPCError({
                code: "FORBIDDEN",
<<<<<<< HEAD
                message: getErrorMessage(error.code),
=======
                message: getErrorMessage(error.code, t),
>>>>>>> f0bfb934
            });
        }
        throw error;
    }
};
<|MERGE_RESOLUTION|>--- conflicted
+++ resolved
@@ -5,10 +5,7 @@
 
 import { getBookingAuditViewerService } from "@calcom/features/booking-audit/di/BookingAuditViewerService.container";
 import { BookingAuditErrorCode, BookingAuditPermissionError } from "@calcom/features/booking-audit/lib/service/BookingAuditAccessService";
-<<<<<<< HEAD
-=======
 import { getTranslation } from "@calcom/lib/server/i18n";
->>>>>>> f0bfb934
 
 import type { TrpcSessionUser } from "../../../types";
 import type { TGetAuditLogsInputSchema } from "./getAuditLogs.schema";
@@ -21,22 +18,6 @@
     input: TGetAuditLogsInputSchema;
 };
 
-<<<<<<< HEAD
-const getErrorMessage = (code: BookingAuditErrorCode): string => {
-    switch (code) {
-        case BookingAuditErrorCode.ORGANIZATION_ID_REQUIRED:
-            return "You must be part of an organization to view audit logs.";
-        case BookingAuditErrorCode.BOOKING_NOT_FOUND_OR_PERMISSION_DENIED:
-            return "Booking not found or you do not have permission to view its audit logs.";
-        case BookingAuditErrorCode.BOOKING_HAS_NO_OWNER:
-            return "Cannot verify permissions: booking has no associated user.";
-        case BookingAuditErrorCode.OWNER_NOT_IN_ORGANIZATION:
-            return "The booking owner is not a member of your organization.";
-        case BookingAuditErrorCode.PERMISSION_DENIED:
-            return "You do not have permission to view audit logs for this booking.";
-        default:
-            return "An error occurred while checking permissions.";
-=======
 const getErrorMessage = (code: BookingAuditErrorCode, t: TFunction): string => {
     switch (code) {
         case BookingAuditErrorCode.ORGANIZATION_ID_REQUIRED:
@@ -51,7 +32,6 @@
             return t("audit_logs_permission_denied");
         default:
             return t("audit_logs_permission_check_error");
->>>>>>> f0bfb934
     }
 };
 
@@ -76,11 +56,7 @@
         if (error instanceof BookingAuditPermissionError) {
             throw new TRPCError({
                 code: "FORBIDDEN",
-<<<<<<< HEAD
-                message: getErrorMessage(error.code),
-=======
                 message: getErrorMessage(error.code, t),
->>>>>>> f0bfb934
             });
         }
         throw error;
