import { getUsersCredentialsIncludeServiceAccountKey } from "@calcom/app-store/delegationCredential";
import type { LocationObject } from "@calcom/app-store/locations";
import { getLocationValueForDB } from "@calcom/app-store/locations";
import { sendDeclinedEmailsAndSMS } from "@calcom/emails";
import { getAllCredentialsIncludeServiceAccountKey } from "@calcom/features/bookings/lib/getAllCredentialsForUsersOnEvent/getAllCredentials";
import { getCalEventResponses } from "@calcom/features/bookings/lib/getCalEventResponses";
import { handleConfirmation } from "@calcom/features/bookings/lib/handleConfirmation";
import { handleWebhookTrigger } from "@calcom/features/bookings/lib/handleWebhookTrigger";
import { processPaymentRefund } from "@calcom/features/bookings/lib/payment/processPaymentRefund";
import { BookingAuthorizationService } from "@calcom/features/bookings/services/BookingAuthorizationService";
import { getBookerBaseUrl } from "@calcom/features/ee/organizations/lib/getBookerUrlServer";
import { workflowSelect } from "@calcom/features/ee/workflows/lib/getAllWorkflows";
import { WorkflowService } from "@calcom/features/ee/workflows/lib/service/WorkflowService";
import type { GetSubscriberOptions } from "@calcom/features/webhooks/lib/getWebhooks";
import type { EventPayloadType, EventTypeInfo } from "@calcom/features/webhooks/lib/sendPayload";
import getOrgIdFromMemberOrTeamId from "@calcom/lib/getOrgIdFromMemberOrTeamId";
import { getTeamIdFromEventType } from "@calcom/lib/getTeamIdFromEventType";
import { isPrismaObjOrUndefined } from "@calcom/lib/isPrismaObj";
import { parseRecurringEvent } from "@calcom/lib/isRecurringEvent";
import { getTranslation } from "@calcom/lib/server/i18n";
import { PrismaOrgMembershipRepository } from "@calcom/lib/server/repository/PrismaOrgMembershipRepository";
import { getTimeFormatStringFromUserTimeFormat } from "@calcom/lib/timeFormat";
import { prisma } from "@calcom/prisma";
import { Prisma } from "@calcom/prisma/client";
import { BookingStatus, WebhookTriggerEvents, WorkflowTriggerEvents } from "@calcom/prisma/enums";
import type { EventTypeMetadata } from "@calcom/prisma/zod-utils";
import { getAllWorkflowsFromEventType } from "@calcom/trpc/server/routers/viewer/workflows/util";
import type { CalendarEvent } from "@calcom/types/Calendar";

import { TRPCError } from "@trpc/server";

import type { TrpcSessionUser } from "../../../types";
import type { TConfirmInputSchema } from "./confirm.schema";

type ConfirmOptions = {
  ctx: {
    user: Pick<NonNullable<TrpcSessionUser>, "id" | "email" | "username" | "role" | "destinationCalendar">;
  };
  input: TConfirmInputSchema;
};

export const confirmHandler = async ({ ctx, input }: ConfirmOptions) => {
  const { user } = ctx;
  const {
    bookingId,
    recurringEventId,
    reason: rejectionReason,
    confirmed,
    emailsEnabled,
    platformClientParams,
  } = input;

  const booking = await prisma.booking.findUniqueOrThrow({
    where: {
      id: bookingId,
    },
    select: {
      title: true,
      description: true,
      customInputs: true,
      startTime: true,
      endTime: true,
      attendees: true,
      eventTypeId: true,
      responses: true,
      metadata: true,
      userPrimaryEmail: true,
      eventType: {
        select: {
          id: true,
          owner: true,
          teamId: true,
          recurringEvent: true,
          title: true,
          slug: true,
          requiresConfirmation: true,
          currency: true,
          length: true,
          description: true,
          price: true,
          bookingFields: true,
          hideOrganizerEmail: true,
          hideCalendarNotes: true,
          hideCalendarEventDetails: true,
          disableGuests: true,
          customReplyToEmail: true,
          metadata: true,
          locations: true,
          team: {
            select: {
              id: true,
              name: true,
              parentId: true,
            },
          },
          workflows: {
            select: {
              workflow: {
                select: workflowSelect,
              },
            },
          },
          customInputs: true,
          parentId: true,
          parent: {
            select: {
              teamId: true,
            },
          },
        },
      },
      location: true,
      userId: true,
      user: {
        select: {
          id: true,
          username: true,
          email: true,
          timeZone: true,
          timeFormat: true,
          name: true,
          destinationCalendar: true,
          locale: true,
        },
      },
      id: true,
      uid: true,
      payment: true,
      destinationCalendar: true,
      paid: true,
      recurringEventId: true,
      status: true,
      smsReminderNumber: true,
    },
  });

  const authorizationService = new BookingAuthorizationService(prisma);
  await authorizationService.checkBookingAuthorization({
    eventTypeId: booking.eventTypeId,
    loggedInUserId: user.id,
    teamId: booking.eventType?.teamId || booking.eventType?.parent?.teamId,
    bookingUserId: booking.userId,
    userRole: user.role,
  });

  // Do not move this before authorization check.
  // This is done to avoid exposing extra information to the requester.
  if (booking.status === BookingStatus.ACCEPTED) {
    throw new TRPCError({ code: "BAD_REQUEST", message: "Booking already confirmed" });
  }

  // If booking requires payment and is not paid, we don't allow confirmation
  if (confirmed && booking.payment.length > 0 && !booking.paid) {
    await prisma.booking.update({
      where: {
        id: bookingId,
      },
      data: {
        status: BookingStatus.ACCEPTED,
      },
    });

    return { message: "Booking confirmed", status: BookingStatus.ACCEPTED };
  }

  // Cache translations to avoid requesting multiple times.
  const translations = new Map();
  const attendeesListPromises = booking.attendees.map(async (attendee) => {
    const locale = attendee.locale ?? "en";
    let translate = translations.get(locale);
    if (!translate) {
      translate = await getTranslation(locale, "common");
      translations.set(locale, translate);
    }
    return {
      name: attendee.name,
      email: attendee.email,
      timeZone: attendee.timeZone,
      phoneNumber: attendee.phoneNumber,
      language: {
        translate,
        locale,
      },
    };
  });

  const organizerOrganizationProfile = await prisma.profile.findFirst({
    where: {
      userId: user.id,
    },
  });

  const organizerOrganizationId = organizerOrganizationProfile?.organizationId;

  const bookerUrl = await getBookerBaseUrl(
    booking.eventType?.team?.parentId ?? organizerOrganizationId ?? null
  );

  const attendeesList = await Promise.all(attendeesListPromises);
  const tOrganizer = await getTranslation(booking.user?.locale ?? "en", "common");

  const evt: CalendarEvent = {
    type: booking?.eventType?.slug as string,
    title: booking.title,
    description: booking.description,
    bookerUrl,
    // TODO: Remove the usage of `bookingFields` in computing responses. We can do that by storing `label` with the response. Also, this would allow us to correctly show the label for a field even after the Event Type has been deleted.
    ...getCalEventResponses({
      bookingFields: booking.eventType?.bookingFields ?? null,
      booking,
    }),
    customInputs: isPrismaObjOrUndefined(booking.customInputs),
    startTime: booking.startTime.toISOString(),
    endTime: booking.endTime.toISOString(),
    organizer: {
      id: booking.user?.id,
      email: booking?.userPrimaryEmail || booking.user?.email || "Email-less",
      name: booking.user?.name || "Nameless",
      username: booking.user?.username || undefined,
      usernameInOrg: organizerOrganizationProfile?.username || undefined,
      timeZone: booking.user?.timeZone || "Europe/London",
      timeFormat: getTimeFormatStringFromUserTimeFormat(booking.user?.timeFormat),
      language: { translate: tOrganizer, locale: booking.user?.locale ?? "en" },
    },
    attendees: attendeesList,
    location: booking.location ?? "",
    uid: booking.uid,
    destinationCalendar: booking.destinationCalendar
      ? [booking.destinationCalendar]
      : booking.user?.destinationCalendar
      ? [booking.user?.destinationCalendar]
      : [],
    requiresConfirmation: booking?.eventType?.requiresConfirmation ?? false,
    hideOrganizerEmail: booking.eventType?.hideOrganizerEmail,
    hideCalendarNotes: booking.eventType?.hideCalendarNotes,
    hideCalendarEventDetails: booking.eventType?.hideCalendarEventDetails,
    eventTypeId: booking.eventType?.id,
    customReplyToEmail: booking.eventType?.customReplyToEmail,
    team: booking.eventType?.team
      ? {
          name: booking.eventType.team.name,
          id: booking.eventType.team.id,
          members: [],
        }
      : undefined,
    ...(platformClientParams ? platformClientParams : {}),
  };

  const recurringEvent = parseRecurringEvent(booking.eventType?.recurringEvent);
  if (recurringEventId) {
    if (
      !(await prisma.booking.findFirst({
        where: {
          recurringEventId,
          id: booking.id,
        },
        select: {
          id: true,
        },
      }))
    ) {
      // FIXME: It might be best to retrieve recurringEventId from the booking itself.
      throw new TRPCError({
        code: "UNAUTHORIZED",
        message: "Recurring event id doesn't belong to the booking",
      });
    }
  }
  if (recurringEventId && recurringEvent) {
    const groupedRecurringBookings = await prisma.booking.groupBy({
      where: {
        recurringEventId: booking.recurringEventId,
      },
      by: [Prisma.BookingScalarFieldEnum.recurringEventId],
      _count: true,
    });
    // Overriding the recurring event configuration count to be the actual number of events booked for
    // the recurring event (equal or less than recurring event configuration count)
    recurringEvent.count = groupedRecurringBookings[0]._count;
    // count changed, parsing again to get the new value in
    evt.recurringEvent = parseRecurringEvent(recurringEvent);
  }

  if (confirmed) {
    const credentials = await getUsersCredentialsIncludeServiceAccountKey(user);
    const userWithCredentials = {
      ...user,
      credentials,
    };
    const allCredentials = await getAllCredentialsIncludeServiceAccountKey(userWithCredentials, {
      ...booking.eventType,
      metadata: booking.eventType?.metadata as EventTypeMetadata,
    });
    const conferenceCredentialId = getLocationValueForDB(
      booking.location ?? "",
      (booking.eventType?.locations as LocationObject[]) || []
    );
    evt.conferenceCredentialId = conferenceCredentialId.conferenceCredentialId;
    await handleConfirmation({
      user: { ...user, credentials: allCredentials },
      evt,
      recurringEventId,
      prisma,
      bookingId,
      booking,
      emailsEnabled,
      platformClientParams,
    });
  } else {
    evt.rejectionReason = rejectionReason;
    if (recurringEventId) {
      // The booking to reject is a recurring event and comes from /booking/upcoming, proceeding to mark all related
      // bookings as rejected.
      await prisma.booking.updateMany({
        where: {
          recurringEventId,
          status: BookingStatus.PENDING,
        },
        data: {
          status: BookingStatus.REJECTED,
          rejectionReason,
        },
      });
    } else {
      // handle refunds
      if (booking.payment.length) {
        await processPaymentRefund({
          booking: booking,
          teamId: booking.eventType?.teamId,
        });
      }
      // end handle refunds.

      await prisma.booking.update({
        where: {
          id: bookingId,
        },
        data: {
          status: BookingStatus.REJECTED,
          rejectionReason,
        },
      });
    }

    if (emailsEnabled) {
      await sendDeclinedEmailsAndSMS(evt, booking.eventType?.metadata as EventTypeMetadata);
    }

    const teamId = await getTeamIdFromEventType({
      eventType: {
        team: { id: booking.eventType?.teamId ?? null },
        parentId: booking?.eventType?.parentId ?? null,
      },
    });

    const orgId = await getOrgIdFromMemberOrTeamId({ memberId: booking.userId, teamId });

    // send BOOKING_REJECTED webhooks
    const subscriberOptions: GetSubscriberOptions = {
      userId: booking.userId,
      eventTypeId: booking.eventTypeId,
      triggerEvent: WebhookTriggerEvents.BOOKING_REJECTED,
      teamId,
      orgId,
      oAuthClientId: platformClientParams?.platformClientId,
    };
    const eventTrigger: WebhookTriggerEvents = WebhookTriggerEvents.BOOKING_REJECTED;
    const eventTypeInfo: EventTypeInfo = {
      eventTitle: booking.eventType?.title,
      eventDescription: booking.eventType?.description,
      requiresConfirmation: booking.eventType?.requiresConfirmation || null,
      price: booking.eventType?.price,
      currency: booking.eventType?.currency,
      length: booking.eventType?.length,
    };
    const webhookData: EventPayloadType = {
      ...evt,
      ...eventTypeInfo,
      bookingId,
      eventTypeId: booking.eventType?.id,
      status: BookingStatus.REJECTED,
      smsReminderNumber: booking.smsReminderNumber || undefined,
    };
    await handleWebhookTrigger({ subscriberOptions, eventTrigger, webhookData });

    const workflows = await getAllWorkflowsFromEventType(booking.eventType, user.id);
    try {
      await WorkflowService.scheduleWorkflowsFilteredByTriggerEvent({
        workflows,
        smsReminderNumber: booking.smsReminderNumber,
        calendarEvent: {
          ...evt,
          bookerUrl: bookerUrl,
          eventType: {
            ...eventTypeInfo,
            slug: booking.eventType?.slug as string,
          },
        },
        hideBranding: !!booking.eventType?.owner?.hideBranding,
        triggers: [WorkflowTriggerEvents.BOOKING_REJECTED],
      });
    } catch (error) {
      // Silently fail
      console.error(
        "Error while scheduling workflow reminders for BOOKING_REJECTED:",
        error instanceof Error ? error.message : String(error)
      );
    }
  }

  const message = confirmed ? "Booking confirmed" : "Booking rejected";
  const status = confirmed ? BookingStatus.ACCEPTED : BookingStatus.REJECTED;

  return { message, status };
<<<<<<< HEAD
=======
};

const checkIfUserIsAuthorizedToConfirmBooking = async ({
  eventTypeId,
  loggedInUserId,
  teamId,
  bookingUserId,
  userRole,
}: {
  eventTypeId: number | null;
  loggedInUserId: number;
  teamId?: number | null;
  bookingUserId: number | null;
  userRole: string;
}): Promise<void> => {
  // check system wide admin
  if (userRole === UserPermissionRole.ADMIN) return;

  // Check if the user is the owner of the event type
  if (bookingUserId === loggedInUserId) return;

  // Check if user is associated with the event type
  if (eventTypeId) {
    const [loggedInUserAsHostOfEventType, loggedInUserAsUserOfEventType] = await Promise.all([
      prisma.eventType.findUnique({
        where: {
          id: eventTypeId,
          hosts: { some: { userId: loggedInUserId } },
        },
        select: { id: true },
      }),
      prisma.eventType.findUnique({
        where: {
          id: eventTypeId,
          users: { some: { id: loggedInUserId } },
        },
        select: { id: true },
      }),
    ]);

    if (loggedInUserAsHostOfEventType || loggedInUserAsUserOfEventType) return;
  }

  // Check if the user is an admin/owner of the team the booking belongs to
  if (teamId) {
    const membership = await prisma.membership.findFirst({
      where: {
        userId: loggedInUserId,
        teamId: teamId,
        role: {
          in: [MembershipRole.OWNER, MembershipRole.ADMIN],
        },
      },
    });
    if (membership) return;
  }

  if (
    bookingUserId &&
    (await PrismaOrgMembershipRepository.isLoggedInUserOrgAdminOfBookingHost(loggedInUserId, bookingUserId))
  ) {
    return;
  }

  throw new TRPCError({ code: "UNAUTHORIZED", message: "User is not authorized to confirm this booking" });
>>>>>>> 052a38e3
};<|MERGE_RESOLUTION|>--- conflicted
+++ resolved
@@ -18,7 +18,6 @@
 import { isPrismaObjOrUndefined } from "@calcom/lib/isPrismaObj";
 import { parseRecurringEvent } from "@calcom/lib/isRecurringEvent";
 import { getTranslation } from "@calcom/lib/server/i18n";
-import { PrismaOrgMembershipRepository } from "@calcom/lib/server/repository/PrismaOrgMembershipRepository";
 import { getTimeFormatStringFromUserTimeFormat } from "@calcom/lib/timeFormat";
 import { prisma } from "@calcom/prisma";
 import { Prisma } from "@calcom/prisma/client";
@@ -412,72 +411,4 @@
   const status = confirmed ? BookingStatus.ACCEPTED : BookingStatus.REJECTED;
 
   return { message, status };
-<<<<<<< HEAD
-=======
-};
-
-const checkIfUserIsAuthorizedToConfirmBooking = async ({
-  eventTypeId,
-  loggedInUserId,
-  teamId,
-  bookingUserId,
-  userRole,
-}: {
-  eventTypeId: number | null;
-  loggedInUserId: number;
-  teamId?: number | null;
-  bookingUserId: number | null;
-  userRole: string;
-}): Promise<void> => {
-  // check system wide admin
-  if (userRole === UserPermissionRole.ADMIN) return;
-
-  // Check if the user is the owner of the event type
-  if (bookingUserId === loggedInUserId) return;
-
-  // Check if user is associated with the event type
-  if (eventTypeId) {
-    const [loggedInUserAsHostOfEventType, loggedInUserAsUserOfEventType] = await Promise.all([
-      prisma.eventType.findUnique({
-        where: {
-          id: eventTypeId,
-          hosts: { some: { userId: loggedInUserId } },
-        },
-        select: { id: true },
-      }),
-      prisma.eventType.findUnique({
-        where: {
-          id: eventTypeId,
-          users: { some: { id: loggedInUserId } },
-        },
-        select: { id: true },
-      }),
-    ]);
-
-    if (loggedInUserAsHostOfEventType || loggedInUserAsUserOfEventType) return;
-  }
-
-  // Check if the user is an admin/owner of the team the booking belongs to
-  if (teamId) {
-    const membership = await prisma.membership.findFirst({
-      where: {
-        userId: loggedInUserId,
-        teamId: teamId,
-        role: {
-          in: [MembershipRole.OWNER, MembershipRole.ADMIN],
-        },
-      },
-    });
-    if (membership) return;
-  }
-
-  if (
-    bookingUserId &&
-    (await PrismaOrgMembershipRepository.isLoggedInUserOrgAdminOfBookingHost(loggedInUserId, bookingUserId))
-  ) {
-    return;
-  }
-
-  throw new TRPCError({ code: "UNAUTHORIZED", message: "User is not authorized to confirm this booking" });
->>>>>>> 052a38e3
 };