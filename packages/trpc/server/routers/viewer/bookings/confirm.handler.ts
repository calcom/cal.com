import { getUsersCredentialsIncludeServiceAccountKey } from "@calcom/app-store/delegationCredential";
import type { LocationObject } from "@calcom/app-store/locations";
import { getLocationValueForDB } from "@calcom/app-store/locations";
import { sendDeclinedEmailsAndSMS } from "@calcom/emails/email-manager";
import { getAllCredentialsIncludeServiceAccountKey } from "@calcom/features/bookings/lib/getAllCredentialsForUsersOnEvent/getAllCredentials";
import { getCalEventResponses } from "@calcom/features/bookings/lib/getCalEventResponses";
import { handleConfirmation } from "@calcom/features/bookings/lib/handleConfirmation";
import { handleWebhookTrigger } from "@calcom/features/bookings/lib/handleWebhookTrigger";
import { processPaymentRefund } from "@calcom/features/bookings/lib/payment/processPaymentRefund";
import { CreditService } from "@calcom/features/ee/billing/credit-service";
import { getBookerBaseUrl } from "@calcom/features/ee/organizations/lib/getBookerUrlServer";
import { workflowSelect } from "@calcom/features/ee/workflows/lib/getAllWorkflows";
import { WorkflowService } from "@calcom/features/ee/workflows/lib/service/WorkflowService";
import type { GetSubscriberOptions } from "@calcom/features/webhooks/lib/getWebhooks";
import type { EventPayloadType, EventTypeInfo } from "@calcom/features/webhooks/lib/sendPayload";
import getOrgIdFromMemberOrTeamId from "@calcom/lib/getOrgIdFromMemberOrTeamId";
import { getTeamIdFromEventType } from "@calcom/lib/getTeamIdFromEventType";
import { isPrismaObjOrUndefined } from "@calcom/lib/isPrismaObj";
import { parseRecurringEvent } from "@calcom/lib/isRecurringEvent";
import { getTranslation } from "@calcom/lib/server/i18n";
import { PrismaOrgMembershipRepository } from "@calcom/lib/server/repository/PrismaOrgMembershipRepository";
import { getTimeFormatStringFromUserTimeFormat } from "@calcom/lib/timeFormat";
import type { TraceContext } from "@calcom/lib/tracing";
import { prisma } from "@calcom/prisma";
import { Prisma } from "@calcom/prisma/client";
import {
  BookingStatus,
  MembershipRole,
  WebhookTriggerEvents,
  WorkflowTriggerEvents,
  UserPermissionRole,
} from "@calcom/prisma/enums";
import type { EventTypeMetadata } from "@calcom/prisma/zod-utils";
import { getAllWorkflowsFromEventType } from "@calcom/trpc/server/routers/viewer/workflows/util";
import type { CalendarEvent } from "@calcom/types/Calendar";

import { TRPCError } from "@trpc/server";

import type { TrpcSessionUser } from "../../../types";
import type { TConfirmInputSchema } from "./confirm.schema";

type ConfirmOptions = {
  ctx: {
<<<<<<< HEAD
    user: Pick<NonNullable<TrpcSessionUser>, "id" | "email" | "username" | "role" | "destinationCalendar">;
    traceContext: TraceContext;
=======
    user: Pick<NonNullable<TrpcSessionUser>, "id" | "uuid" | "email" | "username" | "role" | "destinationCalendar">;
>>>>>>> eb01e2f9
  };
  input: TConfirmInputSchema;
};

export const confirmHandler = async ({ ctx, input }: ConfirmOptions) => {
  const {
    bookingId,
    recurringEventId,
    reason: rejectionReason,
    confirmed,
    emailsEnabled,
    platformClientParams,
  } = input;

  const booking = await prisma.booking.findUniqueOrThrow({
    where: {
      id: bookingId,
    },
    select: {
      title: true,
      description: true,
      customInputs: true,
      startTime: true,
      endTime: true,
      attendees: true,
      eventTypeId: true,
      responses: true,
      metadata: true,
      userPrimaryEmail: true,
      eventType: {
        select: {
          id: true,
          owner: true,
          teamId: true,
          recurringEvent: true,
          title: true,
          slug: true,
          requiresConfirmation: true,
          currency: true,
          length: true,
          description: true,
          price: true,
          bookingFields: true,
          hideOrganizerEmail: true,
          hideCalendarNotes: true,
          hideCalendarEventDetails: true,
          disableGuests: true,
          customReplyToEmail: true,
          metadata: true,
          locations: true,
          team: {
            select: {
              id: true,
              name: true,
              parentId: true,
            },
          },
          workflows: {
            select: {
              workflow: {
                select: workflowSelect,
              },
            },
          },
          customInputs: true,
          parentId: true,
          parent: {
            select: {
              teamId: true,
            },
          },
        },
      },
      location: true,
      userId: true,
      user: {
        select: {
          id: true,
          username: true,
          email: true,
          timeZone: true,
          timeFormat: true,
          name: true,
          destinationCalendar: true,
          locale: true,
        },
      },
      id: true,
      uid: true,
      payment: true,
      destinationCalendar: true,
      paid: true,
      recurringEventId: true,
      status: true,
      smsReminderNumber: true,
    },
  });

  const user = booking.user;
  if (!user) {
    throw new TRPCError({ code: "BAD_REQUEST", message: "Booking must have an organizer" });
  }

  await checkIfUserIsAuthorizedToConfirmBooking({
    eventTypeId: booking.eventTypeId,
    loggedInUserId: ctx.user.id,
    teamId: booking.eventType?.teamId || booking.eventType?.parent?.teamId,
    bookingUserId: booking.userId,
    userRole: ctx.user.role,
  });

  // Do not move this before authorization check.
  // This is done to avoid exposing extra information to the requester.
  if (booking.status === BookingStatus.ACCEPTED) {
    throw new TRPCError({ code: "BAD_REQUEST", message: "Booking already confirmed" });
  }

  // If booking requires payment and is not paid, we don't allow confirmation
  if (confirmed && booking.payment.length > 0 && !booking.paid) {
    await prisma.booking.update({
      where: {
        id: bookingId,
      },
      data: {
        status: BookingStatus.ACCEPTED,
      },
    });

    return { message: "Booking confirmed", status: BookingStatus.ACCEPTED };
  }

  // Cache translations to avoid requesting multiple times.
  const translations = new Map();
  const attendeesListPromises = booking.attendees.map(async (attendee) => {
    const locale = attendee.locale ?? "en";
    let translate = translations.get(locale);
    if (!translate) {
      translate = await getTranslation(locale, "common");
      translations.set(locale, translate);
    }
    return {
      name: attendee.name,
      email: attendee.email,
      timeZone: attendee.timeZone,
      phoneNumber: attendee.phoneNumber,
      language: {
        translate,
        locale,
      },
    };
  });

  const organizerOrganizationProfile = await prisma.profile.findFirst({
    where: {
      userId: user.id,
    },
  });

  const organizerOrganizationId = organizerOrganizationProfile?.organizationId;

  const bookerUrl = await getBookerBaseUrl(
    booking.eventType?.team?.parentId ?? organizerOrganizationId ?? null
  );

  const attendeesList = await Promise.all(attendeesListPromises);
  const tOrganizer = await getTranslation(booking.user?.locale ?? "en", "common");

  const evt: CalendarEvent = {
    type: booking?.eventType?.slug as string,
    title: booking.title,
    description: booking.description,
    bookerUrl,
    // TODO: Remove the usage of `bookingFields` in computing responses. We can do that by storing `label` with the response. Also, this would allow us to correctly show the label for a field even after the Event Type has been deleted.
    ...getCalEventResponses({
      bookingFields: booking.eventType?.bookingFields ?? null,
      booking,
    }),
    customInputs: isPrismaObjOrUndefined(booking.customInputs),
    startTime: booking.startTime.toISOString(),
    endTime: booking.endTime.toISOString(),
    organizer: {
      id: booking.user?.id,
      email: booking?.userPrimaryEmail || booking.user?.email || "Email-less",
      name: booking.user?.name || "Nameless",
      username: booking.user?.username || undefined,
      usernameInOrg: organizerOrganizationProfile?.username || undefined,
      timeZone: booking.user?.timeZone || "Europe/London",
      timeFormat: getTimeFormatStringFromUserTimeFormat(booking.user?.timeFormat),
      language: { translate: tOrganizer, locale: booking.user?.locale ?? "en" },
    },
    attendees: attendeesList,
    location: booking.location ?? "",
    uid: booking.uid,
    destinationCalendar: booking.destinationCalendar
      ? [booking.destinationCalendar]
      : booking.user?.destinationCalendar
      ? [booking.user?.destinationCalendar]
      : [],
    requiresConfirmation: booking?.eventType?.requiresConfirmation ?? false,
    hideOrganizerEmail: booking.eventType?.hideOrganizerEmail,
    hideCalendarNotes: booking.eventType?.hideCalendarNotes,
    hideCalendarEventDetails: booking.eventType?.hideCalendarEventDetails,
    eventTypeId: booking.eventType?.id,
    customReplyToEmail: booking.eventType?.customReplyToEmail,
    team: booking.eventType?.team
      ? {
          name: booking.eventType.team.name,
          id: booking.eventType.team.id,
          members: [],
        }
      : undefined,
    ...(platformClientParams ? platformClientParams : {}),
    organizationId: organizerOrganizationId ?? booking.eventType?.team?.parentId ?? null,
    additionalNotes: booking.description,
  };

  const recurringEvent = parseRecurringEvent(booking.eventType?.recurringEvent);
  if (recurringEventId) {
    if (
      !(await prisma.booking.findFirst({
        where: {
          recurringEventId,
          id: booking.id,
        },
        select: {
          id: true,
        },
      }))
    ) {
      // FIXME: It might be best to retrieve recurringEventId from the booking itself.
      throw new TRPCError({
        code: "UNAUTHORIZED",
        message: "Recurring event id doesn't belong to the booking",
      });
    }
  }
  const traceContext = {
    ...ctx.traceContext,
    bookingUid: booking.uid || "unknown",
    confirmed: String(confirmed),
    eventTypeId: booking.eventType?.id?.toString() || "null",
    userId: user.id.toString(),
    teamId: booking.eventType?.teamId?.toString() || "null",
  };

  if (recurringEventId && recurringEvent) {
    const groupedRecurringBookings = await prisma.booking.groupBy({
      where: {
        recurringEventId: booking.recurringEventId,
      },
      by: [Prisma.BookingScalarFieldEnum.recurringEventId],
      _count: true,
    });
    // Overriding the recurring event configuration count to be the actual number of events booked for
    // the recurring event (equal or less than recurring event configuration count)
    recurringEvent.count = groupedRecurringBookings[0]._count;
    // count changed, parsing again to get the new value in
    evt.recurringEvent = parseRecurringEvent(recurringEvent);
  }

  if (confirmed) {
    const credentials = await getUsersCredentialsIncludeServiceAccountKey(user);
    const userWithCredentials = {
      ...user,
      credentials,
    };
    const allCredentials = await getAllCredentialsIncludeServiceAccountKey(userWithCredentials, {
      ...booking.eventType,
      metadata: booking.eventType?.metadata as EventTypeMetadata,
    });
    const conferenceCredentialId = getLocationValueForDB(
      booking.location ?? "",
      (booking.eventType?.locations as LocationObject[]) || []
    );
    evt.conferenceCredentialId = conferenceCredentialId.conferenceCredentialId;

    await handleConfirmation({
      user: { ...user, credentials: allCredentials },
      evt,
      recurringEventId,
      prisma,
      bookingId,
      booking,
      emailsEnabled,
      platformClientParams,
      traceContext,
    });
  } else {
    evt.rejectionReason = rejectionReason;
    if (recurringEventId) {
      // The booking to reject is a recurring event and comes from /booking/upcoming, proceeding to mark all related
      // bookings as rejected.
      await prisma.booking.updateMany({
        where: {
          recurringEventId,
          status: BookingStatus.PENDING,
        },
        data: {
          status: BookingStatus.REJECTED,
          rejectionReason,
        },
      });
    } else {
      // handle refunds
      if (booking.payment.length) {
        await processPaymentRefund({
          booking: booking,
          teamId: booking.eventType?.teamId,
        });
      }
      // end handle refunds.

      await prisma.booking.update({
        where: {
          id: bookingId,
        },
        data: {
          status: BookingStatus.REJECTED,
          rejectionReason,
        },
      });
    }

    if (emailsEnabled) {
      await sendDeclinedEmailsAndSMS(evt, booking.eventType?.metadata as EventTypeMetadata);
    }

    const teamId = await getTeamIdFromEventType({
      eventType: {
        team: { id: booking.eventType?.teamId ?? null },
        parentId: booking?.eventType?.parentId ?? null,
      },
    });

    const orgId = await getOrgIdFromMemberOrTeamId({ memberId: booking.userId, teamId });

    // send BOOKING_REJECTED webhooks
    const subscriberOptions: GetSubscriberOptions = {
      userId: booking.userId,
      eventTypeId: booking.eventTypeId,
      triggerEvent: WebhookTriggerEvents.BOOKING_REJECTED,
      teamId,
      orgId,
      oAuthClientId: platformClientParams?.platformClientId,
    };
    const eventTrigger: WebhookTriggerEvents = WebhookTriggerEvents.BOOKING_REJECTED;
    const eventTypeInfo: EventTypeInfo = {
      eventTitle: booking.eventType?.title,
      eventDescription: booking.eventType?.description,
      requiresConfirmation: booking.eventType?.requiresConfirmation || null,
      price: booking.eventType?.price,
      currency: booking.eventType?.currency,
      length: booking.eventType?.length,
    };
    const webhookData: EventPayloadType = {
      ...evt,
      ...eventTypeInfo,
      bookingId,
      eventTypeId: booking.eventType?.id,
      status: BookingStatus.REJECTED,
      smsReminderNumber: booking.smsReminderNumber || undefined,
    };
    await handleWebhookTrigger({ subscriberOptions, eventTrigger, webhookData, traceContext });

    const workflows = await getAllWorkflowsFromEventType(booking.eventType, user.id);
    try {
      const creditService = new CreditService();

      await WorkflowService.scheduleWorkflowsFilteredByTriggerEvent({
        workflows,
        smsReminderNumber: booking.smsReminderNumber,
        calendarEvent: {
          ...evt,
          bookerUrl: bookerUrl,
          eventType: {
            ...eventTypeInfo,
            slug: booking.eventType?.slug as string,
          },
        },
        hideBranding: !!booking.eventType?.owner?.hideBranding,
        triggers: [WorkflowTriggerEvents.BOOKING_REJECTED],
        creditCheckFn: creditService.hasAvailableCredits.bind(creditService),
      });
    } catch (error) {
      // Silently fail
      console.error(
        "Error while scheduling workflow reminders for BOOKING_REJECTED:",
        error instanceof Error ? error.message : String(error)
      );
    }
  }

  const message = confirmed ? "Booking confirmed" : "Booking rejected";
  const status = confirmed ? BookingStatus.ACCEPTED : BookingStatus.REJECTED;

  return { message, status };
};

const checkIfUserIsAuthorizedToConfirmBooking = async ({
  eventTypeId,
  loggedInUserId,
  teamId,
  bookingUserId,
  userRole,
}: {
  eventTypeId: number | null;
  loggedInUserId: number;
  teamId?: number | null;
  bookingUserId: number | null;
  userRole: string;
}): Promise<void> => {
  // check system wide admin
  if (userRole === UserPermissionRole.ADMIN) return;

  // Check if the user is the owner of the event type
  if (bookingUserId === loggedInUserId) return;

  // Check if user is associated with the event type
  if (eventTypeId) {
    const [loggedInUserAsHostOfEventType, loggedInUserAsUserOfEventType] = await Promise.all([
      prisma.eventType.findUnique({
        where: {
          id: eventTypeId,
          hosts: { some: { userId: loggedInUserId } },
        },
        select: { id: true },
      }),
      prisma.eventType.findUnique({
        where: {
          id: eventTypeId,
          users: { some: { id: loggedInUserId } },
        },
        select: { id: true },
      }),
    ]);

    if (loggedInUserAsHostOfEventType || loggedInUserAsUserOfEventType) return;
  }

  // Check if the user is an admin/owner of the team the booking belongs to
  if (teamId) {
    const membership = await prisma.membership.findFirst({
      where: {
        userId: loggedInUserId,
        teamId: teamId,
        role: {
          in: [MembershipRole.OWNER, MembershipRole.ADMIN],
        },
      },
    });
    if (membership) return;
  }

  if (
    bookingUserId &&
    (await PrismaOrgMembershipRepository.isLoggedInUserOrgAdminOfBookingHost(loggedInUserId, bookingUserId))
  ) {
    return;
  }

  throw new TRPCError({ code: "UNAUTHORIZED", message: "User is not authorized to confirm this booking" });
};<|MERGE_RESOLUTION|>--- conflicted
+++ resolved
@@ -41,12 +41,8 @@
 
 type ConfirmOptions = {
   ctx: {
-<<<<<<< HEAD
-    user: Pick<NonNullable<TrpcSessionUser>, "id" | "email" | "username" | "role" | "destinationCalendar">;
+    user: Pick<NonNullable<TrpcSessionUser>, "id" | "uuid" | "email" | "username" | "role" | "destinationCalendar">;
     traceContext: TraceContext;
-=======
-    user: Pick<NonNullable<TrpcSessionUser>, "id" | "uuid" | "email" | "username" | "role" | "destinationCalendar">;
->>>>>>> eb01e2f9
   };
   input: TConfirmInputSchema;
 };
