--- conflicted
+++ resolved
@@ -184,12 +184,7 @@
       });
     }
   }
-<<<<<<< HEAD
-  if (recurringEventId && recurringEvent && booking.recurringEventId) {
-    const recurringBookingsCount = await bookingRepository.countByRecurringEventId({
-      recurringEventId: booking.recurringEventId,
-=======
-  const traceContext = {
+const traceContext = {
     ...ctx.traceContext,
     bookingUid: booking.uid || "unknown",
     confirmed: String(confirmed),
@@ -198,14 +193,9 @@
     teamId: booking.eventType?.teamId?.toString() || "null",
   };
 
-  if (recurringEventId && recurringEvent) {
-    const groupedRecurringBookings = await prisma.booking.groupBy({
-      where: {
-        recurringEventId: booking.recurringEventId,
-      },
-      by: [Prisma.BookingScalarFieldEnum.recurringEventId],
-      _count: true,
->>>>>>> 2218a45d
+  if (recurringEventId && recurringEvent && booking.recurringEventId) {
+    const recurringBookingsCount = await bookingRepository.countByRecurringEventId({
+      recurringEventId: booking.recurringEventId,
     });
     // Overriding the recurring event configuration count to be the actual number of events booked for
     // the recurring event (equal or less than recurring event configuration count)
