--- conflicted
+++ resolved
@@ -41,15 +41,11 @@
 
 type ConfirmOptions = {
   ctx: {
-<<<<<<< HEAD
     user: Pick<
       NonNullable<TrpcSessionUser>,
       "id" | "uuid" | "email" | "username" | "role" | "destinationCalendar"
     >;
-=======
-    user: Pick<NonNullable<TrpcSessionUser>, "id" | "uuid" | "email" | "username" | "role" | "destinationCalendar">;
     traceContext: TraceContext;
->>>>>>> 4e3ce77d
   };
   input: TConfirmInputSchema;
 };
