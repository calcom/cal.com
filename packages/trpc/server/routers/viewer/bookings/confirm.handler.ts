--- conflicted
+++ resolved
@@ -371,16 +371,11 @@
     const eventTypeIdForBranding = booking.eventTypeId ?? null;
     let hideBranding = false;
 
-<<<<<<< HEAD
-    if (eventTypeIdForBranding) {
-      hideBranding = await shouldHideBrandingForEventWithPrisma({
-=======
     if (!eventTypeIdForBranding) {
       console.warn("Booking missing eventTypeId, defaulting hideBranding to false");
       hideBranding = false;
     } else {
       hideBranding = await shouldHideBrandingForEvent({
->>>>>>> a55a3215
         eventTypeId: eventTypeIdForBranding,
         team: booking.eventType?.team ?? null,
         owner: booking.user ?? null,
