import { Prisma } from "@prisma/client";

import type { LocationObject } from "@calcom/app-store/locations";
import { getLocationValueForDB } from "@calcom/app-store/locations";
import { sendDeclinedEmailsAndSMS } from "@calcom/emails";
import { getAllCredentialsIncludeServiceAccountKey } from "@calcom/features/bookings/lib/getAllCredentialsForUsersOnEvent/getAllCredentials";
import { getCalEventResponses } from "@calcom/features/bookings/lib/getCalEventResponses";
import { handleConfirmation } from "@calcom/features/bookings/lib/handleConfirmation";
import { handleWebhookTrigger } from "@calcom/features/bookings/lib/handleWebhookTrigger";
import { workflowSelect } from "@calcom/features/ee/workflows/lib/getAllWorkflows";
import type { GetSubscriberOptions } from "@calcom/features/webhooks/lib/getWebhooks";
import type { EventPayloadType, EventTypeInfo } from "@calcom/features/webhooks/lib/sendPayload";
import { getBookerBaseUrl } from "@calcom/lib/getBookerUrl/server";
import getOrgIdFromMemberOrTeamId from "@calcom/lib/getOrgIdFromMemberOrTeamId";
import { getTeamIdFromEventType } from "@calcom/lib/getTeamIdFromEventType";
import { isPrismaObjOrUndefined } from "@calcom/lib/isPrismaObj";
import { parseRecurringEvent } from "@calcom/lib/isRecurringEvent";
import { processPaymentRefund } from "@calcom/lib/payment/processPaymentRefund";
import { getUsersCredentialsIncludeServiceAccountKey } from "@calcom/lib/server/getUsersCredentials";
import { getTranslation } from "@calcom/lib/server/i18n";
import { WorkflowService } from "@calcom/lib/server/service/workflows";
import { getTimeFormatStringFromUserTimeFormat } from "@calcom/lib/timeFormat";
import { prisma } from "@calcom/prisma";
import {
  BookingStatus,
  MembershipRole,
  WebhookTriggerEvents,
  WorkflowTriggerEvents,
  UserPermissionRole,
} from "@calcom/prisma/enums";
import type { EventTypeMetadata } from "@calcom/prisma/zod-utils";
import { getAllWorkflowsFromEventType } from "@calcom/trpc/server/routers/viewer/workflows/util";
import type { CalendarEvent } from "@calcom/types/Calendar";

import { TRPCError } from "@trpc/server";

import type { TrpcSessionUser } from "../../../types";
import type { TConfirmInputSchema } from "./confirm.schema";

type ConfirmOptions = {
  ctx: {
    user: Pick<NonNullable<TrpcSessionUser>, "id" | "email" | "username" | "role" | "destinationCalendar">;
  };
  input: TConfirmInputSchema;
};

export const confirmHandler = async ({ ctx, input }: ConfirmOptions) => {
  const { user } = ctx;
  const {
    bookingId,
    recurringEventId,
    reason: rejectionReason,
    confirmed,
    emailsEnabled,
    platformClientParams,
  } = input;

  const booking = await prisma.booking.findUniqueOrThrow({
    where: {
      id: bookingId,
    },
    select: {
      title: true,
      description: true,
      customInputs: true,
      startTime: true,
      endTime: true,
      attendees: true,
      eventTypeId: true,
      responses: true,
      metadata: true,
      userPrimaryEmail: true,
      eventType: {
        select: {
          id: true,
          owner: true,
          teamId: true,
          recurringEvent: true,
          title: true,
          slug: true,
          requiresConfirmation: true,
          currency: true,
          length: true,
          description: true,
          price: true,
          bookingFields: true,
          hideOrganizerEmail: true,
          disableGuests: true,
          customReplyToEmail: true,
          metadata: true,
          locations: true,
          team: {
            select: {
              id: true,
              name: true,
              parentId: true,
            },
          },
          workflows: {
            select: {
              workflow: {
                select: workflowSelect,
              },
            },
          },
          customInputs: true,
          parentId: true,
          parent: {
            select: {
              teamId: true,
            },
          },
        },
      },
      location: true,
      userId: true,
      user: {
        select: {
          id: true,
          username: true,
          email: true,
          timeZone: true,
          timeFormat: true,
          name: true,
          destinationCalendar: true,
          locale: true,
        },
      },
      id: true,
      uid: true,
      payment: true,
      destinationCalendar: true,
      paid: true,
      recurringEventId: true,
      status: true,
      smsReminderNumber: true,
    },
  });

  await checkIfUserIsAuthorizedToConfirmBooking({
    eventTypeId: booking.eventTypeId,
    loggedInUserId: user.id,
    teamId: booking.eventType?.teamId || booking.eventType?.parent?.teamId,
    bookingUserId: booking.userId,
    userRole: user.role,
  });

  // Do not move this before authorization check.
  // This is done to avoid exposing extra information to the requester.
  if (booking.status === BookingStatus.ACCEPTED) {
    throw new TRPCError({ code: "BAD_REQUEST", message: "Booking already confirmed" });
  }

  // If booking requires payment and is not paid, we don't allow confirmation
  if (confirmed && booking.payment.length > 0 && !booking.paid) {
    await prisma.booking.update({
      where: {
        id: bookingId,
      },
      data: {
        status: BookingStatus.ACCEPTED,
      },
    });

    return { message: "Booking confirmed", status: BookingStatus.ACCEPTED };
  }

  // Cache translations to avoid requesting multiple times.
  const translations = new Map();
  const attendeesListPromises = booking.attendees.map(async (attendee) => {
    const locale = attendee.locale ?? "en";
    let translate = translations.get(locale);
    if (!translate) {
      translate = await getTranslation(locale, "common");
      translations.set(locale, translate);
    }
    return {
      name: attendee.name,
      email: attendee.email,
      timeZone: attendee.timeZone,
      phoneNumber: attendee.phoneNumber,
      language: {
        translate,
        locale,
      },
    };
  });

  const organizerOrganizationProfile = await prisma.profile.findFirst({
    where: {
      userId: user.id,
    },
  });

  const organizerOrganizationId = organizerOrganizationProfile?.organizationId;

  const bookerUrl = await getBookerBaseUrl(
    booking.eventType?.team?.parentId ?? organizerOrganizationId ?? null
  );

  const attendeesList = await Promise.all(attendeesListPromises);
  const tOrganizer = await getTranslation(booking.user?.locale ?? "en", "common");

  const evt: CalendarEvent = {
    type: booking?.eventType?.slug as string,
    title: booking.title,
    description: booking.description,
    bookerUrl,
    // TODO: Remove the usage of `bookingFields` in computing responses. We can do that by storing `label` with the response. Also, this would allow us to correctly show the label for a field even after the Event Type has been deleted.
    ...getCalEventResponses({
      bookingFields: booking.eventType?.bookingFields ?? null,
      booking,
    }),
    customInputs: isPrismaObjOrUndefined(booking.customInputs),
    startTime: booking.startTime.toISOString(),
    endTime: booking.endTime.toISOString(),
    organizer: {
      id: booking.user?.id,
      email: booking?.userPrimaryEmail || booking.user?.email || "Email-less",
      name: booking.user?.name || "Nameless",
      username: booking.user?.username || undefined,
      timeZone: booking.user?.timeZone || "Europe/London",
      timeFormat: getTimeFormatStringFromUserTimeFormat(booking.user?.timeFormat),
      language: { translate: tOrganizer, locale: booking.user?.locale ?? "en" },
    },
    attendees: attendeesList,
    location: booking.location ?? "",
    uid: booking.uid,
    destinationCalendar: booking.destinationCalendar
      ? [booking.destinationCalendar]
      : booking.user?.destinationCalendar
      ? [booking.user?.destinationCalendar]
      : [],
    requiresConfirmation: booking?.eventType?.requiresConfirmation ?? false,
    hideOrganizerEmail: booking.eventType?.hideOrganizerEmail,
    eventTypeId: booking.eventType?.id,
    customReplyToEmail: booking.eventType?.customReplyToEmail,
    team: !!booking.eventType?.team
      ? {
          name: booking.eventType.team.name,
          id: booking.eventType.team.id,
          members: [],
        }
      : undefined,
    ...(platformClientParams ? platformClientParams : {}),
  };

  const recurringEvent = parseRecurringEvent(booking.eventType?.recurringEvent);
  if (recurringEventId) {
    if (
      !(await prisma.booking.findFirst({
        where: {
          recurringEventId,
          id: booking.id,
        },
        select: {
          id: true,
        },
      }))
    ) {
      // FIXME: It might be best to retrieve recurringEventId from the booking itself.
      throw new TRPCError({
        code: "UNAUTHORIZED",
        message: "Recurring event id doesn't belong to the booking",
      });
    }
  }
  if (recurringEventId && recurringEvent) {
    const groupedRecurringBookings = await prisma.booking.groupBy({
      where: {
        recurringEventId: booking.recurringEventId,
      },
      by: [Prisma.BookingScalarFieldEnum.recurringEventId],
      _count: true,
    });
    // Overriding the recurring event configuration count to be the actual number of events booked for
    // the recurring event (equal or less than recurring event configuration count)
    recurringEvent.count = groupedRecurringBookings[0]._count;
    // count changed, parsing again to get the new value in
    evt.recurringEvent = parseRecurringEvent(recurringEvent);
  }

  if (confirmed) {
    const credentials = await getUsersCredentialsIncludeServiceAccountKey(user);
    const userWithCredentials = {
      ...user,
      credentials,
    };
    const allCredentials = await getAllCredentialsIncludeServiceAccountKey(userWithCredentials, {
      ...booking.eventType,
      metadata: booking.eventType?.metadata as EventTypeMetadata,
    });
    const conferenceCredentialId = getLocationValueForDB(
      booking.location ?? "",
      (booking.eventType?.locations as LocationObject[]) || []
    );
    evt.conferenceCredentialId = conferenceCredentialId.conferenceCredentialId;
    await handleConfirmation({
      user: { ...user, credentials: allCredentials },
      evt,
      recurringEventId,
      prisma,
      bookingId,
      booking,
      emailsEnabled,
      platformClientParams,
    });
  } else {
    evt.rejectionReason = rejectionReason;
    if (recurringEventId) {
      // The booking to reject is a recurring event and comes from /booking/upcoming, proceeding to mark all related
      // bookings as rejected.
      await prisma.booking.updateMany({
        where: {
          recurringEventId,
          status: BookingStatus.PENDING,
        },
        data: {
          status: BookingStatus.REJECTED,
          rejectionReason,
        },
      });
    } else {
      // handle refunds
      if (!!booking.payment.length) {
        await processPaymentRefund({
          booking: booking,
          teamId: booking.eventType?.teamId,
        });
      }
      // end handle refunds.

      await prisma.booking.update({
        where: {
          id: bookingId,
        },
        data: {
          status: BookingStatus.REJECTED,
          rejectionReason,
        },
      });
    }

    if (emailsEnabled) {
      await sendDeclinedEmailsAndSMS(evt, booking.eventType?.metadata as EventTypeMetadata);
    }

    const teamId = await getTeamIdFromEventType({
      eventType: {
        team: { id: booking.eventType?.teamId ?? null },
        parentId: booking?.eventType?.parentId ?? null,
      },
    });

    const orgId = await getOrgIdFromMemberOrTeamId({ memberId: booking.userId, teamId });

    // send BOOKING_REJECTED webhooks
    const subscriberOptions: GetSubscriberOptions = {
      userId: booking.userId,
      eventTypeId: booking.eventTypeId,
      triggerEvent: WebhookTriggerEvents.BOOKING_REJECTED,
      teamId,
      orgId,
      oAuthClientId: platformClientParams?.platformClientId,
    };
    const eventTrigger: WebhookTriggerEvents = WebhookTriggerEvents.BOOKING_REJECTED;
    const eventTypeInfo: EventTypeInfo = {
      eventTitle: booking.eventType?.title,
      eventDescription: booking.eventType?.description,
      requiresConfirmation: booking.eventType?.requiresConfirmation || null,
      price: booking.eventType?.price,
      currency: booking.eventType?.currency,
      length: booking.eventType?.length,
    };
    const webhookData: EventPayloadType = {
      ...evt,
      ...eventTypeInfo,
      bookingId,
      eventTypeId: booking.eventType?.id,
      status: BookingStatus.REJECTED,
      smsReminderNumber: booking.smsReminderNumber || undefined,
    };
    await handleWebhookTrigger({ subscriberOptions, eventTrigger, webhookData });

<<<<<<< HEAD
    const workflows = await getAllWorkflowsFromEventType(booking.eventType);
=======
    const workflows = await getAllWorkflowsFromEventType(booking.eventType, user.id);
>>>>>>> 19a9aaf9
    try {
      await WorkflowService.scheduleWorkflowsFilteredByTriggerEvent({
        workflows,
        smsReminderNumber: booking.smsReminderNumber,
        calendarEvent: {
          ...evt,
          bookerUrl: bookerUrl,
          eventType: {
            ...eventTypeInfo,
            slug: booking.eventType?.slug as string,
          },
        },
        hideBranding: !!booking.eventType?.owner?.hideBranding,
        triggers: [WorkflowTriggerEvents.BOOKING_REJECTED],
      });
    } catch (error) {
      // Silently fail
<<<<<<< HEAD
      // Silently fail
=======
>>>>>>> 19a9aaf9
      console.error(
        "Error while scheduling workflow reminders for BOOKING_REJECTED:",
        error instanceof Error ? error.message : String(error)
      );
    }
  }

  const message = `Booking ${confirmed}` ? "confirmed" : "rejected";
  const status = confirmed ? BookingStatus.ACCEPTED : BookingStatus.REJECTED;

  return { message, status };
};

const checkIfUserIsAuthorizedToConfirmBooking = async ({
  eventTypeId,
  loggedInUserId,
  teamId,
  bookingUserId,
  userRole,
}: {
  eventTypeId: number | null;
  loggedInUserId: number;
  teamId?: number | null;
  bookingUserId: number | null;
  userRole: string;
}): Promise<void> => {
  // check system wide admin
  if (userRole === UserPermissionRole.ADMIN) return;

  // Check if the user is the owner of the event type
  if (bookingUserId === loggedInUserId) return;

  // Check if user is associated with the event type
  if (eventTypeId) {
    const [loggedInUserAsHostOfEventType, loggedInUserAsUserOfEventType] = await Promise.all([
      prisma.eventType.findUnique({
        where: {
          id: eventTypeId,
          hosts: { some: { userId: loggedInUserId } },
        },
        select: { id: true },
      }),
      prisma.eventType.findUnique({
        where: {
          id: eventTypeId,
          users: { some: { id: loggedInUserId } },
        },
        select: { id: true },
      }),
    ]);

    if (loggedInUserAsHostOfEventType || loggedInUserAsUserOfEventType) return;
  }

  // Check if the user is an admin/owner of the team the booking belongs to
  if (teamId) {
    const membership = await prisma.membership.findFirst({
      where: {
        userId: loggedInUserId,
        teamId: teamId,
        role: {
          in: [MembershipRole.OWNER, MembershipRole.ADMIN],
        },
      },
    });
    if (membership) return;
  }

  if (bookingUserId && (await isLoggedInUserOrgAdminOfBookingUser(loggedInUserId, bookingUserId))) {
    return;
  }

  throw new TRPCError({ code: "UNAUTHORIZED", message: "User is not authorized to confirm this booking" });
};

async function isLoggedInUserOrgAdminOfBookingUser(loggedInUserId: number, bookingUserId: number) {
  const orgIdsWhereLoggedInUserAdmin = await getOrgIdsWhereAdmin(loggedInUserId);

  if (orgIdsWhereLoggedInUserAdmin.length === 0) {
    return false;
  }

  const bookingUserOrgMembership = await prisma.membership.findFirst({
    where: {
      userId: bookingUserId,
      teamId: {
        in: orgIdsWhereLoggedInUserAdmin,
      },
      team: {
        parentId: null,
      },
    },
  });

  if (bookingUserOrgMembership) return true;

  const bookingUserOrgTeamMembership = await prisma.membership.findFirst({
    where: {
      userId: bookingUserId,
      team: {
        parentId: {
          in: orgIdsWhereLoggedInUserAdmin,
        },
      },
    },
  });

  return !!bookingUserOrgTeamMembership;
}

async function getOrgIdsWhereAdmin(loggedInUserId: number) {
  const loggedInUserOrgMemberships = await prisma.membership.findMany({
    where: {
      userId: loggedInUserId,
      role: {
        in: [MembershipRole.OWNER, MembershipRole.ADMIN],
      },
      team: {
        parentId: null,
      },
    },
    select: {
      teamId: true,
    },
  });

  return loggedInUserOrgMemberships.map((m) => m.teamId);
}<|MERGE_RESOLUTION|>--- conflicted
+++ resolved
@@ -382,11 +382,7 @@
     };
     await handleWebhookTrigger({ subscriberOptions, eventTrigger, webhookData });
 
-<<<<<<< HEAD
-    const workflows = await getAllWorkflowsFromEventType(booking.eventType);
-=======
     const workflows = await getAllWorkflowsFromEventType(booking.eventType, user.id);
->>>>>>> 19a9aaf9
     try {
       await WorkflowService.scheduleWorkflowsFilteredByTriggerEvent({
         workflows,
@@ -404,10 +400,6 @@
       });
     } catch (error) {
       // Silently fail
-<<<<<<< HEAD
-      // Silently fail
-=======
->>>>>>> 19a9aaf9
       console.error(
         "Error while scheduling workflow reminders for BOOKING_REJECTED:",
         error instanceof Error ? error.message : String(error)
