import { getUsersCredentialsIncludeServiceAccountKey } from "@calcom/app-store/delegationCredential";
import type { LocationObject } from "@calcom/app-store/locations";
import { getLocationValueForDB } from "@calcom/app-store/locations";
import { sendDeclinedEmailsAndSMS } from "@calcom/emails/email-manager";
import { getAllCredentialsIncludeServiceAccountKey } from "@calcom/features/bookings/lib/getAllCredentialsForUsersOnEvent/getAllCredentials";
import { getCalEventResponses } from "@calcom/features/bookings/lib/getCalEventResponses";
import { handleConfirmation } from "@calcom/features/bookings/lib/handleConfirmation";
import { handleWebhookTrigger } from "@calcom/features/bookings/lib/handleWebhookTrigger";
import { processPaymentRefund } from "@calcom/features/bookings/lib/payment/processPaymentRefund";
import { CreditService } from "@calcom/features/ee/billing/credit-service";
import { getBookerBaseUrl } from "@calcom/features/ee/organizations/lib/getBookerUrlServer";
import { workflowSelect } from "@calcom/features/ee/workflows/lib/getAllWorkflows";
import { WorkflowService } from "@calcom/features/ee/workflows/lib/service/WorkflowService";
import type { GetSubscriberOptions } from "@calcom/features/webhooks/lib/getWebhooks";
import type { EventPayloadType, EventTypeInfo } from "@calcom/features/webhooks/lib/sendPayload";
import getOrgIdFromMemberOrTeamId from "@calcom/lib/getOrgIdFromMemberOrTeamId";
import { getTeamIdFromEventType } from "@calcom/lib/getTeamIdFromEventType";
import { isPrismaObjOrUndefined } from "@calcom/lib/isPrismaObj";
import { parseRecurringEvent } from "@calcom/lib/isRecurringEvent";
import { getTranslation } from "@calcom/lib/server/i18n";
import { PrismaOrgMembershipRepository } from "@calcom/lib/server/repository/PrismaOrgMembershipRepository";
import { getTimeFormatStringFromUserTimeFormat } from "@calcom/lib/timeFormat";
import { prisma } from "@calcom/prisma";
import { Prisma } from "@calcom/prisma/client";
import {
  BookingStatus,
  MembershipRole,
  WebhookTriggerEvents,
  WorkflowTriggerEvents,
  UserPermissionRole,
} from "@calcom/prisma/enums";
import type { EventTypeMetadata } from "@calcom/prisma/zod-utils";
import { getAllWorkflowsFromEventType } from "@calcom/trpc/server/routers/viewer/workflows/util";
import type { CalendarEvent } from "@calcom/types/Calendar";

import { TRPCError } from "@trpc/server";

import type { TrpcSessionUser } from "../../../types";
import type { TConfirmInputSchema } from "./confirm.schema";

type ConfirmOptions = {
  ctx: {
<<<<<<< HEAD
    user: Pick<NonNullable<TrpcSessionUser>, "id" | "email" | "username" | "role" | "destinationCalendar" | "uuid">;
=======
    user: Pick<NonNullable<TrpcSessionUser>, "id" | "uuid" | "email" | "username" | "role" | "destinationCalendar">;
>>>>>>> 2c2279a2
  };
  input: TConfirmInputSchema;
};

export const confirmHandler = async ({ ctx, input }: ConfirmOptions) => {
  const {
    bookingId,
    recurringEventId,
    reason: rejectionReason,
    confirmed,
    emailsEnabled,
    platformClientParams,
  } = input;

  const booking = await prisma.booking.findUniqueOrThrow({
    where: {
      id: bookingId,
    },
    select: {
      title: true,
      description: true,
      customInputs: true,
      startTime: true,
      endTime: true,
      attendees: true,
      eventTypeId: true,
      responses: true,
      metadata: true,
      userPrimaryEmail: true,
      eventType: {
        select: {
          id: true,
          owner: true,
          teamId: true,
          recurringEvent: true,
          title: true,
          slug: true,
          requiresConfirmation: true,
          currency: true,
          length: true,
          description: true,
          price: true,
          bookingFields: true,
          hideOrganizerEmail: true,
          hideCalendarNotes: true,
          hideCalendarEventDetails: true,
          disableGuests: true,
          customReplyToEmail: true,
          metadata: true,
          locations: true,
          team: {
            select: {
              id: true,
              name: true,
              parentId: true,
            },
          },
          workflows: {
            select: {
              workflow: {
                select: workflowSelect,
              },
            },
          },
          customInputs: true,
          parentId: true,
          parent: {
            select: {
              teamId: true,
            },
          },
        },
      },
      location: true,
      userId: true,
      user: {
        select: {
          id: true,
          username: true,
          email: true,
          timeZone: true,
          timeFormat: true,
          name: true,
          destinationCalendar: true,
          locale: true,
          uuid: true,
        },
      },
      id: true,
      uid: true,
      payment: true,
      destinationCalendar: true,
      paid: true,
      recurringEventId: true,
      status: true,
      smsReminderNumber: true,
    },
  });

  const user = booking.user;
  if (!user) {
    throw new TRPCError({ code: "BAD_REQUEST", message: "Booking must have an organizer" });
  }

  await checkIfUserIsAuthorizedToConfirmBooking({
    eventTypeId: booking.eventTypeId,
    loggedInUserId: ctx.user.id,
    teamId: booking.eventType?.teamId || booking.eventType?.parent?.teamId,
    bookingUserId: booking.userId,
    userRole: ctx.user.role,
  });

  // Do not move this before authorization check.
  // This is done to avoid exposing extra information to the requester.
  if (booking.status === BookingStatus.ACCEPTED) {
    throw new TRPCError({ code: "BAD_REQUEST", message: "Booking already confirmed" });
  }

  // If booking requires payment and is not paid, we don't allow confirmation
  if (confirmed && booking.payment.length > 0 && !booking.paid) {
    await prisma.booking.update({
      where: {
        id: bookingId,
      },
      data: {
        status: BookingStatus.ACCEPTED,
      },
    });

    return { message: "Booking confirmed", status: BookingStatus.ACCEPTED };
  }

  // Cache translations to avoid requesting multiple times.
  const translations = new Map();
  const attendeesListPromises = booking.attendees.map(async (attendee) => {
    const locale = attendee.locale ?? "en";
    let translate = translations.get(locale);
    if (!translate) {
      translate = await getTranslation(locale, "common");
      translations.set(locale, translate);
    }
    return {
      name: attendee.name,
      email: attendee.email,
      timeZone: attendee.timeZone,
      phoneNumber: attendee.phoneNumber,
      language: {
        translate,
        locale,
      },
    };
  });

  const organizerOrganizationProfile = await prisma.profile.findFirst({
    where: {
      userId: user.id,
    },
  });

  const organizerOrganizationId = organizerOrganizationProfile?.organizationId;

  const bookerUrl = await getBookerBaseUrl(
    booking.eventType?.team?.parentId ?? organizerOrganizationId ?? null
  );

  const attendeesList = await Promise.all(attendeesListPromises);
  const tOrganizer = await getTranslation(booking.user?.locale ?? "en", "common");

  const evt: CalendarEvent = {
    type: booking?.eventType?.slug as string,
    title: booking.title,
    description: booking.description,
    bookerUrl,
    // TODO: Remove the usage of `bookingFields` in computing responses. We can do that by storing `label` with the response. Also, this would allow us to correctly show the label for a field even after the Event Type has been deleted.
    ...getCalEventResponses({
      bookingFields: booking.eventType?.bookingFields ?? null,
      booking,
    }),
    customInputs: isPrismaObjOrUndefined(booking.customInputs),
    startTime: booking.startTime.toISOString(),
    endTime: booking.endTime.toISOString(),
    organizer: {
      id: booking.user?.id,
      email: booking?.userPrimaryEmail || booking.user?.email || "Email-less",
      name: booking.user?.name || "Nameless",
      username: booking.user?.username || undefined,
      usernameInOrg: organizerOrganizationProfile?.username || undefined,
      timeZone: booking.user?.timeZone || "Europe/London",
      timeFormat: getTimeFormatStringFromUserTimeFormat(booking.user?.timeFormat),
      language: { translate: tOrganizer, locale: booking.user?.locale ?? "en" },
    },
    attendees: attendeesList,
    location: booking.location ?? "",
    uid: booking.uid,
    destinationCalendar: booking.destinationCalendar
      ? [booking.destinationCalendar]
      : booking.user?.destinationCalendar
        ? [booking.user?.destinationCalendar]
        : [],
    requiresConfirmation: booking?.eventType?.requiresConfirmation ?? false,
    hideOrganizerEmail: booking.eventType?.hideOrganizerEmail,
    hideCalendarNotes: booking.eventType?.hideCalendarNotes,
    hideCalendarEventDetails: booking.eventType?.hideCalendarEventDetails,
    eventTypeId: booking.eventType?.id,
    customReplyToEmail: booking.eventType?.customReplyToEmail,
    team: booking.eventType?.team
      ? {
        name: booking.eventType.team.name,
        id: booking.eventType.team.id,
        members: [],
      }
      : undefined,
    ...(platformClientParams ? platformClientParams : {}),
    organizationId: organizerOrganizationId ?? booking.eventType?.team?.parentId ?? null,
    additionalNotes: booking.description,
  };

  const recurringEvent = parseRecurringEvent(booking.eventType?.recurringEvent);
  if (recurringEventId) {
    if (
      !(await prisma.booking.findFirst({
        where: {
          recurringEventId,
          id: booking.id,
        },
        select: {
          id: true,
        },
      }))
    ) {
      // FIXME: It might be best to retrieve recurringEventId from the booking itself.
      throw new TRPCError({
        code: "UNAUTHORIZED",
        message: "Recurring event id doesn't belong to the booking",
      });
    }
  }
  if (recurringEventId && recurringEvent) {
    const groupedRecurringBookings = await prisma.booking.groupBy({
      where: {
        recurringEventId: booking.recurringEventId,
      },
      by: [Prisma.BookingScalarFieldEnum.recurringEventId],
      _count: true,
    });
    // Overriding the recurring event configuration count to be the actual number of events booked for
    // the recurring event (equal or less than recurring event configuration count)
    recurringEvent.count = groupedRecurringBookings[0]._count;
    // count changed, parsing again to get the new value in
    evt.recurringEvent = parseRecurringEvent(recurringEvent);
  }

  if (confirmed) {
    const credentials = await getUsersCredentialsIncludeServiceAccountKey(user);
    const userWithCredentials = {
      ...user,
      credentials,
    };
    const allCredentials = await getAllCredentialsIncludeServiceAccountKey(userWithCredentials, {
      ...booking.eventType,
      metadata: booking.eventType?.metadata as EventTypeMetadata,
    });
    const conferenceCredentialId = getLocationValueForDB(
      booking.location ?? "",
      (booking.eventType?.locations as LocationObject[]) || []
    );
    evt.conferenceCredentialId = conferenceCredentialId.conferenceCredentialId;
    await handleConfirmation({
      user: { ...user, credentials: allCredentials },
      evt,
      recurringEventId,
      prisma,
      bookingId,
      booking,
      emailsEnabled,
      platformClientParams,
    });
  } else {
    evt.rejectionReason = rejectionReason;
    if (recurringEventId) {
      // The booking to reject is a recurring event and comes from /booking/upcoming, proceeding to mark all related
      // bookings as rejected.
      await prisma.booking.updateMany({
        where: {
          recurringEventId,
          status: BookingStatus.PENDING,
        },
        data: {
          status: BookingStatus.REJECTED,
          rejectionReason,
        },
      });
    } else {
      // handle refunds
      if (booking.payment.length) {
        await processPaymentRefund({
          booking: booking,
          teamId: booking.eventType?.teamId,
        });
      }
      // end handle refunds.

      await prisma.booking.update({
        where: {
          id: bookingId,
        },
        data: {
          status: BookingStatus.REJECTED,
          rejectionReason,
        },
      });
    }

    if (emailsEnabled) {
      await sendDeclinedEmailsAndSMS(evt, booking.eventType?.metadata as EventTypeMetadata);
    }

    const teamId = await getTeamIdFromEventType({
      eventType: {
        team: { id: booking.eventType?.teamId ?? null },
        parentId: booking?.eventType?.parentId ?? null,
      },
    });

    const orgId = await getOrgIdFromMemberOrTeamId({ memberId: booking.userId, teamId });

    // send BOOKING_REJECTED webhooks
    const subscriberOptions: GetSubscriberOptions = {
      userId: booking.userId,
      eventTypeId: booking.eventTypeId,
      triggerEvent: WebhookTriggerEvents.BOOKING_REJECTED,
      teamId,
      orgId,
      oAuthClientId: platformClientParams?.platformClientId,
    };
    const eventTrigger: WebhookTriggerEvents = WebhookTriggerEvents.BOOKING_REJECTED;
    const eventTypeInfo: EventTypeInfo = {
      eventTitle: booking.eventType?.title,
      eventDescription: booking.eventType?.description,
      requiresConfirmation: booking.eventType?.requiresConfirmation || null,
      price: booking.eventType?.price,
      currency: booking.eventType?.currency,
      length: booking.eventType?.length,
    };
    const webhookData: EventPayloadType = {
      ...evt,
      ...eventTypeInfo,
      bookingId,
      eventTypeId: booking.eventType?.id,
      status: BookingStatus.REJECTED,
      smsReminderNumber: booking.smsReminderNumber || undefined,
    };
    await handleWebhookTrigger({ subscriberOptions, eventTrigger, webhookData });

    const workflows = await getAllWorkflowsFromEventType(booking.eventType, user.id);
    try {
      const creditService = new CreditService();

      await WorkflowService.scheduleWorkflowsFilteredByTriggerEvent({
        workflows,
        smsReminderNumber: booking.smsReminderNumber,
        calendarEvent: {
          ...evt,
          bookerUrl: bookerUrl,
          eventType: {
            ...eventTypeInfo,
            slug: booking.eventType?.slug as string,
          },
        },
        hideBranding: !!booking.eventType?.owner?.hideBranding,
        triggers: [WorkflowTriggerEvents.BOOKING_REJECTED],
        creditCheckFn: creditService.hasAvailableCredits.bind(creditService),
      });
    } catch (error) {
      // Silently fail
      console.error(
        "Error while scheduling workflow reminders for BOOKING_REJECTED:",
        error instanceof Error ? error.message : String(error)
      );
    }
  }

  const message = confirmed ? "Booking confirmed" : "Booking rejected";
  const status = confirmed ? BookingStatus.ACCEPTED : BookingStatus.REJECTED;

  return { message, status };
};

const checkIfUserIsAuthorizedToConfirmBooking = async ({
  eventTypeId,
  loggedInUserId,
  teamId,
  bookingUserId,
  userRole,
}: {
  eventTypeId: number | null;
  loggedInUserId: number;
  teamId?: number | null;
  bookingUserId: number | null;
  userRole: string;
}): Promise<void> => {
  // check system wide admin
  if (userRole === UserPermissionRole.ADMIN) return;

  // Check if the user is the owner of the event type
  if (bookingUserId === loggedInUserId) return;

  // Check if user is associated with the event type
  if (eventTypeId) {
    const [loggedInUserAsHostOfEventType, loggedInUserAsUserOfEventType] = await Promise.all([
      prisma.eventType.findUnique({
        where: {
          id: eventTypeId,
          hosts: { some: { userId: loggedInUserId } },
        },
        select: { id: true },
      }),
      prisma.eventType.findUnique({
        where: {
          id: eventTypeId,
          users: { some: { id: loggedInUserId } },
        },
        select: { id: true },
      }),
    ]);

    if (loggedInUserAsHostOfEventType || loggedInUserAsUserOfEventType) return;
  }

  // Check if the user is an admin/owner of the team the booking belongs to
  if (teamId) {
    const membership = await prisma.membership.findFirst({
      where: {
        userId: loggedInUserId,
        teamId: teamId,
        role: {
          in: [MembershipRole.OWNER, MembershipRole.ADMIN],
        },
      },
    });
    if (membership) return;
  }

  if (
    bookingUserId &&
    (await PrismaOrgMembershipRepository.isLoggedInUserOrgAdminOfBookingHost(loggedInUserId, bookingUserId))
  ) {
    return;
  }

  throw new TRPCError({ code: "UNAUTHORIZED", message: "User is not authorized to confirm this booking" });
};<|MERGE_RESOLUTION|>--- conflicted
+++ resolved
@@ -40,11 +40,7 @@
 
 type ConfirmOptions = {
   ctx: {
-<<<<<<< HEAD
-    user: Pick<NonNullable<TrpcSessionUser>, "id" | "email" | "username" | "role" | "destinationCalendar" | "uuid">;
-=======
     user: Pick<NonNullable<TrpcSessionUser>, "id" | "uuid" | "email" | "username" | "role" | "destinationCalendar">;
->>>>>>> 2c2279a2
   };
   input: TConfirmInputSchema;
 };
