import {
  MembershipRole,
  type Attendee,
  type Booking,
  type BookingReference,
  type Credential,
  type DestinationCalendar,
  type EventType,
  type User,
} from "@prisma/client";

import { prisma } from "@calcom/prisma";
import { SchedulingType } from "@calcom/prisma/enums";

import { TRPCError } from "@trpc/server";

import authedProcedure from "../../../procedures/authedProcedure";
import { commonBookingSchema } from "./types";

export const bookingsProcedure = authedProcedure
  .input(commonBookingSchema)
  .use(async ({ ctx, input, next }) => {
    // Endpoints that just read the logged in user's data - like 'list' don't necessary have any input
    const { bookingId } = input;
    const loggedInUser = ctx.user;
    const bookingInclude = {
      attendees: true,
      eventType: true,
      destinationCalendar: true,
      references: true,
      user: {
        include: {
          destinationCalendar: true,
          credentials: true,
        },
      },
    };

    const bookingByBeingAdmin = await prisma.booking.findFirst({
      where: {
        id: bookingId,
        eventType: {
          team: {
            members: {
              some: {
                userId: loggedInUser.id,
                role: {
                  in: [MembershipRole.ADMIN, MembershipRole.OWNER],
                },
              },
            },
          },
        },
      },
      include: bookingInclude,
    });

    if (!!bookingByBeingAdmin) {
      return next({ ctx: { booking: bookingByBeingAdmin } });
    }

    const bookingByBeingOrganizerOrCollectiveEventMember = await prisma.booking.findFirst({
      where: {
        id: bookingId,
        AND: [
          {
            OR: [
              /* If user is organizer */
              { userId: ctx.user.id },
              /* Or part of a collective booking */
              {
                eventType: {
                  schedulingType: SchedulingType.COLLECTIVE,
                  users: {
                    some: {
                      id: ctx.user.id,
                    },
                  },
                },
              },
            ],
          },
        ],
      },
<<<<<<< HEAD
      include: {
        attendees: true,
        eventType: {
          include: {
            team: {
              select: {
                id: true,
                name: true,
                parentId: true,
              },
            },
          },
        },
        destinationCalendar: true,
        references: true,
        user: {
          include: {
            destinationCalendar: true,
            credentials: true,
          },
        },
      },
=======
      include: bookingInclude,
>>>>>>> 89250422
    });

    if (!bookingByBeingOrganizerOrCollectiveEventMember) throw new TRPCError({ code: "UNAUTHORIZED" });

    return next({ ctx: { booking: bookingByBeingOrganizerOrCollectiveEventMember } });
  });

export type BookingsProcedureContext = {
  booking: Booking & {
    eventType:
      | (EventType & {
          team?: { id: number; name: string; parentId?: number | null } | null;
        })
      | null;
    destinationCalendar: DestinationCalendar | null;
    user:
      | (User & {
          destinationCalendar: DestinationCalendar | null;
          credentials: Credential[];
        })
      | null;
    references: BookingReference[];
    attendees: Attendee[];
  };
};<|MERGE_RESOLUTION|>--- conflicted
+++ resolved
@@ -1,16 +1,15 @@
-import {
-  MembershipRole,
-  type Attendee,
-  type Booking,
-  type BookingReference,
-  type Credential,
-  type DestinationCalendar,
-  type EventType,
-  type User,
+import type {
+  Booking,
+  EventType,
+  BookingReference,
+  Attendee,
+  Credential,
+  DestinationCalendar,
+  User,
 } from "@prisma/client";
 
 import { prisma } from "@calcom/prisma";
-import { SchedulingType } from "@calcom/prisma/enums";
+import { MembershipRole, SchedulingType } from "@calcom/prisma/enums";
 
 import { TRPCError } from "@trpc/server";
 
@@ -25,7 +24,17 @@
     const loggedInUser = ctx.user;
     const bookingInclude = {
       attendees: true,
-      eventType: true,
+      eventType: {
+        include: {
+          team: {
+            select: {
+              id: true,
+              name: true,
+              parentId: true,
+            },
+          },
+        },
+      },
       destinationCalendar: true,
       references: true,
       user: {
@@ -82,32 +91,7 @@
           },
         ],
       },
-<<<<<<< HEAD
-      include: {
-        attendees: true,
-        eventType: {
-          include: {
-            team: {
-              select: {
-                id: true,
-                name: true,
-                parentId: true,
-              },
-            },
-          },
-        },
-        destinationCalendar: true,
-        references: true,
-        user: {
-          include: {
-            destinationCalendar: true,
-            credentials: true,
-          },
-        },
-      },
-=======
       include: bookingInclude,
->>>>>>> 89250422
     });
 
     if (!bookingByBeingOrganizerOrCollectiveEventMember) throw new TRPCError({ code: "UNAUTHORIZED" });
