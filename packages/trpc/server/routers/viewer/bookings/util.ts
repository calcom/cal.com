--- conflicted
+++ resolved
@@ -139,11 +139,8 @@
       | (User & {
           destinationCalendar: DestinationCalendar | null;
           credentials: Credential[];
-<<<<<<< HEAD
           hideBranding: boolean | null;
-=======
           profiles: { organizationId: number }[];
->>>>>>> 056922b6
         })
       | null;
     references: BookingReference[];
