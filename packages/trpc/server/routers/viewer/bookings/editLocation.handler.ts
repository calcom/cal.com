--- conflicted
+++ resolved
@@ -3,15 +3,9 @@
 import { getEventLocationType, OrganizerDefaultConferencingAppType } from "@calcom/app-store/locations";
 import { getAppFromSlug } from "@calcom/app-store/utils";
 import EventManager from "@calcom/core/EventManager";
-<<<<<<< HEAD
-import dayjs from "@calcom/dayjs";
 import { sendLocationChangeEmailsAndSMS } from "@calcom/emails";
-import { parseRecurringEvent } from "@calcom/lib";
-=======
-import { sendLocationChangeEmails } from "@calcom/emails";
 import { getVideoCallUrlFromCalEvent } from "@calcom/lib/CalEventParser";
 import { buildCalEventFromBooking } from "@calcom/lib/buildCalEventFromBooking";
->>>>>>> 89250422
 import logger from "@calcom/lib/logger";
 import { safeStringify } from "@calcom/lib/safeStringify";
 import { getTranslation } from "@calcom/lib/server";
@@ -168,28 +162,6 @@
         name: organizer.name ?? "Organizer",
         metadata: organizer.metadata,
       },
-<<<<<<< HEAD
-      attendees: attendeesList,
-      uid: booking.uid,
-      recurringEvent: parseRecurringEvent(booking.eventType?.recurringEvent),
-      location,
-      conferenceCredentialId: details?.credentialId,
-      destinationCalendar: booking?.destinationCalendar
-        ? [booking?.destinationCalendar]
-        : booking?.user?.destinationCalendar
-        ? [booking?.user?.destinationCalendar]
-        : [],
-      seatsPerTimeSlot: booking.eventType?.seatsPerTimeSlot,
-      seatsShowAttendees: booking.eventType?.seatsShowAttendees,
-      team: !!booking.eventType?.team
-        ? {
-            name: booking.eventType.team.name,
-            id: booking.eventType.team.id,
-            members: [],
-          }
-        : undefined,
-    };
-=======
       loggedInUserTranslate,
     });
   } catch (e) {
@@ -201,7 +173,6 @@
   }
 }
 // #endregion
->>>>>>> 89250422
 
 /**
  * An error that should be shown to the user
@@ -223,46 +194,6 @@
   }
 }
 
-<<<<<<< HEAD
-    const updatedResult = await eventManager.updateLocation(evt, booking);
-    const results = updatedResult.results;
-    if (results.length > 0 && results.every((res) => !res.success)) {
-      const error = {
-        errorCode: "BookingUpdateLocationFailed",
-        message: "Updating location failed",
-      };
-      logger.error(`Booking ${ctx.user.username} failed`, error, results);
-    } else {
-      await prisma.booking.update({
-        where: {
-          id: bookingId,
-        },
-        data: {
-          location,
-          references: {
-            create: updatedResult.referencesToCreate,
-          },
-        },
-      });
-
-      const metadata: AdditionalInformation = {};
-      if (results.length) {
-        metadata.hangoutLink = results[0].updatedEvent?.hangoutLink;
-        metadata.conferenceData = results[0].updatedEvent?.conferenceData;
-        metadata.entryPoints = results[0].updatedEvent?.entryPoints;
-      }
-      try {
-        await sendLocationChangeEmailsAndSMS(
-          { ...evt, additionalInformation: metadata },
-          booking?.eventType?.metadata as EventTypeMetadata
-        );
-      } catch (error) {
-        console.log("Error sending LocationChangeEmails");
-      }
-    }
-  } catch {
-    throw new TRPCError({ code: "INTERNAL_SERVER_ERROR" });
-=======
 export function getLocationForOrganizerDefaultConferencingAppInEvtFormat({
   organizer,
   loggedInUserTranslate: translate,
@@ -299,7 +230,6 @@
   const locationType = getEventLocationType(location);
   if (!locationType) {
     throw new SystemError(`Location type not found: ${location}`);
->>>>>>> 89250422
   }
 
   if (locationType.linkType === "dynamic") {
@@ -347,7 +277,7 @@
   await updateBookingLocationInDb({ booking, evt, referencesToCreate: updatedResult.referencesToCreate });
 
   try {
-    await sendLocationChangeEmails(
+    await sendLocationChangeEmailsAndSMS(
       { ...evt, additionalInformation: extractAdditionalInformation(updatedResult.results[0]) },
       booking?.eventType?.metadata as EventTypeMetadata
     );
