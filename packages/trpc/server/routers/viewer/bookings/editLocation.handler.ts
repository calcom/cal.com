--- conflicted
+++ resolved
@@ -117,6 +117,7 @@
       references: {
         create: referencesToCreate,
       },
+      actorUserId: ctx.user.id ?? null,
     },
   });
 }
@@ -194,47 +195,6 @@
   }
 }
 
-<<<<<<< HEAD
-    const updatedResult = await eventManager.updateLocation(evt, booking);
-    const results = updatedResult.results;
-    if (results.length > 0 && results.every((res) => !res.success)) {
-      const error = {
-        errorCode: "BookingUpdateLocationFailed",
-        message: "Updating location failed",
-      };
-      logger.error(`Booking ${ctx.user.username} failed`, error, results);
-    } else {
-      await prisma.booking.update({
-        where: {
-          id: bookingId,
-        },
-        data: {
-          location,
-          references: {
-            create: updatedResult.referencesToCreate,
-          },
-          actorUserId: ctx.user.id ?? null,
-        },
-      });
-
-      const metadata: AdditionalInformation = {};
-      if (results.length) {
-        metadata.hangoutLink = results[0].updatedEvent?.hangoutLink;
-        metadata.conferenceData = results[0].updatedEvent?.conferenceData;
-        metadata.entryPoints = results[0].updatedEvent?.entryPoints;
-      }
-      try {
-        await sendLocationChangeEmails(
-          { ...evt, additionalInformation: metadata },
-          booking?.eventType?.metadata as EventTypeMetadata
-        );
-      } catch (error) {
-        console.log("Error sending LocationChangeEmails");
-      }
-    }
-  } catch {
-    throw new TRPCError({ code: "INTERNAL_SERVER_ERROR" });
-=======
 export function getLocationForOrganizerDefaultConferencingAppInEvtFormat({
   organizer,
   loggedInUserTranslate: translate,
@@ -271,7 +231,6 @@
   const locationType = getEventLocationType(location);
   if (!locationType) {
     throw new SystemError(`Location type not found: ${location}`);
->>>>>>> 5594e5c7
   }
 
   if (locationType.linkType === "dynamic") {
