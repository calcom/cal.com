--- conflicted
+++ resolved
@@ -7,12 +7,7 @@
 import EventManager from "@calcom/features/bookings/lib/EventManager";
 import { BookingRepository } from "@calcom/features/bookings/repositories/BookingRepository";
 import { CredentialRepository } from "@calcom/features/credentials/repositories/CredentialRepository";
-<<<<<<< HEAD
-import { shouldHideBrandingForEventWithPrisma } from "@calcom/features/profile/lib/hideBranding";
-=======
 import { shouldHideBrandingForEvent } from "@calcom/features/profile/lib/hideBranding";
-import { ProfileRepository } from "@calcom/features/profile/repositories/ProfileRepository";
->>>>>>> a55a3215
 import { UserRepository } from "@calcom/features/users/repositories/UserRepository";
 import { getVideoCallUrlFromCalEvent } from "@calcom/lib/CalEventParser";
 import { buildCalEventFromBooking } from "@calcom/lib/buildCalEventFromBooking";
@@ -294,8 +289,10 @@
   try {
     const eventTypeId = booking.eventTypeId;
     let hideBranding = false;
-<<<<<<< HEAD
-    if (eventTypeId) {
+    if (!eventTypeId) {
+      logger.warn("Booking missing eventTypeId, defaulting hideBranding to false");
+      hideBranding = false;
+    } else {
       const teamId = await getTeamIdFromEventType({
         eventType: {
           team: { id: booking.eventType?.teamId ?? null },
@@ -303,14 +300,7 @@
         },
       });
       const orgId = await getOrgIdFromMemberOrTeamId({ memberId: booking.userId, teamId });
-      hideBranding = await shouldHideBrandingForEventWithPrisma({
-=======
-    if (!eventTypeId) {
-      logger.warn("Booking missing eventTypeId, defaulting hideBranding to false");
-      hideBranding = false;
-    } else {
       hideBranding = await shouldHideBrandingForEvent({
->>>>>>> a55a3215
         eventTypeId,
         team: booking.eventType?.team ?? null,
         owner: booking.user ?? null,
