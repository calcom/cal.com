import type { z } from "zod";

import { getEventLocationType, OrganizerDefaultConferencingAppType } from "@calcom/app-store/locations";
import { getAppFromSlug } from "@calcom/app-store/utils";
import { sendLocationChangeEmailsAndSMS } from "@calcom/emails";
import { getVideoCallUrlFromCalEvent } from "@calcom/lib/CalEventParser";
import EventManager from "@calcom/lib/EventManager";
import { buildCalEventFromBooking } from "@calcom/lib/buildCalEventFromBooking";
import logger from "@calcom/lib/logger";
import { safeStringify } from "@calcom/lib/safeStringify";
import { getUsersCredentials } from "@calcom/lib/server/getUsersCredentials";
import { getTranslation } from "@calcom/lib/server/i18n";
import { CredentialRepository } from "@calcom/lib/server/repository/credential";
import { UserRepository } from "@calcom/lib/server/repository/user";
import { prisma } from "@calcom/prisma";
<<<<<<< HEAD
import { credentialForCalendarServiceSelect } from "@calcom/prisma/selects/credential";
=======
import type { Booking, BookingReference } from "@calcom/prisma/client";
import type { userMetadata } from "@calcom/prisma/zod-utils";
>>>>>>> 00ee1ef4
import type { EventTypeMetadata } from "@calcom/prisma/zod-utils";
import type { AdditionalInformation, CalendarEvent } from "@calcom/types/Calendar";
import type { PartialReference } from "@calcom/types/EventManager";
import type { Ensure } from "@calcom/types/utils";

import { TRPCError } from "@trpc/server";

import type { TrpcSessionUser } from "../../../trpc";
import type { TEditLocationInputSchema } from "./editLocation.schema";
import type { BookingsProcedureContext } from "./util";

// #region EditLocation Types and Helpers
type EditLocationOptions = {
  ctx: {
    user: NonNullable<TrpcSessionUser>;
  } & BookingsProcedureContext;
  input: TEditLocationInputSchema;
};

type UserMetadata = z.infer<typeof userMetadata>;

async function updateLocationInConnectedAppForBooking({
  evt,
  eventManager,
  booking,
}: {
  evt: CalendarEvent;
  eventManager: EventManager;
  booking: Booking & {
    references: BookingReference[];
  };
}) {
  const updatedResult = await eventManager.updateLocation(evt, booking);
  const results = updatedResult.results;
  if (results.length > 0 && results.every((res) => !res.success)) {
    const error = {
      errorCode: "BookingUpdateLocationFailed",
      message: "Updating location failed",
    };
    logger.error(`Updating location failed`, safeStringify(error), safeStringify(results));
    throw new SystemError("Updating location failed");
  }
  logger.info(`Got results from updateLocationInConnectedApp`, safeStringify(updatedResult.results));
  return updatedResult;
}

function extractAdditionalInformation(result: {
  updatedEvent: AdditionalInformation;
}): AdditionalInformation {
  const additionalInformation: AdditionalInformation = {};
  if (result) {
    additionalInformation.hangoutLink = result.updatedEvent?.hangoutLink;
    additionalInformation.conferenceData = result.updatedEvent?.conferenceData;
    additionalInformation.entryPoints = result.updatedEvent?.entryPoints;
  }
  return additionalInformation;
}

async function updateBookingLocationInDb({
  booking,
  evt,
  references,
}: {
  booking: {
    id: number;
    metadata: Booking["metadata"];
    responses: Booking["responses"];
  };
  evt: Ensure<CalendarEvent, "location">;
  references: PartialReference[];
}) {
  const bookingMetadataUpdate = {
    videoCallUrl: getVideoCallUrlFromCalEvent(evt),
  };
  const referencesToCreate = references.map((reference) => {
    const { credentialId, ...restReference } = reference;
    return {
      ...restReference,
      ...(credentialId && credentialId > 0 ? { credentialId } : {}),
    };
  });

  await prisma.booking.update({
    where: {
      id: booking.id,
    },
    data: {
      location: evt.location,
      metadata: {
        ...(typeof booking.metadata === "object" && booking.metadata),
        ...bookingMetadataUpdate,
      },
      references: {
        create: referencesToCreate,
      },
      responses: {
        ...(typeof booking.responses === "object" && booking.responses),
        location: {
          value: evt.location,
          optionValue: "",
        },
      },
    },
  });
}

async function getAllCredentials({
  user,
  conferenceCredentialId,
}: {
  user: { id: number; email: string };
  conferenceCredentialId: number | null;
}) {
  const credentials = await getUsersCredentials(user);

  let conferenceCredential;

  if (conferenceCredentialId) {
    conferenceCredential = await CredentialRepository.findFirstByIdWithKeyAndUser({
      id: conferenceCredentialId,
    });
  }
  return [...(credentials ? credentials : []), ...(conferenceCredential ? [conferenceCredential] : [])];
}

async function getLocationInEvtFormatOrThrow({
  location,
  organizer,
  loggedInUserTranslate,
}: {
  location: string;
  organizer: {
    name: string | null;
    metadata: UserMetadata;
  };
  loggedInUserTranslate: Awaited<ReturnType<typeof getTranslation>>;
}) {
  if (location !== OrganizerDefaultConferencingAppType) {
    return location;
  }

  try {
    return getLocationForOrganizerDefaultConferencingAppInEvtFormat({
      organizer: {
        name: organizer.name ?? "Organizer",
        metadata: organizer.metadata,
      },
      loggedInUserTranslate,
    });
  } catch (e) {
    if (e instanceof UserError) {
      throw new TRPCError({ code: "BAD_REQUEST", message: e.message });
    }
    logger.error(safeStringify(e));
    throw e;
  }
}
// #endregion

/**
 * An error that should be shown to the user
 */
export class UserError extends Error {
  constructor(message: string) {
    super(message);
    this.name = "LocationError";
  }
}

/**
 * An error that should not be shown to the user
 */
export class SystemError extends Error {
  constructor(message: string) {
    super(message);
    this.name = "SystemError";
  }
}

<<<<<<< HEAD
    const updatedResult = await eventManager.updateLocation(evt, booking);
    const results = updatedResult.results;
    if (results.length > 0 && results.every((res) => !res.success)) {
      const error = {
        errorCode: "BookingUpdateLocationFailed",
        message: "Updating location failed",
      };
      logger.error(`Booking ${ctx.user.username} failed`, error, results);
    } else {
      await prisma.booking.update({
        where: {
          id: bookingId,
        },
        data: {
          location,
          references: {
            create: updatedResult.referencesToCreate,
          },
        },
      });

      const metadata: AdditionalInformation = {};
      if (results.length) {
        metadata.hangoutLink = results[0].updatedEvent?.hangoutLink;
        metadata.conferenceData = results[0].updatedEvent?.conferenceData;
        metadata.entryPoints = results[0].updatedEvent?.entryPoints;
      }
      try {
        await sendLocationChangeEmails(
          { ...evt, additionalInformation: metadata },
          booking?.eventType?.metadata as EventTypeMetadata
        );
      } catch (error) {
        console.log("Error sending LocationChangeEmails");
      }
    }
  } catch {
    throw new TRPCError({ code: "INTERNAL_SERVER_ERROR" });
=======
export function getLocationForOrganizerDefaultConferencingAppInEvtFormat({
  organizer,
  loggedInUserTranslate: translate,
}: {
  organizer: {
    name: string;
    metadata: {
      defaultConferencingApp?: NonNullable<UserMetadata>["defaultConferencingApp"];
    } | null;
  };
  /**
   * translate is used to translate if any error is thrown
   */
  loggedInUserTranslate: Awaited<ReturnType<typeof getTranslation>>;
}) {
  const organizerMetadata = organizer.metadata;
  const defaultConferencingApp = organizerMetadata?.defaultConferencingApp;
  if (!defaultConferencingApp) {
    throw new UserError(
      translate("organizer_default_conferencing_app_not_found", { organizer: organizer.name })
    );
  }
  const defaultConferencingAppSlug = defaultConferencingApp.appSlug;
  const app = getAppFromSlug(defaultConferencingAppSlug);
  if (!app) {
    throw new SystemError(`Default conferencing app ${defaultConferencingAppSlug} not found`);
  }
  const defaultConferencingAppLocationType = app.appData?.location?.type;
  if (!defaultConferencingAppLocationType) {
    throw new SystemError("Default conferencing app has no location type");
  }

  const location = defaultConferencingAppLocationType;
  const locationType = getEventLocationType(location);
  if (!locationType) {
    throw new SystemError(`Location type not found: ${location}`);
  }

  if (locationType.linkType === "dynamic") {
    // Dynamic location type need to return the location as it is e.g. integrations:zoom_video
    return location;
  }

  const appLink = defaultConferencingApp.appLink;
  if (!appLink) {
    throw new SystemError(`Default conferencing app ${defaultConferencingAppSlug} has no app link`);
>>>>>>> 00ee1ef4
  }
  return appLink;
}

export async function editLocationHandler({ ctx, input }: EditLocationOptions) {
  const { newLocation, credentialId: conferenceCredentialId } = input;
  const { booking, user: loggedInUser } = ctx;

  const organizer = await UserRepository.findByIdOrThrow({ id: booking.userId || 0 });

  const newLocationInEvtFormat = await getLocationInEvtFormatOrThrow({
    location: newLocation,
    organizer,
    loggedInUserTranslate: await getTranslation(loggedInUser.locale ?? "en", "common"),
  });

  const evt = await buildCalEventFromBooking({
    booking,
    organizer,
    location: newLocationInEvtFormat,
    conferenceCredentialId,
  });

  const eventManager = new EventManager({
    ...ctx.user,
    credentials: await getAllCredentials({ user: ctx.user, conferenceCredentialId }),
  });

  const updatedResult = await updateLocationInConnectedAppForBooking({
    booking,
    eventManager,
    evt,
  });

  const additionalInformation = extractAdditionalInformation(updatedResult.results[0]);

  await updateBookingLocationInDb({
    booking,
    evt: { ...evt, additionalInformation },
    references: updatedResult.referencesToCreate,
  });

  try {
    await sendLocationChangeEmailsAndSMS(
      { ...evt, additionalInformation },
      booking?.eventType?.metadata as EventTypeMetadata
    );
  } catch (error) {
    console.log("Error sending LocationChangeEmails", safeStringify(error));
  }

  return { message: "Location updated" };
}<|MERGE_RESOLUTION|>--- conflicted
+++ resolved
@@ -13,12 +13,8 @@
 import { CredentialRepository } from "@calcom/lib/server/repository/credential";
 import { UserRepository } from "@calcom/lib/server/repository/user";
 import { prisma } from "@calcom/prisma";
-<<<<<<< HEAD
-import { credentialForCalendarServiceSelect } from "@calcom/prisma/selects/credential";
-=======
 import type { Booking, BookingReference } from "@calcom/prisma/client";
 import type { userMetadata } from "@calcom/prisma/zod-utils";
->>>>>>> 00ee1ef4
 import type { EventTypeMetadata } from "@calcom/prisma/zod-utils";
 import type { AdditionalInformation, CalendarEvent } from "@calcom/types/Calendar";
 import type { PartialReference } from "@calcom/types/EventManager";
@@ -198,46 +194,6 @@
   }
 }
 
-<<<<<<< HEAD
-    const updatedResult = await eventManager.updateLocation(evt, booking);
-    const results = updatedResult.results;
-    if (results.length > 0 && results.every((res) => !res.success)) {
-      const error = {
-        errorCode: "BookingUpdateLocationFailed",
-        message: "Updating location failed",
-      };
-      logger.error(`Booking ${ctx.user.username} failed`, error, results);
-    } else {
-      await prisma.booking.update({
-        where: {
-          id: bookingId,
-        },
-        data: {
-          location,
-          references: {
-            create: updatedResult.referencesToCreate,
-          },
-        },
-      });
-
-      const metadata: AdditionalInformation = {};
-      if (results.length) {
-        metadata.hangoutLink = results[0].updatedEvent?.hangoutLink;
-        metadata.conferenceData = results[0].updatedEvent?.conferenceData;
-        metadata.entryPoints = results[0].updatedEvent?.entryPoints;
-      }
-      try {
-        await sendLocationChangeEmails(
-          { ...evt, additionalInformation: metadata },
-          booking?.eventType?.metadata as EventTypeMetadata
-        );
-      } catch (error) {
-        console.log("Error sending LocationChangeEmails");
-      }
-    }
-  } catch {
-    throw new TRPCError({ code: "INTERNAL_SERVER_ERROR" });
-=======
 export function getLocationForOrganizerDefaultConferencingAppInEvtFormat({
   organizer,
   loggedInUserTranslate: translate,
@@ -284,7 +240,6 @@
   const appLink = defaultConferencingApp.appLink;
   if (!appLink) {
     throw new SystemError(`Default conferencing app ${defaultConferencingAppSlug} has no app link`);
->>>>>>> 00ee1ef4
   }
   return appLink;
 }
