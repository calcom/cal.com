import { getUsersCredentialsIncludeServiceAccountKey } from "@calcom/app-store/delegationCredential";
import dayjs from "@calcom/dayjs";
import { sendAddGuestsEmails } from "@calcom/emails";
import { BrandingApplicationService } from "@calcom/lib/branding/BrandingApplicationService";
import type { TeamBrandingContext } from "@calcom/lib/branding/types";
import EventManager from "@calcom/features/bookings/lib/EventManager";
import { PermissionCheckService } from "@calcom/features/pbac/services/permission-check.service";
import { UserRepository } from "@calcom/features/users/repositories/UserRepository";
import { extractBaseEmail } from "@calcom/lib/extract-base-email";
import { parseRecurringEvent } from "@calcom/lib/isRecurringEvent";
import { getTranslation } from "@calcom/lib/server/i18n";
import { prisma } from "@calcom/prisma";
import { MembershipRole } from "@calcom/prisma/enums";
import type { BookingResponses } from "@calcom/prisma/zod-utils";
import type { CalendarEvent } from "@calcom/types/Calendar";

import { TRPCError } from "@trpc/server";

import type { TrpcSessionUser } from "../../../types";
import type { TAddGuestsInputSchema } from "./addGuests.schema";

type AddGuestsOptions = {
  ctx: {
    user: NonNullable<TrpcSessionUser>;
  };
  input: TAddGuestsInputSchema;
};
export const addGuestsHandler = async ({ ctx, input }: AddGuestsOptions) => {
  const { user } = ctx;
  const { bookingId, guests } = input;

  const booking = await prisma.booking.findUnique({
    where: {
      id: bookingId,
    },
    include: {
      attendees: true,
      eventType: true,
      destinationCalendar: true,
      references: true,
      user: {
        include: {
          destinationCalendar: true,
          credentials: true,
        },
      },
    },
  });

  if (!booking) throw new TRPCError({ code: "NOT_FOUND", message: "booking_not_found" });

  const isOrganizer = booking.userId === user.id;
  const isAttendee = !!booking.attendees.find((attendee) => attendee.email === user.email);

  let hasBookingUpdatePermission = false;
  if (booking.eventType?.teamId) {
    const permissionCheckService = new PermissionCheckService();
    hasBookingUpdatePermission = await permissionCheckService.checkPermission({
      userId: user.id,
      teamId: booking.eventType.teamId,
      permission: "booking.update",
      fallbackRoles: [MembershipRole.OWNER, MembershipRole.ADMIN],
    });
  }

  if (!hasBookingUpdatePermission && !isOrganizer && !isAttendee) {
    throw new TRPCError({ code: "FORBIDDEN", message: "you_do_not_have_permission" });
  }

  const organizer = await prisma.user.findUniqueOrThrow({
    where: {
      id: booking.userId || 0,
    },
    select: {
      name: true,
      email: true,
      timeZone: true,
      locale: true,
    },
  });

  const blacklistedGuestEmails = process.env.BLACKLISTED_GUEST_EMAILS
    ? process.env.BLACKLISTED_GUEST_EMAILS.split(",").map((email) => email.toLowerCase())
    : [];

  const seenBaseEmails = new Set<string>();
  const deduplicatedGuests = guests.filter((guest) => {
    const baseEmail = extractBaseEmail(guest).toLowerCase();
    if (seenBaseEmails.has(baseEmail)) {
      return false;
    }
    seenBaseEmails.add(baseEmail);
    return true;
  });

  const guestEmails = deduplicatedGuests.map((email) => extractBaseEmail(email).toLowerCase());
  const userRepo = new UserRepository(prisma);
  const guestUsers = await userRepo.findManyByEmailsWithEmailVerificationSettings({ emails: guestEmails });

  const emailToRequiresVerification = new Map<string, boolean>();
  for (const user of guestUsers) {
    const matchedBase = extractBaseEmail(user.matchedEmail ?? user.email).toLowerCase();
    emailToRequiresVerification.set(matchedBase, user.requiresBookerEmailVerification === true);
  }

  const uniqueGuests = deduplicatedGuests.filter((guest) => {
    const baseGuestEmail = extractBaseEmail(guest).toLowerCase();
    return (
      !booking.attendees.some(
        (attendee) => extractBaseEmail(attendee.email).toLowerCase() === baseGuestEmail
      ) &&
      !blacklistedGuestEmails.includes(baseGuestEmail) &&
      !emailToRequiresVerification.get(baseGuestEmail)
    );
  });

  if (uniqueGuests.length === 0)
    throw new TRPCError({ code: "BAD_REQUEST", message: "emails_must_be_unique_valid" });

  const guestsFullDetails = uniqueGuests.map((guest) => {
    return {
      name: "",
      email: guest,
      timeZone: organizer.timeZone,
      locale: organizer.locale,
    };
  });

  const bookingResponses = booking.responses as BookingResponses;

  const bookingAttendees = await prisma.booking.update({
    where: {
      id: bookingId,
    },
    include: {
      attendees: true,
    },
    data: {
      attendees: {
        createMany: {
          data: guestsFullDetails,
        },
      },
      responses: {
        ...bookingResponses,
        guests: [...(bookingResponses?.guests || []), ...uniqueGuests],
      },
    },
  });

  const attendeesListPromises = bookingAttendees.attendees.map(async (attendee) => {
    return {
      name: attendee.name,
      email: attendee.email,
      timeZone: attendee.timeZone,
      language: {
        translate: await getTranslation(attendee.locale ?? "en", "common"),
        locale: attendee.locale ?? "en",
      },
    };
  });

  const attendeesList = await Promise.all(attendeesListPromises);
  const tOrganizer = await getTranslation(organizer.locale ?? "en", "common");
  const videoCallReference = booking.references.find((reference) => reference.type.includes("_video"));

  const evt: CalendarEvent = {
    title: booking.title || "",
    type: (booking.eventType?.title as string) || booking?.title || "",
    description: booking.description || "",
    startTime: booking.startTime ? dayjs(booking.startTime).format() : "",
    endTime: booking.endTime ? dayjs(booking.endTime).format() : "",
    organizer: {
      email: booking?.userPrimaryEmail ?? organizer.email,
      name: organizer.name ?? "Nameless",
      timeZone: organizer.timeZone,
      language: { translate: tOrganizer, locale: organizer.locale ?? "en" },
    },
    hideOrganizerEmail: booking.eventType?.hideOrganizerEmail,
    attendees: attendeesList,
    uid: booking.uid,
    iCalUID: booking.iCalUID,
    recurringEvent: parseRecurringEvent(booking.eventType?.recurringEvent),
    location: booking.location,
    destinationCalendar: booking?.destinationCalendar
      ? [booking?.destinationCalendar]
      : booking?.user?.destinationCalendar
      ? [booking?.user?.destinationCalendar]
      : [],
    seatsPerTimeSlot: booking.eventType?.seatsPerTimeSlot,
    seatsShowAttendees: booking.eventType?.seatsShowAttendees,
    customReplyToEmail: booking.eventType?.customReplyToEmail,
  };

  if (videoCallReference) {
    evt.videoCallData = {
      type: videoCallReference.type,
      id: videoCallReference.meetingId,
      password: videoCallReference?.meetingPassword,
      url: videoCallReference.meetingUrl,
    };
  }

  const credentials = await getUsersCredentialsIncludeServiceAccountKey(ctx.user);

  const eventManager = new EventManager({
    ...user,
    credentials: [...credentials],
  });

  await eventManager.updateCalendarAttendees(evt, booking);

  try {
<<<<<<< HEAD
    const teamForBranding = booking.eventType?.teamId
      ? await prisma.team.findUnique({
          where: { id: booking.eventType.teamId },
          select: {
            id: true,
            hideBranding: true,
            parentId: true,
            parent: { select: { hideBranding: true } },
          },
        })
      : null;
    const organizationIdForBranding = teamForBranding?.parentId
      ? teamForBranding.parentId
      : (
          await prisma.profile.findFirst({
            where: { userId: booking.userId || undefined },
            select: { organizationId: true },
          })
        )?.organizationId ?? null;
    const userForBranding = !booking.eventType?.teamId
      ? await prisma.user.findUnique({
          where: { id: booking.userId || 0 },
          select: { id: true, hideBranding: true },
        })
      : null;
    const eventTypeId = booking.eventTypeId;
    let hideBranding = false;
    if (eventTypeId) {
      const brandingService = new BrandingApplicationService(prisma);
      hideBranding = await brandingService.computeHideBranding({
        eventTypeId,
        teamContext: (teamForBranding as TeamBrandingContext) ?? null,
        owner: userForBranding,
        organizationId: organizationIdForBranding,
      });
    }

    await sendAddGuestsEmails({ ...evt, hideBranding }, guests);
=======
    await sendAddGuestsEmails(evt, uniqueGuests);
>>>>>>> 34a9872d
  } catch (err) {
    console.error("Error sending AddGuestsEmails", err);
  }

  return { message: "Guests added" };
};<|MERGE_RESOLUTION|>--- conflicted
+++ resolved
@@ -1,11 +1,11 @@
 import { getUsersCredentialsIncludeServiceAccountKey } from "@calcom/app-store/delegationCredential";
 import dayjs from "@calcom/dayjs";
 import { sendAddGuestsEmails } from "@calcom/emails";
-import { BrandingApplicationService } from "@calcom/lib/branding/BrandingApplicationService";
-import type { TeamBrandingContext } from "@calcom/lib/branding/types";
 import EventManager from "@calcom/features/bookings/lib/EventManager";
 import { PermissionCheckService } from "@calcom/features/pbac/services/permission-check.service";
 import { UserRepository } from "@calcom/features/users/repositories/UserRepository";
+import { BrandingApplicationService } from "@calcom/lib/branding/BrandingApplicationService";
+import type { TeamBrandingContext } from "@calcom/lib/branding/types";
 import { extractBaseEmail } from "@calcom/lib/extract-base-email";
 import { parseRecurringEvent } from "@calcom/lib/isRecurringEvent";
 import { getTranslation } from "@calcom/lib/server/i18n";
@@ -211,48 +211,17 @@
   await eventManager.updateCalendarAttendees(evt, booking);
 
   try {
-<<<<<<< HEAD
-    const teamForBranding = booking.eventType?.teamId
-      ? await prisma.team.findUnique({
-          where: { id: booking.eventType.teamId },
-          select: {
-            id: true,
-            hideBranding: true,
-            parentId: true,
-            parent: { select: { hideBranding: true } },
-          },
-        })
-      : null;
-    const organizationIdForBranding = teamForBranding?.parentId
-      ? teamForBranding.parentId
-      : (
-          await prisma.profile.findFirst({
-            where: { userId: booking.userId || undefined },
-            select: { organizationId: true },
-          })
-        )?.organizationId ?? null;
-    const userForBranding = !booking.eventType?.teamId
-      ? await prisma.user.findUnique({
-          where: { id: booking.userId || 0 },
-          select: { id: true, hideBranding: true },
-        })
-      : null;
     const eventTypeId = booking.eventTypeId;
     let hideBranding = false;
     if (eventTypeId) {
       const brandingService = new BrandingApplicationService(prisma);
       hideBranding = await brandingService.computeHideBranding({
         eventTypeId,
-        teamContext: (teamForBranding as TeamBrandingContext) ?? null,
-        owner: userForBranding,
-        organizationId: organizationIdForBranding,
+        ownerIdFallback: booking.userId ?? null,
       });
     }
 
-    await sendAddGuestsEmails({ ...evt, hideBranding }, guests);
-=======
-    await sendAddGuestsEmails(evt, uniqueGuests);
->>>>>>> 34a9872d
+    await sendAddGuestsEmails({ ...evt, hideBranding }, uniqueGuests);
   } catch (err) {
     console.error("Error sending AddGuestsEmails", err);
   }
