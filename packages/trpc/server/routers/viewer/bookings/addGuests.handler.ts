--- conflicted
+++ resolved
@@ -45,20 +45,6 @@
 
   if (!booking) throw new TRPCError({ code: "NOT_FOUND", message: "booking_not_found" });
 
-<<<<<<< HEAD
-  let isTeamAdminOrOwner = false;
-  if (booking.eventType?.teamId) {
-    const permissionCheckService = new PermissionCheckService();
-    isTeamAdminOrOwner = await permissionCheckService.checkPermission({
-      userId: user.id,
-      teamId: booking.eventType.teamId,
-      permission: "booking.readTeamBookings",
-      fallbackRoles: [MembershipRole.OWNER, MembershipRole.ADMIN],
-    });
-  }
-
-=======
->>>>>>> d8dfa92e
   const isOrganizer = booking.userId === user.id;
   const isAttendee = !!booking.attendees.find((attendee) => attendee.email === user.email);
 
