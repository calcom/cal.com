import { getUsersCredentialsIncludeServiceAccountKey } from "@calcom/app-store/delegationCredential";
import { eventTypeMetaDataSchemaWithTypedApps } from "@calcom/app-store/zod-utils";
import dayjs from "@calcom/dayjs";
import { BookingEmailSmsHandler } from "@calcom/features/bookings/lib/BookingEmailSmsHandler";
import EventManager from "@calcom/features/bookings/lib/EventManager";
import { BookingRepository } from "@calcom/features/bookings/repositories/BookingRepository";
import { PermissionCheckService } from "@calcom/features/pbac/services/permission-check.service";
import { shouldHideBrandingForEvent } from "@calcom/features/profile/lib/hideBranding";
import { UserRepository } from "@calcom/features/users/repositories/UserRepository";
import { extractBaseEmail } from "@calcom/lib/extract-base-email";
import getOrgIdFromMemberOrTeamId from "@calcom/lib/getOrgIdFromMemberOrTeamId";
import { getTeamIdFromEventType } from "@calcom/lib/getTeamIdFromEventType";
import { parseRecurringEvent } from "@calcom/lib/isRecurringEvent";
import logger from "@calcom/lib/logger";
import { getTranslation } from "@calcom/lib/server/i18n";
import { prisma } from "@calcom/prisma";
import { MembershipRole } from "@calcom/prisma/enums";
import type { BookingResponses } from "@calcom/prisma/zod-utils";
import { eventTypeBookingFields } from "@calcom/prisma/zod-utils";
import type { CalendarEvent } from "@calcom/types/Calendar";

import { TRPCError } from "@trpc/server";

import type { TrpcSessionUser } from "../../../types";
import type { TAddGuestsInputSchema } from "./addGuests.schema";

type TUser = Pick<NonNullable<TrpcSessionUser>, "id" | "email"> &
  Partial<Pick<NonNullable<TrpcSessionUser>, "profile">>;

type AddGuestsOptions = {
  ctx: {
    user: TUser;
  };
  input: TAddGuestsInputSchema;
  emailsEnabled?: boolean;
};
type Booking = NonNullable<
  Awaited<ReturnType<BookingRepository["findByIdIncludeDestinationCalendarAndBranding"]>>
>;
type OrganizerData = Awaited<ReturnType<typeof getOrganizerData>>;

export const addGuestsHandler = async ({ ctx, input, emailsEnabled = true }: AddGuestsOptions) => {
  const { user } = ctx;
  const { bookingId, guests } = input;

  const booking = await getBooking(bookingId);

  await validateUserPermissions(booking, user);

  validateGuestsFieldEnabled(booking);

  const organizer = await getOrganizerData(booking.userId);

  const uniqueGuests = await sanitizeAndFilterGuests(guests, booking);

  const newGuestsDetails = uniqueGuests.map((guest) => ({
    name: guest.name || "",
    email: guest.email,
    timeZone: guest.timeZone || organizer.timeZone,
    locale: guest.language || organizer.locale,
  }));

  const uniqueGuestEmails = uniqueGuests.map((guest) => guest.email);

  const bookingAttendees = await updateBookingAttendees(
    bookingId,
    newGuestsDetails,
    uniqueGuestEmails,
    booking
  );

  const attendeesList = await prepareAttendeesList(bookingAttendees.attendees);

  const evt = await buildCalendarEvent(booking, organizer, attendeesList);

  await updateCalendarEvent(booking, evt);

  if (emailsEnabled) {
    await sendGuestNotifications(evt, booking, uniqueGuestEmails);
  }

  return { message: "Guests added" };
};

async function getBooking(bookingId: number) {
  const bookingRepository = new BookingRepository(prisma);
  const booking = await bookingRepository.findByIdIncludeDestinationCalendarAndBranding(bookingId);

  if (!booking || !booking.user) {
    throw new TRPCError({ code: "NOT_FOUND", message: "booking_not_found" });
  }

  return booking;
}

async function validateUserPermissions(booking: Booking, user: TUser): Promise<void> {
  const isOrganizer = booking.userId === user.id;
  const isAttendee = !!booking.attendees.find((attendee) => attendee.email === user.email);

  let hasBookingUpdatePermission = false;
  if (booking.eventType?.teamId) {
    const permissionCheckService = new PermissionCheckService();
    hasBookingUpdatePermission = await permissionCheckService.checkPermission({
      userId: user.id,
      teamId: booking.eventType?.teamId,
      permission: "booking.update",
      fallbackRoles: [MembershipRole.OWNER, MembershipRole.ADMIN],
    });
  }

  if (!hasBookingUpdatePermission && !isOrganizer && !isAttendee) {
    throw new TRPCError({ code: "FORBIDDEN", message: "you_do_not_have_permission" });
  }
}

function validateGuestsFieldEnabled(booking: Booking): void {
  const parsedBookingFields = booking?.eventType?.bookingFields
    ? eventTypeBookingFields.parse(booking.eventType.bookingFields)
    : [];

  const guestsBookingField = parsedBookingFields.find((field) => field.name === "guests");
  if (guestsBookingField?.hidden) {
    throw new TRPCError({
      code: "BAD_REQUEST",
      message: `Cannot add guests to this booking. The guests field is disabled for event type "${booking?.eventType?.title}" (ID: ${booking?.eventTypeId}). Please contact the event organizer to enable guest additions.`,
    });
  }
}

async function getOrganizerData(userId: number | null) {
  if (!userId) {
    throw new TRPCError({ code: "BAD_REQUEST", message: "User not found" });
  }

  return await prisma.user.findUniqueOrThrow({
    where: {
      id: userId,
    },
    select: {
      name: true,
      email: true,
      timeZone: true,
      locale: true,
    },
  });
}

function deduplicateGuestEmails(guests: string[]): string[] {
  const seenBaseEmails = new Set<string>();
  return guests.filter((guest) => {
    const baseEmail = extractBaseEmail(guest).toLowerCase();
    if (seenBaseEmails.has(baseEmail)) {
      return false;
    }
    seenBaseEmails.add(baseEmail);
    return true;
  });
}

function getBlacklistedEmails(): string[] {
  return process.env.BLACKLISTED_GUEST_EMAILS
    ? process.env.BLACKLISTED_GUEST_EMAILS.split(",").map((email) => email.toLowerCase())
    : [];
}

async function getEmailVerificationRequirements(guestEmails: string[]): Promise<Map<string, boolean>> {
  const userRepo = new UserRepository(prisma);
  const guestUsers = await userRepo.findManyByEmailsWithEmailVerificationSettings({ emails: guestEmails });

  const emailToRequiresVerification = new Map<string, boolean>();
  for (const user of guestUsers) {
    const matchedBase = extractBaseEmail(user.matchedEmail ?? user.email).toLowerCase();
    emailToRequiresVerification.set(matchedBase, user.requiresBookerEmailVerification === true);
  }

  return emailToRequiresVerification;
}

async function sanitizeAndFilterGuests(
  guests: Array<{
    email: string;
    name?: string;
    timeZone?: string;
    phoneNumber?: string;
    language?: string;
  }>,
  booking: Booking
): Promise<
  Array<{
    email: string;
    name?: string;
    timeZone?: string;
    phoneNumber?: string;
    language?: string;
  }>
> {
  const guestEmails = guests.map((guest) => guest.email);
  const deduplicatedGuests = deduplicateGuestEmails(guestEmails);
  const blacklistedGuestEmails = getBlacklistedEmails();
  const guestEmailsLowerCase = deduplicatedGuests.map((email) => extractBaseEmail(email).toLowerCase());
  const emailToRequiresVerification = await getEmailVerificationRequirements(guestEmailsLowerCase);

  // Create a map of email to guest object for easy lookup
  const emailToGuestMap = new Map(
    guests.map((guest) => [extractBaseEmail(guest.email).toLowerCase(), guest])
  );

  const uniqueGuestEmails = deduplicatedGuests.filter((email) => {
    const baseGuestEmail = extractBaseEmail(email).toLowerCase();
    return (
      !booking.attendees.some(
        (attendee) => extractBaseEmail(attendee.email).toLowerCase() === baseGuestEmail
      ) &&
      !blacklistedGuestEmails.includes(baseGuestEmail) &&
      !emailToRequiresVerification.get(baseGuestEmail)
    );
  });

  if (uniqueGuestEmails.length === 0) {
    throw new TRPCError({ code: "BAD_REQUEST", message: "emails_must_be_unique_valid" });
  }

  // Return the full guest objects for unique emails
  return uniqueGuestEmails
    .map((email) => emailToGuestMap.get(extractBaseEmail(email).toLowerCase()))
    .filter((guest): guest is NonNullable<typeof guest> => guest !== undefined);
}

async function updateBookingAttendees(
  bookingId: number,
  newAttendees: { name: string; email: string; timeZone: string; locale: string | null }[],
  uniqueGuestEmails: string[],
  booking: Booking
) {
  const bookingResponses = booking.responses as BookingResponses;
  const bookingRepository = new BookingRepository(prisma);

  return await bookingRepository.updateBookingAttendees({
    bookingId,
    newAttendees,
    updatedResponses: {
      ...bookingResponses,
      guests: [...(bookingResponses?.guests || []), ...uniqueGuestEmails],
    },
  });
}

async function prepareAttendeesList(attendees: Booking["attendees"]) {
  const attendeesListPromises = attendees.map(async (attendee) => {
    return {
      name: attendee.name,
      email: attendee.email,
      timeZone: attendee.timeZone,
      language: {
        translate: await getTranslation(attendee.locale ?? "en", "common"),
        locale: attendee.locale ?? "en",
      },
    };
  });

  return await Promise.all(attendeesListPromises);
}

async function buildCalendarEvent(
  booking: Booking,
  organizer: OrganizerData,
  attendeesList: Awaited<ReturnType<typeof prepareAttendeesList>>
): Promise<CalendarEvent> {
  const tOrganizer = await getTranslation(organizer.locale ?? "en", "common");
  const videoCallReference = booking.references.find((reference) => reference.type.includes("_video"));

  const evt: CalendarEvent = {
    title: booking.title || "",
    type: (booking.eventType?.title as string) || booking?.title || "",
    description: booking.description || "",
    startTime: booking.startTime ? dayjs(booking.startTime).format() : "",
    endTime: booking.endTime ? dayjs(booking.endTime).format() : "",
    organizer: {
      email: booking?.userPrimaryEmail ?? organizer.email,
      name: organizer.name ?? "Nameless",
      timeZone: organizer.timeZone,
      language: { translate: tOrganizer, locale: organizer.locale ?? "en" },
    },
    hideOrganizerEmail: booking.eventType?.hideOrganizerEmail,
    attendees: attendeesList,
    uid: booking.uid,
    iCalUID: booking.iCalUID,
    recurringEvent: parseRecurringEvent(booking.eventType?.recurringEvent),
    location: booking.location,
    destinationCalendar: booking?.destinationCalendar
      ? [booking?.destinationCalendar]
      : booking?.user?.destinationCalendar
      ? [booking?.user?.destinationCalendar]
      : [],
    seatsPerTimeSlot: booking.eventType?.seatsPerTimeSlot,
    seatsShowAttendees: booking.eventType?.seatsShowAttendees,
    customReplyToEmail: booking.eventType?.customReplyToEmail,
  };

  if (videoCallReference) {
    evt.videoCallData = {
      type: videoCallReference.type,
      id: videoCallReference.meetingId,
      password: videoCallReference?.meetingPassword,
      url: videoCallReference.meetingUrl,
    };
  }

  return evt;
}

async function updateCalendarEvent(booking: Booking, evt: CalendarEvent): Promise<void> {
  if (!booking.user) {
    throw new TRPCError({ code: "INTERNAL_SERVER_ERROR", message: "Booking user not found" });
  }

  const credentials = await getUsersCredentialsIncludeServiceAccountKey(booking.user);

  const eventManager = new EventManager({
    ...booking.user,
    credentials: [...credentials],
  });

  await eventManager.updateCalendarAttendees(evt, booking);
}

async function sendGuestNotifications(
  evt: CalendarEvent,
  booking: Booking,
  uniqueGuests: string[]
): Promise<void> {
  const eventTypeId = booking.eventTypeId;
  let hideBranding = false;
  if (eventTypeId) {
    const team = booking.eventType?.team
      ? {
          hideBranding: booking.eventType.team.hideBranding,
          parent: booking.eventType.team.parent ?? null,
        }
      : null;
<<<<<<< HEAD

    const teamId = await getTeamIdFromEventType({
      eventType: {
        team: { id: booking.eventType?.teamId ?? null },
        parentId: booking?.eventType?.parentId ?? null,
      },
    });
    const orgId = await getOrgIdFromMemberOrTeamId({ memberId: booking.userId, teamId });

    hideBranding = await shouldHideBrandingForEventWithPrisma({
=======
    hideBranding = await shouldHideBrandingForEvent({
>>>>>>> a55a3215
      eventTypeId,
      team,
      owner: booking.eventType?.owner ?? null,
      organizationId: orgId ?? null,
    });
  }

  const evtWithBranding = { ...evt, hideBranding };

  const emailsAndSmsHandler = new BookingEmailSmsHandler({
    logger: logger,
  });

  await emailsAndSmsHandler.handleAddGuests({
    evt: evtWithBranding,
    eventType: {
      metadata: eventTypeMetaDataSchemaWithTypedApps.parse(booking?.eventType?.metadata),
      schedulingType: booking.eventType?.schedulingType || null,
    },
    newGuests: uniqueGuests,
  });
}<|MERGE_RESOLUTION|>--- conflicted
+++ resolved
@@ -338,7 +338,6 @@
           parent: booking.eventType.team.parent ?? null,
         }
       : null;
-<<<<<<< HEAD
 
     const teamId = await getTeamIdFromEventType({
       eventType: {
@@ -348,10 +347,7 @@
     });
     const orgId = await getOrgIdFromMemberOrTeamId({ memberId: booking.userId, teamId });
 
-    hideBranding = await shouldHideBrandingForEventWithPrisma({
-=======
     hideBranding = await shouldHideBrandingForEvent({
->>>>>>> a55a3215
       eventTypeId,
       team,
       owner: booking.eventType?.owner ?? null,
