--- conflicted
+++ resolved
@@ -320,32 +320,28 @@
   await eventManager.updateCalendarAttendees(evt, booking);
 }
 
-<<<<<<< HEAD
-  const shouldSendAddGuestsEmail = booking.status === BookingStatus.ACCEPTED;
-  if (shouldSendAddGuestsEmail) {
-    try {
-      await sendAddGuestsEmails(evt, uniqueGuests);
-    } catch (err) {
-      console.error("Error sending AddGuestsEmails", err);
-    }
-  }
-=======
 async function sendGuestNotifications(
   evt: CalendarEvent,
   booking: Booking,
   uniqueGuests: string[]
 ): Promise<void> {
+  const shouldSendAddGuestsEmail = booking.status === BookingStatus.ACCEPTED;
+  if (!shouldSendAddGuestsEmail) return;
+
   const emailsAndSmsHandler = new BookingEmailSmsHandler({
     logger: logger,
   });
->>>>>>> e47ddf98
-
-  await emailsAndSmsHandler.handleAddGuests({
-    evt,
-    eventType: {
-      metadata: eventTypeMetaDataSchemaWithTypedApps.parse(booking?.eventType?.metadata),
-      schedulingType: booking.eventType?.schedulingType || null,
-    },
-    newGuests: uniqueGuests,
-  });
+
+  try {
+    await emailsAndSmsHandler.handleAddGuests({
+      evt,
+      eventType: {
+        metadata: eventTypeMetaDataSchemaWithTypedApps.parse(booking?.eventType?.metadata),
+        schedulingType: booking.eventType?.schedulingType || null,
+      },
+      newGuests: uniqueGuests,
+    });
+  } catch (err) {
+    console.error("Error sending AddGuestsEmails", err);
+  }
 }