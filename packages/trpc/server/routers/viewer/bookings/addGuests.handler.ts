--- conflicted
+++ resolved
@@ -40,55 +40,6 @@
   const { user } = ctx;
   const { bookingId, guests } = input;
 
-<<<<<<< HEAD
-  const booking = await prisma.booking.findUnique({
-    where: {
-      id: bookingId,
-    },
-    include: {
-      attendees: true,
-      eventType: {
-        include: {
-          team: {
-            select: {
-              id: true,
-              name: true,
-              parentId: true,
-              hideBranding: true,
-              parent: {
-                select: {
-                  hideBranding: true,
-                },
-              },
-            },
-          },
-          owner: {
-            select: {
-              id: true,
-              hideBranding: true,
-            },
-          },
-        },
-      },
-      destinationCalendar: true,
-      references: true,
-      user: {
-        select: {
-          id: true,
-          username: true,
-          email: true,
-          timeZone: true,
-          timeFormat: true,
-          name: true,
-          destinationCalendar: true,
-          credentials: true,
-          hideBranding: true,
-          organizationId: true,
-        },
-      },
-    },
-  });
-=======
   const booking = await getBooking(bookingId);
 
   await validateUserPermissions(booking, user);
@@ -116,7 +67,6 @@
   );
 
   const attendeesList = await prepareAttendeesList(bookingAttendees.attendees);
->>>>>>> 052a38e3
 
   const evt = await buildCalendarEvent(booking, organizer, attendeesList);
 
@@ -135,6 +85,74 @@
 
   if (!booking || !booking.user) {
     throw new TRPCError({ code: "NOT_FOUND", message: "booking_not_found" });
+  }
+
+  // Fetch additional data needed for branding logic
+  // The repository method doesn't include eventType.team, eventType.owner, or user.organizationId/hideBranding
+  const [eventTypeWithTeam, userWithBranding] = await Promise.all([
+    booking.eventTypeId
+      ? prisma.eventType.findUnique({
+          where: { id: booking.eventTypeId },
+          select: {
+            id: true,
+            team: {
+              select: {
+                id: true,
+                name: true,
+                parentId: true,
+                hideBranding: true,
+                parent: {
+                  select: {
+                    id: true,
+                    hideBranding: true,
+                  },
+                },
+              },
+            },
+            owner: {
+              select: {
+                id: true,
+                hideBranding: true,
+              },
+            },
+          },
+        })
+      : Promise.resolve(null),
+    booking.userId
+      ? prisma.user.findUnique({
+          where: { id: booking.userId },
+          select: {
+            id: true,
+            organizationId: true,
+            hideBranding: true,
+          },
+        })
+      : Promise.resolve(null),
+  ]);
+
+  // Attach fetched data to booking object with proper type handling
+  if (eventTypeWithTeam && booking.eventType) {
+    (
+      booking.eventType as typeof booking.eventType & {
+        team: typeof eventTypeWithTeam.team;
+        owner: typeof eventTypeWithTeam.owner;
+      }
+    ).team = eventTypeWithTeam.team;
+    (
+      booking.eventType as typeof booking.eventType & {
+        team: typeof eventTypeWithTeam.team;
+        owner: typeof eventTypeWithTeam.owner;
+      }
+    ).owner = eventTypeWithTeam.owner;
+  }
+
+  if (userWithBranding && booking.user) {
+    (
+      booking.user as typeof booking.user & { organizationId: number | null; hideBranding: boolean | null }
+    ).organizationId = userWithBranding.organizationId;
+    (
+      booking.user as typeof booking.user & { organizationId: number | null; hideBranding: boolean | null }
+    ).hideBranding = userWithBranding.hideBranding;
   }
 
   return booking;
@@ -371,40 +389,57 @@
   await eventManager.updateCalendarAttendees(evt, booking);
 }
 
-<<<<<<< HEAD
-  try {
-    const eventTypeId = booking.eventTypeId;
-    let hideBranding = false;
-    if (!eventTypeId) {
-      console.warn("Booking missing eventTypeId, defaulting hideBranding to false");
-      hideBranding = false;
-    } else {
-      const organizationId = booking.eventType?.team?.parentId ?? booking.user?.organizationId ?? null;
-      hideBranding = await shouldHideBrandingForEventWithPrisma({
-        eventTypeId,
-        team: booking.eventType?.team ?? null,
-        owner: booking.user ?? null,
-        organizationId: organizationId,
-      });
-    }
-
-    await sendAddGuestsEmails({ ...evt, hideBranding }, uniqueGuests);
-  } catch (err) {
-    console.error("Error sending AddGuestsEmails", err);
-  }
-=======
 async function sendGuestNotifications(
   evt: CalendarEvent,
   booking: Booking,
   uniqueGuests: string[]
 ): Promise<void> {
+  const eventTypeId = booking.eventTypeId;
+  let hideBranding = false;
+  if (!eventTypeId) {
+    logger.warn("Booking missing eventTypeId, defaulting hideBranding to false");
+    hideBranding = false;
+  } else {
+    // Type assertion needed because repository doesn't include team/owner in type
+    const eventType = booking.eventType as
+      | (typeof booking.eventType & {
+          team?: {
+            parentId: number | null;
+            hideBranding: boolean | null;
+            parent: { hideBranding: boolean | null } | null;
+          } | null;
+          owner?: { id: number; hideBranding: boolean | null } | null;
+        })
+      | null;
+    const user = booking.user as
+      | (typeof booking.user & {
+          organizationId: number | null;
+        })
+      | null;
+    const organizationId = eventType?.team?.parentId ?? user?.organizationId ?? null;
+    // Convert team to match TeamWithBranding type (parent must be object or null, not undefined)
+    const team = eventType?.team
+      ? {
+          hideBranding: eventType.team.hideBranding,
+          parent: eventType.team.parent ?? null,
+        }
+      : null;
+    hideBranding = await shouldHideBrandingForEventWithPrisma({
+      eventTypeId,
+      team,
+      owner: user ?? null,
+      organizationId: organizationId,
+    });
+  }
+
+  const evtWithBranding = { ...evt, hideBranding };
+
   const emailsAndSmsHandler = new BookingEmailSmsHandler({
     logger: logger,
   });
->>>>>>> 052a38e3
 
   await emailsAndSmsHandler.handleAddGuests({
-    evt,
+    evt: evtWithBranding,
     eventType: {
       metadata: eventTypeMetaDataSchemaWithTypedApps.parse(booking?.eventType?.metadata),
       schedulingType: booking.eventType?.schedulingType || null,
