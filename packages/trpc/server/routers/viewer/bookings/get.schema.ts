import { z } from "zod";

import { ZTextFilterValue } from "@calcom/features/data-table/lib/types";

// Note: offset has .default(0), so input type has it optional but output type has it required
type BookingStatus = "upcoming" | "recurring" | "past" | "cancelled" | "unconfirmed";

type TGetInputSchemaFilters = {
  teamIds?: number[];
  userIds?: number[];
  status?: BookingStatus;
  statuses?: BookingStatus[];
  eventTypeIds?: number[];
  attendeeEmail?: string | z.infer<typeof ZTextFilterValue>;
  attendeeName?: string | z.infer<typeof ZTextFilterValue>;
  bookingUid?: string;
  afterStartDate?: string;
  beforeEndDate?: string;
  afterUpdatedDate?: string;
  beforeUpdatedDate?: string;
  afterCreatedDate?: string;
  beforeCreatedDate?: string;
};

export type TGetInputRawSchema = {
  filters: TGetInputSchemaFilters;
  limit: number;
  offset?: number;
  cursor?: string;
};

export type TGetInputSchema = {
  filters: TGetInputSchemaFilters;
  limit: number;
  offset: number;
  cursor?: string;
};

export const ZGetInputSchema: z.ZodType<TGetInputSchema, z.ZodTypeDef, TGetInputRawSchema> = z.object({
  filters: z.object({
    teamIds: z.number().array().optional(),
    userIds: z.number().array().optional(),
    // Support both singular 'status' (for API v2) and plural 'statuses' (/bookings page)
    status: z.enum(["upcoming", "recurring", "past", "cancelled", "unconfirmed"]).optional(),
    statuses: z.enum(["upcoming", "recurring", "past", "cancelled", "unconfirmed"]).array().optional(),
    eventTypeIds: z.number().array().optional(),
    attendeeEmail: z.union([z.string(), ZTextFilterValue]).optional(),
    attendeeName: z.union([z.string(), ZTextFilterValue]).optional(),
    bookingUid: z.string().optional(),
    afterStartDate: z.string().optional(),
    beforeEndDate: z.string().optional(),
    afterUpdatedDate: z.string().optional(),
    beforeUpdatedDate: z.string().optional(),
    afterCreatedDate: z.string().optional(),
    beforeCreatedDate: z.string().optional(),
  }),
  limit: z.number().min(1).max(100),
  offset: z.number().default(0),
  // Cursor for infinite query support (calendar view)
  cursor: z.string().optional(),
<<<<<<< HEAD
});
=======
  // Sort options for controlling result order
  sort: z
    .object({
      sortStart: z.enum(["asc", "desc"]).optional(),
    })
    .optional(),
});

export type TGetInputSchema = z.infer<typeof ZGetInputSchema>;
>>>>>>> 883ac103
<|MERGE_RESOLUTION|>--- conflicted
+++ resolved
@@ -58,16 +58,10 @@
   offset: z.number().default(0),
   // Cursor for infinite query support (calendar view)
   cursor: z.string().optional(),
-<<<<<<< HEAD
-});
-=======
   // Sort options for controlling result order
   sort: z
     .object({
       sortStart: z.enum(["asc", "desc"]).optional(),
     })
     .optional(),
-});
-
-export type TGetInputSchema = z.infer<typeof ZGetInputSchema>;
->>>>>>> 883ac103
+});