import type { EventPayloadType } from "@calcom/features/webhooks/lib/sendPayload";
import sendPayload from "@calcom/features/webhooks/lib/sendPayload";
import { getTranslation } from "@calcom/lib/server/i18n";

import type { TTestTriggerInputSchema } from "./testTrigger.schema";

type TestTriggerOptions = {
  ctx: Record<string, unknown>;
  input: TTestTriggerInputSchema;
};

export const testTriggerHandler = async ({ ctx: _ctx, input }: TestTriggerOptions) => {
  const { url, type, payloadTemplate = null, secret = null } = input;
  const translation = await getTranslation("en", "common");
  const language = {
    locale: "en",
    translate: translation,
  };

  const data: EventPayloadType = {
    type: "Test",
    title: "Test trigger event",
    description: "",
    startTime: new Date().toISOString(),
    endTime: new Date().toISOString(),
    attendees: [
      {
        email: "jdoe@example.com",
        name: "John Doe",
        timeZone: "Europe/London",
        language,
      },
    ],
    organizer: {
      name: "Cal",
      email: "no-reply@cal.com",
      timeZone: "Europe/London",
      language,
    },
  };

  try {
    const webhook = { subscriberUrl: url, appId: null, payloadTemplate };
    return await sendPayload(secret, type, new Date().toISOString(), webhook, data);
<<<<<<< HEAD
  } catch (_err) {
    // SECURITY: Return only status information, no error details to prevent information disclosure
=======
  } catch {
>>>>>>> 421d03eb
    return {
      ok: false,
      status: 500,
    };
  }
};<|MERGE_RESOLUTION|>--- conflicted
+++ resolved
@@ -42,12 +42,7 @@
   try {
     const webhook = { subscriberUrl: url, appId: null, payloadTemplate };
     return await sendPayload(secret, type, new Date().toISOString(), webhook, data);
-<<<<<<< HEAD
-  } catch (_err) {
-    // SECURITY: Return only status information, no error details to prevent information disclosure
-=======
   } catch {
->>>>>>> 421d03eb
     return {
       ok: false,
       status: 500,
