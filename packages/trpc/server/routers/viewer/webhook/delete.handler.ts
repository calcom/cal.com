--- conflicted
+++ resolved
@@ -1,9 +1,5 @@
-<<<<<<< HEAD
 import { updateTriggerForExistingBookings } from "@calcom/features/webhooks/lib/scheduleTrigger";
-=======
 import type { Prisma } from "@prisma/client";
-
->>>>>>> 0f1f0a29
 import { prisma } from "@calcom/prisma";
 import type { TrpcSessionUser } from "@calcom/trpc/server/trpc";
 
