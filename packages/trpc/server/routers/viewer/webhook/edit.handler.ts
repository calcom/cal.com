import { updateTriggerForExistingBookings } from "@calcom/features/webhooks/lib/scheduleTrigger";
import { prisma } from "@calcom/prisma";
import type { TrpcSessionUser } from "@calcom/trpc/server/trpc";

import { TRPCError } from "@trpc/server";

import type { TEditInputSchema } from "./edit.schema";

type EditOptions = {
  ctx: {
    user: NonNullable<TrpcSessionUser>;
  };
  input: TEditInputSchema;
};

export const editHandler = async ({ input, ctx }: EditOptions) => {
  const { id, ...data } = input;

  const webhook = await prisma.webhook.findFirst({
    where: {
      id,
    },
  });

  if (!webhook) {
    return null;
  }

<<<<<<< HEAD
  const updatedWebhook = await prisma.webhook.update({
=======
  if (webhook.platform) {
    const { user } = ctx;
    if (user?.role !== "ADMIN") {
      throw new TRPCError({ code: "UNAUTHORIZED" });
    }
  }

  return await prisma.webhook.update({
>>>>>>> 0f1f0a29
    where: {
      id,
    },
    data,
  });

  if (!webhook.eventTypeId) return updatedWebhook;

  await updateTriggerForExistingBookings(webhook, webhook.eventTriggers, updatedWebhook.eventTriggers);

  return updatedWebhook;
};<|MERGE_RESOLUTION|>--- conflicted
+++ resolved
@@ -25,10 +25,7 @@
   if (!webhook) {
     return null;
   }
-
-<<<<<<< HEAD
-  const updatedWebhook = await prisma.webhook.update({
-=======
+  
   if (webhook.platform) {
     const { user } = ctx;
     if (user?.role !== "ADMIN") {
@@ -36,8 +33,7 @@
     }
   }
 
-  return await prisma.webhook.update({
->>>>>>> 0f1f0a29
+  const updatedWebhook = await prisma.webhook.update({
     where: {
       id,
     },
