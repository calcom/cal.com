--- conflicted
+++ resolved
@@ -37,65 +37,4 @@
     userId: ctx.user.id,
     userRole: ctx.user.role,
   });
-<<<<<<< HEAD
-
-  const teamMemberships = user.teams.map((membership) => ({
-    teamId: membership.team.id,
-    membershipRole: membership.role,
-  }));
-
-  const teamWebhookGroups: WebhookGroup[] = user.teams.map((membership) => {
-    const orgMembership = teamMemberships.find(
-      (teamM) => teamM.teamId === membership.team.parentId
-    )?.membershipRole;
-    return {
-      teamId: membership.team.id,
-      profile: {
-        name: membership.team.name,
-        slug: membership.team.slug ? (!membership.team.parentId ? `/team` : `${membership.team.slug}`) : null,
-        image: `${bookerUrl}/team/${membership.team.slug}/avatar.png`,
-      },
-      metadata: {
-        readOnly:
-          membership.role ===
-          (membership.team.parentId
-            ? orgMembership && compareMembership(orgMembership, membership.role)
-              ? orgMembership
-              : MembershipRole.MEMBER
-            : MembershipRole.MEMBER),
-      },
-      webhooks: membership.team.webhooks.filter(filterWebhooks),
-    };
-  });
-
-  webhookGroups = webhookGroups.concat(teamWebhookGroups);
-
-  if (ctx.user.role === "ADMIN") {
-    const platformWebhooks = await prisma.webhook.findMany({
-      where: { platform: true },
-    });
-    webhookGroups.push({
-      teamId: null,
-      profile: {
-        slug: "Platform",
-        name: "Platform",
-        image,
-      },
-      webhooks: platformWebhooks,
-      metadata: {
-        readOnly: false,
-      },
-    });
-  }
-
-  return {
-    webhookGroups: webhookGroups.filter((groupBy) => !!groupBy.webhooks?.length),
-    profiles: webhookGroups.map((group) => ({
-      teamId: group.teamId,
-      ...group.profile,
-      ...group.metadata,
-    })),
-  };
-=======
->>>>>>> 00ee1ef4
 };