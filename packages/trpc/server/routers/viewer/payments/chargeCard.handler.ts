import { handleNoShowFee } from "@calcom/lib/payment/handleNoShowFee";
import { BookingRepository } from "@calcom/lib/server/repository/booking";
import type { PrismaClient } from "@calcom/prisma";

import { TRPCError } from "@trpc/server";

import type { TrpcSessionUser } from "../../../types";
import type { TChargeCardInputSchema } from "./chargeCard.schema";

interface ChargeCardHandlerOptions {
  ctx: { user: NonNullable<TrpcSessionUser>; prisma: PrismaClient };
  input: TChargeCardInputSchema;
}
export const chargeCardHandler = async ({ ctx, input }: ChargeCardHandlerOptions) => {
  const { prisma } = ctx;
  const bookingRepository = new BookingRepository(prisma);

  const booking = await bookingRepository.getBookingForPaymentProcessing(input.bookingId);

  if (!booking) {
    throw new Error("Booking not found");
  }

  if (booking.payment[0].success) {
    throw new TRPCError({
      code: "BAD_REQUEST",
      message: `The no show fee for ${booking.id} has already been charged.`,
    });
  }

  try {
<<<<<<< HEAD
    const paymentData = await paymentInstance.chargeCard(booking.payment[0], booking.id);

    if (!paymentData) {
      throw new TRPCError({ code: "NOT_FOUND", message: `Could not generate payment data` });
    }

    await sendNoShowFeeChargedEmail(
      attendeesListPromises[0],
      evt,
      booking?.eventType?.metadata as EventTypeMetadata
    );

    return paymentData;
  } catch (err) {
    let errorMessage = `Error processing payment with error ${err}`;
    if (err instanceof ErrorWithCode && err.code === ErrorCode.ChargeCardFailure) {
      errorMessage = err.message;
    }
=======
    await handleNoShowFee({
      booking,
      payment: booking.payment[0],
    });
  } catch (error) {
    console.error(error);
>>>>>>> 71a2b695
    throw new TRPCError({
      code: "INTERNAL_SERVER_ERROR",
      message: `Failed to charge no show fee for ${booking.id}`,
    });
  }
};<|MERGE_RESOLUTION|>--- conflicted
+++ resolved
@@ -29,33 +29,12 @@
   }
 
   try {
-<<<<<<< HEAD
-    const paymentData = await paymentInstance.chargeCard(booking.payment[0], booking.id);
-
-    if (!paymentData) {
-      throw new TRPCError({ code: "NOT_FOUND", message: `Could not generate payment data` });
-    }
-
-    await sendNoShowFeeChargedEmail(
-      attendeesListPromises[0],
-      evt,
-      booking?.eventType?.metadata as EventTypeMetadata
-    );
-
-    return paymentData;
-  } catch (err) {
-    let errorMessage = `Error processing payment with error ${err}`;
-    if (err instanceof ErrorWithCode && err.code === ErrorCode.ChargeCardFailure) {
-      errorMessage = err.message;
-    }
-=======
     await handleNoShowFee({
       booking,
       payment: booking.payment[0],
     });
   } catch (error) {
     console.error(error);
->>>>>>> 71a2b695
     throw new TRPCError({
       code: "INTERNAL_SERVER_ERROR",
       message: `Failed to charge no show fee for ${booking.id}`,
