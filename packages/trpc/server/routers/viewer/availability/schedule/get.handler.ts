--- conflicted
+++ resolved
@@ -11,64 +11,6 @@
 };
 
 export const getHandler = async ({ ctx, input }: GetOptions) => {
-<<<<<<< HEAD
-  const { user } = ctx;
-
-  const schedule = await prisma.schedule.findUnique({
-    where: {
-      id: input.scheduleId || (await getDefaultScheduleId(user.id, prisma)),
-    },
-    select: {
-      id: true,
-      userId: true,
-      name: true,
-      availability: true,
-      timeBlocks: true,
-      timeZone: true,
-    },
-  });
-
-  if (!schedule) {
-    throw new TRPCError({
-      code: "UNAUTHORIZED",
-    });
-  }
-  const isCurrentUserPartOfTeam = hasReadPermissionsForUserId({
-    ctx,
-    input: { memberId: schedule?.userId },
-  });
-
-  const isCurrentUserOwner = schedule?.userId === user.id;
-
-  if (!isCurrentUserPartOfTeam && !isCurrentUserOwner) {
-    throw new TRPCError({
-      code: "UNAUTHORIZED",
-    });
-  }
-
-  const timeZone = schedule.timeZone || user.timeZone;
-
-  const schedulesCount = await prisma.schedule.count({
-    where: {
-      userId: user.id,
-    },
-  });
-  // disabling utc casting while fetching WorkingHours
-  return {
-    id: schedule.id,
-    name: schedule.name,
-    isManaged: schedule.userId !== user.id,
-    workingHours: transformWorkingHoursForAtom(schedule),
-    schedule: schedule.availability,
-    availability: transformAvailabilityForAtom(schedule),
-    timeZone,
-    dateOverrides: transformDateOverridesForAtom(schedule, timeZone),
-    timeBlocks: schedule.timeBlocks,
-    isDefault: !input.scheduleId || user.defaultScheduleId === schedule.id,
-    isLastSchedule: schedulesCount <= 1,
-    readOnly: schedule.userId !== user.id && !input.isManagedEventType,
-  };
-=======
   return await ScheduleRepository.findDetailedScheduleById({
     scheduleId: input.scheduleId,
     isManagedEventType: input.isManagedEventType,
@@ -76,5 +18,4 @@
     timeZone: ctx.user.timeZone,
     defaultScheduleId: ctx.user.defaultScheduleId,
   });
->>>>>>> b5fa43f0
 };