--- conflicted
+++ resolved
@@ -70,48 +70,7 @@
     schedule: schedule.availability,
     availability: transformAvailabilityForClient(schedule),
     timeZone,
-<<<<<<< HEAD
-    dateOverrides: schedule.availability.reduce((acc, override) => {
-      // only iff future date override
-      if (!override.date || dayjs.tz(override.date, timeZone).isBefore(dayjs(), "day")) {
-        return acc;
-      }
-      const newValue = {
-        start: dayjs
-          .utc(override.date)
-          .hour(override.startTime.getUTCHours())
-          .minute(override.startTime.getUTCMinutes())
-          .toDate(),
-        end: dayjs
-          .utc(override.date)
-          .hour(override.endTime.getUTCHours())
-          .minute(override.endTime.getUTCMinutes())
-          .toDate(),
-      };
-
-      // Create a new date string for the current override
-      // early return prevents override.date from ever being empty.
-      // eslint-disable-next-line @typescript-eslint/no-non-null-assertion
-      const overrideDateString = yyyymmdd(override.date!);
-
-      // Check if there's a range with the day of the override date, to append a new range to it
-      const existingDayIndex = acc.findIndex(
-        (item) => yyyymmdd(dayjs(item.day)) === dayjs(override.date).format("YYYY-MM-DD")
-      );
-
-      if (existingDayIndex > -1) {
-        acc[existingDayIndex].ranges.push(newValue);
-        return acc;
-      }
-
-      // If the date string exists, create a new day range for the current override
-      acc.push({ day: overrideDateString, ranges: [newValue] });
-
-      return acc;
-    }, [] as { day: string; ranges: TimeRange[] }[]),
-=======
     dateOverrides: transformDateOverridesForClient(schedule, timeZone),
->>>>>>> bb48ccba
     isDefault: !input.scheduleId || user.defaultScheduleId === schedule.id,
     isLastSchedule: schedulesCount <= 1,
     readOnly: schedule.userId !== user.id && !input.isManagedEventType,
