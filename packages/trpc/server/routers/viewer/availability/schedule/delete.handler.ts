import { handleScheduleUpdatedWebhook } from "@calcom/features/webhooks/lib/handleScheduleUpdatedWebhook";
import getOrgIdFromMemberOrTeamId from "@calcom/lib/getOrgIdFromMemberOrTeamId";
import { UserRepository } from "@calcom/lib/server/repository/user";
import { prisma } from "@calcom/prisma";

import { TRPCError } from "@trpc/server";

import type { TrpcSessionUser } from "../../../../types";
import { updateHostsWithNewDefaultSchedule } from "../util";
import type { TDeleteInputSchema } from "./delete.schema";

type DeleteOptions = {
  ctx: {
    user: NonNullable<TrpcSessionUser>;
  };
  input: TDeleteInputSchema;
};

export const deleteHandler = async ({ input, ctx }: DeleteOptions) => {
  const { user } = ctx;

  const scheduleToDelete = await prisma.schedule.findFirst({
    where: {
      id: input.scheduleId,
    },
    select: {
      userId: true,
      id: true,
      name: true,
      timeZone: true,
      availability: true,
    },
  });

  if (scheduleToDelete?.userId !== user.id) throw new TRPCError({ code: "UNAUTHORIZED" });

  // cannot remove this schedule if this is the last schedule remaining
  // if this is the last remaining schedule of the user then this would be the default schedule and so cannot remove it
  if (user.defaultScheduleId === input.scheduleId) {
    // set a new default or unset default if no other schedule
    const scheduleToSetAsDefault = await prisma.schedule.findFirst({
      where: {
        userId: user.id,
        NOT: {
          id: input.scheduleId,
        },
      },
      select: {
        id: true,
      },
    });

    // to throw the error if there arent any other schedules
    if (!scheduleToSetAsDefault) throw new TRPCError({ code: "BAD_REQUEST" });

    await updateHostsWithNewDefaultSchedule(user.id, input.scheduleId, scheduleToSetAsDefault.id);

    await prisma.user.update({
      where: {
        id: user.id,
      },
      data: {
        defaultScheduleId: scheduleToSetAsDefault?.id || null,
      },
    });
  } else if (user.defaultScheduleId) {
    await updateHostsWithNewDefaultSchedule(user.id, input.scheduleId, user.defaultScheduleId);
  }

<<<<<<< HEAD
  const prevAvailability = scheduleToDelete.availability.map((avail) => ({
    days: avail.days,
    startTime: avail.startTime.toISOString(),
    endTime: avail.endTime.toISOString(),
  }));

  // Delete the schedule
=======
>>>>>>> 1f52ed72
  await prisma.schedule.delete({
    where: {
      id: input.scheduleId,
    },
  });

  const [{ teams }, orgId] = await Promise.all([
    UserRepository.findTeamsByUserId({ userId: user.id }),
    getOrgIdFromMemberOrTeamId({ memberId: user.id }),
  ]);

  const scheduleData = {
    id: scheduleToDelete.id,
    userId: user.id,
    teamId: teams.map((team) => team.id),
    orgId: orgId,
    name: scheduleToDelete.name,
    timeZone: scheduleToDelete.timeZone,
    event: "Schedule Deleted",
  };

  await handleScheduleUpdatedWebhook({
    schedule: scheduleData,
    prevAvailability,
    newAvailability: [],
  });
};<|MERGE_RESOLUTION|>--- conflicted
+++ resolved
@@ -67,16 +67,12 @@
     await updateHostsWithNewDefaultSchedule(user.id, input.scheduleId, user.defaultScheduleId);
   }
 
-<<<<<<< HEAD
   const prevAvailability = scheduleToDelete.availability.map((avail) => ({
     days: avail.days,
     startTime: avail.startTime.toISOString(),
     endTime: avail.endTime.toISOString(),
   }));
 
-  // Delete the schedule
-=======
->>>>>>> 1f52ed72
   await prisma.schedule.delete({
     where: {
       id: input.scheduleId,
