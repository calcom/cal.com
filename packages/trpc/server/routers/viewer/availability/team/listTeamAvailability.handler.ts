import type { Dayjs } from "@calcom/dayjs";
import dayjs from "@calcom/dayjs";
<<<<<<< HEAD
import { UserRepository } from "@calcom/features/users/repositories/UserRepository";
import type { DateRange } from "@calcom/lib/date-ranges";
import { buildDateRanges } from "@calcom/lib/date-ranges";
=======
import type { DateRange } from "@calcom/features/schedules/lib/date-ranges";
import { buildDateRanges } from "@calcom/features/schedules/lib/date-ranges";
import { UserRepository } from "@calcom/features/users/repositories/UserRepository";
>>>>>>> 9d452282
import { prisma } from "@calcom/prisma";
import { Prisma } from "@calcom/prisma/client";

import { TRPCError } from "@trpc/server";

import type { TrpcSessionUser } from "../../../../types";
import type { TListTeamAvailaiblityScheme } from "./listTeamAvailability.schema";

type GetOptions = {
  ctx: {
    user: NonNullable<TrpcSessionUser>;
  };
  input: TListTeamAvailaiblityScheme;
};

async function getTeamMembers({
  teamId,
  organizationId,
  teamIds,
  cursor,
  limit,
  searchString,
}: {
  teamId?: number;
  organizationId: number | null;
  teamIds?: number[];
  cursor: number | null | undefined;
  limit: number;
  searchString?: string | null;
}) {
  const memberships = await prisma.membership.findMany({
    where: {
      teamId: {
        in: teamId ? [teamId] : teamIds,
      },
      ...(searchString
        ? {
            OR: [
              { user: { username: { contains: searchString } } },
              { user: { name: { contains: searchString } } },
              { user: { email: { contains: searchString } } },
            ],
          }
        : {}),
    },
    select: {
      id: true,
      role: true,
      user: {
        select: {
          avatarUrl: true,
          id: true,
          username: true,
          name: true,
          email: true,
          travelSchedules: true,
          timeZone: true,
          defaultScheduleId: true,
        },
      },
    },
    cursor: cursor ? { id: cursor } : undefined,
    take: limit + 1, // We take +1 as itll be used for the next cursor
    orderBy: [{ userId: "asc" }, { id: "asc" }], // Prisma require a unique field for tie breaking duplicate value for pagination
    distinct: ["userId"],
  });

  const userRepo = new UserRepository(prisma);
  const membershipWithUserProfile = [];
  for (const membership of memberships) {
    membershipWithUserProfile.push({
      ...membership,
      user: await userRepo.enrichUserWithItsProfile({
        user: membership.user,
      }),
    });
  }

  return membershipWithUserProfile;
}

type Member = Awaited<ReturnType<typeof getTeamMembers>>[number];

async function buildMember(member: Member, dateFrom: Dayjs, dateTo: Dayjs) {
  if (!member.user.defaultScheduleId) {
    return {
      id: member.user.id,
      organizationId: member.user.profile?.organizationId ?? null,
      name: member.user.name,
      username: member.user.username,
      email: member.user.email,
      timeZone: member.user.timeZone,
      role: member.role,
      defaultScheduleId: -1,
      dateRanges: [] as DateRange[],
    };
  }

  const schedule = await prisma.schedule.findUnique({
    where: { id: member.user.defaultScheduleId },
    select: { availability: true, timeZone: true },
  });
  const timeZone = schedule?.timeZone || member.user.timeZone;

  const { dateRanges } = buildDateRanges({
    dateFrom,
    dateTo,
    timeZone,
    availability: schedule?.availability ?? [],
    travelSchedules: member.user.travelSchedules.map((schedule) => {
      return {
        startDate: dayjs(schedule.startDate),
        endDate: schedule.endDate ? dayjs(schedule.endDate) : undefined,
        timeZone: schedule.timeZone,
      };
    }),
  });

  return {
    id: member.user.id,
    username: member.user.username,
    email: member.user.email,
    avatarUrl: member.user.avatarUrl,
    profile: member.user.profile,
    organizationId: member.user.profile?.organizationId,
    name: member.user.name,
    timeZone,
    role: member.role,
    defaultScheduleId: member.user.defaultScheduleId ?? -1,
    dateRanges,
  };
}

async function getInfoForAllTeams({ ctx, input }: GetOptions) {
  const { cursor, limit, searchString } = input;

  // Get all teamIds for the user
  const teamIds = await prisma.membership
    .findMany({
      where: {
        userId: ctx.user.id,
      },
      select: {
        id: true,
        teamId: true,
      },
    })
    .then((memberships) => memberships.map((membership) => membership.teamId));

  if (!teamIds.length) {
    throw new TRPCError({ code: "NOT_FOUND", message: "User is not part of any organization or team." });
  }

  const teamMembers = await getTeamMembers({
    teamIds,
    organizationId: ctx.user.organizationId,
    cursor,
    limit,
    searchString,
  });

  // Get total team count across all teams the user is in (for pagination)

  const totalTeamMembers = await prisma.$queryRaw<
    {
      count: number;
    }[]
  >`SELECT COUNT(DISTINCT "userId")::integer from "Membership" WHERE "teamId" IN (${Prisma.join(teamIds)})`;

  return {
    teamMembers,
    totalTeamMembers: totalTeamMembers[0].count,
  };
}

export const listTeamAvailabilityHandler = async ({ ctx, input }: GetOptions) => {
  const { cursor, limit, searchString } = input;
  const teamId = input.teamId || ctx.user.organizationId;

  let teamMembers: Member[] = [];
  let totalTeamMembers = 0;

  if (!teamId) {
    // Get all users TODO:
    const teamAllInfo = await getInfoForAllTeams({ ctx, input });

    teamMembers = teamAllInfo.teamMembers;
    totalTeamMembers = teamAllInfo.totalTeamMembers;
  } else {
    const isMember = await prisma.membership.findUnique({
      where: {
        userId_teamId: {
          userId: ctx.user.id,
          teamId,
        },
      },
    });

    if (!isMember) {
      teamMembers = [];
      totalTeamMembers = 0;
    } else {
      const { cursor, limit } = input;

      totalTeamMembers = await prisma.membership.count({
        where: {
          teamId: teamId,
          ...(searchString
            ? {
                OR: [
                  { user: { username: { contains: searchString } } },
                  { user: { name: { contains: searchString } } },
                  { user: { email: { contains: searchString } } },
                ],
              }
            : {}),
        },
      });

      // I couldnt get this query to work direct on membership table
      teamMembers = await getTeamMembers({
        teamId,
        cursor,
        limit,
        organizationId: ctx.user.organizationId,
        searchString,
      });
    }
  }

  let nextCursor: typeof cursor | undefined = undefined;
  if (teamMembers && teamMembers.length > limit) {
    const nextItem = teamMembers.pop();
    nextCursor = nextItem?.id;
  }

  const dateFrom = dayjs(input.startDate).tz(input.loggedInUsersTz).subtract(1, "day");
  const dateTo = dayjs(input.endDate).tz(input.loggedInUsersTz).add(1, "day");

  const buildMembers = teamMembers?.map((member) => buildMember(member, dateFrom, dateTo));

  const members = await Promise.all(buildMembers);

  let belongsToTeam = true;

  if (totalTeamMembers === 0) {
    const membership = await prisma.membership.findFirst({
      where: {
        userId: ctx.user.id,
      },
      select: {
        id: true,
      },
    });
    belongsToTeam = !!membership;
  }

  return {
    rows: members || [],
    nextCursor,
    meta: {
      totalRowCount: totalTeamMembers,
      isApartOfAnyTeam: belongsToTeam,
    },
  };
};<|MERGE_RESOLUTION|>--- conflicted
+++ resolved
@@ -1,14 +1,8 @@
 import type { Dayjs } from "@calcom/dayjs";
 import dayjs from "@calcom/dayjs";
-<<<<<<< HEAD
-import { UserRepository } from "@calcom/features/users/repositories/UserRepository";
-import type { DateRange } from "@calcom/lib/date-ranges";
-import { buildDateRanges } from "@calcom/lib/date-ranges";
-=======
 import type { DateRange } from "@calcom/features/schedules/lib/date-ranges";
 import { buildDateRanges } from "@calcom/features/schedules/lib/date-ranges";
 import { UserRepository } from "@calcom/features/users/repositories/UserRepository";
->>>>>>> 9d452282
 import { prisma } from "@calcom/prisma";
 import { Prisma } from "@calcom/prisma/client";
 
