<<<<<<< HEAD
import { HostRepository } from "@calcom/lib/server/repository/host";
=======
import type { User } from "@prisma/client";

>>>>>>> d6b17b76
import type { PrismaClient } from "@calcom/prisma";
import type { User } from "@calcom/prisma/client";

export const getDefaultScheduleId = async (userId: number, prisma: PrismaClient) => {
  const user = await prisma.user.findUnique({
    where: {
      id: userId,
    },
    select: {
      defaultScheduleId: true,
    },
  });

  if (user?.defaultScheduleId) {
    return user.defaultScheduleId;
  }

  // If we're returning the default schedule for the first time then we should set it in the user record
  const defaultSchedule = await prisma.schedule.findFirst({
    where: {
      userId,
    },
    select: {
      id: true,
    },
  });

  if (!defaultSchedule) {
    // Handle case where defaultSchedule is null by throwing an error
    throw new Error("No schedules found for user");
  }

  return defaultSchedule.id;
};

export const hasDefaultSchedule = async (user: Partial<User>, prisma: PrismaClient) => {
  const defaultSchedule = await prisma.schedule.findFirst({
    where: {
      userId: user.id,
    },
  });
  return !!user.defaultScheduleId || !!defaultSchedule;
};

export const setupDefaultSchedule = async (userId: number, scheduleId: number, prisma: PrismaClient) => {
  return prisma.user.update({
    where: {
      id: userId,
    },
    data: {
      defaultScheduleId: scheduleId,
    },
  });
};<|MERGE_RESOLUTION|>--- conflicted
+++ resolved
@@ -1,9 +1,3 @@
-<<<<<<< HEAD
-import { HostRepository } from "@calcom/lib/server/repository/host";
-=======
-import type { User } from "@prisma/client";
-
->>>>>>> d6b17b76
 import type { PrismaClient } from "@calcom/prisma";
 import type { User } from "@calcom/prisma/client";
 
