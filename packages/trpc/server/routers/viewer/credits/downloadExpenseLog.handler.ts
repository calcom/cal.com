import { CreditsRepository } from "@calcom/lib/server/repository/credits";
import { MembershipRepository } from "@calcom/lib/server/repository/membership";

import { TRPCError } from "@trpc/server";

import type { TDownloadExpenseLogSchema } from "./downloadExpenseLog.schema";

type DownloadExpenseLogOptions = {
  ctx: {
    user: { id: number };
  };
  input: TDownloadExpenseLogSchema;
};

<<<<<<< HEAD
const headers = ["Date", "Credits", "Type", "Booking UID", "Number of Segments", "Phone Number", "Email"];
=======
const headers = [
  "Date",
  "Credits",
  "Type",
  "Booking UID",
  "Number of Segments",
  "Call Duration",
  "External Ref",
];
>>>>>>> 17ef0dc1

export const downloadExpenseLogHandler = async ({ ctx, input }: DownloadExpenseLogOptions) => {
  const { teamId, startDate, endDate } = input;

  if (teamId) {
    const adminMembership = await MembershipRepository.getAdminOrOwnerMembership(ctx.user.id, teamId);

    if (!adminMembership) {
      throw new TRPCError({
        code: "UNAUTHORIZED",
      });
    }
  }

  const creditBalance = await CreditsRepository.findCreditBalanceWithExpenseLogs({
    teamId,
    userId: ctx.user.id,
    startDate: new Date(startDate),
    endDate: new Date(endDate),
  });

  if (!creditBalance) {
    return { csvData: headers.join(",") };
  }

  const rows = creditBalance.expenseLogs.map((log) => [
    log.date.toISOString(),
    log.credits?.toString() ?? "",
    log.creditType,
    log.bookingUid ?? "",
    log.smsSegments?.toString() ?? "-",
<<<<<<< HEAD
    log.phoneNumber ?? "",
    log.email ?? "",
=======
    log.callDuration?.toString() ?? "-",
    log.externalRef ?? "-",
>>>>>>> 17ef0dc1
  ]);

  const csvData = [headers, ...rows].map((row) => row.join(",")).join("\n");

  return { csvData };
};<|MERGE_RESOLUTION|>--- conflicted
+++ resolved
@@ -12,9 +12,6 @@
   input: TDownloadExpenseLogSchema;
 };
 
-<<<<<<< HEAD
-const headers = ["Date", "Credits", "Type", "Booking UID", "Number of Segments", "Phone Number", "Email"];
-=======
 const headers = [
   "Date",
   "Credits",
@@ -23,8 +20,9 @@
   "Number of Segments",
   "Call Duration",
   "External Ref",
+  "Phone Number", 
+  "Email"
 ];
->>>>>>> 17ef0dc1
 
 export const downloadExpenseLogHandler = async ({ ctx, input }: DownloadExpenseLogOptions) => {
   const { teamId, startDate, endDate } = input;
@@ -56,13 +54,10 @@
     log.creditType,
     log.bookingUid ?? "",
     log.smsSegments?.toString() ?? "-",
-<<<<<<< HEAD
     log.phoneNumber ?? "",
     log.email ?? "",
-=======
     log.callDuration?.toString() ?? "-",
     log.externalRef ?? "-",
->>>>>>> 17ef0dc1
   ]);
 
   const csvData = [headers, ...rows].map((row) => row.join(",")).join("\n");
