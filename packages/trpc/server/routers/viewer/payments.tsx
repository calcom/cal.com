import { z } from "zod";

import appStore from "@calcom/app-store";
import dayjs from "@calcom/dayjs";
import { sendNoShowFeeChargedEmail } from "@calcom/emails";
<<<<<<< HEAD
import getWebhooks from "@calcom/features/webhooks/lib/getWebhooks";
import type { EventPayloadType } from "@calcom/features/webhooks/lib/sendPayload";
=======
import { WebhookService } from "@calcom/features/webhooks/lib/WebhookService";
>>>>>>> 6cd427bc
import getOrgIdFromMemberOrTeamId from "@calcom/lib/getOrgIdFromMemberOrTeamId";
import { getTranslation } from "@calcom/lib/server/i18n";
import { WebhookTriggerEvents } from "@calcom/prisma/enums";
import type { EventTypeMetadata } from "@calcom/prisma/zod-utils";
import type { CalendarEvent } from "@calcom/types/Calendar";
import type { PaymentApp } from "@calcom/types/PaymentService";

import { TRPCError } from "@trpc/server";

import authedProcedure from "../../procedures/authedProcedure";
import { router } from "../../trpc";

export const paymentsRouter = router({
  chargeCard: authedProcedure
    .input(
      z.object({
        bookingId: z.number(),
      })
    )
    .mutation(async ({ ctx, input }) => {
      const { prisma } = ctx;

      const booking = await prisma.booking.findFirstOrThrow({
        where: {
          id: input.bookingId,
        },
        include: {
          payment: true,
          user: {
            select: {
              email: true,
              locale: true,
              name: true,
              timeZone: true,
            },
          },
          attendees: true,
          eventType: true,
        },
      });

      const payment = booking.payment[0];

      if (payment.success) {
        throw new TRPCError({
          code: "BAD_REQUEST",
          message: `The no show fee for ${booking.id} has already been charged.`,
        });
      }

      const tOrganizer = await getTranslation(booking.user?.locale ?? "en", "common");

      const attendeesListPromises = [];

      for (const attendee of booking.attendees) {
        const attendeeObject = {
          name: attendee.name,
          email: attendee.email,
          timeZone: attendee.timeZone,
          language: {
            translate: await getTranslation(attendee.locale ?? "en", "common"),
            locale: attendee.locale ?? "en",
          },
        };

        attendeesListPromises.push(attendeeObject);
      }

      const attendeesList = await Promise.all(attendeesListPromises);

      const evt: CalendarEvent = {
        type: booking?.eventType?.slug as string,
        title: booking.title,
        startTime: dayjs(booking.startTime).format(),
        endTime: dayjs(booking.endTime).format(),
        organizer: {
          email: booking.user?.email || "",
          name: booking.user?.name || "Nameless",
          timeZone: booking.user?.timeZone || "",
          language: { translate: tOrganizer, locale: booking.user?.locale ?? "en" },
        },
        attendees: attendeesList,
        paymentInfo: {
          amount: payment.amount,
          currency: payment.currency,
          paymentOption: payment.paymentOption,
        },
      };

      const paymentCredential = await prisma.credential.findFirst({
        where: {
          userId: ctx.user.id,
          appId: payment.appId,
        },
        include: {
          app: true,
        },
      });

      if (!paymentCredential?.app) {
        throw new TRPCError({ code: "BAD_REQUEST", message: "Invalid payment credential" });
      }

      const paymentApp = (await appStore[
        paymentCredential?.app?.dirName as keyof typeof appStore
      ]?.()) as PaymentApp | null;

      if (!(paymentApp && paymentApp.lib && "lib" in paymentApp && "PaymentService" in paymentApp.lib)) {
        throw new TRPCError({ code: "BAD_REQUEST", message: "Payment service not found" });
      }

      const PaymentService = paymentApp.lib.PaymentService;
      const paymentInstance = new PaymentService(paymentCredential);

      try {
        const paymentData = await paymentInstance.chargeCard(payment);

        if (!paymentData) {
          throw new TRPCError({ code: "NOT_FOUND", message: `Could not generate payment data` });
        }

        const userId = ctx.user.id || 0;
        const orgId = await getOrgIdFromMemberOrTeamId({ memberId: userId });
        const eventTypeId = booking.eventTypeId || 0;
        const webhooks = await new WebhookService({
          userId,
          eventTypeId,
          triggerEvent: WebhookTriggerEvents.BOOKING_PAID,
          orgId,
<<<<<<< HEAD
        };

        const subscribers = await getWebhooks(subscriberOptions);

        const payload: EventPayloadType = {
=======
        });
        await webhooks.sendPayload({
>>>>>>> 6cd427bc
          ...evt,
          bookingId: booking.id,
          paymentId: payment.id,
          paymentData,
<<<<<<< HEAD
          eventTypeId: subscriberOptions.eventTypeId,
        };

        await Promise.all(
          subscribers.map(async (subscriber) => {
            sendPayload(subscriber.secret, WebhookTriggerEvents.BOOKING_PAID, payload);
          })
        );
=======
          eventTypeId,
        });
>>>>>>> 6cd427bc

        await sendNoShowFeeChargedEmail(
          attendeesListPromises[0],
          evt,
          booking?.eventType?.metadata as EventTypeMetadata
        );

        return paymentData;
      } catch (err) {
        throw new TRPCError({
          code: "INTERNAL_SERVER_ERROR",
          message: `Error processing payment with error ${err}`,
        });
      }
    }),
});<|MERGE_RESOLUTION|>--- conflicted
+++ resolved
@@ -3,12 +3,7 @@
 import appStore from "@calcom/app-store";
 import dayjs from "@calcom/dayjs";
 import { sendNoShowFeeChargedEmail } from "@calcom/emails";
-<<<<<<< HEAD
-import getWebhooks from "@calcom/features/webhooks/lib/getWebhooks";
-import type { EventPayloadType } from "@calcom/features/webhooks/lib/sendPayload";
-=======
 import { WebhookService } from "@calcom/features/webhooks/lib/WebhookService";
->>>>>>> 6cd427bc
 import getOrgIdFromMemberOrTeamId from "@calcom/lib/getOrgIdFromMemberOrTeamId";
 import { getTranslation } from "@calcom/lib/server/i18n";
 import { WebhookTriggerEvents } from "@calcom/prisma/enums";
@@ -138,33 +133,14 @@
           eventTypeId,
           triggerEvent: WebhookTriggerEvents.BOOKING_PAID,
           orgId,
-<<<<<<< HEAD
-        };
-
-        const subscribers = await getWebhooks(subscriberOptions);
-
-        const payload: EventPayloadType = {
-=======
         });
         await webhooks.sendPayload({
->>>>>>> 6cd427bc
           ...evt,
           bookingId: booking.id,
           paymentId: payment.id,
           paymentData,
-<<<<<<< HEAD
-          eventTypeId: subscriberOptions.eventTypeId,
-        };
-
-        await Promise.all(
-          subscribers.map(async (subscriber) => {
-            sendPayload(subscriber.secret, WebhookTriggerEvents.BOOKING_PAID, payload);
-          })
-        );
-=======
           eventTypeId,
         });
->>>>>>> 6cd427bc
 
         await sendNoShowFeeChargedEmail(
           attendeesListPromises[0],
