import { TeamBilling } from "@calcom/ee/billing/teams";
import { isOrganisationAdmin } from "@calcom/lib/server/queries/organisations";
import { ProfileRepository } from "@calcom/lib/server/repository/profile";
import { prisma } from "@calcom/prisma";

import { TRPCError } from "@trpc/server";

import type { TrpcSessionUser } from "../../../trpc";
import type { TBulkUsersDelete } from "./bulkDeleteUsers.schema.";

type BulkDeleteUsersHandler = {
  ctx: {
    user: NonNullable<TrpcSessionUser>;
  };
  input: TBulkUsersDelete;
};

export async function bulkDeleteUsersHandler({ ctx, input }: BulkDeleteUsersHandler) {
  const currentUser = ctx.user;

  if (!currentUser.organizationId) throw new TRPCError({ code: "UNAUTHORIZED" });

  // check if user is admin of organization
  if (!(await isOrganisationAdmin(currentUser?.id, currentUser.organizationId)))
    throw new TRPCError({ code: "UNAUTHORIZED" });

  // Loop over all users in input.userIds and remove all memberships for the organization including child teams
  const deleteMany = prisma.membership.deleteMany({
    where: {
      userId: {
        in: input.userIds,
      },
      team: {
        OR: [
          {
            parentId: currentUser.organizationId,
          },
          { id: currentUser.organizationId },
        ],
      },
    },
  });

  const removeOrgrelation = prisma.user.updateMany({
    where: {
      id: {
        in: input.userIds,
      },
    },
    data: {
      organizationId: null,
      // Set username to null - to make sure there is no conflicts
      username: null,
      // Set completedOnboarding to false - to make sure the user has to complete onboarding again -> Setup a new username
      completedOnboarding: false,
    },
  });

  const removeProfiles = ProfileRepository.deleteMany({
    userIds: input.userIds,
  });

  // We do this in a transaction to make sure that all memberships are removed before we remove the organization relation from the user
  // We also do this to make sure that if one of the queries fail, the whole transaction fails
  await prisma.$transaction([removeProfiles, deleteMany, removeOrgrelation]);

<<<<<<< HEAD
  const teamBilling = await TeamBilling.findAndCreate(currentUser.organizationId);
=======
  const teamBilling = await TeamBilling.findAndInit(currentUser.organizationId);
>>>>>>> 0d03c6aa
  await teamBilling.updateQuantity();

  return {
    success: true,
    usersDeleted: input.userIds.length,
  };
}

export default bulkDeleteUsersHandler;<|MERGE_RESOLUTION|>--- conflicted
+++ resolved
@@ -64,11 +64,7 @@
   // We also do this to make sure that if one of the queries fail, the whole transaction fails
   await prisma.$transaction([removeProfiles, deleteMany, removeOrgrelation]);
 
-<<<<<<< HEAD
-  const teamBilling = await TeamBilling.findAndCreate(currentUser.organizationId);
-=======
   const teamBilling = await TeamBilling.findAndInit(currentUser.organizationId);
->>>>>>> 0d03c6aa
   await teamBilling.updateQuantity();
 
   return {
