--- conflicted
+++ resolved
@@ -1,8 +1,4 @@
-<<<<<<< HEAD
-import { updateQuantitySubscriptionFromStripe } from "@calcom/features/ee/teams/lib/payments";
-=======
 import { TeamBilling } from "@calcom/ee/billing/teams";
->>>>>>> 00ee1ef4
 import { isOrganisationAdmin } from "@calcom/lib/server/queries/organisations";
 import { ProfileRepository } from "@calcom/lib/server/repository/profile";
 import { prisma } from "@calcom/prisma";
@@ -103,10 +99,6 @@
 
   // We do this in a transaction to make sure that all memberships are removed before we remove the organization relation from the user
   // We also do this to make sure that if one of the queries fail, the whole transaction fails
-<<<<<<< HEAD
-  await prisma.$transaction([removeProfiles, deleteMany, removeOrgrelation]);
-  await updateQuantitySubscriptionFromStripe(currentUser.organizationId);
-=======
   await prisma.$transaction([
     removeProfiles,
     deleteMany,
@@ -118,7 +110,6 @@
   const teamBilling = await TeamBilling.findAndInit(currentUserOrgId);
   await teamBilling.updateQuantity();
 
->>>>>>> 00ee1ef4
   return {
     success: true,
     usersDeleted: input.userIds.length,
