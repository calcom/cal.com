--- conflicted
+++ resolved
@@ -5,25 +5,6 @@
 
 import { listMembersHandler } from "./listMembers.handler";
 
-<<<<<<< HEAD
-vi.mock("@calcom/prisma", () => {
-  // Move prismaMock *inside* the factory function
-  const prismaMock = {
-    membership: {
-      findMany: vi.fn().mockResolvedValue([]),
-      count: vi.fn().mockResolvedValue(0),
-    },
-    attributeOption: {
-      findMany: vi.fn().mockResolvedValue([
-        { id: "1", value: "value1", isGroup: false },
-        { id: "2", value: "value2", isGroup: false },
-      ]),
-    },
-  };
-
-  return { prisma: prismaMock };
-});
-=======
 const prismaMock = {
   membership: {
     findMany: vi.fn().mockResolvedValue([]),
@@ -46,7 +27,6 @@
 vi.spyOn(prisma.membership, "findFirst").mockImplementation(prismaMock.membership.findFirst);
 vi.spyOn(prisma.attributeOption, "findMany").mockImplementation(prismaMock.attributeOption.findMany);
 vi.spyOn(prisma.attributeToUser, "findMany").mockImplementation(prismaMock.attributeToUser.findMany);
->>>>>>> d6b17b76
 
 // Mock FeaturesRepository
 const mockCheckIfTeamHasFeature = vi.fn();
