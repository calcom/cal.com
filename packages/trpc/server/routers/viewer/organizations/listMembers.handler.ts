--- conflicted
+++ resolved
@@ -117,14 +117,10 @@
               attribute: {
                 id: filter.id,
               },
-<<<<<<< HEAD
-              ...makeWhereClause({ columnName: "value", filterValue: filter.value }),
-=======
-              ...makeWhereClause(
-                "value",
-                attributeOptionValues.length > 0 ? attributeOptionValues : filter.value
-              ),
->>>>>>> 046b7a0d
+              ...makeWhereClause({
+                columnName: "value",
+                filterValue: attributeOptionValues.length > 0 ? attributeOptionValues : filter.value,
+              }),
             },
           },
         };
