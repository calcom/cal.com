--- conflicted
+++ resolved
@@ -115,13 +115,7 @@
               attribute: {
                 id: filter.id,
               },
-<<<<<<< HEAD
-              value: {
-                in: attributeOptionValues,
-              },
-=======
-              ...makeWhereClause("value", filter.value),
->>>>>>> d4afa143
+              ...makeWhereClause("value", attributeOptionValues),
             },
           },
         };
