import { OrganizationRepository } from "@calcom/lib/server/repository/organization";
import type { TrpcSessionUser } from "@calcom/trpc/server/trpc";

import { TRPCError } from "@trpc/server";

type ListHandlerInput = {
  ctx: {
    user: NonNullable<TrpcSessionUser>;
  };
};

// This functionality is essentially the same as the teams/list.handler.ts but it's easier for SOC to have it in a separate file.
export const listHandler = async ({ ctx }: ListHandlerInput) => {
  if (!ctx.user.organization?.id) {
    throw new TRPCError({ code: "BAD_REQUEST", message: "You do not belong to an organization" });
  }
<<<<<<< HEAD

  const membership = await ctx.prisma.membership.findFirst({
    where: {
      userId: ctx.user.id,
      team: {
        id: ctx.user.organization.id,
      },
    },
    include: {
      team: true,
    },
  });

  const organizationSettings = await ctx.prisma.organizationSettings.findUnique({
    where: {
      organizationId: ctx.user.organization.id,
    },
    select: {
      lockEventTypeCreationForUsers: true,
      adminGetsNoSlotsNotification: true,
      isAdminReviewed: true,
      allowSEOIndexing: true,
      orgProfileRedirectsToVerifiedDomain: true,
      orgAutoAcceptEmail: true,
    },
  });

  if (!membership) {
    throw new TRPCError({
      code: "BAD_REQUEST",
      message: "You do not have a membership to your organization",
    });
  }

  const metadata = teamMetadataSchema.parse(membership?.team.metadata);

  return {
    canAdminImpersonate: !!organizationSettings?.isAdminReviewed,
    organizationSettings: {
      lockEventTypeCreationForUsers: organizationSettings?.lockEventTypeCreationForUsers,
      adminGetsNoSlotsNotification: organizationSettings?.adminGetsNoSlotsNotification,
      allowSEOIndexing: organizationSettings?.allowSEOIndexing,
      orgProfileRedirectsToVerifiedDomain: organizationSettings?.orgProfileRedirectsToVerifiedDomain,
      orgAutoAcceptEmail: organizationSettings?.orgAutoAcceptEmail,
    },
    user: {
      role: membership?.role,
      accepted: membership?.accepted,
    },
    ...membership?.team,
    metadata,
  };
=======
  return await OrganizationRepository.findCurrentOrg({
    userId: ctx.user.id,
    orgId: ctx.user.organization.id,
  });
>>>>>>> 61f436be
};

export default listHandler;<|MERGE_RESOLUTION|>--- conflicted
+++ resolved
@@ -14,65 +14,10 @@
   if (!ctx.user.organization?.id) {
     throw new TRPCError({ code: "BAD_REQUEST", message: "You do not belong to an organization" });
   }
-<<<<<<< HEAD
-
-  const membership = await ctx.prisma.membership.findFirst({
-    where: {
-      userId: ctx.user.id,
-      team: {
-        id: ctx.user.organization.id,
-      },
-    },
-    include: {
-      team: true,
-    },
-  });
-
-  const organizationSettings = await ctx.prisma.organizationSettings.findUnique({
-    where: {
-      organizationId: ctx.user.organization.id,
-    },
-    select: {
-      lockEventTypeCreationForUsers: true,
-      adminGetsNoSlotsNotification: true,
-      isAdminReviewed: true,
-      allowSEOIndexing: true,
-      orgProfileRedirectsToVerifiedDomain: true,
-      orgAutoAcceptEmail: true,
-    },
-  });
-
-  if (!membership) {
-    throw new TRPCError({
-      code: "BAD_REQUEST",
-      message: "You do not have a membership to your organization",
-    });
-  }
-
-  const metadata = teamMetadataSchema.parse(membership?.team.metadata);
-
-  return {
-    canAdminImpersonate: !!organizationSettings?.isAdminReviewed,
-    organizationSettings: {
-      lockEventTypeCreationForUsers: organizationSettings?.lockEventTypeCreationForUsers,
-      adminGetsNoSlotsNotification: organizationSettings?.adminGetsNoSlotsNotification,
-      allowSEOIndexing: organizationSettings?.allowSEOIndexing,
-      orgProfileRedirectsToVerifiedDomain: organizationSettings?.orgProfileRedirectsToVerifiedDomain,
-      orgAutoAcceptEmail: organizationSettings?.orgAutoAcceptEmail,
-    },
-    user: {
-      role: membership?.role,
-      accepted: membership?.accepted,
-    },
-    ...membership?.team,
-    metadata,
-  };
-=======
   return await OrganizationRepository.findCurrentOrg({
     userId: ctx.user.id,
     orgId: ctx.user.organization.id,
   });
->>>>>>> 61f436be
 };
 
 export default listHandler;