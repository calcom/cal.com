import type { Prisma } from "@prisma/client";
import z from "zod";

import { getBookerBaseUrlSync } from "@calcom/lib/getBookerUrl/client";
import { prisma } from "@calcom/prisma";

import type { TrpcSessionUser } from "../../../trpc";

export const ZListOtherTeamMembersSchema = z.object({
  teamId: z.number(),
  query: z.string().optional(),
  limit: z.number(),
  offset: z.number().optional(),
  cursor: z.number().nullish(), // <-- "cursor" needs to exist when using useInfiniteQuery, but can be any type
});

export type TListOtherTeamMembersSchema = z.infer<typeof ZListOtherTeamMembersSchema>;

type ListOptions = {
  ctx: {
    user: NonNullable<TrpcSessionUser>;
  };
  input: TListOtherTeamMembersSchema;
};

export const listOtherTeamMembers = async ({ input }: ListOptions) => {
  const whereConditional: Prisma.MembershipWhereInput = {
    teamId: input.teamId,
  };
  // const { limit = 20 } = input;
  // let { offset = 0 } = input;

  const { cursor, limit } = input;

  if (input.query) {
    whereConditional.user = {
      OR: [
        {
          username: {
            contains: input.query,
            mode: "insensitive",
          },
        },
        {
          name: {
            contains: input.query,
            mode: "insensitive",
          },
        },
        {
          email: {
            contains: input.query,
            mode: "insensitive",
          },
        },
      ],
    };
  }

  const members = await prisma.membership.findMany({
    where: whereConditional,
    select: {
      id: true,
      role: true,
      accepted: true,
      disableImpersonation: true,
      user: {
        select: {
          id: true,
          username: true,
          name: true,
          email: true,
          avatar: true,
          organization: true,
          organizationId: true,
        },
      },
    },
    distinct: ["userId"],
    orderBy: { role: "desc" },
    cursor: cursor ? { id: cursor } : undefined,
    take: limit + 1, // We take +1 as itll be used for the next cursor
  });
  let nextCursor: typeof cursor | undefined = undefined;
  if (members && members.length > limit) {
    const nextItem = members.pop();
    nextCursor = nextItem?.id || null;
  }

<<<<<<< HEAD
  return {
    rows: members.map((m) => {
      return (
        {
          ...m,
          bookerUrl: getBookerBaseUrlSync(m.user.organization?.slug || ""),
        } || []
      );
    }),
    nextCursor,
  };
=======
  return members.map((m) => {
    return {
      ...m,
      bookerUrl: getBookerBaseUrlSync(m.user.organization?.slug || ""),
    };
  });
>>>>>>> 8941849f
};

export default listOtherTeamMembers;<|MERGE_RESOLUTION|>--- conflicted
+++ resolved
@@ -87,26 +87,15 @@
     nextCursor = nextItem?.id || null;
   }
 
-<<<<<<< HEAD
   return {
     rows: members.map((m) => {
-      return (
-        {
-          ...m,
-          bookerUrl: getBookerBaseUrlSync(m.user.organization?.slug || ""),
-        } || []
-      );
+      return {
+        ...m,
+        bookerUrl: getBookerBaseUrlSync(m.user.organization?.slug || ""),
+      };
     }),
     nextCursor,
   };
-=======
-  return members.map((m) => {
-    return {
-      ...m,
-      bookerUrl: getBookerBaseUrlSync(m.user.organization?.slug || ""),
-    };
-  });
->>>>>>> 8941849f
 };
 
 export default listOtherTeamMembers;