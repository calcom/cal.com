--- conflicted
+++ resolved
@@ -63,8 +63,6 @@
     throw new Error("Inviting a new user to be the owner of the organization is not supported yet");
   }
 
-  const emailDomain = orgOwnerEmail.split("@")[1];
-
   const t = await getTranslation(ctx.user.locale ?? "en", "common");
   let isOrganizationConfigured = false;
 
@@ -92,8 +90,7 @@
     }
   }
 
-<<<<<<< HEAD
-  await OrganizationRepository.createWithOwner({
+  const organization = await OrganizationRepository.createWithOwner({
     orgData: {
       name,
       slug,
@@ -106,75 +103,6 @@
       username: orgOwnerUsername,
     },
   });
-=======
-    const { user: createOwnerOrg, organization } = await prisma.$transaction(async (tx) => {
-      const organization = await tx.team.create({
-        data: {
-          name,
-          ...(!IS_TEAM_BILLING_ENABLED ? { slug } : {}),
-          metadata: {
-            ...(IS_TEAM_BILLING_ENABLED ? { requestedSlug: slug } : {}),
-            isOrganization: true,
-            isOrganizationVerified: true,
-            isOrganizationConfigured,
-            orgAutoAcceptEmail: emailDomain,
-          },
-        },
-      });
-
-      const user = await tx.user.create({
-        data: {
-          username: slugify(adminUsername),
-          email: adminEmail,
-          emailVerified: new Date(),
-          password: { create: { hash: hashedPassword } },
-          organizationId: organization.id,
-          // Default schedule
-          schedules: {
-            create: {
-              name: t("default_schedule_name"),
-              availability: {
-                createMany: {
-                  data: availability.map((schedule) => ({
-                    days: schedule.days,
-                    startTime: schedule.startTime,
-                    endTime: schedule.endTime,
-                  })),
-                },
-              },
-            },
-          },
-          profiles: {
-            create: {
-              username: slugify(adminUsername),
-              organizationId: organization.id,
-              uid: ProfileRepository.generateProfileUid(),
-            },
-          },
-        },
-      });
-
-      await tx.membership.create({
-        data: {
-          userId: user.id,
-          role: MembershipRole.OWNER,
-          accepted: true,
-          teamId: organization.id,
-        },
-      });
-      return { user, organization };
-    });
-
-    if (!organization.id) throw Error("User not created");
-
-    return { user: { ...createOwnerOrg, organizationId: organization.id, password } };
-  } else {
-    const language = await getTranslation(input.language ?? "en", "common");
-
-    const secret = createHash("md5")
-      .update(adminEmail + process.env.CALENDSO_ENCRYPTION_KEY)
-      .digest("hex");
->>>>>>> 0a795f53
 
   if (!organization.id) throw Error("User not created");
 
