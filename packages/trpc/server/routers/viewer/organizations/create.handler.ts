--- conflicted
+++ resolved
@@ -103,13 +103,18 @@
       const organization = await tx.team.create({
         data: {
           name,
+          isOrganization: true,
           ...(!IS_TEAM_BILLING_ENABLED ? { slug } : {}),
           metadata: {
             ...(IS_TEAM_BILLING_ENABLED ? { requestedSlug: slug } : {}),
             isOrganization: true,
-            isOrganizationVerified: true,
-            isOrganizationConfigured,
-            orgAutoAcceptEmail: emailDomain,
+            organizationSettings: {
+              create: {
+                isOrganizationVerified: true,
+                isOrganizationConfigured,
+                orgAutoAcceptEmail: emailDomain,
+              },
+            },
           },
         },
       });
@@ -136,29 +141,11 @@
               },
             },
           },
-<<<<<<< HEAD
-        },
-        organization: {
-          create: {
-            name,
-            ...(!IS_TEAM_BILLING_ENABLED ? { slug } : {}),
-            isOrganization: true,
-            metadata: {
-              ...(IS_TEAM_BILLING_ENABLED ? { requestedSlug: slug } : {}),
-            },
-            organizationSettings: {
-              create: {
-                isOrganizationVerified: true,
-                isOrganizationConfigured,
-                orgAutoAcceptEmail: emailDomain,
-              },
-=======
           profiles: {
             create: {
               username: slugify(adminUsername),
               organizationId: organization.id,
               uid: ProfileRepository.generateProfileUid(),
->>>>>>> a0561604
             },
           },
         },
