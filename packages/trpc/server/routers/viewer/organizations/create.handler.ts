import { lookup } from "dns";

import { getOrgFullOrigin } from "@calcom/ee/organizations/lib/orgDomains";
import { sendAdminOrganizationNotification, sendOrganizationCreationEmail } from "@calcom/emails";
import { RESERVED_SUBDOMAINS, WEBAPP_URL } from "@calcom/lib/constants";
import { createDomain } from "@calcom/lib/domainManager/organization";
import { getTranslation } from "@calcom/lib/server/i18n";
import { OrganizationRepository } from "@calcom/lib/server/repository/organization";
import { UserRepository } from "@calcom/lib/server/repository/user";
import { prisma } from "@calcom/prisma";
import { UserPermissionRole } from "@calcom/prisma/enums";

import { TRPCError } from "@trpc/server";

import type { TrpcSessionUser } from "../../../trpc";
import type { TCreateInputSchema } from "./create.schema";

type CreateOptions = {
  ctx: {
    user: NonNullable<TrpcSessionUser>;
  };
  input: TCreateInputSchema;
};

const getIPAddress = async (url: string): Promise<string> => {
  return new Promise((resolve, reject) => {
    lookup(url, (err, address) => {
      if (err) reject(err);
      resolve(address);
    });
  });
};

export const createHandler = async ({ input, ctx }: CreateOptions) => {
<<<<<<< HEAD
  const { slug, name, orgOwnerEmail, seats, pricePerSeat } = input;
=======
  const { slug, name, adminEmail, adminUsername, check, isPlatform } = input;
>>>>>>> a3568366

  const orgOwner = await prisma.user.findUnique({
    where: {
      email: orgOwnerEmail,
    },
  });

  const hasAnOrgWithSameSlug = await prisma.team.findFirst({
    where: {
      slug: slug,
      parentId: null,
      isOrganization: true,
    },
  });

  // Allow creating an organization with same requestedSlug as a non-org Team's slug
  // It is needed so that later we can migrate the non-org Team(with the conflicting slug) to the newly created org
  // Publishing the organization would fail if the team with the same slug is not migrated first

  if (hasAnOrgWithSameSlug || RESERVED_SUBDOMAINS.includes(slug))
    throw new TRPCError({ code: "BAD_REQUEST", message: "organization_url_taken" });

  if (!orgOwner) {
    // Create a new user and invite them as the owner of the organization
    throw new Error("Inviting a new user to be the owner of the organization is not supported yet");
  }

  // If we are making the loggedIn user the owner of the organization and he is already a part of an organization, we don't allow it because multi-org is not supported yet
  const isLoggedInUserOrgOwner = orgOwner.id === ctx.user.id;
  if (ctx.user.profile.organizationId && isLoggedInUserOrgOwner) {
    throw new TRPCError({ code: "FORBIDDEN", message: "User is part of an organization already" });
  }

  const t = await getTranslation(ctx.user.locale ?? "en", "common");
<<<<<<< HEAD
  let isOrganizationConfigured = false;

  isOrganizationConfigured = await createDomain(slug);
=======
  const availability = getAvailabilityFromSchedule(DEFAULT_SCHEDULE);

  if (check) {
    await checkOrg(adminEmail, input.language);
    return { checked: true };
  }

  const isOrganizationConfigured = isPlatform ? true : await createDomain(slug);
>>>>>>> a3568366

  if (!isOrganizationConfigured) {
    // Otherwise, we proceed to send an administrative email to admins regarding
    // the need to configure DNS registry to support the newly created org
    const instanceAdmins = await prisma.user.findMany({
      where: { role: UserPermissionRole.ADMIN },
      select: { email: true },
    });
<<<<<<< HEAD
    // throw new Error("here01");
=======
>>>>>>> a3568366
    if (instanceAdmins.length) {
      await sendAdminOrganizationNotification({
        instanceAdmins,
        orgSlug: slug,
<<<<<<< HEAD
        ownerEmail: orgOwnerEmail,
=======
        ownerEmail: adminEmail,
>>>>>>> a3568366
        webappIPAddress: await getIPAddress(
          WEBAPP_URL.replace("https://", "")?.replace("http://", "").replace(/(:.*)/, "")
        ),
        t,
      });
    } else {
      console.warn("Organization created: subdomain not configured and couldn't notify adminnistrators");
    }
  }

<<<<<<< HEAD
  const autoAcceptEmail = orgOwnerEmail.split("@")[1];
  const nonOrgUsernameForOwner = ctx.user.profile.username || "";
  const { organization, ownerProfile } = await OrganizationRepository.createWithOwner({
    orgData: {
      name,
      slug,
      isOrganizationConfigured,
      autoAcceptEmail,
      seats: seats ?? null,
      pricePerSeat: pricePerSeat ?? null,
    },
    owner: {
      id: orgOwner.id,
      email: orgOwnerEmail,
      nonOrgUsername: nonOrgUsernameForOwner,
    },
  });

  const translation = await getTranslation(input.language ?? "en", "common");

  await sendOrganizationCreationEmail({
    language: translation,
    from: ctx.user.name ?? `${organization.name}'s admin`,
    to: orgOwnerEmail,
    ownerNewUsername: ownerProfile.username,
    ownerOldUsername: nonOrgUsernameForOwner,
    orgDomain: getOrgFullOrigin(slug, { protocol: false }),
    orgName: organization.name,
    prevLink: `${getOrgFullOrigin("", { protocol: true })}/${ctx.user.username}`,
    newLink: `${getOrgFullOrigin(slug, { protocol: true })}/${ownerProfile.username}`,
  });

  if (!organization.id) throw Error("User not created");
  const user = await UserRepository.enrichUserWithItsProfile({
    user: { ...orgOwner, organizationId: organization.id },
  });

  return { userId: user.id, email: user.email, organizationId: user.organizationId, upId: user.profile.upId };

  // Sync Services: Close.com
  //closeComUpsertOrganizationUser(createTeam, ctx.user, MembershipRole.OWNER);
};
=======
  const { user: createOwnerOrg, organization } = await prisma.$transaction(async (tx) => {
    const organization = await tx.team.create({
      data: {
        name,
        isOrganization: true,
        ...(!IS_TEAM_BILLING_ENABLED ? { slug } : {}),
        organizationSettings: {
          create: {
            isOrganizationVerified: true,
            isOrganizationConfigured,
            orgAutoAcceptEmail: emailDomain,
          },
        },
        metadata: {
          ...(IS_TEAM_BILLING_ENABLED ? { requestedSlug: slug } : {}),
        },
      },
    });

    const user = await tx.user.create({
      data: {
        username: slugify(adminUsername),
        email: adminEmail,
        emailVerified: new Date(),
        password: { create: { hash: hashedPassword } },
        organizationId: organization.id,
        // Default schedule
        schedules: {
          create: {
            name: t("default_schedule_name"),
            availability: {
              createMany: {
                data: availability.map((schedule) => ({
                  days: schedule.days,
                  startTime: schedule.startTime,
                  endTime: schedule.endTime,
                })),
              },
            },
          },
        },
        profiles: {
          create: {
            username: slugify(adminUsername),
            organizationId: organization.id,
            uid: ProfileRepository.generateProfileUid(),
          },
        },
      },
    });

    await tx.membership.create({
      data: {
        userId: user.id,
        role: MembershipRole.OWNER,
        accepted: true,
        teamId: organization.id,
      },
    });
    return { user, organization };
  });

  if (!organization.id) throw Error("User not created");

  return { user: { ...createOwnerOrg, organizationId: organization.id, password } };
};

async function checkOrg(adminEmail: string, inputLanguage?: string) {
  const language = await getTranslation(inputLanguage ?? "en", "common");

  const secret = createHash("md5")
    .update(adminEmail + process.env.CALENDSO_ENCRYPTION_KEY)
    .digest("hex");

  totp.options = { step: 900 };
  const code = totp.generate(secret);

  await sendOrganizationEmailVerification({
    user: {
      email: adminEmail,
    },
    code,
    language,
  });
}
>>>>>>> a3568366

export default createHandler;<|MERGE_RESOLUTION|>--- conflicted
+++ resolved
@@ -2,6 +2,7 @@
 
 import { getOrgFullOrigin } from "@calcom/ee/organizations/lib/orgDomains";
 import { sendAdminOrganizationNotification, sendOrganizationCreationEmail } from "@calcom/emails";
+import { DEFAULT_SCHEDULE, getAvailabilityFromSchedule } from "@calcom/lib/availability";
 import { RESERVED_SUBDOMAINS, WEBAPP_URL } from "@calcom/lib/constants";
 import { createDomain } from "@calcom/lib/domainManager/organization";
 import { getTranslation } from "@calcom/lib/server/i18n";
@@ -32,11 +33,7 @@
 };
 
 export const createHandler = async ({ input, ctx }: CreateOptions) => {
-<<<<<<< HEAD
-  const { slug, name, orgOwnerEmail, seats, pricePerSeat } = input;
-=======
-  const { slug, name, adminEmail, adminUsername, check, isPlatform } = input;
->>>>>>> a3568366
+  const { slug, name, orgOwnerEmail, seats, pricePerSeat, isPlatform } = input;
 
   const orgOwner = await prisma.user.findUnique({
     where: {
@@ -71,20 +68,10 @@
   }
 
   const t = await getTranslation(ctx.user.locale ?? "en", "common");
-<<<<<<< HEAD
-  let isOrganizationConfigured = false;
 
-  isOrganizationConfigured = await createDomain(slug);
-=======
   const availability = getAvailabilityFromSchedule(DEFAULT_SCHEDULE);
 
-  if (check) {
-    await checkOrg(adminEmail, input.language);
-    return { checked: true };
-  }
-
   const isOrganizationConfigured = isPlatform ? true : await createDomain(slug);
->>>>>>> a3568366
 
   if (!isOrganizationConfigured) {
     // Otherwise, we proceed to send an administrative email to admins regarding
@@ -93,19 +80,11 @@
       where: { role: UserPermissionRole.ADMIN },
       select: { email: true },
     });
-<<<<<<< HEAD
-    // throw new Error("here01");
-=======
->>>>>>> a3568366
     if (instanceAdmins.length) {
       await sendAdminOrganizationNotification({
         instanceAdmins,
         orgSlug: slug,
-<<<<<<< HEAD
         ownerEmail: orgOwnerEmail,
-=======
-        ownerEmail: adminEmail,
->>>>>>> a3568366
         webappIPAddress: await getIPAddress(
           WEBAPP_URL.replace("https://", "")?.replace("http://", "").replace(/(:.*)/, "")
         ),
@@ -116,7 +95,6 @@
     }
   }
 
-<<<<<<< HEAD
   const autoAcceptEmail = orgOwnerEmail.split("@")[1];
   const nonOrgUsernameForOwner = ctx.user.profile.username || "";
   const { organization, ownerProfile } = await OrganizationRepository.createWithOwner({
@@ -154,97 +132,19 @@
     user: { ...orgOwner, organizationId: organization.id },
   });
 
+  await prisma.availability.createMany({
+    data: availability.map((schedule) => ({
+      days: schedule.days,
+      startTime: schedule.startTime,
+      endTime: schedule.endTime,
+      userId: user.id,
+    })),
+  });
+
   return { userId: user.id, email: user.email, organizationId: user.organizationId, upId: user.profile.upId };
 
   // Sync Services: Close.com
   //closeComUpsertOrganizationUser(createTeam, ctx.user, MembershipRole.OWNER);
 };
-=======
-  const { user: createOwnerOrg, organization } = await prisma.$transaction(async (tx) => {
-    const organization = await tx.team.create({
-      data: {
-        name,
-        isOrganization: true,
-        ...(!IS_TEAM_BILLING_ENABLED ? { slug } : {}),
-        organizationSettings: {
-          create: {
-            isOrganizationVerified: true,
-            isOrganizationConfigured,
-            orgAutoAcceptEmail: emailDomain,
-          },
-        },
-        metadata: {
-          ...(IS_TEAM_BILLING_ENABLED ? { requestedSlug: slug } : {}),
-        },
-      },
-    });
-
-    const user = await tx.user.create({
-      data: {
-        username: slugify(adminUsername),
-        email: adminEmail,
-        emailVerified: new Date(),
-        password: { create: { hash: hashedPassword } },
-        organizationId: organization.id,
-        // Default schedule
-        schedules: {
-          create: {
-            name: t("default_schedule_name"),
-            availability: {
-              createMany: {
-                data: availability.map((schedule) => ({
-                  days: schedule.days,
-                  startTime: schedule.startTime,
-                  endTime: schedule.endTime,
-                })),
-              },
-            },
-          },
-        },
-        profiles: {
-          create: {
-            username: slugify(adminUsername),
-            organizationId: organization.id,
-            uid: ProfileRepository.generateProfileUid(),
-          },
-        },
-      },
-    });
-
-    await tx.membership.create({
-      data: {
-        userId: user.id,
-        role: MembershipRole.OWNER,
-        accepted: true,
-        teamId: organization.id,
-      },
-    });
-    return { user, organization };
-  });
-
-  if (!organization.id) throw Error("User not created");
-
-  return { user: { ...createOwnerOrg, organizationId: organization.id, password } };
-};
-
-async function checkOrg(adminEmail: string, inputLanguage?: string) {
-  const language = await getTranslation(inputLanguage ?? "en", "common");
-
-  const secret = createHash("md5")
-    .update(adminEmail + process.env.CALENDSO_ENCRYPTION_KEY)
-    .digest("hex");
-
-  totp.options = { step: 900 };
-  const code = totp.generate(secret);
-
-  await sendOrganizationEmailVerification({
-    user: {
-      email: adminEmail,
-    },
-    code,
-    language,
-  });
-}
->>>>>>> a3568366
 
 export default createHandler;