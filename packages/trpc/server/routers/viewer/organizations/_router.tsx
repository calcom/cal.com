--- conflicted
+++ resolved
@@ -147,12 +147,23 @@
       input,
     });
   }),
-<<<<<<< HEAD
   getMembers: authedProcedure.input(ZGetMembersInput).query(async ({ ctx, input }) => {
     if (!UNSTABLE_HANDLER_CACHE.getMembers) {
       UNSTABLE_HANDLER_CACHE.getMembers = await import("./getMembers.handler").then(
         (mod) => mod.getMembersHandler
-=======
+      );
+    }
+
+    // Unreachable code but required for type safety
+    if (!UNSTABLE_HANDLER_CACHE.getMembers) {
+      throw new Error("Failed to load handler");
+    }
+
+    return UNSTABLE_HANDLER_CACHE.getMembers({
+      ctx,
+      input,
+    });
+  }),
   adminGetUnverified: authedAdminProcedure.query(async ({ ctx }) => {
     if (!UNSTABLE_HANDLER_CACHE.adminGetUnverified) {
       UNSTABLE_HANDLER_CACHE.adminGetUnverified = await import("./adminGetUnverified.handler").then(
@@ -171,24 +182,15 @@
     if (!UNSTABLE_HANDLER_CACHE.adminVerify) {
       UNSTABLE_HANDLER_CACHE.adminVerify = await import("./adminVerify.handler").then(
         (mod) => mod.adminVerifyHandler
->>>>>>> c412e7f8
-      );
-    }
-
-    // Unreachable code but required for type safety
-<<<<<<< HEAD
-    if (!UNSTABLE_HANDLER_CACHE.getMembers) {
-      throw new Error("Failed to load handler");
-    }
-
-    return UNSTABLE_HANDLER_CACHE.getMembers({
-=======
+      );
+    }
+
+    // Unreachable code but required for type safety
     if (!UNSTABLE_HANDLER_CACHE.adminVerify) {
       throw new Error("Failed to load handler");
     }
 
     return UNSTABLE_HANDLER_CACHE.adminVerify({
->>>>>>> c412e7f8
       ctx,
       input,
     });
