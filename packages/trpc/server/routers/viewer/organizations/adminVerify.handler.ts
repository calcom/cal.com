--- conflicted
+++ resolved
@@ -38,26 +38,12 @@
 
   const acceptedEmailDomain = foundOrg.members[0].user.email.split("@")[1];
 
-<<<<<<< HEAD
   await prisma.organizationSettings.update({
-=======
-  const existingMetadataParsed = teamMetadataSchema.parse(foundOrg.metadata);
-
-  await prisma.team.update({
->>>>>>> e56b4b57
     where: {
       teamId: input.orgId,
     },
     data: {
-<<<<<<< HEAD
       isOrganizationVerified: true,
-      orgAutoAcceptEmail: acceptedEmailDomain,
-=======
-      metadata: {
-        ...existingMetadataParsed,
-        isOrganizationVerified: true,
-      },
->>>>>>> e56b4b57
     },
   });
 
