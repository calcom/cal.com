import { renameDomain } from "@calcom/lib/domainManager/organization";
import { getMetadataHelpers } from "@calcom/lib/getMetadataHelpers";
import { HttpError } from "@calcom/lib/http-error";
import { prisma } from "@calcom/prisma";
<<<<<<< HEAD
import type { Prisma } from "@calcom/prisma/client";
import { teamMetadataSchema } from "@calcom/prisma/zod-utils";
=======
import { teamMetadataStrictSchema } from "@calcom/prisma/zod-utils";
>>>>>>> d6b17b76

import type { TrpcSessionUser } from "../../../types";
import type { TAdminUpdate } from "./adminUpdate.schema";

type AdminUpdateOptions = {
  ctx: {
    user: NonNullable<TrpcSessionUser>;
  };
  input: TAdminUpdate;
};

export const adminUpdateHandler = async ({ input }: AdminUpdateOptions) => {
  const { id, organizationSettings, ...restInput } = input;
  const existingOrg = await prisma.team.findUnique({
    where: {
      id: id,
    },
    include: {
      organizationSettings: true,
    },
  });

  if (!existingOrg) {
    throw new HttpError({
      message: "Organization not found",
      statusCode: 404,
    });
  }

  const { mergeMetadata } = getMetadataHelpers(teamMetadataStrictSchema.unwrap(), existingOrg.metadata || {});

  const data: Prisma.TeamUpdateArgs["data"] = restInput;

  if (restInput.slug) {
    await throwIfSlugConflicts({ id, slug: restInput.slug });
    const isSlugChanged = restInput.slug !== existingOrg.slug;
    if (isSlugChanged) {
      // If slug is changed, we need to rename the domain first
      // If renaming fails, we don't want to update the new slug in DB
      await renameDomain(existingOrg.slug, restInput.slug);
    }
    data.slug = input.slug;
    data.metadata = mergeMetadata({
      // If we save slug, we don't need the requestedSlug anymore
      requestedSlug: undefined,
    });
  }

  const updatedOrganization = await prisma.$transaction(async (tx) => {
    const updatedOrganization = await tx.team.update({
      where: { id },
      data,
    });

    if (organizationSettings || existingOrg.organizationSettings) {
      await tx.organizationSettings.update({
        where: {
          organizationId: updatedOrganization.id,
        },
        data: {
          isOrganizationConfigured:
            organizationSettings?.isOrganizationConfigured ||
            existingOrg.organizationSettings?.isOrganizationConfigured,
          isOrganizationVerified:
            organizationSettings?.isOrganizationVerified ||
            existingOrg.organizationSettings?.isOrganizationVerified,
          isAdminReviewed: organizationSettings?.isAdminReviewed,
          orgAutoAcceptEmail:
            organizationSettings?.orgAutoAcceptEmail || existingOrg.organizationSettings?.orgAutoAcceptEmail,
          isAdminAPIEnabled: !!(
            organizationSettings?.isAdminAPIEnabled ?? existingOrg.organizationSettings?.isAdminAPIEnabled
          ),
        },
      });
    }
    return updatedOrganization;
  });

  return updatedOrganization;
};

export default adminUpdateHandler;

async function throwIfSlugConflicts({ id, slug }: { id: number; slug: string }) {
  const organizationsWithSameSlug = await prisma.team.findMany({
    where: {
      slug: slug,
      parentId: null,
    },
  });

  if (organizationsWithSameSlug.length > 1) {
    throw new HttpError({
      message: "There can only be one organization with a given slug",
      statusCode: 400,
    });
  }

  const foundOrg = organizationsWithSameSlug[0];
  if (!foundOrg) {
    // No org with same slug found - So, no conflict.
    return;
  }

  // If foundOrg isn't same as the org being edited
  if (foundOrg.id !== id) {
    throw new HttpError({
      message: "Organization or a Team with same slug already exists",
      statusCode: 400,
    });
  }
}<|MERGE_RESOLUTION|>--- conflicted
+++ resolved
@@ -2,12 +2,8 @@
 import { getMetadataHelpers } from "@calcom/lib/getMetadataHelpers";
 import { HttpError } from "@calcom/lib/http-error";
 import { prisma } from "@calcom/prisma";
-<<<<<<< HEAD
 import type { Prisma } from "@calcom/prisma/client";
-import { teamMetadataSchema } from "@calcom/prisma/zod-utils";
-=======
 import { teamMetadataStrictSchema } from "@calcom/prisma/zod-utils";
->>>>>>> d6b17b76
 
 import type { TrpcSessionUser } from "../../../types";
 import type { TAdminUpdate } from "./adminUpdate.schema";
