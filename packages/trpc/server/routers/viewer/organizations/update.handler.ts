--- conflicted
+++ resolved
@@ -69,11 +69,8 @@
     timeZone: input.timeZone,
     weekStart: input.weekStart,
     timeFormat: input.timeFormat,
-<<<<<<< HEAD
     requireTwoFactor: input.requireTwoFactor,
-=======
     metadata: mergeMetadata({ ...input.metadata }),
->>>>>>> 3223beb9
   };
 
   if (input.slug) {
