--- conflicted
+++ resolved
@@ -90,14 +90,11 @@
     data.disablePhoneOnlySMSNotifications = input.disablePhoneOnlySMSNotifications;
   }
 
-<<<<<<< HEAD
   if (input.hasOwnProperty("disableAutofillOnBookingPage")) {
     data.disableAutofillOnBookingPage = input.disableAutofillOnBookingPage;
-=======
   // eslint-disable-next-line no-prototype-builtins
   if (input.hasOwnProperty("orgAutoJoinOnSignup")) {
     data.orgAutoJoinOnSignup = input.orgAutoJoinOnSignup;
->>>>>>> 1012f2f1
   }
 
   // If no settings values have changed lets skip this update
