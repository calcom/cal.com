--- conflicted
+++ resolved
@@ -46,14 +46,10 @@
 
 vi.mock("@calcom/features/ee/billing/di/containers/Billing", () => {
   type FakeBillingProvider = {
-<<<<<<< HEAD
-    createCustomer(args: { email: string; metadata?: Record<string, unknown> }): Promise<{ stripeCustomerId: string }>;
-=======
     createCustomer(args: {
       email: string;
       metadata?: Record<string, unknown>;
     }): Promise<{ stripeCustomerId: string }>;
->>>>>>> 6479adf1
     createPrice(args: {
       amount: number;
       productId: string;
@@ -102,12 +98,8 @@
   };
 
   return {
-<<<<<<< HEAD
-    getBillingProviderService: () => fake as unknown as import("@calcom/features/ee/billing/service/billingProvider/StripeBillingService").StripeBillingService,
-=======
     getBillingProviderService: () =>
       fake as unknown as import("@calcom/features/ee/billing/service/billingProvider/StripeBillingService").StripeBillingService,
->>>>>>> 6479adf1
   };
 });
 
