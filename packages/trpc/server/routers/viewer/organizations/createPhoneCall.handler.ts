--- conflicted
+++ resolved
@@ -1,19 +1,8 @@
 import type { z } from "zod";
 
-<<<<<<< HEAD
-import { PROMPT_TEMPLATES } from "@calcom/features/ee/cal-ai-phone/promptTemplates";
-import { RetellAIService, validatePhoneNumber } from "@calcom/features/ee/cal-ai-phone/retellAIService";
-import type { createPhoneCallSchema } from "@calcom/features/ee/cal-ai-phone/zod-utils";
-import { templateTypeEnum } from "@calcom/features/ee/cal-ai-phone/zod-utils";
-import { checkRateLimitAndThrowError } from "@calcom/lib/checkRateLimitAndThrowError";
-import logger from "@calcom/lib/logger";
-import type { PrismaClient } from "@calcom/prisma";
-import { TRPCError } from "@calcom/trpc/server";
-=======
 import type { createPhoneCallSchema } from "@calcom/features/ee/cal-ai-phone/zod-utils";
 import { handleCreatePhoneCall } from "@calcom/features/handleCreatePhoneCall";
 import type { PrismaClient } from "@calcom/prisma";
->>>>>>> 00ee1ef4
 import type { TrpcSessionUser } from "@calcom/trpc/server/trpc";
 
 type CreatePhoneCallProps = {
@@ -25,121 +14,14 @@
 };
 
 const createPhoneCallHandler = async ({ input, ctx }: CreatePhoneCallProps) => {
-<<<<<<< HEAD
-  if (!!!ctx.user.profile.organization) {
-    throw new TRPCError({ code: "UNAUTHORIZED" });
-  }
-
-  await checkRateLimitAndThrowError({
-    rateLimitingType: "core",
-    identifier: `createPhoneCall:${ctx.user.id}`,
-  });
-
-  await validatePhoneNumber(input.yourPhoneNumber);
-
-  const {
-    yourPhoneNumber,
-    numberToCall,
-    guestName,
-    guestEmail,
-    guestCompany,
-    eventTypeId,
-    beginMessage,
-    calApiKey,
-    templateType,
-    schedulerName,
-    generalPrompt: userCustomPrompt,
-  } = input;
-
-  const generalPrompt =
-    templateType === templateTypeEnum.enum.CUSTOM_TEMPLATE
-      ? userCustomPrompt
-      : PROMPT_TEMPLATES[templateType]?.generalPrompt;
-
-  const retellAI = new RetellAIService({
-    templateType,
-    generalPrompt: generalPrompt ?? "",
-    yourPhoneNumber,
-    loggedInUserTimeZone: ctx.user.timeZone,
-    eventTypeId,
-    calApiKey,
-    dynamicVariables: {
-      guestName,
-      guestEmail,
-      guestCompany,
-      schedulerName,
-    },
-  });
-
-  const aiPhoneCallConfig = await ctx.prisma.aIPhoneCallConfiguration.upsert({
-    where: {
-      eventTypeId,
-    },
-    update: {
-      beginMessage,
-      enabled: true,
-      guestName,
-      guestEmail,
-      guestCompany,
-      numberToCall,
-      yourPhoneNumber,
-      schedulerName,
-      templateType,
-      generalPrompt,
-    },
-    create: {
-      eventTypeId,
-      beginMessage,
-      enabled: true,
-      guestName,
-      guestEmail,
-      guestCompany,
-      numberToCall,
-      yourPhoneNumber,
-      schedulerName,
-      templateType,
-      generalPrompt,
-=======
   return await handleCreatePhoneCall({
     user: {
       id: ctx.user.id,
       timeZone: ctx.user.timeZone,
       profile: { organization: { id: ctx.user.profile.organization?.id } },
->>>>>>> 00ee1ef4
     },
     input,
   });
-<<<<<<< HEAD
-
-  // If no retell LLM is associated with the event type, create one
-  if (!aiPhoneCallConfig.llmId) {
-    const createdRetellLLM = await retellAI.createRetellLLMAndUpdateWebsocketUrl();
-
-    await ctx.prisma.aIPhoneCallConfiguration.update({
-      where: {
-        eventTypeId,
-      },
-      data: {
-        llmId: createdRetellLLM.llm_id,
-      },
-    });
-  } else {
-    const retellLLM = await retellAI.getRetellLLM(aiPhoneCallConfig.llmId);
-
-    const doWeNeedToUpdateLLM =
-      retellLLM.general_prompt !== generalPrompt || retellLLM.begin_message !== beginMessage;
-    if (doWeNeedToUpdateLLM) {
-      const updatedRetellLLM = await retellAI.updatedRetellLLMAndUpdateWebsocketUrl(aiPhoneCallConfig.llmId);
-      logger.debug("updated Retell LLM", updatedRetellLLM);
-    }
-  }
-
-  const createPhoneCallRes = await retellAI.createRetellPhoneCall(numberToCall);
-  logger.debug("Create Call Response", createPhoneCallRes);
-
-  return createPhoneCallRes;
-=======
->>>>>>> 00ee1ef4
 };
 
 export default createPhoneCallHandler;