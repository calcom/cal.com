<<<<<<< HEAD
import type { z } from "zod";
=======
import { Prisma } from "@prisma/client";
>>>>>>> d6b17b76

import { DailyLocationType } from "@calcom/app-store/locations";
import { getDefaultLocations } from "@calcom/lib/server/getDefaultLocations";
import { EventTypeRepository } from "@calcom/lib/server/repository/eventTypeRepository";
import type { PrismaClient } from "@calcom/prisma";
import type { Prisma } from "@calcom/prisma/client";
import { PrismaClientKnownRequestError } from "@calcom/prisma/client/runtime/library";
import { SchedulingType } from "@calcom/prisma/enums";
import type { eventTypeLocations } from "@calcom/prisma/zod-utils";

import { TRPCError } from "@trpc/server";

import type { TrpcSessionUser } from "../../../types";
import type { TCreateInputSchema } from "./create.schema";

type EventTypeLocation = z.infer<typeof eventTypeLocations>[number];

type SessionUser = NonNullable<TrpcSessionUser>;
type User = {
  id: SessionUser["id"];
  role: SessionUser["role"];
  organizationId: SessionUser["organizationId"];
  organization: {
    isOrgAdmin: SessionUser["organization"]["isOrgAdmin"];
  };
  profile: {
    id: SessionUser["id"] | null;
  };
  metadata: SessionUser["metadata"];
  email: SessionUser["email"];
};

type CreateOptions = {
  ctx: {
    user: User;
    prisma: PrismaClient;
  };
  input: TCreateInputSchema;
};

export const createHandler = async ({ ctx, input }: CreateOptions) => {
  const {
    schedulingType,
    teamId,
    metadata,
    locations: inputLocations,
    scheduleId,
    calVideoSettings,
    ...rest
  } = input;

  const userId = ctx.user.id;
  const isManagedEventType = schedulingType === SchedulingType.MANAGED;
  const isOrgAdmin = !!ctx.user?.organization?.isOrgAdmin;

  const locations: EventTypeLocation[] =
    inputLocations && inputLocations.length !== 0 ? inputLocations : await getDefaultLocations(ctx.user);

  const isCalVideoLocationActive = locations.some((location) => location.type === DailyLocationType);

  const data: Prisma.EventTypeCreateInput = {
    ...rest,
    owner: teamId ? undefined : { connect: { id: userId } },
    metadata: (metadata as Prisma.InputJsonObject) ?? undefined,
    // Only connecting the current user for non-managed event types and non team event types
    users: isManagedEventType || schedulingType ? undefined : { connect: { id: userId } },
    locations,
    schedule: scheduleId ? { connect: { id: scheduleId } } : undefined,
  };

  if (isCalVideoLocationActive && calVideoSettings) {
    data.calVideoSettings = {
      create: {
        disableRecordingForGuests: calVideoSettings.disableRecordingForGuests ?? false,
        disableRecordingForOrganizer: calVideoSettings.disableRecordingForOrganizer ?? false,
        enableAutomaticTranscription: calVideoSettings.enableAutomaticTranscription ?? false,
        enableAutomaticRecordingForOrganizer: calVideoSettings.enableAutomaticRecordingForOrganizer ?? false,
        disableTranscriptionForGuests: calVideoSettings.disableTranscriptionForGuests ?? false,
        disableTranscriptionForOrganizer: calVideoSettings.disableTranscriptionForOrganizer ?? false,
        redirectUrlOnExit: calVideoSettings.redirectUrlOnExit ?? null,
      },
    };
  }

  if (teamId && schedulingType) {
    const hasMembership = await ctx.prisma.membership.findFirst({
      where: {
        userId,
        teamId: teamId,
        accepted: true,
      },
    });

    const isSystemAdmin = ctx.user.role === "ADMIN";

    if (
      !isSystemAdmin &&
      !isOrgAdmin &&
      (!hasMembership?.role || !["ADMIN", "OWNER"].includes(hasMembership.role))
    ) {
      console.warn(`User ${userId} does not have permission to create this new event type`);
      throw new TRPCError({ code: "UNAUTHORIZED" });
    }

    data.team = {
      connect: {
        id: teamId,
      },
    };
    data.schedulingType = schedulingType;
  }

  // If we are in an organization & they are not admin & they are not creating an event on a teamID
  // Check if evenTypes are locked.
  if (ctx.user.organizationId && !ctx.user?.organization?.isOrgAdmin && !teamId) {
    const orgSettings = await ctx.prisma.organizationSettings.findUnique({
      where: {
        organizationId: ctx.user.organizationId,
      },
      select: {
        lockEventTypeCreationForUsers: true,
      },
    });

    const orgHasLockedEventTypes = !!orgSettings?.lockEventTypeCreationForUsers;
    if (orgHasLockedEventTypes) {
      console.warn(
        `User ${userId} does not have permission to create this new event type - Locked status: ${orgHasLockedEventTypes}`
      );
      throw new TRPCError({ code: "UNAUTHORIZED" });
    }
  }

  const profile = ctx.user.profile;
  try {
    const eventTypeRepo = new EventTypeRepository(ctx.prisma);
    const eventType = await eventTypeRepo.create({
      ...data,
      profileId: profile.id,
    });
    return { eventType };
  } catch (e) {
    console.warn(e);
    if (e instanceof Prisma.PrismaClientKnownRequestError) {
      if (e.code === "P2002" && Array.isArray(e.meta?.target) && e.meta?.target.includes("slug")) {
        throw new TRPCError({ code: "BAD_REQUEST", message: "URL Slug already exists for given user." });
      }
    }
    throw new TRPCError({ code: "BAD_REQUEST" });
  }
};<|MERGE_RESOLUTION|>--- conflicted
+++ resolved
@@ -1,15 +1,10 @@
-<<<<<<< HEAD
 import type { z } from "zod";
-=======
-import { Prisma } from "@prisma/client";
->>>>>>> d6b17b76
 
 import { DailyLocationType } from "@calcom/app-store/locations";
 import { getDefaultLocations } from "@calcom/lib/server/getDefaultLocations";
 import { EventTypeRepository } from "@calcom/lib/server/repository/eventTypeRepository";
 import type { PrismaClient } from "@calcom/prisma";
-import type { Prisma } from "@calcom/prisma/client";
-import { PrismaClientKnownRequestError } from "@calcom/prisma/client/runtime/library";
+import { Prisma } from "@calcom/prisma/client";
 import { SchedulingType } from "@calcom/prisma/enums";
 import type { eventTypeLocations } from "@calcom/prisma/zod-utils";
 
