import type { Prisma } from "@prisma/client";
import { PrismaClientKnownRequestError } from "@prisma/client/runtime/library";

<<<<<<< HEAD
import { getDefaultLocations } from "@calcom/lib/server";
=======
import { getDefaultLocations } from "@calcom/lib/server/getDefaultLocations";
>>>>>>> 00ee1ef4
import { EventTypeRepository } from "@calcom/lib/server/repository/eventType";
import type { PrismaClient } from "@calcom/prisma";
import { SchedulingType } from "@calcom/prisma/enums";
import type { EventTypeLocation } from "@calcom/prisma/zod/custom/eventtype";

import { TRPCError } from "@trpc/server";

import type { TrpcSessionUser } from "../../../trpc";
import type { TCreateInputSchema } from "./create.schema";

type SessionUser = NonNullable<TrpcSessionUser>;
type User = {
  id: SessionUser["id"];
  role: SessionUser["role"];
  organizationId: SessionUser["organizationId"];
  organization: {
    isOrgAdmin: SessionUser["organization"]["isOrgAdmin"];
  };
  profile: {
    id: SessionUser["id"] | null;
  };
  metadata: SessionUser["metadata"];
  email: SessionUser["email"];
};

type CreateOptions = {
  ctx: {
    user: User;
    prisma: PrismaClient;
  };
  input: TCreateInputSchema;
};

export const createHandler = async ({ ctx, input }: CreateOptions) => {
  const { schedulingType, teamId, metadata, locations: inputLocations, scheduleId, ...rest } = input;

  const userId = ctx.user.id;
  const isManagedEventType = schedulingType === SchedulingType.MANAGED;
  const isOrgAdmin = !!ctx.user?.organization?.isOrgAdmin;

  const locations: EventTypeLocation[] =
    inputLocations && inputLocations.length !== 0 ? inputLocations : await getDefaultLocations(ctx.user);

  const data: Prisma.EventTypeCreateInput = {
    ...rest,
    owner: teamId ? undefined : { connect: { id: userId } },
    metadata: (metadata as Prisma.InputJsonObject) ?? undefined,
    // Only connecting the current user for non-managed event types and non team event types
    users: isManagedEventType || schedulingType ? undefined : { connect: { id: userId } },
    locations,
    schedule: scheduleId ? { connect: { id: scheduleId } } : undefined,
  };

  if (teamId && schedulingType) {
    const hasMembership = await ctx.prisma.membership.findFirst({
      where: {
        userId,
        teamId: teamId,
        accepted: true,
      },
    });

    const isSystemAdmin = ctx.user.role === "ADMIN";

    if (
      !isSystemAdmin &&
      (!hasMembership?.role || !(["ADMIN", "OWNER"].includes(hasMembership.role) || isOrgAdmin))
    ) {
      console.warn(`User ${userId} does not have permission to create this new event type`);
      throw new TRPCError({ code: "UNAUTHORIZED" });
    }

    data.team = {
      connect: {
        id: teamId,
      },
    };
    data.schedulingType = schedulingType;
  }

  // If we are in an organization & they are not admin & they are not creating an event on a teamID
  // Check if evenTypes are locked.
  if (ctx.user.organizationId && !ctx.user?.organization?.isOrgAdmin && !teamId) {
    const orgSettings = await ctx.prisma.organizationSettings.findUnique({
      where: {
        organizationId: ctx.user.organizationId,
      },
      select: {
        lockEventTypeCreationForUsers: true,
      },
    });

    const orgHasLockedEventTypes = !!orgSettings?.lockEventTypeCreationForUsers;
    if (orgHasLockedEventTypes) {
      console.warn(
        `User ${userId} does not have permission to create this new event type - Locked status: ${orgHasLockedEventTypes}`
      );
      throw new TRPCError({ code: "UNAUTHORIZED" });
    }
  }

  const profile = ctx.user.profile;
  try {
    const eventType = await EventTypeRepository.create({
      ...data,
      profileId: profile.id,
    });
    return { eventType };
  } catch (e) {
    console.warn(e);
    if (e instanceof PrismaClientKnownRequestError) {
      if (e.code === "P2002" && Array.isArray(e.meta?.target) && e.meta?.target.includes("slug")) {
        throw new TRPCError({ code: "BAD_REQUEST", message: "URL Slug already exists for given user." });
      }
    }
    throw new TRPCError({ code: "BAD_REQUEST" });
  }
};<|MERGE_RESOLUTION|>--- conflicted
+++ resolved
@@ -1,11 +1,7 @@
 import type { Prisma } from "@prisma/client";
 import { PrismaClientKnownRequestError } from "@prisma/client/runtime/library";
 
-<<<<<<< HEAD
-import { getDefaultLocations } from "@calcom/lib/server";
-=======
 import { getDefaultLocations } from "@calcom/lib/server/getDefaultLocations";
->>>>>>> 00ee1ef4
 import { EventTypeRepository } from "@calcom/lib/server/repository/eventType";
 import type { PrismaClient } from "@calcom/prisma";
 import { SchedulingType } from "@calcom/prisma/enums";
