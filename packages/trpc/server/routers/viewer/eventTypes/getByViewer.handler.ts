// eslint-disable-next-line no-restricted-imports
import { orderBy } from "lodash";

import { hasFilter } from "@calcom/features/filters/lib/hasFilter";
import { checkRateLimitAndThrowError } from "@calcom/lib/checkRateLimitAndThrowError";
import { isOrganization } from "@calcom/lib/entityPermissionUtils";
import { getOrgAvatarUrl, getTeamAvatarUrl, getUserAvatarUrl } from "@calcom/lib/getAvatarUrl";
import { getBookerBaseUrlSync } from "@calcom/lib/getBookerUrl/client";
import { getBookerBaseUrl } from "@calcom/lib/getBookerUrl/server";
import logger from "@calcom/lib/logger";
import { markdownToSafeHTML } from "@calcom/lib/markdownToSafeHTML";
import { safeStringify } from "@calcom/lib/safeStringify";
import { EventTypeRepository } from "@calcom/lib/server/repository/eventType";
import { MembershipRepository } from "@calcom/lib/server/repository/membership";
import { ProfileRepository } from "@calcom/lib/server/repository/profile";
import { UserRepository } from "@calcom/lib/server/repository/user";
import type { PrismaClient } from "@calcom/prisma";
import { MembershipRole, SchedulingType } from "@calcom/prisma/enums";
import { EventTypeMetaDataSchema, teamMetadataSchema } from "@calcom/prisma/zod-utils";

import { TRPCError } from "@trpc/server";

import type { TrpcSessionUser } from "../../../trpc";
import type { TEventTypeInputSchema } from "./getByViewer.schema";

const log = logger.getSubLogger({ prefix: ["viewer.eventTypes.getByViewer"] });
type GetByViewerOptions = {
  ctx: {
    user: NonNullable<TrpcSessionUser>;
    prisma: PrismaClient;
  };
  input: TEventTypeInputSchema;
};

export const compareMembership = (mship1: MembershipRole, mship2: MembershipRole) => {
  const mshipToNumber = (mship: MembershipRole) =>
    Object.keys(MembershipRole).findIndex((mmship) => mmship === mship);
  return mshipToNumber(mship1) > mshipToNumber(mship2);
};

export const getByViewerHandler = async ({ ctx, input }: GetByViewerOptions) => {
  await checkRateLimitAndThrowError({
    identifier: `eventTypes:getByViewer:${ctx.user.id}`,
    rateLimitingType: "common",
  });
  const lightProfile = ctx.user.profile;

<<<<<<< HEAD
  const user = await prisma.user.findUnique({
    where: {
      id: ctx.user.id,
    },
    select: {
      id: true,
      username: true,
      name: true,
      startTime: true,
      endTime: true,
      bufferTime: true,
      avatar: true,
      organizationId: true,
      teams: {
        where: {
          accepted: true,
        },
        select: {
          role: true,
          team: {
            select: {
              id: true,
              isOrganization: true,
              name: true,
              slug: true,
              parentId: true,
              metadata: true,
              parent: true,
              members: {
                select: {
                  userId: true,
                },
              },
              eventTypes: {
                select: teamEventTypeSelect,
                orderBy: [
                  {
                    position: "desc",
                  },
                  {
                    id: "asc",
                  },
                ],
              },
            },
          },
        },
=======
  const profile = await ProfileRepository.findByUpId(lightProfile.upId);
  const isFilterSet = input?.filters && hasFilter(input.filters);
  const isUpIdInFilter = input?.filters?.upIds?.includes(lightProfile.upId);
  const shouldListUserEvents = !isFilterSet || isUpIdInFilter;
  const [profileMemberships, profileEventTypes] = await Promise.all([
    MembershipRepository.findAllByUpIdIncludeTeamWithMembersAndEventTypes(
      {
        upId: lightProfile.upId,
>>>>>>> a0561604
      },
      {
        where: {
          accepted: true,
        },
      }
    ),
    shouldListUserEvents
      ? EventTypeRepository.findAllByUpId(
          {
            upId: lightProfile.upId,
          },
          {
            where: {
              teamId: null,
            },
            orderBy: [
              {
                position: "desc",
              },
              {
                id: "asc",
              },
            ],
          }
        )
      : [],
  ]);

  if (!profile) {
    throw new TRPCError({ code: "INTERNAL_SERVER_ERROR" });
  }

  const memberships = profileMemberships.map((membership) => ({
    ...membership,
    team: {
      ...membership.team,
      metadata: teamMetadataSchema.parse(membership.team.metadata),
    },
  }));

  log.debug(
    safeStringify({
      profileMemberships,
      profileEventTypes,
    })
  );

  type UserEventTypes = (typeof profileEventTypes)[number];

  const mapEventType = async (eventType: UserEventTypes) => ({
    ...eventType,
    safeDescription: eventType?.description ? markdownToSafeHTML(eventType.description) : undefined,
    users: await Promise.all(
      (!!eventType?.hosts?.length ? eventType?.hosts.map((host) => host.user) : eventType.users).map(
        async (u) =>
          await UserRepository.enrichUserWithItsProfile({
            user: u,
          })
      )
    ),
    metadata: eventType.metadata ? EventTypeMetaDataSchema.parse(eventType.metadata) : null,
    children: await Promise.all(
      (eventType.children || []).map(async (c) => ({
        ...c,
        users: await Promise.all(
          c.users.map(
            async (u) =>
              await UserRepository.enrichUserWithItsProfile({
                user: u,
              })
          )
        ),
      }))
    ),
  });

  const userEventTypes = await Promise.all(profileEventTypes.map(mapEventType));

  type EventTypeGroup = {
    teamId?: number | null;
    parentId?: number | null;
    bookerUrl: string;
    membershipRole?: MembershipRole | null;
    profile: {
      slug: (typeof profile)["username"] | null;
      name: (typeof profile)["name"];
      image: string;
    };
    metadata: {
      membershipCount: number;
      readOnly: boolean;
    };
    eventTypes: typeof userEventTypes;
  };

  let eventTypeGroups: EventTypeGroup[] = [];

  const unmanagedEventTypes = userEventTypes.filter(
    (evType) => evType.schedulingType !== SchedulingType.MANAGED
  );

  log.debug(safeStringify({ profileMemberships, profileEventTypes, profile }));

  log.debug(
    "Filter Settings",
    safeStringify({
      isFilterSet,
      isProfileIdInFilter: isUpIdInFilter,
    })
  );

  if (!isFilterSet || isUpIdInFilter) {
    const bookerUrl = await getBookerBaseUrl(profile.organizationId ?? null);
    eventTypeGroups.push({
      teamId: null,
      bookerUrl,
      membershipRole: null,
      profile: {
        slug: profile.username,
        name: profile.name,
        image: getUserAvatarUrl({
          username: profile.username,
          avatarUrl: profile.avatarUrl,
          profile: profile,
        }),
      },
      eventTypes: orderBy(unmanagedEventTypes, ["position", "id"], ["desc", "asc"]),
      metadata: {
        membershipCount: 1,
        readOnly: false,
      },
    });
  }

  const teamMemberships = profileMemberships.map((membership) => ({
    teamId: membership.team.id,
    membershipRole: membership.role,
  }));

  const filterTeamsEventTypesBasedOnInput = async (eventType: Awaited<ReturnType<typeof mapEventType>>) => {
    if (!input?.filters || !hasFilter(input?.filters)) {
      return true;
    }
    return input?.filters?.teamIds?.includes(eventType?.team?.id || 0) ?? false;
  };
  eventTypeGroups = ([] as EventTypeGroup[]).concat(
    eventTypeGroups,
<<<<<<< HEAD
    memberships
      .filter((mmship) => {
        if (mmship.team.isOrganization) {
          return false;
        } else {
          if (!input?.filters || !hasFilter(input?.filters)) {
            return true;
=======
    await Promise.all(
      memberships
        .filter((mmship) => {
          if (isOrganization({ team: mmship.team })) {
            return false;
          } else {
            if (!input?.filters || !hasFilter(input?.filters)) {
              return true;
            }
            return input?.filters?.teamIds?.includes(mmship?.team?.id || 0) ?? false;
>>>>>>> a0561604
          }
        })
        .map(async (membership) => {
          const orgMembership = teamMemberships.find(
            (teamM) => teamM.teamId === membership.team.parentId
          )?.membershipRole;

          const team = {
            ...membership.team,
            metadata: teamMetadataSchema.parse(membership.team.metadata),
          };

          let slug;

          if (input?.forRoutingForms) {
            // For Routing form we want to ensure that after migration of team to an org, the URL remains same for the team
            // Once we solve this https://github.com/calcom/cal.com/issues/12399, we can remove this conditional change in slug
            slug = `team/${team.slug}`;
          } else {
            // In an Org, a team can be accessed without /team prefix as well as with /team prefix
            slug = team.slug ? (!team.parentId ? `team/${team.slug}` : `${team.slug}`) : null;
          }

          const eventTypes = await Promise.all(team.eventTypes.map(mapEventType));
          return {
            teamId: team.id,
            parentId: team.parentId,
            bookerUrl: getBookerBaseUrlSync(team.parent?.slug ?? null),
            membershipRole:
              orgMembership && compareMembership(orgMembership, membership.role)
                ? orgMembership
                : membership.role,
            profile: {
              image: team.parentId
                ? getOrgAvatarUrl({
                    slug: team.parent?.slug || null,
                    logoUrl: team.parent?.logoUrl,
                    requestedSlug: team.slug,
                  })
                : getTeamAvatarUrl({
                    slug: team.slug,
                    requestedSlug: team.metadata?.requestedSlug ?? null,
                    organizationId: team.parentId,
                  }),
              name: team.name,
              slug,
            },
            metadata: {
              membershipCount: team.members.length,
              readOnly:
                membership.role ===
                (team.parentId
                  ? orgMembership && compareMembership(orgMembership, membership.role)
                    ? orgMembership
                    : MembershipRole.MEMBER
                  : MembershipRole.MEMBER),
            },
            eventTypes: eventTypes
              .filter(filterTeamsEventTypesBasedOnInput)
              .filter((evType) => {
                const res = evType.userId === null || evType.userId === ctx.user.id;
                return res;
              })
              .filter((evType) =>
                membership.role === MembershipRole.MEMBER
                  ? evType.schedulingType !== SchedulingType.MANAGED
                  : true
              ),
          };
        })
    )
  );

  const denormalizedPayload = {
    eventTypeGroups,
    // so we can show a dropdown when the user has teams
    profiles: eventTypeGroups.map((group) => ({
      ...group.profile,
      ...group.metadata,
      teamId: group.teamId,
      membershipRole: group.membershipRole,
    })),
  };

  return normalizePayload(denormalizedPayload);

  /**
   * Reduces the size of payload
   */
  function normalizePayload(payload: typeof denormalizedPayload) {
    const allUsersAcrossAllEventTypes = new Map<
      number,
      EventTypeGroup["eventTypes"][number]["users"][number]
    >();
    const eventTypeGroups = payload.eventTypeGroups.map((group) => {
      return {
        ...group,
        eventTypes: group.eventTypes.map((eventType) => {
          const { users, ...rest } = eventType;
          return {
            ...rest,
            // Send userIds per event and keep the actual users object outside
            userIds: users.map((user) => {
              allUsersAcrossAllEventTypes.set(user.id, user);
              return user.id;
            }),
          };
        }),
      };
    });

    return {
      ...payload,
      allUsersAcrossAllEventTypes,
      eventTypeGroups,
    };
  }
};<|MERGE_RESOLUTION|>--- conflicted
+++ resolved
@@ -45,55 +45,6 @@
   });
   const lightProfile = ctx.user.profile;
 
-<<<<<<< HEAD
-  const user = await prisma.user.findUnique({
-    where: {
-      id: ctx.user.id,
-    },
-    select: {
-      id: true,
-      username: true,
-      name: true,
-      startTime: true,
-      endTime: true,
-      bufferTime: true,
-      avatar: true,
-      organizationId: true,
-      teams: {
-        where: {
-          accepted: true,
-        },
-        select: {
-          role: true,
-          team: {
-            select: {
-              id: true,
-              isOrganization: true,
-              name: true,
-              slug: true,
-              parentId: true,
-              metadata: true,
-              parent: true,
-              members: {
-                select: {
-                  userId: true,
-                },
-              },
-              eventTypes: {
-                select: teamEventTypeSelect,
-                orderBy: [
-                  {
-                    position: "desc",
-                  },
-                  {
-                    id: "asc",
-                  },
-                ],
-              },
-            },
-          },
-        },
-=======
   const profile = await ProfileRepository.findByUpId(lightProfile.upId);
   const isFilterSet = input?.filters && hasFilter(input.filters);
   const isUpIdInFilter = input?.filters?.upIds?.includes(lightProfile.upId);
@@ -102,7 +53,6 @@
     MembershipRepository.findAllByUpIdIncludeTeamWithMembersAndEventTypes(
       {
         upId: lightProfile.upId,
->>>>>>> a0561604
       },
       {
         where: {
@@ -251,15 +201,6 @@
   };
   eventTypeGroups = ([] as EventTypeGroup[]).concat(
     eventTypeGroups,
-<<<<<<< HEAD
-    memberships
-      .filter((mmship) => {
-        if (mmship.team.isOrganization) {
-          return false;
-        } else {
-          if (!input?.filters || !hasFilter(input?.filters)) {
-            return true;
-=======
     await Promise.all(
       memberships
         .filter((mmship) => {
@@ -270,7 +211,6 @@
               return true;
             }
             return input?.filters?.teamIds?.includes(mmship?.team?.id || 0) ?? false;
->>>>>>> a0561604
           }
         })
         .map(async (membership) => {
