--- conflicted
+++ resolved
@@ -22,36 +22,6 @@
   input: TEventTypeInputSchema;
 };
 
-<<<<<<< HEAD
-export const compareMembership = (mship1: MembershipRole, mship2: MembershipRole) => {
-  const mshipToNumber = (mship: MembershipRole) =>
-    Object.keys(MembershipRole).findIndex((mmship) => mmship === mship);
-  return mshipToNumber(mship1) > mshipToNumber(mship2);
-};
-
-export const getByViewerHandler = async ({ ctx }: GetByViewerOptions) => {
-  const { prisma } = ctx;
-  const eventTypeSelect = Prisma.validator<Prisma.EventTypeSelect>()({
-    // Position is required by lodash to sort on it. Don't remove it, TS won't complain but it would silently break reordering
-    position: true,
-    hashedLink: true,
-    locations: true,
-    destinationCalendar: true,
-    userId: true,
-    team: {
-      select: {
-        id: true,
-        name: true,
-        slug: true,
-        // logo: true, // Skipping to avoid 4mb limit
-        bio: true,
-        hideBranding: true,
-      },
-    },
-    metadata: true,
-    users: {
-      select: baseUserSelect,
-=======
 const userSelect = Prisma.validator<Prisma.UserSelect>()({
   id: true,
   username: true,
@@ -73,7 +43,6 @@
       // logo: true, // Skipping to avoid 4mb limit
       bio: true,
       hideBranding: true,
->>>>>>> a0ece0d7
     },
   },
   metadata: true,
@@ -98,6 +67,12 @@
   seatsPerTimeSlot: true,
   ...baseEventTypeSelect,
 });
+
+export const compareMembership = (mship1: MembershipRole, mship2: MembershipRole) => {
+  const mshipToNumber = (mship: MembershipRole) =>
+    Object.keys(MembershipRole).findIndex((mmship) => mmship === mship);
+  return mshipToNumber(mship1) > mshipToNumber(mship2);
+};
 
 export const getByViewerHandler = async ({ ctx, input }: GetByViewerOptions) => {
   const { prisma } = ctx;
@@ -245,14 +220,6 @@
     membershipRole: membership.role,
   }));
 
-<<<<<<< HEAD
-=======
-  const compareMembership = (mship1: MembershipRole, mship2: MembershipRole) => {
-    const mshipToNumber = (mship: MembershipRole) =>
-      Object.keys(MembershipRole).findIndex((mmship) => mmship === mship);
-    return mshipToNumber(mship1) > mshipToNumber(mship2);
-  };
-
   const filterTeamsEventTypesBasedOnInput = (eventType: ReturnType<typeof mapEventType>) => {
     if (!input?.filters || !hasFilter(input?.filters)) {
       return true;
@@ -260,7 +227,6 @@
     return input?.filters?.teamIds?.includes(eventType?.team?.id || 0) ?? false;
   };
 
->>>>>>> a0ece0d7
   eventTypeGroups = ([] as EventTypeGroup[]).concat(
     eventTypeGroups,
     user.teams
