--- conflicted
+++ resolved
@@ -167,18 +167,14 @@
     throw new TRPCError({ code: "INTERNAL_SERVER_ERROR" });
   }
 
-  const baseMapEventType = (eventType: (typeof user.eventTypes)[number]) => ({
+  const mapEventType = (eventType: (typeof user.eventTypes)[number]) => ({
     ...eventType,
     safeDescription: markdownToSafeHTML(eventType.description),
     users: !!eventType.hosts?.length ? eventType.hosts.map((host) => host.user) : eventType.users,
     metadata: eventType.metadata ? EventTypeMetaDataSchema.parse(eventType.metadata) : undefined,
   });
 
-<<<<<<< HEAD
-  const userEventTypes = user.eventTypes.map(baseMapEventType);
-=======
   const userEventTypes = user.eventTypes.map(mapEventType);
->>>>>>> dfccf460
 
   type EventTypeGroup = {
     teamId?: number | null;
@@ -198,15 +194,9 @@
 
   let eventTypeGroups: EventTypeGroup[] = [];
 
-<<<<<<< HEAD
-  const nonManagedEventTypes = userEventTypes
-    .map((eventType) => eventType)
-    .filter((evType) => evType.schedulingType !== SchedulingType.MANAGED);
-=======
   const unmanagedEventTypes = userEventTypes.filter(
     (evType) => evType.schedulingType !== SchedulingType.MANAGED
   );
->>>>>>> dfccf460
 
   const image = user?.username ? `${CAL_URL}/${user.username}/avatar.png` : undefined;
 
@@ -218,11 +208,7 @@
       name: user.name,
       image,
     },
-<<<<<<< HEAD
-    eventTypes: orderBy(nonManagedEventTypes, ["position", "id"], ["desc", "asc"]),
-=======
     eventTypes: orderBy(unmanagedEventTypes, ["position", "id"], ["desc", "asc"]),
->>>>>>> dfccf460
     metadata: {
       membershipCount: 1,
       readOnly: false,
@@ -234,7 +220,7 @@
     membershipRole: membership.role,
   }));
 
-  const filterTeamsEventTypesBasedOnInput = (eventType: ReturnType<typeof baseMapEventType>) => {
+  const filterTeamsEventTypesBasedOnInput = (eventType: ReturnType<typeof mapEventType>) => {
     if (!input?.filters || !hasFilter(input?.filters)) {
       return true;
     }
@@ -279,7 +265,7 @@
                 : MembershipRole.MEMBER),
           },
           eventTypes: membership.team.eventTypes
-            .map(baseMapEventType)
+            .map(mapEventType)
             .filter(filterTeamsEventTypesBasedOnInput)
             .filter((evType) => evType.userId === null || evType.userId === ctx.user.id)
             .filter((evType) =>
