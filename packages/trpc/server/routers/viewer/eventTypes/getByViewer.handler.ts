import { Prisma } from "@prisma/client";
// eslint-disable-next-line no-restricted-imports
import { orderBy } from "lodash";

import { hasFilter } from "@calcom/features/filters/lib/hasFilter";
import { checkRateLimitAndThrowError } from "@calcom/lib/checkRateLimitAndThrowError";
import { CAL_URL } from "@calcom/lib/constants";
import { markdownToSafeHTML } from "@calcom/lib/markdownToSafeHTML";
import { getBookerUrl } from "@calcom/lib/server/getBookerUrl";
import type { PrismaClient } from "@calcom/prisma";
import { baseEventTypeSelect } from "@calcom/prisma";
import { MembershipRole, SchedulingType } from "@calcom/prisma/enums";
import { teamMetadataSchema } from "@calcom/prisma/zod-utils";
import { EventTypeMetaDataSchema } from "@calcom/prisma/zod-utils";

import { TRPCError } from "@trpc/server";

import type { TrpcSessionUser } from "../../../trpc";
import type { TEventTypeInputSchema } from "./getByViewer.schema";

type GetByViewerOptions = {
  ctx: {
    user: NonNullable<TrpcSessionUser>;
    prisma: PrismaClient;
  };
  input: TEventTypeInputSchema;
};

const userSelect = Prisma.validator<Prisma.UserSelect>()({
  id: true,
  username: true,
  name: true,
});

const userEventTypeSelect = Prisma.validator<Prisma.EventTypeSelect>()({
  // Position is required by lodash to sort on it. Don't remove it, TS won't complain but it would silently break reordering
  position: true,
  hashedLink: true,
  destinationCalendar: true,
  userId: true,
  team: {
    select: {
      id: true,
      name: true,
      slug: true,
      // logo: true, // Skipping to avoid 4mb limit
      bio: true,
      hideBranding: true,
    },
  },
  metadata: true,
  users: {
    select: userSelect,
  },
  parentId: true,
  hosts: {
    select: {
      user: {
        select: userSelect,
      },
    },
  },
  seatsPerTimeSlot: true,
  ...baseEventTypeSelect,
});

const teamEventTypeSelect = Prisma.validator<Prisma.EventTypeSelect>()({
  ...userEventTypeSelect,
  children: {
    include: {
      users: {
        select: userSelect,
      },
    },
  },
});

export const compareMembership = (mship1: MembershipRole, mship2: MembershipRole) => {
  const mshipToNumber = (mship: MembershipRole) =>
    Object.keys(MembershipRole).findIndex((mmship) => mmship === mship);
  return mshipToNumber(mship1) > mshipToNumber(mship2);
};

export const getByViewerHandler = async ({ ctx, input }: GetByViewerOptions) => {
  const { prisma } = ctx;

  await checkRateLimitAndThrowError({
    identifier: `eventTypes:getByViewer:${ctx.user.id}`,
    rateLimitingType: "common",
  });

  const user = await prisma.user.findUnique({
    where: {
      id: ctx.user.id,
    },
    select: {
      id: true,
      username: true,
      name: true,
      startTime: true,
      endTime: true,
      bufferTime: true,
      avatar: true,
      organizationId: true,
      teams: {
        where: {
          accepted: true,
        },
        select: {
          role: true,
          team: {
            select: {
              id: true,
              name: true,
              slug: true,
              parentId: true,
              metadata: true,
              members: {
                select: {
                  userId: true,
                },
              },
              eventTypes: {
                select: teamEventTypeSelect,
                orderBy: [
                  {
                    position: "desc",
                  },
                  {
                    id: "asc",
                  },
                ],
              },
            },
          },
        },
      },
      eventTypes: {
        where: {
          teamId: null,
          userId: getPrismaWhereUserIdFromFilter(ctx.user.id, input?.filters),
        },
        select: {
          ...userEventTypeSelect,
        },
        orderBy: [
          {
            position: "desc",
          },
          {
            id: "asc",
          },
        ],
      },
    },
  });

  if (!user) {
    throw new TRPCError({ code: "INTERNAL_SERVER_ERROR" });
  }

  type UserEventTypes = (typeof user.eventTypes)[number];
  type TeamEventTypeChildren = (typeof user.teams)[number]["team"]["eventTypes"][number];

  const mapEventType = (eventType: UserEventTypes & Partial<TeamEventTypeChildren>) => ({
    ...eventType,
    safeDescription: eventType?.description ? markdownToSafeHTML(eventType.description) : undefined,
    users: !!eventType?.hosts?.length ? eventType?.hosts.map((host) => host.user) : eventType.users,
    metadata: eventType.metadata ? EventTypeMetaDataSchema.parse(eventType.metadata) : undefined,
    children: eventType.children,
  });

  const userEventTypes = user.eventTypes.map(mapEventType);

  type EventTypeGroup = {
    teamId?: number | null;
    parentId?: number | null;
    membershipRole?: MembershipRole | null;
    profile: {
      slug: (typeof user)["username"];
      name: (typeof user)["name"];
      image?: string;
    };
    metadata: {
      membershipCount: number;
      readOnly: boolean;
    };
    eventTypes: typeof userEventTypes;
  };

  let eventTypeGroups: EventTypeGroup[] = [];

  const unmanagedEventTypes = userEventTypes.filter(
    (evType) => evType.schedulingType !== SchedulingType.MANAGED
  );

  const image = user?.username ? `${CAL_URL}/${user.username}/avatar.png` : undefined;

  eventTypeGroups.push({
    teamId: null,
    membershipRole: null,
    profile: {
      slug: user.username,
      name: user.name,
      image,
    },
    eventTypes: orderBy(unmanagedEventTypes, ["position", "id"], ["desc", "asc"]),
    metadata: {
      membershipCount: 1,
      readOnly: false,
    },
  });

  const teamMemberships = user.teams.map((membership) => ({
    teamId: membership.team.id,
    membershipRole: membership.role,
  }));

  const filterTeamsEventTypesBasedOnInput = (eventType: ReturnType<typeof mapEventType>) => {
    if (!input?.filters || !hasFilter(input?.filters)) {
      return true;
    }
    return input?.filters?.teamIds?.includes(eventType?.team?.id || 0) ?? false;
  };

  eventTypeGroups = ([] as EventTypeGroup[]).concat(
    eventTypeGroups,
    user.teams
      .filter((mmship) => {
        const metadata = teamMetadataSchema.parse(mmship.team.metadata);
        return !metadata?.isOrganization;
      })
      .map((membership) => {
        const orgMembership = teamMemberships.find(
          (teamM) => teamM.teamId === membership.team.parentId
        )?.membershipRole;
        return {
          teamId: membership.team.id,
          parentId: membership.team.parentId,
          membershipRole:
            orgMembership && compareMembership(orgMembership, membership.role)
              ? orgMembership
              : membership.role,
          profile: {
            name: membership.team.name,
            image: `${CAL_URL}/team/${membership.team.slug}/avatar.png`,
            slug: membership.team.slug
              ? !membership.team.parentId
                ? `team/${membership.team.slug}`
                : "" + membership.team.slug
              : null,
          },
          metadata: {
            membershipCount: membership.team.members.length,
            readOnly:
              membership.role ===
              (membership.team.parentId
                ? orgMembership && compareMembership(orgMembership, membership.role)
                  ? orgMembership
                  : MembershipRole.MEMBER
                : MembershipRole.MEMBER),
          },
          eventTypes: membership.team.eventTypes
            .map(mapEventType)
            .filter(filterTeamsEventTypesBasedOnInput)
            .filter((evType) => evType.userId === null || evType.userId === ctx.user.id)
            .filter((evType) =>
              membership.role === MembershipRole.MEMBER
                ? evType.schedulingType !== SchedulingType.MANAGED
                : true
            ),
        };
      })
  );

  const bookerUrl = await getBookerUrl(user);
  return {
<<<<<<< HEAD
    // don't display event teams without event types,
    eventTypeGroups: eventTypeGroups.filter((groupBy) => groupBy.parentId || !!groupBy.eventTypes?.length),
=======
    eventTypeGroups,
>>>>>>> b946f89f
    // so we can show a dropdown when the user has teams
    profiles: eventTypeGroups.map((group) => ({
      ...group.profile,
      ...group.metadata,
      teamId: group.teamId,
      membershipRole: group.membershipRole,
      image: `${bookerUrl}/${group.profile.slug}/avatar.png`,
    })),
  };
};

export function getPrismaWhereUserIdFromFilter(
  userId: number,
  filters: NonNullable<TEventTypeInputSchema>["filters"] | undefined
) {
  if (!filters || !hasFilter(filters)) {
    return userId;
  } else if (filters.userIds?.[0] === userId) {
    return userId;
  }
  return 0;
}<|MERGE_RESOLUTION|>--- conflicted
+++ resolved
@@ -275,12 +275,7 @@
 
   const bookerUrl = await getBookerUrl(user);
   return {
-<<<<<<< HEAD
-    // don't display event teams without event types,
-    eventTypeGroups: eventTypeGroups.filter((groupBy) => groupBy.parentId || !!groupBy.eventTypes?.length),
-=======
     eventTypeGroups,
->>>>>>> b946f89f
     // so we can show a dropdown when the user has teams
     profiles: eventTypeGroups.map((group) => ({
       ...group.profile,
