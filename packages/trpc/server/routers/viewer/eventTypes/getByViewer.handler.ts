<<<<<<< HEAD
import { Prisma } from "@prisma/client";
=======
import { type PrismaClient, Prisma } from "@prisma/client";
// eslint-disable-next-line no-restricted-imports
>>>>>>> e6125dc3
import { orderBy } from "lodash";

import { hasFilter } from "@calcom/features/filters/lib/hasFilter";
import { checkRateLimitAndThrowError } from "@calcom/lib/checkRateLimitAndThrowError";
import { CAL_URL } from "@calcom/lib/constants";
import { markdownToSafeHTML } from "@calcom/lib/markdownToSafeHTML";
import { getBookerUrl } from "@calcom/lib/server/getBookerUrl";
import type { PrismaType } from "@calcom/prisma";
import { baseEventTypeSelect } from "@calcom/prisma";
import { MembershipRole, SchedulingType } from "@calcom/prisma/enums";
import { teamMetadataSchema } from "@calcom/prisma/zod-utils";
import { EventTypeMetaDataSchema } from "@calcom/prisma/zod-utils";

import { TRPCError } from "@trpc/server";

import type { TrpcSessionUser } from "../../../trpc";
import type { TEventTypeInputSchema } from "./getByViewer.schema";

type GetByViewerOptions = {
  ctx: {
    user: NonNullable<TrpcSessionUser>;
    prisma: PrismaType;
  };
  input: TEventTypeInputSchema;
};

const userSelect = Prisma.validator<Prisma.UserSelect>()({
  id: true,
  username: true,
  name: true,
});

const eventTypeSelect = Prisma.validator<Prisma.EventTypeSelect>()({
  // Position is required by lodash to sort on it. Don't remove it, TS won't complain but it would silently break reordering
  position: true,
  hashedLink: true,
  locations: true,
  destinationCalendar: true,
  userId: true,
  team: {
    select: {
      id: true,
      name: true,
      slug: true,
      // logo: true, // Skipping to avoid 4mb limit
      bio: true,
      hideBranding: true,
    },
  },
  metadata: true,
  users: {
    select: userSelect,
  },
  children: {
    include: {
      users: {
        select: userSelect,
      },
    },
  },
  parentId: true,
  hosts: {
    select: {
      user: {
        select: userSelect,
      },
    },
  },
  seatsPerTimeSlot: true,
  ...baseEventTypeSelect,
});

export const compareMembership = (mship1: MembershipRole, mship2: MembershipRole) => {
  const mshipToNumber = (mship: MembershipRole) =>
    Object.keys(MembershipRole).findIndex((mmship) => mmship === mship);
  return mshipToNumber(mship1) > mshipToNumber(mship2);
};

export const getByViewerHandler = async ({ ctx, input }: GetByViewerOptions) => {
  const { prisma } = ctx;

  await checkRateLimitAndThrowError({
    identifier: `eventTypes:getByViewer:${ctx.user.id}`,
    rateLimitingType: "common",
  });

  const user = await prisma.user.findUnique({
    where: {
      id: ctx.user.id,
    },
    select: {
      id: true,
      username: true,
      name: true,
      startTime: true,
      endTime: true,
      bufferTime: true,
      avatar: true,
      organizationId: true,
      teams: {
        where: {
          accepted: true,
        },
        select: {
          role: true,
          team: {
            select: {
              id: true,
              name: true,
              slug: true,
              parentId: true,
              metadata: true,
              members: {
                select: {
                  userId: true,
                },
              },
              eventTypes: {
                select: eventTypeSelect,
                orderBy: [
                  {
                    position: "desc",
                  },
                  {
                    id: "asc",
                  },
                ],
              },
            },
          },
        },
      },
      eventTypes: {
        where: {
          team: null,
          userId: getPrismaWhereUserIdFromFilter(ctx.user.id, input?.filters),
        },
        select: eventTypeSelect,
        orderBy: [
          {
            position: "desc",
          },
          {
            id: "asc",
          },
        ],
      },
    },
  });

  if (!user) {
    throw new TRPCError({ code: "INTERNAL_SERVER_ERROR" });
  }

  const mapEventType = (eventType: (typeof user.eventTypes)[number]) => ({
    ...eventType,
    safeDescription: markdownToSafeHTML(eventType.description),
    users: !!eventType.hosts?.length ? eventType.hosts.map((host) => host.user) : eventType.users,
    metadata: eventType.metadata ? EventTypeMetaDataSchema.parse(eventType.metadata) : undefined,
  });

  const userEventTypes = user.eventTypes.map(mapEventType);

  type EventTypeGroup = {
    teamId?: number | null;
    membershipRole?: MembershipRole | null;
    profile: {
      slug: (typeof user)["username"];
      name: (typeof user)["name"];
      image?: string;
    };
    metadata: {
      membershipCount: number;
      readOnly: boolean;
    };
    eventTypes: typeof userEventTypes;
  };

  let eventTypeGroups: EventTypeGroup[] = [];

  const unmanagedEventTypes = userEventTypes.filter(
    (evType) => evType.schedulingType !== SchedulingType.MANAGED
  );

  const image = user?.username ? `${CAL_URL}/${user.username}/avatar.png` : undefined;

  eventTypeGroups.push({
    teamId: null,
    membershipRole: null,
    profile: {
      slug: user.username,
      name: user.name,
      image,
    },
    eventTypes: orderBy(unmanagedEventTypes, ["position", "id"], ["desc", "asc"]),
    metadata: {
      membershipCount: 1,
      readOnly: false,
    },
  });

  const teamMemberships = user.teams.map((membership) => ({
    teamId: membership.team.id,
    membershipRole: membership.role,
  }));

  const filterTeamsEventTypesBasedOnInput = (eventType: ReturnType<typeof mapEventType>) => {
    if (!input?.filters || !hasFilter(input?.filters)) {
      return true;
    }
    return input?.filters?.teamIds?.includes(eventType?.team?.id || 0) ?? false;
  };

  eventTypeGroups = ([] as EventTypeGroup[]).concat(
    eventTypeGroups,
    user.teams
      .filter((mmship) => {
        const metadata = teamMetadataSchema.parse(mmship.team.metadata);
        return !metadata?.isOrganization;
      })
      .map((membership) => {
        const orgMembership = teamMemberships.find(
          (teamM) => teamM.teamId === membership.team.parentId
        )?.membershipRole;
        return {
          teamId: membership.team.id,
          membershipRole:
            orgMembership && compareMembership(orgMembership, membership.role)
              ? orgMembership
              : membership.role,
          profile: {
            name: membership.team.name,
            image: `${CAL_URL}/team/${membership.team.slug}/avatar.png`,
            slug: membership.team.slug
              ? !membership.team.parentId
                ? `team/${membership.team.slug}`
                : "" + membership.team.slug
              : null,
          },
          metadata: {
            membershipCount: membership.team.members.length,
            readOnly:
              membership.role ===
              (membership.team.parentId
                ? orgMembership && compareMembership(orgMembership, membership.role)
                  ? orgMembership
                  : MembershipRole.MEMBER
                : MembershipRole.MEMBER),
          },
          eventTypes: membership.team.eventTypes
            .map(mapEventType)
            .filter(filterTeamsEventTypesBasedOnInput)
            .filter((evType) => evType.userId === null || evType.userId === ctx.user.id)
            .filter((evType) =>
              membership.role === MembershipRole.MEMBER
                ? evType.schedulingType !== SchedulingType.MANAGED
                : true
            ),
        };
      })
  );

  const bookerUrl = await getBookerUrl(user);
  return {
    // don't display event teams without event types,
    eventTypeGroups: eventTypeGroups.filter((groupBy) => !!groupBy.eventTypes?.length),
    // so we can show a dropdown when the user has teams
    profiles: eventTypeGroups.map((group) => ({
      ...group.profile,
      ...group.metadata,
      teamId: group.teamId,
      membershipRole: group.membershipRole,
      image: `${bookerUrl}${group.teamId ? "/team" : ""}/${group.profile.slug}/avatar.png`,
    })),
  };
};

export function getPrismaWhereUserIdFromFilter(
  userId: number,
  filters: NonNullable<TEventTypeInputSchema>["filters"] | undefined
) {
  if (!filters || !hasFilter(filters)) {
    return userId;
  } else if (filters.userIds?.[0] === userId) {
    return userId;
  }
  return 0;
}<|MERGE_RESOLUTION|>--- conflicted
+++ resolved
@@ -1,9 +1,5 @@
-<<<<<<< HEAD
 import { Prisma } from "@prisma/client";
-=======
-import { type PrismaClient, Prisma } from "@prisma/client";
 // eslint-disable-next-line no-restricted-imports
->>>>>>> e6125dc3
 import { orderBy } from "lodash";
 
 import { hasFilter } from "@calcom/features/filters/lib/hasFilter";
