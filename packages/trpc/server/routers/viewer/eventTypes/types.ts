--- conflicted
+++ resolved
@@ -55,13 +55,9 @@
           userId: z.number(),
           profileId: z.number().or(z.null()).optional(),
           isFixed: z.boolean().optional(),
-<<<<<<< HEAD
-          priority: z.number().optional().nullable(),
-          scheduleId: z.number().optional().nullable(),
-=======
           priority: z.number().min(0).max(4).optional().nullable(),
           weight: z.number().min(0).optional().nullable(),
->>>>>>> cd311f07
+          scheduleId: z.number().optional().nullable(),
         })
       )
       .optional(),
