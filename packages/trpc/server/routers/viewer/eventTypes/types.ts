import { z } from "zod";

import { templateTypeEnum } from "@calcom/features/ee/cal-ai-phone/zod-utils";
import { _DestinationCalendarModel, _EventTypeModel } from "@calcom/prisma/zod";
import { customInputSchema, EventTypeMetaDataSchema, stringOrNumber, rrSegmentQueryValueSchema } from "@calcom/prisma/zod-utils";
import { eventTypeBookingFields } from "@calcom/prisma/zod-utils";

const aiPhoneCallConfig = z
  .object({
    generalPrompt: z.string(),
    enabled: z.boolean(),
    beginMessage: z.string().nullable(),
    yourPhoneNumber: z.string(),
    numberToCall: z.string(),
    guestName: z.string().nullable().optional(),
    guestEmail: z.string().nullable().optional(),
    guestCompany: z.string().nullable().optional(),
    templateType: templateTypeEnum,
  })
  .optional();

const hostSchema = z.object({
  userId: z.number(),
  profileId: z.number().or(z.null()).optional(),
  isFixed: z.boolean().optional(),
  priority: z.number().min(0).max(4).optional().nullable(),
  weight: z.number().min(0).optional().nullable(),
  scheduleId: z.number().optional().nullable(),
});

const childSchema = z.object({
  owner: z.object({
    id: z.number(),
    name: z.string(),
    email: z.string(),
    eventTypeSlugs: z.array(z.string()),
  }),
  hidden: z.boolean(),
});

/** Optional fields */
const BaseEventTypeUpdateInput = _EventTypeModel
  .extend({
    isInstantEvent: z.boolean(),
    instantMeetingExpiryTimeOffsetInSeconds: z.number(),
    aiPhoneCallConfig,
    calAiPhoneScript: z.string(),
    customInputs: z.array(customInputSchema),
    destinationCalendar: _DestinationCalendarModel
      .pick({
        integration: true,
        externalId: true,
      })
      .nullable(),
    users: z.array(stringOrNumber),
    children: z.array(childSchema),
    hosts: z.array(hostSchema),
    schedule: z.number().nullable(),
    instantMeetingSchedule: z.number().nullable(),
    multiplePrivateLinks: z.array(z.string()),
<<<<<<< HEAD
    assignAllTeamMembers: z.boolean().optional(),
    isRRWeightsEnabled: z.boolean().optional(),
    assignRRMembersUsingSegment: z.boolean().optional(),
    rrSegmentQueryValue: rrSegmentQueryValueSchema.optional(),
=======
    assignAllTeamMembers: z.boolean(),
    isRRWeightsEnabled: z.boolean(),
    metadata: EventTypeMetaDataSchema,
    bookingFields: eventTypeBookingFields,
>>>>>>> 1aac70f6
  })
  .partial()
  .extend(_EventTypeModel.pick({ id: true }).shape);

const ZUpdateInputSchema = BaseEventTypeUpdateInput.extend({
  aiPhoneCallConfig: aiPhoneCallConfig.refine(
    (data) => {
      if (!data) return true;
      data.yourPhoneNumber = data.yourPhoneNumber || "";
      data.numberToCall = data.numberToCall || "";
      data.guestName = data.guestName ?? undefined;
      data.guestEmail = data.guestEmail ?? null;
      data.guestCompany = data.guestCompany ?? null;
      return true;
    },
    {
      message: "Applying default values and transformations",
    }
  ),
}).strict();
// only run infer over the simple type, excluding refines/transforms.
type TUpdateInputSchema = z.infer<typeof BaseEventTypeUpdateInput>;

export { ZUpdateInputSchema, type TUpdateInputSchema };<|MERGE_RESOLUTION|>--- conflicted
+++ resolved
@@ -2,7 +2,12 @@
 
 import { templateTypeEnum } from "@calcom/features/ee/cal-ai-phone/zod-utils";
 import { _DestinationCalendarModel, _EventTypeModel } from "@calcom/prisma/zod";
-import { customInputSchema, EventTypeMetaDataSchema, stringOrNumber, rrSegmentQueryValueSchema } from "@calcom/prisma/zod-utils";
+import {
+  customInputSchema,
+  EventTypeMetaDataSchema,
+  stringOrNumber,
+  rrSegmentQueryValueSchema,
+} from "@calcom/prisma/zod-utils";
 import { eventTypeBookingFields } from "@calcom/prisma/zod-utils";
 
 const aiPhoneCallConfig = z
@@ -58,17 +63,12 @@
     schedule: z.number().nullable(),
     instantMeetingSchedule: z.number().nullable(),
     multiplePrivateLinks: z.array(z.string()),
-<<<<<<< HEAD
-    assignAllTeamMembers: z.boolean().optional(),
-    isRRWeightsEnabled: z.boolean().optional(),
-    assignRRMembersUsingSegment: z.boolean().optional(),
-    rrSegmentQueryValue: rrSegmentQueryValueSchema.optional(),
-=======
     assignAllTeamMembers: z.boolean(),
     isRRWeightsEnabled: z.boolean(),
     metadata: EventTypeMetaDataSchema,
     bookingFields: eventTypeBookingFields,
->>>>>>> 1aac70f6
+    assignRRMembersUsingSegment: z.boolean().optional(),
+    rrSegmentQueryValue: rrSegmentQueryValueSchema.optional(),
   })
   .partial()
   .extend(_EventTypeModel.pick({ id: true }).shape);
