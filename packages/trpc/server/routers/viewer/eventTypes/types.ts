import { z } from "zod";

import { templateTypeEnum } from "@calcom/features/ee/cal-ai-phone/zod-utils";
import { MAX_SEATS_PER_TIME_SLOT } from "@calcom/lib/constants";
import { _DestinationCalendarModel, _EventTypeModel } from "@calcom/prisma/zod";
import {
  customInputSchema,
  EventTypeMetaDataSchema,
  stringOrNumber,
  rrSegmentQueryValueSchema,
} from "@calcom/prisma/zod-utils";
import { eventTypeBookingFields } from "@calcom/prisma/zod-utils";

const aiPhoneCallConfig = z
  .object({
    generalPrompt: z.string(),
    enabled: z.boolean(),
    beginMessage: z.string().nullable(),
    yourPhoneNumber: z.string(),
    numberToCall: z.string(),
    guestName: z.string().nullable().optional(),
    guestEmail: z.string().nullable().optional(),
    guestCompany: z.string().nullable().optional(),
    templateType: templateTypeEnum,
  })
  .optional();

const calVideoSettingsSchema = z
  .object({
<<<<<<< HEAD
    disableRecordingForGuests: z.boolean().optional().nullable(),
    disableRecordingForOrganizer: z.boolean().optional().nullable(),
    enableAutomaticTranscription: z.boolean().optional().nullable(),
    disableTranscriptionForGuests: z.boolean().optional().nullable(),
    disableTranscriptionForOrganizer: z.boolean().optional().nullable(),
    redirectUrlOnExit: z.string().url().optional().nullable(),
    enableFlappyBirdGame: z.boolean().optional().nullable(),
=======
    disableRecordingForGuests: z.boolean().nullish(),
    disableRecordingForOrganizer: z.boolean().nullish(),
    enableAutomaticTranscription: z.boolean().nullish(),
    enableAutomaticRecordingForOrganizer: z.boolean().nullish(),
    disableTranscriptionForGuests: z.boolean().nullish(),
    disableTranscriptionForOrganizer: z.boolean().nullish(),
    redirectUrlOnExit: z.string().url().nullish(),
>>>>>>> a84e8987
  })
  .optional()
  .nullable();

const hostSchema = z.object({
  userId: z.number(),
  profileId: z.number().or(z.null()).optional(),
  isFixed: z.boolean().optional(),
  priority: z.number().min(0).max(4).optional().nullable(),
  weight: z.number().min(0).optional().nullable(),
  scheduleId: z.number().optional().nullable(),
});

const childSchema = z.object({
  owner: z.object({
    id: z.number(),
    name: z.string(),
    email: z.string(),
    eventTypeSlugs: z.array(z.string()),
  }),
  hidden: z.boolean(),
});

/** Optional fields */
const BaseEventTypeUpdateInput = _EventTypeModel
  .extend({
    isInstantEvent: z.boolean(),
    instantMeetingParameters: z.array(z.string()),
    instantMeetingExpiryTimeOffsetInSeconds: z.number(),
    aiPhoneCallConfig,
    calVideoSettings: calVideoSettingsSchema,
    calAiPhoneScript: z.string(),
    customInputs: z.array(customInputSchema),
    destinationCalendar: _DestinationCalendarModel
      .pick({
        integration: true,
        externalId: true,
      })
      .nullable(),
    users: z.array(stringOrNumber),
    children: z.array(childSchema),
    hosts: z.array(hostSchema),
    schedule: z.number().nullable(),
    instantMeetingSchedule: z.number().nullable(),
    multiplePrivateLinks: z.array(z.string()),
    assignAllTeamMembers: z.boolean(),
    isRRWeightsEnabled: z.boolean(),
    metadata: EventTypeMetaDataSchema,
    bookingFields: eventTypeBookingFields,
    assignRRMembersUsingSegment: z.boolean().optional(),
    rrSegmentQueryValue: rrSegmentQueryValueSchema.optional(),
    useEventLevelSelectedCalendars: z.boolean().optional(),
    seatsPerTimeSlot: z.number().min(1).max(MAX_SEATS_PER_TIME_SLOT).nullable().optional(),
  })
  .partial()
  .extend(_EventTypeModel.pick({ id: true }).shape);

export const ZUpdateInputSchema = BaseEventTypeUpdateInput.extend({
  aiPhoneCallConfig: aiPhoneCallConfig.refine(
    (data) => {
      if (!data) return true;
      data.yourPhoneNumber = data.yourPhoneNumber || "";
      data.numberToCall = data.numberToCall || "";
      data.guestName = data.guestName ?? undefined;
      data.guestEmail = data.guestEmail ?? null;
      data.guestCompany = data.guestCompany ?? null;
      return true;
    },
    {
      message: "Applying default values and transformations",
    }
  ),
}).strict();
// only run infer over the simple type, excluding refines/transforms.
export type TUpdateInputSchema = z.infer<typeof BaseEventTypeUpdateInput>;<|MERGE_RESOLUTION|>--- conflicted
+++ resolved
@@ -27,15 +27,6 @@
 
 const calVideoSettingsSchema = z
   .object({
-<<<<<<< HEAD
-    disableRecordingForGuests: z.boolean().optional().nullable(),
-    disableRecordingForOrganizer: z.boolean().optional().nullable(),
-    enableAutomaticTranscription: z.boolean().optional().nullable(),
-    disableTranscriptionForGuests: z.boolean().optional().nullable(),
-    disableTranscriptionForOrganizer: z.boolean().optional().nullable(),
-    redirectUrlOnExit: z.string().url().optional().nullable(),
-    enableFlappyBirdGame: z.boolean().optional().nullable(),
-=======
     disableRecordingForGuests: z.boolean().nullish(),
     disableRecordingForOrganizer: z.boolean().nullish(),
     enableAutomaticTranscription: z.boolean().nullish(),
@@ -43,7 +34,7 @@
     disableTranscriptionForGuests: z.boolean().nullish(),
     disableTranscriptionForOrganizer: z.boolean().nullish(),
     redirectUrlOnExit: z.string().url().nullish(),
->>>>>>> a84e8987
+    enableFlappyBirdGame: z.boolean().nullish(),
   })
   .optional()
   .nullable();
