import { bulkUpdateEventsToDefaultLocation } from "@calcom/lib/bulkUpdateEventsToDefaultLocation";
import { prisma } from "@calcom/prisma";

import type { TrpcSessionUser } from "../../../trpc";
import type { TBulkUpdateToDefaultLocationInputSchema } from "./bulkUpdateToDefaultLocation.schema";

type BulkUpdateToDefaultLocationOptions = {
  ctx: {
    user: NonNullable<TrpcSessionUser>;
  };
  input: TBulkUpdateToDefaultLocationInputSchema;
};

export const bulkUpdateToDefaultLocationHandler = ({ ctx, input }: BulkUpdateToDefaultLocationOptions) => {
  const { eventTypeIds } = input;
<<<<<<< HEAD
  const defaultApp = userMetadataSchema.parse(ctx.user.metadata)?.defaultConferencingApp;

  if (!defaultApp) {
    throw new TRPCError({
      code: "BAD_REQUEST",
      message: "Default conferencing app not set",
    });
  }

  const foundApp = getAppFromSlug(defaultApp.appSlug);
  const appType = foundApp?.appData?.location?.type;
  if (!appType) {
    throw new TRPCError({
      code: "BAD_REQUEST",
      message: `Default conferencing app '${defaultApp.appSlug}' doesnt exist.`,
    });
  }

  const credential = await prisma.credential.findFirst({
    where: {
      userId: ctx.user.id,
      appId: foundApp.slug,
    },
    select: {
      id: true,
    },
  });

  return await prisma.eventType.updateMany({
    where: {
      id: {
        in: eventTypeIds,
      },
      userId: ctx.user.id,
    },
    data: {
      locations: [
        { type: appType, link: defaultApp.appLink, credentialId: credential?.id },
      ] as LocationObject[],
    },
=======
  return bulkUpdateEventsToDefaultLocation({
    eventTypeIds,
    user: ctx.user,
    prisma,
>>>>>>> 00ee1ef4
  });
};<|MERGE_RESOLUTION|>--- conflicted
+++ resolved
@@ -13,52 +13,9 @@
 
 export const bulkUpdateToDefaultLocationHandler = ({ ctx, input }: BulkUpdateToDefaultLocationOptions) => {
   const { eventTypeIds } = input;
-<<<<<<< HEAD
-  const defaultApp = userMetadataSchema.parse(ctx.user.metadata)?.defaultConferencingApp;
-
-  if (!defaultApp) {
-    throw new TRPCError({
-      code: "BAD_REQUEST",
-      message: "Default conferencing app not set",
-    });
-  }
-
-  const foundApp = getAppFromSlug(defaultApp.appSlug);
-  const appType = foundApp?.appData?.location?.type;
-  if (!appType) {
-    throw new TRPCError({
-      code: "BAD_REQUEST",
-      message: `Default conferencing app '${defaultApp.appSlug}' doesnt exist.`,
-    });
-  }
-
-  const credential = await prisma.credential.findFirst({
-    where: {
-      userId: ctx.user.id,
-      appId: foundApp.slug,
-    },
-    select: {
-      id: true,
-    },
-  });
-
-  return await prisma.eventType.updateMany({
-    where: {
-      id: {
-        in: eventTypeIds,
-      },
-      userId: ctx.user.id,
-    },
-    data: {
-      locations: [
-        { type: appType, link: defaultApp.appLink, credentialId: credential?.id },
-      ] as LocationObject[],
-    },
-=======
   return bulkUpdateEventsToDefaultLocation({
     eventTypeIds,
     user: ctx.user,
     prisma,
->>>>>>> 00ee1ef4
   });
 };