--- conflicted
+++ resolved
@@ -170,28 +170,11 @@
       code: "BAD_REQUEST",
       message: `Both Email and Attendee Phone Number cannot be hidden`,
     });
-<<<<<<< HEAD
-  } else if (emailField?.hidden && emailField?.required) {
-    throw new TRPCError({
-      code: "BAD_REQUEST",
-      message: `Email field cannot be hidden if it is a required field. You can click on Edit to mark it as not required field.`,
-    });
-  } else if (attendeePhoneNumberField?.hidden && attendeePhoneNumberField?.required) {
-    throw new TRPCError({
-      code: "BAD_REQUEST",
-      message: `Attendee Phone Number field cannot be hidden if it is a required field. You can click on Edit to mark it as not required field.`,
-    });
-  } else if (!emailField?.required && !attendeePhoneNumberField?.required) {
-    throw new TRPCError({
-      code: "BAD_REQUEST",
-      message: `Atleast Email or Attendee Phone Number need to be required field.`,
-=======
   }
   if (!emailField?.required && !attendeePhoneNumberField?.required) {
     throw new TRPCError({
       code: "BAD_REQUEST",
       message: `At least Email or Attendee Phone Number need to be required field.`,
->>>>>>> 799ebe24
     });
   }
 }
