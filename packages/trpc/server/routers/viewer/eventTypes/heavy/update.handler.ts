--- conflicted
+++ resolved
@@ -232,17 +232,12 @@
 
   const data: Prisma.EventTypeUpdateInput = {
     ...rest,
-    // autoTranslate feature is allowed for org users only
-<<<<<<< HEAD
-    autoTranslateDescriptionEnabled: !!(ctx.user.organizationId && autoTranslateDescriptionEnabled),
     // Only update autoTranslateInstantMeetingTitleEnabled when explicitly provided to avoid overwriting saved opt-out
     ...(autoTranslateInstantMeetingTitleEnabled !== undefined && { autoTranslateInstantMeetingTitleEnabled }),
-=======
     // Only set if explicitly provided to avoid overwriting existing value with false
     ...(autoTranslateDescriptionEnabled !== undefined && {
       autoTranslateDescriptionEnabled: Boolean(ctx.user.organizationId && autoTranslateDescriptionEnabled),
     }),
->>>>>>> 46b88a3c
     description: newDescription,
     title: newTitle,
     bookingFields,
