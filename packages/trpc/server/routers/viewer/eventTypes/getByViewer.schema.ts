--- conflicted
+++ resolved
@@ -24,10 +24,7 @@
   cursor: z.number().nullish(),
   limit: z.number().default(10),
   group: z.object({ teamId: z.number().nullish(), parentId: z.number().nullish() }),
-<<<<<<< HEAD
-=======
   searchQuery: z.string().optional(),
->>>>>>> 00ee1ef4
 });
 
 export type TGetEventTypesFromGroupSchema = z.infer<typeof ZGetEventTypesFromGroupSchema>;