import { Prisma } from "@prisma/client";
import type { NextApiResponse, GetServerSidePropsContext } from "next";

import type { appDataSchemas } from "@calcom/app-store/apps.schemas.generated";
import updateChildrenEventTypes from "@calcom/features/ee/managed-event-types/lib/handleChildrenEventTypes";
import { validateIntervalLimitOrder } from "@calcom/lib";
import logger from "@calcom/lib/logger";
import { getTranslation } from "@calcom/lib/server";
import { validateBookerLayouts } from "@calcom/lib/validateBookerLayouts";
import type { PrismaClient } from "@calcom/prisma";
import { WorkflowActions, WorkflowTriggerEvents } from "@calcom/prisma/client";
import { SchedulingType } from "@calcom/prisma/enums";

import { TRPCError } from "@trpc/server";

import type { TrpcSessionUser } from "../../../trpc";
import { setDestinationCalendarHandler } from "../../loggedInViewer/setDestinationCalendar.handler";
import type { TUpdateInputSchema } from "./update.schema";
import { ensureUniqueBookingFields, handleCustomInputs, handlePeriodType } from "./util";

type UpdateOptions = {
  ctx: {
    user: NonNullable<TrpcSessionUser>;
    res?: NextApiResponse | GetServerSidePropsContext["res"];
    prisma: PrismaClient;
  };
  input: TUpdateInputSchema;
};

export const updateHandler = async ({ ctx, input }: UpdateOptions) => {
  const {
    schedule,
    periodType,
    locations,
    bookingLimits,
    durationLimits,
    destinationCalendar,
    customInputs,
    recurringEvent,
    users,
    children,
    assignAllTeamMembers,
    hosts,
    id,
    hashedLink,
    // Extract this from the input so it doesn't get saved in the db
    // eslint-disable-next-line
    userId,
    bookingFields,
    offsetStart,
    secondaryEmailId,
    aiPhoneCallConfig,
    ...rest
  } = input;

  const eventType = await ctx.prisma.eventType.findUniqueOrThrow({
    where: { id },
    select: {
<<<<<<< HEAD
      schedulingType: true,
=======
      aiPhoneCallConfig: {
        select: {
          generalPrompt: true,
          beginMessage: true,
          enabled: true,
          llmId: true,
        },
      },
>>>>>>> 0be344b1
      children: {
        select: {
          userId: true,
        },
      },
      workflows: {
        select: {
          workflowId: true,
        },
      },
      team: {
        select: {
          id: true,
          name: true,
          slug: true,
          parentId: true,
          parent: {
            select: {
              slug: true,
            },
          },
          members: {
            select: {
              role: true,
              accepted: true,
              user: {
                select: {
                  name: true,
                  id: true,
                  email: true,
                  eventTypes: {
                    select: {
                      slug: true,
                    },
                  },
                },
              },
            },
          },
        },
      },
    },
  });

  if (input.teamId && eventType.team?.id && input.teamId !== eventType.team.id) {
    throw new TRPCError({ code: "UNAUTHORIZED" });
  }

  const teamId = input.teamId || eventType.team?.id;

  ensureUniqueBookingFields(bookingFields);

  const data: Prisma.EventTypeUpdateInput = {
    ...rest,
    bookingFields,
    metadata: rest.metadata === null ? Prisma.DbNull : (rest.metadata as Prisma.InputJsonObject),
  };
  data.locations = locations ?? undefined;
  if (periodType) {
    data.periodType = handlePeriodType(periodType);
  }

  if (recurringEvent) {
    data.recurringEvent = {
      dstart: recurringEvent.dtstart as unknown as Prisma.InputJsonObject,
      interval: recurringEvent.interval,
      count: recurringEvent.count,
      freq: recurringEvent.freq,
      until: recurringEvent.until as unknown as Prisma.InputJsonObject,
      tzid: recurringEvent.tzid,
    };
  } else if (recurringEvent === null) {
    data.recurringEvent = Prisma.DbNull;
  }

  if (destinationCalendar) {
    /** We connect or create a destination calendar to the event type instead of the user */
    await setDestinationCalendarHandler({
      ctx,
      input: {
        ...destinationCalendar,
        eventTypeId: id,
      },
    });
  }

  if (customInputs) {
    data.customInputs = handleCustomInputs(customInputs, id);
  }

  if (bookingLimits) {
    const isValid = validateIntervalLimitOrder(bookingLimits);
    if (!isValid)
      throw new TRPCError({ code: "BAD_REQUEST", message: "Booking limits must be in ascending order." });
    data.bookingLimits = bookingLimits;
  }

  if (durationLimits) {
    const isValid = validateIntervalLimitOrder(durationLimits);
    if (!isValid)
      throw new TRPCError({ code: "BAD_REQUEST", message: "Duration limits must be in ascending order." });
    data.durationLimits = durationLimits;
  }

  if (offsetStart !== undefined) {
    if (offsetStart < 0) {
      throw new TRPCError({ code: "BAD_REQUEST", message: "Offset start time must be zero or greater." });
    }
    data.offsetStart = offsetStart;
  }

  const bookerLayoutsError = validateBookerLayouts(input.metadata?.bookerLayouts || null);
  if (bookerLayoutsError) {
    const t = await getTranslation("en", "common");
    throw new TRPCError({ code: "BAD_REQUEST", message: t(bookerLayoutsError) });
  }

  if (schedule) {
    // Check that the schedule belongs to the user
    const userScheduleQuery = await ctx.prisma.schedule.findFirst({
      where: {
        userId: ctx.user.id,
        id: schedule,
      },
    });
    if (userScheduleQuery) {
      data.schedule = {
        connect: {
          id: schedule,
        },
      };
    }
  }
  // allows unsetting a schedule through { schedule: null, ... }
  else if (null === schedule) {
    data.schedule = {
      disconnect: true,
    };
  }

  if (users?.length) {
    data.users = {
      set: [],
      connect: users.map((userId: number) => ({ id: userId })),
    };
  }

  if (teamId && hosts) {
    // check if all hosts can be assigned (memberships that have accepted invite)
    const memberships =
      (await ctx.prisma.membership.findMany({
        where: {
          teamId,
          accepted: eventType.schedulingType !== SchedulingType.ROUND_ROBIN ? true : undefined,
        },
      })) || [];
    const teamMemberIds = memberships.map((membership) => membership.userId);
    // guard against missing IDs, this may mean a member has just been removed
    // or this request was forged.
    // we let this pass through on organization sub-teams
    if (!hosts.every((host) => teamMemberIds.includes(host.userId)) && !eventType.team?.parentId) {
      throw new TRPCError({
        code: "FORBIDDEN",
      });
    }
    data.hosts = {
      deleteMany: {},
      create: hosts.map((host) => {
        const { ...rest } = host;
        return {
          ...rest,
          isFixed: data.schedulingType === SchedulingType.COLLECTIVE || host.isFixed,
          priority: host.priority ?? 2, // default to medium priority
        };
      }),
    };
  }

  if (input.metadata?.disableStandardEmails) {
    //check if user is allowed to disabled standard emails

    const workflows = await ctx.prisma.workflow.findMany({
      where: {
        activeOn: {
          some: {
            eventTypeId: input.id,
          },
        },
        trigger: WorkflowTriggerEvents.NEW_EVENT,
      },
      include: {
        steps: true,
      },
    });

    if (input.metadata?.disableStandardEmails.confirmation?.host) {
      if (
        !workflows.find(
          (workflow) => !!workflow.steps.find((step) => step.action === WorkflowActions.EMAIL_HOST)
        )
      ) {
        input.metadata.disableStandardEmails.confirmation.host = false;
      }
    }

    if (input.metadata?.disableStandardEmails.confirmation?.attendee) {
      if (
        !workflows.find(
          (workflow) => !!workflow.steps.find((step) => step.action === WorkflowActions.EMAIL_ATTENDEE)
        )
      ) {
        input.metadata.disableStandardEmails.confirmation.attendee = false;
      }
    }
  }

  for (const appKey in input.metadata?.apps) {
    const app = input.metadata?.apps[appKey as keyof typeof appDataSchemas];
    // There should only be one enabled payment app in the metadata
    if (app.enabled && app.price && app.currency) {
      data.price = app.price;
      data.currency = app.currency;
      break;
    }
  }

  const connectedLink = await ctx.prisma.hashedLink.findFirst({
    where: {
      eventTypeId: input.id,
    },
    select: {
      id: true,
    },
  });

  if (hashedLink) {
    // check if hashed connection existed. If it did, do nothing. If it didn't, add a new connection
    if (!connectedLink) {
      // create a hashed link
      await ctx.prisma.hashedLink.upsert({
        where: {
          eventTypeId: input.id,
        },
        update: {
          link: hashedLink,
        },
        create: {
          link: hashedLink,
          eventType: {
            connect: { id: input.id },
          },
        },
      });
    }
  } else {
    // check if hashed connection exists. If it does, disconnect
    if (connectedLink) {
      await ctx.prisma.hashedLink.delete({
        where: {
          eventTypeId: input.id,
        },
      });
    }
  }

  data.assignAllTeamMembers = assignAllTeamMembers ?? false;

  // Validate the secondary email
  if (secondaryEmailId) {
    const secondaryEmail = await ctx.prisma.secondaryEmail.findUnique({
      where: {
        id: secondaryEmailId,
        userId: ctx.user.id,
      },
    });
    // Make sure the secondary email id belongs to the current user and its a verified one
    if (secondaryEmail && secondaryEmail.emailVerified) {
      data.secondaryEmail = {
        connect: {
          id: secondaryEmailId,
        },
      };
      // Delete the data if the user selected his original email to send the events to, which means the value coming will be -1
    } else if (secondaryEmailId === -1) {
      data.secondaryEmail = {
        disconnect: true,
      };
    }
  }

  if (aiPhoneCallConfig) {
    if (aiPhoneCallConfig.enabled) {
      await ctx.prisma.aIPhoneCallConfiguration.upsert({
        where: {
          eventTypeId: id,
        },
        update: aiPhoneCallConfig,
        create: {
          ...aiPhoneCallConfig,
          eventTypeId: id,
        },
      });
    } else if (!aiPhoneCallConfig.enabled && eventType.aiPhoneCallConfig) {
      await ctx.prisma.aIPhoneCallConfiguration.delete({
        where: {
          eventTypeId: id,
        },
      });
    }
  }

  const updatedEventTypeSelect = Prisma.validator<Prisma.EventTypeSelect>()({
    slug: true,
    schedulingType: true,
  });
  let updatedEventType: Prisma.EventTypeGetPayload<{ select: typeof updatedEventTypeSelect }>;
  try {
    updatedEventType = await ctx.prisma.eventType.update({
      where: { id },
      data,
      select: updatedEventTypeSelect,
    });
  } catch (e) {
    if (e instanceof Prisma.PrismaClientKnownRequestError) {
      if (e.code === "P2002") {
        // instead of throwing a 500 error, catch the conflict and throw a 400 error.
        throw new TRPCError({ message: "error_event_type_url_duplicate", code: "BAD_REQUEST" });
      }
    }
    throw e;
  }
  const updatedValues = Object.entries(data).reduce((acc, [key, value]) => {
    if (value !== undefined) {
      // @ts-expect-error Element implicitly has any type
      acc[key] = value;
    }
    return acc;
  }, {});

  // Handling updates to children event types (managed events types)
  await updateChildrenEventTypes({
    eventTypeId: id,
    currentUserId: ctx.user.id,
    oldEventType: eventType,
    hashedLink,
    connectedLink,
    updatedEventType,
    children,
    profileId: ctx.user.profile.id,
    prisma: ctx.prisma,
    updatedValues,
  });

  const res = ctx.res as NextApiResponse;
  if (typeof res?.revalidate !== "undefined") {
    try {
      await res?.revalidate(`/${ctx.user.username}/${updatedEventType.slug}`);
    } catch (e) {
      // if reach this it is because the event type page has not been created, so it is not possible to revalidate it
      logger.debug((e as Error)?.message);
    }
  }
  return { eventType };
};<|MERGE_RESOLUTION|>--- conflicted
+++ resolved
@@ -56,9 +56,7 @@
   const eventType = await ctx.prisma.eventType.findUniqueOrThrow({
     where: { id },
     select: {
-<<<<<<< HEAD
       schedulingType: true,
-=======
       aiPhoneCallConfig: {
         select: {
           generalPrompt: true,
@@ -67,7 +65,6 @@
           llmId: true,
         },
       },
->>>>>>> 0be344b1
       children: {
         select: {
           userId: true,
