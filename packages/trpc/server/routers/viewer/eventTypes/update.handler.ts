--- conflicted
+++ resolved
@@ -68,11 +68,8 @@
   const eventType = await ctx.prisma.eventType.findUniqueOrThrow({
     where: { id },
     select: {
-<<<<<<< HEAD
       schedulingType: true,
-=======
       title: true,
->>>>>>> 5d325495
       aiPhoneCallConfig: {
         select: {
           generalPrompt: true,
