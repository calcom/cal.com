--- conflicted
+++ resolved
@@ -404,7 +404,6 @@
     };
   }
 
-<<<<<<< HEAD
   if (teamId && hosts) {
     const emailHosts = hosts.filter((h: any) => "email" in h);
     const userHosts = hosts.filter((h: any) => "userId" in h);
@@ -440,65 +439,6 @@
 
     const oldHostsSet = new Set(eventType.hosts.map((h) => h.userId));
     const newHostsSet = new Set(userHosts.map((h) => h.userId));
-=======
-  // Handle hostGroups updates
-  if (hostGroups !== undefined) {
-    const existingHostGroups = await ctx.prisma.hostGroup.findMany({
-      where: {
-        eventTypeId: id,
-      },
-      select: {
-        id: true,
-        name: true,
-      },
-    });
-
-    await Promise.all(
-      hostGroups.map(async (group) => {
-        await ctx.prisma.hostGroup.upsert({
-          where: { id: group.id },
-          update: { name: group.name },
-          create: {
-            id: group.id,
-            name: group.name,
-            eventTypeId: id,
-          },
-        });
-      })
-    );
-
-    const newGroupsMap = new Map(hostGroups.map((group) => [group.id, group]));
-
-    // Delete groups that are no longer in the new list
-    const groupsToDelete = existingHostGroups.filter((existingGroup) => !newGroupsMap.has(existingGroup.id));
-
-    if (groupsToDelete.length > 0) {
-      await ctx.prisma.hostGroup.deleteMany({
-        where: {
-          id: {
-            in: groupsToDelete.map((group) => group.id),
-          },
-        },
-      });
-    }
-  }
-
-  if (teamId && hosts) {
-    // check if all hosts can be assigned (memberships that have accepted invite)
-    const teamMemberIds = await membershipRepo.listAcceptedTeamMemberIds({ teamId });
-    // guard against missing IDs, this may mean a member has just been removed
-    // or this request was forged.
-    // we let this pass through on organization sub-teams
-    if (!hosts.every((host) => teamMemberIds.includes(host.userId)) && !eventType.team?.parentId) {
-      throw new TRPCError({
-        code: "FORBIDDEN",
-      });
-    }
-
-    const oldHostsSet = new Set(eventType.hosts.map((oldHost) => oldHost.userId));
-    const newHostsSet = new Set(hosts.map((oldHost) => oldHost.userId));
->>>>>>> d2f8076c
-
     const existingHosts = userHosts.filter((h) => oldHostsSet.has(h.userId));
     const newHosts = userHosts.filter((h) => !oldHostsSet.has(h.userId));
     const removedHosts = eventType.hosts.filter((h) => !newHostsSet.has(h.userId));
@@ -510,7 +450,6 @@
           eventTypeId: id,
         })),
       },
-<<<<<<< HEAD
       create: newHosts.map((h) => ({
         ...h,
         isFixed: data.schedulingType === SchedulingType.COLLECTIVE || h.isFixed,
@@ -524,30 +463,6 @@
           priority: h.priority ?? 2,
           weight: h.weight ?? 100,
           scheduleId: h.scheduleId ?? null,
-=======
-      create: newHosts.map((host) => {
-        return {
-          ...host,
-          isFixed: data.schedulingType === SchedulingType.COLLECTIVE || host.isFixed,
-          priority: host.priority ?? 2,
-          weight: host.weight ?? 100,
-          groupId: host.groupId,
-        };
-      }),
-      update: existingHosts.map((host) => ({
-        where: {
-          userId_eventTypeId: {
-            userId: host.userId,
-            eventTypeId: id,
-          },
-        },
-        data: {
-          isFixed: data.schedulingType === SchedulingType.COLLECTIVE || host.isFixed,
-          priority: host.priority ?? 2,
-          weight: host.weight ?? 100,
-          scheduleId: host.scheduleId ?? null,
-          groupId: host.groupId,
->>>>>>> d2f8076c
         },
       })),
     };
