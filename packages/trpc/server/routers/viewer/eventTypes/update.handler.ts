--- conflicted
+++ resolved
@@ -106,11 +106,8 @@
       description: true,
       seatsPerTimeSlot: true,
       recurringEvent: true,
-<<<<<<< HEAD
+      maxActiveBookingsPerBooker: true,
       autoTranslateDescriptionEnabled: true,
-=======
-      maxActiveBookingsPerBooker: true,
->>>>>>> 2277d903
       fieldTranslations: {
         select: {
           field: true,
