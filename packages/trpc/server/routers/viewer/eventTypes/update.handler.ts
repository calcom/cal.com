import { Prisma } from "@prisma/client";
import type { NextApiResponse, GetServerSidePropsContext } from "next";
import { v4 } from "uuid";

import type { appDataSchemas } from "@calcom/app-store/apps.schemas.generated";
import updateChildrenEventTypes from "@calcom/features/ee/managed-event-types/lib/handleChildrenEventTypes";
import {
  allowDisablingAttendeeConfirmationEmails,
  allowDisablingHostConfirmationEmails,
} from "@calcom/features/ee/workflows/lib/allowDisablingStandardEmails";
import tasker from "@calcom/features/tasker";
import { validateIntervalLimitOrder } from "@calcom/lib";
import logger from "@calcom/lib/logger";
import { getTranslation } from "@calcom/lib/server";
import { validateBookerLayouts } from "@calcom/lib/validateBookerLayouts";
import type { PrismaClient } from "@calcom/prisma";
import { WorkflowTriggerEvents } from "@calcom/prisma/client";
import { SchedulingType, EventTypeAutoTranslatedField } from "@calcom/prisma/enums";

import { TRPCError } from "@trpc/server";

import type { TrpcSessionUser } from "../../../trpc";
import { setDestinationCalendarHandler } from "../../loggedInViewer/setDestinationCalendar.handler";
import type { TUpdateInputSchema } from "./update.schema";
import {
  ensureUniqueBookingFields,
  ensureEmailOrPhoneNumberIsPresent,
  handleCustomInputs,
  handlePeriodType,
} from "./util";

type SessionUser = NonNullable<TrpcSessionUser>;
type User = {
  id: SessionUser["id"];
  username: SessionUser["username"];
  profile: {
    id: SessionUser["profile"]["id"] | null;
  };
  selectedCalendars: SessionUser["selectedCalendars"];
  organizationId: number | null;
  locale: string;
};

type UpdateOptions = {
  ctx: {
    user: User;
    res?: NextApiResponse | GetServerSidePropsContext["res"];
    prisma: PrismaClient;
  };
  input: TUpdateInputSchema;
};

export type UpdateEventTypeReturn = Awaited<ReturnType<typeof updateHandler>>;

export const updateHandler = async ({ ctx, input }: UpdateOptions) => {
  const {
    schedule,
    instantMeetingSchedule,
    periodType,
    locations,
    bookingLimits,
    durationLimits,
    destinationCalendar,
    customInputs,
    recurringEvent,
    eventTypeColor,
    users,
    children,
    assignAllTeamMembers,
    hosts,
    id,
    multiplePrivateLinks,
    // Extract this from the input so it doesn't get saved in the db
    // eslint-disable-next-line
    userId,
    bookingFields,
    offsetStart,
    secondaryEmailId,
    aiPhoneCallConfig,
    isRRWeightsEnabled,
    autoTranslateDescriptionEnabled,
    description: newDescription,
<<<<<<< HEAD
    webhooks,
    deletedWebhooks,
=======
>>>>>>> 6eadadec
    ...rest
  } = input;

  const eventType = await ctx.prisma.eventType.findUniqueOrThrow({
    where: { id },
    select: {
      title: true,
      description: true,
      fieldTranslations: {
        select: {
          field: true,
        },
      },
      isRRWeightsEnabled: true,
      hosts: {
        select: {
          userId: true,
          priority: true,
          weight: true,
          isFixed: true,
        },
      },
      aiPhoneCallConfig: {
        select: {
          generalPrompt: true,
          beginMessage: true,
          enabled: true,
          llmId: true,
        },
      },
      children: {
        select: {
          userId: true,
        },
      },
      workflows: {
        select: {
          workflowId: true,
        },
      },
      webhooks: {
        select: {
          id: true,
        },
      },
      team: {
        select: {
          id: true,
          name: true,
          slug: true,
          parentId: true,
          parent: {
            select: {
              slug: true,
            },
          },
          members: {
            select: {
              role: true,
              accepted: true,
              user: {
                select: {
                  name: true,
                  id: true,
                  email: true,
                  eventTypes: {
                    select: {
                      slug: true,
                    },
                  },
                },
              },
            },
          },
        },
      },
    },
  });

  if (input.teamId && eventType.team?.id && input.teamId !== eventType.team.id) {
    throw new TRPCError({ code: "UNAUTHORIZED" });
  }

  const teamId = input.teamId || eventType.team?.id;

  ensureUniqueBookingFields(bookingFields);
  ensureEmailOrPhoneNumberIsPresent(bookingFields);

  if (autoTranslateDescriptionEnabled && !ctx.user.organizationId) {
    logger.error(
      "Auto-translating description requires an organization. This should not happen - UI controls should prevent this state."
    );
  }

  const data: Prisma.EventTypeUpdateInput = {
    ...rest,
    // autoTranslate feature is allowed for org users only
    autoTranslateDescriptionEnabled: !!(ctx.user.organizationId && autoTranslateDescriptionEnabled),
    description: newDescription,
    bookingFields,
    isRRWeightsEnabled,
    rrSegmentQueryValue:
      rest.rrSegmentQueryValue === null ? Prisma.DbNull : (rest.rrSegmentQueryValue as Prisma.InputJsonValue),
    metadata: rest.metadata === null ? Prisma.DbNull : (rest.metadata as Prisma.InputJsonObject),
    eventTypeColor: eventTypeColor === null ? Prisma.DbNull : (eventTypeColor as Prisma.InputJsonObject),
  };
  data.locations = locations ?? undefined;
  if (periodType) {
    data.periodType = handlePeriodType(periodType);
  }

  if (recurringEvent) {
    data.recurringEvent = {
      dstart: recurringEvent.dtstart as unknown as Prisma.InputJsonObject,
      interval: recurringEvent.interval,
      count: recurringEvent.count,
      freq: recurringEvent.freq,
      until: recurringEvent.until as unknown as Prisma.InputJsonObject,
      tzid: recurringEvent.tzid,
    };
  } else if (recurringEvent === null) {
    data.recurringEvent = Prisma.DbNull;
  }

  if (destinationCalendar) {
    /** We connect or create a destination calendar to the event type instead of the user */
    await setDestinationCalendarHandler({
      ctx,
      input: {
        ...destinationCalendar,
        eventTypeId: id,
      },
    });
  }

  if (customInputs) {
    data.customInputs = handleCustomInputs(customInputs, id);
  }

  if (bookingLimits) {
    const isValid = validateIntervalLimitOrder(bookingLimits);
    if (!isValid)
      throw new TRPCError({ code: "BAD_REQUEST", message: "Booking limits must be in ascending order." });
    data.bookingLimits = bookingLimits;
  }

  if (durationLimits) {
    const isValid = validateIntervalLimitOrder(durationLimits);
    if (!isValid)
      throw new TRPCError({ code: "BAD_REQUEST", message: "Duration limits must be in ascending order." });
    data.durationLimits = durationLimits;
  }

  if (offsetStart !== undefined) {
    if (offsetStart < 0) {
      throw new TRPCError({ code: "BAD_REQUEST", message: "Offset start time must be zero or greater." });
    }
    data.offsetStart = offsetStart;
  }

  const bookerLayoutsError = validateBookerLayouts(input.metadata?.bookerLayouts || null);
  if (bookerLayoutsError) {
    const t = await getTranslation("en", "common");
    throw new TRPCError({ code: "BAD_REQUEST", message: t(bookerLayoutsError) });
  }

  if (schedule) {
    // Check that the schedule belongs to the user
    const userScheduleQuery = await ctx.prisma.schedule.findFirst({
      where: {
        userId: ctx.user.id,
        id: schedule,
      },
    });
    if (userScheduleQuery) {
      data.schedule = {
        connect: {
          id: schedule,
        },
      };
    }
  }
  // allows unsetting a schedule through { schedule: null, ... }
  else if (null === schedule) {
    data.schedule = {
      disconnect: true,
    };
  }

  if (instantMeetingSchedule) {
    data.instantMeetingSchedule = {
      connect: {
        id: instantMeetingSchedule,
      },
    };
  } else if (schedule === null) {
    data.instantMeetingSchedule = {
      disconnect: true,
    };
  }

  if (users?.length) {
    data.users = {
      set: [],
      connect: users.map((userId: number) => ({ id: userId })),
    };
  }

  if (teamId && hosts) {
    // check if all hosts can be assigned (memberships that have accepted invite)
    const memberships =
      (await ctx.prisma.membership.findMany({
        where: {
          teamId,
          accepted: true,
        },
      })) || [];
    const teamMemberIds = memberships.map((membership) => membership.userId);
    // guard against missing IDs, this may mean a member has just been removed
    // or this request was forged.
    // we let this pass through on organization sub-teams
    if (!hosts.every((host) => teamMemberIds.includes(host.userId)) && !eventType.team?.parentId) {
      throw new TRPCError({
        code: "FORBIDDEN",
      });
    }

    // weights were already enabled or are enabled now
    const isWeightsEnabled =
      isRRWeightsEnabled || (typeof isRRWeightsEnabled === "undefined" && eventType.isRRWeightsEnabled);

    const oldHostsSet = new Set(eventType.hosts.map((oldHost) => oldHost.userId));
    const newHostsSet = new Set(hosts.map((oldHost) => oldHost.userId));

    const existingHosts = hosts.filter((newHost) => oldHostsSet.has(newHost.userId));
    const newHosts = hosts.filter((newHost) => !oldHostsSet.has(newHost.userId));
    const removedHosts = eventType.hosts.filter((oldHost) => !newHostsSet.has(oldHost.userId));

    data.hosts = {
      deleteMany: {
        OR: removedHosts.map((host) => ({
          userId: host.userId,
          eventTypeId: id,
        })),
      },
      create: newHosts.map((host) => {
        return {
          ...host,
          isFixed: data.schedulingType === SchedulingType.COLLECTIVE || host.isFixed,
          priority: host.priority ?? 2,
          weight: host.weight ?? 100,
        };
      }),
      update: existingHosts.map((host) => ({
        where: {
          userId_eventTypeId: {
            userId: host.userId,
            eventTypeId: id,
          },
        },
        data: {
          isFixed: data.schedulingType === SchedulingType.COLLECTIVE || host.isFixed,
          priority: host.priority ?? 2,
          weight: host.weight ?? 100,
          scheduleId: host.scheduleId ?? null,
        },
      })),
    };
  }

  if (input.metadata?.disableStandardEmails?.all) {
    if (!eventType?.team?.parentId) {
      input.metadata.disableStandardEmails.all.host = false;
      input.metadata.disableStandardEmails.all.attendee = false;
    }
  }

  if (input.metadata?.disableStandardEmails?.confirmation) {
    //check if user is allowed to disabled standard emails
    const workflows = await ctx.prisma.workflow.findMany({
      where: {
        activeOn: {
          some: {
            eventTypeId: input.id,
          },
        },
        trigger: WorkflowTriggerEvents.NEW_EVENT,
      },
      include: {
        steps: true,
      },
    });

    if (input.metadata?.disableStandardEmails.confirmation?.host) {
      if (!allowDisablingHostConfirmationEmails(workflows)) {
        input.metadata.disableStandardEmails.confirmation.host = false;
      }
    }

    if (input.metadata?.disableStandardEmails.confirmation?.attendee) {
      if (!allowDisablingAttendeeConfirmationEmails(workflows)) {
        input.metadata.disableStandardEmails.confirmation.attendee = false;
      }
    }
  }

  for (const appKey in input.metadata?.apps) {
    const app = input.metadata?.apps[appKey as keyof typeof appDataSchemas];
    // There should only be one enabled payment app in the metadata
    if (app.enabled && app.price && app.currency) {
      data.price = app.price;
      data.currency = app.currency;
      break;
    }
  }
  const connectedLinks = await ctx.prisma.hashedLink.findMany({
    where: {
      eventTypeId: input.id,
    },
    select: {
      id: true,
      link: true,
    },
  });

  const connectedMultiplePrivateLinks = connectedLinks.map((link) => link.link);

  if (multiplePrivateLinks && multiplePrivateLinks.length > 0) {
    const multiplePrivateLinksToBeInserted = multiplePrivateLinks.filter(
      (link) => !connectedMultiplePrivateLinks.includes(link)
    );
    const singleLinksToBeDeleted = connectedMultiplePrivateLinks.filter(
      (link) => !multiplePrivateLinks.includes(link)
    );
    if (singleLinksToBeDeleted.length > 0) {
      await ctx.prisma.hashedLink.deleteMany({
        where: {
          eventTypeId: input.id,
          link: {
            in: singleLinksToBeDeleted,
          },
        },
      });
    }
    if (multiplePrivateLinksToBeInserted.length > 0) {
      await ctx.prisma.hashedLink.createMany({
        data: multiplePrivateLinksToBeInserted.map((link) => {
          return {
            link: link,
            eventTypeId: input.id,
          };
        }),
      });
    }
  } else {
    // Delete all the single-use links for this event.
    if (connectedMultiplePrivateLinks.length > 0) {
      await ctx.prisma.hashedLink.deleteMany({
        where: {
          eventTypeId: input.id,
          link: {
            in: connectedMultiplePrivateLinks,
          },
        },
      });
    }
  }

  if (assignAllTeamMembers !== undefined) {
    data.assignAllTeamMembers = assignAllTeamMembers;
  }

  // Validate the secondary email
  if (secondaryEmailId) {
    const secondaryEmail = await ctx.prisma.secondaryEmail.findUnique({
      where: {
        id: secondaryEmailId,
        userId: ctx.user.id,
      },
    });
    // Make sure the secondary email id belongs to the current user and its a verified one
    if (secondaryEmail && secondaryEmail.emailVerified) {
      data.secondaryEmail = {
        connect: {
          id: secondaryEmailId,
        },
      };
      // Delete the data if the user selected his original email to send the events to, which means the value coming will be -1
    } else if (secondaryEmailId === -1) {
      data.secondaryEmail = {
        disconnect: true,
      };
    }
  }

  if (aiPhoneCallConfig) {
    if (aiPhoneCallConfig.enabled) {
      await ctx.prisma.aIPhoneCallConfiguration.upsert({
        where: {
          eventTypeId: id,
        },
        update: {
          ...aiPhoneCallConfig,
          guestEmail: !!aiPhoneCallConfig?.guestEmail ? aiPhoneCallConfig.guestEmail : null,
          guestCompany: !!aiPhoneCallConfig?.guestCompany ? aiPhoneCallConfig.guestCompany : null,
        },
        create: {
          ...aiPhoneCallConfig,
          guestEmail: !!aiPhoneCallConfig?.guestEmail ? aiPhoneCallConfig.guestEmail : null,
          guestCompany: !!aiPhoneCallConfig?.guestCompany ? aiPhoneCallConfig.guestCompany : null,
          eventTypeId: id,
        },
      });
    } else if (!aiPhoneCallConfig.enabled && eventType.aiPhoneCallConfig) {
      await ctx.prisma.aIPhoneCallConfiguration.delete({
        where: {
          eventTypeId: id,
        },
      });
    }
  }

<<<<<<< HEAD
  if (deletedWebhooks) {
    await ctx.prisma.$transaction(
      deletedWebhooks.map((wh) =>
        ctx.prisma.webhook.delete({
          where: { id: wh.id },
        })
      )
    );
  }

  if (webhooks) {
    const webhooksForUpdates = webhooks.filter((wh) => wh.id);
    const webhooksForInserts = webhooks
      .filter((wh) => !wh.id) // New webhooks without id
      .map((newWebhook) => ({
        ...newWebhook,
        id: v4(), // Generate a unique ID
      }));

    await ctx.prisma.$transaction([
      ctx.prisma.webhook.createMany({
        data: webhooksForInserts,
      }),

      // Update existing webhooks
      ...webhooksForUpdates.map((wh) =>
        ctx.prisma.webhook.update({
          where: { id: wh.id },
          data: wh,
        })
      ),
    ]);
  }

=======
>>>>>>> 6eadadec
  // Logic for updating `fieldTranslations`
  // user has no description translations OR user is changing the description
  const descriptionTranslationsNeeded =
    eventType.fieldTranslations.filter((trans) => trans.field === EventTypeAutoTranslatedField.DESCRIPTION)
      .length === 0 || newDescription;
  const description = newDescription ?? eventType.description;

  if (
    ctx.user.organizationId &&
    autoTranslateDescriptionEnabled &&
    descriptionTranslationsNeeded &&
    description
  ) {
    await tasker.create("translateEventTypeDescription", {
      eventTypeId: id,
      description,
      userLocale: ctx.user.locale,
      userId: ctx.user.id,
    });
  }

  const updatedEventTypeSelect = Prisma.validator<Prisma.EventTypeSelect>()({
    slug: true,
    schedulingType: true,
  });
  let updatedEventType: Prisma.EventTypeGetPayload<{ select: typeof updatedEventTypeSelect }>;
  try {
    updatedEventType = await ctx.prisma.eventType.update({
      where: { id },
      data,
      select: updatedEventTypeSelect,
    });
  } catch (e) {
    if (e instanceof Prisma.PrismaClientKnownRequestError) {
      if (e.code === "P2002") {
        // instead of throwing a 500 error, catch the conflict and throw a 400 error.
        throw new TRPCError({ message: "error_event_type_url_duplicate", code: "BAD_REQUEST" });
      }
    }
    throw e;
  }
  const updatedValues = Object.entries(data).reduce((acc, [key, value]) => {
    if (value !== undefined) {
      // @ts-expect-error Element implicitly has any type
      acc[key] = value;
    }
    return acc;
  }, {});
  // Handling updates to children event types (managed events types)
  await updateChildrenEventTypes({
    eventTypeId: id,
    currentUserId: ctx.user.id,
    oldEventType: eventType,
    updatedEventType,
    children,
    profileId: ctx.user.profile.id,
    prisma: ctx.prisma,
    updatedValues,
  });

  const res = ctx.res as NextApiResponse;
  if (typeof res?.revalidate !== "undefined") {
    try {
      await res?.revalidate(`/${ctx.user.username}/${updatedEventType.slug}`);
    } catch (e) {
      // if reach this it is because the event type page has not been created, so it is not possible to revalidate it
      logger.debug((e as Error)?.message);
    }
  }
  return { eventType };
};<|MERGE_RESOLUTION|>--- conflicted
+++ resolved
@@ -80,11 +80,8 @@
     isRRWeightsEnabled,
     autoTranslateDescriptionEnabled,
     description: newDescription,
-<<<<<<< HEAD
     webhooks,
     deletedWebhooks,
-=======
->>>>>>> 6eadadec
     ...rest
   } = input;
 
@@ -507,7 +504,7 @@
     }
   }
 
-<<<<<<< HEAD
+
   if (deletedWebhooks) {
     await ctx.prisma.$transaction(
       deletedWebhooks.map((wh) =>
@@ -542,8 +539,6 @@
     ]);
   }
 
-=======
->>>>>>> 6eadadec
   // Logic for updating `fieldTranslations`
   // user has no description translations OR user is changing the description
   const descriptionTranslationsNeeded =
