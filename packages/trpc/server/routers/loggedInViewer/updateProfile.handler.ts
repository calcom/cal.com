import { Prisma } from "@prisma/client";
// eslint-disable-next-line no-restricted-imports
import { keyBy } from "lodash";
import type { GetServerSidePropsContext, NextApiResponse } from "next";
import { v4 as uuidv4 } from "uuid";

import stripe from "@calcom/app-store/stripepayment/lib/server";
import { getPremiumMonthlyPlanPriceId } from "@calcom/app-store/stripepayment/lib/utils";
import { passwordResetRequest } from "@calcom/features/auth/lib/passwordResetRequest";
import { sendChangeOfEmailVerification } from "@calcom/features/auth/lib/verifyEmail";
import { getFeatureFlag } from "@calcom/features/flags/server/utils";
import hasKeyInMetadata from "@calcom/lib/hasKeyInMetadata";
import { HttpError } from "@calcom/lib/http-error";
import logger from "@calcom/lib/logger";
import { getTranslation } from "@calcom/lib/server";
import { checkUsername } from "@calcom/lib/server/checkUsername";
import { updateNewTeamMemberEventTypes } from "@calcom/lib/server/queries";
import { resizeBase64Image } from "@calcom/lib/server/resizeBase64Image";
import slugify from "@calcom/lib/slugify";
import { updateWebUser as syncServicesUpdateWebUser } from "@calcom/lib/sync/SyncServiceManager";
import { validateBookerLayouts } from "@calcom/lib/validateBookerLayouts";
import { prisma } from "@calcom/prisma";
import { IdentityProvider } from "@calcom/prisma/enums";
import { userMetadata as userMetadataSchema } from "@calcom/prisma/zod-utils";
import type { TrpcSessionUser } from "@calcom/trpc/server/trpc";

import { TRPCError } from "@trpc/server";

import { getDefaultScheduleId } from "../viewer/availability/util";
import { updateUserMetadataAllowedKeys, type TUpdateProfileInputSchema } from "./updateProfile.schema";

const log = logger.getSubLogger({ prefix: ["updateProfile"] });
type UpdateProfileOptions = {
  ctx: {
    user: NonNullable<TrpcSessionUser>;
    res?: NextApiResponse | GetServerSidePropsContext["res"];
  };
  input: TUpdateProfileInputSchema;
};

export const uploadAvatar = async ({ userId, avatar: data }: { userId: number; avatar: string }) => {
  const objectKey = uuidv4();

  await prisma.avatar.upsert({
    where: {
      teamId_userId_isBanner: {
        teamId: 0,
        userId,
        isBanner: false,
      },
    },
    create: {
      userId: userId,
      data,
      objectKey,
      isBanner: false,
    },
    update: {
      data,
      objectKey,
    },
  });

  return `/api/avatar/${objectKey}.png`;
};

export const updateProfileHandler = async ({ ctx, input }: UpdateProfileOptions) => {
  const { user } = ctx;
  const userMetadata = handleUserMetadata({ ctx, input });
  const locale = input.locale || user.locale;
  const emailVerification = await getFeatureFlag(prisma, "email-verification");

  const secondaryEmails = input?.secondaryEmails || [];
  delete input.secondaryEmails;

  const data: Prisma.UserUpdateInput = {
    ...input,
    // DO NOT OVERWRITE AVATAR.
    avatar: undefined,
    metadata: userMetadata,
<<<<<<< HEAD
    homeView: user?.homeView,
=======
    secondaryEmails: undefined,
>>>>>>> b520238d
  };

  // some actions can invalidate a user session.
  let signOutUser = false;
  let passwordReset = false;
  let isPremiumUsername = false;

  const layoutError = validateBookerLayouts(input?.metadata?.defaultBookerLayouts || null);
  if (layoutError) {
    const t = await getTranslation(locale, "common");
    throw new TRPCError({ code: "BAD_REQUEST", message: t(layoutError) });
  }

  if (input.username && !user.organizationId) {
    const username = slugify(input.username);
    // Only validate if we're changing usernames
    if (username !== user.username) {
      data.username = username;
      const response = await checkUsername(username);
      isPremiumUsername = response.premium;
      if (!response.available) {
        const t = await getTranslation(locale, "common");
        throw new TRPCError({ code: "BAD_REQUEST", message: t("username_already_taken") });
      }
    }
  } else if (input.username && user.organizationId && user.movedToProfileId) {
    // don't change user.username if we have profile.username
    delete data.username;
  }

  if (isPremiumUsername) {
    const stripeCustomerId = userMetadata?.stripeCustomerId;
    const isPremium = userMetadata?.isPremium;
    if (!isPremium || !stripeCustomerId) {
      throw new TRPCError({ code: "BAD_REQUEST", message: "User is not premium" });
    }

    const stripeSubscriptions = await stripe.subscriptions.list({ customer: stripeCustomerId });

    if (!stripeSubscriptions || !stripeSubscriptions.data.length) {
      throw new TRPCError({
        code: "INTERNAL_SERVER_ERROR",
        message: "No stripeSubscription found",
      });
    }

    // Iterate over subscriptions and look for premium product id and status active
    // @TODO: iterate if stripeSubscriptions.hasMore is true
    const isPremiumUsernameSubscriptionActive = stripeSubscriptions.data.some(
      (subscription) =>
        subscription.items.data[0].price.id === getPremiumMonthlyPlanPriceId() &&
        subscription.status === "active"
    );

    if (!isPremiumUsernameSubscriptionActive) {
      throw new TRPCError({
        code: "BAD_REQUEST",
        message: "You need to pay for premium username",
      });
    }
  }
  const hasEmailBeenChanged = data.email && user.email !== data.email;

  // check if we are changing email and identity provider is not CAL
  const hasEmailChangedOnNonCalProvider =
    hasEmailBeenChanged && user.identityProvider !== IdentityProvider.CAL;
  const hasEmailChangedOnCalProvider = hasEmailBeenChanged && user.identityProvider === IdentityProvider.CAL;

  let secondaryEmail:
    | {
        id: number;
        emailVerified: Date | null;
      }
    | null
    | undefined;
  const primaryEmailVerified = user.emailVerified;
  if (hasEmailBeenChanged) {
    secondaryEmail = await prisma.secondaryEmail.findUnique({
      where: {
        email: input.email,
        userId: user.id,
      },
      select: {
        id: true,
        emailVerified: true,
      },
    });
    if (emailVerification && hasEmailChangedOnCalProvider) {
      if (secondaryEmail?.emailVerified) {
        data.emailVerified = secondaryEmail.emailVerified;
      } else {
        // Set metadata of the user so we can set it to this updated email once it is confirmed
        data.metadata = {
          ...userMetadata,
          emailChangeWaitingForVerification: input.email?.toLocaleLowerCase(),
        };

        // Check to ensure this email isnt in use
        // Don't include email in the data payload if we need to verify
        delete data.email;
      }
    } else {
      log.warn("Profile Update - Email verification is disabled - Skipping");
      data.emailVerified = null;
    }
  }

  if (hasEmailChangedOnNonCalProvider) {
    // Only validate if we're changing email
    data.identityProvider = IdentityProvider.CAL;
    data.identityProviderId = null;
  }

  // if defined AND a base 64 string, upload and set the avatar URL
  if (input.avatar && input.avatar.startsWith("data:image/png;base64,")) {
    const avatar = await resizeBase64Image(input.avatar);
    data.avatarUrl = await uploadAvatar({
      avatar,
      userId: user.id,
    });
    // as this is still used in the backwards compatible endpoint, we also write it here
    // to ensure no data loss.
    data.avatar = avatar;
  }
  // Unset avatar url if avatar is empty string.
  if ("" === input.avatar) {
    data.avatarUrl = null;
    data.avatar = null;
  }
  if (input.completedOnboarding) {
    const userTeams = await prisma.user.findFirst({
      where: {
        id: user.id,
      },
      select: {
        teams: {
          select: {
            id: true,
          },
        },
      },
    });
    if (userTeams && userTeams.teams.length > 0) {
      await Promise.all(
        userTeams.teams.map(async (team) => {
          await updateNewTeamMemberEventTypes(user.id, team.id);
        })
      );
    }
  }

  const updatedUserSelect = Prisma.validator<Prisma.UserDefaultArgs>()({
    select: {
      id: true,
      username: true,
      email: true,
      identityProvider: true,
      identityProviderId: true,
      metadata: true,
      name: true,
      createdDate: true,
      avatarUrl: true,
      locale: true,
      schedules: {
        select: {
          id: true,
        },
      },
    },
  });

  let updatedUser: Prisma.UserGetPayload<typeof updatedUserSelect>;

  try {
    updatedUser = await prisma.user.update({
      where: {
        id: user.id,
      },
      data,
      ...updatedUserSelect,
    });
  } catch (e) {
    // Catch unique constraint failure on email field.
    if (e instanceof Prisma.PrismaClientKnownRequestError && e.code === "P2002") {
      const meta = e.meta as { target: string[] };
      if (meta.target.indexOf("email") !== -1) {
        throw new HttpError({ statusCode: 409, message: "email_already_used" });
      }
    }
    throw e; // make sure other errors are rethrown
  }

  if (user.timeZone !== data.timeZone && updatedUser.schedules.length > 0) {
    // on timezone change update timezone of default schedule
    const defaultScheduleId = await getDefaultScheduleId(user.id, prisma);

    if (!user.defaultScheduleId) {
      // set default schedule if not already set
      await prisma.user.update({
        where: {
          id: user.id,
        },
        data: {
          defaultScheduleId,
        },
      });
    }

    await prisma.schedule.updateMany({
      where: {
        id: defaultScheduleId,
      },
      data: {
        timeZone: data.timeZone,
      },
    });
  }

  if (hasEmailChangedOnNonCalProvider) {
    // Because the email has changed, we are now attempting to use the CAL provider-
    // which has no password yet. We have to send the reset password email.
    await passwordResetRequest(updatedUser);
    signOutUser = true;
    passwordReset = true;
  }

  // Sync Services
  await syncServicesUpdateWebUser(updatedUser);

  // Notify stripe about the change
  if (updatedUser && updatedUser.metadata && hasKeyInMetadata(updatedUser, "stripeCustomerId")) {
    const stripeCustomerId = `${updatedUser.metadata.stripeCustomerId}`;
    await stripe.customers.update(stripeCustomerId, {
      metadata: {
        username: updatedUser.username,
        email: updatedUser.email,
        userId: updatedUser.id,
      },
    });
  }

  if (updatedUser && hasEmailChangedOnCalProvider) {
    // Skip sending verification email when user tries to change his primary email to a verified secondary email
    if (secondaryEmail?.emailVerified) {
      secondaryEmails.push({
        id: secondaryEmail.id,
        email: user.email,
        isDeleted: false,
      });
    } else {
      await sendChangeOfEmailVerification({
        user: {
          username: updatedUser.username ?? "Nameless User",
          emailFrom: user.email,
          // We know email has been changed here so we can use input
          // eslint-disable-next-line @typescript-eslint/no-non-null-assertion
          emailTo: input.email!,
        },
      });
    }
  }

  // don't return avatar, we don't need it anymore.
  delete input.avatar;

  if (secondaryEmails.length) {
    const recordsToDelete = secondaryEmails
      .filter((secondaryEmail) => secondaryEmail.isDeleted)
      .map((secondaryEmail) => secondaryEmail.id);
    if (recordsToDelete.length) {
      await prisma.secondaryEmail.deleteMany({
        where: {
          id: {
            in: recordsToDelete,
          },
          userId: updatedUser.id,
        },
      });
    }

    const modifiedRecords = secondaryEmails.filter((secondaryEmail) => !secondaryEmail.isDeleted);
    if (modifiedRecords.length) {
      const secondaryEmailsFromDB = await prisma.secondaryEmail.findMany({
        where: {
          id: {
            in: secondaryEmails.map((secondaryEmail) => secondaryEmail.id),
          },
          userId: updatedUser.id,
        },
      });

      const keyedSecondaryEmailsFromDB = keyBy(secondaryEmailsFromDB, "id");

      const recordsToModifyQueue = modifiedRecords.map((updated) => {
        let emailVerified = keyedSecondaryEmailsFromDB[updated.id].emailVerified;
        if (secondaryEmail?.id === updated.id) {
          emailVerified = primaryEmailVerified;
        } else if (updated.email !== keyedSecondaryEmailsFromDB[updated.id].email) {
          emailVerified = null;
        }

        return prisma.secondaryEmail.update({
          where: {
            id: updated.id,
            userId: updatedUser.id,
          },
          data: {
            email: updated.email,
            emailVerified,
          },
        });
      });

      await prisma.$transaction(recordsToModifyQueue);
    }
  }

  return {
    ...input,
    email:
      emailVerification && hasEmailChangedOnCalProvider && !secondaryEmail?.emailVerified
        ? user.email
        : input.email,
    signOutUser,
    passwordReset,
    avatarUrl: updatedUser.avatarUrl,
    hasEmailBeenChanged,
    sendEmailVerification: emailVerification && !secondaryEmail?.emailVerified,
  };
};

const cleanMetadataAllowedUpdateKeys = (metadata: TUpdateProfileInputSchema["metadata"]) => {
  if (!metadata) {
    return {};
  }
  const cleanedMetadata = updateUserMetadataAllowedKeys.safeParse(metadata);
  if (!cleanedMetadata.success) {
    logger.error("Error cleaning metadata", cleanedMetadata.error);
    return {};
  }

  return cleanedMetadata.data;
};

const handleUserMetadata = ({ ctx, input }: UpdateProfileOptions) => {
  const { user } = ctx;
  const cleanMetadata = cleanMetadataAllowedUpdateKeys(input.metadata);
  const userMetadata = userMetadataSchema.parse(user.metadata);
  // Required so we don't override and delete saved values
  return { ...userMetadata, ...cleanMetadata };
};<|MERGE_RESOLUTION|>--- conflicted
+++ resolved
@@ -78,11 +78,7 @@
     // DO NOT OVERWRITE AVATAR.
     avatar: undefined,
     metadata: userMetadata,
-<<<<<<< HEAD
-    homeView: user?.homeView,
-=======
     secondaryEmails: undefined,
->>>>>>> b520238d
   };
 
   // some actions can invalidate a user session.
