import { Prisma } from "@prisma/client";
// eslint-disable-next-line no-restricted-imports
import { keyBy } from "lodash";
import type { GetServerSidePropsContext, NextApiResponse } from "next";
import { v4 as uuidv4 } from "uuid";

import stripe from "@calcom/app-store/stripepayment/lib/server";
import { getPremiumMonthlyPlanPriceId } from "@calcom/app-store/stripepayment/lib/utils";
import { passwordResetRequest } from "@calcom/features/auth/lib/passwordResetRequest";
import { sendChangeOfEmailVerification } from "@calcom/features/auth/lib/verifyEmail";
import { getFeatureFlag } from "@calcom/features/flags/server/utils";
import hasKeyInMetadata from "@calcom/lib/hasKeyInMetadata";
import { HttpError } from "@calcom/lib/http-error";
import logger from "@calcom/lib/logger";
import { getTranslation } from "@calcom/lib/server";
import { checkUsername } from "@calcom/lib/server/checkUsername";
import { resizeBase64Image } from "@calcom/lib/server/resizeBase64Image";
import slugify from "@calcom/lib/slugify";
import { updateWebUser as syncServicesUpdateWebUser } from "@calcom/lib/sync/SyncServiceManager";
import { validateBookerLayouts } from "@calcom/lib/validateBookerLayouts";
import { prisma } from "@calcom/prisma";
import { IdentityProvider } from "@calcom/prisma/enums";
import { userMetadata as userMetadataSchema } from "@calcom/prisma/zod-utils";
import type { TrpcSessionUser } from "@calcom/trpc/server/trpc";

import { TRPCError } from "@trpc/server";

import { getDefaultScheduleId } from "../viewer/availability/util";
import { updateUserMetadataAllowedKeys, type TUpdateProfileInputSchema } from "./updateProfile.schema";

const log = logger.getSubLogger({ prefix: ["updateProfile"] });
type UpdateProfileOptions = {
  ctx: {
    user: NonNullable<TrpcSessionUser>;
    res?: NextApiResponse | GetServerSidePropsContext["res"];
  };
  input: TUpdateProfileInputSchema;
};

export const uploadAvatar = async ({ userId, avatar: data }: { userId: number; avatar: string }) => {
  const objectKey = uuidv4();

  await prisma.avatar.upsert({
    where: {
      teamId_userId: {
        teamId: 0,
        userId,
      },
    },
    create: {
      userId: userId,
      data,
      objectKey,
    },
    update: {
      data,
      objectKey,
    },
  });

  return `/api/avatar/${objectKey}.png`;
};

export const updateProfileHandler = async ({ ctx, input }: UpdateProfileOptions) => {
  const { user } = ctx;
  const userMetadata = handleUserMetadata({ ctx, input });
  const locale = input.locale || user.locale;
  const emailVerification = await getFeatureFlag(prisma, "email-verification");

  const secondaryEmails = input?.secondaryEmails || [];
  delete input.secondaryEmails;

  const data: Prisma.UserUpdateInput = {
    ...input,
    // DO NOT OVERWRITE AVATAR.
    avatar: undefined,
    metadata: userMetadata,
    secondaryEmails: undefined,
  };

  // some actions can invalidate a user session.
  let signOutUser = false;
  let passwordReset = false;
  let isPremiumUsername = false;

  const layoutError = validateBookerLayouts(input?.metadata?.defaultBookerLayouts || null);
  if (layoutError) {
    const t = await getTranslation(locale, "common");
    throw new TRPCError({ code: "BAD_REQUEST", message: t(layoutError) });
  }

  if (input.username && !user.organizationId) {
    const username = slugify(input.username);
    // Only validate if we're changing usernames
    if (username !== user.username) {
      data.username = username;
      const response = await checkUsername(username);
      isPremiumUsername = response.premium;
      if (!response.available) {
        const t = await getTranslation(locale, "common");
        throw new TRPCError({ code: "BAD_REQUEST", message: t("username_already_taken") });
      }
    }
  }

  if (isPremiumUsername) {
    const stripeCustomerId = userMetadata?.stripeCustomerId;
    const isPremium = userMetadata?.isPremium;
    if (!isPremium || !stripeCustomerId) {
      throw new TRPCError({ code: "BAD_REQUEST", message: "User is not premium" });
    }

    const stripeSubscriptions = await stripe.subscriptions.list({ customer: stripeCustomerId });

    if (!stripeSubscriptions || !stripeSubscriptions.data.length) {
      throw new TRPCError({
        code: "INTERNAL_SERVER_ERROR",
        message: "No stripeSubscription found",
      });
    }

    // Iterate over subscriptions and look for premium product id and status active
    // @TODO: iterate if stripeSubscriptions.hasMore is true
    const isPremiumUsernameSubscriptionActive = stripeSubscriptions.data.some(
      (subscription) =>
        subscription.items.data[0].price.id === getPremiumMonthlyPlanPriceId() &&
        subscription.status === "active"
    );

    if (!isPremiumUsernameSubscriptionActive) {
      throw new TRPCError({
        code: "BAD_REQUEST",
        message: "You need to pay for premium username",
      });
    }
  }
  const hasEmailBeenChanged = data.email && user.email !== data.email;

  // check if we are changing email and identity provider is not CAL
  const hasEmailChangedOnNonCalProvider =
    hasEmailBeenChanged && user.identityProvider !== IdentityProvider.CAL;
  const hasEmailChangedOnCalProvider = hasEmailBeenChanged && user.identityProvider === IdentityProvider.CAL;

<<<<<<< HEAD
  const sendEmailVerification = flags["email-verification"];

  let secondaryEmail:
    | {
        id: number;
        emailVerified: Date | null;
      }
    | null
    | undefined;
  const primaryEmailVerified = user.emailVerified;
  if (hasEmailBeenChanged) {
    secondaryEmail = await prisma.secondaryEmail.findUnique({
      where: {
        email: input.email,
        userId: user.id,
      },
      select: {
        id: true,
        emailVerified: true,
      },
    });
    if (sendEmailVerification && hasEmailChangedOnCalProvider) {
      if (secondaryEmail?.emailVerified) {
        data.emailVerified = secondaryEmail.emailVerified;
      } else {
        // Set metadata of the user so we can set it to this updated email once it is confirmed
        data.metadata = {
          ...userMetadata,
          emailChangeWaitingForVerification: input.email,
        };

        // Check to ensure this email isnt in use
        // Don't include email in the data payload if we need to verify
        delete data.email;
      }
=======
  if (hasEmailBeenChanged) {
    if (emailVerification && hasEmailChangedOnCalProvider) {
      // Set metadata of the user so we can set it to this updated email once it is confirmed
      data.metadata = {
        ...userMetadata,
        emailChangeWaitingForVerification: input.email,
      };

      // Check to ensure this email isnt in use
      // Don't include email in the data payload if we need to verify
      delete data.email;
>>>>>>> 83ceb46c
    } else {
      log.warn("Profile Update - Email verification is disabled - Skipping");
      data.emailVerified = null;
    }
  }

  if (hasEmailChangedOnNonCalProvider) {
    // Only validate if we're changing email
    data.identityProvider = IdentityProvider.CAL;
    data.identityProviderId = null;
  }

  // if defined AND a base 64 string, upload and set the avatar URL
  if (input.avatar && input.avatar.startsWith("data:image/png;base64,")) {
    const avatar = await resizeBase64Image(input.avatar);
    data.avatarUrl = await uploadAvatar({
      avatar,
      userId: user.id,
    });
    // as this is still used in the backwards compatible endpoint, we also write it here
    // to ensure no data loss.
    data.avatar = avatar;
  }
  // Unset avatar url if avatar is empty string.
  if ("" === input.avatar) {
    data.avatarUrl = null;
    data.avatar = null;
  }

  const updatedUserSelect = Prisma.validator<Prisma.UserDefaultArgs>()({
    select: {
      id: true,
      username: true,
      email: true,
      identityProvider: true,
      identityProviderId: true,
      metadata: true,
      name: true,
      createdDate: true,
      avatarUrl: true,
      locale: true,
      schedules: {
        select: {
          id: true,
        },
      },
    },
  });

  let updatedUser: Prisma.UserGetPayload<typeof updatedUserSelect>;

  try {
    updatedUser = await prisma.user.update({
      where: {
        id: user.id,
      },
      data,
      ...updatedUserSelect,
    });
  } catch (e) {
    // Catch unique constraint failure on email field.
    if (e instanceof Prisma.PrismaClientKnownRequestError && e.code === "P2002") {
      const meta = e.meta as { target: string[] };
      if (meta.target.indexOf("email") !== -1) {
        throw new HttpError({ statusCode: 409, message: "email_already_used" });
      }
    }
    throw e; // make sure other errors are rethrown
  }

  if (user.timeZone !== data.timeZone && updatedUser.schedules.length > 0) {
    // on timezone change update timezone of default schedule
    const defaultScheduleId = await getDefaultScheduleId(user.id, prisma);

    if (!user.defaultScheduleId) {
      // set default schedule if not already set
      await prisma.user.update({
        where: {
          id: user.id,
        },
        data: {
          defaultScheduleId,
        },
      });
    }

    await prisma.schedule.updateMany({
      where: {
        id: defaultScheduleId,
      },
      data: {
        timeZone: data.timeZone,
      },
    });
  }

  if (hasEmailChangedOnNonCalProvider) {
    // Because the email has changed, we are now attempting to use the CAL provider-
    // which has no password yet. We have to send the reset password email.
    await passwordResetRequest(updatedUser);
    signOutUser = true;
    passwordReset = true;
  }

  // Sync Services
  await syncServicesUpdateWebUser(updatedUser);

  // Notify stripe about the change
  if (updatedUser && updatedUser.metadata && hasKeyInMetadata(updatedUser, "stripeCustomerId")) {
    const stripeCustomerId = `${updatedUser.metadata.stripeCustomerId}`;
    await stripe.customers.update(stripeCustomerId, {
      metadata: {
        username: updatedUser.username,
        email: updatedUser.email,
        userId: updatedUser.id,
      },
    });
  }

  if (updatedUser && hasEmailChangedOnCalProvider) {
    // Skip sending verification email when user tries to change his primary email to a verified secondary email
    if (secondaryEmail?.emailVerified) {
      secondaryEmails.push({
        id: secondaryEmail.id,
        email: user.email,
        isDeleted: false,
      });
    } else {
      await sendChangeOfEmailVerification({
        user: {
          username: updatedUser.username ?? "Nameless User",
          emailFrom: user.email,
          // We know email has been changed here so we can use input
          // eslint-disable-next-line @typescript-eslint/no-non-null-assertion
          emailTo: input.email!,
        },
      });
    }
  }

  // don't return avatar, we don't need it anymore.
  delete input.avatar;

  if (secondaryEmails.length) {
    const recordsToDelete = secondaryEmails
      .filter((secondaryEmail) => secondaryEmail.isDeleted)
      .map((secondaryEmail) => secondaryEmail.id);
    if (recordsToDelete.length) {
      await prisma.secondaryEmail.deleteMany({
        where: {
          id: {
            in: recordsToDelete,
          },
          userId: updatedUser.id,
        },
      });
    }

    const modifiedRecords = secondaryEmails.filter((secondaryEmail) => !secondaryEmail.isDeleted);
    if (modifiedRecords.length) {
      const secondaryEmailsFromDB = await prisma.secondaryEmail.findMany({
        where: {
          id: {
            in: secondaryEmails.map((secondaryEmail) => secondaryEmail.id),
          },
          userId: updatedUser.id,
        },
      });

      const keyedSecondaryEmailsFromDB = keyBy(secondaryEmailsFromDB, "id");

      const recordsToModifyQueue = modifiedRecords.map((updated) => {
        let emailVerified = keyedSecondaryEmailsFromDB[updated.id].emailVerified;
        if (secondaryEmail?.id === updated.id) {
          emailVerified = primaryEmailVerified;
        } else if (updated.email !== keyedSecondaryEmailsFromDB[updated.id].email) {
          emailVerified = null;
        }

        return prisma.secondaryEmail.update({
          where: {
            id: updated.id,
            userId: updatedUser.id,
          },
          data: {
            email: updated.email,
            emailVerified,
          },
        });
      });

      await prisma.$transaction(recordsToModifyQueue);
    }
  }

  return {
    ...input,
<<<<<<< HEAD
    email:
      sendEmailVerification && hasEmailChangedOnCalProvider && !secondaryEmail?.emailVerified
        ? user.email
        : input.email,
=======
    email: emailVerification && hasEmailChangedOnCalProvider ? user.email : input.email,
>>>>>>> 83ceb46c
    signOutUser,
    passwordReset,
    avatarUrl: updatedUser.avatarUrl,
    hasEmailBeenChanged,
<<<<<<< HEAD
    sendEmailVerification: sendEmailVerification && !secondaryEmail?.emailVerified,
=======
    sendEmailVerification: emailVerification,
>>>>>>> 83ceb46c
  };
};

const cleanMetadataAllowedUpdateKeys = (metadata: TUpdateProfileInputSchema["metadata"]) => {
  if (!metadata) {
    return {};
  }
  const cleanedMetadata = updateUserMetadataAllowedKeys.safeParse(metadata);
  if (!cleanedMetadata.success) {
    logger.error("Error cleaning metadata", cleanedMetadata.error);
    return {};
  }

  return cleanedMetadata.data;
};

const handleUserMetadata = ({ ctx, input }: UpdateProfileOptions) => {
  const { user } = ctx;
  const cleanMetadata = cleanMetadataAllowedUpdateKeys(input.metadata);
  const userMetadata = userMetadataSchema.parse(user.metadata);
  // Required so we don't override and delete saved values
  return { ...userMetadata, ...cleanMetadata };
};<|MERGE_RESOLUTION|>--- conflicted
+++ resolved
@@ -141,9 +141,6 @@
     hasEmailBeenChanged && user.identityProvider !== IdentityProvider.CAL;
   const hasEmailChangedOnCalProvider = hasEmailBeenChanged && user.identityProvider === IdentityProvider.CAL;
 
-<<<<<<< HEAD
-  const sendEmailVerification = flags["email-verification"];
-
   let secondaryEmail:
     | {
         id: number;
@@ -163,7 +160,7 @@
         emailVerified: true,
       },
     });
-    if (sendEmailVerification && hasEmailChangedOnCalProvider) {
+    if (emailVerification && hasEmailChangedOnCalProvider) {
       if (secondaryEmail?.emailVerified) {
         data.emailVerified = secondaryEmail.emailVerified;
       } else {
@@ -177,19 +174,6 @@
         // Don't include email in the data payload if we need to verify
         delete data.email;
       }
-=======
-  if (hasEmailBeenChanged) {
-    if (emailVerification && hasEmailChangedOnCalProvider) {
-      // Set metadata of the user so we can set it to this updated email once it is confirmed
-      data.metadata = {
-        ...userMetadata,
-        emailChangeWaitingForVerification: input.email,
-      };
-
-      // Check to ensure this email isnt in use
-      // Don't include email in the data payload if we need to verify
-      delete data.email;
->>>>>>> 83ceb46c
     } else {
       log.warn("Profile Update - Email verification is disabled - Skipping");
       data.emailVerified = null;
@@ -387,23 +371,15 @@
 
   return {
     ...input,
-<<<<<<< HEAD
     email:
-      sendEmailVerification && hasEmailChangedOnCalProvider && !secondaryEmail?.emailVerified
+      emailVerification && hasEmailChangedOnCalProvider && !secondaryEmail?.emailVerified
         ? user.email
         : input.email,
-=======
-    email: emailVerification && hasEmailChangedOnCalProvider ? user.email : input.email,
->>>>>>> 83ceb46c
     signOutUser,
     passwordReset,
     avatarUrl: updatedUser.avatarUrl,
     hasEmailBeenChanged,
-<<<<<<< HEAD
-    sendEmailVerification: sendEmailVerification && !secondaryEmail?.emailVerified,
-=======
-    sendEmailVerification: emailVerification,
->>>>>>> 83ceb46c
+    sendEmailVerification: emailVerification && !secondaryEmail?.emailVerified,
   };
 };
 
