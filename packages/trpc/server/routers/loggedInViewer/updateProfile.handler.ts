import { Prisma } from "@prisma/client";
// eslint-disable-next-line no-restricted-imports
import { keyBy } from "lodash";
import type { GetServerSidePropsContext, NextApiResponse } from "next";
import { v4 as uuidv4 } from "uuid";

import stripe from "@calcom/app-store/stripepayment/lib/server";
import { getPremiumMonthlyPlanPriceId } from "@calcom/app-store/stripepayment/lib/utils";
import { sendChangeOfEmailVerification } from "@calcom/features/auth/lib/verifyEmail";
import { getFeatureFlag } from "@calcom/features/flags/server/utils";
import hasKeyInMetadata from "@calcom/lib/hasKeyInMetadata";
import { HttpError } from "@calcom/lib/http-error";
import logger from "@calcom/lib/logger";
import { getTranslation } from "@calcom/lib/server";
import { checkUsername } from "@calcom/lib/server/checkUsername";
import { updateNewTeamMemberEventTypes } from "@calcom/lib/server/queries";
import { resizeBase64Image } from "@calcom/lib/server/resizeBase64Image";
import slugify from "@calcom/lib/slugify";
import { updateWebUser as syncServicesUpdateWebUser } from "@calcom/lib/sync/SyncServiceManager";
import { validateBookerLayouts } from "@calcom/lib/validateBookerLayouts";
import { prisma } from "@calcom/prisma";
import { IdentityProvider } from "@calcom/prisma/enums";
import { userMetadata as userMetadataSchema } from "@calcom/prisma/zod-utils";
import type { TrpcSessionUser } from "@calcom/trpc/server/trpc";

import { TRPCError } from "@trpc/server";

import { getDefaultScheduleId } from "../viewer/availability/util";
import { updateUserMetadataAllowedKeys, type TUpdateProfileInputSchema } from "./updateProfile.schema";

const log = logger.getSubLogger({ prefix: ["updateProfile"] });
type UpdateProfileOptions = {
  ctx: {
    user: NonNullable<TrpcSessionUser>;
    res?: NextApiResponse | GetServerSidePropsContext["res"];
  };
  input: TUpdateProfileInputSchema;
};

export const uploadAvatar = async ({ userId, avatar: data }: { userId: number; avatar: string }) => {
  const objectKey = uuidv4();

  await prisma.avatar.upsert({
    where: {
      teamId_userId_isBanner: {
        teamId: 0,
        userId,
        isBanner: false,
      },
    },
    create: {
      userId: userId,
      data,
      objectKey,
      isBanner: false,
    },
    update: {
      data,
      objectKey,
    },
  });

  return `/api/avatar/${objectKey}.png`;
};

export const updateProfileHandler = async ({ ctx, input }: UpdateProfileOptions) => {
  const { user } = ctx;
  const userMetadata = handleUserMetadata({ ctx, input });
  const locale = input.locale || user.locale;
  const emailVerification = await getFeatureFlag(prisma, "email-verification");

  const { travelSchedules, ...rest } = input;

  const secondaryEmails = input?.secondaryEmails || [];
  delete input.secondaryEmails;

  const unlinkConnectedAccount = input?.unlinkConnectedAccount || false;
  delete input.unlinkConnectedAccount;

  const data: Prisma.UserUpdateInput = {
<<<<<<< HEAD
    ...input,
=======
    ...rest,
    // DO NOT OVERWRITE AVATAR.
    avatar: undefined,
>>>>>>> a660b1eb
    metadata: userMetadata,
    secondaryEmails: undefined,
  };

  let isPremiumUsername = false;

  const layoutError = validateBookerLayouts(input?.metadata?.defaultBookerLayouts || null);
  if (layoutError) {
    const t = await getTranslation(locale, "common");
    throw new TRPCError({ code: "BAD_REQUEST", message: t(layoutError) });
  }

  if (input.username && !user.organizationId) {
    const username = slugify(input.username);
    // Only validate if we're changing usernames
    if (username !== user.username) {
      data.username = username;
      const response = await checkUsername(username);
      isPremiumUsername = response.premium;
      if (!response.available) {
        const t = await getTranslation(locale, "common");
        throw new TRPCError({ code: "BAD_REQUEST", message: t("username_already_taken") });
      }
    }
  } else if (input.username && user.organizationId && user.movedToProfileId) {
    // don't change user.username if we have profile.username
    delete data.username;
  }

  if (isPremiumUsername) {
    const stripeCustomerId = userMetadata?.stripeCustomerId;
    const isPremium = userMetadata?.isPremium;
    if (!isPremium || !stripeCustomerId) {
      throw new TRPCError({ code: "BAD_REQUEST", message: "User is not premium" });
    }

    const stripeSubscriptions = await stripe.subscriptions.list({ customer: stripeCustomerId });

    if (!stripeSubscriptions || !stripeSubscriptions.data.length) {
      throw new TRPCError({
        code: "INTERNAL_SERVER_ERROR",
        message: "No stripeSubscription found",
      });
    }

    // Iterate over subscriptions and look for premium product id and status active
    // @TODO: iterate if stripeSubscriptions.hasMore is true
    const isPremiumUsernameSubscriptionActive = stripeSubscriptions.data.some(
      (subscription) =>
        subscription.items.data[0].price.id === getPremiumMonthlyPlanPriceId() &&
        subscription.status === "active"
    );

    if (!isPremiumUsernameSubscriptionActive) {
      throw new TRPCError({
        code: "BAD_REQUEST",
        message: "You need to pay for premium username",
      });
    }
  }
  const hasEmailBeenChanged = data.email && user.email !== data.email;

  let secondaryEmail:
    | {
        id: number;
        emailVerified: Date | null;
      }
    | null
    | undefined;
  const primaryEmailVerified = user.emailVerified;
  if (hasEmailBeenChanged) {
    secondaryEmail = await prisma.secondaryEmail.findUnique({
      where: {
        email: input.email,
        userId: user.id,
      },
      select: {
        id: true,
        emailVerified: true,
      },
    });
    if (emailVerification) {
      if (secondaryEmail?.emailVerified) {
        data.emailVerified = secondaryEmail.emailVerified;
      } else {
        // Set metadata of the user so we can set it to this updated email once it is confirmed
        data.metadata = {
          ...userMetadata,
          emailChangeWaitingForVerification: input.email?.toLocaleLowerCase(),
        };

        // Check to ensure this email isnt in use
        // Don't include email in the data payload if we need to verify
        delete data.email;
      }
    } else {
      log.warn("Profile Update - Email verification is disabled - Skipping");
      data.emailVerified = null;
    }
  }

  if (unlinkConnectedAccount) {
    // Unlink the account
    const CalComAdapter = (await import("@calcom/features/auth/lib/next-auth-custom-adapter")).default;
    const calcomAdapter = CalComAdapter(prisma);
    // If it fails to delete, don't stop because the users login data might not be present
    try {
      await calcomAdapter.unlinkAccount({
        provider: user.identityProvider.toLocaleLowerCase(),
        providerAccountId: user.identityProviderId || "",
      });
    } catch {}
    // Only validate if we're changing email
    data.identityProvider = IdentityProvider.CAL;
    data.identityProviderId = null;
  }

  // if defined AND a base 64 string, upload and update the avatar URL
  if (input.avatarUrl && input.avatarUrl.startsWith("data:image/png;base64,")) {
    data.avatarUrl = await uploadAvatar({
      avatar: await resizeBase64Image(input.avatarUrl),
      userId: user.id,
    });
  }

  if (input.completedOnboarding) {
    const userTeams = await prisma.user.findFirst({
      where: {
        id: user.id,
      },
      select: {
        teams: {
          select: {
            id: true,
          },
        },
      },
    });
    if (userTeams && userTeams.teams.length > 0) {
      await Promise.all(
        userTeams.teams.map(async (team) => {
          await updateNewTeamMemberEventTypes(user.id, team.id);
        })
      );
    }
  }

  if (travelSchedules) {
    const existingSchedules = await prisma.travelSchedule.findMany({
      where: {
        userId: user.id,
      },
    });

    const schedulesToDelete = existingSchedules.filter(
      (schedule) =>
        !travelSchedules || !travelSchedules.find((scheduleInput) => scheduleInput.id === schedule.id)
    );

    await prisma.travelSchedule.deleteMany({
      where: {
        userId: user.id,
        id: {
          in: schedulesToDelete.map((schedule) => schedule.id) as number[],
        },
      },
    });

    await prisma.travelSchedule.createMany({
      data: travelSchedules
        .filter((schedule) => !schedule.id)
        .map((schedule) => {
          return {
            userId: user.id,
            startDate: schedule.startDate,
            endDate: schedule.endDate,
            timeZone: schedule.timeZone,
          };
        }),
    });
  }

  const updatedUserSelect = Prisma.validator<Prisma.UserDefaultArgs>()({
    select: {
      id: true,
      username: true,
      email: true,
      identityProvider: true,
      identityProviderId: true,
      metadata: true,
      name: true,
      createdDate: true,
      avatarUrl: true,
      locale: true,
      schedules: {
        select: {
          id: true,
        },
      },
    },
  });

  let updatedUser: Prisma.UserGetPayload<typeof updatedUserSelect>;

  try {
    updatedUser = await prisma.user.update({
      where: {
        id: user.id,
      },
      data,
      ...updatedUserSelect,
    });
  } catch (e) {
    // Catch unique constraint failure on email field.
    if (e instanceof Prisma.PrismaClientKnownRequestError && e.code === "P2002") {
      const meta = e.meta as { target: string[] };
      if (meta.target.indexOf("email") !== -1) {
        throw new HttpError({ statusCode: 409, message: "email_already_used" });
      }
    }
    throw e; // make sure other errors are rethrown
  }

  if (user.timeZone !== data.timeZone && updatedUser.schedules.length > 0) {
    // on timezone change update timezone of default schedule
    const defaultScheduleId = await getDefaultScheduleId(user.id, prisma);

    if (!user.defaultScheduleId) {
      // set default schedule if not already set
      await prisma.user.update({
        where: {
          id: user.id,
        },
        data: {
          defaultScheduleId,
        },
      });
    }

    await prisma.schedule.updateMany({
      where: {
        id: defaultScheduleId,
      },
      data: {
        timeZone: data.timeZone,
      },
    });
  }

  // Sync Services
  await syncServicesUpdateWebUser(updatedUser);

  // Notify stripe about the change
  if (updatedUser && updatedUser.metadata && hasKeyInMetadata(updatedUser, "stripeCustomerId")) {
    const stripeCustomerId = `${updatedUser.metadata.stripeCustomerId}`;
    await stripe.customers.update(stripeCustomerId, {
      metadata: {
        username: updatedUser.username,
        email: updatedUser.email,
        userId: updatedUser.id,
      },
    });
  }

  if (updatedUser) {
    // Skip sending verification email when user tries to change his primary email to a verified secondary email
    if (secondaryEmail?.emailVerified) {
      secondaryEmails.push({
        id: secondaryEmail.id,
        email: user.email,
        isDeleted: false,
      });
    } else {
      await sendChangeOfEmailVerification({
        user: {
          username: updatedUser.username ?? "Nameless User",
          emailFrom: user.email,
          // We know email has been changed here so we can use input
          // eslint-disable-next-line @typescript-eslint/no-non-null-assertion
          emailTo: input.email!,
        },
      });
    }
  }

  // don't return avatar, we don't need it anymore.
  delete input.avatar;

  if (secondaryEmails.length) {
    const recordsToDelete = secondaryEmails
      .filter((secondaryEmail) => secondaryEmail.isDeleted)
      .map((secondaryEmail) => secondaryEmail.id);
    if (recordsToDelete.length) {
      await prisma.secondaryEmail.deleteMany({
        where: {
          id: {
            in: recordsToDelete,
          },
          userId: updatedUser.id,
        },
      });
    }

    const modifiedRecords = secondaryEmails.filter((secondaryEmail) => !secondaryEmail.isDeleted);
    if (modifiedRecords.length) {
      const secondaryEmailsFromDB = await prisma.secondaryEmail.findMany({
        where: {
          id: {
            in: secondaryEmails.map((secondaryEmail) => secondaryEmail.id),
          },
          userId: updatedUser.id,
        },
      });

      const keyedSecondaryEmailsFromDB = keyBy(secondaryEmailsFromDB, "id");

      const recordsToModifyQueue = modifiedRecords.map((updated) => {
        let emailVerified = keyedSecondaryEmailsFromDB[updated.id].emailVerified;
        if (secondaryEmail?.id === updated.id) {
          emailVerified = primaryEmailVerified;
        } else if (updated.email !== keyedSecondaryEmailsFromDB[updated.id].email) {
          emailVerified = null;
        }

        return prisma.secondaryEmail.update({
          where: {
            id: updated.id,
            userId: updatedUser.id,
          },
          data: {
            email: updated.email,
            emailVerified,
          },
        });
      });

      await prisma.$transaction(recordsToModifyQueue);
    }
  }

  return {
    ...input,
    email: emailVerification && !secondaryEmail?.emailVerified ? user.email : input.email,
    avatarUrl: updatedUser.avatarUrl,
    hasEmailBeenChanged,
    sendEmailVerification: emailVerification && !secondaryEmail?.emailVerified,
  };
};

const cleanMetadataAllowedUpdateKeys = (metadata: TUpdateProfileInputSchema["metadata"]) => {
  if (!metadata) {
    return {};
  }
  const cleanedMetadata = updateUserMetadataAllowedKeys.safeParse(metadata);
  if (!cleanedMetadata.success) {
    logger.error("Error cleaning metadata", cleanedMetadata.error);
    return {};
  }

  return cleanedMetadata.data;
};

const handleUserMetadata = ({ ctx, input }: UpdateProfileOptions) => {
  const { user } = ctx;
  const cleanMetadata = cleanMetadataAllowedUpdateKeys(input.metadata);
  const userMetadata = userMetadataSchema.parse(user.metadata);
  // Required so we don't override and delete saved values
  return { ...userMetadata, ...cleanMetadata };
};<|MERGE_RESOLUTION|>--- conflicted
+++ resolved
@@ -78,13 +78,8 @@
   delete input.unlinkConnectedAccount;
 
   const data: Prisma.UserUpdateInput = {
-<<<<<<< HEAD
     ...input,
-=======
     ...rest,
-    // DO NOT OVERWRITE AVATAR.
-    avatar: undefined,
->>>>>>> a660b1eb
     metadata: userMetadata,
     secondaryEmails: undefined,
   };
