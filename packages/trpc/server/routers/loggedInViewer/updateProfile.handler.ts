--- conflicted
+++ resolved
@@ -67,13 +67,11 @@
   const locale = input.locale || user.locale;
   const emailVerification = await getFeatureFlag(prisma, "email-verification");
 
-<<<<<<< HEAD
   const { travelSchedules, ...rest } = input;
-=======
+
   const secondaryEmails = input?.secondaryEmails || [];
   delete input.secondaryEmails;
 
->>>>>>> 1cc9f1d2
   const data: Prisma.UserUpdateInput = {
     ...rest,
     // DO NOT OVERWRITE AVATAR.
