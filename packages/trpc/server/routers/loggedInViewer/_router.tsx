--- conflicted
+++ resolved
@@ -61,12 +61,9 @@
   addSecondaryEmail?: typeof import("./addSecondaryEmail.handler").addSecondaryEmailHandler;
   getTravelSchedules?: typeof import("./getTravelSchedules.handler").getTravelSchedulesHandler;
   outOfOfficeReasonList?: typeof import("./outOfOfficeReasons.handler").outOfOfficeReasonList;
-<<<<<<< HEAD
   addNotificationsSubscription?: typeof import("./addNotificationsSubscription.handler").addNotificationsSubscriptionHandler;
   removeNotificationsSubscription?: typeof import("./removeNotificationsSubscription.handler").removeNotificationsSubscriptionHandler;
-=======
   markNoShow?: typeof import("./markNoShow.handler").markNoShow;
->>>>>>> bebf1d80
 };
 
 const UNSTABLE_HANDLER_CACHE: AppsRouterHandlerCache = {};
@@ -506,7 +503,6 @@
 
     return UNSTABLE_HANDLER_CACHE.outOfOfficeReasonList();
   }),
-<<<<<<< HEAD
   addNotificationsSubscription: authedProcedure
     .input(ZAddNotificationsSubscriptionInputSchema)
     .mutation(async ({ ctx, input }) => {
@@ -539,7 +535,6 @@
 
       return UNSTABLE_HANDLER_CACHE.removeNotificationsSubscription({ ctx, input });
     }),
-=======
   markNoShow: authedProcedure.input(ZNoShowInputSchema).mutation(async (opts) => {
     if (!UNSTABLE_HANDLER_CACHE.markNoShow) {
       UNSTABLE_HANDLER_CACHE.markNoShow = (await import("./markNoShow.handler")).markNoShow;
@@ -549,8 +544,6 @@
     if (!UNSTABLE_HANDLER_CACHE.markNoShow) {
       throw new Error("Failed to load handler");
     }
-
     return UNSTABLE_HANDLER_CACHE.markNoShow(opts);
   }),
->>>>>>> bebf1d80
 });