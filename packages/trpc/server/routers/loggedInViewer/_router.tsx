--- conflicted
+++ resolved
@@ -55,11 +55,8 @@
   outOfOfficeEntriesList?: typeof import("./outOfOffice.handler").outOfOfficeEntriesList;
   outOfOfficeEntryDelete?: typeof import("./outOfOffice.handler").outOfOfficeEntryDelete;
   addSecondaryEmail?: typeof import("./addSecondaryEmail.handler").addSecondaryEmailHandler;
-<<<<<<< HEAD
   getTravelSchedules?: typeof import("./getTravelSchedules.handler").getTravelSchedulesHandler;
-=======
   outOfOfficeReasonList?: typeof import("./outOfOfficeReasons.handler").outOfOfficeReasonList;
->>>>>>> 7b032104
 };
 
 const UNSTABLE_HANDLER_CACHE: AppsRouterHandlerCache = {};
@@ -489,7 +486,6 @@
 
     return UNSTABLE_HANDLER_CACHE.addSecondaryEmail({ ctx, input });
   }),
-<<<<<<< HEAD
   getTravelSchedules: authedProcedure.query(async ({ ctx }) => {
     if (!UNSTABLE_HANDLER_CACHE.getTravelSchedules) {
       UNSTABLE_HANDLER_CACHE.getTravelSchedules = (
@@ -503,7 +499,7 @@
     }
 
     return UNSTABLE_HANDLER_CACHE.getTravelSchedules({ ctx });
-=======
+  }),
   outOfOfficeReasonList: authedProcedure.query(async () => {
     if (!UNSTABLE_HANDLER_CACHE.outOfOfficeReasonList) {
       UNSTABLE_HANDLER_CACHE.outOfOfficeReasonList = (
@@ -517,6 +513,5 @@
     }
 
     return UNSTABLE_HANDLER_CACHE.outOfOfficeReasonList();
->>>>>>> 7b032104
   }),
 });