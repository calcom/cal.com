--- conflicted
+++ resolved
@@ -14,13 +14,9 @@
 import { ZIntegrationsInputSchema } from "./integrations.schema";
 import { ZLocationOptionsInputSchema } from "./locationOptions.schema";
 import { ZNoShowInputSchema } from "./markNoShow.schema";
-<<<<<<< HEAD
-import { ZOutOfOfficeInputSchema, ZOutOfOfficeDelete } from "./outOfOffice.schema";
-=======
 import { ZOutOfOfficeInputSchema } from "./outOfOfficeCreateOrUpdate.schema";
 import { ZOutOfOfficeEntriesListSchema } from "./outOfOfficeEntriesList.schema";
 import { ZOutOfOfficeDelete } from "./outOfOfficeEntryDelete.schema";
->>>>>>> 00ee1ef4
 import { me } from "./procedures/me";
 import { myStats } from "./procedures/myStats";
 import { platformMe } from "./procedures/platformMe";
@@ -71,11 +67,8 @@
   addSecondaryEmail?: typeof import("./addSecondaryEmail.handler").addSecondaryEmailHandler;
   getTravelSchedules?: typeof import("./getTravelSchedules.handler").getTravelSchedulesHandler;
   outOfOfficeReasonList?: typeof import("./outOfOfficeReasons.handler").outOfOfficeReasonList;
-<<<<<<< HEAD
-=======
   addNotificationsSubscription?: typeof import("./addNotificationsSubscription.handler").addNotificationsSubscriptionHandler;
   removeNotificationsSubscription?: typeof import("./removeNotificationsSubscription.handler").removeNotificationsSubscriptionHandler;
->>>>>>> 00ee1ef4
   markNoShow?: typeof import("./markNoShow.handler").markNoShow;
 };
 
@@ -522,8 +515,6 @@
 
     return UNSTABLE_HANDLER_CACHE.outOfOfficeReasonList();
   }),
-<<<<<<< HEAD
-=======
   addNotificationsSubscription: authedProcedure
     .input(ZAddNotificationsSubscriptionInputSchema)
     .mutation(async ({ ctx, input }) => {
@@ -556,7 +547,6 @@
 
       return UNSTABLE_HANDLER_CACHE.removeNotificationsSubscription({ ctx, input });
     }),
->>>>>>> 00ee1ef4
   markNoShow: authedProcedure.input(ZNoShowInputSchema).mutation(async (opts) => {
     if (!UNSTABLE_HANDLER_CACHE.markNoShow) {
       UNSTABLE_HANDLER_CACHE.markNoShow = (await import("./markNoShow.handler")).markNoShow;
@@ -566,10 +556,6 @@
     if (!UNSTABLE_HANDLER_CACHE.markNoShow) {
       throw new Error("Failed to load handler");
     }
-<<<<<<< HEAD
-
-=======
->>>>>>> 00ee1ef4
     return UNSTABLE_HANDLER_CACHE.markNoShow(opts);
   }),
 });