import handleDeleteCredential from "@calcom/features/credentials/handleDeleteCredential";
import type { TrpcSessionUser } from "@calcom/trpc/server/trpc";

import type { TDeleteCredentialInputSchema } from "./deleteCredential.schema";

type DeleteCredentialOptions = {
  ctx: {
    user: NonNullable<TrpcSessionUser>;
  };
  input: TDeleteCredentialInputSchema;
};

export const deleteCredentialHandler = async ({ ctx, input }: DeleteCredentialOptions) => {
  const { user } = ctx;
  const { id, teamId } = input;

<<<<<<< HEAD
  const credential = await prisma.credential.findFirst({
    where: {
      id: id,
      ...(teamId ? { teamId } : { userId: ctx.user.id }),
    },
    select: {
      ...credentialForCalendarServiceSelect,
      app: {
        select: {
          slug: true,
          categories: true,
          dirName: true,
        },
      },
    },
  });

  if (!credential) {
    throw new TRPCError({ code: "NOT_FOUND" });
  }

  const eventTypes = await prisma.eventType.findMany({
    where: {
      OR: [
        {
          ...(teamId ? { teamId } : { userId: ctx.user.id }),
        },
        // for managed events
        {
          parent: {
            teamId,
          },
        },
      ],
    },
    select: {
      id: true,
      locations: true,
      destinationCalendar: {
        include: {
          credential: true,
        },
      },
      price: true,
      currency: true,
      metadata: true,
    },
  });

  // TODO: Improve this uninstallation cleanup per event by keeping a relation of EventType to App which has the data.
  for (const eventType of eventTypes) {
    // If it's a video, replace the location with Cal video
    if (eventType.locations && isVideoOrConferencingApp(credential.app)) {
      // Find the user's event types

      const integrationQuery = getRemovedIntegrationNameFromAppSlug(credential.app?.slug ?? "");

      // Check if the event type uses the deleted integration

      // To avoid type errors, need to stringify and parse JSON to use array methods
      const locations = locationsSchema.parse(eventType.locations);

      const doesDailyVideoAlreadyExists = locations.some((location) =>
        location.type.includes(DailyLocationType)
      );

      const updatedLocations: TlocationsSchema = locations.reduce((acc: TlocationsSchema, location) => {
        if (location.type.includes(integrationQuery)) {
          if (!doesDailyVideoAlreadyExists) acc.push({ type: DailyLocationType });
        } else {
          acc.push(location);
        }
        return acc;
      }, []);

      await prisma.eventType.update({
        where: {
          id: eventType.id,
        },
        data: {
          locations: updatedLocations,
        },
      });
    }

    // If it's a calendar, remove the destination calendar from the event type
    if (
      credential.app?.categories.includes(AppCategories.calendar) &&
      eventType.destinationCalendar?.credential?.appId === credential.appId
    ) {
      const destinationCalendar = await prisma.destinationCalendar.findFirst({
        where: {
          id: eventType.destinationCalendar?.id,
        },
      });

      if (destinationCalendar) {
        await prisma.destinationCalendar.delete({
          where: {
            id: destinationCalendar.id,
          },
        });
      }
    }

    if (credential.app?.categories.includes(AppCategories.crm)) {
      const metadata = EventTypeMetaDataSchema.parse(eventType.metadata);
      const appSlugToDelete = credential.app?.slug;

      if (appSlugToDelete) {
        const appMetadata = removeAppFromEventTypeMetadata(appSlugToDelete, metadata);

        await prisma.$transaction(async () => {
          await prisma.eventType.update({
            where: {
              id: eventType.id,
            },
            data: {
              hidden: true,
              metadata: {
                ...metadata,
                apps: {
                  ...appMetadata,
                },
              },
            },
          });
        });
      }
    }

    // If it's a payment, hide the event type and set the price to 0. Also cancel all pending bookings
    if (credential.app?.categories.includes(AppCategories.payment)) {
      const metadata = EventTypeMetaDataSchema.parse(eventType.metadata);
      const appSlug = credential.app?.slug;
      if (appSlug) {
        const appMetadata = removeAppFromEventTypeMetadata(appSlug, metadata);

        await prisma.$transaction(async () => {
          await prisma.eventType.update({
            where: {
              id: eventType.id,
            },
            data: {
              hidden: true,
              metadata: {
                ...metadata,
                apps: {
                  ...appMetadata,
                },
              },
            },
          });

          // Assuming that all bookings under this eventType need to be paid
          const unpaidBookings = await prisma.booking.findMany({
            where: {
              userId: ctx.user.id,
              eventTypeId: eventType.id,
              status: "PENDING",
              paid: false,
              payment: {
                every: {
                  success: false,
                },
              },
            },
            select: {
              ...bookingMinimalSelect,
              recurringEventId: true,
              userId: true,
              responses: true,
              user: {
                select: {
                  id: true,
                  credentials: true,
                  email: true,
                  timeZone: true,
                  name: true,
                  destinationCalendar: true,
                  locale: true,
                },
              },
              location: true,
              references: {
                select: {
                  uid: true,
                  type: true,
                  externalCalendarId: true,
                },
              },
              payment: true,
              paid: true,
              eventType: {
                select: {
                  recurringEvent: true,
                  title: true,
                  bookingFields: true,
                  seatsPerTimeSlot: true,
                  seatsShowAttendees: true,
                  eventName: true,
                  length: true,
                },
              },
              uid: true,
              eventTypeId: true,
              destinationCalendar: true,
            },
          });

          for (const booking of unpaidBookings) {
            await prisma.booking.update({
              where: {
                id: booking.id,
              },
              data: {
                status: BookingStatus.CANCELLED,
                cancellationReason: "Payment method removed",
              },
            });

            for (const payment of booking.payment) {
              try {
                await deletePayment(payment.id, credential);
              } catch (e) {
                console.error(e);
              }
              await prisma.payment.delete({
                where: {
                  id: payment.id,
                },
              });
            }

            await prisma.attendee.deleteMany({
              where: {
                bookingId: booking.id,
              },
            });

            await prisma.bookingReference.deleteMany({
              where: {
                bookingId: booking.id,
              },
            });

            const attendeesListPromises = booking.attendees.map(async (attendee) => {
              return {
                name: attendee.name,
                email: attendee.email,
                timeZone: attendee.timeZone,
                language: {
                  translate: await getTranslation(attendee.locale ?? "en", "common"),
                  locale: attendee.locale ?? "en",
                },
              };
            });

            const attendeesList = await Promise.all(attendeesListPromises);
            const tOrganizer = await getTranslation(booking?.user?.locale ?? "en", "common");
            await sendCancelledEmails(
              {
                type: booking?.eventType?.title as string,
                title: booking.title,
                description: booking.description,
                length: booking?.eventType?.length,
                customInputs: isPrismaObjOrUndefined(booking.customInputs),
                ...getCalEventResponses({
                  bookingFields: booking.eventType?.bookingFields ?? null,
                  booking,
                }),
                startTime: booking.startTime.toISOString(),
                endTime: booking.endTime.toISOString(),
                organizer: {
                  email: booking?.userPrimaryEmail ?? (booking?.user?.email as string),
                  name: booking?.user?.name ?? "Nameless",
                  timeZone: booking?.user?.timeZone as string,
                  language: { translate: tOrganizer, locale: booking?.user?.locale ?? "en" },
                },
                attendees: attendeesList,
                uid: booking.uid,
                recurringEvent: parseRecurringEvent(booking.eventType?.recurringEvent),
                location: booking.location,
                destinationCalendar: booking.destinationCalendar
                  ? [booking.destinationCalendar]
                  : booking.user?.destinationCalendar
                  ? [booking.user?.destinationCalendar]
                  : [],
                cancellationReason: "Payment method removed by organizer",
                seatsPerTimeSlot: booking.eventType?.seatsPerTimeSlot,
                seatsShowAttendees: booking.eventType?.seatsShowAttendees,
              },
              {
                eventName: booking?.eventType?.eventName,
              }
            );
          }
        });
      }
    } else if (
      appStoreMetadata[credential.app?.slug as keyof typeof appStoreMetadata]?.extendsFeature === "EventType"
    ) {
      const metadata = EventTypeMetaDataSchema.parse(eventType.metadata);
      const appSlug = credential.app?.slug;
      if (appSlug) {
        await prisma.eventType.update({
          where: {
            id: eventType.id,
          },
          data: {
            hidden: true,
            metadata: {
              ...metadata,
              apps: {
                ...metadata?.apps,
                [appSlug]: undefined,
              },
            },
          },
        });
      }
    }
  }

  // if zapier get disconnected, delete zapier apiKey, delete zapier webhooks and cancel all scheduled jobs from zapier
  if (credential.app?.slug === "zapier") {
    await prisma.apiKey.deleteMany({
      where: {
        userId: ctx.user.id,
        appId: "zapier",
      },
    });
    await prisma.webhook.deleteMany({
      where: {
        userId: ctx.user.id,
        appId: "zapier",
      },
    });

    deleteWebhookScheduledTriggers({
      appId: credential.appId,
      userId: teamId ? undefined : ctx.user.id,
      teamId,
    });
  }

  let metadata = userMetadata.parse(user.metadata);

  if (credential.app?.slug === metadata?.defaultConferencingApp?.appSlug) {
    metadata = {
      ...metadata,
      defaultConferencingApp: undefined,
    };
    await prisma.user.update({
      where: {
        id: user.id,
      },
      data: {
        metadata,
      },
    });
  }

  // Backwards compatibility. Selected calendars cascade on delete when deleting a credential
  // If it's a calendar remove it from the SelectedCalendars
  if (credential.app?.categories.includes(AppCategories.calendar)) {
    try {
      const calendar = await getCalendar(credential);

      const calendars = await calendar?.listCalendars();

      const calendarIds = calendars?.map((cal) => cal.externalId);

      await prisma.selectedCalendar.deleteMany({
        where: {
          userId: user.id,
          integration: credential.type as string,
          externalId: {
            in: calendarIds,
          },
        },
      });
    } catch (error) {
      console.warn(
        `Error deleting selected calendars for userId: ${user.id} integration: ${credential.type}`,
        error
      );
    }
  }

  // Validated that credential is user's above
  await prisma.credential.delete({
    where: {
      id: id,
    },
  });
};

const removeAppFromEventTypeMetadata = (
  appSlugToDelete: string,
  eventTypeMetadata: z.infer<typeof EventTypeMetaDataSchema>
) => {
  const appMetadata = eventTypeMetadata?.apps
    ? Object.entries(eventTypeMetadata.apps).reduce((filteredApps, [appName, appData]) => {
        if (appName !== appSlugToDelete) {
          filteredApps[appName as keyof typeof eventTypeMetadata.apps] = appData;
        }
        return filteredApps;
      }, {} as z.infer<typeof EventTypeAppMetadataSchema>)
    : {};

  return appMetadata;
=======
  await handleDeleteCredential({ userId: user.id, userMetadata: user.metadata, credentialId: id, teamId });
>>>>>>> b48e3c7b
};<|MERGE_RESOLUTION|>--- conflicted
+++ resolved
@@ -14,420 +14,5 @@
   const { user } = ctx;
   const { id, teamId } = input;
 
-<<<<<<< HEAD
-  const credential = await prisma.credential.findFirst({
-    where: {
-      id: id,
-      ...(teamId ? { teamId } : { userId: ctx.user.id }),
-    },
-    select: {
-      ...credentialForCalendarServiceSelect,
-      app: {
-        select: {
-          slug: true,
-          categories: true,
-          dirName: true,
-        },
-      },
-    },
-  });
-
-  if (!credential) {
-    throw new TRPCError({ code: "NOT_FOUND" });
-  }
-
-  const eventTypes = await prisma.eventType.findMany({
-    where: {
-      OR: [
-        {
-          ...(teamId ? { teamId } : { userId: ctx.user.id }),
-        },
-        // for managed events
-        {
-          parent: {
-            teamId,
-          },
-        },
-      ],
-    },
-    select: {
-      id: true,
-      locations: true,
-      destinationCalendar: {
-        include: {
-          credential: true,
-        },
-      },
-      price: true,
-      currency: true,
-      metadata: true,
-    },
-  });
-
-  // TODO: Improve this uninstallation cleanup per event by keeping a relation of EventType to App which has the data.
-  for (const eventType of eventTypes) {
-    // If it's a video, replace the location with Cal video
-    if (eventType.locations && isVideoOrConferencingApp(credential.app)) {
-      // Find the user's event types
-
-      const integrationQuery = getRemovedIntegrationNameFromAppSlug(credential.app?.slug ?? "");
-
-      // Check if the event type uses the deleted integration
-
-      // To avoid type errors, need to stringify and parse JSON to use array methods
-      const locations = locationsSchema.parse(eventType.locations);
-
-      const doesDailyVideoAlreadyExists = locations.some((location) =>
-        location.type.includes(DailyLocationType)
-      );
-
-      const updatedLocations: TlocationsSchema = locations.reduce((acc: TlocationsSchema, location) => {
-        if (location.type.includes(integrationQuery)) {
-          if (!doesDailyVideoAlreadyExists) acc.push({ type: DailyLocationType });
-        } else {
-          acc.push(location);
-        }
-        return acc;
-      }, []);
-
-      await prisma.eventType.update({
-        where: {
-          id: eventType.id,
-        },
-        data: {
-          locations: updatedLocations,
-        },
-      });
-    }
-
-    // If it's a calendar, remove the destination calendar from the event type
-    if (
-      credential.app?.categories.includes(AppCategories.calendar) &&
-      eventType.destinationCalendar?.credential?.appId === credential.appId
-    ) {
-      const destinationCalendar = await prisma.destinationCalendar.findFirst({
-        where: {
-          id: eventType.destinationCalendar?.id,
-        },
-      });
-
-      if (destinationCalendar) {
-        await prisma.destinationCalendar.delete({
-          where: {
-            id: destinationCalendar.id,
-          },
-        });
-      }
-    }
-
-    if (credential.app?.categories.includes(AppCategories.crm)) {
-      const metadata = EventTypeMetaDataSchema.parse(eventType.metadata);
-      const appSlugToDelete = credential.app?.slug;
-
-      if (appSlugToDelete) {
-        const appMetadata = removeAppFromEventTypeMetadata(appSlugToDelete, metadata);
-
-        await prisma.$transaction(async () => {
-          await prisma.eventType.update({
-            where: {
-              id: eventType.id,
-            },
-            data: {
-              hidden: true,
-              metadata: {
-                ...metadata,
-                apps: {
-                  ...appMetadata,
-                },
-              },
-            },
-          });
-        });
-      }
-    }
-
-    // If it's a payment, hide the event type and set the price to 0. Also cancel all pending bookings
-    if (credential.app?.categories.includes(AppCategories.payment)) {
-      const metadata = EventTypeMetaDataSchema.parse(eventType.metadata);
-      const appSlug = credential.app?.slug;
-      if (appSlug) {
-        const appMetadata = removeAppFromEventTypeMetadata(appSlug, metadata);
-
-        await prisma.$transaction(async () => {
-          await prisma.eventType.update({
-            where: {
-              id: eventType.id,
-            },
-            data: {
-              hidden: true,
-              metadata: {
-                ...metadata,
-                apps: {
-                  ...appMetadata,
-                },
-              },
-            },
-          });
-
-          // Assuming that all bookings under this eventType need to be paid
-          const unpaidBookings = await prisma.booking.findMany({
-            where: {
-              userId: ctx.user.id,
-              eventTypeId: eventType.id,
-              status: "PENDING",
-              paid: false,
-              payment: {
-                every: {
-                  success: false,
-                },
-              },
-            },
-            select: {
-              ...bookingMinimalSelect,
-              recurringEventId: true,
-              userId: true,
-              responses: true,
-              user: {
-                select: {
-                  id: true,
-                  credentials: true,
-                  email: true,
-                  timeZone: true,
-                  name: true,
-                  destinationCalendar: true,
-                  locale: true,
-                },
-              },
-              location: true,
-              references: {
-                select: {
-                  uid: true,
-                  type: true,
-                  externalCalendarId: true,
-                },
-              },
-              payment: true,
-              paid: true,
-              eventType: {
-                select: {
-                  recurringEvent: true,
-                  title: true,
-                  bookingFields: true,
-                  seatsPerTimeSlot: true,
-                  seatsShowAttendees: true,
-                  eventName: true,
-                  length: true,
-                },
-              },
-              uid: true,
-              eventTypeId: true,
-              destinationCalendar: true,
-            },
-          });
-
-          for (const booking of unpaidBookings) {
-            await prisma.booking.update({
-              where: {
-                id: booking.id,
-              },
-              data: {
-                status: BookingStatus.CANCELLED,
-                cancellationReason: "Payment method removed",
-              },
-            });
-
-            for (const payment of booking.payment) {
-              try {
-                await deletePayment(payment.id, credential);
-              } catch (e) {
-                console.error(e);
-              }
-              await prisma.payment.delete({
-                where: {
-                  id: payment.id,
-                },
-              });
-            }
-
-            await prisma.attendee.deleteMany({
-              where: {
-                bookingId: booking.id,
-              },
-            });
-
-            await prisma.bookingReference.deleteMany({
-              where: {
-                bookingId: booking.id,
-              },
-            });
-
-            const attendeesListPromises = booking.attendees.map(async (attendee) => {
-              return {
-                name: attendee.name,
-                email: attendee.email,
-                timeZone: attendee.timeZone,
-                language: {
-                  translate: await getTranslation(attendee.locale ?? "en", "common"),
-                  locale: attendee.locale ?? "en",
-                },
-              };
-            });
-
-            const attendeesList = await Promise.all(attendeesListPromises);
-            const tOrganizer = await getTranslation(booking?.user?.locale ?? "en", "common");
-            await sendCancelledEmails(
-              {
-                type: booking?.eventType?.title as string,
-                title: booking.title,
-                description: booking.description,
-                length: booking?.eventType?.length,
-                customInputs: isPrismaObjOrUndefined(booking.customInputs),
-                ...getCalEventResponses({
-                  bookingFields: booking.eventType?.bookingFields ?? null,
-                  booking,
-                }),
-                startTime: booking.startTime.toISOString(),
-                endTime: booking.endTime.toISOString(),
-                organizer: {
-                  email: booking?.userPrimaryEmail ?? (booking?.user?.email as string),
-                  name: booking?.user?.name ?? "Nameless",
-                  timeZone: booking?.user?.timeZone as string,
-                  language: { translate: tOrganizer, locale: booking?.user?.locale ?? "en" },
-                },
-                attendees: attendeesList,
-                uid: booking.uid,
-                recurringEvent: parseRecurringEvent(booking.eventType?.recurringEvent),
-                location: booking.location,
-                destinationCalendar: booking.destinationCalendar
-                  ? [booking.destinationCalendar]
-                  : booking.user?.destinationCalendar
-                  ? [booking.user?.destinationCalendar]
-                  : [],
-                cancellationReason: "Payment method removed by organizer",
-                seatsPerTimeSlot: booking.eventType?.seatsPerTimeSlot,
-                seatsShowAttendees: booking.eventType?.seatsShowAttendees,
-              },
-              {
-                eventName: booking?.eventType?.eventName,
-              }
-            );
-          }
-        });
-      }
-    } else if (
-      appStoreMetadata[credential.app?.slug as keyof typeof appStoreMetadata]?.extendsFeature === "EventType"
-    ) {
-      const metadata = EventTypeMetaDataSchema.parse(eventType.metadata);
-      const appSlug = credential.app?.slug;
-      if (appSlug) {
-        await prisma.eventType.update({
-          where: {
-            id: eventType.id,
-          },
-          data: {
-            hidden: true,
-            metadata: {
-              ...metadata,
-              apps: {
-                ...metadata?.apps,
-                [appSlug]: undefined,
-              },
-            },
-          },
-        });
-      }
-    }
-  }
-
-  // if zapier get disconnected, delete zapier apiKey, delete zapier webhooks and cancel all scheduled jobs from zapier
-  if (credential.app?.slug === "zapier") {
-    await prisma.apiKey.deleteMany({
-      where: {
-        userId: ctx.user.id,
-        appId: "zapier",
-      },
-    });
-    await prisma.webhook.deleteMany({
-      where: {
-        userId: ctx.user.id,
-        appId: "zapier",
-      },
-    });
-
-    deleteWebhookScheduledTriggers({
-      appId: credential.appId,
-      userId: teamId ? undefined : ctx.user.id,
-      teamId,
-    });
-  }
-
-  let metadata = userMetadata.parse(user.metadata);
-
-  if (credential.app?.slug === metadata?.defaultConferencingApp?.appSlug) {
-    metadata = {
-      ...metadata,
-      defaultConferencingApp: undefined,
-    };
-    await prisma.user.update({
-      where: {
-        id: user.id,
-      },
-      data: {
-        metadata,
-      },
-    });
-  }
-
-  // Backwards compatibility. Selected calendars cascade on delete when deleting a credential
-  // If it's a calendar remove it from the SelectedCalendars
-  if (credential.app?.categories.includes(AppCategories.calendar)) {
-    try {
-      const calendar = await getCalendar(credential);
-
-      const calendars = await calendar?.listCalendars();
-
-      const calendarIds = calendars?.map((cal) => cal.externalId);
-
-      await prisma.selectedCalendar.deleteMany({
-        where: {
-          userId: user.id,
-          integration: credential.type as string,
-          externalId: {
-            in: calendarIds,
-          },
-        },
-      });
-    } catch (error) {
-      console.warn(
-        `Error deleting selected calendars for userId: ${user.id} integration: ${credential.type}`,
-        error
-      );
-    }
-  }
-
-  // Validated that credential is user's above
-  await prisma.credential.delete({
-    where: {
-      id: id,
-    },
-  });
-};
-
-const removeAppFromEventTypeMetadata = (
-  appSlugToDelete: string,
-  eventTypeMetadata: z.infer<typeof EventTypeMetaDataSchema>
-) => {
-  const appMetadata = eventTypeMetadata?.apps
-    ? Object.entries(eventTypeMetadata.apps).reduce((filteredApps, [appName, appData]) => {
-        if (appName !== appSlugToDelete) {
-          filteredApps[appName as keyof typeof eventTypeMetadata.apps] = appData;
-        }
-        return filteredApps;
-      }, {} as z.infer<typeof EventTypeAppMetadataSchema>)
-    : {};
-
-  return appMetadata;
-=======
   await handleDeleteCredential({ userId: user.id, userMetadata: user.metadata, credentialId: id, teamId });
->>>>>>> b48e3c7b
 };