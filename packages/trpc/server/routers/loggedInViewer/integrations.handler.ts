import getEnabledApps from "@calcom/lib/apps/getEnabledApps";
<<<<<<< HEAD
import getMostPopularApps from "@calcom/lib/apps/getMostPopularApps";
=======
import prisma from "@calcom/prisma";
import { MembershipRole } from "@calcom/prisma/enums";
>>>>>>> cbe19071
import type { TrpcSessionUser } from "@calcom/trpc/server/trpc";

import type { TIntegrationsInputSchema } from "./integrations.schema";
import type { Prisma, Credential } from ".prisma/client";

type IntegrationsOptions = {
  ctx: {
    user: NonNullable<TrpcSessionUser>;
  };
  input: TIntegrationsInputSchema;
};

type TeamQuery = Prisma.TeamGetPayload<{
  select: {
    id: true;
    credentials?: true;
    name: true;
    logo: true;
    members: {
      select: {
        role: true;
      };
    };
  };
}>;

// type TeamQueryWithParent = TeamQuery & {
//   parent?: TeamQuery | null;
// };

export const integrationsHandler = async ({ ctx, input }: IntegrationsOptions) => {
  const { user } = ctx;
<<<<<<< HEAD
  const { variant, exclude, onlyInstalled, sortByMostPopular } = input;
  const { credentials } = user;
=======
  const { variant, exclude, onlyInstalled, includeTeamInstalledApps, extendsFeature, teamId } = input;
  let { credentials } = user;
  let userTeams: TeamQuery[] = [];

  if (includeTeamInstalledApps || teamId) {
    const teamsQuery = await prisma.team.findMany({
      where: {
        members: {
          some: {
            userId: user.id,
            accepted: true,
          },
        },
      },
      select: {
        id: true,
        credentials: true,
        name: true,
        logo: true,
        members: {
          where: {
            userId: user.id,
          },
          select: {
            role: true,
          },
        },
        parent: {
          select: {
            id: true,
            credentials: true,
            name: true,
            logo: true,
            members: {
              where: {
                userId: user.id,
              },
              select: {
                role: true,
              },
            },
          },
        },
      },
    });
    // If a team is a part of an org then include those apps
    // Don't want to iterate over these parent teams
    const filteredTeams: TeamQuery[] = [];
    const parentTeams: TeamQuery[] = [];
    // Only loop and grab parent teams if a teamId was given. If not then all teams will be queried
    if (teamId) {
      teamsQuery.forEach((team) => {
        if (team?.parent) {
          const { parent, ...filteredTeam } = team;
          filteredTeams.push(filteredTeam);
          parentTeams.push(parent);
        }
      });
    }

    userTeams = [...teamsQuery, ...parentTeams];

    const teamAppCredentials: Credential[] = userTeams.flatMap((teamApp) => {
      return teamApp.credentials ? teamApp.credentials.flat() : [];
    });
    if (!includeTeamInstalledApps || teamId) {
      credentials = teamAppCredentials;
    } else {
      credentials = credentials.concat(teamAppCredentials);
    }
  }
>>>>>>> cbe19071

  const enabledApps = await getEnabledApps(credentials);
  //TODO: Refactor this to pick up only needed fields and prevent more leaking
  let apps = enabledApps.map(
    ({ credentials: _, credential: _1, key: _2 /* don't leak to frontend */, ...app }) => {
      const userCredentialIds = credentials.filter((c) => c.type === app.type && !c.teamId).map((c) => c.id);
      const invalidCredentialIds = credentials
        .filter((c) => c.type === app.type && c.invalid)
        .map((c) => c.id);
      const teams = credentials
        .filter((c) => c.type === app.type && c.teamId)
        .map((c) => {
          const team = userTeams.find((team) => team.id === c.teamId);
          if (!team) {
            return null;
          }
          return {
            teamId: team.id,
            name: team.name,
            logo: team.logo,
            credentialId: c.id,
            isAdmin:
              team.members[0].role === MembershipRole.ADMIN || team.members[0].role === MembershipRole.OWNER,
          };
        });
      return {
        ...app,
        ...(teams.length && { credentialOwner: { name: user.name, avatar: user.avatar } }),
        userCredentialIds,
        invalidCredentialIds,
        teams,
        isInstalled: !!userCredentialIds.length || !!teams.length || app.isGlobal,
      };
    }
  );

  if (variant) {
    // `flatMap()` these work like `.filter()` but infers the types correctly
    apps = apps
      // variant check
      .flatMap((item) => (item.variant.startsWith(variant) ? [item] : []));
  }

  if (exclude) {
    // exclusion filter
    apps = apps.filter((item) => (exclude ? !exclude.includes(item.variant) : true));
  }

  if (onlyInstalled) {
    apps = apps.flatMap((item) =>
      item.userCredentialIds.length > 0 || item.teams.length || item.isGlobal ? [item] : []
    );
  }

<<<<<<< HEAD
  if (sortByMostPopular) {
    const mostPopularApps = await getMostPopularApps();

    // sort the apps array by the most popular apps
    apps.sort((a, b) => {
      const aCount = mostPopularApps[a.slug] || 0;
      const bCount = mostPopularApps[b.slug] || 0;
      return bCount - aCount;
    });
=======
  if (extendsFeature) {
    apps = apps
      .filter((app) => app.extendsFeature?.includes(extendsFeature))
      .map((app) => ({
        ...app,
        isInstalled: !!app.userCredentialIds?.length || !!app.teams?.length || app.isGlobal,
      }));
>>>>>>> cbe19071
  }

  return {
    items: apps,
  };
};<|MERGE_RESOLUTION|>--- conflicted
+++ resolved
@@ -1,10 +1,7 @@
 import getEnabledApps from "@calcom/lib/apps/getEnabledApps";
-<<<<<<< HEAD
 import getMostPopularApps from "@calcom/lib/apps/getMostPopularApps";
-=======
 import prisma from "@calcom/prisma";
 import { MembershipRole } from "@calcom/prisma/enums";
->>>>>>> cbe19071
 import type { TrpcSessionUser } from "@calcom/trpc/server/trpc";
 
 import type { TIntegrationsInputSchema } from "./integrations.schema";
@@ -37,12 +34,16 @@
 
 export const integrationsHandler = async ({ ctx, input }: IntegrationsOptions) => {
   const { user } = ctx;
-<<<<<<< HEAD
-  const { variant, exclude, onlyInstalled, sortByMostPopular } = input;
+  const {
+    variant,
+    exclude,
+    onlyInstalled,
+    includeTeamInstalledApps,
+    extendsFeature,
+    teamId,
+    sortByMostPopular,
+  } = input;
   const { credentials } = user;
-=======
-  const { variant, exclude, onlyInstalled, includeTeamInstalledApps, extendsFeature, teamId } = input;
-  let { credentials } = user;
   let userTeams: TeamQuery[] = [];
 
   if (includeTeamInstalledApps || teamId) {
@@ -112,7 +113,6 @@
       credentials = credentials.concat(teamAppCredentials);
     }
   }
->>>>>>> cbe19071
 
   const enabledApps = await getEnabledApps(credentials);
   //TODO: Refactor this to pick up only needed fields and prevent more leaking
@@ -167,7 +167,15 @@
     );
   }
 
-<<<<<<< HEAD
+  if (extendsFeature) {
+    apps = apps
+      .filter((app) => app.extendsFeature?.includes(extendsFeature))
+      .map((app) => ({
+        ...app,
+        isInstalled: !!app.userCredentialIds?.length || !!app.teams?.length || app.isGlobal,
+      }));
+  }
+
   if (sortByMostPopular) {
     const mostPopularApps = await getMostPopularApps();
 
@@ -177,15 +185,6 @@
       const bCount = mostPopularApps[b.slug] || 0;
       return bCount - aCount;
     });
-=======
-  if (extendsFeature) {
-    apps = apps
-      .filter((app) => app.extendsFeature?.includes(extendsFeature))
-      .map((app) => ({
-        ...app,
-        isInstalled: !!app.userCredentialIds?.length || !!app.teams?.length || app.isGlobal,
-      }));
->>>>>>> cbe19071
   }
 
   return {
