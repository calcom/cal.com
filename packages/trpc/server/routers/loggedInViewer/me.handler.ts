--- conflicted
+++ resolved
@@ -101,12 +101,9 @@
         accepted: true,
         role: { in: [MembershipRole.ADMIN, MembershipRole.OWNER] },
       },
-<<<<<<< HEAD
-=======
       select: {
         id: true,
       },
->>>>>>> fd651133
     })) !== null;
 
   return {
