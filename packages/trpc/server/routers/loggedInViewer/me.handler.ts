--- conflicted
+++ resolved
@@ -37,11 +37,8 @@
     theme: user.theme,
     hideBranding: user.hideBranding,
     metadata: user.metadata,
-<<<<<<< HEAD
     dailyDigestEnabled: user.dailyDigestEnabled,
     dailyDigestTime: user.dailyDigestTime,
-=======
     allowDynamicBooking: user.allowDynamicBooking,
->>>>>>> 581e1759
   };
 };