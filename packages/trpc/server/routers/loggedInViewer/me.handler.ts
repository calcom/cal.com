--- conflicted
+++ resolved
@@ -157,16 +157,8 @@
     allowDynamicBooking: user.allowDynamicBooking,
     allowSEOIndexing: user.allowSEOIndexing,
     receiveMonthlyDigestEmail: user.receiveMonthlyDigestEmail,
-<<<<<<< HEAD
-    organizationId: user.profile?.organizationId ?? null,
-    organization: user.organization,
-    username: user.profile?.username ?? user.username ?? null,
-    profile: user.profile ?? null,
-    profiles: allUserEnrichedProfiles,
+    ...profileData,
     bookingLimits: user.bookingLimits,
-=======
-    ...profileData,
->>>>>>> 79367096
     secondaryEmails,
     sumOfBookings: additionalUserInfo?.bookings.length,
     sumOfCalendars: additionalUserInfo?.selectedCalendars.length,
