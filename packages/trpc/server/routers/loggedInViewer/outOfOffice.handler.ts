import type { Prisma } from "@prisma/client";
import { v4 as uuidv4 } from "uuid";

import { selectOOOEntries } from "@calcom/app-store/zapier/api/subscriptions/listOOOEntries";
import dayjs from "@calcom/dayjs";
import { sendBookingRedirectNotification } from "@calcom/emails";
import type { GetSubscriberOptions } from "@calcom/features/webhooks/lib/getWebhooks";
import getWebhooks from "@calcom/features/webhooks/lib/getWebhooks";
import type { OOOEntryPayloadType } from "@calcom/features/webhooks/lib/sendPayload";
import sendPayload from "@calcom/features/webhooks/lib/sendPayload";
import { getTranslation } from "@calcom/lib/server";
import prisma from "@calcom/prisma";
import { MembershipRole } from "@calcom/prisma/enums";
import type { TrpcSessionUser } from "@calcom/trpc/server/trpc";

import { TRPCError } from "@trpc/server";

<<<<<<< HEAD
import {
  OutOfOfficeRecordType,
  type TOutOfOfficeDelete,
  type TOutOfOfficeEntriesListSchema,
  type TOutOfOfficeInputSchema,
} from "./outOfOffice.schema";

// function getTeam() checks if there is a team where 'adminUserId' is admin or owner
// and 'memberUserId' is a member.
// If exists returns true.
const getTeam = async (adminUserId: number, memberUserId: number) => {
  const user = await prisma.user.findUnique({
    where: {
      id: memberUserId,
      teams: {
        some: {
          team: {
            AND: [
              {
                members: {
                  some: {
                    userId: adminUserId,
                    role: {
                      in: [MembershipRole.ADMIN, MembershipRole.OWNER],
                    },
                    accepted: true,
                  },
                },
              },
              {
                members: {
                  some: {
                    userId: memberUserId,
                    accepted: true,
                  },
                },
              },
            ],
          },
        },
      },
    },
    select: {
      id: true,
    },
  });
  return !!user;
};
=======
import type { TOutOfOfficeDelete, TOutOfOfficeInputSchema } from "./outOfOffice.schema";
import { WebhookTriggerEvents } from ".prisma/client";
>>>>>>> 21e23f32

type TBookingRedirect = {
  ctx: {
    user: NonNullable<TrpcSessionUser>;
  };
  input: TOutOfOfficeInputSchema;
};

export const outOfOfficeCreateOrUpdate = async ({ ctx, input }: TBookingRedirect) => {
  const { startDate, endDate } = input.dateRange;
  if (!startDate || !endDate) {
    throw new TRPCError({ code: "BAD_REQUEST", message: "start_date_and_end_date_required" });
  }

  const inputStartTime = dayjs(startDate).startOf("day");
  const inputEndTime = dayjs(endDate).endOf("day");
  const offset = dayjs(inputStartTime).utcOffset();
  const startDateUtc = dayjs.utc(startDate).add(input.offset, "minute");
  const endDateUtc = dayjs.utc(endDate).add(input.offset, "minute");

  // If start date is after end date throw error
  if (inputStartTime.isAfter(inputEndTime)) {
    throw new TRPCError({ code: "BAD_REQUEST", message: "start_date_must_be_before_end_date" });
  }

  // If start date is before to today throw error
  // Since this validation is done using server tz, we need to account for the offset
  if (
    inputStartTime.isBefore(
      dayjs()
        .startOf("day")
        .subtract(Math.abs(offset) * 60, "minute")
    )
  ) {
    throw new TRPCError({ code: "BAD_REQUEST", message: "start_date_must_be_in_the_future" });
  }

<<<<<<< HEAD
  let oooUserId = ctx.user.id;
  let oooUserName = ctx.user.username;
  let oooUserEmail = ctx.user.email;

  // Check If Admin or Owner is trying to create OOO for their team member, and is valid.
  let commonTeam;
  if (!!input.forUserId) {
    commonTeam = await getTeam(ctx.user.id, input.forUserId);
    if (!commonTeam) {
      throw new TRPCError({ code: "NOT_FOUND", message: "only_admin_can_create_ooo" });
    }
    oooUserId = input.forUserId;
    const oooForUser = await prisma.user.findUnique({
      where: { id: input.forUserId },
      select: { username: true, email: true },
    });
    if (oooForUser) {
      oooUserEmail = oooForUser.email;
      oooUserName = oooForUser.username;
    }
  }

  let toUserId;
=======
  let toUserId: number | null = null;
>>>>>>> 21e23f32

  if (input.toTeamUserId) {
    const user = await prisma.user.findUnique({
      where: {
        id: input.toTeamUserId,
        /** You can only create OOO for members of teams you belong to */
        teams: {
          some: {
            team: {
              members: {
                some: {
                  userId: oooUserId,
                },
              },
            },
          },
        },
      },
      select: {
        id: true,
      },
    });
    if (!user) {
      throw new TRPCError({
        code: "NOT_FOUND",
        message: input.forUserId ? "forward_to_team_member_only" : "user_not_found",
      });
    }
    toUserId = user?.id;
  }

  // Validate if OOO entry for these dates already exists
  const outOfOfficeEntry = await prisma.outOfOfficeEntry.findFirst({
    where: {
      AND: [
        { userId: oooUserId },
        {
          uuid: {
            not: input.uuid ?? "",
          },
        },
        {
          OR: [
            {
              start: {
                lte: endDateUtc.toDate(), //existing start is less than or equal to input end time
              },
              end: {
                gte: startDateUtc.toDate(), //existing end is greater than or equal to input start time
              },
            },
            {
              //existing start is within the new input range
              start: {
                gt: startDateUtc.toDate(),
                lt: endDateUtc.toDate(),
              },
            },
            {
              //existing end is within the new input range
              end: {
                gt: startDateUtc.toDate(),
                lt: endDateUtc.toDate(),
              },
            },
          ],
        },
      ],
    },
  });

  // don't allow overlapping entries
  if (outOfOfficeEntry) {
    throw new TRPCError({ code: "CONFLICT", message: "out_of_office_entry_already_exists" });
  }

  if (!input.reasonId) {
    throw new TRPCError({ code: "BAD_REQUEST", message: "reason_id_required" });
  }

  // Prevent infinite redirects but consider time ranges
  const existingOutOfOfficeEntry = await prisma.outOfOfficeEntry.findFirst({
    select: {
      userId: true,
      toUserId: true,
    },
    where: {
<<<<<<< HEAD
      userId: toUserId,
      toUserId: oooUserId,
=======
      ...(toUserId && { userId: toUserId }),
      toUserId: ctx.user.id,
>>>>>>> 21e23f32
      // Check for time overlap or collision
      OR: [
        // Outside of range
        {
          AND: [{ start: { lte: endDateUtc.toDate() } }, { end: { gte: startDateUtc.toDate() } }],
        },
        // Inside of range
        {
          AND: [{ start: { gte: startDateUtc.toDate() } }, { end: { lte: endDateUtc.toDate() } }],
        },
      ],
    },
  });

  // don't allow infinite redirects
  if (existingOutOfOfficeEntry) {
    throw new TRPCError({
      code: "BAD_REQUEST",
      message: input.forUserId
        ? "ooo_team_redirect_infinite_not_allowed"
        : "booking_redirect_infinite_not_allowed",
    });
  }
  // const startDateUtc = dayjs.utc(startDate).add(input.offset, "minute");
  // const endDateUtc = dayjs.utc(endDate).add(input.offset, "minute");

  // Get the existing redirected user from existing out of office entry to send that user appropriate email.
  const previousOutOfOfficeEntry = await prisma.outOfOfficeEntry.findUnique({
    where: {
      uuid: input.uuid ?? "",
    },
    select: {
      start: true,
      end: true,
      toUser: {
        select: {
          email: true,
          username: true,
        },
      },
    },
  });

  const createdOrUpdatedOutOfOffice = await prisma.outOfOfficeEntry.upsert({
    where: {
      uuid: input.uuid ?? "",
    },
    create: {
      uuid: uuidv4(),
      start: startDateUtc.startOf("day").toISOString(),
      end: endDateUtc.endOf("day").toISOString(),
      notes: input.notes,
      userId: oooUserId,
      reasonId: input.reasonId,
      toUserId: toUserId,
      createdAt: new Date(),
      updatedAt: new Date(),
    },
    update: {
      start: startDateUtc.startOf("day").toISOString(),
      end: endDateUtc.endOf("day").toISOString(),
      notes: input.notes,
      userId: oooUserId,
      reasonId: input.reasonId,
      toUserId: toUserId ? toUserId : null,
    },
  });
  let resultRedirect: Prisma.OutOfOfficeEntryGetPayload<{ select: typeof selectOOOEntries }> | null = null;
  if (createdOrUpdatedOutOfOffice) {
    const findRedirect = await prisma.outOfOfficeEntry.findFirst({
      where: {
        uuid: createdOrUpdatedOutOfOffice.uuid,
      },
      select: selectOOOEntries,
    });
    if (findRedirect) {
      resultRedirect = findRedirect;
    }
  }
  if (!resultRedirect) {
    return;
  }
  const toUser = toUserId
    ? await prisma.user.findFirst({
        where: {
          id: toUserId,
        },
        select: {
          name: true,
          username: true,
          timeZone: true,
          email: true,
        },
      })
    : null;
  const reason = await prisma.outOfOfficeReason.findFirst({
    where: {
      id: input.reasonId,
    },
    select: {
      reason: true,
      emoji: true,
    },
  });
  if (toUserId) {
    // await send email to notify user
    const userToNotify = await prisma.user.findFirst({
      where: {
        id: toUserId,
      },
      select: {
        email: true,
        username: true,
      },
    });
    const t = await getTranslation(ctx.user.locale ?? "en", "common");
    const formattedStartDate = new Intl.DateTimeFormat("en-US").format(
      new Date(createdOrUpdatedOutOfOffice.start)
    );
    const formattedEndDate = new Intl.DateTimeFormat("en-US").format(
      new Date(createdOrUpdatedOutOfOffice.end)
    );

    const existingFormattedStartDate = previousOutOfOfficeEntry
      ? new Intl.DateTimeFormat("en-US").format(new Date(previousOutOfOfficeEntry.start))
      : "";
    const existingFormattedEndDate = previousOutOfOfficeEntry
      ? new Intl.DateTimeFormat("en-US").format(new Date(previousOutOfOfficeEntry.end))
      : "";

    const existingRedirectedUser = previousOutOfOfficeEntry?.toUser
      ? previousOutOfOfficeEntry.toUser
      : undefined;

    // Send cancel email to the old redirect user if it is not same as the current redirect user.
    if (existingRedirectedUser && existingRedirectedUser?.email !== userToNotify?.email) {
      await sendBookingRedirectNotification({
        language: t,
        fromEmail: oooUserEmail,
        eventOwner: oooUserName || oooUserEmail,
        toEmail: existingRedirectedUser.email,
        toName: existingRedirectedUser.username || "",
        dates: `${existingFormattedStartDate} - ${existingFormattedEndDate}`,
        action: "cancel",
      });
    }

    if (userToNotify?.email) {
      // If new redirect user exists and it is same as the old redirect user, then send update email.
      if (
        existingRedirectedUser &&
        existingRedirectedUser.email === userToNotify.email &&
        (formattedStartDate !== existingFormattedStartDate || formattedEndDate !== existingFormattedEndDate)
      ) {
        await sendBookingRedirectNotification({
          language: t,
          fromEmail: oooUserEmail,
          eventOwner: oooUserName || oooUserEmail,
          toEmail: userToNotify.email,
          toName: userToNotify.username || "",
          oldDates: `${existingFormattedStartDate} - ${existingFormattedEndDate}`,
          dates: `${formattedStartDate} - ${formattedEndDate}`,
          action: "update",
        });
        // If new redirect user exists and the previous redirect user didn't existed or the previous redirect user is not same as the new user, then send add email.
      } else if (
        !existingRedirectedUser ||
        (existingRedirectedUser && existingRedirectedUser.email !== userToNotify.email)
      ) {
        await sendBookingRedirectNotification({
          language: t,
          fromEmail: oooUserEmail,
          eventOwner: oooUserName || oooUserEmail,
          toEmail: userToNotify.email,
          toName: userToNotify.username || "",
          dates: `${formattedStartDate} - ${formattedEndDate}`,
          action: "add",
        });
      }
    }
  }

  const memberships = await prisma.membership.findMany({
    where: {
      userId: ctx.user.id,
      accepted: true,
    },
  });

  const teamIds = memberships.map((membership) => membership.teamId);

  // Send webhook to notify other services
  const subscriberOptions: GetSubscriberOptions = {
    userId: ctx.user.id,
    teamId: teamIds,
    orgId: ctx.user.organizationId,
    triggerEvent: WebhookTriggerEvents.OOO_CREATED,
  };

  const subscribers = await getWebhooks(subscriberOptions);

  const payload: OOOEntryPayloadType = {
    oooEntry: {
      id: createdOrUpdatedOutOfOffice.id,
      start: dayjs(createdOrUpdatedOutOfOffice.start)
        .tz(ctx.user.timeZone, true)
        .format("YYYY-MM-DDTHH:mm:ssZ"),
      end: dayjs(createdOrUpdatedOutOfOffice.end).tz(ctx.user.timeZone, true).format("YYYY-MM-DDTHH:mm:ssZ"),
      createdAt: createdOrUpdatedOutOfOffice.createdAt.toISOString(),
      updatedAt: createdOrUpdatedOutOfOffice.updatedAt.toISOString(),
      notes: createdOrUpdatedOutOfOffice.notes,
      reason: {
        emoji: reason?.emoji,
        reason: reason?.reason,
      },
      reasonId: input.reasonId,
      user: {
        id: ctx.user.id,
        name: ctx.user.name,
        username: ctx.user.username,
        email: ctx.user.email,
        timeZone: ctx.user.timeZone,
      },
      toUser: toUserId
        ? {
            id: toUserId,
            name: toUser?.name,
            username: toUser?.username,
            email: toUser?.email,
            timeZone: toUser?.timeZone,
          }
        : null,
      uuid: createdOrUpdatedOutOfOffice.uuid,
    },
  };

  await Promise.all(
    subscribers.map(async (subscriber) => {
      sendPayload(
        subscriber.secret,
        WebhookTriggerEvents.OOO_CREATED,
        dayjs().toISOString(),
        {
          appId: subscriber.appId,
          subscriberUrl: subscriber.subscriberUrl,
          payloadTemplate: subscriber.payloadTemplate,
        },
        payload
      );
    })
  );

  return {};
};

type TBookingRedirectDelete = {
  ctx: {
    user: NonNullable<TrpcSessionUser>;
  };
  input: TOutOfOfficeDelete;
};

export const outOfOfficeEntryDelete = async ({ ctx, input }: TBookingRedirectDelete) => {
  if (!input.outOfOfficeUid) {
    throw new TRPCError({ code: "BAD_REQUEST", message: "out_of_office_id_required" });
  }

  let oooUserId = ctx.user.id;
  let oooUserEmail = ctx.user.email;
  let oooUserName = ctx.user.username;

  if (input.userId && input.userId !== ctx.user.id) {
    // Check if context user is admin for the OOOEntry's member
    const commonTeam = await getTeam(ctx.user.id, input.userId);
    if (!commonTeam) {
      throw new TRPCError({ code: "NOT_FOUND", message: "only_admin_can_delete_ooo" });
    }
    oooUserId = input.userId;
    const oooUser = await prisma.user.findUnique({
      where: { id: input.userId },
      select: { username: true, email: true },
    });
    if (oooUser) {
      oooUserEmail = oooUser.email;
      oooUserName = oooUser.username;
    }
  }

  const deletedOutOfOfficeEntry = await prisma.outOfOfficeEntry.delete({
    where: {
      uuid: input.outOfOfficeUid,
      /** Validate outOfOfficeEntry belongs to the user deleting it or is admin*/
      userId: oooUserId,
    },
    select: {
      start: true,
      end: true,
      toUser: {
        select: {
          email: true,
          username: true,
        },
      },
    },
  });

  if (!deletedOutOfOfficeEntry) {
    throw new TRPCError({ code: "NOT_FOUND", message: "booking_redirect_not_found" });
  }

  // Return early if no redirect user is set, and no email needs to be send.
  if (!deletedOutOfOfficeEntry.toUser) {
    return {};
  }

  const t = await getTranslation(ctx.user.locale ?? "en", "common");

  const formattedStartDate = new Intl.DateTimeFormat("en-US").format(deletedOutOfOfficeEntry.start);
  const formattedEndDate = new Intl.DateTimeFormat("en-US").format(deletedOutOfOfficeEntry.end);

  await sendBookingRedirectNotification({
    language: t,
    fromEmail: oooUserEmail,
    eventOwner: oooUserName || oooUserEmail,
    toEmail: deletedOutOfOfficeEntry.toUser.email,
    toName: deletedOutOfOfficeEntry.toUser.username || "",
    dates: `${formattedStartDate} - ${formattedEndDate}`,
    action: "cancel",
  });

  return {};
};

type GetOptions = {
  ctx: {
    user: NonNullable<TrpcSessionUser>;
  };
  input: TOutOfOfficeEntriesListSchema;
};

export const outOfOfficeEntriesList = async ({ ctx, input }: GetOptions) => {
  const { cursor, limit, fetchTeamMembersEntries, searchTerm, recordType } = input;
  let fetchOOOEntriesForIds = [ctx.user.id];

  if (fetchTeamMembersEntries) {
    // Get teams where context user is admin or owner
    const teams = await prisma.membership.findMany({
      where: {
        userId: ctx.user.id,
        role: {
          in: [MembershipRole.ADMIN, MembershipRole.OWNER],
        },
        accepted: true,
      },
      select: {
        teamId: true,
      },
    });
    if (teams.length === 0) {
      throw new TRPCError({ code: "NOT_FOUND", message: "user_not_admin_nor_owner" });
    }

    // Fetch team member userIds
    const teamMembers = await prisma.team.findMany({
      where: {
        id: {
          in: teams.map((team) => team.teamId),
        },
      },
      select: {
        members: {
          select: {
            userId: true,
            accepted: true,
          },
        },
      },
    });
    const userIds = teamMembers
      .flatMap((team) => team.members.filter((member) => member.accepted).map((member) => member.userId))
      .filter((id) => id !== ctx.user.id);
    if (userIds.length === 0) {
      throw new TRPCError({ code: "NOT_FOUND", message: "no_team_members" });
    }
    fetchOOOEntriesForIds = userIds;
  }

  const whereClause = {
    userId: {
      in: fetchOOOEntriesForIds,
    },
    ...(recordType === OutOfOfficeRecordType.PREVIOUS
      ? {
          end: {
            lt: new Date().toISOString(),
          },
        }
      : {
          end: {
            gte: new Date().toISOString(),
          },
        }),
    ...(searchTerm && {
      user: {
        OR: [
          {
            email: {
              contains: searchTerm,
            },
          },
          {
            username: {
              contains: searchTerm,
            },
          },
        ],
      },
    }),
  };

  const getTotalEntries = await prisma.outOfOfficeEntry.count({
    where: whereClause,
  });

  const outOfOfficeEntries = await prisma.outOfOfficeEntry.findMany({
    where: whereClause,
    select: {
      id: true,
      uuid: true,
      start: true,
      end: true,
      toUserId: true,
      toUser: {
        select: {
          username: true,
        },
      },
      reason: {
        select: {
          id: true,
          emoji: true,
          reason: true,
          userId: true,
        },
      },
      notes: true,
      user: fetchTeamMembersEntries
        ? {
            select: {
              id: true,
              username: true,
              email: true,
              avatarUrl: true,
            },
          }
        : false,
    },
    orderBy: {
      start: "desc",
    },
    cursor: cursor ? { id: cursor } : undefined,
    take: limit + 1,
  });

  let nextCursor: number | undefined = undefined;
  if (outOfOfficeEntries && outOfOfficeEntries.length > limit) {
    const nextItem = outOfOfficeEntries.pop();
    nextCursor = nextItem?.id;
  }

  return {
    rows: outOfOfficeEntries || [],
    nextCursor,
    meta: {
      totalRowCount: getTotalEntries || 0,
    },
  };
};<|MERGE_RESOLUTION|>--- conflicted
+++ resolved
@@ -15,13 +15,13 @@
 
 import { TRPCError } from "@trpc/server";
 
-<<<<<<< HEAD
 import {
   OutOfOfficeRecordType,
   type TOutOfOfficeDelete,
   type TOutOfOfficeEntriesListSchema,
   type TOutOfOfficeInputSchema,
 } from "./outOfOffice.schema";
+import { WebhookTriggerEvents } from ".prisma/client";
 
 // function getTeam() checks if there is a team where 'adminUserId' is admin or owner
 // and 'memberUserId' is a member.
@@ -64,10 +64,6 @@
   });
   return !!user;
 };
-=======
-import type { TOutOfOfficeDelete, TOutOfOfficeInputSchema } from "./outOfOffice.schema";
-import { WebhookTriggerEvents } from ".prisma/client";
->>>>>>> 21e23f32
 
 type TBookingRedirect = {
   ctx: {
@@ -105,7 +101,6 @@
     throw new TRPCError({ code: "BAD_REQUEST", message: "start_date_must_be_in_the_future" });
   }
 
-<<<<<<< HEAD
   let oooUserId = ctx.user.id;
   let oooUserName = ctx.user.username;
   let oooUserEmail = ctx.user.email;
@@ -128,10 +123,7 @@
     }
   }
 
-  let toUserId;
-=======
   let toUserId: number | null = null;
->>>>>>> 21e23f32
 
   if (input.toTeamUserId) {
     const user = await prisma.user.findUnique({
@@ -219,13 +211,8 @@
       toUserId: true,
     },
     where: {
-<<<<<<< HEAD
-      userId: toUserId,
+      ...(toUserId && { userId: toUserId }),
       toUserId: oooUserId,
-=======
-      ...(toUserId && { userId: toUserId }),
-      toUserId: ctx.user.id,
->>>>>>> 21e23f32
       // Check for time overlap or collision
       OR: [
         // Outside of range
