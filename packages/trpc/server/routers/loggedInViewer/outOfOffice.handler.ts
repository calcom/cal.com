--- conflicted
+++ resolved
@@ -126,11 +126,8 @@
   if (existingOutOfOfficeEntry) {
     throw new TRPCError({ code: "BAD_REQUEST", message: "booking_redirect_infinite_not_allowed" });
   }
-<<<<<<< HEAD
-=======
   const startTimeUtc = dayjs.utc(startDate).add(input.offset, "minute").startOf("day").toISOString();
   const endTimeUtc = dayjs.utc(endDate).add(input.offset, "minute").endOf("day").toISOString();
->>>>>>> 5d51c797
 
   // Get the existing redirected user from existing out of office entry to send that user appropriate email.
   const previousOutOfOfficeEntry = await prisma.outOfOfficeEntry.findUnique({
@@ -155,13 +152,8 @@
     },
     create: {
       uuid: uuidv4(),
-<<<<<<< HEAD
-      start: inputStartDateUtc.startOf("day").toISOString(),
-      end: inputEndDateUtc.endOf("day").toISOString(),
-=======
       start: startTimeUtc,
       end: endTimeUtc,
->>>>>>> 5d51c797
       notes: input.notes,
       userId: ctx.user.id,
       reasonId: input.reasonId,
@@ -170,13 +162,8 @@
       updatedAt: new Date(),
     },
     update: {
-<<<<<<< HEAD
-      start: inputStartDateUtc.startOf("day").toISOString(),
-      end: inputEndDateUtc.endOf("day").toISOString(),
-=======
       start: startTimeUtc,
       end: endTimeUtc,
->>>>>>> 5d51c797
       notes: input.notes,
       userId: ctx.user.id,
       reasonId: input.reasonId,
