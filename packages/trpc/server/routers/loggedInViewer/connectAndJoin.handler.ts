import { sendScheduledEmailsAndSMS } from "@calcom/emails/email-manager";
import { getCalEventResponses } from "@calcom/features/bookings/lib/getCalEventResponses";
import { scheduleNoShowTriggers } from "@calcom/features/bookings/lib/handleNewBooking/scheduleNoShowTriggers";
import { shouldHideBrandingForEvent } from "@calcom/features/profile/lib/hideBranding";
import { isPrismaObjOrUndefined } from "@calcom/lib/isPrismaObj";
import getOrgIdFromMemberOrTeamId from "@calcom/lib/getOrgIdFromMemberOrTeamId";
import { getTeamIdFromEventType } from "@calcom/lib/getTeamIdFromEventType";
import { getTranslation } from "@calcom/lib/server/i18n";
import { getTimeFormatStringFromUserTimeFormat } from "@calcom/lib/timeFormat";
import { prisma } from "@calcom/prisma";
import { BookingStatus } from "@calcom/prisma/enums";
import { bookingMetadataSchema, EventTypeMetaDataSchema } from "@calcom/prisma/zod-utils";
import type { TrpcSessionUser } from "@calcom/trpc/server/types";
import type { CalendarEvent } from "@calcom/types/Calendar";

import { TRPCError } from "@trpc/server";

import type { TConnectAndJoinInputSchema } from "./connectAndJoin.schema";

type Options = {
  ctx: {
    user: NonNullable<TrpcSessionUser>;
  };
  input: TConnectAndJoinInputSchema;
};

export const Handler = async ({ ctx, input }: Options) => {
  const { token } = input;
  const { user } = ctx;
  const isLoggedInUserPartOfOrg = !!user.organization.id;

  if (!isLoggedInUserPartOfOrg) {
    throw new TRPCError({ code: "UNAUTHORIZED", message: "Logged in user is not member of Organization" });
  }

  const tOrganizer = await getTranslation(user?.locale ?? "en", "common");

  const instantMeetingToken = await prisma.instantMeetingToken.findUnique({
    select: {
      expires: true,
      teamId: true,
      booking: {
        select: {
          id: true,
          status: true,
          user: {
            select: {
              id: true,
            },
          },
        },
      },
    },
    where: {
      token,
      team: {
        members: {
          some: {
            userId: user.id,
            accepted: true,
          },
        },
      },
    },
  });

  // Check if logged in user belong to current team
  if (!instantMeetingToken) {
    throw new TRPCError({ code: "BAD_REQUEST", message: "token_not_found" });
  }

  if (!instantMeetingToken.booking?.id) {
    throw new TRPCError({ code: "FORBIDDEN", message: "token_invalid_expired" });
  }

  // Check if token has not expired
  if (instantMeetingToken.expires < new Date()) {
    throw new TRPCError({ code: "BAD_REQUEST", message: "token_invalid_expired" });
  }

  // Check if Booking is already accepted by any other user
  let isBookingAlreadyAcceptedBySomeoneElse = false;
  if (
    instantMeetingToken.booking.status === BookingStatus.ACCEPTED &&
    instantMeetingToken.booking?.user?.id !== user.id
  ) {
    isBookingAlreadyAcceptedBySomeoneElse = true;
  }

  // Update User in Booking
  const updatedBooking = await prisma.booking.update({
    where: {
      id: instantMeetingToken.booking.id,
    },
    data: {
      ...(isBookingAlreadyAcceptedBySomeoneElse
        ? { status: BookingStatus.ACCEPTED }
        : {
            status: BookingStatus.ACCEPTED,
            user: {
              connect: {
                id: user.id,
              },
            },
          }),
    },
    select: {
      title: true,
      description: true,
      customInputs: true,
      startTime: true,
      references: true,
      endTime: true,
      attendees: true,
      eventTypeId: true,
      responses: true,
      metadata: true,
      eventType: {
        select: {
          id: true,
          owner: {
            select: {
              id: true,
              hideBranding: true,
            },
          },
          teamId: true,
          title: true,
          slug: true,
          requiresConfirmation: true,
          currency: true,
          length: true,
          description: true,
          price: true,
          bookingFields: true,
          disableGuests: true,
          metadata: true,
          hideOrganizerEmail: true,
          customInputs: true,
          parentId: true,
          customReplyToEmail: true,
          team: {
            select: {
              id: true,
              name: true,
              parentId: true,
              hideBranding: true,
              parent: {
                select: {
                  hideBranding: true,
                },
              },
            },
          },
          parent: {
            select: {
              teamId: true,
            },
          },
        },
      },
      location: true,
      userId: true,
      id: true,
      uid: true,
      status: true,
    },
  });

  const locationVideoCallUrl = bookingMetadataSchema.parse(updatedBooking.metadata || {})?.videoCallUrl;

  if (!locationVideoCallUrl) {
    throw new TRPCError({ code: "INTERNAL_SERVER_ERROR", message: "meeting_url_not_found" });
  }

  const videoCallReference = updatedBooking.references.find((reference) => reference.type.includes("_video"));
  const videoCallData = {
    type: videoCallReference?.type,
    id: videoCallReference?.meetingId,
    password: videoCallReference?.meetingPassword,
    url: videoCallReference?.meetingUrl,
  };

  const { eventType } = updatedBooking;

  // Send Scheduled Email to Organizer and Attendees

  const translations = new Map();
  const attendeesListPromises = updatedBooking.attendees.map(async (attendee) => {
    const locale = attendee.locale ?? "en";
    let translate = translations.get(locale);
    if (!translate) {
      translate = await getTranslation(locale, "common");
      translations.set(locale, translate);
    }
    return {
      name: attendee.name,
      email: attendee.email,
      timeZone: attendee.timeZone,
      language: {
        translate,
        locale,
      },
    };
  });

  const attendeesList = await Promise.all(attendeesListPromises);

<<<<<<< HEAD
  const teamId = await getTeamIdFromEventType({
    eventType: {
      team: { id: updatedBooking.eventType?.teamId ?? null },
      parentId: updatedBooking?.eventType?.parentId ?? null,
    },
  });
  const orgId = await getOrgIdFromMemberOrTeamId({ memberId: updatedBooking.userId, teamId });
  const hideBranding = await shouldHideBrandingForEventWithPrisma({
=======
  const organizationId = updatedBooking.eventType?.team?.parentId ?? user.organization.id ?? null;

  const hideBranding = await shouldHideBrandingForEvent({
>>>>>>> a55a3215
    eventTypeId: updatedBooking.eventTypeId ?? 0,
    team: updatedBooking.eventType?.team ?? null,
    owner: updatedBooking.eventType?.team ? null : updatedBooking.eventType?.owner ?? null,
    organizationId: orgId ?? null,
  });

  const evt: CalendarEvent = {
    type: updatedBooking?.eventType?.slug as string,
    title: updatedBooking.title,
    description: updatedBooking.description,
    hideBranding: hideBranding,
    ...getCalEventResponses({
      bookingFields: eventType?.bookingFields ?? null,
      booking: updatedBooking,
    }),
    customInputs: isPrismaObjOrUndefined(updatedBooking.customInputs),
    startTime: updatedBooking.startTime.toISOString(),
    endTime: updatedBooking.endTime.toISOString(),
    organizer: {
      email: user.email,
      name: user.name || "Unnamed",
      username: user.username || undefined,
      timeZone: user.timeZone,
      timeFormat: getTimeFormatStringFromUserTimeFormat(user.timeFormat),
      language: { translate: tOrganizer, locale: user.locale ?? "en" },
    },
    hideOrganizerEmail: updatedBooking.eventType?.hideOrganizerEmail,
    attendees: attendeesList,
    location: updatedBooking.location ?? "",
    uid: updatedBooking.uid,
    requiresConfirmation: false,
    eventTypeId: eventType?.id,
    videoCallData,
    customReplyToEmail: eventType?.customReplyToEmail,
    team: updatedBooking.eventType?.team
      ? {
          name: updatedBooking.eventType.team.name,
          id: updatedBooking.eventType.team.id,
          members: [],
        }
      : undefined,
  };

  const eventTypeMetadata = EventTypeMetaDataSchema.parse(updatedBooking?.eventType?.metadata);

  await sendScheduledEmailsAndSMS(
    {
      ...evt,
      hideBranding: hideBranding,
    },
    undefined,
    false,
    false,
    eventTypeMetadata
  );

  await scheduleNoShowTriggers({
    booking: {
      startTime: updatedBooking.startTime,
      id: updatedBooking.id,
      location: updatedBooking.location,
      uid: updatedBooking.uid,
    },
    triggerForUser: !eventType?.teamId || (eventType?.teamId && eventType?.parentId),
    organizerUser: { id: user.id },
    eventTypeId: eventType?.id ?? null,
    teamId: eventType?.teamId,
    orgId: user.organizationId,
  });

  return { isBookingAlreadyAcceptedBySomeoneElse, meetingUrl: locationVideoCallUrl };
};<|MERGE_RESOLUTION|>--- conflicted
+++ resolved
@@ -206,7 +206,6 @@
 
   const attendeesList = await Promise.all(attendeesListPromises);
 
-<<<<<<< HEAD
   const teamId = await getTeamIdFromEventType({
     eventType: {
       team: { id: updatedBooking.eventType?.teamId ?? null },
@@ -214,12 +213,7 @@
     },
   });
   const orgId = await getOrgIdFromMemberOrTeamId({ memberId: updatedBooking.userId, teamId });
-  const hideBranding = await shouldHideBrandingForEventWithPrisma({
-=======
-  const organizationId = updatedBooking.eventType?.team?.parentId ?? user.organization.id ?? null;
-
   const hideBranding = await shouldHideBrandingForEvent({
->>>>>>> a55a3215
     eventTypeId: updatedBooking.eventTypeId ?? 0,
     team: updatedBooking.eventType?.team ?? null,
     owner: updatedBooking.eventType?.team ? null : updatedBooking.eventType?.owner ?? null,
