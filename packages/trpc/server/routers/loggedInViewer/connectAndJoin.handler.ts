import { sendScheduledEmailsAndSMS } from "@calcom/emails";
import { getCalEventResponses } from "@calcom/features/bookings/lib/getCalEventResponses";
import { isPrismaObjOrUndefined } from "@calcom/lib";
import { getTranslation } from "@calcom/lib/server/i18n";
import { getTimeFormatStringFromUserTimeFormat } from "@calcom/lib/timeFormat";
import { prisma } from "@calcom/prisma";
import { BookingStatus } from "@calcom/prisma/enums";
import { bookingMetadataSchema, EventTypeMetaDataSchema } from "@calcom/prisma/zod-utils";
import type { TrpcSessionUser } from "@calcom/trpc/server/trpc";
import type { CalendarEvent } from "@calcom/types/Calendar";

import { TRPCError } from "@trpc/server";

import type { TConnectAndJoinInputSchema } from "./connectAndJoin.schema";

type Options = {
  ctx: {
    user: NonNullable<TrpcSessionUser>;
  };
  input: TConnectAndJoinInputSchema;
};

export const Handler = async ({ ctx, input }: Options) => {
  const { token } = input;
  const { user } = ctx;
  const isLoggedInUserPartOfOrg = !!user.organization.id;

  if (!isLoggedInUserPartOfOrg) {
    throw new TRPCError({ code: "UNAUTHORIZED", message: "Logged in user is not member of Organization" });
  }

  const tOrganizer = await getTranslation(user?.locale ?? "en", "common");

  const instantMeetingToken = await prisma.instantMeetingToken.findUnique({
    select: {
      expires: true,
      teamId: true,
      booking: {
        select: {
          id: true,
          status: true,
          user: {
            select: {
              id: true,
            },
          },
        },
      },
    },
    where: {
      token,
      team: {
        members: {
          some: {
            userId: user.id,
            accepted: true,
          },
        },
      },
    },
  });

  // Check if logged in user belong to current team
  if (!instantMeetingToken) {
    throw new TRPCError({ code: "BAD_REQUEST", message: "token_not_found" });
  }

  if (!instantMeetingToken.booking?.id) {
    throw new TRPCError({ code: "FORBIDDEN", message: "token_invalid_expired" });
  }

  // Check if token has not expired
  if (instantMeetingToken.expires < new Date()) {
    throw new TRPCError({ code: "BAD_REQUEST", message: "token_invalid_expired" });
  }

  // Check if Booking is already accepted by any other user
  let isBookingAlreadyAcceptedBySomeoneElse = false;
  if (
    instantMeetingToken.booking.status === BookingStatus.ACCEPTED &&
    instantMeetingToken.booking?.user?.id !== user.id
  ) {
    isBookingAlreadyAcceptedBySomeoneElse = true;
  }

  // Update User in Booking
  const updatedBooking = await prisma.booking.update({
    where: {
      id: instantMeetingToken.booking.id,
    },
    data: {
      ...(isBookingAlreadyAcceptedBySomeoneElse
        ? { status: BookingStatus.ACCEPTED }
        : {
            status: BookingStatus.ACCEPTED,
            user: {
              connect: {
                id: user.id,
              },
            },
          }),
    },
    select: {
      title: true,
      description: true,
      customInputs: true,
      startTime: true,
      references: true,
      endTime: true,
      attendees: true,
      eventTypeId: true,
      responses: true,
      metadata: true,
      eventType: {
        select: {
          id: true,
          owner: true,
          teamId: true,
          title: true,
          slug: true,
          requiresConfirmation: true,
          currency: true,
          length: true,
          description: true,
          price: true,
          bookingFields: true,
          disableGuests: true,
          metadata: true,
          customInputs: true,
          parentId: true,
          team: {
            select: {
              id: true,
              name: true,
            },
          },
        },
      },
      location: true,
      userId: true,
      id: true,
      uid: true,
      status: true,
    },
  });

  const locationVideoCallUrl = bookingMetadataSchema.parse(updatedBooking.metadata || {})?.videoCallUrl;

  if (!locationVideoCallUrl) {
    throw new TRPCError({ code: "INTERNAL_SERVER_ERROR", message: "meeting_url_not_found" });
  }

  const videoCallReference = updatedBooking.references.find((reference) => reference.type.includes("_video"));
  const videoCallData = {
    type: videoCallReference?.type,
    id: videoCallReference?.meetingId,
    password: videoCallReference?.meetingPassword,
    url: videoCallReference?.meetingUrl,
  };

  const { eventType } = updatedBooking;

  // Send Scheduled Email to Organizer and Attendees

  const translations = new Map();
  const attendeesListPromises = updatedBooking.attendees.map(async (attendee) => {
    const locale = attendee.locale ?? "en";
    let translate = translations.get(locale);
    if (!translate) {
      translate = await getTranslation(locale, "common");
      translations.set(locale, translate);
    }
    return {
      name: attendee.name,
      email: attendee.email,
      timeZone: attendee.timeZone,
      language: {
        translate,
        locale,
      },
    };
  });

  const attendeesList = await Promise.all(attendeesListPromises);

  const evt: CalendarEvent = {
    type: updatedBooking?.eventType?.slug as string,
    title: updatedBooking.title,
    description: updatedBooking.description,
    ...getCalEventResponses({
      bookingFields: eventType?.bookingFields ?? null,
      booking: updatedBooking,
    }),
    customInputs: isPrismaObjOrUndefined(updatedBooking.customInputs),
    startTime: updatedBooking.startTime.toISOString(),
    endTime: updatedBooking.endTime.toISOString(),
    organizer: {
      email: user.email,
      name: user.name || "Unnamed",
      username: user.username || undefined,
      timeZone: user.timeZone,
      timeFormat: getTimeFormatStringFromUserTimeFormat(user.timeFormat),
      language: { translate: tOrganizer, locale: user.locale ?? "en" },
    },
    attendees: attendeesList,
    location: updatedBooking.location ?? "",
    uid: updatedBooking.uid,
    requiresConfirmation: false,
    eventTypeId: eventType?.id,
    videoCallData,
    team: !!updatedBooking.eventType?.team
      ? {
          name: updatedBooking.eventType.team.name,
          id: updatedBooking.eventType.team.id,
          members: [],
        }
      : undefined,
  };

<<<<<<< HEAD
  await sendScheduledEmailsAndSMS(
=======
  const eventTypeMetadata = EventTypeMetaDataSchema.parse(updatedBooking?.eventType?.metadata);

  await sendScheduledEmails(
>>>>>>> 95e2ad30
    {
      ...evt,
    },
    undefined,
    false,
    false,
    eventTypeMetadata
  );

  return { isBookingAlreadyAcceptedBySomeoneElse, meetingUrl: locationVideoCallUrl };
};<|MERGE_RESOLUTION|>--- conflicted
+++ resolved
@@ -217,13 +217,9 @@
       : undefined,
   };
 
-<<<<<<< HEAD
+  const eventTypeMetadata = EventTypeMetaDataSchema.parse(updatedBooking?.eventType?.metadata);
+
   await sendScheduledEmailsAndSMS(
-=======
-  const eventTypeMetadata = EventTypeMetaDataSchema.parse(updatedBooking?.eventType?.metadata);
-
-  await sendScheduledEmails(
->>>>>>> 95e2ad30
     {
       ...evt,
     },
