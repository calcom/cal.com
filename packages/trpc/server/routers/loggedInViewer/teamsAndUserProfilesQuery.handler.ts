--- conflicted
+++ resolved
@@ -1,10 +1,5 @@
-<<<<<<< HEAD
 import { withRoleCanCreateEntity } from "@calcom/lib/entityPermissionUtils";
-import { getBookerUrl } from "@calcom/lib/server/getBookerUrl";
-=======
-import { isOrganization, withRoleCanCreateEntity } from "@calcom/lib/entityPermissionUtils";
 import { getTeamAvatarUrl, getUserAvatarUrl } from "@calcom/lib/getAvatarUrl";
->>>>>>> e56b4b57
 import type { PrismaClient } from "@calcom/prisma";
 import { teamMetadataSchema } from "@calcom/prisma/zod-utils";
 import type { TrpcSessionUser } from "@calcom/trpc/server/trpc";
@@ -60,12 +55,8 @@
     throw new TRPCError({ code: "INTERNAL_SERVER_ERROR" });
   }
 
-<<<<<<< HEAD
-  const image = user?.username ? `${bookerUrl}/${user.username}/avatar.png` : undefined;
-  const nonOrgTeams = user.teams.filter((membership) => !membership.team.isOrganization);
-=======
   const nonOrgTeams = user.teams
-    .filter((membership) => !isOrganization({ team: membership.team }))
+    .filter((membership) => !membership.team.isOrganization)
     .map((membership) => ({
       ...membership,
       team: {
@@ -73,7 +64,6 @@
         metadata: teamMetadataSchema.parse(membership.team.metadata),
       },
     }));
->>>>>>> e56b4b57
 
   return [
     {
