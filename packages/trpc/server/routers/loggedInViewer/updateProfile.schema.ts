import { z } from "zod";

import { FULL_NAME_LENGTH_MAX_LIMIT } from "@calcom/lib/constants";
import { PeriodType } from "@calcom/prisma/enums";
import { bookerLayouts, intervalLimitsType, userMetadata, coerceToDate } from "@calcom/prisma/zod-utils";

export const updateUserMetadataAllowedKeys = z.object({
  sessionTimeout: z.number().optional(), // Minutes
  defaultBookerLayouts: bookerLayouts.optional(),
});

export const ZUpdateProfileInputSchema = z.object({
  username: z.string().optional(),
  name: z.string().max(FULL_NAME_LENGTH_MAX_LIMIT).optional(),
  email: z.string().optional(),
  bio: z.string().optional(),
  avatar: z.string().nullable().optional(),
  timeZone: z.string().optional(),
  weekStart: z.string().optional(),
  hideBranding: z.boolean().optional(),
  allowDynamicBooking: z.boolean().optional(),
  allowSEOIndexing: z.boolean().optional(),
  receiveMonthlyDigestEmail: z.boolean().optional(),
  brandColor: z.string().optional(),
  darkBrandColor: z.string().optional(),
  theme: z.string().optional().nullable(),
  appTheme: z.string().optional().nullable(),
  completedOnboarding: z.boolean().optional(),
  locale: z.string().optional(),
  timeFormat: z.number().optional(),
  disableImpersonation: z.boolean().optional(),
  metadata: userMetadata.optional(),
  travelSchedules: z
    .array(
      z.object({
        id: z.number().optional(),
        timeZone: z.string(),
        endDate: z.date().optional(),
        startDate: z.date(),
      })
    )
    .optional(),
  secondaryEmails: z
    .array(
      z.object({
        id: z.number(),
        email: z.string(),
        isDeleted: z.boolean().default(false),
      })
    )
    .optional(),
<<<<<<< HEAD
  bookingLimits: intervalLimitsType.optional(),
  futureBookingLimits: z
    .object({
      periodType: z.nativeEnum(PeriodType).optional(),
      periodDates: z
        .object({
          startDate: coerceToDate.optional(),
          endDate: coerceToDate.optional(),
        })
        .optional(),
      periodDays: z.number().int().optional(),
      periodCountCalendarDays: z.boolean().optional(),
      minimumBookingNotice: z.number().int().min(0),
      afterEventBuffer: z.number().optional(),
      beforeEventBuffer: z.number().optional(),
    })
    .optional(),
=======
  unlinkConnectedAccount: z.boolean().optional(),
>>>>>>> 16062728
});

export type TUpdateProfileInputSchema = z.infer<typeof ZUpdateProfileInputSchema>;<|MERGE_RESOLUTION|>--- conflicted
+++ resolved
@@ -49,7 +49,6 @@
       })
     )
     .optional(),
-<<<<<<< HEAD
   bookingLimits: intervalLimitsType.optional(),
   futureBookingLimits: z
     .object({
@@ -67,9 +66,7 @@
       beforeEventBuffer: z.number().optional(),
     })
     .optional(),
-=======
   unlinkConnectedAccount: z.boolean().optional(),
->>>>>>> 16062728
 });
 
 export type TUpdateProfileInputSchema = z.infer<typeof ZUpdateProfileInputSchema>;