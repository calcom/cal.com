import type { DestinationCalendar, Prisma } from "@prisma/client";
import { AppCategories, BookingStatus, IdentityProvider } from "@prisma/client";
<<<<<<< HEAD
=======
import { cityMapping } from "city-timezones";
>>>>>>> 2dddd4ce
import _ from "lodash";
import { authenticator } from "otplib";
import z from "zod";

import app_RoutingForms from "@calcom/app-store/ee/routing-forms/trpc-router";
import ethRouter from "@calcom/app-store/rainbow/trpc/router";
import { deleteStripeCustomer } from "@calcom/app-store/stripepayment/lib/customer";
import stripe from "@calcom/app-store/stripepayment/lib/server";
import { getPremiumPlanProductId } from "@calcom/app-store/stripepayment/lib/utils";
import getApps, { getLocationGroupedOptions } from "@calcom/app-store/utils";
import { cancelScheduledJobs } from "@calcom/app-store/zapier/lib/nodeScheduler";
import { getCalendarCredentials, getConnectedCalendars } from "@calcom/core/CalendarManager";
import { DailyLocationType } from "@calcom/core/location";
import {
  getRecordingsOfCalVideoByRoomName,
  getDownloadLinkOfCalVideoByRecordingId,
} from "@calcom/core/videoClient";
import dayjs from "@calcom/dayjs";
import { sendCancelledEmails, sendFeedbackEmail } from "@calcom/emails";
import { samlTenantProduct } from "@calcom/features/ee/sso/lib/saml";
import { isPrismaObjOrUndefined, parseRecurringEvent } from "@calcom/lib";
import getEnabledApps from "@calcom/lib/apps/getEnabledApps";
import { ErrorCode, verifyPassword } from "@calcom/lib/auth";
import { IS_SELF_HOSTED } from "@calcom/lib/constants";
import { symmetricDecrypt } from "@calcom/lib/crypto";
import getPaymentAppData from "@calcom/lib/getPaymentAppData";
import hasKeyInMetadata from "@calcom/lib/hasKeyInMetadata";
import { deletePayment } from "@calcom/lib/payment/deletePayment";
import { checkUsername } from "@calcom/lib/server/checkUsername";
import { getTranslation } from "@calcom/lib/server/i18n";
import { resizeBase64Image } from "@calcom/lib/server/resizeBase64Image";
import slugify from "@calcom/lib/slugify";
import {
  deleteWebUser as syncServicesDeleteWebUser,
  updateWebUser as syncServicesUpdateWebUser,
} from "@calcom/lib/sync/SyncServiceManager";
import prisma, { bookingMinimalSelect } from "@calcom/prisma";
import { EventTypeMetaDataSchema, userMetadata } from "@calcom/prisma/zod-utils";

import { TRPCError } from "@trpc/server";

import { authedProcedure, mergeRouters, publicProcedure, router } from "../trpc";
import { apiKeysRouter } from "./viewer/apiKeys";
import { appsRouter } from "./viewer/apps";
import { authRouter } from "./viewer/auth";
import { availabilityRouter } from "./viewer/availability";
import { bookingsRouter } from "./viewer/bookings";
import { deploymentSetupRouter } from "./viewer/deploymentSetup";
import { eventTypesRouter } from "./viewer/eventTypes";
import { slotsRouter } from "./viewer/slots";
import { ssoRouter } from "./viewer/sso";
import { viewerTeamsRouter } from "./viewer/teams";
import { webhookRouter } from "./viewer/webhook";
import { workflowsRouter } from "./viewer/workflows";

// things that unauthenticated users can query about themselves
const publicViewerRouter = router({
  session: publicProcedure.query(({ ctx }) => {
    return ctx.session;
  }),
  i18n: publicProcedure.query(async ({ ctx }) => {
    const { locale, i18n } = ctx;
    return {
      i18n,
      locale,
    };
  }),
  samlTenantProduct: publicProcedure
    .input(
      z.object({
        email: z.string().email(),
      })
    )
    .mutation(async ({ ctx, input }) => {
      const { prisma } = ctx;
      const { email } = input;

      return await samlTenantProduct(prisma, email);
    }),
  stripeCheckoutSession: publicProcedure
    .input(
      z.object({
        stripeCustomerId: z.string().optional(),
        checkoutSessionId: z.string().optional(),
      })
    )
    .query(async ({ input }) => {
      const { checkoutSessionId, stripeCustomerId } = input;

      // TODO: Move the following data checks to superRefine
      if (!checkoutSessionId && !stripeCustomerId) {
        throw new Error("Missing checkoutSessionId or stripeCustomerId");
      }

      if (checkoutSessionId && stripeCustomerId) {
        throw new Error("Both checkoutSessionId and stripeCustomerId provided");
      }
      let customerId: string;
      let isPremiumUsername = false;
      let hasPaymentFailed = false;
      if (checkoutSessionId) {
        try {
          const session = await stripe.checkout.sessions.retrieve(checkoutSessionId);
          if (typeof session.customer !== "string") {
            return {
              valid: false,
            };
          }
          customerId = session.customer;
          isPremiumUsername = true;
          hasPaymentFailed = session.payment_status !== "paid";
        } catch (e) {
          return {
            valid: false,
          };
        }
      } else {
        // eslint-disable-next-line @typescript-eslint/no-non-null-assertion
        customerId = stripeCustomerId!;
      }

      try {
        const customer = await stripe.customers.retrieve(customerId);
        if (customer.deleted) {
          return {
            valid: false,
          };
        }

        return {
          valid: true,
          hasPaymentFailed,
          isPremiumUsername,
          customer: {
            username: customer.metadata.username,
            email: customer.metadata.email,
            stripeCustomerId: customerId,
          },
        };
      } catch (e) {
        return {
          valid: false,
        };
      }
    }),
  // REVIEW: This router is part of both the public and private viewer router?
  slots: slotsRouter,
  cityTimezones: publicProcedure.query(() => cityMapping),
});

// routes only available to authenticated users
const loggedInViewerRouter = router({
  me: authedProcedure.query(async ({ ctx }) => {
    const { user } = ctx;
    // Destructuring here only makes it more illegible
    // pick only the part we want to expose in the API
    return {
      id: user.id,
      name: user.name,
      username: user.username,
      email: user.email,
      startTime: user.startTime,
      endTime: user.endTime,
      bufferTime: user.bufferTime,
      locale: user.locale,
      timeFormat: user.timeFormat,
      timeZone: user.timeZone,
      avatar: user.avatar,
      createdDate: user.createdDate,
      trialEndsAt: user.trialEndsAt,
      defaultScheduleId: user.defaultScheduleId,
      completedOnboarding: user.completedOnboarding,
      twoFactorEnabled: user.twoFactorEnabled,
      disableImpersonation: user.disableImpersonation,
      identityProvider: user.identityProvider,
      brandColor: user.brandColor,
      darkBrandColor: user.darkBrandColor,
      away: user.away,
      bio: user.bio,
      weekStart: user.weekStart,
      theme: user.theme,
      hideBranding: user.hideBranding,
      metadata: user.metadata,
      country: user.country,
    };
  }),
  avatar: authedProcedure.query(({ ctx }) => ({
    avatar: ctx.user.rawAvatar,
  })),
  deleteMe: authedProcedure
    .input(
      z.object({
        password: z.string(),
        totpCode: z.string().optional(),
      })
    )
    .mutation(async ({ ctx, input }) => {
      // Check if input.password is correct
      const user = await prisma.user.findUnique({
        where: {
          email: ctx.user.email.toLowerCase(),
        },
      });
      if (!user) {
        throw new Error(ErrorCode.UserNotFound);
      }

      if (user.identityProvider !== IdentityProvider.CAL) {
        throw new Error(ErrorCode.ThirdPartyIdentityProviderEnabled);
      }

      if (!user.password) {
        throw new Error(ErrorCode.UserMissingPassword);
      }

      const isCorrectPassword = await verifyPassword(input.password, user.password);
      if (!isCorrectPassword) {
        throw new Error(ErrorCode.IncorrectPassword);
      }

      if (user.twoFactorEnabled) {
        if (!input.totpCode) {
          throw new Error(ErrorCode.SecondFactorRequired);
        }

        if (!user.twoFactorSecret) {
          console.error(`Two factor is enabled for user ${user.id} but they have no secret`);
          throw new Error(ErrorCode.InternalServerError);
        }

        if (!process.env.CALENDSO_ENCRYPTION_KEY) {
          console.error(`"Missing encryption key; cannot proceed with two factor login."`);
          throw new Error(ErrorCode.InternalServerError);
        }

        const secret = symmetricDecrypt(user.twoFactorSecret, process.env.CALENDSO_ENCRYPTION_KEY);
        if (secret.length !== 32) {
          console.error(
            `Two factor secret decryption failed. Expected key with length 32 but got ${secret.length}`
          );
          throw new Error(ErrorCode.InternalServerError);
        }

        // If user has 2fa enabled, check if input.totpCode is correct
        const isValidToken = authenticator.check(input.totpCode, secret);
        if (!isValidToken) {
          throw new Error(ErrorCode.IncorrectTwoFactorCode);
        }
      }

      // If 2FA is disabled or totpCode is valid then delete the user from stripe and database
      await deleteStripeCustomer(user).catch(console.warn);
      // Remove my account
      const deletedUser = await ctx.prisma.user.delete({
        where: {
          id: ctx.user.id,
        },
      });

      // Sync Services
      syncServicesDeleteWebUser(deletedUser);
      return;
    }),
  deleteMeWithoutPassword: authedProcedure.mutation(async ({ ctx }) => {
    const user = await prisma.user.findUnique({
      where: {
        email: ctx.user.email.toLowerCase(),
      },
    });
    if (!user) {
      throw new Error(ErrorCode.UserNotFound);
    }

    if (user.identityProvider === IdentityProvider.CAL) {
      throw new Error(ErrorCode.SocialIdentityProviderRequired);
    }

    if (user.twoFactorEnabled) {
      throw new Error(ErrorCode.SocialIdentityProviderRequired);
    }

    // Remove me from Stripe
    await deleteStripeCustomer(user).catch(console.warn);

    // Remove my account
    const deletedUser = await ctx.prisma.user.delete({
      where: {
        id: ctx.user.id,
      },
    });
    // Sync Services
    syncServicesDeleteWebUser(deletedUser);

    return;
  }),
  away: authedProcedure
    .input(
      z.object({
        away: z.boolean(),
      })
    )
    .mutation(async ({ ctx, input }) => {
      await ctx.prisma.user.update({
        where: {
          email: ctx.user.email,
        },
        data: {
          away: input.away,
        },
      });
    }),
  connectedCalendars: authedProcedure.query(async ({ ctx }) => {
    const { user, prisma } = ctx;

    const userCredentials = await prisma.credential.findMany({
      where: {
        userId: ctx.user.id,
        app: {
          categories: { has: AppCategories.calendar },
          enabled: true,
        },
      },
    });

    // get user's credentials + their connected integrations
    const calendarCredentials = getCalendarCredentials(userCredentials);

    // get all the connected integrations' calendars (from third party)
    const { connectedCalendars, destinationCalendar } = await getConnectedCalendars(
      calendarCredentials,
      user.selectedCalendars,
      user.destinationCalendar?.externalId
    );

    if (connectedCalendars.length === 0) {
      /* As there are no connected calendars, delete the destination calendar if it exists */
      if (user.destinationCalendar) {
        await ctx.prisma.destinationCalendar.delete({
          where: { userId: user.id },
        });
        user.destinationCalendar = null;
      }
    } else if (!user.destinationCalendar) {
      /*
        There are connected calendars, but no destination calendar
        So create a default destination calendar with the first primary connected calendar
        */
      const { integration = "", externalId = "", credentialId, email } = connectedCalendars[0].primary ?? {};
      user.destinationCalendar = await ctx.prisma.destinationCalendar.create({
        data: {
          userId: user.id,
          integration,
          externalId,
          credentialId,
        },
      });
    } else {
      /* There are connected calendars and a destination calendar */

      // Check if destinationCalendar exists in connectedCalendars
      const allCals = connectedCalendars.map((cal) => cal.calendars ?? []).flat();
      const destinationCal = allCals.find(
        (cal) =>
          cal.externalId === user.destinationCalendar?.externalId &&
          cal.integration === user.destinationCalendar?.integration
      );

      if (!destinationCal) {
        // If destinationCalendar is out of date, update it with the first primary connected calendar
        const { integration = "", externalId = "" } = connectedCalendars[0].primary ?? {};
        user.destinationCalendar = await ctx.prisma.destinationCalendar.update({
          where: { userId: user.id },
          data: {
            integration,
            externalId,
          },
        });
      }
    }

    return {
      connectedCalendars,
      destinationCalendar: {
        ...(user.destinationCalendar as DestinationCalendar),
        ...destinationCalendar,
      },
    };
  }),
  setDestinationCalendar: authedProcedure
    .input(
      z.object({
        integration: z.string(),
        externalId: z.string(),
        eventTypeId: z.number().nullish(),
        bookingId: z.number().nullish(),
      })
    )
    .mutation(async ({ ctx, input }) => {
      const { user } = ctx;
      const { integration, externalId, eventTypeId } = input;
      const calendarCredentials = getCalendarCredentials(user.credentials);
      const { connectedCalendars } = await getConnectedCalendars(calendarCredentials, user.selectedCalendars);
      const allCals = connectedCalendars.map((cal) => cal.calendars ?? []).flat();

      const credentialId = allCals.find(
        (cal) => cal.externalId === externalId && cal.integration === integration && cal.readOnly === false
      )?.credentialId;

      if (!credentialId) {
        throw new TRPCError({ code: "BAD_REQUEST", message: `Could not find calendar ${input.externalId}` });
      }

      let where;

      if (eventTypeId) {
        if (
          !(await prisma.eventType.findFirst({
            where: {
              id: eventTypeId,
              userId: user.id,
            },
          }))
        ) {
          throw new TRPCError({
            code: "UNAUTHORIZED",
            message: `You don't have access to event type ${eventTypeId}`,
          });
        }

        where = { eventTypeId };
      } else where = { userId: user.id };

      await ctx.prisma.destinationCalendar.upsert({
        where,
        update: {
          integration,
          externalId,
          credentialId,
        },
        create: {
          ...where,
          integration,
          externalId,
          credentialId,
        },
      });
    }),
  integrations: authedProcedure
    .input(
      z.object({
        variant: z.string().optional(),
        exclude: z.array(z.string()).optional(),
        onlyInstalled: z.boolean().optional(),
      })
    )
    .query(async ({ ctx, input }) => {
      const { user } = ctx;
      const { variant, exclude, onlyInstalled } = input;
      const { credentials } = user;

      const enabledApps = await getEnabledApps(credentials);
      //TODO: Refactor this to pick up only needed fields and prevent more leaking
      let apps = enabledApps.map(
        ({ credentials: _, credential: _1, key: _2 /* don't leak to frontend */, ...app }) => {
          const credentialIds = credentials.filter((c) => c.type === app.type).map((c) => c.id);
          const invalidCredentialIds = credentials
            .filter((c) => c.type === app.type && c.invalid)
            .map((c) => c.id);
          return {
            ...app,
            credentialIds,
            invalidCredentialIds,
          };
        }
      );

      if (variant) {
        // `flatMap()` these work like `.filter()` but infers the types correctly
        apps = apps
          // variant check
          .flatMap((item) => (item.variant.startsWith(variant) ? [item] : []));
      }

      if (exclude) {
        // exclusion filter
        apps = apps.filter((item) => (exclude ? !exclude.includes(item.variant) : true));
      }

      if (onlyInstalled) {
        apps = apps.flatMap((item) => (item.credentialIds.length > 0 || item.isGlobal ? [item] : []));
      }
      return {
        items: apps,
      };
    }),
  appById: authedProcedure
    .input(
      z.object({
        appId: z.string(),
      })
    )
    .query(async ({ ctx, input }) => {
      const { user } = ctx;
      const appId = input.appId;
      const { credentials } = user;
      const apps = getApps(credentials);
      const appFromDb = apps.find((app) => app.slug === appId);
      if (!appFromDb) {
        throw new TRPCError({ code: "BAD_REQUEST", message: `Could not find app ${appId}` });
      }

      // eslint-disable-next-line @typescript-eslint/no-unused-vars
      const { credential: _, credentials: _1, ...app } = appFromDb;
      return {
        isInstalled: appFromDb.credentials.length,
        ...app,
      };
    }),
  apps: authedProcedure
    .input(
      z.object({
        extendsFeature: z.literal("EventType"),
      })
    )
    .query(async ({ ctx, input }) => {
      const { user } = ctx;
      const { credentials } = user;

      const apps = await getEnabledApps(credentials);
      return apps
        .filter((app) => app.extendsFeature?.includes(input.extendsFeature))
        .map((app) => ({
          ...app,
          isInstalled: !!app.credentials?.length,
        }));
    }),
  appCredentialsByType: authedProcedure
    .input(
      z.object({
        appType: z.string(),
      })
    )
    .query(async ({ ctx, input }) => {
      const { user } = ctx;
      return user.credentials.filter((app) => app.type == input.appType).map((credential) => credential.id);
    }),
  stripeCustomer: authedProcedure.query(async ({ ctx }) => {
    const {
      user: { id: userId },
      prisma,
    } = ctx;

    const user = await prisma.user.findUnique({
      where: {
        id: userId,
      },
      select: {
        metadata: true,
      },
    });

    if (!user) {
      throw new TRPCError({ code: "INTERNAL_SERVER_ERROR", message: "User not found" });
    }

    const metadata = userMetadata.parse(user.metadata);

    if (!metadata?.stripeCustomerId) {
      throw new TRPCError({ code: "BAD_REQUEST", message: "No stripe customer id" });
    }
    // Fetch stripe customer
    const stripeCustomerId = metadata?.stripeCustomerId;
    const customer = await stripe.customers.retrieve(stripeCustomerId);
    if (customer.deleted) {
      throw new TRPCError({ code: "BAD_REQUEST", message: "No stripe customer found" });
    }

    const username = customer?.metadata?.username || null;

    return {
      isPremium: !!metadata?.isPremium,
      username,
    };
  }),
  updateProfile: authedProcedure
    .input(
      z.object({
        username: z.string().optional(),
        name: z.string().optional(),
        email: z.string().optional(),
        bio: z.string().optional(),
        avatar: z.string().optional(),
        timeZone: z.string().optional(),
        weekStart: z.string().optional(),
        hideBranding: z.boolean().optional(),
        allowDynamicBooking: z.boolean().optional(),
        brandColor: z.string().optional(),
        darkBrandColor: z.string().optional(),
        theme: z.string().optional().nullable(),
        completedOnboarding: z.boolean().optional(),
        locale: z.string().optional(),
        timeFormat: z.number().optional(),
        disableImpersonation: z.boolean().optional(),
        metadata: userMetadata.optional(),
      })
    )
    .mutation(async ({ ctx, input }) => {
      const { user, prisma } = ctx;
      const data: Prisma.UserUpdateInput = {
        ...input,
        metadata: input.metadata as Prisma.InputJsonValue,
      };
      let isPremiumUsername = false;
      if (input.username) {
        const username = slugify(input.username);
        // Only validate if we're changing usernames
        if (username !== user.username) {
          data.username = username;
          const response = await checkUsername(username);
          isPremiumUsername = response.premium;
          if (!response.available) {
            throw new TRPCError({ code: "BAD_REQUEST", message: response.message });
          }
        }
      }
      if (input.avatar) {
        data.avatar = await resizeBase64Image(input.avatar);
      }
      const userToUpdate = await prisma.user.findUnique({
        where: {
          id: user.id,
        },
      });

      if (!userToUpdate) {
        throw new TRPCError({ code: "NOT_FOUND", message: "User not found" });
      }
      const metadata = userMetadata.parse(userToUpdate.metadata);

      const isPremium = metadata?.isPremium;
      if (isPremiumUsername) {
        const stripeCustomerId = metadata?.stripeCustomerId;
        if (!isPremium || !stripeCustomerId) {
          throw new TRPCError({ code: "BAD_REQUEST", message: "User is not premium" });
        }

        const stripeSubscriptions = await stripe.subscriptions.list({ customer: stripeCustomerId });

        if (!stripeSubscriptions || !stripeSubscriptions.data.length) {
          throw new TRPCError({
            code: "INTERNAL_SERVER_ERROR",
            message: "No stripeSubscription found",
          });
        }

        // Iterate over subscriptions and look for premium product id and status active
        // @TODO: iterate if stripeSubscriptions.hasMore is true
        const isPremiumUsernameSubscriptionActive = stripeSubscriptions.data.some(
          (subscription) =>
            subscription.items.data[0].price.product === getPremiumPlanProductId() &&
            subscription.status === "active"
        );

        if (!isPremiumUsernameSubscriptionActive) {
          throw new TRPCError({
            code: "BAD_REQUEST",
            message: "You need to pay for premium username",
          });
        }
      }

      const updatedUser = await prisma.user.update({
        where: {
          id: user.id,
        },
        data,
        select: {
          id: true,
          username: true,
          email: true,
          metadata: true,
          name: true,
          createdDate: true,
        },
      });

      // Sync Services
      await syncServicesUpdateWebUser(updatedUser);

      // Notify stripe about the change
      if (updatedUser && updatedUser.metadata && hasKeyInMetadata(updatedUser, "stripeCustomerId")) {
        const stripeCustomerId = `${updatedUser.metadata.stripeCustomerId}`;
        await stripe.customers.update(stripeCustomerId, {
          metadata: {
            username: updatedUser.username,
            email: updatedUser.email,
            userId: updatedUser.id,
          },
        });
      }
    }),
  eventTypeOrder: authedProcedure
    .input(
      z.object({
        ids: z.array(z.number()),
      })
    )
    .mutation(async ({ ctx, input }) => {
      const { prisma, user } = ctx;
      const allEventTypes = await ctx.prisma.eventType.findMany({
        select: {
          id: true,
        },
        where: {
          id: {
            in: input.ids,
          },
          OR: [
            {
              userId: user.id,
            },
            {
              users: {
                some: {
                  id: user.id,
                },
              },
            },
            {
              team: {
                members: {
                  some: {
                    userId: user.id,
                  },
                },
              },
            },
          ],
        },
      });
      const allEventTypeIds = new Set(allEventTypes.map((type) => type.id));
      if (input.ids.some((id) => !allEventTypeIds.has(id))) {
        throw new TRPCError({
          code: "UNAUTHORIZED",
        });
      }
      await Promise.all(
        _.reverse(input.ids).map((id, position) => {
          return prisma.eventType.update({
            where: {
              id,
            },
            data: {
              position,
            },
          });
        })
      );
    }),
  //Comment for PR: eventTypePosition is not used anywhere
  submitFeedback: authedProcedure
    .input(
      z.object({
        rating: z.string(),
        comment: z.string(),
      })
    )
    .mutation(async ({ ctx, input }) => {
      const { rating, comment } = input;

      const feedback = {
        username: ctx.user.username || "Nameless",
        email: ctx.user.email || "No email address",
        rating: rating,
        comment: comment,
      };

      await ctx.prisma.feedback.create({
        data: {
          date: dayjs().toISOString(),
          userId: ctx.user.id,
          rating: rating,
          comment: comment,
        },
      });

      if (process.env.SEND_FEEDBACK_EMAIL && comment) sendFeedbackEmail(feedback);
    }),
  locationOptions: authedProcedure.query(async ({ ctx }) => {
    const credentials = await prisma.credential.findMany({
      where: {
        userId: ctx.user.id,
      },
      select: {
        id: true,
        type: true,
        key: true,
        userId: true,
        appId: true,
        invalid: true,
      },
    });

    const integrations = await getEnabledApps(credentials);

    const t = await getTranslation(ctx.user.locale ?? "en", "common");

    const locationOptions = getLocationGroupedOptions(integrations, t);

    return locationOptions;
  }),
  deleteCredential: authedProcedure
    .input(
      z.object({
        id: z.number(),
        externalId: z.string().optional(),
      })
    )
    .mutation(async ({ ctx, input }) => {
      const { id, externalId } = input;

      const credential = await prisma.credential.findFirst({
        where: {
          id: id,
          userId: ctx.user.id,
        },
        select: {
          key: true,
          appId: true,
          app: {
            select: {
              slug: true,
              categories: true,
              dirName: true,
            },
          },
        },
      });

      if (!credential) {
        throw new TRPCError({ code: "NOT_FOUND" });
      }

      const eventTypes = await prisma.eventType.findMany({
        where: {
          userId: ctx.user.id,
        },
        select: {
          id: true,
          locations: true,
          destinationCalendar: {
            include: {
              credential: true,
            },
          },
          price: true,
          currency: true,
          metadata: true,
        },
      });

      // TODO: Improve this uninstallation cleanup per event by keeping a relation of EventType to App which has the data.
      for (const eventType of eventTypes) {
        if (eventType.locations) {
          // If it's a video, replace the location with Cal video
          if (credential.app?.categories.includes(AppCategories.video)) {
            // Find the user's event types

            // Look for integration name from app slug
            const integrationQuery =
              credential.app?.slug === "msteams" ? "office365_video" : credential.app?.slug.split("-")[0];

            // Check if the event type uses the deleted integration

            // To avoid type errors, need to stringify and parse JSON to use array methods
            const locationsSchema = z.array(z.object({ type: z.string() }));
            const locations = locationsSchema.parse(eventType.locations);

            const updatedLocations = locations.map((location: { type: string }) => {
              if (location.type.includes(integrationQuery)) {
                return { type: DailyLocationType };
              }
              return location;
            });

            await prisma.eventType.update({
              where: {
                id: eventType.id,
              },
              data: {
                locations: updatedLocations,
              },
            });
          }
        }

        // If it's a calendar, remove the destination calendar from the event type
        if (credential.app?.categories.includes(AppCategories.calendar)) {
          if (eventType.destinationCalendar?.credential?.appId === credential.appId) {
            const destinationCalendar = await prisma.destinationCalendar.findFirst({
              where: {
                id: eventType.destinationCalendar?.id,
              },
            });
            if (destinationCalendar) {
              await prisma.destinationCalendar.delete({
                where: {
                  id: destinationCalendar.id,
                },
              });
            }
          }

          if (externalId) {
            const existingSelectedCalendar = await prisma.selectedCalendar.findFirst({
              where: {
                externalId: externalId,
              },
            });
            // @TODO: SelectedCalendar doesn't have unique ID so we should only delete one item
            if (existingSelectedCalendar) {
              await prisma.selectedCalendar.delete({
                where: {
                  userId_integration_externalId: {
                    userId: existingSelectedCalendar.userId,
                    externalId: existingSelectedCalendar.externalId,
                    integration: existingSelectedCalendar.integration,
                  },
                },
              });
            }
          }
        }

        const metadata = EventTypeMetaDataSchema.parse(eventType.metadata);

        const stripeAppData = getPaymentAppData({ ...eventType, metadata });

        // If it's a payment, hide the event type and set the price to 0. Also cancel all pending bookings
        if (credential.app?.categories.includes(AppCategories.payment)) {
          if (stripeAppData.price) {
            await prisma.$transaction(async () => {
              await prisma.eventType.update({
                where: {
                  id: eventType.id,
                },
                data: {
                  hidden: true,
                  metadata: {
                    ...metadata,
                    apps: {
                      ...metadata?.apps,
                      stripe: {
                        ...metadata?.apps?.stripe,
                        price: 0,
                      },
                    },
                  },
                },
              });

              // Assuming that all bookings under this eventType need to be paid
              const unpaidBookings = await prisma.booking.findMany({
                where: {
                  userId: ctx.user.id,
                  eventTypeId: eventType.id,
                  status: "PENDING",
                  paid: false,
                  payment: {
                    every: {
                      success: false,
                    },
                  },
                },
                select: {
                  ...bookingMinimalSelect,
                  recurringEventId: true,
                  userId: true,
                  user: {
                    select: {
                      id: true,
                      credentials: true,
                      email: true,
                      timeZone: true,
                      name: true,
                      destinationCalendar: true,
                      locale: true,
                    },
                  },
                  location: true,
                  references: {
                    select: {
                      uid: true,
                      type: true,
                      externalCalendarId: true,
                    },
                  },
                  payment: true,
                  paid: true,
                  eventType: {
                    select: {
                      recurringEvent: true,
                      title: true,
                    },
                  },
                  uid: true,
                  eventTypeId: true,
                  destinationCalendar: true,
                },
              });

              for (const booking of unpaidBookings) {
                await prisma.booking.update({
                  where: {
                    id: booking.id,
                  },
                  data: {
                    status: BookingStatus.CANCELLED,
                    cancellationReason: "Payment method removed",
                  },
                });

                for (const payment of booking.payment) {
                  try {
                    await deletePayment(payment.id, credential);
                  } catch (e) {
                    console.error(e);
                  }
                  await prisma.payment.delete({
                    where: {
                      id: payment.id,
                    },
                  });
                }

                await prisma.attendee.deleteMany({
                  where: {
                    bookingId: booking.id,
                  },
                });

                await prisma.bookingReference.deleteMany({
                  where: {
                    bookingId: booking.id,
                  },
                });

                const attendeesListPromises = booking.attendees.map(async (attendee) => {
                  return {
                    name: attendee.name,
                    email: attendee.email,
                    timeZone: attendee.timeZone,
                    language: {
                      translate: await getTranslation(attendee.locale ?? "en", "common"),
                      locale: attendee.locale ?? "en",
                    },
                  };
                });

                const attendeesList = await Promise.all(attendeesListPromises);
                const tOrganizer = await getTranslation(booking?.user?.locale ?? "en", "common");

                await sendCancelledEmails({
                  type: booking?.eventType?.title as string,
                  title: booking.title,
                  description: booking.description,
                  customInputs: isPrismaObjOrUndefined(booking.customInputs),
                  startTime: booking.startTime.toISOString(),
                  endTime: booking.endTime.toISOString(),
                  organizer: {
                    email: booking?.user?.email as string,
                    name: booking?.user?.name ?? "Nameless",
                    timeZone: booking?.user?.timeZone as string,
                    language: { translate: tOrganizer, locale: booking?.user?.locale ?? "en" },
                  },
                  attendees: attendeesList,
                  uid: booking.uid,
                  recurringEvent: parseRecurringEvent(booking.eventType?.recurringEvent),
                  location: booking.location,
                  destinationCalendar: booking.destinationCalendar || booking.user?.destinationCalendar,
                  cancellationReason: "Payment method removed by organizer",
                });
              }
            });
          }
        }
      }

      // if zapier get disconnected, delete zapier apiKey, delete zapier webhooks and cancel all scheduled jobs from zapier
      if (credential.app?.slug === "zapier") {
        await prisma.apiKey.deleteMany({
          where: {
            userId: ctx.user.id,
            appId: "zapier",
          },
        });
        await prisma.webhook.deleteMany({
          where: {
            userId: ctx.user.id,
            appId: "zapier",
          },
        });
        const bookingsWithScheduledJobs = await prisma.booking.findMany({
          where: {
            userId: ctx.user.id,
            scheduledJobs: {
              isEmpty: false,
            },
          },
        });
        for (const booking of bookingsWithScheduledJobs) {
          cancelScheduledJobs(booking, credential.appId);
        }
      }

      // Validated that credential is user's above
      await prisma.credential.delete({
        where: {
          id: id,
        },
      });
      // Revalidate user calendar cache.
      if (credential.app?.slug.includes("calendar")) {
        const baseURL = process.env.VERCEL_URL || process.env.NEXT_PUBLIC_WEBAPP_URL;
        await fetch(`${baseURL}/api/revalidate-calendar-cache/${ctx?.user?.username}`);
      }
    }),
  bookingUnconfirmedCount: authedProcedure.query(async ({ ctx }) => {
    const { prisma, user } = ctx;
    const count = await prisma.booking.count({
      where: {
        status: BookingStatus.PENDING,
        userId: user.id,
        endTime: { gt: new Date() },
      },
    });
    const recurringGrouping = await prisma.booking.groupBy({
      by: ["recurringEventId"],
      _count: {
        recurringEventId: true,
      },
      where: {
        recurringEventId: { not: { equals: null } },
        status: { equals: "PENDING" },
        userId: user.id,
        endTime: { gt: new Date() },
      },
    });
    return recurringGrouping.reduce((prev, current) => {
      // recurringEventId is the total number of recurring instances for a booking
      // we need to subtract all but one, to represent a single recurring booking
      return prev - (current._count?.recurringEventId - 1);
    }, count);
  }),
  getCalVideoRecordings: authedProcedure
    .input(
      z.object({
        roomName: z.string(),
      })
    )
    .query(async ({ input }) => {
      const { roomName } = input;

      try {
        const res = await getRecordingsOfCalVideoByRoomName(roomName);
        return res;
      } catch (err) {
        throw new TRPCError({
          code: "BAD_REQUEST",
        });
      }
    }),
  getDownloadLinkOfCalVideoRecordings: authedProcedure
    .input(
      z.object({
        recordingId: z.string(),
      })
    )
    .query(async ({ input, ctx }) => {
      const { recordingId } = input;
      const { session } = ctx;

      const isDownloadAllowed = IS_SELF_HOSTED || session.user.belongsToActiveTeam;

      if (!isDownloadAllowed) {
        throw new TRPCError({
          code: "FORBIDDEN",
        });
      }

      try {
        const res = await getDownloadLinkOfCalVideoByRecordingId(recordingId);
        return res;
      } catch (err) {
        throw new TRPCError({
          code: "BAD_REQUEST",
        });
      }
    }),
  getUsersDefaultConferencingApp: authedProcedure.query(async ({ ctx }) => {
    return userMetadata.parse(ctx.user.metadata)?.defaultConferencingApp;
  }),
  updateUserDefaultConferencingApp: authedProcedure
    .input(
      z.object({
        appSlug: z.string().optional(),
        appLink: z.string().optional(),
      })
    )
    .mutation(async ({ ctx, input }) => {
      const currentMetadata = userMetadata.parse(ctx.user.metadata);
      const credentials = ctx.user.credentials;
      const foundApp = getApps(credentials).filter((app) => app.slug === input.appSlug)[0];
      const appLocation = foundApp?.appData?.location;

      if (!foundApp || !appLocation)
        throw new TRPCError({ code: "BAD_REQUEST", message: "App not installed" });

      if (appLocation.linkType === "static" && !input.appLink) {
        throw new TRPCError({ code: "BAD_REQUEST", message: "App link is required" });
      }

      if (appLocation.linkType === "static" && appLocation.urlRegExp) {
        const validLink = z
          .string()
          .regex(new RegExp(appLocation.urlRegExp), "Invalid App Link")
          .parse(input.appLink);
        if (!validLink) {
          throw new TRPCError({ code: "BAD_REQUEST", message: "Invalid app link" });
        }
      }

      await ctx.prisma.user.update({
        where: {
          id: ctx.user.id,
        },
        data: {
          metadata: {
            ...currentMetadata,
            defaultConferencingApp: {
              appSlug: input.appSlug,
              appLink: input.appLink,
            },
          },
        },
      });
      return input;
    }),
});

export const viewerRouter = mergeRouters(
  loggedInViewerRouter,
  router({
    loggedInViewerRouter,
    public: publicViewerRouter,
    auth: authRouter,
    deploymentSetup: deploymentSetupRouter,
    bookings: bookingsRouter,
    eventTypes: eventTypesRouter,
    availability: availabilityRouter,
    teams: viewerTeamsRouter,
    webhook: webhookRouter,
    apiKeys: apiKeysRouter,
    slots: slotsRouter,
    workflows: workflowsRouter,
    saml: ssoRouter,
    // NOTE: Add all app related routes in the bottom till the problem described in @calcom/app-store/trpc-routers.ts is solved.
    // After that there would just one merge call here for all the apps.
    appRoutingForms: app_RoutingForms,
    eth: ethRouter,
    appsRouter,
  })
);<|MERGE_RESOLUTION|>--- conflicted
+++ resolved
@@ -1,9 +1,6 @@
 import type { DestinationCalendar, Prisma } from "@prisma/client";
 import { AppCategories, BookingStatus, IdentityProvider } from "@prisma/client";
-<<<<<<< HEAD
-=======
 import { cityMapping } from "city-timezones";
->>>>>>> 2dddd4ce
 import _ from "lodash";
 import { authenticator } from "otplib";
 import z from "zod";
