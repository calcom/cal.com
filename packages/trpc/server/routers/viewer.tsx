--- conflicted
+++ resolved
@@ -141,7 +141,6 @@
 });
 
 // routes only available to authenticated users
-<<<<<<< HEAD
 const loggedInViewerRouter = router({
   me: authedProcedure.query(async ({ ctx }) => {
     const { user } = ctx;
@@ -158,7 +157,7 @@
       locale: user.locale,
       timeFormat: user.timeFormat,
       timeZone: user.timeZone,
-      avatar: user.avatar,
+      avatar: `${CAL_URL}/${user.username}/avatar.png`,
       createdDate: user.createdDate,
       trialEndsAt: user.trialEndsAt,
       completedOnboarding: user.completedOnboarding,
@@ -184,49 +183,6 @@
       })
     )
     .mutation(async ({ ctx, input }) => {
-=======
-const loggedInViewerRouter = createProtectedRouter()
-  .query("me", {
-    resolve({ ctx: { user } }) {
-      // Destructuring here only makes it more illegible
-      // pick only the part we want to expose in the API
-      return {
-        id: user.id,
-        name: user.name,
-        username: user.username,
-        email: user.email,
-        startTime: user.startTime,
-        endTime: user.endTime,
-        bufferTime: user.bufferTime,
-        locale: user.locale,
-        timeFormat: user.timeFormat,
-        timeZone: user.timeZone,
-        avatar: `${CAL_URL}/${user.username}/avatar.png`,
-        createdDate: user.createdDate,
-        trialEndsAt: user.trialEndsAt,
-        completedOnboarding: user.completedOnboarding,
-        twoFactorEnabled: user.twoFactorEnabled,
-        disableImpersonation: user.disableImpersonation,
-        identityProvider: user.identityProvider,
-        brandColor: user.brandColor,
-        darkBrandColor: user.darkBrandColor,
-        plan: user.plan,
-        away: user.away,
-        bio: user.bio,
-        weekStart: user.weekStart,
-        theme: user.theme,
-        hideBranding: user.hideBranding,
-        metadata: user.metadata,
-      };
-    },
-  })
-  .mutation("deleteMe", {
-    input: z.object({
-      password: z.string(),
-      totpCode: z.string().optional(),
-    }),
-    async resolve({ input, ctx }) {
->>>>>>> 6d678086
       // Check if input.password is correct
       const user = await prisma.user.findUnique({
         where: {
