--- conflicted
+++ resolved
@@ -1035,12 +1035,9 @@
                     select: {
                       recurringEvent: true,
                       title: true,
-<<<<<<< HEAD
                       bookingFields: true,
-=======
                       seatsPerTimeSlot: true,
                       seatsShowAttendees: true,
->>>>>>> 8f8ed4d8
                     },
                   },
                   uid: true,
