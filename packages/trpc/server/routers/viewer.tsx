--- conflicted
+++ resolved
@@ -1149,44 +1149,8 @@
     )
     .query(async ({ ctx, input }) => {
       const { roomName } = input;
-<<<<<<< HEAD
-      let shouldHideRecordingsData = false;
-      // If self-hosted, he should be able to get recordings
-      if (IS_TEAM_BILLING_ENABLED) {
-        // If user is not a team member, throw error
-        const { hasTeamPlan } = await viewerTeamsRouter.createCaller(ctx).hasTeamPlan();
-        if (!hasTeamPlan) {
-          throw new TRPCError({
-            code: "BAD_REQUEST",
-            message: "You are not a team plan.",
-          });
-        } else {
-          shouldHideRecordingsData = true;
-        }
-      }
-
       try {
         const res = await getRecordingsOfCalVideoByRoomName(roomName);
-
-        if (shouldHideRecordingsData) {
-          if (res && "data" in res && res.data.length > 0) {
-            res.data = res.data.map((recording) => {
-              return {
-                id: "",
-                room_name: "",
-                start_ts: recording.start_ts,
-                status: recording.status,
-                max_participants: recording.max_participants,
-                duration: recording.duration,
-                share_token: recording.share_token,
-              };
-            });
-          }
-        }
-=======
-      try {
-        const res = await getRecordingsOfCalVideoByRoomName(roomName);
->>>>>>> 2d50d09c
         return res;
       } catch (err) {
         throw new TRPCError({
