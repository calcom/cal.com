--- conflicted
+++ resolved
@@ -391,16 +391,12 @@
 
     return {
       connectedCalendars,
-<<<<<<< HEAD
       destinationCalendar: {
         ...(user.destinationCalendar as DestinationCalendar),
         name: destinationCalendarName,
         integration: destinationCalendarIntegration,
       },
-=======
-      destinationCalendar: user.destinationCalendar,
       destinationCalendarEmail,
->>>>>>> 2f628a17
     };
   }),
   setDestinationCalendar: authedProcedure
