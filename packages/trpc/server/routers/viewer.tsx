--- conflicted
+++ resolved
@@ -1131,55 +1131,4 @@
     appRoutingForms: app_RoutingForms,
     eth: ethRouter,
   })
-<<<<<<< HEAD
-  .query("bookingUnconfirmedCount", {
-    async resolve({ ctx }) {
-      const { prisma, user } = ctx;
-      const count = await prisma.booking.count({
-        where: {
-          status: BookingStatus.PENDING,
-          userId: user.id,
-          endTime: { gt: new Date() },
-        },
-      });
-      const recurringGrouping = await prisma.booking.groupBy({
-        by: ["recurringEventId"],
-        _count: {
-          recurringEventId: true,
-        },
-        where: {
-          recurringEventId: { not: { equals: null } },
-          status: { equals: "PENDING" },
-          userId: user.id,
-          endTime: { gt: new Date() },
-        },
-      });
-      return recurringGrouping.reduce((prev, current) => {
-        // recurringEventId is the total number of recurring instances for a booking
-        // we need to subtract all but one, to represent a single recurring booking
-        return prev - (current._count?.recurringEventId - 1);
-      }, count);
-    },
-  });
-
-export const viewerRouter = createRouter()
-  .merge("public.", publicViewerRouter)
-  .merge(loggedInViewerRouter)
-  .merge("auth.", authRouter)
-  .merge("bookings.", bookingsRouter)
-  .merge("eventTypes.", eventTypesRouter)
-  .merge("availability.", availabilityRouter)
-  .merge("teams.", viewerTeamsRouter)
-  .merge("webhook.", webhookRouter)
-  .merge("apiKeys.", apiKeysRouter)
-  .merge("slots.", slotsRouter)
-  .merge("workflows.", workflowsRouter)
-  .merge("saml.", samlRouter)
-
-  // NOTE: Add all app related routes in the bottom till the problem described in @calcom/app-store/trpc-routers.ts is solved.
-  // After that there would just one merge call here for all the apps.
-  .merge("app_routing_forms.", app_RoutingForms)
-  .merge("eth.", ethRouter);
-=======
-);
->>>>>>> db7c3fb5
+);