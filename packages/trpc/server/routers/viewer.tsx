import { AppCategories, BookingStatus, IdentityProvider, Prisma } from "@prisma/client";
import _ from "lodash";
import { authenticator } from "otplib";
import z from "zod";

import app_RoutingForms from "@calcom/app-store/ee/routing-forms/trpc-router";
import ethRouter from "@calcom/app-store/rainbow/trpc/router";
import { deleteStripeCustomer } from "@calcom/app-store/stripepayment/lib/customer";
import stripe, { closePayments } from "@calcom/app-store/stripepayment/lib/server";
import { getPremiumPlanProductId } from "@calcom/app-store/stripepayment/lib/utils";
import getApps, { getLocationGroupedOptions } from "@calcom/app-store/utils";
import { cancelScheduledJobs } from "@calcom/app-store/zapier/lib/nodeScheduler";
import { getCalendarCredentials, getConnectedCalendars } from "@calcom/core/CalendarManager";
import { DailyLocationType } from "@calcom/core/location";
import dayjs from "@calcom/dayjs";
import { sendCancelledEmails, sendFeedbackEmail } from "@calcom/emails";
import { samlTenantProduct } from "@calcom/features/ee/sso/lib/saml";
import { isPrismaObjOrUndefined, parseRecurringEvent } from "@calcom/lib";
import getEnabledApps from "@calcom/lib/apps/getEnabledApps";
import { ErrorCode, verifyPassword } from "@calcom/lib/auth";
import { symmetricDecrypt } from "@calcom/lib/crypto";
import getStripeAppData from "@calcom/lib/getStripeAppData";
import hasKeyInMetadata from "@calcom/lib/hasKeyInMetadata";
import { checkUsername } from "@calcom/lib/server/checkUsername";
import { getTranslation } from "@calcom/lib/server/i18n";
import { resizeBase64Image } from "@calcom/lib/server/resizeBase64Image";
import slugify from "@calcom/lib/slugify";
import {
  deleteWebUser as syncServicesDeleteWebUser,
  updateWebUser as syncServicesUpdateWebUser,
} from "@calcom/lib/sync/SyncServiceManager";
import prisma, { bookingMinimalSelect } from "@calcom/prisma";
import { EventTypeMetaDataSchema, userMetadata } from "@calcom/prisma/zod-utils";

import { TRPCError } from "@trpc/server";

import { authedProcedure, mergeRouters, publicProcedure, router } from "../trpc";
import { apiKeysRouter } from "./viewer/apiKeys";
import { appsRouter } from "./viewer/apps";
import { authRouter } from "./viewer/auth";
import { availabilityRouter } from "./viewer/availability";
import { bookingsRouter } from "./viewer/bookings";
import { eventTypesRouter } from "./viewer/eventTypes";
import { samlRouter } from "./viewer/saml";
import { slotsRouter } from "./viewer/slots";
import { viewerTeamsRouter } from "./viewer/teams";
import { webhookRouter } from "./viewer/webhook";
import { workflowsRouter } from "./viewer/workflows";

// things that unauthenticated users can query about themselves
const publicViewerRouter = router({
  session: publicProcedure.query(({ ctx }) => {
    return ctx.session;
  }),
  i18n: publicProcedure.query(async ({ ctx }) => {
    const { locale, i18n } = ctx;
    return {
      i18n,
      locale,
    };
  }),
  samlTenantProduct: publicProcedure
    .input(
      z.object({
        email: z.string().email(),
      })
    )
    .mutation(async ({ ctx, input }) => {
      const { prisma } = ctx;
      const { email } = input;

      return await samlTenantProduct(prisma, email);
    }),
  stripeCheckoutSession: publicProcedure
    .input(
      z.object({
        stripeCustomerId: z.string().optional(),
        checkoutSessionId: z.string().optional(),
      })
    )
    .query(async ({ input }) => {
      const { checkoutSessionId, stripeCustomerId } = input;

      // TODO: Move the following data checks to superRefine
      if (!checkoutSessionId && !stripeCustomerId) {
        throw new Error("Missing checkoutSessionId or stripeCustomerId");
      }

      if (checkoutSessionId && stripeCustomerId) {
        throw new Error("Both checkoutSessionId and stripeCustomerId provided");
      }
      let customerId: string;
      let isPremiumUsername = false;
      let hasPaymentFailed = false;
      if (checkoutSessionId) {
        try {
          const session = await stripe.checkout.sessions.retrieve(checkoutSessionId);
          if (typeof session.customer !== "string") {
            return {
              valid: false,
            };
          }
          customerId = session.customer;
          isPremiumUsername = true;
          hasPaymentFailed = session.payment_status !== "paid";
        } catch (e) {
          return {
            valid: false,
          };
        }
      } else {
        // eslint-disable-next-line @typescript-eslint/no-non-null-assertion
        customerId = stripeCustomerId!;
      }

      try {
        const customer = await stripe.customers.retrieve(customerId);
        if (customer.deleted) {
          return {
            valid: false,
          };
        }

        return {
          valid: true,
          hasPaymentFailed,
          isPremiumUsername,
          customer: {
            username: customer.metadata.username,
            email: customer.metadata.email,
            stripeCustomerId: customerId,
          },
        };
      } catch (e) {
        return {
          valid: false,
        };
      }
    }),
  // REVIEW: This router is part of both the public and private viewer router?
  slots: slotsRouter,
});

// routes only available to authenticated users
const loggedInViewerRouter = router({
  me: authedProcedure.query(async ({ ctx }) => {
    const { user } = ctx;
    // Destructuring here only makes it more illegible
    // pick only the part we want to expose in the API
    return {
      id: user.id,
      name: user.name,
      username: user.username,
      email: user.email,
      startTime: user.startTime,
      endTime: user.endTime,
      bufferTime: user.bufferTime,
      locale: user.locale,
      timeFormat: user.timeFormat,
      timeZone: user.timeZone,
      avatar: user.avatar,
      createdDate: user.createdDate,
      trialEndsAt: user.trialEndsAt,
      completedOnboarding: user.completedOnboarding,
      twoFactorEnabled: user.twoFactorEnabled,
      disableImpersonation: user.disableImpersonation,
      identityProvider: user.identityProvider,
      brandColor: user.brandColor,
      darkBrandColor: user.darkBrandColor,
      away: user.away,
      bio: user.bio,
      weekStart: user.weekStart,
      theme: user.theme,
      hideBranding: user.hideBranding,
      metadata: user.metadata,
    };
  }),
  avatar: authedProcedure.query(({ ctx }) => ({
    avatar: ctx.user.rawAvatar,
  })),
  deleteMe: authedProcedure
    .input(
      z.object({
        password: z.string(),
        totpCode: z.string().optional(),
      })
    )
    .mutation(async ({ ctx, input }) => {
      // Check if input.password is correct
      const user = await prisma.user.findUnique({
        where: {
          email: ctx.user.email.toLowerCase(),
        },
      });
      if (!user) {
        throw new Error(ErrorCode.UserNotFound);
      }

      if (user.identityProvider !== IdentityProvider.CAL) {
        throw new Error(ErrorCode.ThirdPartyIdentityProviderEnabled);
      }

      if (!user.password) {
        throw new Error(ErrorCode.UserMissingPassword);
      }

      const isCorrectPassword = await verifyPassword(input.password, user.password);
      if (!isCorrectPassword) {
        throw new Error(ErrorCode.IncorrectPassword);
      }

      if (user.twoFactorEnabled) {
        if (!input.totpCode) {
          throw new Error(ErrorCode.SecondFactorRequired);
        }

        if (!user.twoFactorSecret) {
          console.error(`Two factor is enabled for user ${user.id} but they have no secret`);
          throw new Error(ErrorCode.InternalServerError);
        }

        if (!process.env.CALENDSO_ENCRYPTION_KEY) {
          console.error(`"Missing encryption key; cannot proceed with two factor login."`);
          throw new Error(ErrorCode.InternalServerError);
        }

        const secret = symmetricDecrypt(user.twoFactorSecret, process.env.CALENDSO_ENCRYPTION_KEY);
        if (secret.length !== 32) {
          console.error(
            `Two factor secret decryption failed. Expected key with length 32 but got ${secret.length}`
          );
          throw new Error(ErrorCode.InternalServerError);
        }

        // If user has 2fa enabled, check if input.totpCode is correct
        const isValidToken = authenticator.check(input.totpCode, secret);
        if (!isValidToken) {
          throw new Error(ErrorCode.IncorrectTwoFactorCode);
        }
      }

      // If 2FA is disabled or totpCode is valid then delete the user from stripe and database
      await deleteStripeCustomer(user).catch(console.warn);
      // Remove my account
      const deletedUser = await ctx.prisma.user.delete({
        where: {
          id: ctx.user.id,
        },
      });

      // Sync Services
      syncServicesDeleteWebUser(deletedUser);
      return;
    }),
  deleteMeWithoutPassword: authedProcedure.mutation(async ({ ctx }) => {
    const user = await prisma.user.findUnique({
      where: {
        email: ctx.user.email.toLowerCase(),
      },
    });
    if (!user) {
      throw new Error(ErrorCode.UserNotFound);
    }

    if (user.identityProvider === IdentityProvider.CAL) {
      throw new Error(ErrorCode.SocialIdentityProviderRequired);
    }

    if (user.twoFactorEnabled) {
      throw new Error(ErrorCode.SocialIdentityProviderRequired);
    }

    // Remove me from Stripe
    await deleteStripeCustomer(user).catch(console.warn);

    // Remove my account
    const deletedUser = await ctx.prisma.user.delete({
      where: {
        id: ctx.user.id,
      },
    });
    // Sync Services
    syncServicesDeleteWebUser(deletedUser);

    return;
  }),
  away: authedProcedure
    .input(
      z.object({
        away: z.boolean(),
      })
    )
    .mutation(async ({ ctx, input }) => {
      await ctx.prisma.user.update({
        where: {
          email: ctx.user.email,
        },
        data: {
          away: input.away,
        },
      });
    }),
  connectedCalendars: authedProcedure.query(async ({ ctx }) => {
    const { user, prisma } = ctx;

    const userCredentials = await prisma.credential.findMany({
      where: {
        userId: ctx.user.id,
        app: {
          categories: { has: AppCategories.calendar },
          enabled: true,
        },
      },
    });

    // get user's credentials + their connected integrations
    const calendarCredentials = getCalendarCredentials(userCredentials);

    // get all the connected integrations' calendars (from third party)
    const connectedCalendars = await getConnectedCalendars(calendarCredentials, user.selectedCalendars);

    if (connectedCalendars.length === 0) {
      /* As there are no connected calendars, delete the destination calendar if it exists */
      if (user.destinationCalendar) {
        await ctx.prisma.destinationCalendar.delete({
          where: { userId: user.id },
        });
        user.destinationCalendar = null;
      }
    } else if (!user.destinationCalendar) {
      /*
        There are connected calendars, but no destination calendar
        So create a default destination calendar with the first primary connected calendar
        */
      const { integration = "", externalId = "", credentialId } = connectedCalendars[0].primary ?? {};
      user.destinationCalendar = await ctx.prisma.destinationCalendar.create({
        data: {
          userId: user.id,
          integration,
          externalId,
          credentialId,
        },
      });
    } else {
      /* There are connected calendars and a destination calendar */

      // Check if destinationCalendar exists in connectedCalendars
      const allCals = connectedCalendars.map((cal) => cal.calendars ?? []).flat();
      const destinationCal = allCals.find(
        (cal) =>
          cal.externalId === user.destinationCalendar?.externalId &&
          cal.integration === user.destinationCalendar?.integration
      );
      if (!destinationCal) {
        // If destinationCalendar is out of date, update it with the first primary connected calendar
        const { integration = "", externalId = "" } = connectedCalendars[0].primary ?? {};
        user.destinationCalendar = await ctx.prisma.destinationCalendar.update({
          where: { userId: user.id },
          data: {
            integration,
            externalId,
          },
        });
      }
    }

    return {
      connectedCalendars,
      destinationCalendar: user.destinationCalendar,
    };
  }),
  setDestinationCalendar: authedProcedure
    .input(
      z.object({
        integration: z.string(),
        externalId: z.string(),
        eventTypeId: z.number().nullish(),
        bookingId: z.number().nullish(),
      })
    )
    .mutation(async ({ ctx, input }) => {
      const { user } = ctx;
      const { integration, externalId, eventTypeId } = input;
      const calendarCredentials = getCalendarCredentials(user.credentials);
      const connectedCalendars = await getConnectedCalendars(calendarCredentials, user.selectedCalendars);
      const allCals = connectedCalendars.map((cal) => cal.calendars ?? []).flat();

      const credentialId = allCals.find(
        (cal) => cal.externalId === externalId && cal.integration === integration && cal.readOnly === false
      )?.credentialId;

      if (!credentialId) {
        throw new TRPCError({ code: "BAD_REQUEST", message: `Could not find calendar ${input.externalId}` });
      }

      let where;

      if (eventTypeId) where = { eventTypeId };
      else where = { userId: user.id };

      await ctx.prisma.destinationCalendar.upsert({
        where,
        update: {
          integration,
          externalId,
          credentialId,
        },
        create: {
          ...where,
          integration,
          externalId,
          credentialId,
        },
      });
    }),
  integrations: authedProcedure
    .input(
      z.object({
        variant: z.string().optional(),
        exclude: z.array(z.string()).optional(),
        onlyInstalled: z.boolean().optional(),
      })
    )
    .query(async ({ ctx, input }) => {
      const { user } = ctx;
      const { variant, exclude, onlyInstalled } = input;
      const { credentials } = user;

      const enabledApps = await getEnabledApps(credentials);

      let apps = enabledApps.map(
        ({ credentials: _, credential: _1 /* don't leak to frontend */, ...app }) => {
          const credentialIds = credentials.filter((c) => c.type === app.type).map((c) => c.id);
          const invalidCredentialIds = credentials
            .filter((c) => c.type === app.type && c.invalid)
            .map((c) => c.id);
          return {
            ...app,
            credentialIds,
            invalidCredentialIds,
          };
        }
      );

      if (variant) {
        // `flatMap()` these work like `.filter()` but infers the types correctly
        apps = apps
          // variant check
          .flatMap((item) => (item.variant.startsWith(variant) ? [item] : []));
      }

      if (exclude) {
        // exclusion filter
        apps = apps.filter((item) => (exclude ? !exclude.includes(item.variant) : true));
      }

      if (onlyInstalled) {
        apps = apps.flatMap((item) => (item.credentialIds.length > 0 || item.isGlobal ? [item] : []));
      }

      return {
        items: apps,
      };
    }),
  appById: authedProcedure
    .input(
      z.object({
        appId: z.string(),
      })
    )
    .query(async ({ ctx, input }) => {
      const { user } = ctx;
      const appId = input.appId;
      const { credentials } = user;
      const apps = getApps(credentials);
      const appFromDb = apps.find((app) => app.slug === appId);
      if (!appFromDb) {
        throw new TRPCError({ code: "BAD_REQUEST", message: `Could not find app ${appId}` });
      }

      // eslint-disable-next-line @typescript-eslint/no-unused-vars
      const { credential: _, credentials: _1, ...app } = appFromDb;
      return {
        isInstalled: appFromDb.credentials.length,
        ...app,
      };
    }),
  apps: authedProcedure
    .input(
      z.object({
        extendsFeature: z.literal("EventType"),
      })
    )
    .query(async ({ ctx, input }) => {
      const { user } = ctx;
      const { credentials } = user;

      const apps = await getEnabledApps(credentials);
      return apps
        .filter((app) => app.extendsFeature?.includes(input.extendsFeature))
        .map((app) => ({
          ...app,
          isInstalled: !!app.credentials?.length,
        }));
    }),
  appCredentialsByType: authedProcedure
    .input(
      z.object({
        appType: z.string(),
      })
    )
    .query(async ({ ctx, input }) => {
      const { user } = ctx;
      return user.credentials.filter((app) => app.type == input.appType).map((credential) => credential.id);
    }),
  stripeCustomer: authedProcedure.query(async ({ ctx }) => {
    const {
      user: { id: userId },
      prisma,
    } = ctx;

    const user = await prisma.user.findUnique({
      where: {
        id: userId,
      },
      select: {
        metadata: true,
      },
    });

    if (!user) {
      throw new TRPCError({ code: "INTERNAL_SERVER_ERROR", message: "User not found" });
    }

    const metadata = userMetadata.parse(user.metadata);

    if (!metadata?.stripeCustomerId) {
      throw new TRPCError({ code: "BAD_REQUEST", message: "No stripe customer id" });
    }
    // Fetch stripe customer
    const stripeCustomerId = metadata?.stripeCustomerId;
    const customer = await stripe.customers.retrieve(stripeCustomerId);
    if (customer.deleted) {
      throw new TRPCError({ code: "BAD_REQUEST", message: "No stripe customer found" });
    }

    const username = customer?.metadata?.username || null;

    return {
      isPremium: !!metadata?.isPremium,
      username,
    };
  }),
  updateProfile: authedProcedure
    .input(
      z.object({
        username: z.string().optional(),
        name: z.string().optional(),
        email: z.string().optional(),
        bio: z.string().optional(),
        avatar: z.string().optional(),
        timeZone: z.string().optional(),
        weekStart: z.string().optional(),
        hideBranding: z.boolean().optional(),
        allowDynamicBooking: z.boolean().optional(),
        brandColor: z.string().optional(),
        darkBrandColor: z.string().optional(),
        theme: z.string().optional().nullable(),
        completedOnboarding: z.boolean().optional(),
        locale: z.string().optional(),
        timeFormat: z.number().optional(),
        disableImpersonation: z.boolean().optional(),
      })
    )
    .mutation(async ({ ctx, input }) => {
      const { user, prisma } = ctx;
      const data: Prisma.UserUpdateInput = {
        ...input,
      };
      let isPremiumUsername = false;
      if (input.username) {
        const username = slugify(input.username);
        // Only validate if we're changing usernames
        if (username !== user.username) {
          data.username = username;
          const response = await checkUsername(username);
          isPremiumUsername = response.premium;
          if (!response.available) {
            throw new TRPCError({ code: "BAD_REQUEST", message: response.message });
          }
        }
      }
      if (input.avatar) {
        data.avatar = await resizeBase64Image(input.avatar);
      }
      const userToUpdate = await prisma.user.findUnique({
        where: {
          id: user.id,
        },
      });

      if (!userToUpdate) {
        throw new TRPCError({ code: "NOT_FOUND", message: "User not found" });
      }
      const metadata = userMetadata.parse(userToUpdate.metadata);

      const isPremium = metadata?.isPremium;
      if (isPremiumUsername) {
        const stripeCustomerId = metadata?.stripeCustomerId;
        if (!isPremium || !stripeCustomerId) {
          throw new TRPCError({ code: "BAD_REQUEST", message: "User is not premium" });
        }

        const stripeSubscriptions = await stripe.subscriptions.list({ customer: stripeCustomerId });

        if (!stripeSubscriptions || !stripeSubscriptions.data.length) {
          throw new TRPCError({
            code: "INTERNAL_SERVER_ERROR",
            message: "No stripeSubscription found",
          });
        }

        // Iterate over subscriptions and look for premium product id and status active
        // @TODO: iterate if stripeSubscriptions.hasMore is true
        const isPremiumUsernameSubscriptionActive = stripeSubscriptions.data.some(
          (subscription) =>
            subscription.items.data[0].price.product === getPremiumPlanProductId() &&
            subscription.status === "active"
        );

        if (!isPremiumUsernameSubscriptionActive) {
          throw new TRPCError({
            code: "BAD_REQUEST",
            message: "You need to pay for premium username",
          });
        }
      }

      const updatedUser = await prisma.user.update({
        where: {
          id: user.id,
        },
        data,
        select: {
          id: true,
          username: true,
          email: true,
          metadata: true,
          name: true,
          createdDate: true,
        },
      });

      // Sync Services
      await syncServicesUpdateWebUser(updatedUser);

      // Notify stripe about the change
      if (updatedUser && updatedUser.metadata && hasKeyInMetadata(updatedUser, "stripeCustomerId")) {
        const stripeCustomerId = `${updatedUser.metadata.stripeCustomerId}`;
        await stripe.customers.update(stripeCustomerId, {
          metadata: {
            username: updatedUser.username,
            email: updatedUser.email,
            userId: updatedUser.id,
          },
        });
      }
<<<<<<< HEAD

      if (process.env?.NEXT_PUBLIC_MENTO_COACH_URL && process.env?.NEXT_PUBLIC_CALENDAR_KEY) {
        try {
          await fetch(
            `${process.env.NEXT_PUBLIC_MENTO_COACH_URL}/api/calendar/coach?email=${updatedUser?.email}`,
            {
              method: "PATCH",
              headers: {
                "Content-Type": "application/json",
                Authorization: "Bearer " + process.env.NEXT_PUBLIC_CALENDAR_KEY,
              },
              body: JSON.stringify({ onboarded: true, username: updatedUser?.username }),
            }
          );
        } catch (e) {
          console.error(e);
        }
      }
    },
  })
  .mutation("eventTypeOrder", {
    input: z.object({
      ids: z.array(z.number()),
=======
>>>>>>> 546f0c38
    }),
  eventTypeOrder: authedProcedure
    .input(
      z.object({
        ids: z.array(z.number()),
      })
    )
    .mutation(async ({ ctx, input }) => {
      const { prisma, user } = ctx;
      const allEventTypes = await ctx.prisma.eventType.findMany({
        select: {
          id: true,
        },
        where: {
          id: {
            in: input.ids,
          },
          OR: [
            {
              userId: user.id,
            },
            {
              users: {
                some: {
                  id: user.id,
                },
              },
            },
            {
              team: {
                members: {
                  some: {
                    userId: user.id,
                  },
                },
              },
            },
          ],
        },
      });
      const allEventTypeIds = new Set(allEventTypes.map((type) => type.id));
      if (input.ids.some((id) => !allEventTypeIds.has(id))) {
        throw new TRPCError({
          code: "UNAUTHORIZED",
        });
      }
      await Promise.all(
        _.reverse(input.ids).map((id, position) => {
          return prisma.eventType.update({
            where: {
              id,
            },
            data: {
              position,
            },
          });
        })
      );
    }),
  eventTypePosition: authedProcedure
    .input(
      z.object({
        eventType: z.number(),
        action: z.string(),
      })
    )
    .mutation(async ({ input, ctx }) => {
      // This mutation is for the user to be able to order their event types by incrementing or decrementing the position number
      const { prisma } = ctx;
      if (input.eventType && input.action == "increment") {
        await prisma.eventType.update({
          where: {
            id: input.eventType,
          },
          data: {
            position: {
              increment: 1,
            },
          },
        });
      }

      if (input.eventType && input.action == "decrement") {
        await prisma.eventType.update({
          where: {
            id: input.eventType,
          },
          data: {
            position: {
              decrement: 1,
            },
          },
        });
      }
    }),
  submitFeedback: authedProcedure
    .input(
      z.object({
        rating: z.string(),
        comment: z.string(),
      })
    )
    .mutation(async ({ ctx, input }) => {
      const { rating, comment } = input;

      const feedback = {
        username: ctx.user.username || "Nameless",
        email: ctx.user.email || "No email address",
        rating: rating,
        comment: comment,
      };

      await ctx.prisma.feedback.create({
        data: {
          date: dayjs().toISOString(),
          userId: ctx.user.id,
          rating: rating,
          comment: comment,
        },
      });

      if (process.env.SEND_FEEDBACK_EMAIL && comment) sendFeedbackEmail(feedback);
    }),
  locationOptions: authedProcedure.query(async ({ ctx }) => {
    const credentials = await prisma.credential.findMany({
      where: {
        userId: ctx.user.id,
      },
      select: {
        id: true,
        type: true,
        key: true,
        userId: true,
        appId: true,
        invalid: true,
      },
    });

    const integrations = await getEnabledApps(credentials);

    const t = await getTranslation(ctx.user.locale ?? "en", "common");

    const locationOptions = getLocationGroupedOptions(integrations, t);

    return locationOptions;
  }),
  deleteCredential: authedProcedure
    .input(
      z.object({
        id: z.number(),
        externalId: z.string().optional(),
      })
    )
    .mutation(async ({ ctx, input }) => {
      const { id, externalId } = input;

      const credential = await prisma.credential.findFirst({
        where: {
          id: id,
          userId: ctx.user.id,
        },
        include: {
          app: {
            select: {
              slug: true,
              categories: true,
            },
          },
        },
      });

      if (!credential) {
        throw new TRPCError({ code: "NOT_FOUND" });
      }

      const eventTypes = await prisma.eventType.findMany({
        where: {
          userId: ctx.user.id,
        },
        select: {
          id: true,
          locations: true,
          destinationCalendar: true,
          price: true,
          currency: true,
          metadata: true,
        },
      });

      // TODO: Improve this uninstallation cleanup per event by keeping a relation of EventType to App which has the data.
      for (const eventType of eventTypes) {
        if (eventType.locations) {
          // If it's a video, replace the location with Cal video
          if (credential.app?.categories.includes(AppCategories.video)) {
            // Find the user's event types

            // Look for integration name from app slug
            const integrationQuery =
              credential.app?.slug === "msteams" ? "office365_video" : credential.app?.slug.split("-")[0];

            // Check if the event type uses the deleted integration

            // To avoid type errors, need to stringify and parse JSON to use array methods
            const locationsSchema = z.array(z.object({ type: z.string() }));
            const locations = locationsSchema.parse(eventType.locations);

            const updatedLocations = locations.map((location: { type: string }) => {
              if (location.type.includes(integrationQuery)) {
                return { type: DailyLocationType };
              }
              return location;
            });

            await prisma.eventType.update({
              where: {
                id: eventType.id,
              },
              data: {
                locations: updatedLocations,
              },
            });
          }
        }

        // If it's a calendar, remove the destination calendar from the event type
        if (credential.app?.categories.includes(AppCategories.calendar)) {
          if (eventType.destinationCalendar?.integration === credential.type) {
            const destinationCalendar = await prisma.destinationCalendar.findFirst({
              where: {
                id: eventType.destinationCalendar?.id,
              },
            });
            if (destinationCalendar) {
              await prisma.destinationCalendar.delete({
                where: {
                  id: destinationCalendar.id,
                },
              });
            }
          }

          if (externalId) {
            const existingSelectedCalendar = await prisma.selectedCalendar.findFirst({
              where: {
                externalId: externalId,
              },
            });
            // @TODO: SelectedCalendar doesn't have unique ID so we should only delete one item
            if (existingSelectedCalendar) {
              await prisma.selectedCalendar.delete({
                where: {
                  userId_integration_externalId: {
                    userId: existingSelectedCalendar.userId,
                    externalId: existingSelectedCalendar.externalId,
                    integration: existingSelectedCalendar.integration,
                  },
                },
              });
            }
          }
        }

        const metadata = EventTypeMetaDataSchema.parse(eventType.metadata);

        const stripeAppData = getStripeAppData({ ...eventType, metadata });

        // If it's a payment, hide the event type and set the price to 0. Also cancel all pending bookings
        if (credential.app?.categories.includes(AppCategories.payment)) {
          if (stripeAppData.price) {
            await prisma.$transaction(async () => {
              await prisma.eventType.update({
                where: {
                  id: eventType.id,
                },
                data: {
                  hidden: true,
                  metadata: {
                    ...metadata,
                    apps: {
                      ...metadata?.apps,
                      stripe: {
                        ...metadata?.apps?.stripe,
                        price: 0,
                      },
                    },
                  },
                },
              });

              // Assuming that all bookings under this eventType need to be paid
              const unpaidBookings = await prisma.booking.findMany({
                where: {
                  userId: ctx.user.id,
                  eventTypeId: eventType.id,
                  status: "PENDING",
                  paid: false,
                  payment: {
                    every: {
                      success: false,
                    },
                  },
                },
                select: {
                  ...bookingMinimalSelect,
                  recurringEventId: true,
                  userId: true,
                  user: {
                    select: {
                      id: true,
                      credentials: true,
                      email: true,
                      timeZone: true,
                      name: true,
                      destinationCalendar: true,
                      locale: true,
                    },
                  },
                  location: true,
                  references: {
                    select: {
                      uid: true,
                      type: true,
                      externalCalendarId: true,
                    },
                  },
                  payment: true,
                  paid: true,
                  eventType: {
                    select: {
                      recurringEvent: true,
                      title: true,
                    },
                  },
                  uid: true,
                  eventTypeId: true,
                  destinationCalendar: true,
                },
              });

              for (const booking of unpaidBookings) {
                await prisma.booking.update({
                  where: {
                    id: booking.id,
                  },
                  data: {
                    status: BookingStatus.CANCELLED,
                    cancellationReason: "Payment method removed",
                  },
                });

                for (const payment of booking.payment) {
                  // Right now we only close payments on Stripe
                  const stripeKeysSchema = z.object({
                    stripe_user_id: z.string(),
                  });
                  const { stripe_user_id } = stripeKeysSchema.parse(credential.key);
                  await closePayments(payment.externalId, stripe_user_id);
                  await prisma.payment.delete({
                    where: {
                      id: payment.id,
                    },
                  });
                }

                await prisma.attendee.deleteMany({
                  where: {
                    bookingId: booking.id,
                  },
                });

                await prisma.bookingReference.deleteMany({
                  where: {
                    bookingId: booking.id,
                  },
                });

                const attendeesListPromises = booking.attendees.map(async (attendee) => {
                  return {
                    name: attendee.name,
                    email: attendee.email,
                    timeZone: attendee.timeZone,
                    language: {
                      translate: await getTranslation(attendee.locale ?? "en", "common"),
                      locale: attendee.locale ?? "en",
                    },
                  };
                });

                const attendeesList = await Promise.all(attendeesListPromises);
                const tOrganizer = await getTranslation(booking?.user?.locale ?? "en", "common");

                await sendCancelledEmails({
                  type: booking?.eventType?.title as string,
                  title: booking.title,
                  description: booking.description,
                  customInputs: isPrismaObjOrUndefined(booking.customInputs),
                  startTime: booking.startTime.toISOString(),
                  endTime: booking.endTime.toISOString(),
                  organizer: {
                    email: booking?.user?.email as string,
                    name: booking?.user?.name ?? "Nameless",
                    timeZone: booking?.user?.timeZone as string,
                    language: { translate: tOrganizer, locale: booking?.user?.locale ?? "en" },
                  },
                  attendees: attendeesList,
                  uid: booking.uid,
                  recurringEvent: parseRecurringEvent(booking.eventType?.recurringEvent),
                  location: booking.location,
                  destinationCalendar: booking.destinationCalendar || booking.user?.destinationCalendar,
                  cancellationReason: "Payment method removed by organizer",
                });
              }
            });
          }
        }
      }

      // if zapier get disconnected, delete zapier apiKey, delete zapier webhooks and cancel all scheduled jobs from zapier
      if (credential.app?.slug === "zapier") {
        await prisma.apiKey.deleteMany({
          where: {
            userId: ctx.user.id,
            appId: "zapier",
          },
        });
        await prisma.webhook.deleteMany({
          where: {
            appId: "zapier",
          },
        });
        const bookingsWithScheduledJobs = await prisma.booking.findMany({
          where: {
            userId: ctx.user.id,
            scheduledJobs: {
              isEmpty: false,
            },
          },
        });
        for (const booking of bookingsWithScheduledJobs) {
          cancelScheduledJobs(booking, credential.appId);
        }
      }

      // Validated that credential is user's above
      await prisma.credential.delete({
        where: {
          id: id,
        },
      });
    }),
  bookingUnconfirmedCount: authedProcedure.query(async ({ ctx }) => {
    const { prisma, user } = ctx;
    const count = await prisma.booking.count({
      where: {
        status: BookingStatus.PENDING,
        userId: user.id,
        endTime: { gt: new Date() },
      },
    });
    const recurringGrouping = await prisma.booking.groupBy({
      by: ["recurringEventId"],
      _count: {
        recurringEventId: true,
      },
      where: {
        recurringEventId: { not: { equals: null } },
        status: { equals: "PENDING" },
        userId: user.id,
        endTime: { gt: new Date() },
      },
    });
    return recurringGrouping.reduce((prev, current) => {
      // recurringEventId is the total number of recurring instances for a booking
      // we need to substract all but one, to represent a single recurring booking
      return prev - (current._count?.recurringEventId - 1);
    }, count);
  }),
});

export const viewerRouter = mergeRouters(
  loggedInViewerRouter,
  router({
    loggedInViewerRouter,
    public: publicViewerRouter,
    auth: authRouter,
    bookings: bookingsRouter,
    eventTypes: eventTypesRouter,
    availability: availabilityRouter,
    teams: viewerTeamsRouter,
    webhook: webhookRouter,
    apiKeys: apiKeysRouter,
    slots: slotsRouter,
    workflows: workflowsRouter,
    saml: samlRouter,
    // NOTE: Add all app related routes in the bottom till the problem described in @calcom/app-store/trpc-routers.ts is solved.
    // After that there would just one merge call here for all the apps.
    appRoutingForms: app_RoutingForms,
    eth: ethRouter,
    appsRouter,
  })
);<|MERGE_RESOLUTION|>--- conflicted
+++ resolved
@@ -665,7 +665,6 @@
           },
         });
       }
-<<<<<<< HEAD
 
       if (process.env?.NEXT_PUBLIC_MENTO_COACH_URL && process.env?.NEXT_PUBLIC_CALENDAR_KEY) {
         try {
@@ -684,13 +683,6 @@
           console.error(e);
         }
       }
-    },
-  })
-  .mutation("eventTypeOrder", {
-    input: z.object({
-      ids: z.array(z.number()),
-=======
->>>>>>> 546f0c38
     }),
   eventTypeOrder: authedProcedure
     .input(
