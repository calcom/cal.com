<<<<<<< HEAD
=======
import type { DestinationCalendar, Prisma } from "@prisma/client";
>>>>>>> 2529f717
import { AppCategories, BookingStatus, IdentityProvider } from "@prisma/client";
import _ from "lodash";
import { authenticator } from "otplib";
import z from "zod";

import app_RoutingForms from "@calcom/app-store/ee/routing-forms/trpc-router";
import ethRouter from "@calcom/app-store/rainbow/trpc/router";
import { deleteStripeCustomer } from "@calcom/app-store/stripepayment/lib/customer";
import stripe from "@calcom/app-store/stripepayment/lib/server";
import { getPremiumPlanProductId } from "@calcom/app-store/stripepayment/lib/utils";
import getApps, { getLocationGroupedOptions } from "@calcom/app-store/utils";
import { cancelScheduledJobs } from "@calcom/app-store/zapier/lib/nodeScheduler";
import { getCalendarCredentials, getConnectedCalendars } from "@calcom/core/CalendarManager";
import { DailyLocationType } from "@calcom/core/location";
import { getRecordingsOfCalVideoByRoomName } from "@calcom/core/videoClient";
import dayjs from "@calcom/dayjs";
import { sendCancelledEmails, sendFeedbackEmail } from "@calcom/emails";
import { samlTenantProduct } from "@calcom/features/ee/sso/lib/saml";
import { isPrismaObjOrUndefined, parseRecurringEvent } from "@calcom/lib";
import getEnabledApps from "@calcom/lib/apps/getEnabledApps";
import { ErrorCode, verifyPassword } from "@calcom/lib/auth";
import { symmetricDecrypt } from "@calcom/lib/crypto";
import getPaymentAppData from "@calcom/lib/getPaymentAppData";
import hasKeyInMetadata from "@calcom/lib/hasKeyInMetadata";
import { deletePayment } from "@calcom/lib/payment/deletePayment";
import { checkUsername } from "@calcom/lib/server/checkUsername";
import { getTranslation } from "@calcom/lib/server/i18n";
import { resizeBase64Image } from "@calcom/lib/server/resizeBase64Image";
import slugify from "@calcom/lib/slugify";
import {
  deleteWebUser as syncServicesDeleteWebUser,
  updateWebUser as syncServicesUpdateWebUser,
} from "@calcom/lib/sync/SyncServiceManager";
import type { Prisma, DestinationCalendar } from "@calcom/prisma";
import prisma, { bookingMinimalSelect } from "@calcom/prisma";
import { EventTypeMetaDataSchema, userMetadata } from "@calcom/prisma/zod-utils";

import type { Maybe } from "@trpc/server";
import { TRPCError } from "@trpc/server";

import { authedProcedure, mergeRouters, publicProcedure, router } from "../trpc";
import { apiKeysRouter } from "./viewer/apiKeys";
import { appsRouter } from "./viewer/apps";
import { authRouter } from "./viewer/auth";
import { availabilityRouter } from "./viewer/availability";
import { bookingsRouter } from "./viewer/bookings";
import { deploymentSetupRouter } from "./viewer/deploymentSetup";
import { eventTypesRouter } from "./viewer/eventTypes";
import { slotsRouter } from "./viewer/slots";
import { ssoRouter } from "./viewer/sso";
import { viewerTeamsRouter } from "./viewer/teams";
import { webhookRouter } from "./viewer/webhook";
import { workflowsRouter } from "./viewer/workflows";

// things that unauthenticated users can query about themselves
const publicViewerRouter = router({
  session: publicProcedure.query(({ ctx }) => {
    return ctx.session;
  }),
  i18n: publicProcedure.query(async ({ ctx }) => {
    const { locale, i18n } = ctx;
    return {
      i18n,
      locale,
    };
  }),
  samlTenantProduct: publicProcedure
    .input(
      z.object({
        email: z.string().email(),
      })
    )
    .mutation(async ({ ctx, input }) => {
      const { prisma } = ctx;
      const { email } = input;

      return await samlTenantProduct(prisma, email);
    }),
  stripeCheckoutSession: publicProcedure
    .input(
      z.object({
        stripeCustomerId: z.string().optional(),
        checkoutSessionId: z.string().optional(),
      })
    )
    .query(async ({ input }) => {
      const { checkoutSessionId, stripeCustomerId } = input;

      // TODO: Move the following data checks to superRefine
      if (!checkoutSessionId && !stripeCustomerId) {
        throw new Error("Missing checkoutSessionId or stripeCustomerId");
      }

      if (checkoutSessionId && stripeCustomerId) {
        throw new Error("Both checkoutSessionId and stripeCustomerId provided");
      }
      let customerId: string;
      let isPremiumUsername = false;
      let hasPaymentFailed = false;
      if (checkoutSessionId) {
        try {
          const session = await stripe.checkout.sessions.retrieve(checkoutSessionId);
          if (typeof session.customer !== "string") {
            return {
              valid: false,
            };
          }
          customerId = session.customer;
          isPremiumUsername = true;
          hasPaymentFailed = session.payment_status !== "paid";
        } catch (e) {
          return {
            valid: false,
          };
        }
      } else {
        // eslint-disable-next-line @typescript-eslint/no-non-null-assertion
        customerId = stripeCustomerId!;
      }

      try {
        const customer = await stripe.customers.retrieve(customerId);
        if (customer.deleted) {
          return {
            valid: false,
          };
        }

        return {
          valid: true,
          hasPaymentFailed,
          isPremiumUsername,
          customer: {
            username: customer.metadata.username,
            email: customer.metadata.email,
            stripeCustomerId: customerId,
          },
        };
      } catch (e) {
        return {
          valid: false,
        };
      }
    }),
  // REVIEW: This router is part of both the public and private viewer router?
  slots: slotsRouter,
});

// routes only available to authenticated users
const loggedInViewerRouter = router({
  me: authedProcedure.query(async ({ ctx }) => {
    const { user } = ctx;
    // Destructuring here only makes it more illegible
    // pick only the part we want to expose in the API
    return {
      id: user.id,
      name: user.name,
      username: user.username,
      email: user.email,
      startTime: user.startTime,
      endTime: user.endTime,
      bufferTime: user.bufferTime,
      locale: user.locale,
      timeFormat: user.timeFormat,
      timeZone: user.timeZone,
      avatar: user.avatar,
      createdDate: user.createdDate,
      trialEndsAt: user.trialEndsAt,
      defaultScheduleId: user.defaultScheduleId,
      completedOnboarding: user.completedOnboarding,
      twoFactorEnabled: user.twoFactorEnabled,
      disableImpersonation: user.disableImpersonation,
      identityProvider: user.identityProvider,
      brandColor: user.brandColor,
      darkBrandColor: user.darkBrandColor,
      away: user.away,
      bio: user.bio,
      weekStart: user.weekStart,
      theme: user.theme,
      hideBranding: user.hideBranding,
      metadata: user.metadata,
    };
  }),
  avatar: authedProcedure.query(({ ctx }) => ({
    avatar: ctx.user.rawAvatar,
  })),
  deleteMe: authedProcedure
    .input(
      z.object({
        password: z.string(),
        totpCode: z.string().optional(),
      })
    )
    .mutation(async ({ ctx, input }) => {
      // Check if input.password is correct
      const user = await prisma.user.findUnique({
        where: {
          email: ctx.user.email.toLowerCase(),
        },
      });
      if (!user) {
        throw new Error(ErrorCode.UserNotFound);
      }

      if (user.identityProvider !== IdentityProvider.CAL) {
        throw new Error(ErrorCode.ThirdPartyIdentityProviderEnabled);
      }

      if (!user.password) {
        throw new Error(ErrorCode.UserMissingPassword);
      }

      const isCorrectPassword = await verifyPassword(input.password, user.password);
      if (!isCorrectPassword) {
        throw new Error(ErrorCode.IncorrectPassword);
      }

      if (user.twoFactorEnabled) {
        if (!input.totpCode) {
          throw new Error(ErrorCode.SecondFactorRequired);
        }

        if (!user.twoFactorSecret) {
          console.error(`Two factor is enabled for user ${user.id} but they have no secret`);
          throw new Error(ErrorCode.InternalServerError);
        }

        if (!process.env.CALENDSO_ENCRYPTION_KEY) {
          console.error(`"Missing encryption key; cannot proceed with two factor login."`);
          throw new Error(ErrorCode.InternalServerError);
        }

        const secret = symmetricDecrypt(user.twoFactorSecret, process.env.CALENDSO_ENCRYPTION_KEY);
        if (secret.length !== 32) {
          console.error(
            `Two factor secret decryption failed. Expected key with length 32 but got ${secret.length}`
          );
          throw new Error(ErrorCode.InternalServerError);
        }

        // If user has 2fa enabled, check if input.totpCode is correct
        const isValidToken = authenticator.check(input.totpCode, secret);
        if (!isValidToken) {
          throw new Error(ErrorCode.IncorrectTwoFactorCode);
        }
      }

      // If 2FA is disabled or totpCode is valid then delete the user from stripe and database
      await deleteStripeCustomer(user).catch(console.warn);
      // Remove my account
      const deletedUser = await ctx.prisma.user.delete({
        where: {
          id: ctx.user.id,
        },
      });

      // Sync Services
      syncServicesDeleteWebUser(deletedUser);
      return;
    }),
  deleteMeWithoutPassword: authedProcedure.mutation(async ({ ctx }) => {
    const user = await prisma.user.findUnique({
      where: {
        email: ctx.user.email.toLowerCase(),
      },
    });
    if (!user) {
      throw new Error(ErrorCode.UserNotFound);
    }

    if (user.identityProvider === IdentityProvider.CAL) {
      throw new Error(ErrorCode.SocialIdentityProviderRequired);
    }

    if (user.twoFactorEnabled) {
      throw new Error(ErrorCode.SocialIdentityProviderRequired);
    }

    // Remove me from Stripe
    await deleteStripeCustomer(user).catch(console.warn);

    // Remove my account
    const deletedUser = await ctx.prisma.user.delete({
      where: {
        id: ctx.user.id,
      },
    });
    // Sync Services
    syncServicesDeleteWebUser(deletedUser);

    return;
  }),
  away: authedProcedure
    .input(
      z.object({
        away: z.boolean(),
      })
    )
    .mutation(async ({ ctx, input }) => {
      await ctx.prisma.user.update({
        where: {
          email: ctx.user.email,
        },
        data: {
          away: input.away,
        },
      });
    }),
  connectedCalendars: authedProcedure.query(async ({ ctx }) => {
    const { user, prisma } = ctx;

    const userCredentials = await prisma.credential.findMany({
      where: {
        userId: ctx.user.id,
        app: {
          categories: { has: AppCategories.calendar },
          enabled: true,
        },
      },
    });

    // get user's credentials + their connected integrations
    const calendarCredentials = getCalendarCredentials(userCredentials);

    // get all the connected integrations' calendars (from third party)
<<<<<<< HEAD
    const connectedCalendars = await getConnectedCalendars(calendarCredentials, user.selectedCalendars);

    // store email of the destination calendar to display
    let destinationCalendarEmail: Maybe<string> = null;
=======
    const { connectedCalendars, destinationCalendar } = await getConnectedCalendars(
      calendarCredentials,
      user.selectedCalendars,
      user.destinationCalendar?.externalId
    );
>>>>>>> 2529f717

    if (connectedCalendars.length === 0) {
      /* As there are no connected calendars, delete the destination calendar if it exists */
      if (user.destinationCalendar) {
        await ctx.prisma.destinationCalendar.delete({
          where: { userId: user.id },
        });
        user.destinationCalendar = null;
      }
    } else if (!user.destinationCalendar) {
      /*
        There are connected calendars, but no destination calendar
        So create a default destination calendar with the first primary connected calendar
        */
      const { integration = "", externalId = "", credentialId, email } = connectedCalendars[0].primary ?? {};
      user.destinationCalendar = await ctx.prisma.destinationCalendar.create({
        data: {
          userId: user.id,
          integration,
          externalId,
          credentialId,
        },
      });
    } else {
      /* There are connected calendars and a destination calendar */

      // Check if destinationCalendar exists in connectedCalendars
      const allCals = connectedCalendars.map((cal) => cal.calendars ?? []).flat();
      const destinationCal = allCals.find(
        (cal) =>
          cal.externalId === user.destinationCalendar?.externalId &&
          cal.integration === user.destinationCalendar?.integration
      );

      if (!destinationCal) {
        // If destinationCalendar is out of date, update it with the first primary connected calendar
        const { integration = "", externalId = "" } = connectedCalendars[0].primary ?? {};
        user.destinationCalendar = await ctx.prisma.destinationCalendar.update({
          where: { userId: user.id },
          data: {
            integration,
            externalId,
          },
        });
      }
    }

    return {
      connectedCalendars,
      destinationCalendar: {
        ...(user.destinationCalendar as DestinationCalendar),
        ...destinationCalendar,
      },
    };
  }),
  setDestinationCalendar: authedProcedure
    .input(
      z.object({
        integration: z.string(),
        externalId: z.string(),
        eventTypeId: z.number().nullish(),
        bookingId: z.number().nullish(),
      })
    )
    .mutation(async ({ ctx, input }) => {
      const { user } = ctx;
      const { integration, externalId, eventTypeId } = input;
      const calendarCredentials = getCalendarCredentials(user.credentials);
      const { connectedCalendars } = await getConnectedCalendars(calendarCredentials, user.selectedCalendars);
      const allCals = connectedCalendars.map((cal) => cal.calendars ?? []).flat();

      const credentialId = allCals.find(
        (cal) => cal.externalId === externalId && cal.integration === integration && cal.readOnly === false
      )?.credentialId;

      if (!credentialId) {
        throw new TRPCError({ code: "BAD_REQUEST", message: `Could not find calendar ${input.externalId}` });
      }

      let where;

      if (eventTypeId) {
        if (
          !(await prisma.eventType.findFirst({
            where: {
              id: eventTypeId,
              userId: user.id,
            },
          }))
        ) {
          throw new TRPCError({
            code: "UNAUTHORIZED",
            message: `You don't have access to event type ${eventTypeId}`,
          });
        }

        where = { eventTypeId };
      } else where = { userId: user.id };

      await ctx.prisma.destinationCalendar.upsert({
        where,
        update: {
          integration,
          externalId,
          credentialId,
        },
        create: {
          ...where,
          integration,
          externalId,
          credentialId,
        },
      });
    }),
  integrations: authedProcedure
    .input(
      z.object({
        variant: z.string().optional(),
        exclude: z.array(z.string()).optional(),
        onlyInstalled: z.boolean().optional(),
      })
    )
    .query(async ({ ctx, input }) => {
      const { user } = ctx;
      const { variant, exclude, onlyInstalled } = input;
      const { credentials } = user;

      const enabledApps = await getEnabledApps(credentials);
      //TODO: Refactor this to pick up only needed fields and prevent more leaking
      let apps = enabledApps.map(
        ({ credentials: _, credential: _1, key: _2 /* don't leak to frontend */, ...app }) => {
          const credentialIds = credentials.filter((c) => c.type === app.type).map((c) => c.id);
          const invalidCredentialIds = credentials
            .filter((c) => c.type === app.type && c.invalid)
            .map((c) => c.id);
          return {
            ...app,
            credentialIds,
            invalidCredentialIds,
          };
        }
      );

      if (variant) {
        // `flatMap()` these work like `.filter()` but infers the types correctly
        apps = apps
          // variant check
          .flatMap((item) => (item.variant.startsWith(variant) ? [item] : []));
      }

      if (exclude) {
        // exclusion filter
        apps = apps.filter((item) => (exclude ? !exclude.includes(item.variant) : true));
      }

      if (onlyInstalled) {
        apps = apps.flatMap((item) => (item.credentialIds.length > 0 || item.isGlobal ? [item] : []));
      }
      return {
        items: apps,
      };
    }),
  appById: authedProcedure
    .input(
      z.object({
        appId: z.string(),
      })
    )
    .query(async ({ ctx, input }) => {
      const { user } = ctx;
      const appId = input.appId;
      const { credentials } = user;
      const apps = getApps(credentials);
      const appFromDb = apps.find((app) => app.slug === appId);
      if (!appFromDb) {
        throw new TRPCError({ code: "BAD_REQUEST", message: `Could not find app ${appId}` });
      }

      // eslint-disable-next-line @typescript-eslint/no-unused-vars
      const { credential: _, credentials: _1, ...app } = appFromDb;
      return {
        isInstalled: appFromDb.credentials.length,
        ...app,
      };
    }),
  apps: authedProcedure
    .input(
      z.object({
        extendsFeature: z.literal("EventType"),
      })
    )
    .query(async ({ ctx, input }) => {
      const { user } = ctx;
      const { credentials } = user;

      const apps = await getEnabledApps(credentials);
      return apps
        .filter((app) => app.extendsFeature?.includes(input.extendsFeature))
        .map((app) => ({
          ...app,
          isInstalled: !!app.credentials?.length,
        }));
    }),
  appCredentialsByType: authedProcedure
    .input(
      z.object({
        appType: z.string(),
      })
    )
    .query(async ({ ctx, input }) => {
      const { user } = ctx;
      return user.credentials.filter((app) => app.type == input.appType).map((credential) => credential.id);
    }),
  stripeCustomer: authedProcedure.query(async ({ ctx }) => {
    const {
      user: { id: userId },
      prisma,
    } = ctx;

    const user = await prisma.user.findUnique({
      where: {
        id: userId,
      },
      select: {
        metadata: true,
      },
    });

    if (!user) {
      throw new TRPCError({ code: "INTERNAL_SERVER_ERROR", message: "User not found" });
    }

    const metadata = userMetadata.parse(user.metadata);

    if (!metadata?.stripeCustomerId) {
      throw new TRPCError({ code: "BAD_REQUEST", message: "No stripe customer id" });
    }
    // Fetch stripe customer
    const stripeCustomerId = metadata?.stripeCustomerId;
    const customer = await stripe.customers.retrieve(stripeCustomerId);
    if (customer.deleted) {
      throw new TRPCError({ code: "BAD_REQUEST", message: "No stripe customer found" });
    }

    const username = customer?.metadata?.username || null;

    return {
      isPremium: !!metadata?.isPremium,
      username,
    };
  }),
  updateProfile: authedProcedure
    .input(
      z.object({
        username: z.string().optional(),
        name: z.string().optional(),
        email: z.string().optional(),
        bio: z.string().optional(),
        avatar: z.string().optional(),
        timeZone: z.string().optional(),
        weekStart: z.string().optional(),
        hideBranding: z.boolean().optional(),
        allowDynamicBooking: z.boolean().optional(),
        brandColor: z.string().optional(),
        darkBrandColor: z.string().optional(),
        theme: z.string().optional().nullable(),
        completedOnboarding: z.boolean().optional(),
        locale: z.string().optional(),
        timeFormat: z.number().optional(),
        disableImpersonation: z.boolean().optional(),
        metadata: userMetadata.optional(),
      })
    )
    .mutation(async ({ ctx, input }) => {
      const { user, prisma } = ctx;
      const data: Prisma.UserUpdateInput = {
        ...input,
        metadata: input.metadata as Prisma.InputJsonValue,
      };
      let isPremiumUsername = false;
      if (input.username) {
        const username = slugify(input.username);
        // Only validate if we're changing usernames
        if (username !== user.username) {
          data.username = username;
          const response = await checkUsername(username);
          isPremiumUsername = response.premium;
          if (!response.available) {
            throw new TRPCError({ code: "BAD_REQUEST", message: response.message });
          }
        }
      }
      if (input.avatar) {
        data.avatar = await resizeBase64Image(input.avatar);
      }
      const userToUpdate = await prisma.user.findUnique({
        where: {
          id: user.id,
        },
      });

      if (!userToUpdate) {
        throw new TRPCError({ code: "NOT_FOUND", message: "User not found" });
      }
      const metadata = userMetadata.parse(userToUpdate.metadata);

      const isPremium = metadata?.isPremium;
      if (isPremiumUsername) {
        const stripeCustomerId = metadata?.stripeCustomerId;
        if (!isPremium || !stripeCustomerId) {
          throw new TRPCError({ code: "BAD_REQUEST", message: "User is not premium" });
        }

        const stripeSubscriptions = await stripe.subscriptions.list({ customer: stripeCustomerId });

        if (!stripeSubscriptions || !stripeSubscriptions.data.length) {
          throw new TRPCError({
            code: "INTERNAL_SERVER_ERROR",
            message: "No stripeSubscription found",
          });
        }

        // Iterate over subscriptions and look for premium product id and status active
        // @TODO: iterate if stripeSubscriptions.hasMore is true
        const isPremiumUsernameSubscriptionActive = stripeSubscriptions.data.some(
          (subscription) =>
            subscription.items.data[0].price.product === getPremiumPlanProductId() &&
            subscription.status === "active"
        );

        if (!isPremiumUsernameSubscriptionActive) {
          throw new TRPCError({
            code: "BAD_REQUEST",
            message: "You need to pay for premium username",
          });
        }
      }

      const updatedUser = await prisma.user.update({
        where: {
          id: user.id,
        },
        data,
        select: {
          id: true,
          username: true,
          email: true,
          metadata: true,
          name: true,
          createdDate: true,
        },
      });

      // Sync Services
      await syncServicesUpdateWebUser(updatedUser);

      // Notify stripe about the change
      if (updatedUser && updatedUser.metadata && hasKeyInMetadata(updatedUser, "stripeCustomerId")) {
        const stripeCustomerId = `${updatedUser.metadata.stripeCustomerId}`;
        await stripe.customers.update(stripeCustomerId, {
          metadata: {
            username: updatedUser.username,
            email: updatedUser.email,
            userId: updatedUser.id,
          },
        });
      }
    }),
  eventTypeOrder: authedProcedure
    .input(
      z.object({
        ids: z.array(z.number()),
      })
    )
    .mutation(async ({ ctx, input }) => {
      const { prisma, user } = ctx;
      const allEventTypes = await ctx.prisma.eventType.findMany({
        select: {
          id: true,
        },
        where: {
          id: {
            in: input.ids,
          },
          OR: [
            {
              userId: user.id,
            },
            {
              users: {
                some: {
                  id: user.id,
                },
              },
            },
            {
              team: {
                members: {
                  some: {
                    userId: user.id,
                  },
                },
              },
            },
          ],
        },
      });
      const allEventTypeIds = new Set(allEventTypes.map((type) => type.id));
      if (input.ids.some((id) => !allEventTypeIds.has(id))) {
        throw new TRPCError({
          code: "UNAUTHORIZED",
        });
      }
      await Promise.all(
        _.reverse(input.ids).map((id, position) => {
          return prisma.eventType.update({
            where: {
              id,
            },
            data: {
              position,
            },
          });
        })
      );
    }),
  //Comment for PR: eventTypePosition is not used anywhere
  submitFeedback: authedProcedure
    .input(
      z.object({
        rating: z.string(),
        comment: z.string(),
      })
    )
    .mutation(async ({ ctx, input }) => {
      const { rating, comment } = input;

      const feedback = {
        username: ctx.user.username || "Nameless",
        email: ctx.user.email || "No email address",
        rating: rating,
        comment: comment,
      };

      await ctx.prisma.feedback.create({
        data: {
          date: dayjs().toISOString(),
          userId: ctx.user.id,
          rating: rating,
          comment: comment,
        },
      });

      if (process.env.SEND_FEEDBACK_EMAIL && comment) sendFeedbackEmail(feedback);
    }),
  locationOptions: authedProcedure.query(async ({ ctx }) => {
    const credentials = await prisma.credential.findMany({
      where: {
        userId: ctx.user.id,
      },
      select: {
        id: true,
        type: true,
        key: true,
        userId: true,
        appId: true,
        invalid: true,
      },
    });

    const integrations = await getEnabledApps(credentials);

    const t = await getTranslation(ctx.user.locale ?? "en", "common");

    const locationOptions = getLocationGroupedOptions(integrations, t);

    return locationOptions;
  }),
  deleteCredential: authedProcedure
    .input(
      z.object({
        id: z.number(),
        externalId: z.string().optional(),
      })
    )
    .mutation(async ({ ctx, input }) => {
      const { id, externalId } = input;

      const credential = await prisma.credential.findFirst({
        where: {
          id: id,
          userId: ctx.user.id,
        },
        select: {
          key: true,
          appId: true,
          app: {
            select: {
              slug: true,
              categories: true,
              dirName: true,
            },
          },
        },
      });

      if (!credential) {
        throw new TRPCError({ code: "NOT_FOUND" });
      }

      const eventTypes = await prisma.eventType.findMany({
        where: {
          userId: ctx.user.id,
        },
        select: {
          id: true,
          locations: true,
          destinationCalendar: {
            include: {
              credential: true,
            },
          },
          price: true,
          currency: true,
          metadata: true,
        },
      });

      // TODO: Improve this uninstallation cleanup per event by keeping a relation of EventType to App which has the data.
      for (const eventType of eventTypes) {
        if (eventType.locations) {
          // If it's a video, replace the location with Cal video
          if (credential.app?.categories.includes(AppCategories.video)) {
            // Find the user's event types

            // Look for integration name from app slug
            const integrationQuery =
              credential.app?.slug === "msteams" ? "office365_video" : credential.app?.slug.split("-")[0];

            // Check if the event type uses the deleted integration

            // To avoid type errors, need to stringify and parse JSON to use array methods
            const locationsSchema = z.array(z.object({ type: z.string() }));
            const locations = locationsSchema.parse(eventType.locations);

            const updatedLocations = locations.map((location: { type: string }) => {
              if (location.type.includes(integrationQuery)) {
                return { type: DailyLocationType };
              }
              return location;
            });

            await prisma.eventType.update({
              where: {
                id: eventType.id,
              },
              data: {
                locations: updatedLocations,
              },
            });
          }
        }

        // If it's a calendar, remove the destination calendar from the event type
        if (credential.app?.categories.includes(AppCategories.calendar)) {
          if (eventType.destinationCalendar?.credential?.appId === credential.appId) {
            const destinationCalendar = await prisma.destinationCalendar.findFirst({
              where: {
                id: eventType.destinationCalendar?.id,
              },
            });
            if (destinationCalendar) {
              await prisma.destinationCalendar.delete({
                where: {
                  id: destinationCalendar.id,
                },
              });
            }
          }

          if (externalId) {
            const existingSelectedCalendar = await prisma.selectedCalendar.findFirst({
              where: {
                externalId: externalId,
              },
            });
            // @TODO: SelectedCalendar doesn't have unique ID so we should only delete one item
            if (existingSelectedCalendar) {
              await prisma.selectedCalendar.delete({
                where: {
                  userId_integration_externalId: {
                    userId: existingSelectedCalendar.userId,
                    externalId: existingSelectedCalendar.externalId,
                    integration: existingSelectedCalendar.integration,
                  },
                },
              });
            }
          }
        }

        const metadata = EventTypeMetaDataSchema.parse(eventType.metadata);

        const stripeAppData = getPaymentAppData({ ...eventType, metadata });

        // If it's a payment, hide the event type and set the price to 0. Also cancel all pending bookings
        if (credential.app?.categories.includes(AppCategories.payment)) {
          if (stripeAppData.price) {
            await prisma.$transaction(async () => {
              await prisma.eventType.update({
                where: {
                  id: eventType.id,
                },
                data: {
                  hidden: true,
                  metadata: {
                    ...metadata,
                    apps: {
                      ...metadata?.apps,
                      stripe: {
                        ...metadata?.apps?.stripe,
                        price: 0,
                      },
                    },
                  },
                },
              });

              // Assuming that all bookings under this eventType need to be paid
              const unpaidBookings = await prisma.booking.findMany({
                where: {
                  userId: ctx.user.id,
                  eventTypeId: eventType.id,
                  status: "PENDING",
                  paid: false,
                  payment: {
                    every: {
                      success: false,
                    },
                  },
                },
                select: {
                  ...bookingMinimalSelect,
                  recurringEventId: true,
                  userId: true,
                  user: {
                    select: {
                      id: true,
                      credentials: true,
                      email: true,
                      timeZone: true,
                      name: true,
                      destinationCalendar: true,
                      locale: true,
                    },
                  },
                  location: true,
                  references: {
                    select: {
                      uid: true,
                      type: true,
                      externalCalendarId: true,
                    },
                  },
                  payment: true,
                  paid: true,
                  eventType: {
                    select: {
                      recurringEvent: true,
                      title: true,
                    },
                  },
                  uid: true,
                  eventTypeId: true,
                  destinationCalendar: true,
                },
              });

              for (const booking of unpaidBookings) {
                await prisma.booking.update({
                  where: {
                    id: booking.id,
                  },
                  data: {
                    status: BookingStatus.CANCELLED,
                    cancellationReason: "Payment method removed",
                  },
                });

                for (const payment of booking.payment) {
                  try {
                    await deletePayment(payment.id, credential);
                  } catch (e) {
                    console.error(e);
                  }
                  await prisma.payment.delete({
                    where: {
                      id: payment.id,
                    },
                  });
                }

                await prisma.attendee.deleteMany({
                  where: {
                    bookingId: booking.id,
                  },
                });

                await prisma.bookingReference.deleteMany({
                  where: {
                    bookingId: booking.id,
                  },
                });

                const attendeesListPromises = booking.attendees.map(async (attendee) => {
                  return {
                    name: attendee.name,
                    email: attendee.email,
                    timeZone: attendee.timeZone,
                    language: {
                      translate: await getTranslation(attendee.locale ?? "en", "common"),
                      locale: attendee.locale ?? "en",
                    },
                  };
                });

                const attendeesList = await Promise.all(attendeesListPromises);
                const tOrganizer = await getTranslation(booking?.user?.locale ?? "en", "common");

                await sendCancelledEmails({
                  type: booking?.eventType?.title as string,
                  title: booking.title,
                  description: booking.description,
                  customInputs: isPrismaObjOrUndefined(booking.customInputs),
                  startTime: booking.startTime.toISOString(),
                  endTime: booking.endTime.toISOString(),
                  organizer: {
                    email: booking?.user?.email as string,
                    name: booking?.user?.name ?? "Nameless",
                    timeZone: booking?.user?.timeZone as string,
                    language: { translate: tOrganizer, locale: booking?.user?.locale ?? "en" },
                  },
                  attendees: attendeesList,
                  uid: booking.uid,
                  recurringEvent: parseRecurringEvent(booking.eventType?.recurringEvent),
                  location: booking.location,
                  destinationCalendar: booking.destinationCalendar || booking.user?.destinationCalendar,
                  cancellationReason: "Payment method removed by organizer",
                });
              }
            });
          }
        }
      }

      // if zapier get disconnected, delete zapier apiKey, delete zapier webhooks and cancel all scheduled jobs from zapier
      if (credential.app?.slug === "zapier") {
        await prisma.apiKey.deleteMany({
          where: {
            userId: ctx.user.id,
            appId: "zapier",
          },
        });
        await prisma.webhook.deleteMany({
          where: {
            userId: ctx.user.id,
            appId: "zapier",
          },
        });
        const bookingsWithScheduledJobs = await prisma.booking.findMany({
          where: {
            userId: ctx.user.id,
            scheduledJobs: {
              isEmpty: false,
            },
          },
        });
        for (const booking of bookingsWithScheduledJobs) {
          cancelScheduledJobs(booking, credential.appId);
        }
      }

      // Validated that credential is user's above
      await prisma.credential.delete({
        where: {
          id: id,
        },
      });
      // Revalidate user calendar cache.
      if (credential.app?.slug.includes("calendar")) {
        const baseURL = process.env.VERCEL_URL || process.env.NEXT_PUBLIC_WEBAPP_URL;
        await fetch(`${baseURL}/api/revalidate-calendar-cache/${ctx?.user?.username}`);
      }
    }),
  bookingUnconfirmedCount: authedProcedure.query(async ({ ctx }) => {
    const { prisma, user } = ctx;
    const count = await prisma.booking.count({
      where: {
        status: BookingStatus.PENDING,
        userId: user.id,
        endTime: { gt: new Date() },
      },
    });
    const recurringGrouping = await prisma.booking.groupBy({
      by: ["recurringEventId"],
      _count: {
        recurringEventId: true,
      },
      where: {
        recurringEventId: { not: { equals: null } },
        status: { equals: "PENDING" },
        userId: user.id,
        endTime: { gt: new Date() },
      },
    });
    return recurringGrouping.reduce((prev, current) => {
      // recurringEventId is the total number of recurring instances for a booking
      // we need to subtract all but one, to represent a single recurring booking
      return prev - (current._count?.recurringEventId - 1);
    }, count);
  }),
  getCalVideoRecordings: authedProcedure
    .input(
      z.object({
        roomName: z.string(),
      })
    )
    .query(async ({ input }) => {
      const { roomName } = input;
      try {
        const res = await getRecordingsOfCalVideoByRoomName(roomName);
        return res;
      } catch (err) {
        throw new TRPCError({
          code: "BAD_REQUEST",
        });
      }
    }),
  getUsersDefaultConferencingApp: authedProcedure.query(async ({ ctx }) => {
    return userMetadata.parse(ctx.user.metadata)?.defaultConferencingApp;
  }),
  updateUserDefaultConferencingApp: authedProcedure
    .input(
      z.object({
        appSlug: z.string().optional(),
        appLink: z.string().optional(),
      })
    )
    .mutation(async ({ ctx, input }) => {
      const currentMetadata = userMetadata.parse(ctx.user.metadata);
      const credentials = ctx.user.credentials;
      const foundApp = getApps(credentials).filter((app) => app.slug === input.appSlug)[0];
      const appLocation = foundApp?.appData?.location;

      if (!foundApp || !appLocation)
        throw new TRPCError({ code: "BAD_REQUEST", message: "App not installed" });

      if (appLocation.linkType === "static" && !input.appLink) {
        throw new TRPCError({ code: "BAD_REQUEST", message: "App link is required" });
      }

      if (appLocation.linkType === "static" && appLocation.urlRegExp) {
        const validLink = z
          .string()
          .regex(new RegExp(appLocation.urlRegExp), "Invalid App Link")
          .parse(input.appLink);
        if (!validLink) {
          throw new TRPCError({ code: "BAD_REQUEST", message: "Invalid app link" });
        }
      }

      await ctx.prisma.user.update({
        where: {
          id: ctx.user.id,
        },
        data: {
          metadata: {
            ...currentMetadata,
            defaultConferencingApp: {
              appSlug: input.appSlug,
              appLink: input.appLink,
            },
          },
        },
      });
      return input;
    }),
});

export const viewerRouter = mergeRouters(
  loggedInViewerRouter,
  router({
    loggedInViewerRouter,
    public: publicViewerRouter,
    auth: authRouter,
    deploymentSetup: deploymentSetupRouter,
    bookings: bookingsRouter,
    eventTypes: eventTypesRouter,
    availability: availabilityRouter,
    teams: viewerTeamsRouter,
    webhook: webhookRouter,
    apiKeys: apiKeysRouter,
    slots: slotsRouter,
    workflows: workflowsRouter,
    saml: ssoRouter,
    // NOTE: Add all app related routes in the bottom till the problem described in @calcom/app-store/trpc-routers.ts is solved.
    // After that there would just one merge call here for all the apps.
    appRoutingForms: app_RoutingForms,
    eth: ethRouter,
    appsRouter,
  })
);<|MERGE_RESOLUTION|>--- conflicted
+++ resolved
@@ -1,7 +1,4 @@
-<<<<<<< HEAD
-=======
 import type { DestinationCalendar, Prisma } from "@prisma/client";
->>>>>>> 2529f717
 import { AppCategories, BookingStatus, IdentityProvider } from "@prisma/client";
 import _ from "lodash";
 import { authenticator } from "otplib";
@@ -39,7 +36,6 @@
 import prisma, { bookingMinimalSelect } from "@calcom/prisma";
 import { EventTypeMetaDataSchema, userMetadata } from "@calcom/prisma/zod-utils";
 
-import type { Maybe } from "@trpc/server";
 import { TRPCError } from "@trpc/server";
 
 import { authedProcedure, mergeRouters, publicProcedure, router } from "../trpc";
@@ -327,18 +323,11 @@
     const calendarCredentials = getCalendarCredentials(userCredentials);
 
     // get all the connected integrations' calendars (from third party)
-<<<<<<< HEAD
-    const connectedCalendars = await getConnectedCalendars(calendarCredentials, user.selectedCalendars);
-
-    // store email of the destination calendar to display
-    let destinationCalendarEmail: Maybe<string> = null;
-=======
     const { connectedCalendars, destinationCalendar } = await getConnectedCalendars(
       calendarCredentials,
       user.selectedCalendars,
       user.destinationCalendar?.externalId
     );
->>>>>>> 2529f717
 
     if (connectedCalendars.length === 0) {
       /* As there are no connected calendars, delete the destination calendar if it exists */
