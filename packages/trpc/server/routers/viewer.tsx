--- conflicted
+++ resolved
@@ -1,9 +1,4 @@
-<<<<<<< HEAD
-import { DotsCircleHorizontalIcon } from "@heroicons/react/outline";
-import { AppCategories, BookingStatus, IdentityProvider, Prisma } from "@prisma/client";
-=======
 import { AppCategories, BookingStatus, DestinationCalendar, IdentityProvider, Prisma } from "@prisma/client";
->>>>>>> 156f3e5d
 import _ from "lodash";
 import { authenticator } from "otplib";
 import z from "zod";
