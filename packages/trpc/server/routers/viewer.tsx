--- conflicted
+++ resolved
@@ -387,16 +387,12 @@
 
     return {
       connectedCalendars,
-<<<<<<< HEAD
       // destinationCalendar: user.destinationCalendar,
       destinationCalendar: {
         ...user.destinationCalendar,
         ...(destinationCalendarName && { name: destinationCalendarName }),
       } as DestinationCalendar & { name?: string | undefined },
-=======
-      destinationCalendar: user.destinationCalendar,
       destinationCalendarEmail,
->>>>>>> 2f628a17
     };
   }),
   setDestinationCalendar: authedProcedure
