import type { DestinationCalendar, Prisma } from "@prisma/client";
import { AppCategories, BookingStatus, IdentityProvider } from "@prisma/client";
<<<<<<< HEAD
import { WorkflowActions } from "@prisma/client";
=======
import { cityMapping } from "city-timezones";
>>>>>>> 89bf8321
import _ from "lodash";
import { authenticator } from "otplib";
import z from "zod";

import app_RoutingForms from "@calcom/app-store/ee/routing-forms/trpc-router";
import ethRouter from "@calcom/app-store/rainbow/trpc/router";
import { deleteStripeCustomer } from "@calcom/app-store/stripepayment/lib/customer";
import stripe from "@calcom/app-store/stripepayment/lib/server";
import { getPremiumPlanProductId } from "@calcom/app-store/stripepayment/lib/utils";
import getApps, { getLocationGroupedOptions } from "@calcom/app-store/utils";
import { cancelScheduledJobs } from "@calcom/app-store/zapier/lib/nodeScheduler";
import { getCalendarCredentials, getConnectedCalendars } from "@calcom/core/CalendarManager";
<<<<<<< HEAD
import type { LocationObject } from "@calcom/core/location";
import { DailyLocationType, privacyFilteredLocations } from "@calcom/core/location";
import { getRecordingsOfCalVideoByRoomName } from "@calcom/core/videoClient";
=======
import { DailyLocationType } from "@calcom/core/location";
import {
  getRecordingsOfCalVideoByRoomName,
  getDownloadLinkOfCalVideoByRecordingId,
} from "@calcom/core/videoClient";
>>>>>>> 89bf8321
import dayjs from "@calcom/dayjs";
import { sendCancelledEmails, sendFeedbackEmail } from "@calcom/emails";
import { samlTenantProduct } from "@calcom/features/ee/sso/lib/saml";
import { isPrismaObjOrUndefined, isRecurringEvent, parseRecurringEvent } from "@calcom/lib";
import getEnabledApps from "@calcom/lib/apps/getEnabledApps";
import { ErrorCode, verifyPassword } from "@calcom/lib/auth";
<<<<<<< HEAD
import { WEBAPP_URL } from "@calcom/lib/constants";
=======
import { IS_SELF_HOSTED } from "@calcom/lib/constants";
>>>>>>> 89bf8321
import { symmetricDecrypt } from "@calcom/lib/crypto";
import getPaymentAppData from "@calcom/lib/getPaymentAppData";
import hasKeyInMetadata from "@calcom/lib/hasKeyInMetadata";
import { deletePayment } from "@calcom/lib/payment/deletePayment";
import { checkUsername } from "@calcom/lib/server/checkUsername";
import { getTranslation } from "@calcom/lib/server/i18n";
import { resizeBase64Image } from "@calcom/lib/server/resizeBase64Image";
import slugify from "@calcom/lib/slugify";
import {
  deleteWebUser as syncServicesDeleteWebUser,
  updateWebUser as syncServicesUpdateWebUser,
} from "@calcom/lib/sync/SyncServiceManager";
import prisma, { bookingMinimalSelect } from "@calcom/prisma";
import { EventTypeMetaDataSchema, userMetadata, customInputSchema } from "@calcom/prisma/zod-utils";

import { TRPCError } from "@trpc/server";

import { authedProcedure, mergeRouters, publicProcedure, router } from "../trpc";
import { apiKeysRouter } from "./viewer/apiKeys";
import { appsRouter } from "./viewer/apps";
import { authRouter } from "./viewer/auth";
import { availabilityRouter } from "./viewer/availability";
import { bookingsRouter } from "./viewer/bookings";
import { deploymentSetupRouter } from "./viewer/deploymentSetup";
import { eventTypesRouter } from "./viewer/eventTypes";
import { slotsRouter } from "./viewer/slots";
import { ssoRouter } from "./viewer/sso";
import { viewerTeamsRouter } from "./viewer/teams";
import { webhookRouter } from "./viewer/webhook";
import { workflowsRouter } from "./viewer/workflows";

// things that unauthenticated users can query about themselves
const publicViewerRouter = router({
  session: publicProcedure.query(({ ctx }) => {
    return ctx.session;
  }),
  i18n: publicProcedure.query(async ({ ctx }) => {
    const { locale, i18n } = ctx;
    return {
      i18n,
      locale,
    };
  }),
  samlTenantProduct: publicProcedure
    .input(
      z.object({
        email: z.string().email(),
      })
    )
    .mutation(async ({ ctx, input }) => {
      const { prisma } = ctx;
      const { email } = input;

      return await samlTenantProduct(prisma, email);
    }),
  stripeCheckoutSession: publicProcedure
    .input(
      z.object({
        stripeCustomerId: z.string().optional(),
        checkoutSessionId: z.string().optional(),
      })
    )
    .query(async ({ input }) => {
      const { checkoutSessionId, stripeCustomerId } = input;

      // TODO: Move the following data checks to superRefine
      if (!checkoutSessionId && !stripeCustomerId) {
        throw new Error("Missing checkoutSessionId or stripeCustomerId");
      }

      if (checkoutSessionId && stripeCustomerId) {
        throw new Error("Both checkoutSessionId and stripeCustomerId provided");
      }
      let customerId: string;
      let isPremiumUsername = false;
      let hasPaymentFailed = false;
      if (checkoutSessionId) {
        try {
          const session = await stripe.checkout.sessions.retrieve(checkoutSessionId);
          if (typeof session.customer !== "string") {
            return {
              valid: false,
            };
          }
          customerId = session.customer;
          isPremiumUsername = true;
          hasPaymentFailed = session.payment_status !== "paid";
        } catch (e) {
          return {
            valid: false,
          };
        }
      } else {
        // eslint-disable-next-line @typescript-eslint/no-non-null-assertion
        customerId = stripeCustomerId!;
      }

      try {
        const customer = await stripe.customers.retrieve(customerId);
        if (customer.deleted) {
          return {
            valid: false,
          };
        }

        return {
          valid: true,
          hasPaymentFailed,
          isPremiumUsername,
          customer: {
            username: customer.metadata.username,
            email: customer.metadata.email,
            stripeCustomerId: customerId,
          },
        };
      } catch (e) {
        return {
          valid: false,
        };
      }
    }),
  // REVIEW: This router is part of both the public and private viewer router?
  slots: slotsRouter,
<<<<<<< HEAD
  event: publicProcedure
    .input(
      z.object({
        username: z.string(),
        eventSlug: z.string(),
      })
    )
    .query(async ({ ctx, input }) => {
      // @TODO: Eventtype queries uniquely on userid instead of name,
      // is there a way we can removed this extra query?
      const user = await ctx.prisma.user.findUnique({
        where: {
          username: input.username,
        },
        select: {
          id: true,
        },
      });

      if (!user) {
        throw new Error(ErrorCode.UserNotFound);
      }

      const event = await ctx.prisma.eventType.findFirst({
        where: {
          AND: [
            {
              OR: [
                {
                  users: {
                    some: {
                      id: user.id,
                    },
                  },
                },
                {
                  team: {
                    members: {
                      some: {
                        userId: user.id,
                      },
                    },
                  },
                },
                {
                  userId: user.id,
                },
              ],
            },
            {
              slug: input.eventSlug,
            },
          ],
        },
        select: {
          id: true,
          title: true,
          description: true,
          eventName: true,
          slug: true,
          schedulingType: true,
          length: true,
          locations: true,
          customInputs: true,
          disableGuests: true,
          // @TODO: Could this contain sensitive data?
          metadata: true,
          requiresConfirmation: true,
          recurringEvent: true,
          price: true,
          currency: true,
          seatsPerTimeSlot: true,
          workflows: {
            include: {
              workflow: {
                include: {
                  steps: true,
                },
              },
            },
          },

          users: {
            select: {
              username: true,
              name: true,
              weekStart: true,
            },
          },
        },
      });

      if (!event) return null;

      let isSmsReminderNumberNeeded = false;
      let isSmsReminderNumberRequired = false;
      event.workflows.forEach((workflowReference) => {
        if (workflowReference.workflow.steps.length > 0) {
          workflowReference.workflow.steps.forEach((step) => {
            if (step.action === WorkflowActions.SMS_ATTENDEE) {
              isSmsReminderNumberNeeded = true;
              isSmsReminderNumberRequired = step.numberRequired || false;
              return;
            }
          });
        }
      });

      const locations = privacyFilteredLocations((event.locations || []) as LocationObject[]);
      return {
        ...event,
        metadata: EventTypeMetaDataSchema.parse(event.metadata || {}),
        customInputs: customInputSchema.array().parse(event.customInputs || []),
        locations,
        isSmsReminderNumberNeeded,
        isSmsReminderNumberRequired,
        recurringEvent: isRecurringEvent(event.recurringEvent)
          ? parseRecurringEvent(event.recurringEvent)
          : null,
        // Unset workflows since we don't want to send this in the public api.
        workflows: undefined,
        // Sets user data on profile object for easier access
        profile: {
          username: event.users[0].username,
          name: event.users[0].name,
          weekStart: event.users[0].weekStart,
          image: `${WEBAPP_URL}/${event.users[0].username}/avatar.png`,
        },
      };
    }),
=======
  cityTimezones: publicProcedure.query(() => cityMapping),
>>>>>>> 89bf8321
});

// routes only available to authenticated users
const loggedInViewerRouter = router({
  me: authedProcedure.query(async ({ ctx }) => {
    const { user } = ctx;
    // Destructuring here only makes it more illegible
    // pick only the part we want to expose in the API
    return {
      id: user.id,
      name: user.name,
      username: user.username,
      email: user.email,
      startTime: user.startTime,
      endTime: user.endTime,
      bufferTime: user.bufferTime,
      locale: user.locale,
      timeFormat: user.timeFormat,
      timeZone: user.timeZone,
      avatar: user.avatar,
      createdDate: user.createdDate,
      trialEndsAt: user.trialEndsAt,
      defaultScheduleId: user.defaultScheduleId,
      completedOnboarding: user.completedOnboarding,
      twoFactorEnabled: user.twoFactorEnabled,
      disableImpersonation: user.disableImpersonation,
      identityProvider: user.identityProvider,
      brandColor: user.brandColor,
      darkBrandColor: user.darkBrandColor,
      away: user.away,
      bio: user.bio,
      weekStart: user.weekStart,
      theme: user.theme,
      hideBranding: user.hideBranding,
      metadata: user.metadata,
    };
  }),
  avatar: authedProcedure.query(({ ctx }) => ({
    avatar: ctx.user.rawAvatar,
  })),
  deleteMe: authedProcedure
    .input(
      z.object({
        password: z.string(),
        totpCode: z.string().optional(),
      })
    )
    .mutation(async ({ ctx, input }) => {
      // Check if input.password is correct
      const user = await prisma.user.findUnique({
        where: {
          email: ctx.user.email.toLowerCase(),
        },
      });
      if (!user) {
        throw new Error(ErrorCode.UserNotFound);
      }

      if (user.identityProvider !== IdentityProvider.CAL) {
        throw new Error(ErrorCode.ThirdPartyIdentityProviderEnabled);
      }

      if (!user.password) {
        throw new Error(ErrorCode.UserMissingPassword);
      }

      const isCorrectPassword = await verifyPassword(input.password, user.password);
      if (!isCorrectPassword) {
        throw new Error(ErrorCode.IncorrectPassword);
      }

      if (user.twoFactorEnabled) {
        if (!input.totpCode) {
          throw new Error(ErrorCode.SecondFactorRequired);
        }

        if (!user.twoFactorSecret) {
          console.error(`Two factor is enabled for user ${user.id} but they have no secret`);
          throw new Error(ErrorCode.InternalServerError);
        }

        if (!process.env.CALENDSO_ENCRYPTION_KEY) {
          console.error(`"Missing encryption key; cannot proceed with two factor login."`);
          throw new Error(ErrorCode.InternalServerError);
        }

        const secret = symmetricDecrypt(user.twoFactorSecret, process.env.CALENDSO_ENCRYPTION_KEY);
        if (secret.length !== 32) {
          console.error(
            `Two factor secret decryption failed. Expected key with length 32 but got ${secret.length}`
          );
          throw new Error(ErrorCode.InternalServerError);
        }

        // If user has 2fa enabled, check if input.totpCode is correct
        const isValidToken = authenticator.check(input.totpCode, secret);
        if (!isValidToken) {
          throw new Error(ErrorCode.IncorrectTwoFactorCode);
        }
      }

      // If 2FA is disabled or totpCode is valid then delete the user from stripe and database
      await deleteStripeCustomer(user).catch(console.warn);
      // Remove my account
      const deletedUser = await ctx.prisma.user.delete({
        where: {
          id: ctx.user.id,
        },
      });

      // Sync Services
      syncServicesDeleteWebUser(deletedUser);
      return;
    }),
  deleteMeWithoutPassword: authedProcedure.mutation(async ({ ctx }) => {
    const user = await prisma.user.findUnique({
      where: {
        email: ctx.user.email.toLowerCase(),
      },
    });
    if (!user) {
      throw new Error(ErrorCode.UserNotFound);
    }

    if (user.identityProvider === IdentityProvider.CAL) {
      throw new Error(ErrorCode.SocialIdentityProviderRequired);
    }

    if (user.twoFactorEnabled) {
      throw new Error(ErrorCode.SocialIdentityProviderRequired);
    }

    // Remove me from Stripe
    await deleteStripeCustomer(user).catch(console.warn);

    // Remove my account
    const deletedUser = await ctx.prisma.user.delete({
      where: {
        id: ctx.user.id,
      },
    });
    // Sync Services
    syncServicesDeleteWebUser(deletedUser);

    return;
  }),
  away: authedProcedure
    .input(
      z.object({
        away: z.boolean(),
      })
    )
    .mutation(async ({ ctx, input }) => {
      await ctx.prisma.user.update({
        where: {
          email: ctx.user.email,
        },
        data: {
          away: input.away,
        },
      });
    }),
  connectedCalendars: authedProcedure.query(async ({ ctx }) => {
    const { user, prisma } = ctx;

    const userCredentials = await prisma.credential.findMany({
      where: {
        userId: ctx.user.id,
        app: {
          categories: { has: AppCategories.calendar },
          enabled: true,
        },
      },
    });

    // get user's credentials + their connected integrations
    const calendarCredentials = getCalendarCredentials(userCredentials);

    // get all the connected integrations' calendars (from third party)
    const { connectedCalendars, destinationCalendar } = await getConnectedCalendars(
      calendarCredentials,
      user.selectedCalendars,
      user.destinationCalendar?.externalId
    );

    if (connectedCalendars.length === 0) {
      /* As there are no connected calendars, delete the destination calendar if it exists */
      if (user.destinationCalendar) {
        await ctx.prisma.destinationCalendar.delete({
          where: { userId: user.id },
        });
        user.destinationCalendar = null;
      }
    } else if (!user.destinationCalendar) {
      /*
        There are connected calendars, but no destination calendar
        So create a default destination calendar with the first primary connected calendar
        */
      const { integration = "", externalId = "", credentialId, email } = connectedCalendars[0].primary ?? {};
      user.destinationCalendar = await ctx.prisma.destinationCalendar.create({
        data: {
          userId: user.id,
          integration,
          externalId,
          credentialId,
        },
      });
    } else {
      /* There are connected calendars and a destination calendar */

      // Check if destinationCalendar exists in connectedCalendars
      const allCals = connectedCalendars.map((cal) => cal.calendars ?? []).flat();
      const destinationCal = allCals.find(
        (cal) =>
          cal.externalId === user.destinationCalendar?.externalId &&
          cal.integration === user.destinationCalendar?.integration
      );

      if (!destinationCal) {
        // If destinationCalendar is out of date, update it with the first primary connected calendar
        const { integration = "", externalId = "" } = connectedCalendars[0].primary ?? {};
        user.destinationCalendar = await ctx.prisma.destinationCalendar.update({
          where: { userId: user.id },
          data: {
            integration,
            externalId,
          },
        });
      }
    }

    return {
      connectedCalendars,
      destinationCalendar: {
        ...(user.destinationCalendar as DestinationCalendar),
        ...destinationCalendar,
      },
    };
  }),
  setDestinationCalendar: authedProcedure
    .input(
      z.object({
        integration: z.string(),
        externalId: z.string(),
        eventTypeId: z.number().nullish(),
        bookingId: z.number().nullish(),
      })
    )
    .mutation(async ({ ctx, input }) => {
      const { user } = ctx;
      const { integration, externalId, eventTypeId } = input;
      const calendarCredentials = getCalendarCredentials(user.credentials);
      const { connectedCalendars } = await getConnectedCalendars(calendarCredentials, user.selectedCalendars);
      const allCals = connectedCalendars.map((cal) => cal.calendars ?? []).flat();

      const credentialId = allCals.find(
        (cal) => cal.externalId === externalId && cal.integration === integration && cal.readOnly === false
      )?.credentialId;

      if (!credentialId) {
        throw new TRPCError({ code: "BAD_REQUEST", message: `Could not find calendar ${input.externalId}` });
      }

      let where;

      if (eventTypeId) {
        if (
          !(await prisma.eventType.findFirst({
            where: {
              id: eventTypeId,
              userId: user.id,
            },
          }))
        ) {
          throw new TRPCError({
            code: "UNAUTHORIZED",
            message: `You don't have access to event type ${eventTypeId}`,
          });
        }

        where = { eventTypeId };
      } else where = { userId: user.id };

      await ctx.prisma.destinationCalendar.upsert({
        where,
        update: {
          integration,
          externalId,
          credentialId,
        },
        create: {
          ...where,
          integration,
          externalId,
          credentialId,
        },
      });
    }),
  integrations: authedProcedure
    .input(
      z.object({
        variant: z.string().optional(),
        exclude: z.array(z.string()).optional(),
        onlyInstalled: z.boolean().optional(),
      })
    )
    .query(async ({ ctx, input }) => {
      const { user } = ctx;
      const { variant, exclude, onlyInstalled } = input;
      const { credentials } = user;

      const enabledApps = await getEnabledApps(credentials);
      //TODO: Refactor this to pick up only needed fields and prevent more leaking
      let apps = enabledApps.map(
        ({ credentials: _, credential: _1, key: _2 /* don't leak to frontend */, ...app }) => {
          const credentialIds = credentials.filter((c) => c.type === app.type).map((c) => c.id);
          const invalidCredentialIds = credentials
            .filter((c) => c.type === app.type && c.invalid)
            .map((c) => c.id);
          return {
            ...app,
            credentialIds,
            invalidCredentialIds,
          };
        }
      );

      if (variant) {
        // `flatMap()` these work like `.filter()` but infers the types correctly
        apps = apps
          // variant check
          .flatMap((item) => (item.variant.startsWith(variant) ? [item] : []));
      }

      if (exclude) {
        // exclusion filter
        apps = apps.filter((item) => (exclude ? !exclude.includes(item.variant) : true));
      }

      if (onlyInstalled) {
        apps = apps.flatMap((item) => (item.credentialIds.length > 0 || item.isGlobal ? [item] : []));
      }
      return {
        items: apps,
      };
    }),
  appById: authedProcedure
    .input(
      z.object({
        appId: z.string(),
      })
    )
    .query(async ({ ctx, input }) => {
      const { user } = ctx;
      const appId = input.appId;
      const { credentials } = user;
      const apps = getApps(credentials);
      const appFromDb = apps.find((app) => app.slug === appId);
      if (!appFromDb) {
        throw new TRPCError({ code: "BAD_REQUEST", message: `Could not find app ${appId}` });
      }

      // eslint-disable-next-line @typescript-eslint/no-unused-vars
      const { credential: _, credentials: _1, ...app } = appFromDb;
      return {
        isInstalled: appFromDb.credentials.length,
        ...app,
      };
    }),
  apps: authedProcedure
    .input(
      z.object({
        extendsFeature: z.literal("EventType"),
      })
    )
    .query(async ({ ctx, input }) => {
      const { user } = ctx;
      const { credentials } = user;

      const apps = await getEnabledApps(credentials);
      return apps
        .filter((app) => app.extendsFeature?.includes(input.extendsFeature))
        .map((app) => ({
          ...app,
          isInstalled: !!app.credentials?.length,
        }));
    }),
  appCredentialsByType: authedProcedure
    .input(
      z.object({
        appType: z.string(),
      })
    )
    .query(async ({ ctx, input }) => {
      const { user } = ctx;
      return user.credentials.filter((app) => app.type == input.appType).map((credential) => credential.id);
    }),
  stripeCustomer: authedProcedure.query(async ({ ctx }) => {
    const {
      user: { id: userId },
      prisma,
    } = ctx;

    const user = await prisma.user.findUnique({
      where: {
        id: userId,
      },
      select: {
        metadata: true,
      },
    });

    if (!user) {
      throw new TRPCError({ code: "INTERNAL_SERVER_ERROR", message: "User not found" });
    }

    const metadata = userMetadata.parse(user.metadata);

    if (!metadata?.stripeCustomerId) {
      throw new TRPCError({ code: "BAD_REQUEST", message: "No stripe customer id" });
    }
    // Fetch stripe customer
    const stripeCustomerId = metadata?.stripeCustomerId;
    const customer = await stripe.customers.retrieve(stripeCustomerId);
    if (customer.deleted) {
      throw new TRPCError({ code: "BAD_REQUEST", message: "No stripe customer found" });
    }

    const username = customer?.metadata?.username || null;

    return {
      isPremium: !!metadata?.isPremium,
      username,
    };
  }),
  updateProfile: authedProcedure
    .input(
      z.object({
        username: z.string().optional(),
        name: z.string().optional(),
        email: z.string().optional(),
        bio: z.string().optional(),
        avatar: z.string().optional(),
        timeZone: z.string().optional(),
        weekStart: z.string().optional(),
        hideBranding: z.boolean().optional(),
        allowDynamicBooking: z.boolean().optional(),
        brandColor: z.string().optional(),
        darkBrandColor: z.string().optional(),
        theme: z.string().optional().nullable(),
        completedOnboarding: z.boolean().optional(),
        locale: z.string().optional(),
        timeFormat: z.number().optional(),
        disableImpersonation: z.boolean().optional(),
        metadata: userMetadata.optional(),
      })
    )
    .mutation(async ({ ctx, input }) => {
      const { user, prisma } = ctx;
      const data: Prisma.UserUpdateInput = {
        ...input,
        metadata: input.metadata as Prisma.InputJsonValue,
      };
      let isPremiumUsername = false;
      if (input.username) {
        const username = slugify(input.username);
        // Only validate if we're changing usernames
        if (username !== user.username) {
          data.username = username;
          const response = await checkUsername(username);
          isPremiumUsername = response.premium;
          if (!response.available) {
            throw new TRPCError({ code: "BAD_REQUEST", message: response.message });
          }
        }
      }
      if (input.avatar) {
        data.avatar = await resizeBase64Image(input.avatar);
      }
      const userToUpdate = await prisma.user.findUnique({
        where: {
          id: user.id,
        },
      });

      if (!userToUpdate) {
        throw new TRPCError({ code: "NOT_FOUND", message: "User not found" });
      }
      const metadata = userMetadata.parse(userToUpdate.metadata);

      const isPremium = metadata?.isPremium;
      if (isPremiumUsername) {
        const stripeCustomerId = metadata?.stripeCustomerId;
        if (!isPremium || !stripeCustomerId) {
          throw new TRPCError({ code: "BAD_REQUEST", message: "User is not premium" });
        }

        const stripeSubscriptions = await stripe.subscriptions.list({ customer: stripeCustomerId });

        if (!stripeSubscriptions || !stripeSubscriptions.data.length) {
          throw new TRPCError({
            code: "INTERNAL_SERVER_ERROR",
            message: "No stripeSubscription found",
          });
        }

        // Iterate over subscriptions and look for premium product id and status active
        // @TODO: iterate if stripeSubscriptions.hasMore is true
        const isPremiumUsernameSubscriptionActive = stripeSubscriptions.data.some(
          (subscription) =>
            subscription.items.data[0].price.product === getPremiumPlanProductId() &&
            subscription.status === "active"
        );

        if (!isPremiumUsernameSubscriptionActive) {
          throw new TRPCError({
            code: "BAD_REQUEST",
            message: "You need to pay for premium username",
          });
        }
      }

      const updatedUser = await prisma.user.update({
        where: {
          id: user.id,
        },
        data,
        select: {
          id: true,
          username: true,
          email: true,
          metadata: true,
          name: true,
          createdDate: true,
        },
      });

      // Sync Services
      await syncServicesUpdateWebUser(updatedUser);

      // Notify stripe about the change
      if (updatedUser && updatedUser.metadata && hasKeyInMetadata(updatedUser, "stripeCustomerId")) {
        const stripeCustomerId = `${updatedUser.metadata.stripeCustomerId}`;
        await stripe.customers.update(stripeCustomerId, {
          metadata: {
            username: updatedUser.username,
            email: updatedUser.email,
            userId: updatedUser.id,
          },
        });
      }
    }),
  eventTypeOrder: authedProcedure
    .input(
      z.object({
        ids: z.array(z.number()),
      })
    )
    .mutation(async ({ ctx, input }) => {
      const { prisma, user } = ctx;
      const allEventTypes = await ctx.prisma.eventType.findMany({
        select: {
          id: true,
        },
        where: {
          id: {
            in: input.ids,
          },
          OR: [
            {
              userId: user.id,
            },
            {
              users: {
                some: {
                  id: user.id,
                },
              },
            },
            {
              team: {
                members: {
                  some: {
                    userId: user.id,
                  },
                },
              },
            },
          ],
        },
      });
      const allEventTypeIds = new Set(allEventTypes.map((type) => type.id));
      if (input.ids.some((id) => !allEventTypeIds.has(id))) {
        throw new TRPCError({
          code: "UNAUTHORIZED",
        });
      }
      await Promise.all(
        _.reverse(input.ids).map((id, position) => {
          return prisma.eventType.update({
            where: {
              id,
            },
            data: {
              position,
            },
          });
        })
      );
    }),
  //Comment for PR: eventTypePosition is not used anywhere
  submitFeedback: authedProcedure
    .input(
      z.object({
        rating: z.string(),
        comment: z.string(),
      })
    )
    .mutation(async ({ ctx, input }) => {
      const { rating, comment } = input;

      const feedback = {
        username: ctx.user.username || "Nameless",
        email: ctx.user.email || "No email address",
        rating: rating,
        comment: comment,
      };

      await ctx.prisma.feedback.create({
        data: {
          date: dayjs().toISOString(),
          userId: ctx.user.id,
          rating: rating,
          comment: comment,
        },
      });

      if (process.env.SEND_FEEDBACK_EMAIL && comment) sendFeedbackEmail(feedback);
    }),
  locationOptions: authedProcedure.query(async ({ ctx }) => {
    const credentials = await prisma.credential.findMany({
      where: {
        userId: ctx.user.id,
      },
      select: {
        id: true,
        type: true,
        key: true,
        userId: true,
        appId: true,
        invalid: true,
      },
    });

    const integrations = await getEnabledApps(credentials);

    const t = await getTranslation(ctx.user.locale ?? "en", "common");

    const locationOptions = getLocationGroupedOptions(integrations, t);

    return locationOptions;
  }),
  deleteCredential: authedProcedure
    .input(
      z.object({
        id: z.number(),
        externalId: z.string().optional(),
      })
    )
    .mutation(async ({ ctx, input }) => {
      const { id, externalId } = input;

      const credential = await prisma.credential.findFirst({
        where: {
          id: id,
          userId: ctx.user.id,
        },
        select: {
          key: true,
          appId: true,
          app: {
            select: {
              slug: true,
              categories: true,
              dirName: true,
            },
          },
        },
      });

      if (!credential) {
        throw new TRPCError({ code: "NOT_FOUND" });
      }

      const eventTypes = await prisma.eventType.findMany({
        where: {
          userId: ctx.user.id,
        },
        select: {
          id: true,
          locations: true,
          destinationCalendar: {
            include: {
              credential: true,
            },
          },
          price: true,
          currency: true,
          metadata: true,
        },
      });

      // TODO: Improve this uninstallation cleanup per event by keeping a relation of EventType to App which has the data.
      for (const eventType of eventTypes) {
        if (eventType.locations) {
          // If it's a video, replace the location with Cal video
          if (credential.app?.categories.includes(AppCategories.video)) {
            // Find the user's event types

            // Look for integration name from app slug
            const integrationQuery =
              credential.app?.slug === "msteams" ? "office365_video" : credential.app?.slug.split("-")[0];

            // Check if the event type uses the deleted integration

            // To avoid type errors, need to stringify and parse JSON to use array methods
            const locationsSchema = z.array(z.object({ type: z.string() }));
            const locations = locationsSchema.parse(eventType.locations);

            const updatedLocations = locations.map((location: { type: string }) => {
              if (location.type.includes(integrationQuery)) {
                return { type: DailyLocationType };
              }
              return location;
            });

            await prisma.eventType.update({
              where: {
                id: eventType.id,
              },
              data: {
                locations: updatedLocations,
              },
            });
          }
        }

        // If it's a calendar, remove the destination calendar from the event type
        if (credential.app?.categories.includes(AppCategories.calendar)) {
          if (eventType.destinationCalendar?.credential?.appId === credential.appId) {
            const destinationCalendar = await prisma.destinationCalendar.findFirst({
              where: {
                id: eventType.destinationCalendar?.id,
              },
            });
            if (destinationCalendar) {
              await prisma.destinationCalendar.delete({
                where: {
                  id: destinationCalendar.id,
                },
              });
            }
          }

          if (externalId) {
            const existingSelectedCalendar = await prisma.selectedCalendar.findFirst({
              where: {
                externalId: externalId,
              },
            });
            // @TODO: SelectedCalendar doesn't have unique ID so we should only delete one item
            if (existingSelectedCalendar) {
              await prisma.selectedCalendar.delete({
                where: {
                  userId_integration_externalId: {
                    userId: existingSelectedCalendar.userId,
                    externalId: existingSelectedCalendar.externalId,
                    integration: existingSelectedCalendar.integration,
                  },
                },
              });
            }
          }
        }

        const metadata = EventTypeMetaDataSchema.parse(eventType.metadata);

        const stripeAppData = getPaymentAppData({ ...eventType, metadata });

        // If it's a payment, hide the event type and set the price to 0. Also cancel all pending bookings
        if (credential.app?.categories.includes(AppCategories.payment)) {
          if (stripeAppData.price) {
            await prisma.$transaction(async () => {
              await prisma.eventType.update({
                where: {
                  id: eventType.id,
                },
                data: {
                  hidden: true,
                  metadata: {
                    ...metadata,
                    apps: {
                      ...metadata?.apps,
                      stripe: {
                        ...metadata?.apps?.stripe,
                        price: 0,
                      },
                    },
                  },
                },
              });

              // Assuming that all bookings under this eventType need to be paid
              const unpaidBookings = await prisma.booking.findMany({
                where: {
                  userId: ctx.user.id,
                  eventTypeId: eventType.id,
                  status: "PENDING",
                  paid: false,
                  payment: {
                    every: {
                      success: false,
                    },
                  },
                },
                select: {
                  ...bookingMinimalSelect,
                  recurringEventId: true,
                  userId: true,
                  user: {
                    select: {
                      id: true,
                      credentials: true,
                      email: true,
                      timeZone: true,
                      name: true,
                      destinationCalendar: true,
                      locale: true,
                    },
                  },
                  location: true,
                  references: {
                    select: {
                      uid: true,
                      type: true,
                      externalCalendarId: true,
                    },
                  },
                  payment: true,
                  paid: true,
                  eventType: {
                    select: {
                      recurringEvent: true,
                      title: true,
                    },
                  },
                  uid: true,
                  eventTypeId: true,
                  destinationCalendar: true,
                },
              });

              for (const booking of unpaidBookings) {
                await prisma.booking.update({
                  where: {
                    id: booking.id,
                  },
                  data: {
                    status: BookingStatus.CANCELLED,
                    cancellationReason: "Payment method removed",
                  },
                });

                for (const payment of booking.payment) {
                  try {
                    await deletePayment(payment.id, credential);
                  } catch (e) {
                    console.error(e);
                  }
                  await prisma.payment.delete({
                    where: {
                      id: payment.id,
                    },
                  });
                }

                await prisma.attendee.deleteMany({
                  where: {
                    bookingId: booking.id,
                  },
                });

                await prisma.bookingReference.deleteMany({
                  where: {
                    bookingId: booking.id,
                  },
                });

                const attendeesListPromises = booking.attendees.map(async (attendee) => {
                  return {
                    name: attendee.name,
                    email: attendee.email,
                    timeZone: attendee.timeZone,
                    language: {
                      translate: await getTranslation(attendee.locale ?? "en", "common"),
                      locale: attendee.locale ?? "en",
                    },
                  };
                });

                const attendeesList = await Promise.all(attendeesListPromises);
                const tOrganizer = await getTranslation(booking?.user?.locale ?? "en", "common");

                await sendCancelledEmails({
                  type: booking?.eventType?.title as string,
                  title: booking.title,
                  description: booking.description,
                  customInputs: isPrismaObjOrUndefined(booking.customInputs),
                  startTime: booking.startTime.toISOString(),
                  endTime: booking.endTime.toISOString(),
                  organizer: {
                    email: booking?.user?.email as string,
                    name: booking?.user?.name ?? "Nameless",
                    timeZone: booking?.user?.timeZone as string,
                    language: { translate: tOrganizer, locale: booking?.user?.locale ?? "en" },
                  },
                  attendees: attendeesList,
                  uid: booking.uid,
                  recurringEvent: parseRecurringEvent(booking.eventType?.recurringEvent),
                  location: booking.location,
                  destinationCalendar: booking.destinationCalendar || booking.user?.destinationCalendar,
                  cancellationReason: "Payment method removed by organizer",
                });
              }
            });
          }
        }
      }

      // if zapier get disconnected, delete zapier apiKey, delete zapier webhooks and cancel all scheduled jobs from zapier
      if (credential.app?.slug === "zapier") {
        await prisma.apiKey.deleteMany({
          where: {
            userId: ctx.user.id,
            appId: "zapier",
          },
        });
        await prisma.webhook.deleteMany({
          where: {
            userId: ctx.user.id,
            appId: "zapier",
          },
        });
        const bookingsWithScheduledJobs = await prisma.booking.findMany({
          where: {
            userId: ctx.user.id,
            scheduledJobs: {
              isEmpty: false,
            },
          },
        });
        for (const booking of bookingsWithScheduledJobs) {
          cancelScheduledJobs(booking, credential.appId);
        }
      }

      // Validated that credential is user's above
      await prisma.credential.delete({
        where: {
          id: id,
        },
      });
      // Revalidate user calendar cache.
      if (credential.app?.slug.includes("calendar")) {
        const baseURL = process.env.VERCEL_URL || process.env.NEXT_PUBLIC_WEBAPP_URL;
        await fetch(`${baseURL}/api/revalidate-calendar-cache/${ctx?.user?.username}`);
      }
    }),
  bookingUnconfirmedCount: authedProcedure.query(async ({ ctx }) => {
    const { prisma, user } = ctx;
    const count = await prisma.booking.count({
      where: {
        status: BookingStatus.PENDING,
        userId: user.id,
        endTime: { gt: new Date() },
      },
    });
    const recurringGrouping = await prisma.booking.groupBy({
      by: ["recurringEventId"],
      _count: {
        recurringEventId: true,
      },
      where: {
        recurringEventId: { not: { equals: null } },
        status: { equals: "PENDING" },
        userId: user.id,
        endTime: { gt: new Date() },
      },
    });
    return recurringGrouping.reduce((prev, current) => {
      // recurringEventId is the total number of recurring instances for a booking
      // we need to subtract all but one, to represent a single recurring booking
      return prev - (current._count?.recurringEventId - 1);
    }, count);
  }),
  getCalVideoRecordings: authedProcedure
    .input(
      z.object({
        roomName: z.string(),
      })
    )
    .query(async ({ input }) => {
      const { roomName } = input;

      try {
        const res = await getRecordingsOfCalVideoByRoomName(roomName);
        return res;
      } catch (err) {
        throw new TRPCError({
          code: "BAD_REQUEST",
        });
      }
    }),
  getDownloadLinkOfCalVideoRecordings: authedProcedure
    .input(
      z.object({
        recordingId: z.string(),
      })
    )
    .query(async ({ input, ctx }) => {
      const { recordingId } = input;
      const { session } = ctx;

      const isDownloadAllowed = IS_SELF_HOSTED || session.user.belongsToActiveTeam;

      if (!isDownloadAllowed) {
        throw new TRPCError({
          code: "FORBIDDEN",
        });
      }

      try {
        const res = await getDownloadLinkOfCalVideoByRecordingId(recordingId);
        return res;
      } catch (err) {
        throw new TRPCError({
          code: "BAD_REQUEST",
        });
      }
    }),
  getUsersDefaultConferencingApp: authedProcedure.query(async ({ ctx }) => {
    return userMetadata.parse(ctx.user.metadata)?.defaultConferencingApp;
  }),
  updateUserDefaultConferencingApp: authedProcedure
    .input(
      z.object({
        appSlug: z.string().optional(),
        appLink: z.string().optional(),
      })
    )
    .mutation(async ({ ctx, input }) => {
      const currentMetadata = userMetadata.parse(ctx.user.metadata);
      const credentials = ctx.user.credentials;
      const foundApp = getApps(credentials).filter((app) => app.slug === input.appSlug)[0];
      const appLocation = foundApp?.appData?.location;

      if (!foundApp || !appLocation)
        throw new TRPCError({ code: "BAD_REQUEST", message: "App not installed" });

      if (appLocation.linkType === "static" && !input.appLink) {
        throw new TRPCError({ code: "BAD_REQUEST", message: "App link is required" });
      }

      if (appLocation.linkType === "static" && appLocation.urlRegExp) {
        const validLink = z
          .string()
          .regex(new RegExp(appLocation.urlRegExp), "Invalid App Link")
          .parse(input.appLink);
        if (!validLink) {
          throw new TRPCError({ code: "BAD_REQUEST", message: "Invalid app link" });
        }
      }

      await ctx.prisma.user.update({
        where: {
          id: ctx.user.id,
        },
        data: {
          metadata: {
            ...currentMetadata,
            defaultConferencingApp: {
              appSlug: input.appSlug,
              appLink: input.appLink,
            },
          },
        },
      });
      return input;
    }),
});

export const viewerRouter = mergeRouters(
  loggedInViewerRouter,
  router({
    loggedInViewerRouter,
    public: publicViewerRouter,
    auth: authRouter,
    deploymentSetup: deploymentSetupRouter,
    bookings: bookingsRouter,
    eventTypes: eventTypesRouter,
    availability: availabilityRouter,
    teams: viewerTeamsRouter,
    webhook: webhookRouter,
    apiKeys: apiKeysRouter,
    slots: slotsRouter,
    workflows: workflowsRouter,
    saml: ssoRouter,
    // NOTE: Add all app related routes in the bottom till the problem described in @calcom/app-store/trpc-routers.ts is solved.
    // After that there would just one merge call here for all the apps.
    appRoutingForms: app_RoutingForms,
    eth: ethRouter,
    appsRouter,
  })
);<|MERGE_RESOLUTION|>--- conflicted
+++ resolved
@@ -1,10 +1,7 @@
 import type { DestinationCalendar, Prisma } from "@prisma/client";
 import { AppCategories, BookingStatus, IdentityProvider } from "@prisma/client";
-<<<<<<< HEAD
 import { WorkflowActions } from "@prisma/client";
-=======
 import { cityMapping } from "city-timezones";
->>>>>>> 89bf8321
 import _ from "lodash";
 import { authenticator } from "otplib";
 import z from "zod";
@@ -17,28 +14,19 @@
 import getApps, { getLocationGroupedOptions } from "@calcom/app-store/utils";
 import { cancelScheduledJobs } from "@calcom/app-store/zapier/lib/nodeScheduler";
 import { getCalendarCredentials, getConnectedCalendars } from "@calcom/core/CalendarManager";
-<<<<<<< HEAD
 import type { LocationObject } from "@calcom/core/location";
 import { DailyLocationType, privacyFilteredLocations } from "@calcom/core/location";
-import { getRecordingsOfCalVideoByRoomName } from "@calcom/core/videoClient";
-=======
-import { DailyLocationType } from "@calcom/core/location";
 import {
   getRecordingsOfCalVideoByRoomName,
   getDownloadLinkOfCalVideoByRecordingId,
 } from "@calcom/core/videoClient";
->>>>>>> 89bf8321
 import dayjs from "@calcom/dayjs";
 import { sendCancelledEmails, sendFeedbackEmail } from "@calcom/emails";
 import { samlTenantProduct } from "@calcom/features/ee/sso/lib/saml";
 import { isPrismaObjOrUndefined, isRecurringEvent, parseRecurringEvent } from "@calcom/lib";
 import getEnabledApps from "@calcom/lib/apps/getEnabledApps";
 import { ErrorCode, verifyPassword } from "@calcom/lib/auth";
-<<<<<<< HEAD
-import { WEBAPP_URL } from "@calcom/lib/constants";
-=======
-import { IS_SELF_HOSTED } from "@calcom/lib/constants";
->>>>>>> 89bf8321
+import { IS_SELF_HOSTED, WEBAPP_URL } from "@calcom/lib/constants";
 import { symmetricDecrypt } from "@calcom/lib/crypto";
 import getPaymentAppData from "@calcom/lib/getPaymentAppData";
 import hasKeyInMetadata from "@calcom/lib/hasKeyInMetadata";
@@ -162,7 +150,6 @@
     }),
   // REVIEW: This router is part of both the public and private viewer router?
   slots: slotsRouter,
-<<<<<<< HEAD
   event: publicProcedure
     .input(
       z.object({
@@ -293,9 +280,7 @@
         },
       };
     }),
-=======
   cityTimezones: publicProcedure.query(() => cityMapping),
->>>>>>> 89bf8321
 });
 
 // routes only available to authenticated users
