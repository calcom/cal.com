import type { DestinationCalendar, Prisma } from "@prisma/client";
import { AppCategories, BookingStatus, IdentityProvider } from "@prisma/client";
import { reverse } from "lodash";
import type { NextApiResponse } from "next";
import { authenticator } from "otplib";
import z from "zod";

import ethRouter from "@calcom/app-store/rainbow/trpc/router";
import app_RoutingForms from "@calcom/app-store/routing-forms/trpc-router";
import { deleteStripeCustomer } from "@calcom/app-store/stripepayment/lib/customer";
import stripe from "@calcom/app-store/stripepayment/lib/server";
import { getPremiumPlanProductId } from "@calcom/app-store/stripepayment/lib/utils";
import getApps, { getLocationGroupedOptions } from "@calcom/app-store/utils";
import { cancelScheduledJobs } from "@calcom/app-store/zapier/lib/nodeScheduler";
import { getCalendarCredentials, getConnectedCalendars } from "@calcom/core/CalendarManager";
import { DailyLocationType } from "@calcom/core/location";
import {
  getDownloadLinkOfCalVideoByRecordingId,
  getRecordingsOfCalVideoByRoomName,
} from "@calcom/core/videoClient";
import dayjs from "@calcom/dayjs";
import { sendCancelledEmails, sendFeedbackEmail } from "@calcom/emails";
import { ErrorCode } from "@calcom/features/auth/lib/ErrorCode";
import { verifyPassword } from "@calcom/features/auth/lib/verifyPassword";
import { getCalEventResponses } from "@calcom/features/bookings/lib/getCalEventResponses";
import { samlTenantProduct } from "@calcom/features/ee/sso/lib/saml";
import { featureFlagRouter } from "@calcom/features/flags/server/router";
import { insightsRouter } from "@calcom/features/insights/server/trpc-router";
import { isPrismaObjOrUndefined, parseRecurringEvent } from "@calcom/lib";
import getEnabledApps from "@calcom/lib/apps/getEnabledApps";
import { FULL_NAME_LENGTH_MAX_LIMIT, IS_SELF_HOSTED, WEBAPP_URL } from "@calcom/lib/constants";
import { symmetricDecrypt } from "@calcom/lib/crypto";
import getPaymentAppData from "@calcom/lib/getPaymentAppData";
import hasKeyInMetadata from "@calcom/lib/hasKeyInMetadata";
import { deletePayment } from "@calcom/lib/payment/deletePayment";
import { checkUsername } from "@calcom/lib/server/checkUsername";
import { getTranslation } from "@calcom/lib/server/i18n";
import { resizeBase64Image } from "@calcom/lib/server/resizeBase64Image";
import slugify from "@calcom/lib/slugify";
import {
  deleteWebUser as syncServicesDeleteWebUser,
  updateWebUser as syncServicesUpdateWebUser,
} from "@calcom/lib/sync/SyncServiceManager";
import { bookingMinimalSelect } from "@calcom/prisma";
import { EventTypeMetaDataSchema, userMetadata } from "@calcom/prisma/zod-utils";

import { TRPCError } from "@trpc/server";

import { authedProcedure, getLocale, mergeRouters, publicProcedure, router } from "../trpc";
import { apiKeysRouter } from "./viewer/apiKeys";
import { appsRouter } from "./viewer/apps";
import { authRouter } from "./viewer/auth";
import { availabilityRouter } from "./viewer/availability";
import { bookingsRouter } from "./viewer/bookings";
import { deploymentSetupRouter } from "./viewer/deploymentSetup";
import { eventTypesRouter } from "./viewer/eventTypes";
// import { slotsRouter } from "./viewer/slots";
import { ssoRouter } from "./viewer/sso";
import { viewerTeamsRouter } from "./viewer/teams";
import { webhookRouter } from "./viewer/webhook";
import { workflowsRouter } from "./viewer/workflows";

// things that unauthenticated users can query about themselves
const publicViewerRouter = router({
  session: publicProcedure.query(({ ctx }) => {
    return ctx.session;
  }),
  i18n: publicProcedure.query(async ({ ctx }) => {
    const { locale, i18n } = await getLocale(ctx);

    return {
      i18n,
      locale,
    };
  }),
  countryCode: publicProcedure.query(({ ctx }) => {
    const { req } = ctx;

    const countryCode: string | string[] = req?.headers?.["x-vercel-ip-country"] ?? "";
    return { countryCode: Array.isArray(countryCode) ? countryCode[0] : countryCode };
  }),
  samlTenantProduct: publicProcedure
    .input(
      z.object({
        email: z.string().email(),
      })
    )
    .mutation(async ({ ctx, input }) => {
      const { prisma } = ctx;
      const { email } = input;

      return await samlTenantProduct(prisma, email);
    }),
  stripeCheckoutSession: publicProcedure
    .input(
      z.object({
        stripeCustomerId: z.string().optional(),
        checkoutSessionId: z.string().optional(),
      })
    )
    .query(async ({ input }) => {
      const { checkoutSessionId, stripeCustomerId } = input;

      // TODO: Move the following data checks to superRefine
      if (!checkoutSessionId && !stripeCustomerId) {
        throw new Error("Missing checkoutSessionId or stripeCustomerId");
      }

      if (checkoutSessionId && stripeCustomerId) {
        throw new Error("Both checkoutSessionId and stripeCustomerId provided");
      }
      let customerId: string;
      let isPremiumUsername = false;
      let hasPaymentFailed = false;
      if (checkoutSessionId) {
        try {
          const session = await stripe.checkout.sessions.retrieve(checkoutSessionId);
          if (typeof session.customer !== "string") {
            return {
              valid: false,
            };
          }
          customerId = session.customer;
          isPremiumUsername = true;
          hasPaymentFailed = session.payment_status !== "paid";
        } catch (e) {
          return {
            valid: false,
          };
        }
      } else {
        // eslint-disable-next-line @typescript-eslint/no-non-null-assertion
        customerId = stripeCustomerId!;
      }

      try {
        const customer = await stripe.customers.retrieve(customerId);
        if (customer.deleted) {
          return {
            valid: false,
          };
        }

        return {
          valid: true,
          hasPaymentFailed,
          isPremiumUsername,
          customer: {
            username: customer.metadata.username,
            email: customer.metadata.email,
            stripeCustomerId: customerId,
          },
        };
      } catch (e) {
        return {
          valid: false,
        };
      }
    }),
  // REVIEW: This router is part of both the public and private viewer router?
<<<<<<< HEAD
  // slots: slotsRouter,
  cityTimezones: publicProcedure.query(() => cityMapping),
=======
  slots: slotsRouter,
  cityTimezones: publicProcedure.query(async () => {
    /**
     * Lazy loads third party dependency to avoid loading 1.5Mb for ALL tRPC procedures.
     * Thanks @roae for the tip 🙏
     **/
    const allCities = await import("city-timezones").then((mod) => mod.cityMapping);
    /**
     * Filter out all cities that have the same "city" key and only use the one with the highest population.
     * This way we return a new array of cities without running the risk of having more than one city
     * with the same name on the dropdown and prevent users from mistaking the time zone of the desired city.
     */
    const topPopulatedCities: { [key: string]: { city: string; timezone: string; pop: number } } = {};
    allCities.forEach((city) => {
      const cityPopulationCount = city.pop;
      if (
        topPopulatedCities[city.city]?.pop === undefined ||
        cityPopulationCount > topPopulatedCities[city.city].pop
      ) {
        topPopulatedCities[city.city] = { city: city.city, timezone: city.timezone, pop: city.pop };
      }
    });
    const uniqueCities = Object.values(topPopulatedCities);
    /** Add specific overries in here */
    uniqueCities.forEach((city) => {
      if (city.city === "London") city.timezone = "Europe/London";
      if (city.city === "Londonderry") city.city = "London";
    });
    return uniqueCities;
  }),
>>>>>>> 6986b5af
});

// routes only available to authenticated users
const loggedInViewerRouter = router({
  me: authedProcedure.query(async ({ ctx }) => {
    const { user } = ctx;
    // Destructuring here only makes it more illegible
    // pick only the part we want to expose in the API
    return {
      id: user.id,
      name: user.name,
      username: user.username,
      email: user.email,
      startTime: user.startTime,
      endTime: user.endTime,
      bufferTime: user.bufferTime,
      locale: user.locale,
      timeFormat: user.timeFormat,
      timeZone: user.timeZone,
      avatar: user.avatar,
      createdDate: user.createdDate,
      trialEndsAt: user.trialEndsAt,
      defaultScheduleId: user.defaultScheduleId,
      completedOnboarding: user.completedOnboarding,
      twoFactorEnabled: user.twoFactorEnabled,
      disableImpersonation: user.disableImpersonation,
      identityProvider: user.identityProvider,
      brandColor: user.brandColor,
      darkBrandColor: user.darkBrandColor,
      away: user.away,
      bio: user.bio,
      weekStart: user.weekStart,
      theme: user.theme,
      hideBranding: user.hideBranding,
      metadata: user.metadata,
    };
  }),
  avatar: authedProcedure.query(({ ctx }) => ({
    avatar: ctx.user.rawAvatar,
  })),
  deleteMe: authedProcedure
    .input(
      z.object({
        password: z.string(),
        totpCode: z.string().optional(),
      })
    )
    .mutation(async ({ ctx, input }) => {
      // Check if input.password is correct
      const user = await ctx.prisma.user.findUnique({
        where: {
          email: ctx.user.email.toLowerCase(),
        },
      });
      if (!user) {
        throw new Error(ErrorCode.UserNotFound);
      }

      if (user.identityProvider !== IdentityProvider.CAL) {
        throw new Error(ErrorCode.ThirdPartyIdentityProviderEnabled);
      }

      if (!user.password) {
        throw new Error(ErrorCode.UserMissingPassword);
      }

      const isCorrectPassword = await verifyPassword(input.password, user.password);
      if (!isCorrectPassword) {
        throw new Error(ErrorCode.IncorrectPassword);
      }

      if (user.twoFactorEnabled) {
        if (!input.totpCode) {
          throw new Error(ErrorCode.SecondFactorRequired);
        }

        if (!user.twoFactorSecret) {
          console.error(`Two factor is enabled for user ${user.id} but they have no secret`);
          throw new Error(ErrorCode.InternalServerError);
        }

        if (!process.env.CALENDSO_ENCRYPTION_KEY) {
          console.error(`"Missing encryption key; cannot proceed with two factor login."`);
          throw new Error(ErrorCode.InternalServerError);
        }

        const secret = symmetricDecrypt(user.twoFactorSecret, process.env.CALENDSO_ENCRYPTION_KEY);
        if (secret.length !== 32) {
          console.error(
            `Two factor secret decryption failed. Expected key with length 32 but got ${secret.length}`
          );
          throw new Error(ErrorCode.InternalServerError);
        }

        // If user has 2fa enabled, check if input.totpCode is correct
        const isValidToken = authenticator.check(input.totpCode, secret);
        if (!isValidToken) {
          throw new Error(ErrorCode.IncorrectTwoFactorCode);
        }
      }

      // If 2FA is disabled or totpCode is valid then delete the user from stripe and database
      await deleteStripeCustomer(user).catch(console.warn);
      // Remove my account
      const deletedUser = await ctx.prisma.user.delete({
        where: {
          id: ctx.user.id,
        },
      });

      // Sync Services
      syncServicesDeleteWebUser(deletedUser);
      return;
    }),
  deleteMeWithoutPassword: authedProcedure.mutation(async ({ ctx }) => {
    const user = await ctx.prisma.user.findUnique({
      where: {
        email: ctx.user.email.toLowerCase(),
      },
    });
    if (!user) {
      throw new Error(ErrorCode.UserNotFound);
    }

    if (user.identityProvider === IdentityProvider.CAL) {
      throw new Error(ErrorCode.SocialIdentityProviderRequired);
    }

    if (user.twoFactorEnabled) {
      throw new Error(ErrorCode.SocialIdentityProviderRequired);
    }

    // Remove me from Stripe
    await deleteStripeCustomer(user).catch(console.warn);

    // Remove my account
    const deletedUser = await ctx.prisma.user.delete({
      where: {
        id: ctx.user.id,
      },
    });
    // Sync Services
    syncServicesDeleteWebUser(deletedUser);

    return;
  }),
  away: authedProcedure
    .input(
      z.object({
        away: z.boolean(),
      })
    )
    .mutation(async ({ ctx, input }) => {
      await ctx.prisma.user.update({
        where: {
          email: ctx.user.email,
        },
        data: {
          away: input.away,
        },
      });
    }),
  connectedCalendars: authedProcedure.query(async ({ ctx }) => {
    const { user, prisma } = ctx;

    const userCredentials = await ctx.prisma.credential.findMany({
      where: {
        userId: ctx.user.id,
        app: {
          categories: { has: AppCategories.calendar },
          enabled: true,
        },
      },
    });

    // get user's credentials + their connected integrations
    const calendarCredentials = getCalendarCredentials(userCredentials);

    // get all the connected integrations' calendars (from third party)
    const { connectedCalendars, destinationCalendar } = await getConnectedCalendars(
      calendarCredentials,
      user.selectedCalendars,
      user.destinationCalendar?.externalId
    );

    if (connectedCalendars.length === 0) {
      /* As there are no connected calendars, delete the destination calendar if it exists */
      if (user.destinationCalendar) {
        await ctx.prisma.destinationCalendar.delete({
          where: { userId: user.id },
        });
        user.destinationCalendar = null;
      }
    } else if (!user.destinationCalendar) {
      /*
        There are connected calendars, but no destination calendar
        So create a default destination calendar with the first primary connected calendar
        */
      const { integration = "", externalId = "", credentialId, email } = connectedCalendars[0].primary ?? {};
      user.destinationCalendar = await ctx.prisma.destinationCalendar.create({
        data: {
          userId: user.id,
          integration,
          externalId,
          credentialId,
        },
      });
    } else {
      /* There are connected calendars and a destination calendar */

      // Check if destinationCalendar exists in connectedCalendars
      const allCals = connectedCalendars.map((cal) => cal.calendars ?? []).flat();
      const destinationCal = allCals.find(
        (cal) =>
          cal.externalId === user.destinationCalendar?.externalId &&
          cal.integration === user.destinationCalendar?.integration
      );

      if (!destinationCal) {
        // If destinationCalendar is out of date, update it with the first primary connected calendar
        const { integration = "", externalId = "" } = connectedCalendars[0].primary ?? {};
        user.destinationCalendar = await ctx.prisma.destinationCalendar.update({
          where: { userId: user.id },
          data: {
            integration,
            externalId,
          },
        });
      }
    }

    return {
      connectedCalendars,
      destinationCalendar: {
        ...(user.destinationCalendar as DestinationCalendar),
        ...destinationCalendar,
      },
    };
  }),
  setDestinationCalendar: authedProcedure
    .input(
      z.object({
        integration: z.string(),
        externalId: z.string(),
        eventTypeId: z.number().nullish(),
        bookingId: z.number().nullish(),
      })
    )
    .mutation(async ({ ctx, input }) => {
      const { user } = ctx;
      const { integration, externalId, eventTypeId } = input;
      const calendarCredentials = getCalendarCredentials(user.credentials);
      const { connectedCalendars } = await getConnectedCalendars(calendarCredentials, user.selectedCalendars);
      const allCals = connectedCalendars.map((cal) => cal.calendars ?? []).flat();

      const credentialId = allCals.find(
        (cal) => cal.externalId === externalId && cal.integration === integration && cal.readOnly === false
      )?.credentialId;

      if (!credentialId) {
        throw new TRPCError({ code: "BAD_REQUEST", message: `Could not find calendar ${input.externalId}` });
      }

      let where;

      if (eventTypeId) {
        if (
          !(await ctx.prisma.eventType.findFirst({
            where: {
              id: eventTypeId,
              userId: user.id,
            },
          }))
        ) {
          throw new TRPCError({
            code: "UNAUTHORIZED",
            message: `You don't have access to event type ${eventTypeId}`,
          });
        }

        where = { eventTypeId };
      } else where = { userId: user.id };

      await ctx.prisma.destinationCalendar.upsert({
        where,
        update: {
          integration,
          externalId,
          credentialId,
        },
        create: {
          ...where,
          integration,
          externalId,
          credentialId,
        },
      });
    }),
  integrations: authedProcedure
    .input(
      z.object({
        variant: z.string().optional(),
        exclude: z.array(z.string()).optional(),
        onlyInstalled: z.boolean().optional(),
      })
    )
    .query(async ({ ctx, input }) => {
      const { user } = ctx;
      const { variant, exclude, onlyInstalled } = input;
      const { credentials } = user;

      const enabledApps = await getEnabledApps(credentials);
      //TODO: Refactor this to pick up only needed fields and prevent more leaking
      let apps = enabledApps.map(
        ({ credentials: _, credential: _1, key: _2 /* don't leak to frontend */, ...app }) => {
          const credentialIds = credentials.filter((c) => c.type === app.type).map((c) => c.id);
          const invalidCredentialIds = credentials
            .filter((c) => c.type === app.type && c.invalid)
            .map((c) => c.id);
          return {
            ...app,
            credentialIds,
            invalidCredentialIds,
          };
        }
      );

      if (variant) {
        // `flatMap()` these work like `.filter()` but infers the types correctly
        apps = apps
          // variant check
          .flatMap((item) => (item.variant.startsWith(variant) ? [item] : []));
      }

      if (exclude) {
        // exclusion filter
        apps = apps.filter((item) => (exclude ? !exclude.includes(item.variant) : true));
      }

      if (onlyInstalled) {
        apps = apps.flatMap((item) => (item.credentialIds.length > 0 || item.isGlobal ? [item] : []));
      }
      return {
        items: apps,
      };
    }),
  appById: authedProcedure
    .input(
      z.object({
        appId: z.string(),
      })
    )
    .query(async ({ ctx, input }) => {
      const { user } = ctx;
      const appId = input.appId;
      const { credentials } = user;
      const apps = getApps(credentials);
      const appFromDb = apps.find((app) => app.slug === appId);
      if (!appFromDb) {
        throw new TRPCError({ code: "BAD_REQUEST", message: `Could not find app ${appId}` });
      }

      // eslint-disable-next-line @typescript-eslint/no-unused-vars
      const { credential: _, credentials: _1, ...app } = appFromDb;
      return {
        isInstalled: appFromDb.credentials.length,
        ...app,
      };
    }),
  apps: authedProcedure
    .input(
      z.object({
        extendsFeature: z.literal("EventType"),
      })
    )
    .query(async ({ ctx, input }) => {
      const { user } = ctx;
      const { credentials } = user;

      const apps = await getEnabledApps(credentials);
      return apps
        .filter((app) => app.extendsFeature?.includes(input.extendsFeature))
        .map((app) => ({
          ...app,
          isInstalled: !!app.credentials?.length,
        }));
    }),
  appCredentialsByType: authedProcedure
    .input(
      z.object({
        appType: z.string(),
      })
    )
    .query(async ({ ctx, input }) => {
      const { user } = ctx;
      return user.credentials.filter((app) => app.type == input.appType).map((credential) => credential.id);
    }),
  stripeCustomer: authedProcedure.query(async ({ ctx }) => {
    const {
      user: { id: userId },
      prisma,
    } = ctx;

    const user = await ctx.prisma.user.findUnique({
      where: {
        id: userId,
      },
      select: {
        metadata: true,
      },
    });

    if (!user) {
      throw new TRPCError({ code: "INTERNAL_SERVER_ERROR", message: "User not found" });
    }

    const metadata = userMetadata.parse(user.metadata);

    if (!metadata?.stripeCustomerId) {
      throw new TRPCError({ code: "BAD_REQUEST", message: "No stripe customer id" });
    }
    // Fetch stripe customer
    const stripeCustomerId = metadata?.stripeCustomerId;
    const customer = await stripe.customers.retrieve(stripeCustomerId);
    if (customer.deleted) {
      throw new TRPCError({ code: "BAD_REQUEST", message: "No stripe customer found" });
    }

    const username = customer?.metadata?.username || null;

    return {
      isPremium: !!metadata?.isPremium,
      username,
    };
  }),
  updateProfile: authedProcedure
    .input(
      z.object({
        username: z.string().optional(),
        name: z.string().max(FULL_NAME_LENGTH_MAX_LIMIT).optional(),
        email: z.string().optional(),
        bio: z.string().optional(),
        avatar: z.string().optional(),
        timeZone: z.string().optional(),
        weekStart: z.string().optional(),
        hideBranding: z.boolean().optional(),
        allowDynamicBooking: z.boolean().optional(),
        brandColor: z.string().optional(),
        darkBrandColor: z.string().optional(),
        theme: z.string().optional().nullable(),
        completedOnboarding: z.boolean().optional(),
        locale: z.string().optional(),
        timeFormat: z.number().optional(),
        disableImpersonation: z.boolean().optional(),
        metadata: userMetadata.optional(),
      })
    )
    .mutation(async ({ ctx, input }) => {
      const { user } = ctx;
      const data: Prisma.UserUpdateInput = {
        ...input,
        metadata: input.metadata as Prisma.InputJsonValue,
      };
      let isPremiumUsername = false;
      if (input.username) {
        const username = slugify(input.username);
        // Only validate if we're changing usernames
        if (username !== user.username) {
          data.username = username;
          const response = await checkUsername(username);
          isPremiumUsername = response.premium;
          if (!response.available) {
            throw new TRPCError({ code: "BAD_REQUEST", message: response.message });
          }
        }
      }
      if (input.avatar) {
        data.avatar = await resizeBase64Image(input.avatar);
      }
      const userToUpdate = await ctx.prisma.user.findUnique({
        where: {
          id: user.id,
        },
      });

      if (!userToUpdate) {
        throw new TRPCError({ code: "NOT_FOUND", message: "User not found" });
      }
      const metadata = userMetadata.parse(userToUpdate.metadata);

      const isPremium = metadata?.isPremium;
      if (isPremiumUsername) {
        const stripeCustomerId = metadata?.stripeCustomerId;
        if (!isPremium || !stripeCustomerId) {
          throw new TRPCError({ code: "BAD_REQUEST", message: "User is not premium" });
        }

        const stripeSubscriptions = await stripe.subscriptions.list({ customer: stripeCustomerId });

        if (!stripeSubscriptions || !stripeSubscriptions.data.length) {
          throw new TRPCError({
            code: "INTERNAL_SERVER_ERROR",
            message: "No stripeSubscription found",
          });
        }

        // Iterate over subscriptions and look for premium product id and status active
        // @TODO: iterate if stripeSubscriptions.hasMore is true
        const isPremiumUsernameSubscriptionActive = stripeSubscriptions.data.some(
          (subscription) =>
            subscription.items.data[0].price.product === getPremiumPlanProductId() &&
            subscription.status === "active"
        );

        if (!isPremiumUsernameSubscriptionActive) {
          throw new TRPCError({
            code: "BAD_REQUEST",
            message: "You need to pay for premium username",
          });
        }
      }

      const updatedUser = await ctx.prisma.user.update({
        where: {
          id: user.id,
        },
        data,
        select: {
          id: true,
          username: true,
          email: true,
          metadata: true,
          name: true,
          createdDate: true,
        },
      });

      // Sync Services
      await syncServicesUpdateWebUser(updatedUser);

      // Notify stripe about the change
      if (updatedUser && updatedUser.metadata && hasKeyInMetadata(updatedUser, "stripeCustomerId")) {
        const stripeCustomerId = `${updatedUser.metadata.stripeCustomerId}`;
        await stripe.customers.update(stripeCustomerId, {
          metadata: {
            username: updatedUser.username,
            email: updatedUser.email,
            userId: updatedUser.id,
          },
        });
      }
      // Revalidate booking pages
      const res = ctx.res as NextApiResponse;
      if (typeof res?.revalidate !== "undefined") {
        const eventTypes = await ctx.prisma.eventType.findMany({
          where: {
            userId: user.id,
            team: null,
            hidden: false,
          },
          select: {
            id: true,
            slug: true,
          },
        });
        // waiting for this isn't needed
        Promise.all(eventTypes.map((eventType) => res?.revalidate(`/${ctx.user.username}/${eventType.slug}`)))
          .then(() => console.info("Booking pages revalidated"))
          .catch((e) => console.error(e));
      }
    }),
  eventTypeOrder: authedProcedure
    .input(
      z.object({
        ids: z.array(z.number()),
      })
    )
    .mutation(async ({ ctx, input }) => {
      const { prisma, user } = ctx;
      const allEventTypes = await ctx.prisma.eventType.findMany({
        select: {
          id: true,
        },
        where: {
          id: {
            in: input.ids,
          },
          OR: [
            {
              userId: user.id,
            },
            {
              users: {
                some: {
                  id: user.id,
                },
              },
            },
            {
              team: {
                members: {
                  some: {
                    userId: user.id,
                  },
                },
              },
            },
          ],
        },
      });
      const allEventTypeIds = new Set(allEventTypes.map((type) => type.id));
      if (input.ids.some((id) => !allEventTypeIds.has(id))) {
        throw new TRPCError({
          code: "UNAUTHORIZED",
        });
      }
      await Promise.all(
        reverse(input.ids).map((id, position) => {
          return ctx.prisma.eventType.update({
            where: {
              id,
            },
            data: {
              position,
            },
          });
        })
      );
    }),
  //Comment for PR: eventTypePosition is not used anywhere
  submitFeedback: authedProcedure
    .input(
      z.object({
        rating: z.string(),
        comment: z.string(),
      })
    )
    .mutation(async ({ ctx, input }) => {
      const { rating, comment } = input;

      const feedback = {
        username: ctx.user.username || "Nameless",
        email: ctx.user.email || "No email address",
        rating: rating,
        comment: comment,
      };

      await ctx.prisma.feedback.create({
        data: {
          date: dayjs().toISOString(),
          userId: ctx.user.id,
          rating: rating,
          comment: comment,
        },
      });

      if (process.env.SEND_FEEDBACK_EMAIL && comment) sendFeedbackEmail(feedback);
    }),
  locationOptions: authedProcedure.query(async ({ ctx }) => {
    const credentials = await ctx.prisma.credential.findMany({
      where: {
        userId: ctx.user.id,
      },
      select: {
        id: true,
        type: true,
        key: true,
        userId: true,
        appId: true,
        invalid: true,
      },
    });

    const integrations = await getEnabledApps(credentials);

    const t = await getTranslation(ctx.user.locale ?? "en", "common");

    const locationOptions = getLocationGroupedOptions(integrations, t);

    return locationOptions;
  }),
  deleteCredential: authedProcedure
    .input(
      z.object({
        id: z.number(),
        externalId: z.string().optional(),
      })
    )
    .mutation(async ({ ctx, input }) => {
      const { id, externalId } = input;

      const credential = await ctx.prisma.credential.findFirst({
        where: {
          id: id,
          userId: ctx.user.id,
        },
        select: {
          key: true,
          appId: true,
          app: {
            select: {
              slug: true,
              categories: true,
              dirName: true,
            },
          },
        },
      });

      if (!credential) {
        throw new TRPCError({ code: "NOT_FOUND" });
      }

      const eventTypes = await ctx.prisma.eventType.findMany({
        where: {
          userId: ctx.user.id,
        },
        select: {
          id: true,
          locations: true,
          destinationCalendar: {
            include: {
              credential: true,
            },
          },
          price: true,
          currency: true,
          metadata: true,
        },
      });

      // TODO: Improve this uninstallation cleanup per event by keeping a relation of EventType to App which has the data.
      for (const eventType of eventTypes) {
        if (eventType.locations) {
          // If it's a video, replace the location with Cal video
          if (credential.app?.categories.includes(AppCategories.video)) {
            // Find the user's event types

            // Look for integration name from app slug
            const integrationQuery =
              credential.app?.slug === "msteams" ? "office365_video" : credential.app?.slug.split("-")[0];

            // Check if the event type uses the deleted integration

            // To avoid type errors, need to stringify and parse JSON to use array methods
            const locationsSchema = z.array(z.object({ type: z.string() }));
            const locations = locationsSchema.parse(eventType.locations);

            const updatedLocations = locations.map((location: { type: string }) => {
              if (location.type.includes(integrationQuery)) {
                return { type: DailyLocationType };
              }
              return location;
            });

            await ctx.prisma.eventType.update({
              where: {
                id: eventType.id,
              },
              data: {
                locations: updatedLocations,
              },
            });
          }
        }

        // If it's a calendar, remove the destination calendar from the event type
        if (credential.app?.categories.includes(AppCategories.calendar)) {
          if (eventType.destinationCalendar?.credential?.appId === credential.appId) {
            const destinationCalendar = await ctx.prisma.destinationCalendar.findFirst({
              where: {
                id: eventType.destinationCalendar?.id,
              },
            });
            if (destinationCalendar) {
              await ctx.prisma.destinationCalendar.delete({
                where: {
                  id: destinationCalendar.id,
                },
              });
            }
          }

          if (externalId) {
            const existingSelectedCalendar = await ctx.prisma.selectedCalendar.findFirst({
              where: {
                externalId: externalId,
              },
            });
            // @TODO: SelectedCalendar doesn't have unique ID so we should only delete one item
            if (existingSelectedCalendar) {
              await ctx.prisma.selectedCalendar.delete({
                where: {
                  userId_integration_externalId: {
                    userId: existingSelectedCalendar.userId,
                    externalId: existingSelectedCalendar.externalId,
                    integration: existingSelectedCalendar.integration,
                  },
                },
              });
            }
          }
        }

        const metadata = EventTypeMetaDataSchema.parse(eventType.metadata);

        const stripeAppData = getPaymentAppData({ ...eventType, metadata });

        // If it's a payment, hide the event type and set the price to 0. Also cancel all pending bookings
        if (credential.app?.categories.includes(AppCategories.payment)) {
          if (stripeAppData.price) {
            await ctx.prisma.$transaction(async () => {
              await ctx.prisma.eventType.update({
                where: {
                  id: eventType.id,
                },
                data: {
                  hidden: true,
                  metadata: {
                    ...metadata,
                    apps: {
                      ...metadata?.apps,
                      stripe: {
                        ...metadata?.apps?.stripe,
                        price: 0,
                      },
                    },
                  },
                },
              });

              // Assuming that all bookings under this eventType need to be paid
              const unpaidBookings = await ctx.prisma.booking.findMany({
                where: {
                  userId: ctx.user.id,
                  eventTypeId: eventType.id,
                  status: "PENDING",
                  paid: false,
                  payment: {
                    every: {
                      success: false,
                    },
                  },
                },
                select: {
                  ...bookingMinimalSelect,
                  recurringEventId: true,
                  userId: true,
                  responses: true,
                  user: {
                    select: {
                      id: true,
                      credentials: true,
                      email: true,
                      timeZone: true,
                      name: true,
                      destinationCalendar: true,
                      locale: true,
                    },
                  },
                  location: true,
                  references: {
                    select: {
                      uid: true,
                      type: true,
                      externalCalendarId: true,
                    },
                  },
                  payment: true,
                  paid: true,
                  eventType: {
                    select: {
                      recurringEvent: true,
                      title: true,
                      bookingFields: true,
                      seatsPerTimeSlot: true,
                      seatsShowAttendees: true,
                    },
                  },
                  uid: true,
                  eventTypeId: true,
                  destinationCalendar: true,
                },
              });

              for (const booking of unpaidBookings) {
                await ctx.prisma.booking.update({
                  where: {
                    id: booking.id,
                  },
                  data: {
                    status: BookingStatus.CANCELLED,
                    cancellationReason: "Payment method removed",
                  },
                });

                for (const payment of booking.payment) {
                  try {
                    await deletePayment(payment.id, credential);
                  } catch (e) {
                    console.error(e);
                  }
                  await ctx.prisma.payment.delete({
                    where: {
                      id: payment.id,
                    },
                  });
                }

                await ctx.prisma.attendee.deleteMany({
                  where: {
                    bookingId: booking.id,
                  },
                });

                await ctx.prisma.bookingReference.deleteMany({
                  where: {
                    bookingId: booking.id,
                  },
                });

                const attendeesListPromises = booking.attendees.map(async (attendee) => {
                  return {
                    name: attendee.name,
                    email: attendee.email,
                    timeZone: attendee.timeZone,
                    language: {
                      translate: await getTranslation(attendee.locale ?? "en", "common"),
                      locale: attendee.locale ?? "en",
                    },
                  };
                });

                const attendeesList = await Promise.all(attendeesListPromises);
                const tOrganizer = await getTranslation(booking?.user?.locale ?? "en", "common");
                await sendCancelledEmails({
                  type: booking?.eventType?.title as string,
                  title: booking.title,
                  description: booking.description,
                  customInputs: isPrismaObjOrUndefined(booking.customInputs),
                  ...getCalEventResponses({
                    bookingFields: booking.eventType?.bookingFields ?? null,
                    booking,
                  }),
                  startTime: booking.startTime.toISOString(),
                  endTime: booking.endTime.toISOString(),
                  organizer: {
                    email: booking?.user?.email as string,
                    name: booking?.user?.name ?? "Nameless",
                    timeZone: booking?.user?.timeZone as string,
                    language: { translate: tOrganizer, locale: booking?.user?.locale ?? "en" },
                  },
                  attendees: attendeesList,
                  uid: booking.uid,
                  recurringEvent: parseRecurringEvent(booking.eventType?.recurringEvent),
                  location: booking.location,
                  destinationCalendar: booking.destinationCalendar || booking.user?.destinationCalendar,
                  cancellationReason: "Payment method removed by organizer",
                  seatsPerTimeSlot: booking.eventType?.seatsPerTimeSlot,
                  seatsShowAttendees: booking.eventType?.seatsShowAttendees,
                });
              }
            });
          }
        }
      }

      // if zapier get disconnected, delete zapier apiKey, delete zapier webhooks and cancel all scheduled jobs from zapier
      if (credential.app?.slug === "zapier") {
        await ctx.prisma.apiKey.deleteMany({
          where: {
            userId: ctx.user.id,
            appId: "zapier",
          },
        });
        await ctx.prisma.webhook.deleteMany({
          where: {
            userId: ctx.user.id,
            appId: "zapier",
          },
        });
        const bookingsWithScheduledJobs = await ctx.prisma.booking.findMany({
          where: {
            userId: ctx.user.id,
            scheduledJobs: {
              isEmpty: false,
            },
          },
        });
        for (const booking of bookingsWithScheduledJobs) {
          cancelScheduledJobs(booking, credential.appId);
        }
      }

      // Validated that credential is user's above
      await ctx.prisma.credential.delete({
        where: {
          id: id,
        },
      });
      // Revalidate user calendar cache.
      if (credential.app?.slug.includes("calendar")) {
        await fetch(`${WEBAPP_URL}/api/revalidate-calendar-cache/${ctx?.user?.username}`);
      }
    }),
  bookingUnconfirmedCount: authedProcedure.query(async ({ ctx }) => {
    const { prisma, user } = ctx;
    const count = await ctx.prisma.booking.count({
      where: {
        status: BookingStatus.PENDING,
        userId: user.id,
        endTime: { gt: new Date() },
      },
    });
    const recurringGrouping = await ctx.prisma.booking.groupBy({
      by: ["recurringEventId"],
      _count: {
        recurringEventId: true,
      },
      where: {
        recurringEventId: { not: { equals: null } },
        status: { equals: "PENDING" },
        userId: user.id,
        endTime: { gt: new Date() },
      },
    });
    return recurringGrouping.reduce((prev, current) => {
      // recurringEventId is the total number of recurring instances for a booking
      // we need to subtract all but one, to represent a single recurring booking
      return prev - (current._count?.recurringEventId - 1);
    }, count);
  }),
  getCalVideoRecordings: authedProcedure
    .input(
      z.object({
        roomName: z.string(),
      })
    )
    .query(async ({ input }) => {
      const { roomName } = input;

      try {
        const res = await getRecordingsOfCalVideoByRoomName(roomName);
        return res;
      } catch (err) {
        throw new TRPCError({
          code: "BAD_REQUEST",
        });
      }
    }),
  getDownloadLinkOfCalVideoRecordings: authedProcedure
    .input(
      z.object({
        recordingId: z.string(),
      })
    )
    .query(async ({ input, ctx }) => {
      const { recordingId } = input;
      const { session } = ctx;

      const isDownloadAllowed = IS_SELF_HOSTED || session.user.belongsToActiveTeam;

      if (!isDownloadAllowed) {
        throw new TRPCError({
          code: "FORBIDDEN",
        });
      }

      try {
        const res = await getDownloadLinkOfCalVideoByRecordingId(recordingId);
        return res;
      } catch (err) {
        throw new TRPCError({
          code: "BAD_REQUEST",
        });
      }
    }),
  getUsersDefaultConferencingApp: authedProcedure.query(async ({ ctx }) => {
    return userMetadata.parse(ctx.user.metadata)?.defaultConferencingApp;
  }),
  updateUserDefaultConferencingApp: authedProcedure
    .input(
      z.object({
        appSlug: z.string().optional(),
        appLink: z.string().optional(),
      })
    )
    .mutation(async ({ ctx, input }) => {
      const currentMetadata = userMetadata.parse(ctx.user.metadata);
      const credentials = ctx.user.credentials;
      const foundApp = getApps(credentials).filter((app) => app.slug === input.appSlug)[0];
      const appLocation = foundApp?.appData?.location;

      if (!foundApp || !appLocation)
        throw new TRPCError({ code: "BAD_REQUEST", message: "App not installed" });

      if (appLocation.linkType === "static" && !input.appLink) {
        throw new TRPCError({ code: "BAD_REQUEST", message: "App link is required" });
      }

      if (appLocation.linkType === "static" && appLocation.urlRegExp) {
        const validLink = z
          .string()
          .regex(new RegExp(appLocation.urlRegExp), "Invalid App Link")
          .parse(input.appLink);
        if (!validLink) {
          throw new TRPCError({ code: "BAD_REQUEST", message: "Invalid app link" });
        }
      }

      await ctx.prisma.user.update({
        where: {
          id: ctx.user.id,
        },
        data: {
          metadata: {
            ...currentMetadata,
            defaultConferencingApp: {
              appSlug: input.appSlug,
              appLink: input.appLink,
            },
          },
        },
      });
      return input;
    }),
});

export const viewerRouter = mergeRouters(
  loggedInViewerRouter,
  router({
    public: publicViewerRouter,
    auth: authRouter,
    deploymentSetup: deploymentSetupRouter,
    bookings: bookingsRouter,
    eventTypes: eventTypesRouter,
    availability: availabilityRouter,
    teams: viewerTeamsRouter,
    webhook: webhookRouter,
    apiKeys: apiKeysRouter,
    // slots: slotsRouter,
    workflows: workflowsRouter,
    saml: ssoRouter,
    insights: insightsRouter,
    // NOTE: Add all app related routes in the bottom till the problem described in @calcom/app-store/trpc-routers.ts is solved.
    // After that there would just one merge call here for all the apps.
    appRoutingForms: app_RoutingForms,
    eth: ethRouter,
    features: featureFlagRouter,
    appsRouter,
  })
);<|MERGE_RESOLUTION|>--- conflicted
+++ resolved
@@ -158,11 +158,7 @@
       }
     }),
   // REVIEW: This router is part of both the public and private viewer router?
-<<<<<<< HEAD
   // slots: slotsRouter,
-  cityTimezones: publicProcedure.query(() => cityMapping),
-=======
-  slots: slotsRouter,
   cityTimezones: publicProcedure.query(async () => {
     /**
      * Lazy loads third party dependency to avoid loading 1.5Mb for ALL tRPC procedures.
@@ -192,7 +188,6 @@
     });
     return uniqueCities;
   }),
->>>>>>> 6986b5af
 });
 
 // routes only available to authenticated users
