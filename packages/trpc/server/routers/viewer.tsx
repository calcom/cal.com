import type { DestinationCalendar, Prisma } from "@prisma/client";
import { AppCategories, BookingStatus, IdentityProvider } from "@prisma/client";
import { reverse } from "lodash";
import type { NextApiResponse } from "next";
import { authenticator } from "otplib";
import z from "zod";

import ethRouter from "@calcom/app-store/rainbow/trpc/router";
import app_RoutingForms from "@calcom/app-store/routing-forms/trpc-router";
import { deleteStripeCustomer } from "@calcom/app-store/stripepayment/lib/customer";
import stripe from "@calcom/app-store/stripepayment/lib/server";
import { getPremiumPlanProductId } from "@calcom/app-store/stripepayment/lib/utils";
import getApps, { getLocationGroupedOptions } from "@calcom/app-store/utils";
import { cancelScheduledJobs } from "@calcom/app-store/zapier/lib/nodeScheduler";
import { getCalendarCredentials, getConnectedCalendars } from "@calcom/core/CalendarManager";
import { DailyLocationType } from "@calcom/core/location";
import {
  getDownloadLinkOfCalVideoByRecordingId,
  getRecordingsOfCalVideoByRoomName,
} from "@calcom/core/videoClient";
import dayjs from "@calcom/dayjs";
import { sendCancelledEmails, sendFeedbackEmail } from "@calcom/emails";
import { ErrorCode } from "@calcom/features/auth/lib/ErrorCode";
import { verifyPassword } from "@calcom/features/auth/lib/verifyPassword";
import { getCalEventResponses } from "@calcom/features/bookings/lib/getCalEventResponses";
import { samlTenantProduct } from "@calcom/features/ee/sso/lib/saml";
import { userAdminRouter } from "@calcom/features/ee/users/server/trpc-router";
import { featureFlagRouter } from "@calcom/features/flags/server/router";
import { insightsRouter } from "@calcom/features/insights/server/trpc-router";
import { orgsRouter } from "@calcom/features/orgs/server/router";
import { isPrismaObjOrUndefined, parseRecurringEvent } from "@calcom/lib";
import getEnabledApps from "@calcom/lib/apps/getEnabledApps";
import { FULL_NAME_LENGTH_MAX_LIMIT, IS_SELF_HOSTED, WEBAPP_URL } from "@calcom/lib/constants";
import { symmetricDecrypt } from "@calcom/lib/crypto";
import getPaymentAppData from "@calcom/lib/getPaymentAppData";
import hasKeyInMetadata from "@calcom/lib/hasKeyInMetadata";
import { deletePayment } from "@calcom/lib/payment/deletePayment";
import { checkUsername } from "@calcom/lib/server/checkUsername";
import { getTranslation } from "@calcom/lib/server/i18n";
import { resizeBase64Image } from "@calcom/lib/server/resizeBase64Image";
import slugify from "@calcom/lib/slugify";
import {
  deleteWebUser as syncServicesDeleteWebUser,
  updateWebUser as syncServicesUpdateWebUser,
} from "@calcom/lib/sync/SyncServiceManager";
import prisma, { bookingMinimalSelect } from "@calcom/prisma";
import { EventTypeMetaDataSchema, userMetadata } from "@calcom/prisma/zod-utils";

import { TRPCError } from "@trpc/server";

import { authedProcedure, getLocale, mergeRouters, publicProcedure, router } from "../trpc";
import { apiKeysRouter } from "./viewer/apiKeys";
import { appsRouter } from "./viewer/apps";
import { authRouter } from "./viewer/auth";
import { availabilityRouter } from "./viewer/availability";
import { bookingsRouter } from "./viewer/bookings";
import { deploymentSetupRouter } from "./viewer/deploymentSetup";
import { eventTypesRouter } from "./viewer/eventTypes";
import { paymentsRouter } from "./viewer/payments";
import { slotsRouter } from "./viewer/slots";
import { ssoRouter } from "./viewer/sso";
import { viewerTeamsRouter } from "./viewer/teams";
import { webhookRouter } from "./viewer/webhook";
import { workflowsRouter } from "./viewer/workflows";

// things that unauthenticated users can query about themselves
const publicViewerRouter = router({
  session: publicProcedure.query(({ ctx }) => {
    return ctx.session;
  }),
  i18n: publicProcedure.query(async ({ ctx }) => {
    const { locale, i18n } = await getLocale(ctx);

    return {
      i18n,
      locale,
    };
  }),
  countryCode: publicProcedure.query(({ ctx }) => {
    const { req } = ctx;

    const countryCode: string | string[] = req?.headers?.["x-vercel-ip-country"] ?? "";
    return { countryCode: Array.isArray(countryCode) ? countryCode[0] : countryCode };
  }),
  samlTenantProduct: publicProcedure
    .input(
      z.object({
        email: z.string().email(),
      })
    )
    .mutation(async ({ ctx, input }) => {
      const { prisma } = ctx;
      const { email } = input;

      return await samlTenantProduct(prisma, email);
    }),
  stripeCheckoutSession: publicProcedure
    .input(
      z.object({
        stripeCustomerId: z.string().optional(),
        checkoutSessionId: z.string().optional(),
      })
    )
    .query(async ({ input }) => {
      const { checkoutSessionId, stripeCustomerId } = input;

      // TODO: Move the following data checks to superRefine
      if (!checkoutSessionId && !stripeCustomerId) {
        throw new Error("Missing checkoutSessionId or stripeCustomerId");
      }

      if (checkoutSessionId && stripeCustomerId) {
        throw new Error("Both checkoutSessionId and stripeCustomerId provided");
      }
      let customerId: string;
      let isPremiumUsername = false;
      let hasPaymentFailed = false;
      if (checkoutSessionId) {
        try {
          const session = await stripe.checkout.sessions.retrieve(checkoutSessionId);
          if (typeof session.customer !== "string") {
            return {
              valid: false,
            };
          }
          customerId = session.customer;
          isPremiumUsername = true;
          hasPaymentFailed = session.payment_status !== "paid";
        } catch (e) {
          return {
            valid: false,
          };
        }
      } else {
        // eslint-disable-next-line @typescript-eslint/no-non-null-assertion
        customerId = stripeCustomerId!;
      }

      try {
        const customer = await stripe.customers.retrieve(customerId);
        if (customer.deleted) {
          return {
            valid: false,
          };
        }

        return {
          valid: true,
          hasPaymentFailed,
          isPremiumUsername,
          customer: {
            username: customer.metadata.username,
            email: customer.metadata.email,
            stripeCustomerId: customerId,
          },
        };
      } catch (e) {
        return {
          valid: false,
        };
      }
    }),
  slots: slotsRouter,
  cityTimezones: publicProcedure.query(async () => {
    /**
     * Lazy loads third party dependency to avoid loading 1.5Mb for ALL tRPC procedures.
     * Thanks @roae for the tip 🙏
     **/
    const allCities = await import("city-timezones").then((mod) => mod.cityMapping);
    /**
     * Filter out all cities that have the same "city" key and only use the one with the highest population.
     * This way we return a new array of cities without running the risk of having more than one city
     * with the same name on the dropdown and prevent users from mistaking the time zone of the desired city.
     */
    const topPopulatedCities: { [key: string]: { city: string; timezone: string; pop: number } } = {};
    allCities.forEach((city) => {
      const cityPopulationCount = city.pop;
      if (
        topPopulatedCities[city.city]?.pop === undefined ||
        cityPopulationCount > topPopulatedCities[city.city].pop
      ) {
        topPopulatedCities[city.city] = { city: city.city, timezone: city.timezone, pop: city.pop };
      }
    });
    const uniqueCities = Object.values(topPopulatedCities);
    /** Add specific overries in here */
    uniqueCities.forEach((city) => {
      if (city.city === "London") city.timezone = "Europe/London";
      if (city.city === "Londonderry") city.city = "London";
    });
    return uniqueCities;
  }),
});

// routes only available to authenticated users
const loggedInViewerRouter = router({
  me: authedProcedure.query(async ({ ctx }) => {
    const { user } = ctx;
    // Destructuring here only makes it more illegible
    // pick only the part we want to expose in the API
    return {
      id: user.id,
      name: user.name,
      username: user.username,
      email: user.email,
      startTime: user.startTime,
      endTime: user.endTime,
      bufferTime: user.bufferTime,
      locale: user.locale,
      timeFormat: user.timeFormat,
      timeZone: user.timeZone,
      avatar: user.avatar,
      createdDate: user.createdDate,
      trialEndsAt: user.trialEndsAt,
      defaultScheduleId: user.defaultScheduleId,
      completedOnboarding: user.completedOnboarding,
      twoFactorEnabled: user.twoFactorEnabled,
      disableImpersonation: user.disableImpersonation,
      identityProvider: user.identityProvider,
      brandColor: user.brandColor,
      darkBrandColor: user.darkBrandColor,
      away: user.away,
      bio: user.bio,
      weekStart: user.weekStart,
      theme: user.theme,
      hideBranding: user.hideBranding,
      metadata: user.metadata,
    };
  }),
  avatar: authedProcedure.query(({ ctx }) => ({
    avatar: ctx.user.rawAvatar,
  })),
  deleteMe: authedProcedure
    .input(
      z.object({
        password: z.string(),
        totpCode: z.string().optional(),
      })
    )
    .mutation(async ({ ctx, input }) => {
      // Check if input.password is correct
      const user = await prisma.user.findUnique({
        where: {
          email: ctx.user.email.toLowerCase(),
        },
      });
      if (!user) {
        throw new Error(ErrorCode.UserNotFound);
      }

      if (user.identityProvider !== IdentityProvider.CAL) {
        throw new Error(ErrorCode.ThirdPartyIdentityProviderEnabled);
      }

      if (!user.password) {
        throw new Error(ErrorCode.UserMissingPassword);
      }

      const isCorrectPassword = await verifyPassword(input.password, user.password);
      if (!isCorrectPassword) {
        throw new Error(ErrorCode.IncorrectPassword);
      }

      if (user.twoFactorEnabled) {
        if (!input.totpCode) {
          throw new Error(ErrorCode.SecondFactorRequired);
        }

        if (!user.twoFactorSecret) {
          console.error(`Two factor is enabled for user ${user.id} but they have no secret`);
          throw new Error(ErrorCode.InternalServerError);
        }

        if (!process.env.CALENDSO_ENCRYPTION_KEY) {
          console.error(`"Missing encryption key; cannot proceed with two factor login."`);
          throw new Error(ErrorCode.InternalServerError);
        }

        const secret = symmetricDecrypt(user.twoFactorSecret, process.env.CALENDSO_ENCRYPTION_KEY);
        if (secret.length !== 32) {
          console.error(
            `Two factor secret decryption failed. Expected key with length 32 but got ${secret.length}`
          );
          throw new Error(ErrorCode.InternalServerError);
        }

        // If user has 2fa enabled, check if input.totpCode is correct
        const isValidToken = authenticator.check(input.totpCode, secret);
        if (!isValidToken) {
          throw new Error(ErrorCode.IncorrectTwoFactorCode);
        }
      }

      // If 2FA is disabled or totpCode is valid then delete the user from stripe and database
      await deleteStripeCustomer(user).catch(console.warn);
      // Remove my account
      const deletedUser = await ctx.prisma.user.delete({
        where: {
          id: ctx.user.id,
        },
      });

      // Sync Services
      syncServicesDeleteWebUser(deletedUser);
      return;
    }),
  deleteMeWithoutPassword: authedProcedure.mutation(async ({ ctx }) => {
    const user = await prisma.user.findUnique({
      where: {
        email: ctx.user.email.toLowerCase(),
      },
    });
    if (!user) {
      throw new Error(ErrorCode.UserNotFound);
    }

    if (user.identityProvider === IdentityProvider.CAL) {
      throw new Error(ErrorCode.SocialIdentityProviderRequired);
    }

    if (user.twoFactorEnabled) {
      throw new Error(ErrorCode.SocialIdentityProviderRequired);
    }

    // Remove me from Stripe
    await deleteStripeCustomer(user).catch(console.warn);

    // Remove my account
    const deletedUser = await ctx.prisma.user.delete({
      where: {
        id: ctx.user.id,
      },
    });
    // Sync Services
    syncServicesDeleteWebUser(deletedUser);

    return;
  }),
  away: authedProcedure
    .input(
      z.object({
        away: z.boolean(),
      })
    )
    .mutation(async ({ ctx, input }) => {
      await ctx.prisma.user.update({
        where: {
          email: ctx.user.email,
        },
        data: {
          away: input.away,
        },
      });
    }),
  connectedCalendars: authedProcedure.query(async ({ ctx }) => {
    const { user, prisma } = ctx;

    const userCredentials = await prisma.credential.findMany({
      where: {
        userId: ctx.user.id,
        app: {
          categories: { has: AppCategories.calendar },
          enabled: true,
        },
      },
    });

    // get user's credentials + their connected integrations
    const calendarCredentials = getCalendarCredentials(userCredentials);

    // get all the connected integrations' calendars (from third party)
    const { connectedCalendars, destinationCalendar } = await getConnectedCalendars(
      calendarCredentials,
      user.selectedCalendars,
      user.destinationCalendar?.externalId
    );

    if (connectedCalendars.length === 0) {
      /* As there are no connected calendars, delete the destination calendar if it exists */
      if (user.destinationCalendar) {
        await ctx.prisma.destinationCalendar.delete({
          where: { userId: user.id },
        });
        user.destinationCalendar = null;
      }
    } else if (!user.destinationCalendar) {
      /*
        There are connected calendars, but no destination calendar
        So create a default destination calendar with the first primary connected calendar
        */
      const { integration = "", externalId = "", credentialId, email } = connectedCalendars[0].primary ?? {};
      user.destinationCalendar = await ctx.prisma.destinationCalendar.create({
        data: {
          userId: user.id,
          integration,
          externalId,
          credentialId,
        },
      });
    } else {
      /* There are connected calendars and a destination calendar */

      // Check if destinationCalendar exists in connectedCalendars
      const allCals = connectedCalendars.map((cal) => cal.calendars ?? []).flat();
      const destinationCal = allCals.find(
        (cal) =>
          cal.externalId === user.destinationCalendar?.externalId &&
          cal.integration === user.destinationCalendar?.integration
      );

      if (!destinationCal) {
        // If destinationCalendar is out of date, update it with the first primary connected calendar
        const { integration = "", externalId = "" } = connectedCalendars[0].primary ?? {};
        user.destinationCalendar = await ctx.prisma.destinationCalendar.update({
          where: { userId: user.id },
          data: {
            integration,
            externalId,
          },
        });
      }
    }

    return {
      connectedCalendars,
      destinationCalendar: {
        ...(user.destinationCalendar as DestinationCalendar),
        ...destinationCalendar,
      },
    };
  }),
  setDestinationCalendar: authedProcedure
    .input(
      z.object({
        integration: z.string(),
        externalId: z.string(),
        eventTypeId: z.number().nullish(),
        bookingId: z.number().nullish(),
      })
    )
    .mutation(async ({ ctx, input }) => {
      const { user } = ctx;
      const { integration, externalId, eventTypeId } = input;
      const calendarCredentials = getCalendarCredentials(user.credentials);
      const { connectedCalendars } = await getConnectedCalendars(calendarCredentials, user.selectedCalendars);
      const allCals = connectedCalendars.map((cal) => cal.calendars ?? []).flat();

      const credentialId = allCals.find(
        (cal) => cal.externalId === externalId && cal.integration === integration && cal.readOnly === false
      )?.credentialId;

      if (!credentialId) {
        throw new TRPCError({ code: "BAD_REQUEST", message: `Could not find calendar ${input.externalId}` });
      }

      let where;

      if (eventTypeId) {
        if (
          !(await prisma.eventType.findFirst({
            where: {
              id: eventTypeId,
              userId: user.id,
            },
          }))
        ) {
          throw new TRPCError({
            code: "UNAUTHORIZED",
            message: `You don't have access to event type ${eventTypeId}`,
          });
        }

        where = { eventTypeId };
      } else where = { userId: user.id };

      await ctx.prisma.destinationCalendar.upsert({
        where,
        update: {
          integration,
          externalId,
          credentialId,
        },
        create: {
          ...where,
          integration,
          externalId,
          credentialId,
        },
      });
    }),
  integrations: authedProcedure
    .input(
      z.object({
        variant: z.string().optional(),
        exclude: z.array(z.string()).optional(),
        onlyInstalled: z.boolean().optional(),
      })
    )
    .query(async ({ ctx, input }) => {
      const { user } = ctx;
      const { variant, exclude, onlyInstalled } = input;
      const { credentials } = user;

      const enabledApps = await getEnabledApps(credentials);
      //TODO: Refactor this to pick up only needed fields and prevent more leaking
      let apps = enabledApps.map(
        ({ credentials: _, credential: _1, key: _2 /* don't leak to frontend */, ...app }) => {
          const credentialIds = credentials.filter((c) => c.type === app.type).map((c) => c.id);
          const invalidCredentialIds = credentials
            .filter((c) => c.type === app.type && c.invalid)
            .map((c) => c.id);
          return {
            ...app,
            credentialIds,
            invalidCredentialIds,
          };
        }
      );

      if (variant) {
        // `flatMap()` these work like `.filter()` but infers the types correctly
        apps = apps
          // variant check
          .flatMap((item) => (item.variant.startsWith(variant) ? [item] : []));
      }

      if (exclude) {
        // exclusion filter
        apps = apps.filter((item) => (exclude ? !exclude.includes(item.variant) : true));
      }

      if (onlyInstalled) {
        apps = apps.flatMap((item) => (item.credentialIds.length > 0 || item.isGlobal ? [item] : []));
      }
      return {
        items: apps,
      };
    }),
  appById: authedProcedure
    .input(
      z.object({
        appId: z.string(),
      })
    )
    .query(async ({ ctx, input }) => {
      const { user } = ctx;
      const appId = input.appId;
      const { credentials } = user;
      const apps = getApps(credentials);
      const appFromDb = apps.find((app) => app.slug === appId);
      if (!appFromDb) {
        throw new TRPCError({ code: "BAD_REQUEST", message: `Could not find app ${appId}` });
      }

      // eslint-disable-next-line @typescript-eslint/no-unused-vars
      const { credential: _, credentials: _1, ...app } = appFromDb;
      return {
        isInstalled: appFromDb.credentials.length,
        ...app,
      };
    }),
  apps: authedProcedure
    .input(
      z.object({
        extendsFeature: z.literal("EventType"),
      })
    )
    .query(async ({ ctx, input }) => {
      const { user } = ctx;
      const { credentials } = user;

      const apps = await getEnabledApps(credentials);
      return apps
        .filter((app) => app.extendsFeature?.includes(input.extendsFeature))
        .map((app) => ({
          ...app,
          isInstalled: !!app.credentials?.length,
        }));
    }),
  appCredentialsByType: authedProcedure
    .input(
      z.object({
        appType: z.string(),
      })
    )
    .query(async ({ ctx, input }) => {
      const { user } = ctx;
      return user.credentials.filter((app) => app.type == input.appType).map((credential) => credential.id);
    }),
  stripeCustomer: authedProcedure.query(async ({ ctx }) => {
    const {
      user: { id: userId },
      prisma,
    } = ctx;

    const user = await prisma.user.findUnique({
      where: {
        id: userId,
      },
      select: {
        metadata: true,
      },
    });

    if (!user) {
      throw new TRPCError({ code: "INTERNAL_SERVER_ERROR", message: "User not found" });
    }

    const metadata = userMetadata.parse(user.metadata);

    if (!metadata?.stripeCustomerId) {
      throw new TRPCError({ code: "BAD_REQUEST", message: "No stripe customer id" });
    }
    // Fetch stripe customer
    const stripeCustomerId = metadata?.stripeCustomerId;
    const customer = await stripe.customers.retrieve(stripeCustomerId);
    if (customer.deleted) {
      throw new TRPCError({ code: "BAD_REQUEST", message: "No stripe customer found" });
    }

    const username = customer?.metadata?.username || null;

    return {
      isPremium: !!metadata?.isPremium,
      username,
    };
  }),
  updateProfile: authedProcedure
    .input(
      z.object({
        username: z.string().optional(),
        name: z.string().max(FULL_NAME_LENGTH_MAX_LIMIT).optional(),
        email: z.string().optional(),
        bio: z.string().optional(),
        avatar: z.string().optional(),
        timeZone: z.string().optional(),
        weekStart: z.string().optional(),
        hideBranding: z.boolean().optional(),
        allowDynamicBooking: z.boolean().optional(),
        brandColor: z.string().optional(),
        darkBrandColor: z.string().optional(),
        theme: z.string().optional().nullable(),
        completedOnboarding: z.boolean().optional(),
        locale: z.string().optional(),
        timeFormat: z.number().optional(),
        disableImpersonation: z.boolean().optional(),
        metadata: userMetadata.optional(),
      })
    )
    .mutation(async ({ ctx, input }) => {
      const { user, prisma } = ctx;
      const data: Prisma.UserUpdateInput = {
        ...input,
        metadata: input.metadata as Prisma.InputJsonValue,
      };
      let isPremiumUsername = false;
      if (input.username) {
        const username = slugify(input.username);
        // Only validate if we're changing usernames
        if (username !== user.username) {
          data.username = username;
          const response = await checkUsername(username);
          isPremiumUsername = response.premium;
          if (!response.available) {
            throw new TRPCError({ code: "BAD_REQUEST", message: response.message });
          }
        }
      }
      if (input.avatar) {
        data.avatar = await resizeBase64Image(input.avatar);
      }
      const userToUpdate = await prisma.user.findUnique({
        where: {
          id: user.id,
        },
      });

      if (!userToUpdate) {
        throw new TRPCError({ code: "NOT_FOUND", message: "User not found" });
      }
      const metadata = userMetadata.parse(userToUpdate.metadata);

      const isPremium = metadata?.isPremium;
      if (isPremiumUsername) {
        const stripeCustomerId = metadata?.stripeCustomerId;
        if (!isPremium || !stripeCustomerId) {
          throw new TRPCError({ code: "BAD_REQUEST", message: "User is not premium" });
        }

        const stripeSubscriptions = await stripe.subscriptions.list({ customer: stripeCustomerId });

        if (!stripeSubscriptions || !stripeSubscriptions.data.length) {
          throw new TRPCError({
            code: "INTERNAL_SERVER_ERROR",
            message: "No stripeSubscription found",
          });
        }

        // Iterate over subscriptions and look for premium product id and status active
        // @TODO: iterate if stripeSubscriptions.hasMore is true
        const isPremiumUsernameSubscriptionActive = stripeSubscriptions.data.some(
          (subscription) =>
            subscription.items.data[0].price.product === getPremiumPlanProductId() &&
            subscription.status === "active"
        );

        if (!isPremiumUsernameSubscriptionActive) {
          throw new TRPCError({
            code: "BAD_REQUEST",
            message: "You need to pay for premium username",
          });
        }
      }

      const updatedUser = await prisma.user.update({
        where: {
          id: user.id,
        },
        data,
        select: {
          id: true,
          username: true,
          email: true,
          metadata: true,
          name: true,
          createdDate: true,
        },
      });

      // Sync Services
      await syncServicesUpdateWebUser(updatedUser);

      // Notify stripe about the change
      if (updatedUser && updatedUser.metadata && hasKeyInMetadata(updatedUser, "stripeCustomerId")) {
        const stripeCustomerId = `${updatedUser.metadata.stripeCustomerId}`;
        await stripe.customers.update(stripeCustomerId, {
          metadata: {
            username: updatedUser.username,
            email: updatedUser.email,
            userId: updatedUser.id,
          },
        });
      }
      // Revalidate booking pages
      const res = ctx.res as NextApiResponse;
      if (typeof res?.revalidate !== "undefined") {
        const eventTypes = await prisma.eventType.findMany({
          where: {
            userId: user.id,
            team: null,
            hidden: false,
          },
          select: {
            id: true,
            slug: true,
          },
        });
        // waiting for this isn't needed
        Promise.all(eventTypes.map((eventType) => res?.revalidate(`/${ctx.user.username}/${eventType.slug}`)))
          .then(() => console.info("Booking pages revalidated"))
          .catch((e) => console.error(e));
      }
    }),
  eventTypeOrder: authedProcedure
    .input(
      z.object({
        ids: z.array(z.number()),
      })
    )
    .mutation(async ({ ctx, input }) => {
      const { prisma, user } = ctx;
      const allEventTypes = await ctx.prisma.eventType.findMany({
        select: {
          id: true,
        },
        where: {
          id: {
            in: input.ids,
          },
          OR: [
            {
              userId: user.id,
            },
            {
              users: {
                some: {
                  id: user.id,
                },
              },
            },
            {
              team: {
                members: {
                  some: {
                    userId: user.id,
                  },
                },
              },
            },
          ],
        },
      });
      const allEventTypeIds = new Set(allEventTypes.map((type) => type.id));
      if (input.ids.some((id) => !allEventTypeIds.has(id))) {
        throw new TRPCError({
          code: "UNAUTHORIZED",
        });
      }
      await Promise.all(
        reverse(input.ids).map((id, position) => {
          return prisma.eventType.update({
            where: {
              id,
            },
            data: {
              position,
            },
          });
        })
      );
    }),
  //Comment for PR: eventTypePosition is not used anywhere
  submitFeedback: authedProcedure
    .input(
      z.object({
        rating: z.string(),
        comment: z.string(),
      })
    )
    .mutation(async ({ ctx, input }) => {
      const { rating, comment } = input;

      const feedback = {
        username: ctx.user.username || "Nameless",
        email: ctx.user.email || "No email address",
        rating: rating,
        comment: comment,
      };

      await ctx.prisma.feedback.create({
        data: {
          date: dayjs().toISOString(),
          userId: ctx.user.id,
          rating: rating,
          comment: comment,
        },
      });

      if (process.env.SEND_FEEDBACK_EMAIL && comment) sendFeedbackEmail(feedback);
    }),
  locationOptions: authedProcedure.query(async ({ ctx }) => {
    const credentials = await prisma.credential.findMany({
      where: {
        userId: ctx.user.id,
      },
      select: {
        id: true,
        type: true,
        key: true,
        userId: true,
        appId: true,
        invalid: true,
      },
    });

    const integrations = await getEnabledApps(credentials);

    const t = await getTranslation(ctx.user.locale ?? "en", "common");

    const locationOptions = getLocationGroupedOptions(integrations, t);

    return locationOptions;
  }),
  deleteCredential: authedProcedure
    .input(
      z.object({
        id: z.number(),
        externalId: z.string().optional(),
      })
    )
    .mutation(async ({ ctx, input }) => {
      const { id, externalId } = input;

      const credential = await prisma.credential.findFirst({
        where: {
          id: id,
          userId: ctx.user.id,
        },
        select: {
          key: true,
          appId: true,
          app: {
            select: {
              slug: true,
              categories: true,
              dirName: true,
            },
          },
        },
      });

      if (!credential) {
        throw new TRPCError({ code: "NOT_FOUND" });
      }

      const eventTypes = await prisma.eventType.findMany({
        where: {
          userId: ctx.user.id,
        },
        select: {
          id: true,
          locations: true,
          destinationCalendar: {
            include: {
              credential: true,
            },
          },
          price: true,
          currency: true,
          metadata: true,
        },
      });

      // TODO: Improve this uninstallation cleanup per event by keeping a relation of EventType to App which has the data.
      for (const eventType of eventTypes) {
        if (eventType.locations) {
          // If it's a video, replace the location with Cal video
          if (credential.app?.categories.includes(AppCategories.video)) {
            // Find the user's event types

            // Look for integration name from app slug
            const integrationQuery =
              credential.app?.slug === "msteams" ? "office365_video" : credential.app?.slug.split("-")[0];

            // Check if the event type uses the deleted integration

            // To avoid type errors, need to stringify and parse JSON to use array methods
            const locationsSchema = z.array(z.object({ type: z.string() }));
            const locations = locationsSchema.parse(eventType.locations);

            const updatedLocations = locations.map((location: { type: string }) => {
              if (location.type.includes(integrationQuery)) {
                return { type: DailyLocationType };
              }
              return location;
            });

            await prisma.eventType.update({
              where: {
                id: eventType.id,
              },
              data: {
                locations: updatedLocations,
              },
            });
          }
        }

        // If it's a calendar, remove the destination calendar from the event type
        if (credential.app?.categories.includes(AppCategories.calendar)) {
          if (eventType.destinationCalendar?.credential?.appId === credential.appId) {
            const destinationCalendar = await prisma.destinationCalendar.findFirst({
              where: {
                id: eventType.destinationCalendar?.id,
              },
            });
            if (destinationCalendar) {
              await prisma.destinationCalendar.delete({
                where: {
                  id: destinationCalendar.id,
                },
              });
            }
          }

          if (externalId) {
            const existingSelectedCalendar = await prisma.selectedCalendar.findFirst({
              where: {
                externalId: externalId,
              },
            });
            // @TODO: SelectedCalendar doesn't have unique ID so we should only delete one item
            if (existingSelectedCalendar) {
              await prisma.selectedCalendar.delete({
                where: {
                  userId_integration_externalId: {
                    userId: existingSelectedCalendar.userId,
                    externalId: existingSelectedCalendar.externalId,
                    integration: existingSelectedCalendar.integration,
                  },
                },
              });
            }
          }
        }

        const metadata = EventTypeMetaDataSchema.parse(eventType.metadata);

        const stripeAppData = getPaymentAppData({ ...eventType, metadata });

        // If it's a payment, hide the event type and set the price to 0. Also cancel all pending bookings
        if (credential.app?.categories.includes(AppCategories.payment)) {
          if (stripeAppData.price) {
            await prisma.$transaction(async () => {
              await prisma.eventType.update({
                where: {
                  id: eventType.id,
                },
                data: {
                  hidden: true,
                  metadata: {
                    ...metadata,
                    apps: {
                      ...metadata?.apps,
                      stripe: {
                        ...metadata?.apps?.stripe,
                        price: 0,
                      },
                    },
                  },
                },
              });

              // Assuming that all bookings under this eventType need to be paid
              const unpaidBookings = await prisma.booking.findMany({
                where: {
                  userId: ctx.user.id,
                  eventTypeId: eventType.id,
                  status: "PENDING",
                  paid: false,
                  payment: {
                    every: {
                      success: false,
                    },
                  },
                },
                select: {
                  ...bookingMinimalSelect,
                  recurringEventId: true,
                  userId: true,
                  responses: true,
                  user: {
                    select: {
                      id: true,
                      credentials: true,
                      email: true,
                      timeZone: true,
                      name: true,
                      destinationCalendar: true,
                      locale: true,
                    },
                  },
                  location: true,
                  references: {
                    select: {
                      uid: true,
                      type: true,
                      externalCalendarId: true,
                    },
                  },
                  payment: true,
                  paid: true,
                  eventType: {
                    select: {
                      recurringEvent: true,
                      title: true,
                      bookingFields: true,
                      seatsPerTimeSlot: true,
                      seatsShowAttendees: true,
                    },
                  },
                  uid: true,
                  eventTypeId: true,
                  destinationCalendar: true,
                },
              });

              for (const booking of unpaidBookings) {
                await prisma.booking.update({
                  where: {
                    id: booking.id,
                  },
                  data: {
                    status: BookingStatus.CANCELLED,
                    cancellationReason: "Payment method removed",
                  },
                });

                for (const payment of booking.payment) {
                  try {
                    await deletePayment(payment.id, credential);
                  } catch (e) {
                    console.error(e);
                  }
                  await prisma.payment.delete({
                    where: {
                      id: payment.id,
                    },
                  });
                }

                await prisma.attendee.deleteMany({
                  where: {
                    bookingId: booking.id,
                  },
                });

                await prisma.bookingReference.deleteMany({
                  where: {
                    bookingId: booking.id,
                  },
                });

                const attendeesListPromises = booking.attendees.map(async (attendee) => {
                  return {
                    name: attendee.name,
                    email: attendee.email,
                    timeZone: attendee.timeZone,
                    language: {
                      translate: await getTranslation(attendee.locale ?? "en", "common"),
                      locale: attendee.locale ?? "en",
                    },
                  };
                });

                const attendeesList = await Promise.all(attendeesListPromises);
                const tOrganizer = await getTranslation(booking?.user?.locale ?? "en", "common");
                await sendCancelledEmails({
                  type: booking?.eventType?.title as string,
                  title: booking.title,
                  description: booking.description,
                  customInputs: isPrismaObjOrUndefined(booking.customInputs),
                  ...getCalEventResponses({
                    bookingFields: booking.eventType?.bookingFields ?? null,
                    booking,
                  }),
                  startTime: booking.startTime.toISOString(),
                  endTime: booking.endTime.toISOString(),
                  organizer: {
                    email: booking?.user?.email as string,
                    name: booking?.user?.name ?? "Nameless",
                    timeZone: booking?.user?.timeZone as string,
                    language: { translate: tOrganizer, locale: booking?.user?.locale ?? "en" },
                  },
                  attendees: attendeesList,
                  uid: booking.uid,
                  recurringEvent: parseRecurringEvent(booking.eventType?.recurringEvent),
                  location: booking.location,
                  destinationCalendar: booking.destinationCalendar || booking.user?.destinationCalendar,
                  cancellationReason: "Payment method removed by organizer",
                  seatsPerTimeSlot: booking.eventType?.seatsPerTimeSlot,
                  seatsShowAttendees: booking.eventType?.seatsShowAttendees,
                });
              }
            });
          }
        }
      }

      // if zapier get disconnected, delete zapier apiKey, delete zapier webhooks and cancel all scheduled jobs from zapier
      if (credential.app?.slug === "zapier") {
        await prisma.apiKey.deleteMany({
          where: {
            userId: ctx.user.id,
            appId: "zapier",
          },
        });
        await prisma.webhook.deleteMany({
          where: {
            userId: ctx.user.id,
            appId: "zapier",
          },
        });
        const bookingsWithScheduledJobs = await prisma.booking.findMany({
          where: {
            userId: ctx.user.id,
            scheduledJobs: {
              isEmpty: false,
            },
          },
        });
        for (const booking of bookingsWithScheduledJobs) {
          cancelScheduledJobs(booking, credential.appId);
        }
      }

      // Validated that credential is user's above
      await prisma.credential.delete({
        where: {
          id: id,
        },
      });
      // Revalidate user calendar cache.
      if (credential.app?.slug.includes("calendar")) {
        await fetch(`${WEBAPP_URL}/api/revalidate-calendar-cache/${ctx?.user?.username}`);
      }
    }),
  bookingUnconfirmedCount: authedProcedure.query(async ({ ctx }) => {
    const { prisma, user } = ctx;
    const count = await prisma.booking.count({
      where: {
        status: BookingStatus.PENDING,
        userId: user.id,
        endTime: { gt: new Date() },
      },
    });
    const recurringGrouping = await prisma.booking.groupBy({
      by: ["recurringEventId"],
      _count: {
        recurringEventId: true,
      },
      where: {
        recurringEventId: { not: { equals: null } },
        status: { equals: "PENDING" },
        userId: user.id,
        endTime: { gt: new Date() },
      },
    });
    return recurringGrouping.reduce((prev, current) => {
      // recurringEventId is the total number of recurring instances for a booking
      // we need to subtract all but one, to represent a single recurring booking
      return prev - (current._count?.recurringEventId - 1);
    }, count);
  }),
  getCalVideoRecordings: authedProcedure
    .input(
      z.object({
        roomName: z.string(),
      })
    )
    .query(async ({ input }) => {
      const { roomName } = input;

      try {
        const res = await getRecordingsOfCalVideoByRoomName(roomName);
        return res;
      } catch (err) {
        throw new TRPCError({
          code: "BAD_REQUEST",
        });
      }
    }),
  getDownloadLinkOfCalVideoRecordings: authedProcedure
    .input(
      z.object({
        recordingId: z.string(),
      })
    )
    .query(async ({ input, ctx }) => {
      const { recordingId } = input;
      const { session } = ctx;

      const isDownloadAllowed = IS_SELF_HOSTED || session.user.belongsToActiveTeam;

      if (!isDownloadAllowed) {
        throw new TRPCError({
          code: "FORBIDDEN",
        });
      }

      try {
        const res = await getDownloadLinkOfCalVideoByRecordingId(recordingId);
        return res;
      } catch (err) {
        throw new TRPCError({
          code: "BAD_REQUEST",
        });
      }
    }),
  getUsersDefaultConferencingApp: authedProcedure.query(async ({ ctx }) => {
    return userMetadata.parse(ctx.user.metadata)?.defaultConferencingApp;
  }),
  updateUserDefaultConferencingApp: authedProcedure
    .input(
      z.object({
        appSlug: z.string().optional(),
        appLink: z.string().optional(),
      })
    )
    .mutation(async ({ ctx, input }) => {
      const currentMetadata = userMetadata.parse(ctx.user.metadata);
      const credentials = ctx.user.credentials;
      const foundApp = getApps(credentials).filter((app) => app.slug === input.appSlug)[0];
      const appLocation = foundApp?.appData?.location;

      if (!foundApp || !appLocation)
        throw new TRPCError({ code: "BAD_REQUEST", message: "App not installed" });

      if (appLocation.linkType === "static" && !input.appLink) {
        throw new TRPCError({ code: "BAD_REQUEST", message: "App link is required" });
      }

      if (appLocation.linkType === "static" && appLocation.urlRegExp) {
        const validLink = z
          .string()
          .regex(new RegExp(appLocation.urlRegExp), "Invalid App Link")
          .parse(input.appLink);
        if (!validLink) {
          throw new TRPCError({ code: "BAD_REQUEST", message: "Invalid app link" });
        }
      }

      await ctx.prisma.user.update({
        where: {
          id: ctx.user.id,
        },
        data: {
          metadata: {
            ...currentMetadata,
            defaultConferencingApp: {
              appSlug: input.appSlug,
              appLink: input.appLink,
            },
          },
        },
      });
      return input;
    }),
});

export const viewerRouter = mergeRouters(
  loggedInViewerRouter,
  router({
    loggedInViewerRouter,
    public: publicViewerRouter,
    auth: authRouter,
    deploymentSetup: deploymentSetupRouter,
    bookings: bookingsRouter,
    eventTypes: eventTypesRouter,
    availability: availabilityRouter,
    teams: viewerTeamsRouter,
    webhook: webhookRouter,
    apiKeys: apiKeysRouter,
    workflows: workflowsRouter,
    saml: ssoRouter,
    insights: insightsRouter,
    // NOTE: Add all app related routes in the bottom till the problem described in @calcom/app-store/trpc-routers.ts is solved.
    // After that there would just one merge call here for all the apps.
    appRoutingForms: app_RoutingForms,
    eth: ethRouter,
    features: featureFlagRouter,
<<<<<<< HEAD
    orgs: orgsRouter,
=======
    payments: paymentsRouter,
>>>>>>> 05726ec9
    appsRouter,
    users: userAdminRouter,
  })
);<|MERGE_RESOLUTION|>--- conflicted
+++ resolved
@@ -1339,11 +1339,8 @@
     appRoutingForms: app_RoutingForms,
     eth: ethRouter,
     features: featureFlagRouter,
-<<<<<<< HEAD
     orgs: orgsRouter,
-=======
     payments: paymentsRouter,
->>>>>>> 05726ec9
     appsRouter,
     users: userAdminRouter,
   })
