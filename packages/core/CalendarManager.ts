import type { SelectedCalendar } from "@prisma/client";
import { sortBy } from "lodash";
import * as process from "process";

import { getCalendar } from "@calcom/app-store/_utils/getCalendar";
import getApps from "@calcom/app-store/utils";
import dayjs from "@calcom/dayjs";
import { getUid } from "@calcom/lib/CalEventParser";
import { WEBAPP_URL } from "@calcom/lib/constants";
import logger from "@calcom/lib/logger";
import { performance } from "@calcom/lib/server/perfObserver";
import type {
  CalendarEvent,
  EventBusyDate,
  IntegrationCalendar,
  NewCalendarEventType,
} from "@calcom/types/Calendar";
import type { CredentialPayload, CredentialWithAppName } from "@calcom/types/Credential";
import type { EventResult } from "@calcom/types/EventManager";

import getCalendarsEvents from "./getCalendarsEvents";

const log = logger.getChildLogger({ prefix: ["CalendarManager"] });
let coldStart = true;

export const getCalendarCredentials = (credentials: Array<CredentialPayload>) => {
  const calendarCredentials = getApps(credentials)
    .filter((app) => app.type.endsWith("_calendar"))
    .flatMap((app) => {
      const credentials = app.credentials.flatMap((credential) => {
        const calendar = getCalendar(credential);
        return app.variant === "calendar" ? [{ integration: app, credential, calendar }] : [];
      });

      return credentials.length ? credentials : [];
    });

  return calendarCredentials;
};

export const getConnectedCalendars = async (
  calendarCredentials: ReturnType<typeof getCalendarCredentials>,
  selectedCalendars: { externalId: string }[],
  destinationCalendarExternalId?: string
) => {
  let destinationCalendar: IntegrationCalendar | undefined;
  const connectedCalendars = await Promise.all(
    calendarCredentials.map(async (item) => {
      try {
        const { integration, credential } = item;
        const calendar = await item.calendar;
        // Don't leak credentials to the client
        const credentialId = credential.id;
        if (!calendar) {
          return {
            integration,
            credentialId,
          };
        }
        const cals = await calendar.listCalendars();
        const calendars = sortBy(
          cals.map((cal: IntegrationCalendar) => {
            if (cal.externalId === destinationCalendarExternalId) destinationCalendar = cal;
            return {
              ...cal,
              readOnly: cal.readOnly || false,
              primary: cal.primary || null,
              isSelected: selectedCalendars.some((selected) => selected.externalId === cal.externalId),
              credentialId,
            };
          }),
          ["primary"]
        );
        const primary = calendars.find((item) => item.primary) ?? calendars.find((cal) => cal !== undefined);
        if (!primary) {
          return {
            integration,
            credentialId,
            error: {
              message: "No primary calendar found",
            },
          };
        }
        // HACK https://github.com/calcom/cal.com/pull/7644/files#r1131508414
        if (destinationCalendar && !Object.isFrozen(destinationCalendar)) {
          destinationCalendar.primaryEmail = primary.email;
          destinationCalendar.integrationTitle = integration.title;
          destinationCalendar = Object.freeze(destinationCalendar);
        }

        return {
          integration: cleanIntegrationKeys(integration),
          credentialId,
          primary,
          calendars,
        };
      } catch (error) {
        let errorMessage = "Could not get connected calendars";

        // Here you can expect for specific errors
        if (error instanceof Error) {
          if (error.message === "invalid_grant") {
            errorMessage = "Access token expired or revoked";
          }
        }

        return {
          integration: cleanIntegrationKeys(item.integration),
          credentialId: item.credential.id,
          error: {
            message: errorMessage,
          },
        };
      }
    })
  );

  return { connectedCalendars, destinationCalendar };
};

/**
 * Important function to prevent leaking credentials to the client
 * @param appIntegration
 * @returns App
 */
const cleanIntegrationKeys = (
  appIntegration: ReturnType<typeof getCalendarCredentials>[number]["integration"] & {
    credentials?: Array<CredentialPayload>;
    credential: CredentialPayload;
  }
) => {
  // eslint-disable-next-line @typescript-eslint/no-unused-vars
  const { credentials, credential, ...rest } = appIntegration;
  return rest;
};

// here I will fetch the page json file.
export const getCachedResults = async (
  withCredentials: CredentialPayload[],
  dateFrom: string,
  dateTo: string,
  selectedCalendars: SelectedCalendar[]
): Promise<EventBusyDate[][]> => {
  const calendarCredentials = withCredentials.filter((credential) => credential.type.endsWith("_calendar"));
  const calendars = await Promise.all(calendarCredentials.map((credential) => getCalendar(credential)));
  performance.mark("getBusyCalendarTimesStart");
  const results = calendars.map(async (c, i) => {
    /** Filter out nulls */
    if (!c) return [];
    /** We rely on the index so we can match credentials with calendars */
    const { type, appId } = calendarCredentials[i];
    /** We just pass the calendars that matched the credential type,
     * TODO: Migrate credential type or appId
     */
    const passedSelectedCalendars = selectedCalendars.filter((sc) => sc.integration === type);
    if (!passedSelectedCalendars.length) return [];
    /** We extract external Ids so we don't cache too much */
    const selectedCalendarIds = passedSelectedCalendars.map((sc) => sc.externalId);
    /** If we don't then we actually fetch external calendars (which can be very slow) */
    performance.mark("eventBusyDatesStart");
    const eventBusyDates = await c.getAvailability(dateFrom, dateTo, passedSelectedCalendars);
    performance.mark("eventBusyDatesEnd");
    performance.measure(
      `[getAvailability for ${selectedCalendarIds.join(", ")}][$1]'`,
      "eventBusyDatesStart",
      "eventBusyDatesEnd"
    );

    return eventBusyDates.map((a: object) => ({ ...a, source: `${appId}` }));
  });
  const awaitedResults = await Promise.all(results);
  performance.mark("getBusyCalendarTimesEnd");
  performance.measure(
    `getBusyCalendarTimes took $1 for creds ${calendarCredentials.map((cred) => cred.id)}`,
    "getBusyCalendarTimesStart",
    "getBusyCalendarTimesEnd"
  );
  // eslint-disable-next-line @typescript-eslint/no-explicit-any
  return awaitedResults as any;
};

/**
 * This function fetch the json file that NextJS generates and uses to hydrate the static page on browser.
 * If for some reason NextJS still doesn't generate this file, it will wait until it finishes generating it.
 * On development environment it takes a long time because Next must compiles the whole page.
 * @param username
 * @param month A string representing year and month using YYYY-MM format
 */
const getNextCache = async (username: string, month: string): Promise<EventBusyDate[][]> => {
  let localCache: EventBusyDate[][] = [];
  const { NODE_ENV } = process.env;
  const cacheDir = `${NODE_ENV === "development" ? NODE_ENV : process.env.BUILD_ID}`;
  const baseUrl = `${WEBAPP_URL}/_next/data/${cacheDir}/en`;
  const url = `${baseUrl}/${username}/calendar-cache/${month}.json?user=${username}&month=${month}`;
  try {
    localCache = await fetch(url)
      .then((r) => r.json())
      .then((json) => json?.pageProps?.results);
  } catch (e) {
    log.warn(url, e);
  }
  return localCache;
};
/**
 * Get months between given dates
 * @returns ["2023-04", "2024-05"]
 */
const getMonths = (dateFrom: string, dateTo: string): string[] => {
  const months: string[] = [dayjs(dateFrom).format("YYYY-MM")];
  for (
    let i = 1;
    dayjs(dateFrom).add(i, "month").isBefore(dateTo) ||
    dayjs(dateFrom).add(i, "month").isSame(dateTo, "month");
    i++
  ) {
    months.push(dayjs(dateFrom).add(i, "month").format("YYYY-MM"));
  }
  return months;
};

const createCalendarCachePage = (username: string, month: string): void => {
  // No need to wait for this, the purpose is to force re-validation every second as indicated
  // in page getStaticProps.
  fetch(`${WEBAPP_URL}/${username}/calendar-cache/${month}`).catch(console.log);
};
export const getBusyCalendarTimes = async (
  username: string,
  withCredentials: CredentialPayload[],
  dateFrom: string,
  dateTo: string,
  selectedCalendars: SelectedCalendar[]
) => {
  let results: EventBusyDate[][] = [];
  const months = getMonths(dateFrom, dateTo);
  try {
    if (coldStart) {
<<<<<<< HEAD
      results = await getCalendarsEvents(withCredentials, dateFrom, dateTo, selectedCalendars);
=======
      // Subtract 11 hours from the start date to avoid problems in UTC- time zones.
      const startDate = dayjs(dateFrom).subtract(11, "hours").format();
      // Add 14 hours from the start date to avoid problems in UTC+ time zones.
      const endDate = dayjs(dateTo).endOf("month").add(14, "hours").format();
      results = await getCachedResults(withCredentials, startDate, endDate, selectedCalendars);
>>>>>>> dcf9d303
      logger.info("Generating calendar cache in background");
      // on cold start the calendar cache page generated in the background
      Promise.all(months.map((month) => createCalendarCachePage(username, month)));
    } else {
      if (months.length === 1) {
        results = await getNextCache(username, dayjs(dateFrom).format("YYYY-MM"));
      } else {
        // if dateFrom and dateTo is from different months get cache by each month
        const data: EventBusyDate[][][] = await Promise.all(
          months.map((month) => getNextCache(username, month))
        );
        results = data.flat(1);
      }
    }
  } catch (e) {
    logger.warn(e);
  }
  coldStart = false;
  return results.reduce((acc, availability) => acc.concat(availability), []);
};

export const createEvent = async (
  credential: CredentialWithAppName,
  calEvent: CalendarEvent
): Promise<EventResult<NewCalendarEventType>> => {
  const uid: string = getUid(calEvent);
  const calendar = await getCalendar(credential);
  let success = true;
  let calError: string | undefined = undefined;

  // Check if the disabledNotes flag is set to true
  if (calEvent.hideCalendarNotes) {
    calEvent.additionalNotes = "Notes have been hidden by the organiser"; // TODO: i18n this string?
  }

  // TODO: Surface success/error messages coming from apps to improve end user visibility
  const creationResult = calendar
    ? await calendar.createEvent(calEvent).catch(async (error: { code: number; calError: string }) => {
        success = false;
        /**
         * There is a time when selectedCalendar externalId doesn't match witch certain credential
         * so google returns 404.
         * */
        if (error?.code === 404) {
          return undefined;
        }
        if (error?.calError) {
          calError = error.calError;
        }
        log.error("createEvent failed", JSON.stringify(error), calEvent);
        // @TODO: This code will be off till we can investigate an error with it
        //https://github.com/calcom/cal.com/issues/3949
        // await sendBrokenIntegrationEmail(calEvent, "calendar");
        return undefined;
      })
    : undefined;

  return {
    appName: credential.appName,
    type: credential.type,
    success,
    uid,
    iCalUID: creationResult?.iCalUID || undefined,
    createdEvent: creationResult,
    originalEvent: calEvent,
    calError,
    calWarnings: creationResult?.additionalInfo?.calWarnings || [],
  };
};

export const updateEvent = async (
  credential: CredentialWithAppName,
  calEvent: CalendarEvent,
  bookingRefUid: string | null,
  externalCalendarId: string | null
): Promise<EventResult<NewCalendarEventType>> => {
  const uid = getUid(calEvent);
  const calendar = await getCalendar(credential);
  let success = false;
  let calError: string | undefined = undefined;
  let calWarnings: string[] | undefined = [];

  if (bookingRefUid === "") {
    log.error("updateEvent failed", "bookingRefUid is empty", calEvent, credential);
  }
  const updatedResult: NewCalendarEventType | NewCalendarEventType[] | undefined =
    calendar && bookingRefUid
      ? await calendar
          .updateEvent(bookingRefUid, calEvent, externalCalendarId)
          .then((event: NewCalendarEventType | NewCalendarEventType[]) => {
            success = true;
            return event;
          })
          .catch(async (e: { calError: string }) => {
            // @TODO: This code will be off till we can investigate an error with it
            // @see https://github.com/calcom/cal.com/issues/3949
            // await sendBrokenIntegrationEmail(calEvent, "calendar");
            log.error("updateEvent failed", e, calEvent);
            if (e?.calError) {
              calError = e.calError;
            }
            return undefined;
          })
      : undefined;

  if (Array.isArray(updatedResult)) {
    calWarnings = updatedResult.flatMap((res) => res.additionalInfo?.calWarnings ?? []);
  } else {
    calWarnings = updatedResult?.additionalInfo?.calWarnings || [];
  }

  return {
    appName: credential.appName,
    type: credential.type,
    success,
    uid,
    updatedEvent: updatedResult,
    originalEvent: calEvent,
    calError,
    calWarnings,
  };
};

export const deleteEvent = async (
  credential: CredentialPayload,
  uid: string,
  event: CalendarEvent
): Promise<unknown> => {
  const calendar = await getCalendar(credential);
  if (calendar) {
    return calendar.deleteEvent(uid, event);
  }

  return Promise.resolve({});
};<|MERGE_RESOLUTION|>--- conflicted
+++ resolved
@@ -234,15 +234,11 @@
   const months = getMonths(dateFrom, dateTo);
   try {
     if (coldStart) {
-<<<<<<< HEAD
-      results = await getCalendarsEvents(withCredentials, dateFrom, dateTo, selectedCalendars);
-=======
       // Subtract 11 hours from the start date to avoid problems in UTC- time zones.
       const startDate = dayjs(dateFrom).subtract(11, "hours").format();
       // Add 14 hours from the start date to avoid problems in UTC+ time zones.
       const endDate = dayjs(dateTo).endOf("month").add(14, "hours").format();
-      results = await getCachedResults(withCredentials, startDate, endDate, selectedCalendars);
->>>>>>> dcf9d303
+      results = await getCalendarsEvents(withCredentials, startDate, endDate, selectedCalendars);
       logger.info("Generating calendar cache in background");
       // on cold start the calendar cache page generated in the background
       Promise.all(months.map((month) => createCalendarCachePage(username, month)));
