import { Credential, SelectedCalendar } from "@prisma/client";
import { AxiosError } from "axios";
import { createHash } from "crypto";
import _ from "lodash";
import cache from "memory-cache";

import { getCalendar } from "@calcom/app-store/_utils/getCalendar";
import getApps from "@calcom/app-store/utils";
import { getUid } from "@calcom/lib/CalEventParser";
<<<<<<< HEAD
import { getErrorFromUnknown } from "@calcom/lib/errors";
import { HttpError } from "@calcom/lib/http-error";
=======
>>>>>>> 5e12b5de
import logger from "@calcom/lib/logger";
import { performance } from "@calcom/lib/server/perfObserver";
import { App } from "@calcom/types/App";
import type { CalendarEvent, EventBusyDate, NewCalendarEventType } from "@calcom/types/Calendar";
import type { EventResult } from "@calcom/types/EventManager";

const log = logger.getChildLogger({ prefix: ["CalendarManager"] });

export const getCalendarCredentials = (credentials: Array<Credential>) => {
  const calendarCredentials = getApps(credentials)
    .filter((app) => app.type.endsWith("_calendar"))
    .flatMap((app) => {
      const credentials = app.credentials.flatMap((credential) => {
        const calendar = getCalendar(credential);
        return app.variant === "calendar" ? [{ integration: app, credential, calendar }] : [];
      });
      return credentials.length ? credentials : [];
    });

  return calendarCredentials;
};

export const getConnectedCalendars = async (
  calendarCredentials: ReturnType<typeof getCalendarCredentials>,
  selectedCalendars: { externalId: string }[]
) => {
  const connectedCalendars = await Promise.all(
    calendarCredentials.map(async (item) => {
      try {
        const { calendar, integration, credential } = item;
        // Don't leak credentials to the client

        const credentialId = credential.id;
        if (!calendar) {
          return {
            integration,
            credentialId,
          };
        }
        const cals = await calendar.listCalendars();
        const calendars = _(cals)
          .map((cal) => ({
            ...cal,
            readOnly: cal.readOnly || false,
            primary: cal.primary || null,
            isSelected: selectedCalendars.some((selected) => selected.externalId === cal.externalId),
            credentialId,
          }))
          .sortBy(["primary"])
          .value();
        const primary = calendars.find((item) => item.primary) ?? calendars[0];
        if (!primary) {
          throw new Error("No primary calendar found");
        }

        return {
          integration: cleanIntegrationKeys(integration),
          credentialId,
          primary,
          calendars,
        };
      } catch (error) {
        let errorMessage = "Could not get connected calendars";

        // Here you can expect for specific errors
        if (error instanceof Error) {
          if (error.message === "invalid_grant") {
            errorMessage = "Access token expired or revoked";
          }
        }

        return {
          integration: cleanIntegrationKeys(item.integration),
          credentialId: item.credential.id,
          error: {
            message: errorMessage,
          },
        };
      }
<<<<<<< HEAD
=======
      const cals = await calendar.listCalendars();
      const calendars = _(cals)
        .map((cal) => ({
          ...cal,
          readOnly: cal.readOnly || false,
          primary: cal.primary || null,
          isSelected: selectedCalendars.some((selected) => selected.externalId === cal.externalId),
          credentialId,
        }))
        .sortBy(["primary"])
        .value();
      const primary = calendars.find((item) => item.primary) ?? calendars.find((cal) => cal !== undefined);
      if (!primary) {
        return {
          integration,
          credentialId,
          error: {
            message: "No primary calendar found",
          },
        };
      }
      return {
        integration,
        credentialId,
        primary,
        calendars,
      };
>>>>>>> 5e12b5de
    })
  );

  return connectedCalendars;
};

/**
 * Important function to don't leak credentials to the client
 * @param appIntegration
 * @returns App
 */
const cleanIntegrationKeys = (
  appIntegration: Partial<App> & { credentials?: Array<Credential>; credential: Credential }
) => {
  const { credentials, credential, ...rest } = appIntegration;
  return rest;
};

const CACHING_TIME = 30_000; // 30 seconds

const getCachedResults = async (
  withCredentials: Credential[],
  dateFrom: string,
  dateTo: string,
  selectedCalendars: SelectedCalendar[]
) => {
  const calendarCredentials = withCredentials.filter((credential) => credential.type.endsWith("_calendar"));
  const calendars = calendarCredentials.map((credential) => getCalendar(credential));

  const startGetBusyCalendarTimes = performance.now();
  const results = calendars.map(async (c, i) => {
    /** Filter out nulls */
    if (!c) return [];
    /** We rely on the index so we can match credentials with calendars */
    const { id, type, appId } = calendarCredentials[i];
    /** We just pass the calendars that matched the credential type,
     * TODO: Migrate credential type or appId
     */
    const passedSelectedCalendars = selectedCalendars.filter((sc) => sc.integration === type);
    /** We extract external Ids so we don't cache too much */
    const selectedCalendarIds = passedSelectedCalendars.map((sc) => sc.externalId);
    /** We create a unique hash key based on the input data */
    const cacheKey = JSON.stringify({ id, selectedCalendarIds, dateFrom, dateTo });
    const cacheHashedKey = createHash("md5").update(cacheKey).digest("hex");
    /** Check if we already have cached data and return */
    const cachedAvailability = cache.get(cacheHashedKey);

    if (cachedAvailability) {
      log.debug(`Cache HIT: Calendar Availability for key: ${cacheKey}`);
      return cachedAvailability;
    }
    log.debug(`Cache MISS: Calendar Availability for key ${cacheKey}`);
    /** If we don't then we actually fetch external calendars (which can be very slow) */
    const availability = (await c.getAvailability(dateFrom, dateTo, passedSelectedCalendars)).map((a) => ({
      ...a,
      source: `${appId}`,
    }));
    /** We save the availability to a few seconds so recurrent calls are nearly instant */

    cache.put(cacheHashedKey, availability, CACHING_TIME);
    return availability;
  });
  const awaitedResults = await Promise.all(results);
  const endGetBusyCalendarTimes = performance.now();

  log.debug(
    `getBusyCalendarTimes took ${
      endGetBusyCalendarTimes - startGetBusyCalendarTimes
    }ms for creds ${calendarCredentials.map((cred) => cred.id)}`
  );
  return awaitedResults;
};

export const getBusyCalendarTimes = async (
  withCredentials: Credential[],
  dateFrom: string,
  dateTo: string,
  selectedCalendars: SelectedCalendar[]
) => {
  let results: EventBusyDate[][] = [];
  try {
    results = await getCachedResults(withCredentials, dateFrom, dateTo, selectedCalendars);
  } catch (error) {
    log.warn(error);
  }
  return results.reduce((acc, availability) => acc.concat(availability), []);
};

export const createEvent = async (
  credential: Credential,
  calEvent: CalendarEvent
): Promise<EventResult<NewCalendarEventType>> => {
  const uid: string = getUid(calEvent);
  const calendar = getCalendar(credential);
  let success = true;

  // Check if the disabledNotes flag is set to true
  if (calEvent.hideCalendarNotes) {
    calEvent.additionalNotes = "Notes have been hidden by the organiser"; // TODO: i18n this string?
  }

  // TODO: Surfice success/error messages coming from apps to improve end user visibility
  const creationResult = calendar
    ? await calendar.createEvent(calEvent).catch(async (error) => {
        success = false;
        /**
         * There is a time when selectedCalendar externalId doesn't match witch certain credential
         * so google returns 404.
         * */
        if (error?.code === 404) {
          return undefined;
        }
        log.error("createEvent failed", error, calEvent);
        // @TODO: This code will be off till we can investigate an error with it
        //https://github.com/calcom/cal.com/issues/3949
        // await sendBrokenIntegrationEmail(calEvent, "calendar");
        https: log.error("createEvent failed", error, calEvent);
        return undefined;
      })
    : undefined;

  return {
    type: credential.type,
    success,
    uid,
    createdEvent: creationResult,
    originalEvent: calEvent,
  };
};

export const updateEvent = async (
  credential: Credential,
  calEvent: CalendarEvent,
  bookingRefUid: string | null,
  externalCalendarId: string | null
): Promise<EventResult<NewCalendarEventType>> => {
  const uid = getUid(calEvent);
  const calendar = getCalendar(credential);
  let success = false;
  if (bookingRefUid === "") {
    log.error("updateEvent failed", "bookingRefUid is empty", calEvent, credential);
  }
  const updatedResult =
    calendar && bookingRefUid
      ? await calendar
          .updateEvent(bookingRefUid, calEvent, externalCalendarId)
          .then((event) => {
            success = true;
            return event;
          })
          .catch(async (e) => {
            // @TODO: This code will be off till we can investigate an error with it
            // @see https://github.com/calcom/cal.com/issues/3949
            // await sendBrokenIntegrationEmail(calEvent, "calendar");
            log.error("updateEvent failed", e, calEvent);
            return undefined;
          })
      : undefined;

  return {
    type: credential.type,
    success,
    uid,
    updatedEvent: updatedResult,
    originalEvent: calEvent,
  };
};

export const deleteEvent = (credential: Credential, uid: string, event: CalendarEvent): Promise<unknown> => {
  const calendar = getCalendar(credential);
  if (calendar) {
    return calendar.deleteEvent(uid, event);
  }

  return Promise.resolve({});
};<|MERGE_RESOLUTION|>--- conflicted
+++ resolved
@@ -1,5 +1,4 @@
 import { Credential, SelectedCalendar } from "@prisma/client";
-import { AxiosError } from "axios";
 import { createHash } from "crypto";
 import _ from "lodash";
 import cache from "memory-cache";
@@ -7,11 +6,6 @@
 import { getCalendar } from "@calcom/app-store/_utils/getCalendar";
 import getApps from "@calcom/app-store/utils";
 import { getUid } from "@calcom/lib/CalEventParser";
-<<<<<<< HEAD
-import { getErrorFromUnknown } from "@calcom/lib/errors";
-import { HttpError } from "@calcom/lib/http-error";
-=======
->>>>>>> 5e12b5de
 import logger from "@calcom/lib/logger";
 import { performance } from "@calcom/lib/server/perfObserver";
 import { App } from "@calcom/types/App";
@@ -42,8 +36,8 @@
     calendarCredentials.map(async (item) => {
       try {
         const { calendar, integration, credential } = item;
+
         // Don't leak credentials to the client
-
         const credentialId = credential.id;
         if (!calendar) {
           return {
@@ -62,9 +56,15 @@
           }))
           .sortBy(["primary"])
           .value();
-        const primary = calendars.find((item) => item.primary) ?? calendars[0];
+        const primary = calendars.find((item) => item.primary) ?? calendars.find((cal) => cal !== undefined);
         if (!primary) {
-          throw new Error("No primary calendar found");
+          return {
+            integration,
+            credentialId,
+            error: {
+              message: "No primary calendar found",
+            },
+          };
         }
 
         return {
@@ -91,36 +91,6 @@
           },
         };
       }
-<<<<<<< HEAD
-=======
-      const cals = await calendar.listCalendars();
-      const calendars = _(cals)
-        .map((cal) => ({
-          ...cal,
-          readOnly: cal.readOnly || false,
-          primary: cal.primary || null,
-          isSelected: selectedCalendars.some((selected) => selected.externalId === cal.externalId),
-          credentialId,
-        }))
-        .sortBy(["primary"])
-        .value();
-      const primary = calendars.find((item) => item.primary) ?? calendars.find((cal) => cal !== undefined);
-      if (!primary) {
-        return {
-          integration,
-          credentialId,
-          error: {
-            message: "No primary calendar found",
-          },
-        };
-      }
-      return {
-        integration,
-        credentialId,
-        primary,
-        calendars,
-      };
->>>>>>> 5e12b5de
     })
   );
 
