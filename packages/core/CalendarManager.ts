--- conflicted
+++ resolved
@@ -9,11 +9,8 @@
 import logger from "@calcom/lib/logger";
 import { getPiiFreeCalendarEvent, getPiiFreeCredential } from "@calcom/lib/piiFreeData";
 import { safeStringify } from "@calcom/lib/safeStringify";
-<<<<<<< HEAD
 import type { ServiceAccountKey } from "@calcom/lib/server/repository/domainWideDelegation";
 import { DomainWideDelegationRepository } from "@calcom/lib/server/repository/domainWideDelegation";
-=======
->>>>>>> 15156c22
 import type {
   CalendarEvent,
   EventBusyDate,
@@ -263,8 +260,6 @@
   return rest;
 };
 
-<<<<<<< HEAD
-=======
 /**
  * Get months between given dates
  * @returns ["2023-04", "2024-05"]
@@ -282,7 +277,6 @@
   return months;
 };
 
->>>>>>> 15156c22
 export const getBusyCalendarTimes = async (
   withCredentials: CredentialPayload[],
   dateFrom: string,
@@ -291,12 +285,8 @@
   shouldServeCache?: boolean,
   includeTimeZone?: boolean
 ) => {
-<<<<<<< HEAD
-  let results: EventBusyDate[][] = [];
-=======
   let results: (EventBusyDate & { timeZone?: string })[][] = [];
   // const months = getMonths(dateFrom, dateTo);
->>>>>>> 15156c22
   try {
     // Subtract 11 hours from the start date to avoid problems in UTC- time zones.
     const startDate = dayjs(dateFrom).subtract(11, "hours").format();
