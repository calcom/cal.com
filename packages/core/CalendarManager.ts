--- conflicted
+++ resolved
@@ -158,11 +158,7 @@
   dateFrom: string,
   dateTo: string,
   selectedCalendars: SelectedCalendar[],
-<<<<<<< HEAD
-  includeTimeZone?: boolean
-=======
   shouldServeCache?: boolean
->>>>>>> a7f24e77
 ) => {
   let results: (EventBusyDate & { timeZone?: string })[][] = [];
   // const months = getMonths(dateFrom, dateTo);
@@ -171,13 +167,6 @@
     const startDate = dayjs(dateFrom).subtract(11, "hours").format();
     // Add 14 hours from the start date to avoid problems in UTC+ time zones.
     const endDate = dayjs(dateTo).endOf("month").add(14, "hours").format();
-<<<<<<< HEAD
-    if (includeTimeZone) {
-      results = await getCalendarsEventsWithTimezones(withCredentials, startDate, endDate, selectedCalendars);
-    } else {
-      results = await getCalendarsEvents(withCredentials, startDate, endDate, selectedCalendars);
-    }
-=======
     results = await getCalendarsEvents(
       withCredentials,
       startDate,
@@ -185,7 +174,6 @@
       selectedCalendars,
       shouldServeCache
     );
->>>>>>> a7f24e77
   } catch (e) {
     log.warn(safeStringify(e));
   }
