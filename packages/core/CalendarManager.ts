--- conflicted
+++ resolved
@@ -185,11 +185,7 @@
 };
 
 export const createEvent = async (
-<<<<<<< HEAD
-  credential: CredentialPayload,
-=======
   credential: ExtendedCredential,
->>>>>>> 39a3a1af
   calEvent: CalendarEvent
 ): Promise<EventResult<NewCalendarEventType>> => {
   const uid: string = getUid(calEvent);
@@ -232,11 +228,7 @@
 };
 
 export const updateEvent = async (
-<<<<<<< HEAD
-  credential: CredentialPayload,
-=======
   credential: ExtendedCredential,
->>>>>>> 39a3a1af
   calEvent: CalendarEvent,
   bookingRefUid: string | null,
   externalCalendarId: string | null
