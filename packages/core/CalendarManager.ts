// eslint-disable-next-line no-restricted-imports
import { sortBy } from "lodash";

import { getCalendar } from "@calcom/app-store/_utils/getCalendar";
import getApps from "@calcom/app-store/utils";
import dayjs from "@calcom/dayjs";
import { getUid } from "@calcom/lib/CalEventParser";
import logger from "@calcom/lib/logger";
import { getPiiFreeCalendarEvent, getPiiFreeCredential } from "@calcom/lib/piiFreeData";
import { safeStringify } from "@calcom/lib/safeStringify";
import type {
  CalendarEvent,
  EventBusyDate,
  EventBusyData,
  IntegrationCalendar,
  NewCalendarEventType,
  SelectedCalendar,
} from "@calcom/types/Calendar";
import type { CredentialPayload } from "@calcom/types/Credential";
import type { EventResult } from "@calcom/types/EventManager";

import getCalendarsEvents from "./getCalendarsEvents";
import { getCalendarsEventsWithTimezones } from "./getCalendarsEvents";

const log = logger.getSubLogger({ prefix: ["CalendarManager"] });

export const getCalendarCredentials = (credentials: Array<CredentialPayload>) => {
  const calendarCredentials = getApps(credentials, true)
    .filter((app) => app.type.endsWith("_calendar"))
    .flatMap((app) => {
      const credentials = app.credentials.flatMap((credential) => {
        const calendar = getCalendar(credential);
        return app.variant === "calendar" ? [{ integration: app, credential, calendar }] : [];
      });

      return credentials.length ? credentials : [];
    });

  return calendarCredentials;
};

export const getConnectedCalendars = async (
  calendarCredentials: ReturnType<typeof getCalendarCredentials>,
  selectedCalendars: { externalId: string }[],
  destinationCalendarExternalId?: string
) => {
  let destinationCalendar: IntegrationCalendar | undefined;
  const connectedCalendars = await Promise.all(
    calendarCredentials.map(async (item) => {
      try {
        const { integration, credential } = item;
        const calendar = await item.calendar;
        // Don't leak credentials to the client
        const credentialId = credential.id;
        if (!calendar) {
          return {
            integration,
            credentialId,
          };
        }
        const cals = await calendar.listCalendars();
        const calendars = sortBy(
          cals.map((cal: IntegrationCalendar) => {
            if (cal.externalId === destinationCalendarExternalId) destinationCalendar = cal;
            return {
              ...cal,
              readOnly: cal.readOnly || false,
              primary: cal.primary || null,
              isSelected: selectedCalendars.some((selected) => selected.externalId === cal.externalId),
              credentialId,
            };
          }),
          ["primary"]
        );
        const primary = calendars.find((item) => item.primary) ?? calendars.find((cal) => cal !== undefined);
        if (!primary) {
          return {
            integration,
            credentialId,
            error: {
              message: "No primary calendar found",
            },
          };
        }
        // HACK https://github.com/calcom/cal.com/pull/7644/files#r1131508414
        if (destinationCalendar && !Object.isFrozen(destinationCalendar)) {
          destinationCalendar.primaryEmail = primary.email;
          destinationCalendar.integrationTitle = integration.title;
          destinationCalendar = Object.freeze(destinationCalendar);
        }

        return {
          integration: cleanIntegrationKeys(integration),
          credentialId,
          primary,
          calendars,
        };
      } catch (error) {
        let errorMessage = "Could not get connected calendars";

        // Here you can expect for specific errors
        if (error instanceof Error) {
          if (error.message === "invalid_grant") {
            errorMessage = "Access token expired or revoked";
          }
        }

        log.error("getConnectedCalendars failed", safeStringify(error), safeStringify({ item }));

        return {
          integration: cleanIntegrationKeys(item.integration),
          credentialId: item.credential.id,
          error: {
            message: errorMessage,
          },
        };
      }
    })
  );

  return { connectedCalendars, destinationCalendar };
};

/**
 * Important function to prevent leaking credentials to the client
 * @param appIntegration
 * @returns App
 */
const cleanIntegrationKeys = (
  appIntegration: ReturnType<typeof getCalendarCredentials>[number]["integration"] & {
    credentials?: Array<CredentialPayload>;
    credential: CredentialPayload;
  }
) => {
  // eslint-disable-next-line @typescript-eslint/no-unused-vars
  const { credentials, credential, ...rest } = appIntegration;
  return rest;
};

/**
 * Get months between given dates
 * @returns ["2023-04", "2024-05"]
 */
const getMonths = (dateFrom: string, dateTo: string): string[] => {
  const months: string[] = [dayjs(dateFrom).format("YYYY-MM")];
  for (
    let i = 1;
    dayjs(dateFrom).add(i, "month").isBefore(dateTo) ||
    dayjs(dateFrom).add(i, "month").isSame(dateTo, "month");
    i++
  ) {
    months.push(dayjs(dateFrom).add(i, "month").format("YYYY-MM"));
  }
  return months;
};

export const getBusyCalendarTimes = async (
  withCredentials: CredentialPayload[],
  dateFrom: string,
  dateTo: string,
  selectedCalendars: SelectedCalendar[],
<<<<<<< HEAD
  isOverlayUser?: boolean
) => {
  let results: EventBusyData[][] = [];
=======
  shouldServeCache?: boolean,
  includeTimeZone?: boolean
) => {
  let results: (EventBusyDate & { timeZone?: string })[][] = [];
>>>>>>> ae38027d
  // const months = getMonths(dateFrom, dateTo);
  try {
    // Subtract 11 hours from the start date to avoid problems in UTC- time zones.
    const startDate = dayjs(dateFrom).subtract(11, "hours").format();
    // Add 14 hours from the start date to avoid problems in UTC+ time zones.
    const endDate = dayjs(dateTo).endOf("month").add(14, "hours").format();
<<<<<<< HEAD
    results = await getCalendarsEvents(withCredentials, startDate, endDate, selectedCalendars, isOverlayUser);
=======

    if (includeTimeZone) {
      results = await getCalendarsEventsWithTimezones(withCredentials, startDate, endDate, selectedCalendars);
    } else {
      results = await getCalendarsEvents(
        withCredentials,
        startDate,
        endDate,
        selectedCalendars,
        shouldServeCache
      );
    }
>>>>>>> ae38027d
  } catch (e) {
    log.warn(safeStringify(e));
  }
  return results.reduce((acc, availability) => acc.concat(availability), []);
};

export const createEvent = async (
  credential: CredentialPayload,
  calEvent: CalendarEvent,
  externalId?: string
): Promise<EventResult<NewCalendarEventType>> => {
  const uid: string = getUid(calEvent);
  const calendar = await getCalendar(credential);
  let success = true;
  let calError: string | undefined = undefined;

  log.debug(
    "Creating calendar event",
    safeStringify({
      calEvent: getPiiFreeCalendarEvent(calEvent),
    })
  );
  // Check if the disabledNotes flag is set to true
  if (calEvent.hideCalendarNotes) {
    calEvent.additionalNotes = "Notes have been hidden by the organizer"; // TODO: i18n this string?
  }

  // TODO: Surface success/error messages coming from apps to improve end user visibility
  const creationResult = calendar
    ? await calendar
        .createEvent(calEvent, credential.id)
        .catch(async (error: { code: number; calError: string }) => {
          success = false;
          /**
           * There is a time when selectedCalendar externalId doesn't match witch certain credential
           * so google returns 404.
           * */
          if (error?.code === 404) {
            return undefined;
          }
          if (error?.calError) {
            calError = error.calError;
          }
          log.error(
            "createEvent failed",
            safeStringify({ error, calEvent: getPiiFreeCalendarEvent(calEvent) })
          );
          // @TODO: This code will be off till we can investigate an error with it
          //https://github.com/calcom/cal.com/issues/3949
          // await sendBrokenIntegrationEmail(calEvent, "calendar");
          return undefined;
        })
    : undefined;
  if (!creationResult) {
    logger.error(
      "createEvent failed",
      safeStringify({
        success,
        uid,
        creationResult,
        originalEvent: getPiiFreeCalendarEvent(calEvent),
        calError,
      })
    );
  }
  log.debug(
    "Created calendar event",
    safeStringify({
      calEvent: getPiiFreeCalendarEvent(calEvent),
      creationResult,
    })
  );
  return {
    appName: credential.appId || "",
    type: credential.type,
    success,
    uid,
    iCalUID: creationResult?.iCalUID || undefined,
    createdEvent: creationResult,
    originalEvent: calEvent,
    calError,
    calWarnings: creationResult?.additionalInfo?.calWarnings || [],
    externalId,
    credentialId: credential.id,
  };
};

export const updateEvent = async (
  credential: CredentialPayload,
  calEvent: CalendarEvent,
  bookingRefUid: string | null,
  externalCalendarId: string | null
): Promise<EventResult<NewCalendarEventType>> => {
  const uid = getUid(calEvent);
  const calendar = await getCalendar(credential);
  let success = false;
  let calError: string | undefined = undefined;
  let calWarnings: string[] | undefined = [];
  log.debug(
    "Updating calendar event",
    safeStringify({
      bookingRefUid,
      calEvent: getPiiFreeCalendarEvent(calEvent),
    })
  );
  if (bookingRefUid === "") {
    log.error(
      "updateEvent failed",
      "bookingRefUid is empty",
      safeStringify({ calEvent: getPiiFreeCalendarEvent(calEvent) })
    );
  }
  const updatedResult: NewCalendarEventType | NewCalendarEventType[] | undefined =
    calendar && bookingRefUid
      ? await calendar
          .updateEvent(bookingRefUid, calEvent, externalCalendarId)
          .then((event: NewCalendarEventType | NewCalendarEventType[]) => {
            success = true;
            return event;
          })
          .catch(async (e: { calError: string }) => {
            // @TODO: This code will be off till we can investigate an error with it
            // @see https://github.com/calcom/cal.com/issues/3949
            // await sendBrokenIntegrationEmail(calEvent, "calendar");
            log.error(
              "updateEvent failed",
              safeStringify({ e, calEvent: getPiiFreeCalendarEvent(calEvent) })
            );
            if (e?.calError) {
              calError = e.calError;
            }
            return undefined;
          })
      : undefined;

  if (!updatedResult) {
    logger.error(
      "updateEvent failed",
      safeStringify({
        success,
        bookingRefUid,
        credential: getPiiFreeCredential(credential),
        originalEvent: getPiiFreeCalendarEvent(calEvent),
        calError,
      })
    );
  }

  if (Array.isArray(updatedResult)) {
    calWarnings = updatedResult.flatMap((res) => res.additionalInfo?.calWarnings ?? []);
  } else {
    calWarnings = updatedResult?.additionalInfo?.calWarnings || [];
  }

  return {
    appName: credential.appId || "",
    type: credential.type,
    success,
    uid,
    updatedEvent: updatedResult,
    originalEvent: calEvent,
    calError,
    calWarnings,
  };
};

export const deleteEvent = async ({
  credential,
  bookingRefUid,
  event,
  externalCalendarId,
}: {
  credential: CredentialPayload;
  bookingRefUid: string;
  event: CalendarEvent;
  externalCalendarId?: string | null;
}): Promise<unknown> => {
  const calendar = await getCalendar(credential);
  log.debug(
    "Deleting calendar event",
    safeStringify({
      bookingRefUid,
      event: getPiiFreeCalendarEvent(event),
    })
  );
  if (calendar) {
    return calendar.deleteEvent(bookingRefUid, event, externalCalendarId);
  } else {
    log.error(
      "Could not do deleteEvent - No calendar adapter found",
      safeStringify({
        credential: getPiiFreeCredential(credential),
        event,
      })
    );
  }

  return Promise.resolve({});
};<|MERGE_RESOLUTION|>--- conflicted
+++ resolved
@@ -159,25 +159,17 @@
   dateFrom: string,
   dateTo: string,
   selectedCalendars: SelectedCalendar[],
-<<<<<<< HEAD
+  shouldServeCache?: boolean,
+  includeTimeZone?: boolean,
   isOverlayUser?: boolean
 ) => {
-  let results: EventBusyData[][] = [];
-=======
-  shouldServeCache?: boolean,
-  includeTimeZone?: boolean
-) => {
-  let results: (EventBusyDate & { timeZone?: string })[][] = [];
->>>>>>> ae38027d
+  let results: (EventBusyData & { timeZone?: string })[][] = [];
   // const months = getMonths(dateFrom, dateTo);
   try {
     // Subtract 11 hours from the start date to avoid problems in UTC- time zones.
     const startDate = dayjs(dateFrom).subtract(11, "hours").format();
     // Add 14 hours from the start date to avoid problems in UTC+ time zones.
     const endDate = dayjs(dateTo).endOf("month").add(14, "hours").format();
-<<<<<<< HEAD
-    results = await getCalendarsEvents(withCredentials, startDate, endDate, selectedCalendars, isOverlayUser);
-=======
 
     if (includeTimeZone) {
       results = await getCalendarsEventsWithTimezones(withCredentials, startDate, endDate, selectedCalendars);
@@ -187,10 +179,10 @@
         startDate,
         endDate,
         selectedCalendars,
-        shouldServeCache
+        shouldServeCache,
+        isOverlayUser
       );
     }
->>>>>>> ae38027d
   } catch (e) {
     log.warn(safeStringify(e));
   }
