--- conflicted
+++ resolved
@@ -393,11 +393,8 @@
     rescheduleUid: initialData?.rescheduleUid || null,
     duration,
     currentBookings: initialData?.currentBookings,
-<<<<<<< HEAD
+    bypassBusyCalendarTimes,
     isOverlayUser,
-=======
-    bypassBusyCalendarTimes,
->>>>>>> 54cc2dc0
   });
 
   const detailedBusyTimes: EventBusyDetails[] = [
