import type { Booking, Prisma, EventType as PrismaEventType } from "@prisma/client";
import { z } from "zod";

import type { Dayjs } from "@calcom/dayjs";
import dayjs from "@calcom/dayjs";
import { parseBookingLimit, parseDurationLimit } from "@calcom/lib";
import { getWorkingHours } from "@calcom/lib/availability";
import type { DateOverride, WorkingHours } from "@calcom/lib/date-ranges";
import { buildDateRanges, subtract } from "@calcom/lib/date-ranges";
import { ErrorCode } from "@calcom/lib/errorCodes";
import { HttpError } from "@calcom/lib/http-error";
import { descendingLimitKeys, intervalLimitKeyToUnit } from "@calcom/lib/intervalLimit";
import logger from "@calcom/lib/logger";
import { safeStringify } from "@calcom/lib/safeStringify";
import { checkBookingLimit } from "@calcom/lib/server";
import { performance } from "@calcom/lib/server/perfObserver";
import { getTotalBookingDuration } from "@calcom/lib/server/queries";
import prisma, { availabilityUserSelect } from "@calcom/prisma";
import { SchedulingType } from "@calcom/prisma/enums";
import { BookingStatus } from "@calcom/prisma/enums";
import { credentialForCalendarServiceSelect } from "@calcom/prisma/selects/credential";
import { EventTypeMetaDataSchema, stringToDayjsZod } from "@calcom/prisma/zod-utils";
import type {
  EventBusyDate,
  EventBusyDetails,
  IntervalLimit,
  IntervalLimitUnit,
} from "@calcom/types/Calendar";
import type { TimeRange } from "@calcom/types/schedule";

import { getBusyTimes } from "./getBusyTimes";
import monitorCallbackAsync, { monitorCallbackSync } from "./sentryWrapper";

const log = logger.getSubLogger({ prefix: ["getUserAvailability"] });
const availabilitySchema = z
  .object({
    dateFrom: stringToDayjsZod,
    dateTo: stringToDayjsZod,
    eventTypeId: z.number().optional(),
    username: z.string().optional(),
    userId: z.number().optional(),
    afterEventBuffer: z.number().optional(),
    beforeEventBuffer: z.number().optional(),
    duration: z.number().optional(),
    withSource: z.boolean().optional(),
    returnDateOverrides: z.boolean(),
  })
  .refine((data) => !!data.username || !!data.userId, "Either username or userId should be filled in.");

const getEventType = async (
  ...args: Parameters<typeof _getEventType>
): Promise<ReturnType<typeof _getEventType>> => {
  return monitorCallbackAsync(_getEventType, ...args);
};

const _getEventType = async (id: number) => {
  const eventType = await prisma.eventType.findUnique({
    where: { id },
    select: {
      id: true,
      seatsPerTimeSlot: true,
      bookingLimits: true,
      hosts: {
        select: {
          user: {
            select: {
              email: true,
              id: true,
            },
          },
          schedule: {
            select: {
              availability: {
                select: {
                  date: true,
                  startTime: true,
                  endTime: true,
                  days: true,
                },
              },
              timeZone: true,
              id: true,
            },
          },
        },
      },
      durationLimits: true,
      assignAllTeamMembers: true,
      schedulingType: true,
      timeZone: true,
      length: true,
      metadata: true,
      schedule: {
        select: {
          id: true,
          availability: {
            select: {
              days: true,
              date: true,
              startTime: true,
              endTime: true,
            },
          },
          timeZone: true,
        },
      },
      availability: {
        select: {
          startTime: true,
          endTime: true,
          days: true,
          date: true,
        },
      },
    },
  });
  if (!eventType) {
    return eventType;
  }
  return {
    ...eventType,
    metadata: EventTypeMetaDataSchema.parse(eventType.metadata),
  };
};

type EventType = Awaited<ReturnType<typeof getEventType>>;

const getUser = async (...args: Parameters<typeof _getUser>): Promise<ReturnType<typeof _getUser>> => {
  return monitorCallbackAsync(_getUser, ...args);
};

const _getUser = async (where: Prisma.UserWhereInput) => {
  return await prisma.user.findFirst({
    where,
    select: {
      ...availabilityUserSelect,
      credentials: {
        select: credentialForCalendarServiceSelect,
      },
    },
  });
};

type User = Awaited<ReturnType<typeof getUser>>;

export const getCurrentSeats = async (
  ...args: Parameters<typeof _getCurrentSeats>
): Promise<ReturnType<typeof _getCurrentSeats>> => {
  return monitorCallbackAsync(_getCurrentSeats, ...args);
};

const _getCurrentSeats = async (
  eventType: {
    id?: number;
    schedulingType?: SchedulingType | null;
    hosts?: {
      user: {
        email: string;
      };
    }[];
  },
  dateFrom: Dayjs,
  dateTo: Dayjs
) => {
  const { schedulingType, hosts, id } = eventType;
  const hostEmails = hosts?.map((host) => host.user.email);
  const isTeamEvent =
    schedulingType === SchedulingType.MANAGED ||
    schedulingType === SchedulingType.ROUND_ROBIN ||
    schedulingType === SchedulingType.COLLECTIVE;

  const bookings = await prisma.booking.findMany({
    where: {
      eventTypeId: id,
      startTime: {
        gte: dateFrom.format(),
        lte: dateTo.format(),
      },
      status: BookingStatus.ACCEPTED,
    },
    select: {
      uid: true,
      startTime: true,
      attendees: {
        select: {
          email: true,
        },
      },
    },
  });

  return bookings.map((booking) => {
    const attendees = isTeamEvent
      ? booking.attendees.filter((attendee) => !hostEmails?.includes(attendee.email))
      : booking.attendees;

    return {
      uid: booking.uid,
      startTime: booking.startTime,
      _count: {
        attendees: attendees.length,
      },
    };
  });
};

export type CurrentSeats = Awaited<ReturnType<typeof getCurrentSeats>>;

export const getUserAvailability = async (
  ...args: Parameters<typeof _getUserAvailability>
): Promise<ReturnType<typeof _getUserAvailability>> => {
  return monitorCallbackAsync(_getUserAvailability, ...args);
};

/** This should be called getUsersWorkingHoursAndBusySlots (...and remaining seats, and final timezone) */
const _getUserAvailability = async function getUsersWorkingHoursLifeTheUniverseAndEverythingElse(
  query: {
    withSource?: boolean;
    username?: string;
    userId?: number;
    dateFrom: string;
    dateTo: string;
    eventTypeId?: number;
    afterEventBuffer?: number;
    beforeEventBuffer?: number;
    duration?: number;
    returnDateOverrides: boolean;
  },
  initialData?: {
    user?: User;
    eventType?: EventType;
    currentSeats?: CurrentSeats;
    rescheduleUid?: string | null;
    currentBookings?: (Pick<Booking, "id" | "uid" | "userId" | "startTime" | "endTime" | "title"> & {
      eventType: Pick<
        PrismaEventType,
        "id" | "beforeEventBuffer" | "afterEventBuffer" | "seatsPerTimeSlot"
      > | null;
      _count?: {
        seatsReferences: number;
      };
    })[];
    busyTimesFromLimitsBookings: EventBusyDetails[];
  }
) {
  const {
    username,
    userId,
    dateFrom,
    dateTo,
    eventTypeId,
    afterEventBuffer,
    beforeEventBuffer,
    duration,
    returnDateOverrides,
  } = availabilitySchema.parse(query);

  if (!dateFrom.isValid() || !dateTo.isValid()) {
    throw new HttpError({ statusCode: 400, message: "Invalid time range given." });
  }

  const where: Prisma.UserWhereInput = {};
  if (username) where.username = username;
  if (userId) where.id = userId;

  const user = initialData?.user || (await getUser(where));

  if (!user) throw new HttpError({ statusCode: 404, message: "No user found in getUserAvailability" });
  log.debug(
    "getUserAvailability for user",
    safeStringify({ user: { id: user.id }, slot: { dateFrom, dateTo } })
  );

  let eventType: EventType | null = initialData?.eventType || null;
  if (!eventType && eventTypeId) eventType = await getEventType(eventTypeId);

  /* Current logic is if a booking is in a time slot mark it as busy, but seats can have more than one attendee so grab
    current bookings with a seats event type and display them on the calendar, even if they are full */
  let currentSeats: CurrentSeats | null = initialData?.currentSeats || null;
  if (!currentSeats && eventType?.seatsPerTimeSlot) {
    currentSeats = await getCurrentSeats(eventType, dateFrom, dateTo);
  }

  const userSchedule = user.schedules.filter(
    (schedule) => !user?.defaultScheduleId || schedule.id === user?.defaultScheduleId
  )[0];

  const schedule = eventType?.schedule ? eventType.schedule : userSchedule;

  const timeZone = schedule?.timeZone || eventType?.timeZone || user.timeZone;

  const bookingLimits = parseBookingLimit(eventType?.bookingLimits);
  const durationLimits = parseDurationLimit(eventType?.durationLimits);

  const busyTimesFromLimits =
    eventType && (bookingLimits || durationLimits)
      ? await getBusyTimesFromLimits(
          bookingLimits,
          durationLimits,
          dateFrom.tz(timeZone),
          dateTo.tz(timeZone),
          duration,
          eventType,
          initialData?.busyTimesFromLimitsBookings ?? []
        )
      : [];

  // TODO: only query what we need after applying limits (shrink date range)
  const getBusyTimesStart = dateFrom.toISOString();
  const getBusyTimesEnd = dateTo.toISOString();

  const busyTimes = await getBusyTimes({
    credentials: user.credentials,
    startTime: getBusyTimesStart,
    endTime: getBusyTimesEnd,
    eventTypeId,
    userId: user.id,
    userEmail: user.email,
    username: `${user.username}`,
    beforeEventBuffer,
    afterEventBuffer,
    selectedCalendars: user.selectedCalendars,
    seatedEvent: !!eventType?.seatsPerTimeSlot,
    rescheduleUid: initialData?.rescheduleUid || null,
    duration,
    currentBookings: initialData?.currentBookings,
  });

  const detailedBusyTimes: EventBusyDetails[] = [
    ...busyTimes.map((a) => ({
      ...a,
      start: dayjs(a.start).toISOString(),
      end: dayjs(a.end).toISOString(),
      title: a.title,
      source: query.withSource ? a.source : undefined,
    })),
    ...busyTimesFromLimits,
  ];

<<<<<<< HEAD
  const userSchedule = user.schedules.filter(
    (schedule) => !user?.defaultScheduleId || schedule.id === user?.defaultScheduleId
  )[0];

  const hostSchedule = eventType?.hosts?.find((host) => host.user.id === user.id)?.schedule;

  const schedule = eventType?.schedule ? eventType.schedule : hostSchedule ? hostSchedule : userSchedule;

  const isDefaultSchedule = userSchedule && userSchedule.id === schedule?.id;
=======
  const isDefaultSchedule = userSchedule && userSchedule.id === schedule.id;
>>>>>>> f52497f1

  log.debug(
    "Using schedule:",
    safeStringify({
      chosenSchedule: schedule,
      eventTypeSchedule: eventType?.schedule,
      userSchedule: userSchedule,
      hostSchedule: hostSchedule,
    })
  );

  const startGetWorkingHours = performance.now();

  if (
    !(schedule?.availability || (eventType?.availability.length ? eventType.availability : user.availability))
  ) {
    throw new HttpError({ statusCode: 400, message: ErrorCode.AvailabilityNotFoundInSchedule });
  }

  const availability = (
    schedule?.availability || (eventType?.availability.length ? eventType.availability : user.availability)
  ).map((a) => ({
    ...a,
    userId: user.id,
  }));

  const workingHours = getWorkingHours({ timeZone }, availability);

  const endGetWorkingHours = performance.now();

  const dateOverrides: TimeRange[] = [];
  // NOTE: getSchedule is currently calling this function for every user in a team event
  // but not using these values at all, wasting CPU. Adding this check here temporarily to avoid a larger refactor
  // since other callers do using this data.
  if (returnDateOverrides) {
    const availabilityWithDates = availability.filter((availability) => !!availability.date);

    for (let i = 0; i < availabilityWithDates.length; i++) {
      const override = availabilityWithDates[i];
      const startTime = dayjs.utc(override.startTime);
      const endTime = dayjs.utc(override.endTime);
      const overrideStartDate = dayjs.utc(override.date).hour(startTime.hour()).minute(startTime.minute());
      const overrideEndDate = dayjs.utc(override.date).hour(endTime.hour()).minute(endTime.minute());
      if (
        overrideStartDate.isBetween(dateFrom, dateTo, null, "[]") ||
        overrideEndDate.isBetween(dateFrom, dateTo, null, "[]")
      ) {
        dateOverrides.push({
          start: overrideStartDate.toDate(),
          end: overrideEndDate.toDate(),
        });
      }
    }
  }

  const datesOutOfOffice = await getOutOfOfficeDays({
    userId: user.id,
    dateFrom,
    dateTo,
    availability,
  });

  const { dateRanges, oooExcludedDateRanges } = buildDateRanges({
    dateFrom,
    dateTo,
    availability,
    timeZone,
    travelSchedules: isDefaultSchedule
      ? user.travelSchedules.map((schedule) => {
          return {
            startDate: dayjs(schedule.startDate),
            endDate: schedule.endDate ? dayjs(schedule.endDate) : undefined,
            timeZone: schedule.timeZone,
          };
        })
      : [],
    outOfOffice: datesOutOfOffice,
  });

  const formattedBusyTimes = detailedBusyTimes.map((busy) => ({
    start: dayjs(busy.start),
    end: dayjs(busy.end),
  }));

  const dateRangesInWhichUserIsAvailable = subtract(dateRanges, formattedBusyTimes);

  const dateRangesInWhichUserIsAvailableWithoutOOO = subtract(oooExcludedDateRanges, formattedBusyTimes);

  log.debug(
    `getWorkingHours took ${endGetWorkingHours - startGetWorkingHours}ms for userId ${userId}`,
    JSON.stringify({
      workingHoursInUtc: workingHours,
      dateOverrides,
      dateRangesAsPerAvailability: dateRanges,
      dateRangesInWhichUserIsAvailable,
      detailedBusyTimes,
    })
  );

  return {
    busy: detailedBusyTimes,
    timeZone,
    dateRanges: dateRangesInWhichUserIsAvailable,
    oooExcludedDateRanges: dateRangesInWhichUserIsAvailableWithoutOOO,
    workingHours,
    dateOverrides,
    currentSeats,
    datesOutOfOffice,
  };
};

const getPeriodStartDatesBetween = (
  ...args: Parameters<typeof _getPeriodStartDatesBetween>
): ReturnType<typeof _getPeriodStartDatesBetween> => {
  return monitorCallbackSync(_getPeriodStartDatesBetween, ...args);
};

const _getPeriodStartDatesBetween = (dateFrom: Dayjs, dateTo: Dayjs, period: IntervalLimitUnit) => {
  const dates = [];
  let startDate = dayjs(dateFrom).startOf(period);
  const endDate = dayjs(dateTo).endOf(period);
  while (startDate.isBefore(endDate)) {
    dates.push(startDate);
    startDate = startDate.add(1, period);
  }
  return dates;
};

type BusyMapKey = `${IntervalLimitUnit}-${ReturnType<Dayjs["toISOString"]>}`;

/**
 * Helps create, check, and return busy times from limits (with parallel support)
 */
class LimitManager {
  private busyMap: Map<BusyMapKey, EventBusyDate> = new Map();

  /**
   * Creates a busy map key
   */
  private static createKey(start: Dayjs, unit: IntervalLimitUnit): BusyMapKey {
    return `${unit}-${start.startOf(unit).toISOString()}`;
  }

  /**
   * Checks if already marked busy by ancestors or siblings
   */
  isAlreadyBusy(start: Dayjs, unit: IntervalLimitUnit) {
    if (this.busyMap.has(LimitManager.createKey(start, "year"))) return true;

    if (unit === "month" && this.busyMap.has(LimitManager.createKey(start, "month"))) {
      return true;
    } else if (
      unit === "week" &&
      // weeks can be part of two months
      ((this.busyMap.has(LimitManager.createKey(start, "month")) &&
        this.busyMap.has(LimitManager.createKey(start.endOf("week"), "month"))) ||
        this.busyMap.has(LimitManager.createKey(start, "week")))
    ) {
      return true;
    } else if (
      unit === "day" &&
      (this.busyMap.has(LimitManager.createKey(start, "month")) ||
        this.busyMap.has(LimitManager.createKey(start, "week")) ||
        this.busyMap.has(LimitManager.createKey(start, "day")))
    ) {
      return true;
    } else {
      return false;
    }
  }

  /**
   * Adds a new busy time
   */
  addBusyTime(start: Dayjs, unit: IntervalLimitUnit) {
    this.busyMap.set(`${unit}-${start.toISOString()}`, {
      start: start.toISOString(),
      end: start.endOf(unit).toISOString(),
    });
  }

  /**
   * Returns all busy times
   */
  getBusyTimes() {
    return Array.from(this.busyMap.values());
  }
}

const getBusyTimesFromLimits = async (
  ...args: Parameters<typeof _getBusyTimesFromLimits>
): Promise<ReturnType<typeof _getBusyTimesFromLimits>> => {
  return monitorCallbackAsync(_getBusyTimesFromLimits, ...args);
};

const _getBusyTimesFromLimits = async (
  bookingLimits: IntervalLimit | null,
  durationLimits: IntervalLimit | null,
  dateFrom: Dayjs,
  dateTo: Dayjs,
  duration: number | undefined,
  eventType: NonNullable<EventType>,
  bookings: EventBusyDetails[]
) => {
  performance.mark("limitsStart");

  // shared amongst limiters to prevent processing known busy periods
  const limitManager = new LimitManager();

  // run this first, as counting bookings should always run faster..
  if (bookingLimits) {
    performance.mark("bookingLimitsStart");
    await getBusyTimesFromBookingLimits(
      bookings,
      bookingLimits,
      dateFrom,
      dateTo,
      eventType.id,
      limitManager
    );
    performance.mark("bookingLimitsEnd");
    performance.measure(`checking booking limits took $1'`, "bookingLimitsStart", "bookingLimitsEnd");
  }

  // ..than adding up durations (especially for the whole year)
  if (durationLimits) {
    performance.mark("durationLimitsStart");
    await getBusyTimesFromDurationLimits(
      bookings,
      durationLimits,
      dateFrom,
      dateTo,
      duration,
      eventType,
      limitManager
    );
    performance.mark("durationLimitsEnd");
    performance.measure(`checking duration limits took $1'`, "durationLimitsStart", "durationLimitsEnd");
  }

  performance.mark("limitsEnd");
  performance.measure(`checking all limits took $1'`, "limitsStart", "limitsEnd");

  return limitManager.getBusyTimes();
};

const getBusyTimesFromBookingLimits = async (
  ...args: Parameters<typeof _getBusyTimesFromBookingLimits>
): Promise<ReturnType<typeof _getBusyTimesFromBookingLimits>> => {
  return monitorCallbackAsync(_getBusyTimesFromBookingLimits, ...args);
};

const _getBusyTimesFromBookingLimits = async (
  bookings: EventBusyDetails[],
  bookingLimits: IntervalLimit,
  dateFrom: Dayjs,
  dateTo: Dayjs,
  eventTypeId: number,
  limitManager: LimitManager
) => {
  for (const key of descendingLimitKeys) {
    const limit = bookingLimits?.[key];
    if (!limit) continue;

    const unit = intervalLimitKeyToUnit(key);
    const periodStartDates = getPeriodStartDatesBetween(dateFrom, dateTo, unit);

    for (const periodStart of periodStartDates) {
      if (limitManager.isAlreadyBusy(periodStart, unit)) continue;

      // special handling of yearly limits to improve performance
      if (unit === "year") {
        try {
          await checkBookingLimit({
            eventStartDate: periodStart.toDate(),
            limitingNumber: limit,
            eventId: eventTypeId,
            key,
          });
        } catch (_) {
          limitManager.addBusyTime(periodStart, unit);
          if (periodStartDates.every((start) => limitManager.isAlreadyBusy(start, unit))) {
            return;
          }
        }
        continue;
      }

      const periodEnd = periodStart.endOf(unit);
      let totalBookings = 0;

      for (const booking of bookings) {
        // consider booking part of period independent of end date
        if (!dayjs(booking.start).isBetween(periodStart, periodEnd)) {
          continue;
        }
        totalBookings++;
        if (totalBookings >= limit) {
          limitManager.addBusyTime(periodStart, unit);
          break;
        }
      }
    }
  }
};

const getBusyTimesFromDurationLimits = async (
  ...args: Parameters<typeof _getBusyTimesFromDurationLimits>
): Promise<ReturnType<typeof _getBusyTimesFromDurationLimits>> => {
  return monitorCallbackAsync(_getBusyTimesFromDurationLimits, ...args);
};

const _getBusyTimesFromDurationLimits = async (
  bookings: EventBusyDetails[],
  durationLimits: IntervalLimit,
  dateFrom: Dayjs,
  dateTo: Dayjs,
  duration: number | undefined,
  eventType: NonNullable<EventType>,
  limitManager: LimitManager
) => {
  for (const key of descendingLimitKeys) {
    const limit = durationLimits?.[key];
    if (!limit) continue;

    const unit = intervalLimitKeyToUnit(key);
    const periodStartDates = getPeriodStartDatesBetween(dateFrom, dateTo, unit);

    for (const periodStart of periodStartDates) {
      if (limitManager.isAlreadyBusy(periodStart, unit)) continue;

      const selectedDuration = (duration || eventType.length) ?? 0;

      if (selectedDuration > limit) {
        limitManager.addBusyTime(periodStart, unit);
        continue;
      }

      // special handling of yearly limits to improve performance
      if (unit === "year") {
        const totalYearlyDuration = await getTotalBookingDuration({
          eventId: eventType.id,
          startDate: periodStart.toDate(),
          endDate: periodStart.endOf(unit).toDate(),
        });
        if (totalYearlyDuration + selectedDuration > limit) {
          limitManager.addBusyTime(periodStart, unit);
          if (periodStartDates.every((start) => limitManager.isAlreadyBusy(start, unit))) {
            return;
          }
        }
        continue;
      }

      const periodEnd = periodStart.endOf(unit);
      let totalDuration = selectedDuration;

      for (const booking of bookings) {
        // consider booking part of period independent of end date
        if (!dayjs(booking.start).isBetween(periodStart, periodEnd)) {
          continue;
        }
        totalDuration += dayjs(booking.end).diff(dayjs(booking.start), "minute");
        if (totalDuration > limit) {
          limitManager.addBusyTime(periodStart, unit);
          break;
        }
      }
    }
  }
};

interface GetUserAvailabilityParamsDTO {
  userId: number;
  dateFrom: Dayjs;
  dateTo: Dayjs;
  availability: (DateOverride | WorkingHours)[];
}

export interface IFromUser {
  id: number;
  displayName: string | null;
}

export interface IToUser {
  id: number;
  username: string | null;
  displayName: string | null;
}

export interface IOutOfOfficeData {
  [key: string]: {
    fromUser: IFromUser | null;
    toUser?: IToUser | null;
    reason?: string | null;
    emoji?: string | null;
  };
}

const getOutOfOfficeDays = async (
  ...args: Parameters<typeof _getOutOfOfficeDays>
): Promise<ReturnType<typeof _getOutOfOfficeDays>> => {
  return monitorCallbackAsync(_getOutOfOfficeDays, ...args);
};

const _getOutOfOfficeDays = async ({
  userId,
  dateFrom,
  dateTo,
  availability,
}: GetUserAvailabilityParamsDTO): Promise<IOutOfOfficeData> => {
  const outOfOfficeDays = await prisma.outOfOfficeEntry.findMany({
    where: {
      userId,
      OR: [
        // outside of range
        // (start <= 'dateTo' AND end >= 'dateFrom')
        {
          start: {
            lte: dateTo.toISOString(),
          },
          end: {
            gte: dateFrom.toISOString(),
          },
        },
        // start is between dateFrom and dateTo but end is outside of range
        // (start <= 'dateTo' AND end >= 'dateTo')
        {
          start: {
            lte: dateTo.toISOString(),
          },

          end: {
            gte: dateTo.toISOString(),
          },
        },
        // end is between dateFrom and dateTo but start is outside of range
        // (start <= 'dateFrom' OR end <= 'dateTo')
        {
          start: {
            lte: dateFrom.toISOString(),
          },

          end: {
            lte: dateTo.toISOString(),
          },
        },
      ],
    },
    select: {
      id: true,
      start: true,
      end: true,
      user: {
        select: {
          id: true,
          name: true,
        },
      },
      toUser: {
        select: {
          id: true,
          username: true,
          name: true,
        },
      },
      reason: {
        select: {
          id: true,
          emoji: true,
          reason: true,
        },
      },
    },
  });
  if (!outOfOfficeDays.length) {
    return {};
  }

  return outOfOfficeDays.reduce((acc: IOutOfOfficeData, { start, end, toUser, user, reason }) => {
    // here we should use startDate or today if start is before today
    // consider timezone in start and end date range
    const startDateRange = dayjs(start).utc().isBefore(dayjs().startOf("day").utc())
      ? dayjs().utc().startOf("day")
      : dayjs(start).utc().startOf("day");

    // get number of day in the week and see if it's on the availability
    const flattenDays = Array.from(new Set(availability.flatMap((a) => ("days" in a ? a.days : [])))).sort(
      (a, b) => a - b
    );

    const endDateRange = dayjs(end).utc().endOf("day");

    for (let date = startDateRange; date.isBefore(endDateRange); date = date.add(1, "day")) {
      const dayNumberOnWeek = date.day();

      if (!flattenDays?.includes(dayNumberOnWeek)) {
        continue; // Skip to the next iteration if day not found in flattenDays
      }

      acc[date.format("YYYY-MM-DD")] = {
        // @TODO:  would be good having start and end availability time here, but for now should be good
        // you can obtain that from user availability defined outside of here
        fromUser: { id: user.id, displayName: user.name },
        // optional chaining destructuring toUser
        toUser: !!toUser ? { id: toUser.id, displayName: toUser.name, username: toUser.username } : null,
        reason: !!reason ? reason.reason : null,
        emoji: !!reason ? reason.emoji : null,
      };
    }

    return acc;
  }, {});
};

type GetUserAvailabilityQuery = Parameters<typeof getUserAvailability>[0];
type GetUserAvailabilityInitialData = NonNullable<Parameters<typeof getUserAvailability>[1]>;
export type GetAvailabilityUser = NonNullable<GetUserAvailabilityInitialData["user"]>;

const _getUsersAvailability = async ({
  users,
  query,
  initialData,
}: {
  users: (GetAvailabilityUser & {
    currentBookings?: GetUserAvailabilityInitialData["currentBookings"];
  })[];
  query: Omit<GetUserAvailabilityQuery, "userId" | "username">;
  initialData?: Omit<GetUserAvailabilityInitialData, "user">;
}) => {
  return await Promise.all(
    users.map((user) =>
      _getUserAvailability(
        {
          ...query,
          userId: user.id,
          username: user.username || "",
        },
        initialData
          ? {
              ...initialData,
              user,
              currentBookings: user.currentBookings,
            }
          : undefined
      )
    )
  );
};

export const getUsersAvailability = async (
  ...args: Parameters<typeof _getUsersAvailability>
): Promise<ReturnType<typeof _getUsersAvailability>> => {
  return monitorCallbackAsync(_getUsersAvailability, ...args);
};<|MERGE_RESOLUTION|>--- conflicted
+++ resolved
@@ -285,7 +285,9 @@
     (schedule) => !user?.defaultScheduleId || schedule.id === user?.defaultScheduleId
   )[0];
 
-  const schedule = eventType?.schedule ? eventType.schedule : userSchedule;
+  const hostSchedule = eventType?.hosts?.find((host) => host.user.id === user.id)?.schedule;
+
+  const schedule = eventType?.schedule ? eventType.schedule : hostSchedule ? hostSchedule : userSchedule;
 
   const timeZone = schedule?.timeZone || eventType?.timeZone || user.timeZone;
 
@@ -337,19 +339,7 @@
     ...busyTimesFromLimits,
   ];
 
-<<<<<<< HEAD
-  const userSchedule = user.schedules.filter(
-    (schedule) => !user?.defaultScheduleId || schedule.id === user?.defaultScheduleId
-  )[0];
-
-  const hostSchedule = eventType?.hosts?.find((host) => host.user.id === user.id)?.schedule;
-
-  const schedule = eventType?.schedule ? eventType.schedule : hostSchedule ? hostSchedule : userSchedule;
-
   const isDefaultSchedule = userSchedule && userSchedule.id === schedule?.id;
-=======
-  const isDefaultSchedule = userSchedule && userSchedule.id === schedule.id;
->>>>>>> f52497f1
 
   log.debug(
     "Using schedule:",
