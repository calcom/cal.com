import type { Booking, Prisma, EventType as PrismaEventType } from "@prisma/client";
import { z } from "zod";

import type { Dayjs } from "@calcom/dayjs";
import dayjs from "@calcom/dayjs";
import { parseBookingLimit, parseDurationLimit } from "@calcom/lib";
import { getWorkingHours } from "@calcom/lib/availability";
import type { DateOverride, WorkingHours } from "@calcom/lib/date-ranges";
import { buildDateRanges, subtract } from "@calcom/lib/date-ranges";
import { ErrorCode } from "@calcom/lib/errorCodes";
import { HttpError } from "@calcom/lib/http-error";
import { descendingLimitKeys, intervalLimitKeyToUnit } from "@calcom/lib/intervalLimit";
import logger from "@calcom/lib/logger";
import { safeStringify } from "@calcom/lib/safeStringify";
import { checkBookingLimit } from "@calcom/lib/server";
import { performance } from "@calcom/lib/server/perfObserver";
import { getTotalBookingDuration } from "@calcom/lib/server/queries";
import prisma, { availabilityUserSelect } from "@calcom/prisma";
import { BookingStatus } from "@calcom/prisma/enums";
import { credentialForCalendarServiceSelect } from "@calcom/prisma/selects/credential";
import { EventTypeMetaDataSchema, stringToDayjsZod } from "@calcom/prisma/zod-utils";
import type {
  EventBusyDate,
  EventBusyDetails,
  IntervalLimit,
  IntervalLimitUnit,
} from "@calcom/types/Calendar";
import type { TimeRange } from "@calcom/types/schedule";

import { getBusyTimes } from "./getBusyTimes";
import monitorCallbackAsync, { monitorCallbackSync } from "./sentryWrapper";

const log = logger.getSubLogger({ prefix: ["getUserAvailability"] });
const availabilitySchema = z
  .object({
    dateFrom: stringToDayjsZod,
    dateTo: stringToDayjsZod,
    eventTypeId: z.number().optional(),
    username: z.string().optional(),
    userId: z.number().optional(),
    afterEventBuffer: z.number().optional(),
    beforeEventBuffer: z.number().optional(),
    duration: z.number().optional(),
    withSource: z.boolean().optional(),
    returnDateOverrides: z.boolean(),
  })
  .refine((data) => !!data.username || !!data.userId, "Either username or userId should be filled in.");

const getEventType = async (
  ...args: Parameters<typeof _getEventType>
): Promise<ReturnType<typeof _getEventType>> => {
  return monitorCallbackAsync(_getEventType, ...args);
};

const _getEventType = async (id: number) => {
  const eventType = await prisma.eventType.findUnique({
    where: { id },
    select: {
      id: true,
      seatsPerTimeSlot: true,
      bookingLimits: true,
      durationLimits: true,
      assignAllTeamMembers: true,
      timeZone: true,
      length: true,
      metadata: true,
      schedule: {
        select: {
          id: true,
          availability: {
            select: {
              days: true,
              date: true,
              startTime: true,
              endTime: true,
            },
          },
          timeZone: true,
        },
      },
      availability: {
        select: {
          startTime: true,
          endTime: true,
          days: true,
          date: true,
        },
      },
    },
  });
  if (!eventType) {
    return eventType;
  }
  return {
    ...eventType,
    metadata: EventTypeMetaDataSchema.parse(eventType.metadata),
  };
};

type EventType = Awaited<ReturnType<typeof getEventType>>;

const getUser = async (...args: Parameters<typeof _getUser>): Promise<ReturnType<typeof _getUser>> => {
  return monitorCallbackAsync(_getUser, ...args);
};

const _getUser = async (where: Prisma.UserWhereInput) => {
  return await prisma.user.findFirst({
    where,
    select: {
      ...availabilityUserSelect,
      credentials: {
        select: credentialForCalendarServiceSelect,
      },
    },
  });
};

type User = Awaited<ReturnType<typeof getUser>>;

export const getCurrentSeats = async (
  ...args: Parameters<typeof _getCurrentSeats>
): Promise<ReturnType<typeof _getCurrentSeats>> => {
  return monitorCallbackAsync(_getCurrentSeats, ...args);
};

const _getCurrentSeats = async (eventTypeId: number, dateFrom: Dayjs, dateTo: Dayjs) => {
  return await prisma.booking.findMany({
    where: {
      eventTypeId,
      startTime: {
        gte: dateFrom.format(),
        lte: dateTo.format(),
      },
      status: BookingStatus.ACCEPTED,
    },
    select: {
      uid: true,
      startTime: true,
      _count: {
        select: {
          attendees: true,
        },
      },
    },
  });
};

export type CurrentSeats = Awaited<ReturnType<typeof getCurrentSeats>>;

export const getUserAvailability = async (
  ...args: Parameters<typeof _getUserAvailability>
): Promise<ReturnType<typeof _getUserAvailability>> => {
  return monitorCallbackAsync(_getUserAvailability, ...args);
};

/** This should be called getUsersWorkingHoursAndBusySlots (...and remaining seats, and final timezone) */
const _getUserAvailability = async function getUsersWorkingHoursLifeTheUniverseAndEverythingElse(
  query: {
    withSource?: boolean;
    username?: string;
    userId?: number;
    dateFrom: string;
    dateTo: string;
    eventTypeId?: number;
    afterEventBuffer?: number;
    beforeEventBuffer?: number;
    duration?: number;
    returnDateOverrides: boolean;
  },
  initialData?: {
    user?: User;
    eventType?: EventType;
    currentSeats?: CurrentSeats;
    rescheduleUid?: string | null;
    currentBookings?: (Pick<Booking, "id" | "uid" | "userId" | "startTime" | "endTime" | "title"> & {
      eventType: Pick<
        PrismaEventType,
        "id" | "beforeEventBuffer" | "afterEventBuffer" | "seatsPerTimeSlot"
      > | null;
      _count?: {
        seatsReferences: number;
      };
    })[];
    busyTimesFromLimitsBookings: EventBusyDetails[];
  }
) {
  const {
    username,
    userId,
    dateFrom,
    dateTo,
    eventTypeId,
    afterEventBuffer,
    beforeEventBuffer,
    duration,
    returnDateOverrides,
  } = availabilitySchema.parse(query);

  if (!dateFrom.isValid() || !dateTo.isValid()) {
    throw new HttpError({ statusCode: 400, message: "Invalid time range given." });
  }

  const where: Prisma.UserWhereInput = {};
  if (username) where.username = username;
  if (userId) where.id = userId;

  const user = initialData?.user || (await getUser(where));

  if (!user) throw new HttpError({ statusCode: 404, message: "No user found in getUserAvailability" });
  log.debug(
    "getUserAvailability for user",
    safeStringify({ user: { id: user.id }, slot: { dateFrom, dateTo } })
  );

  let eventType: EventType | null = initialData?.eventType || null;
  if (!eventType && eventTypeId) eventType = await getEventType(eventTypeId);

  /* Current logic is if a booking is in a time slot mark it as busy, but seats can have more than one attendee so grab
    current bookings with a seats event type and display them on the calendar, even if they are full */
  let currentSeats: CurrentSeats | null = initialData?.currentSeats || null;
  if (!currentSeats && eventType?.seatsPerTimeSlot) {
    currentSeats = await getCurrentSeats(eventType.id, dateFrom, dateTo);
  }

  const bookingLimits = parseBookingLimit(eventType?.bookingLimits);
  const durationLimits = parseDurationLimit(eventType?.durationLimits);

  const busyTimesFromLimits =
    eventType && (bookingLimits || durationLimits)
      ? await getBusyTimesFromLimits(
          bookingLimits,
          durationLimits,
          dateFrom,
          dateTo,
          duration,
          eventType,
          initialData?.busyTimesFromLimitsBookings ?? []
        )
      : [];

  // TODO: only query what we need after applying limits (shrink date range)
  const getBusyTimesStart = dateFrom.toISOString();
  const getBusyTimesEnd = dateTo.toISOString();

  const busyTimes = await getBusyTimes({
    credentials: user.credentials,
    startTime: getBusyTimesStart,
    endTime: getBusyTimesEnd,
    eventTypeId,
    userId: user.id,
    userEmail: user.email,
    username: `${user.username}`,
    beforeEventBuffer,
    afterEventBuffer,
    selectedCalendars: user.selectedCalendars,
    seatedEvent: !!eventType?.seatsPerTimeSlot,
    rescheduleUid: initialData?.rescheduleUid || null,
    duration,
    currentBookings: initialData?.currentBookings,
  });

  const detailedBusyTimes: EventBusyDetails[] = [
    ...busyTimes.map((a) => ({
      ...a,
      start: dayjs(a.start).toISOString(),
      end: dayjs(a.end).toISOString(),
      title: a.title,
      source: query.withSource ? a.source : undefined,
    })),
    ...busyTimesFromLimits,
  ];

  const userSchedule = user.schedules.filter(
    (schedule) => !user?.defaultScheduleId || schedule.id === user?.defaultScheduleId
  )[0];

  const useHostSchedulesForTeamEvent = eventType?.metadata?.config?.useHostSchedulesForTeamEvent;
  const schedule = !useHostSchedulesForTeamEvent && eventType?.schedule ? eventType.schedule : userSchedule;

  const isDefaultSchedule = userSchedule && userSchedule.id === schedule.id;

  log.debug(
    "Using schedule:",
    safeStringify({
      chosenSchedule: schedule,
      eventTypeSchedule: eventType?.schedule,
      userSchedule: userSchedule,
      useHostSchedulesForTeamEvent: eventType?.metadata?.config?.useHostSchedulesForTeamEvent,
    })
  );

  const startGetWorkingHours = performance.now();

  const timeZone = schedule?.timeZone || eventType?.timeZone || user.timeZone;

  if (
    !(schedule?.availability || (eventType?.availability.length ? eventType.availability : user.availability))
  ) {
    throw new HttpError({ statusCode: 400, message: ErrorCode.AvailabilityNotFoundInSchedule });
  }

  const availability = (
    schedule?.availability || (eventType?.availability.length ? eventType.availability : user.availability)
  ).map((a) => ({
    ...a,
    userId: user.id,
  }));

  const workingHours = getWorkingHours({ timeZone }, availability);

  const endGetWorkingHours = performance.now();

  const dateOverrides: TimeRange[] = [];
  // NOTE: getSchedule is currently calling this function for every user in a team event
  // but not using these values at all, wasting CPU. Adding this check here temporarily to avoid a larger refactor
  // since other callers do using this data.
  if (returnDateOverrides) {
    const availabilityWithDates = availability.filter((availability) => !!availability.date);

    for (let i = 0; i < availabilityWithDates.length; i++) {
      const override = availabilityWithDates[i];
      const startTime = dayjs.utc(override.startTime);
      const endTime = dayjs.utc(override.endTime);
      const overrideStartDate = dayjs.utc(override.date).hour(startTime.hour()).minute(startTime.minute());
      const overrideEndDate = dayjs.utc(override.date).hour(endTime.hour()).minute(endTime.minute());
      if (
        overrideStartDate.isBetween(dateFrom, dateTo, null, "[]") ||
        overrideEndDate.isBetween(dateFrom, dateTo, null, "[]")
      ) {
        dateOverrides.push({
          start: overrideStartDate.toDate(),
          end: overrideEndDate.toDate(),
        });
      }
    }
  }

  const datesOutOfOffice = await getOutOfOfficeDays({
    userId: user.id,
    dateFrom,
    dateTo,
    availability,
  });

  const { dateRanges, oooExcludedDateRanges } = buildDateRanges({
    dateFrom,
    dateTo,
    availability,
    timeZone,
<<<<<<< HEAD
    travelSchedules: isDefaultSchedule
      ? user.travelSchedules.map((schedule) => {
          return {
            startDate: dayjs(schedule.startDate),
            endDate: schedule.endDate ? dayjs(schedule.endDate) : undefined,
            timeZone: schedule.timeZone,
          };
        })
      : [],
=======
    outOfOffice: datesOutOfOffice,
>>>>>>> 7b032104
  });

  const formattedBusyTimes = detailedBusyTimes.map((busy) => ({
    start: dayjs(busy.start),
    end: dayjs(busy.end),
  }));

  const dateRangesInWhichUserIsAvailable = subtract(dateRanges, formattedBusyTimes);

  const dateRangesInWhichUserIsAvailableWithoutOOO = subtract(oooExcludedDateRanges, formattedBusyTimes);

  log.debug(
    `getWorkingHours took ${endGetWorkingHours - startGetWorkingHours}ms for userId ${userId}`,
    JSON.stringify({
      workingHoursInUtc: workingHours,
      dateOverrides,
      dateRangesAsPerAvailability: dateRanges,
      dateRangesInWhichUserIsAvailable,
      detailedBusyTimes,
    })
  );

  return {
    busy: detailedBusyTimes,
    timeZone,
    dateRanges: dateRangesInWhichUserIsAvailable,
    oooExcludedDateRanges: dateRangesInWhichUserIsAvailableWithoutOOO,
    workingHours,
    dateOverrides,
    currentSeats,
    datesOutOfOffice,
  };
};

const getPeriodStartDatesBetween = (
  ...args: Parameters<typeof _getPeriodStartDatesBetween>
): ReturnType<typeof _getPeriodStartDatesBetween> => {
  return monitorCallbackSync(_getPeriodStartDatesBetween, ...args);
};

const _getPeriodStartDatesBetween = (dateFrom: Dayjs, dateTo: Dayjs, period: IntervalLimitUnit) => {
  const dates = [];
  let startDate = dayjs(dateFrom).startOf(period);
  const endDate = dayjs(dateTo).endOf(period);
  while (startDate.isBefore(endDate)) {
    dates.push(startDate);
    startDate = startDate.add(1, period);
  }
  return dates;
};

type BusyMapKey = `${IntervalLimitUnit}-${ReturnType<Dayjs["toISOString"]>}`;

/**
 * Helps create, check, and return busy times from limits (with parallel support)
 */
class LimitManager {
  private busyMap: Map<BusyMapKey, EventBusyDate> = new Map();

  /**
   * Creates a busy map key
   */
  private static createKey(start: Dayjs, unit: IntervalLimitUnit): BusyMapKey {
    return `${unit}-${start.startOf(unit).toISOString()}`;
  }

  /**
   * Checks if already marked busy by ancestors or siblings
   */
  isAlreadyBusy(start: Dayjs, unit: IntervalLimitUnit) {
    if (this.busyMap.has(LimitManager.createKey(start, "year"))) return true;

    if (unit === "month" && this.busyMap.has(LimitManager.createKey(start, "month"))) {
      return true;
    } else if (
      unit === "week" &&
      // weeks can be part of two months
      ((this.busyMap.has(LimitManager.createKey(start, "month")) &&
        this.busyMap.has(LimitManager.createKey(start.endOf("week"), "month"))) ||
        this.busyMap.has(LimitManager.createKey(start, "week")))
    ) {
      return true;
    } else if (
      unit === "day" &&
      (this.busyMap.has(LimitManager.createKey(start, "month")) ||
        this.busyMap.has(LimitManager.createKey(start, "week")) ||
        this.busyMap.has(LimitManager.createKey(start, "day")))
    ) {
      return true;
    } else {
      return false;
    }
  }

  /**
   * Adds a new busy time
   */
  addBusyTime(start: Dayjs, unit: IntervalLimitUnit) {
    this.busyMap.set(`${unit}-${start.toISOString()}`, {
      start: start.toISOString(),
      end: start.endOf(unit).toISOString(),
    });
  }

  /**
   * Returns all busy times
   */
  getBusyTimes() {
    return Array.from(this.busyMap.values());
  }
}

const getBusyTimesFromLimits = async (
  ...args: Parameters<typeof _getBusyTimesFromLimits>
): Promise<ReturnType<typeof _getBusyTimesFromLimits>> => {
  return monitorCallbackAsync(_getBusyTimesFromLimits, ...args);
};

const _getBusyTimesFromLimits = async (
  bookingLimits: IntervalLimit | null,
  durationLimits: IntervalLimit | null,
  dateFrom: Dayjs,
  dateTo: Dayjs,
  duration: number | undefined,
  eventType: NonNullable<EventType>,
  bookings: EventBusyDetails[]
) => {
  performance.mark("limitsStart");

  // shared amongst limiters to prevent processing known busy periods
  const limitManager = new LimitManager();

  // run this first, as counting bookings should always run faster..
  if (bookingLimits) {
    performance.mark("bookingLimitsStart");
    await getBusyTimesFromBookingLimits(
      bookings,
      bookingLimits,
      dateFrom,
      dateTo,
      eventType.id,
      limitManager
    );
    performance.mark("bookingLimitsEnd");
    performance.measure(`checking booking limits took $1'`, "bookingLimitsStart", "bookingLimitsEnd");
  }

  // ..than adding up durations (especially for the whole year)
  if (durationLimits) {
    performance.mark("durationLimitsStart");
    await getBusyTimesFromDurationLimits(
      bookings,
      durationLimits,
      dateFrom,
      dateTo,
      duration,
      eventType,
      limitManager
    );
    performance.mark("durationLimitsEnd");
    performance.measure(`checking duration limits took $1'`, "durationLimitsStart", "durationLimitsEnd");
  }

  performance.mark("limitsEnd");
  performance.measure(`checking all limits took $1'`, "limitsStart", "limitsEnd");

  return limitManager.getBusyTimes();
};

const getBusyTimesFromBookingLimits = async (
  ...args: Parameters<typeof _getBusyTimesFromBookingLimits>
): Promise<ReturnType<typeof _getBusyTimesFromBookingLimits>> => {
  return monitorCallbackAsync(_getBusyTimesFromBookingLimits, ...args);
};

const _getBusyTimesFromBookingLimits = async (
  bookings: EventBusyDetails[],
  bookingLimits: IntervalLimit,
  dateFrom: Dayjs,
  dateTo: Dayjs,
  eventTypeId: number,
  limitManager: LimitManager
) => {
  for (const key of descendingLimitKeys) {
    const limit = bookingLimits?.[key];
    if (!limit) continue;

    const unit = intervalLimitKeyToUnit(key);
    const periodStartDates = getPeriodStartDatesBetween(dateFrom, dateTo, unit);

    for (const periodStart of periodStartDates) {
      if (limitManager.isAlreadyBusy(periodStart, unit)) continue;

      // special handling of yearly limits to improve performance
      if (unit === "year") {
        try {
          await checkBookingLimit({
            eventStartDate: periodStart.toDate(),
            limitingNumber: limit,
            eventId: eventTypeId,
            key,
          });
        } catch (_) {
          limitManager.addBusyTime(periodStart, unit);
          if (periodStartDates.every((start) => limitManager.isAlreadyBusy(start, unit))) {
            return;
          }
        }
        continue;
      }

      const periodEnd = periodStart.endOf(unit);
      let totalBookings = 0;

      for (const booking of bookings) {
        // consider booking part of period independent of end date
        if (!dayjs(booking.start).isBetween(periodStart, periodEnd)) {
          continue;
        }
        totalBookings++;
        if (totalBookings >= limit) {
          limitManager.addBusyTime(periodStart, unit);
          break;
        }
      }
    }
  }
};

const getBusyTimesFromDurationLimits = async (
  ...args: Parameters<typeof _getBusyTimesFromDurationLimits>
): Promise<ReturnType<typeof _getBusyTimesFromDurationLimits>> => {
  return monitorCallbackAsync(_getBusyTimesFromDurationLimits, ...args);
};

const _getBusyTimesFromDurationLimits = async (
  bookings: EventBusyDetails[],
  durationLimits: IntervalLimit,
  dateFrom: Dayjs,
  dateTo: Dayjs,
  duration: number | undefined,
  eventType: NonNullable<EventType>,
  limitManager: LimitManager
) => {
  for (const key of descendingLimitKeys) {
    const limit = durationLimits?.[key];
    if (!limit) continue;

    const unit = intervalLimitKeyToUnit(key);
    const periodStartDates = getPeriodStartDatesBetween(dateFrom, dateTo, unit);

    for (const periodStart of periodStartDates) {
      if (limitManager.isAlreadyBusy(periodStart, unit)) continue;

      const selectedDuration = (duration || eventType.length) ?? 0;

      if (selectedDuration > limit) {
        limitManager.addBusyTime(periodStart, unit);
        continue;
      }

      // special handling of yearly limits to improve performance
      if (unit === "year") {
        const totalYearlyDuration = await getTotalBookingDuration({
          eventId: eventType.id,
          startDate: periodStart.toDate(),
          endDate: periodStart.endOf(unit).toDate(),
        });
        if (totalYearlyDuration + selectedDuration > limit) {
          limitManager.addBusyTime(periodStart, unit);
          if (periodStartDates.every((start) => limitManager.isAlreadyBusy(start, unit))) {
            return;
          }
        }
        continue;
      }

      const periodEnd = periodStart.endOf(unit);
      let totalDuration = selectedDuration;

      for (const booking of bookings) {
        // consider booking part of period independent of end date
        if (!dayjs(booking.start).isBetween(periodStart, periodEnd)) {
          continue;
        }
        totalDuration += dayjs(booking.end).diff(dayjs(booking.start), "minute");
        if (totalDuration > limit) {
          limitManager.addBusyTime(periodStart, unit);
          break;
        }
      }
    }
  }
};

interface GetUserAvailabilityParamsDTO {
  userId: number;
  dateFrom: Dayjs;
  dateTo: Dayjs;
  availability: (DateOverride | WorkingHours)[];
}

export interface IFromUser {
  id: number;
  displayName: string | null;
}

export interface IToUser {
  id: number;
  username: string | null;
  displayName: string | null;
}

export interface IOutOfOfficeData {
  [key: string]: {
    fromUser: IFromUser | null;
    toUser?: IToUser | null;
    reason?: string | null;
    emoji?: string | null;
  };
}

const getOutOfOfficeDays = async (
  ...args: Parameters<typeof _getOutOfOfficeDays>
): Promise<ReturnType<typeof _getOutOfOfficeDays>> => {
  return monitorCallbackAsync(_getOutOfOfficeDays, ...args);
};

const _getOutOfOfficeDays = async ({
  userId,
  dateFrom,
  dateTo,
  availability,
}: GetUserAvailabilityParamsDTO): Promise<IOutOfOfficeData> => {
  const outOfOfficeDays = await prisma.outOfOfficeEntry.findMany({
    where: {
      userId,
      OR: [
        // outside of range
        // (start <= 'dateTo' AND end >= 'dateFrom')
        {
          start: {
            lte: dateTo.toISOString(),
          },
          end: {
            gte: dateFrom.toISOString(),
          },
        },
        // start is between dateFrom and dateTo but end is outside of range
        // (start <= 'dateTo' AND end >= 'dateTo')
        {
          start: {
            lte: dateTo.toISOString(),
          },

          end: {
            gte: dateTo.toISOString(),
          },
        },
        // end is between dateFrom and dateTo but start is outside of range
        // (start <= 'dateFrom' OR end <= 'dateTo')
        {
          start: {
            lte: dateFrom.toISOString(),
          },

          end: {
            lte: dateTo.toISOString(),
          },
        },
      ],
    },
    select: {
      id: true,
      start: true,
      end: true,
      user: {
        select: {
          id: true,
          name: true,
        },
      },
      toUser: {
        select: {
          id: true,
          username: true,
          name: true,
        },
      },
      reason: {
        select: {
          id: true,
          emoji: true,
          reason: true,
        },
      },
    },
  });
  if (!outOfOfficeDays.length) {
    return {};
  }

  return outOfOfficeDays.reduce((acc: IOutOfOfficeData, { start, end, toUser, user, reason }) => {
    // here we should use startDate or today if start is before today
    // consider timezone in start and end date range
    const startDateRange = dayjs(start).utc().isBefore(dayjs().startOf("day").utc())
      ? dayjs().utc().startOf("day")
      : dayjs(start).utc().startOf("day");

    // get number of day in the week and see if it's on the availability
    const flattenDays = Array.from(new Set(availability.flatMap((a) => ("days" in a ? a.days : [])))).sort(
      (a, b) => a - b
    );

    const endDateRange = dayjs(end).utc().endOf("day");

    for (let date = startDateRange; date.isBefore(endDateRange); date = date.add(1, "day")) {
      const dayNumberOnWeek = date.day();

      if (!flattenDays?.includes(dayNumberOnWeek)) {
        continue; // Skip to the next iteration if day not found in flattenDays
      }

      acc[date.format("YYYY-MM-DD")] = {
        // @TODO:  would be good having start and end availability time here, but for now should be good
        // you can obtain that from user availability defined outside of here
        fromUser: { id: user.id, displayName: user.name },
        // optional chaining destructuring toUser
        toUser: !!toUser ? { id: toUser.id, displayName: toUser.name, username: toUser.username } : null,
        reason: !!reason ? reason.reason : null,
        emoji: !!reason ? reason.emoji : null,
      };
    }

    return acc;
  }, {});
};<|MERGE_RESOLUTION|>--- conflicted
+++ resolved
@@ -347,7 +347,6 @@
     dateTo,
     availability,
     timeZone,
-<<<<<<< HEAD
     travelSchedules: isDefaultSchedule
       ? user.travelSchedules.map((schedule) => {
           return {
@@ -357,9 +356,7 @@
           };
         })
       : [],
-=======
     outOfOffice: datesOutOfOffice,
->>>>>>> 7b032104
   });
 
   const formattedBusyTimes = detailedBusyTimes.map((busy) => ({
