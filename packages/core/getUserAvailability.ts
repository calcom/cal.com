import type {
  Booking,
  Prisma,
  OutOfOfficeEntry,
  OutOfOfficeReason,
  User,
  EventType as PrismaEventType,
} from "@prisma/client";
import * as Sentry from "@sentry/nextjs";
import { z } from "zod";

import type { Dayjs } from "@calcom/dayjs";
import dayjs from "@calcom/dayjs";
import { parseBookingLimit, parseDurationLimit } from "@calcom/lib";
import { getWorkingHours } from "@calcom/lib/availability";
import type { DateOverride, WorkingHours } from "@calcom/lib/date-ranges";
import { buildDateRanges, subtract } from "@calcom/lib/date-ranges";
import { ErrorCode } from "@calcom/lib/errorCodes";
import { HttpError } from "@calcom/lib/http-error";
import logger from "@calcom/lib/logger";
import { safeStringify } from "@calcom/lib/safeStringify";
import prisma, { availabilityUserSelect } from "@calcom/prisma";
import { SchedulingType } from "@calcom/prisma/enums";
import { BookingStatus } from "@calcom/prisma/enums";
import { credentialForCalendarServiceSelect } from "@calcom/prisma/selects/credential";
import { EventTypeMetaDataSchema, stringToDayjsZod } from "@calcom/prisma/zod-utils";
import type { EventBusyDetails, IntervalLimitUnit } from "@calcom/types/Calendar";
import type { TimeRange } from "@calcom/types/schedule";

import { getBusyTimesFromLimits, getBusyTimesFromTeamLimits } from "./bookingLimits/getBusyTimesFromLimits";
import { getBusyTimes } from "./getBusyTimes";
import monitorCallbackAsync, { monitorCallbackSync } from "./sentryWrapper";

const log = logger.getSubLogger({ prefix: ["getUserAvailability"] });
const availabilitySchema = z
  .object({
    dateFrom: stringToDayjsZod,
    dateTo: stringToDayjsZod,
    eventTypeId: z.number().optional(),
    username: z.string().optional(),
    userId: z.number().optional(),
    afterEventBuffer: z.number().optional(),
    beforeEventBuffer: z.number().optional(),
    duration: z.number().optional(),
    withSource: z.boolean().optional(),
    returnDateOverrides: z.boolean(),
  })
  .refine((data) => !!data.username || !!data.userId, "Either username or userId should be filled in.");

const getEventType = async (
  ...args: Parameters<typeof _getEventType>
): Promise<ReturnType<typeof _getEventType>> => {
  return monitorCallbackAsync(_getEventType, ...args);
};

const _getEventType = async (id: number) => {
  const eventType = await prisma.eventType.findUnique({
    where: { id },
    select: {
      id: true,
      seatsPerTimeSlot: true,
      bookingLimits: true,
      parent: {
        select: {
          team: {
            select: {
              id: true,
              bookingLimits: true,
              includeManagedEventsInLimits: true,
            },
          },
        },
      },
      team: {
        select: {
          id: true,
          bookingLimits: true,
          includeManagedEventsInLimits: true,
        },
      },
      hosts: {
        select: {
          user: {
            select: {
              email: true,
              id: true,
            },
          },
          schedule: {
            select: {
              availability: {
                select: {
                  date: true,
                  startTime: true,
                  endTime: true,
                  days: true,
                },
              },
              timeZone: true,
              id: true,
              timeBlocks: true,
            },
          },
        },
      },
      durationLimits: true,
      assignAllTeamMembers: true,
      schedulingType: true,
      timeZone: true,
      length: true,
      metadata: true,
      schedule: {
        select: {
          id: true,
          availability: {
            select: {
              days: true,
              date: true,
              startTime: true,
              endTime: true,
            },
          },
          timeBlocks: true,
          timeZone: true,
        },
      },
      availability: {
        select: {
          startTime: true,
          endTime: true,
          days: true,
          date: true,
        },
      },
    },
  });
  if (!eventType) {
    return eventType;
  }
  return {
    ...eventType,
    metadata: EventTypeMetaDataSchema.parse(eventType.metadata),
  };
};

export type EventType = Awaited<ReturnType<typeof getEventType>>;

const getUser = async (...args: Parameters<typeof _getUser>): Promise<ReturnType<typeof _getUser>> => {
  return monitorCallbackAsync(_getUser, ...args);
};

const _getUser = async (where: Prisma.UserWhereInput) => {
  return await prisma.user.findFirst({
    where,
    select: {
      ...availabilityUserSelect,
      credentials: {
        select: credentialForCalendarServiceSelect,
      },
    },
  });
};

type GetUser = Awaited<ReturnType<typeof getUser>>;

export const getCurrentSeats = async (
  ...args: Parameters<typeof _getCurrentSeats>
): Promise<ReturnType<typeof _getCurrentSeats>> => {
  return monitorCallbackAsync(_getCurrentSeats, ...args);
};

const _getCurrentSeats = async (
  eventType: {
    id?: number;
    schedulingType?: SchedulingType | null;
    hosts?: {
      user: {
        email: string;
      };
    }[];
  },
  dateFrom: Dayjs,
  dateTo: Dayjs
) => {
  const { schedulingType, hosts, id } = eventType;
  const hostEmails = hosts?.map((host) => host.user.email);
  const isTeamEvent =
    schedulingType === SchedulingType.MANAGED ||
    schedulingType === SchedulingType.ROUND_ROBIN ||
    schedulingType === SchedulingType.COLLECTIVE;

  const bookings = await prisma.booking.findMany({
    where: {
      eventTypeId: id,
      startTime: {
        gte: dateFrom.format(),
        lte: dateTo.format(),
      },
      status: BookingStatus.ACCEPTED,
    },
    select: {
      uid: true,
      startTime: true,
      attendees: {
        select: {
          email: true,
        },
      },
    },
  });

  return bookings.map((booking) => {
    const attendees = isTeamEvent
      ? booking.attendees.filter((attendee) => !hostEmails?.includes(attendee.email))
      : booking.attendees;

    return {
      uid: booking.uid,
      startTime: booking.startTime,
      _count: {
        attendees: attendees.length,
      },
    };
  });
};

export type CurrentSeats = Awaited<ReturnType<typeof getCurrentSeats>>;

export const getUserAvailability = async (
  ...args: Parameters<typeof _getUserAvailability>
): Promise<ReturnType<typeof _getUserAvailability>> => {
  return monitorCallbackAsync(_getUserAvailability, ...args);
};

/** This should be called getUsersWorkingHoursAndBusySlots (...and remaining seats, and final timezone) */
const _getUserAvailability = async function getUsersWorkingHoursLifeTheUniverseAndEverythingElse(
  query: {
    withSource?: boolean;
    username?: string;
    userId?: number;
    dateFrom: string;
    dateTo: string;
    eventTypeId?: number;
    afterEventBuffer?: number;
    beforeEventBuffer?: number;
    duration?: number;
    returnDateOverrides: boolean;
  },
  initialData?: {
    user?: GetUser;
    eventType?: EventType;
    currentSeats?: CurrentSeats;
    rescheduleUid?: string | null;
    currentBookings?: (Pick<Booking, "id" | "uid" | "userId" | "startTime" | "endTime" | "title"> & {
      eventType: Pick<
        PrismaEventType,
        "id" | "beforeEventBuffer" | "afterEventBuffer" | "seatsPerTimeSlot"
      > | null;
      _count?: {
        seatsReferences: number;
      };
    })[];
    outOfOfficeDays?: (Pick<OutOfOfficeEntry, "id" | "start" | "end"> & {
      user: Pick<User, "id" | "name">;
      toUser: Pick<User, "id" | "username" | "name"> | null;
      reason: Pick<OutOfOfficeReason, "id" | "emoji" | "reason"> | null;
    })[];
    busyTimesFromLimitsBookings: EventBusyDetails[];
  }
) {
  const {
    username,
    userId,
    dateFrom,
    dateTo,
    eventTypeId,
    afterEventBuffer,
    beforeEventBuffer,
    duration,
    returnDateOverrides,
  } = availabilitySchema.parse(query);

  if (!dateFrom.isValid() || !dateTo.isValid()) {
    throw new HttpError({ statusCode: 400, message: "Invalid time range given." });
  }

  const where: Prisma.UserWhereInput = {};
  if (username) where.username = username;
  if (userId) where.id = userId;

  const user = initialData?.user || (await getUser(where));

  if (!user) throw new HttpError({ statusCode: 404, message: "No user found in getUserAvailability" });
  log.debug(
    "getUserAvailability for user",
    safeStringify({ user: { id: user.id }, slot: { dateFrom, dateTo } })
  );

  let eventType: EventType | null = initialData?.eventType || null;
  if (!eventType && eventTypeId) eventType = await getEventType(eventTypeId);

  /* Current logic is if a booking is in a time slot mark it as busy, but seats can have more than one attendee so grab
    current bookings with a seats event type and display them on the calendar, even if they are full */
  let currentSeats: CurrentSeats | null = initialData?.currentSeats || null;
  if (!currentSeats && eventType?.seatsPerTimeSlot) {
    currentSeats = await getCurrentSeats(eventType, dateFrom, dateTo);
  }

  const userSchedule = user.schedules.filter(
    (schedule) => !user?.defaultScheduleId || schedule.id === user?.defaultScheduleId
  )[0];

  const hostSchedule = eventType?.hosts?.find((host) => host.user.id === user.id)?.schedule;

  // TODO: It uses default timezone of user. Should we use timezone of team ?
  const fallbackTimezoneIfScheduleIsMissing = eventType?.timeZone || user.timeZone;

  const fallbackSchedule = {
    availability: [
      {
        startTime: new Date("1970-01-01T09:00:00Z"),
        endTime: new Date("1970-01-01T17:00:00Z"),
        days: [1, 2, 3, 4, 5], // Monday to Friday
        date: null,
      },
    ],
    id: 0,

    timeZone: fallbackTimezoneIfScheduleIsMissing,
  };

  const schedule =
    (eventType?.schedule ? eventType.schedule : hostSchedule ? hostSchedule : userSchedule) ??
    fallbackSchedule;
  const timeZone = schedule?.timeZone || fallbackTimezoneIfScheduleIsMissing;

  const bookingLimits = parseBookingLimit(eventType?.bookingLimits);
  const durationLimits = parseDurationLimit(eventType?.durationLimits);

  const busyTimesFromLimits =
    eventType && (bookingLimits || durationLimits)
      ? await getBusyTimesFromLimits(
          bookingLimits,
          durationLimits,
          dateFrom.tz(timeZone),
          dateTo.tz(timeZone),
          duration,
          eventType,
          initialData?.busyTimesFromLimitsBookings ?? [],
          timeZone,
          initialData?.rescheduleUid ?? undefined
        )
      : [];

  const teamForBookingLimits =
    eventType?.team ??
    (eventType?.parent?.team?.includeManagedEventsInLimits ? eventType?.parent?.team : null);

  const teamBookingLimits = parseBookingLimit(teamForBookingLimits?.bookingLimits);

  const busyTimesFromTeamLimits =
    teamForBookingLimits && teamBookingLimits
      ? await getBusyTimesFromTeamLimits(
          user,
          teamBookingLimits,
          dateFrom.tz(timeZone),
          dateTo.tz(timeZone),
          teamForBookingLimits.id,
          teamForBookingLimits.includeManagedEventsInLimits,
          timeZone,
          initialData?.rescheduleUid ?? undefined
        )
      : [];

  // TODO: only query what we need after applying limits (shrink date range)
  const getBusyTimesStart = dateFrom.toISOString();
  const getBusyTimesEnd = dateTo.toISOString();

<<<<<<< HEAD
  const { busyTimes, timeBlocks } = await getBusyTimes({
=======
  const busyTimes = await monitorCallbackAsync(getBusyTimes, {
>>>>>>> 1add8e73
    credentials: user.credentials,
    startTime: getBusyTimesStart,
    endTime: getBusyTimesEnd,
    eventTypeId,
    userId: user.id,
    userEmail: user.email,
    username: `${user.username}`,
    beforeEventBuffer,
    afterEventBuffer,
    selectedCalendars: user.selectedCalendars,
    seatedEvent: !!eventType?.seatsPerTimeSlot,
    rescheduleUid: initialData?.rescheduleUid || null,
    duration,
    currentBookings: initialData?.currentBookings,
    timeBlocksList: schedule?.timeBlocks,
  });

  const detailedBusyTimes: EventBusyDetails[] = [
    ...busyTimes.map((a) => ({
      ...a,
      start: dayjs(a.start).toISOString(),
      end: dayjs(a.end).toISOString(),
      title: a.title,
      source: query.withSource ? a.source : undefined,
    })),
    ...busyTimesFromLimits,
    ...busyTimesFromTeamLimits,
  ];

  const isDefaultSchedule = userSchedule && userSchedule.id === schedule?.id;

  log.debug(
    "Using schedule:",
    safeStringify({
      chosenSchedule: schedule,
      eventTypeSchedule: eventType?.schedule,
      userSchedule: userSchedule,
      hostSchedule: hostSchedule,
    })
  );

  if (
    !(schedule?.availability || (eventType?.availability.length ? eventType.availability : user.availability))
  ) {
    throw new HttpError({ statusCode: 400, message: ErrorCode.AvailabilityNotFoundInSchedule });
  }
  const availabilitySource =
    schedule?.availability || (eventType?.availability.length ? eventType.availability : user.availability);

  if (timeBlocks.length > 0) {
    availabilitySource.push(...timeBlocks);
  }

  const availability = availabilitySource.map((a) => ({
    ...a,
    userId: user.id,
  }));

  const workingHours = getWorkingHours({ timeZone }, availability);

  const dateOverrides: TimeRange[] = [];
  // NOTE: getSchedule is currently calling this function for every user in a team event
  // but not using these values at all, wasting CPU. Adding this check here temporarily to avoid a larger refactor
  // since other callers do using this data.
  if (returnDateOverrides) {
    const calculateDateOverridesSpan = Sentry.startInactiveSpan({ name: "calculateDateOverrides" });
    const availabilityWithDates = availability.filter((availability) => !!availability.date);

    for (let i = 0; i < availabilityWithDates.length; i++) {
      const override = availabilityWithDates[i];
      const startTime = dayjs.utc(override.startTime);
      const endTime = dayjs.utc(override.endTime);
      const overrideStartDate = dayjs.utc(override.date).hour(startTime.hour()).minute(startTime.minute());
      const overrideEndDate = dayjs.utc(override.date).hour(endTime.hour()).minute(endTime.minute());
      if (
        overrideStartDate.isBetween(dateFrom, dateTo, null, "[]") ||
        overrideEndDate.isBetween(dateFrom, dateTo, null, "[]")
      ) {
        dateOverrides.push({
          start: overrideStartDate.toDate(),
          end: overrideEndDate.toDate(),
        });
      }
    }

    calculateDateOverridesSpan.end();
  }

  const outOfOfficeDays =
    initialData?.outOfOfficeDays ??
    (await prisma.outOfOfficeEntry.findMany({
      where: {
        userId: user.id,
        OR: [
          // outside of range
          // (start <= 'dateTo' AND end >= 'dateFrom')
          {
            start: {
              lte: dateTo.toISOString(),
            },
            end: {
              gte: dateFrom.toISOString(),
            },
          },
          // start is between dateFrom and dateTo but end is outside of range
          // (start <= 'dateTo' AND end >= 'dateTo')
          {
            start: {
              lte: dateTo.toISOString(),
            },

            end: {
              gte: dateTo.toISOString(),
            },
          },
          // end is between dateFrom and dateTo but start is outside of range
          // (start <= 'dateFrom' OR end <= 'dateTo')
          {
            start: {
              lte: dateFrom.toISOString(),
            },

            end: {
              lte: dateTo.toISOString(),
            },
          },
        ],
      },
      select: {
        id: true,
        start: true,
        end: true,
        user: {
          select: {
            id: true,
            name: true,
          },
        },
        toUser: {
          select: {
            id: true,
            username: true,
            name: true,
          },
        },
        reason: {
          select: {
            id: true,
            emoji: true,
            reason: true,
          },
        },
      },
    }));

  const datesOutOfOffice: IOutOfOfficeData = calculateOutOfOfficeRanges(outOfOfficeDays, availability);

  const { dateRanges, oooExcludedDateRanges } = buildDateRanges({
    dateFrom,
    dateTo,
    availability,
    timeZone,
    travelSchedules: isDefaultSchedule
      ? user.travelSchedules.map((schedule) => {
          return {
            startDate: dayjs(schedule.startDate),
            endDate: schedule.endDate ? dayjs(schedule.endDate) : undefined,
            timeZone: schedule.timeZone,
          };
        })
      : [],
    outOfOffice: datesOutOfOffice,
  });

  const formattedBusyTimes = detailedBusyTimes.map((busy) => ({
    start: dayjs(busy.start),
    end: dayjs(busy.end),
  }));

  const dateRangesInWhichUserIsAvailable = subtract(dateRanges, formattedBusyTimes);
  const dateRangesInWhichUserIsAvailableWithoutOOO = subtract(oooExcludedDateRanges, formattedBusyTimes);

  return {
    busy: detailedBusyTimes,
    timeZone,
    dateRanges: dateRangesInWhichUserIsAvailable,
    oooExcludedDateRanges: dateRangesInWhichUserIsAvailableWithoutOOO,
    workingHours,
    dateOverrides,
    currentSeats,
    datesOutOfOffice,
  };
};

export const getPeriodStartDatesBetween = (
  ...args: Parameters<typeof _getPeriodStartDatesBetween>
): ReturnType<typeof _getPeriodStartDatesBetween> => {
  return monitorCallbackSync(_getPeriodStartDatesBetween, ...args);
};

const _getPeriodStartDatesBetween = (dateFrom: Dayjs, dateTo: Dayjs, period: IntervalLimitUnit) => {
  const dates = [];
  let startDate = dayjs(dateFrom).startOf(period);
  const endDate = dayjs(dateTo).endOf(period);

  while (startDate.isBefore(endDate)) {
    dates.push(startDate);
    startDate = startDate.add(1, period);
  }
  return dates;
};

interface GetUserAvailabilityParamsDTO {
  availability: (DateOverride | WorkingHours)[];
}

export interface IFromUser {
  id: number;
  displayName: string | null;
}

export interface IToUser {
  id: number;
  username: string | null;
  displayName: string | null;
}

export interface IOutOfOfficeData {
  [key: string]: {
    fromUser: IFromUser | null;
    toUser?: IToUser | null;
    reason?: string | null;
    emoji?: string | null;
  };
}

const calculateOutOfOfficeRanges = (
  outOfOfficeDays: GetUserAvailabilityInitialData["outOfOfficeDays"],
  availability: GetUserAvailabilityParamsDTO["availability"]
): IOutOfOfficeData => {
  if (!outOfOfficeDays || outOfOfficeDays.length === 0) {
    return {};
  }

  return outOfOfficeDays.reduce((acc: IOutOfOfficeData, { start, end, toUser, user, reason }) => {
    // here we should use startDate or today if start is before today
    // consider timezone in start and end date range
    const startDateRange = dayjs(start).utc().isBefore(dayjs().startOf("day").utc())
      ? dayjs().utc().startOf("day")
      : dayjs(start).utc().startOf("day");

    // get number of day in the week and see if it's on the availability
    const flattenDays = Array.from(new Set(availability.flatMap((a) => ("days" in a ? a.days : [])))).sort(
      (a, b) => a - b
    );

    const endDateRange = dayjs(end).utc().endOf("day");

    for (let date = startDateRange; date.isBefore(endDateRange); date = date.add(1, "day")) {
      const dayNumberOnWeek = date.day();

      if (!flattenDays?.includes(dayNumberOnWeek)) {
        continue; // Skip to the next iteration if day not found in flattenDays
      }

      acc[date.format("YYYY-MM-DD")] = {
        // @TODO:  would be good having start and end availability time here, but for now should be good
        // you can obtain that from user availability defined outside of here
        fromUser: { id: user.id, displayName: user.name },
        // optional chaining destructuring toUser
        toUser: !!toUser ? { id: toUser.id, displayName: toUser.name, username: toUser.username } : null,
        reason: !!reason ? reason.reason : null,
        emoji: !!reason ? reason.emoji : null,
      };
    }

    return acc;
  }, {});
};

type GetUserAvailabilityQuery = Parameters<typeof getUserAvailability>[0];
type GetUserAvailabilityInitialData = NonNullable<Parameters<typeof getUserAvailability>[1]>;
export type GetAvailabilityUser = NonNullable<GetUserAvailabilityInitialData["user"]>;

const _getUsersAvailability = async ({
  users,
  query,
  initialData,
}: {
  users: (GetAvailabilityUser & {
    currentBookings?: GetUserAvailabilityInitialData["currentBookings"];
    outOfOfficeDays?: GetUserAvailabilityInitialData["outOfOfficeDays"];
  })[];
  query: Omit<GetUserAvailabilityQuery, "userId" | "username">;
  initialData?: Omit<GetUserAvailabilityInitialData, "user">;
}) => {
  return await Promise.all(
    users.map((user) =>
      _getUserAvailability(
        {
          ...query,
          userId: user.id,
          username: user.username || "",
        },
        initialData
          ? {
              ...initialData,
              user,
              currentBookings: user.currentBookings,
              outOfOfficeDays: user.outOfOfficeDays,
            }
          : undefined
      )
    )
  );
};

export const getUsersAvailability = async (
  ...args: Parameters<typeof _getUsersAvailability>
): Promise<ReturnType<typeof _getUsersAvailability>> => {
  return monitorCallbackAsync(_getUsersAvailability, ...args);
};<|MERGE_RESOLUTION|>--- conflicted
+++ resolved
@@ -1,10 +1,10 @@
 import type {
   Booking,
-  Prisma,
   OutOfOfficeEntry,
   OutOfOfficeReason,
+  Prisma,
+  EventType as PrismaEventType,
   User,
-  EventType as PrismaEventType,
 } from "@prisma/client";
 import * as Sentry from "@sentry/nextjs";
 import { z } from "zod";
@@ -20,8 +20,7 @@
 import logger from "@calcom/lib/logger";
 import { safeStringify } from "@calcom/lib/safeStringify";
 import prisma, { availabilityUserSelect } from "@calcom/prisma";
-import { SchedulingType } from "@calcom/prisma/enums";
-import { BookingStatus } from "@calcom/prisma/enums";
+import { BookingStatus, SchedulingType } from "@calcom/prisma/enums";
 import { credentialForCalendarServiceSelect } from "@calcom/prisma/selects/credential";
 import { EventTypeMetaDataSchema, stringToDayjsZod } from "@calcom/prisma/zod-utils";
 import type { EventBusyDetails, IntervalLimitUnit } from "@calcom/types/Calendar";
@@ -376,11 +375,7 @@
   const getBusyTimesStart = dateFrom.toISOString();
   const getBusyTimesEnd = dateTo.toISOString();
 
-<<<<<<< HEAD
-  const { busyTimes, timeBlocks } = await getBusyTimes({
-=======
-  const busyTimes = await monitorCallbackAsync(getBusyTimes, {
->>>>>>> 1add8e73
+  const { busyTimes, timeBlocks } = await monitorCallbackAsync(getBusyTimes, {
     credentials: user.credentials,
     startTime: getBusyTimesStart,
     endTime: getBusyTimesEnd,
