--- conflicted
+++ resolved
@@ -63,21 +63,6 @@
     createdEvent: undefined,
   };
   try {
-<<<<<<< HEAD
-    // Check to see if video app is enabled
-    const enabledApp = await prisma.app.findFirst({
-      where: {
-        slug: credential.appId,
-      },
-      select: {
-        enabled: true,
-      },
-    });
-
-    if (!enabledApp?.enabled) throw "Current location app is not enabled";
-
-=======
->>>>>>> db230b07
     createdMeeting = await firstVideoAdapter?.createMeeting(calEvent);
 
     returnObject = { ...returnObject, createdEvent: createdMeeting, success: true };
