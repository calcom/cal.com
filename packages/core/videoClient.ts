--- conflicted
+++ resolved
@@ -35,11 +35,7 @@
     results.reduce((acc, availability) => acc.concat(availability), [] as (EventBusyDate | undefined)[])
   );
 
-<<<<<<< HEAD
-const createMeeting = async (credential: CredentialPayload, calEvent: CalendarEvent) => {
-=======
 const createMeeting = async (credential: ExtendedCredential, calEvent: CalendarEvent) => {
->>>>>>> 39a3a1af
   const uid: string = getUid(calEvent);
 
   if (!credential) {
@@ -86,11 +82,7 @@
 };
 
 const updateMeeting = async (
-<<<<<<< HEAD
-  credential: CredentialPayload,
-=======
   credential: ExtendedCredential,
->>>>>>> 39a3a1af
   calEvent: CalendarEvent,
   bookingRef: PartialReference | null
 ): Promise<EventResult<VideoCallData>> => {
