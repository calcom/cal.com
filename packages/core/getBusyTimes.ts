--- conflicted
+++ resolved
@@ -44,11 +44,8 @@
       })[]
     | null;
   bypassBusyCalendarTimes: boolean;
-<<<<<<< HEAD
+  shouldServeCache?: boolean;
   isOverlayUser?: boolean;
-=======
-  shouldServeCache?: boolean;
->>>>>>> ae38027d
 }) {
   const {
     credentials,
@@ -65,11 +62,8 @@
     rescheduleUid,
     duration,
     bypassBusyCalendarTimes = false,
-<<<<<<< HEAD
+    shouldServeCache,
     isOverlayUser,
-=======
-    shouldServeCache,
->>>>>>> ae38027d
   } = params;
 
   logger.silly(
@@ -253,11 +247,8 @@
       startTime,
       endTime,
       selectedCalendars,
-<<<<<<< HEAD
+      shouldServeCache,
       isOverlayUser
-=======
-      shouldServeCache
->>>>>>> ae38027d
     );
     const endConnectedCalendarsGet = performance.now();
     logger.debug(
