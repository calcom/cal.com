--- conflicted
+++ resolved
@@ -240,18 +240,13 @@
   performance.measure(`prisma booking get took $1'`, "prismaBookingGetStart", "prismaBookingGetEnd");
   if (credentials?.length > 0 && !bypassBusyCalendarTimes) {
     const startConnectedCalendarsGet = performance.now();
-<<<<<<< HEAD
-    const calendarBusyTimes = await getBusyCalendarTimes(credentials, startTime, endTime, selectedCalendars);
-=======
     const calendarBusyTimes = await getBusyCalendarTimes(
-      username,
       credentials,
       startTime,
       endTime,
       selectedCalendars,
       shouldServeCache
     );
->>>>>>> a7f24e77
     const endConnectedCalendarsGet = performance.now();
     logger.debug(
       `Connected Calendars get took ${
