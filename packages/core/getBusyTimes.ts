import type { Booking, EventType } from "@prisma/client";
import { Prisma } from "@prisma/client";
import * as Sentry from "@sentry/nextjs";

import { getBusyCalendarTimes } from "@calcom/core/CalendarManager";
import dayjs from "@calcom/dayjs";
import { subtract } from "@calcom/lib/date-ranges";
import { intervalLimitKeyToUnit } from "@calcom/lib/intervalLimit";
import logger from "@calcom/lib/logger";
import { getPiiFreeBooking } from "@calcom/lib/piiFreeData";
import { performance } from "@calcom/lib/server/perfObserver";
import prisma from "@calcom/prisma";
import type { SelectedCalendar } from "@calcom/prisma/client";
import { BookingStatus } from "@calcom/prisma/enums";
import { stringToDayjs } from "@calcom/prisma/zod-utils";
import type { EventBusyDetails, IntervalLimit } from "@calcom/types/Calendar";
import type { CredentialPayload } from "@calcom/types/Credential";

import { getDefinedBufferTimes } from "../features/eventtypes/lib/getDefinedBufferTimes";

export async function getBusyTimes(params: {
  credentials: CredentialPayload[];
  userId: number;
  userEmail: string;
  username: string;
  eventTypeId?: number;
  startTime: string;
  beforeEventBuffer?: number;
  afterEventBuffer?: number;
  endTime: string;
  selectedCalendars: SelectedCalendar[];
  seatedEvent?: boolean;
  rescheduleUid?: string | null;
  duration?: number | null;
  currentBookings?:
    | (Pick<Booking, "id" | "uid" | "userId" | "startTime" | "endTime" | "title"> & {
        eventType: Pick<
          EventType,
          "id" | "beforeEventBuffer" | "afterEventBuffer" | "seatsPerTimeSlot"
        > | null;
        _count?: {
          seatsReferences: number;
        };
      })[]
    | null;
<<<<<<< HEAD
  isOverlayUser?: boolean;
=======
  bypassBusyCalendarTimes: boolean;
>>>>>>> 54cc2dc0
}) {
  const {
    credentials,
    userId,
    userEmail,
    username,
    eventTypeId,
    startTime,
    endTime,
    beforeEventBuffer,
    afterEventBuffer,
    selectedCalendars,
    seatedEvent,
    rescheduleUid,
    duration,
<<<<<<< HEAD
    isOverlayUser,
=======
    bypassBusyCalendarTimes = false,
>>>>>>> 54cc2dc0
  } = params;

  logger.silly(
    `Checking Busy time from Cal Bookings in range ${startTime} to ${endTime} for input ${JSON.stringify({
      userId,
      eventTypeId,
      status: BookingStatus.ACCEPTED,
    })}`
  );

  /**
   * A user is considered busy within a given time period if there
   * is a booking they own OR attend.
   *
   * Performs a query for all bookings where:
   *   - The given booking is owned by this user, or..
   *   - The current user has a different booking at this time he/she attends
   *
   * See further discussion within this GH issue:
   * https://github.com/calcom/cal.com/issues/6374
   *
   * NOTE: Changes here will likely require changes to some mocking
   *  logic within getSchedule.test.ts:addBookings
   */
  performance.mark("prismaBookingGetStart");

  const startTimeDate =
    rescheduleUid && duration ? dayjs(startTime).subtract(duration, "minute").toDate() : new Date(startTime);
  const endTimeDate =
    rescheduleUid && duration ? dayjs(endTime).add(duration, "minute").toDate() : new Date(endTime);

  // to also get bookings that are outside of start and end time, but the buffer falls within the start and end time
  const definedBufferTimes = getDefinedBufferTimes();
  const maxBuffer = definedBufferTimes[definedBufferTimes.length - 1];
  const startTimeAdjustedWithMaxBuffer = dayjs(startTimeDate).subtract(maxBuffer, "minute").toDate();
  const endTimeAdjustedWithMaxBuffer = dayjs(endTimeDate).add(maxBuffer, "minute").toDate();

  // startTime is less than endTimeDate and endTime grater than startTimeDate
  const sharedQuery: Prisma.BookingWhereInput = {
    startTime: { lte: endTimeAdjustedWithMaxBuffer },
    endTime: { gte: startTimeAdjustedWithMaxBuffer },
    status: {
      in: [BookingStatus.ACCEPTED],
    },
  };

  // INFO: Refactored to allow this method to take in a list of current bookings for the user.
  // Will keep support for retrieving a user's bookings if the caller does not already supply them.
  // This function is called from multiple places but we aren't refactoring all of them at this moment
  // to avoid potential side effects.
  let bookings = params.currentBookings;

  if (!bookings) {
    const getBookingsForBusyTimesSpan = Sentry.startInactiveSpan({ name: "getBookingsForBusyTimes" });
    const bookingsSelect = Prisma.validator<Prisma.BookingSelect>()({
      id: true,
      uid: true,
      userId: true,
      startTime: true,
      endTime: true,
      title: true,
      eventType: {
        select: {
          id: true,
          afterEventBuffer: true,
          beforeEventBuffer: true,
          seatsPerTimeSlot: true,
        },
      },
      ...(seatedEvent && {
        _count: {
          select: {
            seatsReferences: true,
          },
        },
      }),
    });

    const currentBookingsAllUsersQueryOne = prisma.booking.findMany({
      where: {
        // User is primary host (individual events, or primary organizer)
        ...sharedQuery,
        userId,
      },
      select: bookingsSelect,
    });

    const currentBookingsAllUsersQueryTwo = prisma.booking.findMany({
      where: {
        ...sharedQuery,
        attendees: {
          some: {
            email: userEmail,
          },
        },
      },
      select: bookingsSelect,
    });

    const unconfirmedBookingsBlockingSlots = eventTypeId
      ? prisma.booking.findMany({
          where: {
            startTime: { lte: endTimeDate },
            endTime: { gte: startTimeDate },
            eventType: {
              id: eventTypeId,
              requiresConfirmation: true,
              requiresConfirmationWillBlockSlot: true,
            },
            status: {
              in: [BookingStatus.PENDING],
            },
          },
          select: bookingsSelect,
        })
      : null;

    const [resultOne, resultTwo, resultThree] = await Promise.all([
      currentBookingsAllUsersQueryOne,
      currentBookingsAllUsersQueryTwo,
      unconfirmedBookingsBlockingSlots,
    ]);

    bookings = [...resultOne, ...resultTwo, ...(resultThree ?? [])];

    getBookingsForBusyTimesSpan.end();
  }

  const bookingSeatCountMap: { [x: string]: number } = {};
  const busyTimes = bookings.reduce(
    (aggregate: EventBusyDetails[], { id, startTime, endTime, eventType, title, ...rest }) => {
      if (rest._count?.seatsReferences) {
        const bookedAt = `${dayjs(startTime).utc().format()}<>${dayjs(endTime).utc().format()}`;
        bookingSeatCountMap[bookedAt] = bookingSeatCountMap[bookedAt] || 0;
        bookingSeatCountMap[bookedAt]++;
        // Seat references on the current event are non-blocking until the event is fully booked.
        if (
          // there are still seats available.
          bookingSeatCountMap[bookedAt] < (eventType?.seatsPerTimeSlot || 1) &&
          // and this is the seated event, other event types should be blocked.
          eventTypeId === eventType?.id
        ) {
          // then we do not add the booking to the busyTimes.
          return aggregate;
        }
        // if it does get blocked at this point; we remove the bookingSeatCountMap entry
        // doing this allows using the map later to remove the ranges from calendar busy times.
        delete bookingSeatCountMap[bookedAt];
      }
      if (rest.uid === rescheduleUid) {
        return aggregate;
      }
      aggregate.push({
        start: dayjs(startTime)
          .subtract((eventType?.beforeEventBuffer || 0) + (afterEventBuffer || 0), "minute")
          .toDate(),
        end: dayjs(endTime)
          .add((eventType?.afterEventBuffer || 0) + (beforeEventBuffer || 0), "minute")
          .toDate(),
        title,
        source: `eventType-${eventType?.id}-booking-${id}`,
      });
      return aggregate;
    },
    []
  );

  logger.debug(
    `Busy Time from Cal Bookings ${JSON.stringify({
      busyTimes,
      bookings: bookings?.map((booking) => getPiiFreeBooking(booking)),
      numCredentials: credentials?.length,
    })}`
  );
  performance.mark("prismaBookingGetEnd");
  performance.measure(`prisma booking get took $1'`, "prismaBookingGetStart", "prismaBookingGetEnd");
  if (credentials?.length > 0 && !bypassBusyCalendarTimes) {
    const startConnectedCalendarsGet = performance.now();
    const calendarBusyTimes = await getBusyCalendarTimes(
      username,
      credentials,
      startTime,
      endTime,
      selectedCalendars,
      isOverlayUser
    );
    const endConnectedCalendarsGet = performance.now();
    logger.debug(
      `Connected Calendars get took ${
        endConnectedCalendarsGet - startConnectedCalendarsGet
      } ms for user ${username}`,
      JSON.stringify({
        calendarBusyTimes,
      })
    );

    const openSeatsDateRanges = Object.keys(bookingSeatCountMap).map((key) => {
      const [start, end] = key.split("<>");
      return {
        start: dayjs(start),
        end: dayjs(end),
      };
    });

    if (rescheduleUid) {
      const originalRescheduleBooking = bookings.find((booking) => booking.uid === rescheduleUid);
      // calendar busy time from original rescheduled booking should not be blocked
      if (originalRescheduleBooking) {
        openSeatsDateRanges.push({
          start: dayjs(originalRescheduleBooking.startTime),
          end: dayjs(originalRescheduleBooking.endTime),
        });
      }
    }

    const result = subtract(
      calendarBusyTimes.map((value) => ({
        ...value,
        end: dayjs(value.end),
        start: dayjs(value.start),
      })),
      openSeatsDateRanges
    );

    busyTimes.push(
      ...result.map((busyTime) => ({
        ...busyTime,
        start: busyTime.start.subtract(afterEventBuffer || 0, "minute").toDate(),
        end: busyTime.end.add(beforeEventBuffer || 0, "minute").toDate(),
      }))
    );

    /*
    // TODO: Disabled until we can filter Zoom events by date. Also this is adding too much latency.
    const videoBusyTimes = (await getBusyVideoTimes(credentials)).filter(notEmpty);
    console.log("videoBusyTimes", videoBusyTimes);
    busyTimes.push(...videoBusyTimes);
    */
  }
  logger.debug(
    "getBusyTimes:",
    JSON.stringify({
      allBusyTimes: busyTimes,
    })
  );
  return busyTimes;
}

export function getStartEndDateforLimitCheck(
  startDate: string,
  endDate: string,
  bookingLimits?: IntervalLimit | null,
  durationLimits?: IntervalLimit | null
) {
  const startTimeAsDayJs = stringToDayjs(startDate);
  const endTimeAsDayJs = stringToDayjs(endDate);

  let limitDateFrom = stringToDayjs(startDate);
  let limitDateTo = stringToDayjs(endDate);

  // expand date ranges by absolute minimum required to apply limits
  // (yearly limits are handled separately for performance)
  for (const key of ["PER_MONTH", "PER_WEEK", "PER_DAY"] as Exclude<keyof IntervalLimit, "PER_YEAR">[]) {
    if (bookingLimits?.[key] || durationLimits?.[key]) {
      const unit = intervalLimitKeyToUnit(key);
      limitDateFrom = dayjs.min(limitDateFrom, startTimeAsDayJs.startOf(unit));
      limitDateTo = dayjs.max(limitDateTo, endTimeAsDayJs.endOf(unit));
    }
  }

  return { limitDateFrom, limitDateTo };
}

export async function getBusyTimesForLimitChecks(params: {
  userIds: number[];
  eventTypeId: number;
  startDate: string;
  endDate: string;
  rescheduleUid?: string | null;
  bookingLimits?: IntervalLimit | null;
  durationLimits?: IntervalLimit | null;
}) {
  const { userIds, eventTypeId, startDate, endDate, rescheduleUid, bookingLimits, durationLimits } = params;

  performance.mark("getBusyTimesForLimitChecksStart");

  let busyTimes: EventBusyDetails[] = [];

  if (!bookingLimits && !durationLimits) {
    return busyTimes;
  }

  const { limitDateFrom, limitDateTo } = getStartEndDateforLimitCheck(
    startDate,
    endDate,
    bookingLimits,
    durationLimits
  );

  logger.silly(
    `Fetch limit checks bookings in range ${limitDateFrom} to ${limitDateTo} for input ${JSON.stringify({
      eventTypeId,
      status: BookingStatus.ACCEPTED,
    })}`
  );

  const where: Prisma.BookingWhereInput = {
    userId: {
      in: userIds,
    },
    eventTypeId,
    status: BookingStatus.ACCEPTED,
    // FIXME: bookings that overlap on one side will never be counted
    startTime: {
      gte: limitDateFrom.toDate(),
    },
    endTime: {
      lte: limitDateTo.toDate(),
    },
  };

  if (rescheduleUid) {
    where.NOT = {
      uid: rescheduleUid,
    };
  }

  const bookings = await prisma.booking.findMany({
    where,
    select: {
      id: true,
      startTime: true,
      endTime: true,
      eventType: {
        select: {
          id: true,
        },
      },
      title: true,
      userId: true,
    },
  });

  busyTimes = bookings.map(({ id, startTime, endTime, eventType, title, userId }) => ({
    start: dayjs(startTime).toDate(),
    end: dayjs(endTime).toDate(),
    title,
    source: `eventType-${eventType?.id}-booking-${id}`,
    userId,
  }));

  logger.silly(`Fetch limit checks bookings for eventId: ${eventTypeId} ${JSON.stringify(busyTimes)}`);
  performance.mark("getBusyTimesForLimitChecksEnd");
  performance.measure(
    `prisma booking get for limits took $1'`,
    "getBusyTimesForLimitChecksStart",
    "getBusyTimesForLimitChecksEnd"
  );
  return busyTimes;
}

export default getBusyTimes;<|MERGE_RESOLUTION|>--- conflicted
+++ resolved
@@ -43,11 +43,8 @@
         };
       })[]
     | null;
-<<<<<<< HEAD
+  bypassBusyCalendarTimes: boolean;
   isOverlayUser?: boolean;
-=======
-  bypassBusyCalendarTimes: boolean;
->>>>>>> 54cc2dc0
 }) {
   const {
     credentials,
@@ -63,11 +60,8 @@
     seatedEvent,
     rescheduleUid,
     duration,
-<<<<<<< HEAD
+    bypassBusyCalendarTimes = false,
     isOverlayUser,
-=======
-    bypassBusyCalendarTimes = false,
->>>>>>> 54cc2dc0
   } = params;
 
   logger.silly(
