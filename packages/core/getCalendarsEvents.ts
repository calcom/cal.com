import { getCalendar } from "@calcom/app-store/_utils/getCalendar";
import logger from "@calcom/lib/logger";
import { getPiiFreeCredential, getPiiFreeSelectedCalendar } from "@calcom/lib/piiFreeData";
import { safeStringify } from "@calcom/lib/safeStringify";
import { performance } from "@calcom/lib/server/perfObserver";
import type { EventBusyData, SelectedCalendar } from "@calcom/types/Calendar";
import type { CredentialPayload } from "@calcom/types/Credential";

const log = logger.getSubLogger({ prefix: ["getCalendarsEvents"] });

// only for Google Calendar for now
export const getCalendarsEventsWithTimezones = async (
  withCredentials: CredentialPayload[],
  dateFrom: string,
  dateTo: string,
<<<<<<< HEAD
  selectedCalendars: SelectedCalendar[],
  isOverlayUser?: boolean
): Promise<EventBusyData[][]> => {
=======
  selectedCalendars: SelectedCalendar[]
): Promise<(EventBusyDate & { timeZone: string })[][]> => {
  const calendarCredentials = withCredentials
    .filter((credential) => credential.type === "google_calendar")
    // filter out invalid credentials - these won't work.
    .filter((credential) => !credential.invalid);

  const calendars = await Promise.all(calendarCredentials.map((credential) => getCalendar(credential)));

  const results = calendars.map(async (c, i) => {
    /** Filter out nulls */
    if (!c) return [];
    /** We rely on the index so we can match credentials with calendars */
    const { type } = calendarCredentials[i];
    /** We just pass the calendars that matched the credential type,
     * TODO: Migrate credential type or appId
     */
    const passedSelectedCalendars = selectedCalendars
      .filter((sc) => sc.integration === type)
      // Needed to ensure cache keys are consistent
      .sort((a, b) => (a.externalId < b.externalId ? -1 : a.externalId > b.externalId ? 1 : 0));
    if (!passedSelectedCalendars.length) return [];
    /** We extract external Ids so we don't cache too much */
    const eventBusyDates =
      (await c.getAvailabilityWithTimeZones?.(dateFrom, dateTo, passedSelectedCalendars)) || [];

    return eventBusyDates;
  });
  const awaitedResults = await Promise.all(results);
  return awaitedResults;
};

const getCalendarsEvents = async (
  withCredentials: CredentialPayload[],
  dateFrom: string,
  dateTo: string,
  selectedCalendars: SelectedCalendar[],
  shouldServeCache?: boolean
): Promise<EventBusyDate[][]> => {
>>>>>>> ae38027d
  const calendarCredentials = withCredentials
    .filter((credential) => credential.type.endsWith("_calendar"))
    // filter out invalid credentials - these won't work.
    .filter((credential) => !credential.invalid);

  const calendars = await Promise.all(calendarCredentials.map((credential) => getCalendar(credential)));
  performance.mark("getBusyCalendarTimesStart");
  const results = calendars.map(async (c, i) => {
    /** Filter out nulls */
    if (!c) return [];
    /** We rely on the index so we can match credentials with calendars */
    const { type, appId } = calendarCredentials[i];
    /** We just pass the calendars that matched the credential type,
     * TODO: Migrate credential type or appId
     */
    // Important to have them unique so that
    const passedSelectedCalendars = selectedCalendars
      .filter((sc) => sc.integration === type)
      // Needed to ensure cache keys are consistent
      .sort((a, b) => (a.externalId < b.externalId ? -1 : a.externalId > b.externalId ? 1 : 0));

    if (!passedSelectedCalendars.length) return [];
    /** We extract external Ids so we don't cache too much */

    const selectedCalendarIds = passedSelectedCalendars.map((sc) => sc.externalId);
    /** If we don't then we actually fetch external calendars (which can be very slow) */
    performance.mark("eventBusyDatesStart");
    log.debug(
      `Getting availability for`,
      safeStringify({
        calendarService: c.constructor.name,
        selectedCalendars: passedSelectedCalendars.map(getPiiFreeSelectedCalendar),
      })
    );
<<<<<<< HEAD
    let eventBusyDates = [];
    // we are getting event titles from only google calendar and office 365 calendar services for now
    if (isOverlayUser && (type === "google_calendar" || type === "office365_calendar")) {
      eventBusyDates = c.getEventList ? await c.getEventList(dateFrom, dateTo, passedSelectedCalendars) : [];
    } else {
      eventBusyDates = await c.getAvailability(dateFrom, dateTo, passedSelectedCalendars);
    }
=======
    const eventBusyDates = await c.getAvailability(
      dateFrom,
      dateTo,
      passedSelectedCalendars,
      shouldServeCache
    );
>>>>>>> ae38027d
    performance.mark("eventBusyDatesEnd");
    performance.measure(
      `[getAvailability for ${selectedCalendarIds.join(", ")}][$1]'`,
      "eventBusyDatesStart",
      "eventBusyDatesEnd"
    );

    return eventBusyDates.map((a) => ({
      ...a,
      source: `${appId}`,
    }));
  });
  const awaitedResults = await Promise.all(results);
  performance.mark("getBusyCalendarTimesEnd");
  performance.measure(
    `getBusyCalendarTimes took $1 for creds ${calendarCredentials.map((cred) => cred.id)}`,
    "getBusyCalendarTimesStart",
    "getBusyCalendarTimesEnd"
  );
  log.debug(
    "Result",
    safeStringify({
      calendarCredentials: calendarCredentials.map(getPiiFreeCredential),
      selectedCalendars: selectedCalendars.map(getPiiFreeSelectedCalendar),
      calendarEvents: awaitedResults,
    })
  );
  return awaitedResults;
};

export default getCalendarsEvents;<|MERGE_RESOLUTION|>--- conflicted
+++ resolved
@@ -3,7 +3,7 @@
 import { getPiiFreeCredential, getPiiFreeSelectedCalendar } from "@calcom/lib/piiFreeData";
 import { safeStringify } from "@calcom/lib/safeStringify";
 import { performance } from "@calcom/lib/server/perfObserver";
-import type { EventBusyData, SelectedCalendar } from "@calcom/types/Calendar";
+import type { EventBusyDate, EventBusyData, SelectedCalendar } from "@calcom/types/Calendar";
 import type { CredentialPayload } from "@calcom/types/Credential";
 
 const log = logger.getSubLogger({ prefix: ["getCalendarsEvents"] });
@@ -13,11 +13,6 @@
   withCredentials: CredentialPayload[],
   dateFrom: string,
   dateTo: string,
-<<<<<<< HEAD
-  selectedCalendars: SelectedCalendar[],
-  isOverlayUser?: boolean
-): Promise<EventBusyData[][]> => {
-=======
   selectedCalendars: SelectedCalendar[]
 ): Promise<(EventBusyDate & { timeZone: string })[][]> => {
   const calendarCredentials = withCredentials
@@ -55,9 +50,9 @@
   dateFrom: string,
   dateTo: string,
   selectedCalendars: SelectedCalendar[],
-  shouldServeCache?: boolean
-): Promise<EventBusyDate[][]> => {
->>>>>>> ae38027d
+  shouldServeCache?: boolean,
+  isOverlayUser?: boolean
+): Promise<EventBusyData[][]> => {
   const calendarCredentials = withCredentials
     .filter((credential) => credential.type.endsWith("_calendar"))
     // filter out invalid credentials - these won't work.
@@ -92,22 +87,13 @@
         selectedCalendars: passedSelectedCalendars.map(getPiiFreeSelectedCalendar),
       })
     );
-<<<<<<< HEAD
     let eventBusyDates = [];
     // we are getting event titles from only google calendar and office 365 calendar services for now
     if (isOverlayUser && (type === "google_calendar" || type === "office365_calendar")) {
       eventBusyDates = c.getEventList ? await c.getEventList(dateFrom, dateTo, passedSelectedCalendars) : [];
     } else {
-      eventBusyDates = await c.getAvailability(dateFrom, dateTo, passedSelectedCalendars);
+      eventBusyDates = await c.getAvailability(dateFrom, dateTo, passedSelectedCalendars, shouldServeCache);
     }
-=======
-    const eventBusyDates = await c.getAvailability(
-      dateFrom,
-      dateTo,
-      passedSelectedCalendars,
-      shouldServeCache
-    );
->>>>>>> ae38027d
     performance.mark("eventBusyDatesEnd");
     performance.measure(
       `[getAvailability for ${selectedCalendarIds.join(", ")}][$1]'`,
