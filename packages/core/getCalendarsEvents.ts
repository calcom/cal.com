--- conflicted
+++ resolved
@@ -3,11 +3,7 @@
 import { getPiiFreeCredential, getPiiFreeSelectedCalendar } from "@calcom/lib/piiFreeData";
 import { safeStringify } from "@calcom/lib/safeStringify";
 import { performance } from "@calcom/lib/server/perfObserver";
-<<<<<<< HEAD
-import type { EventBusyData } from "@calcom/types/Calendar";
-=======
 import type { EventBusyDate, SelectedCalendar } from "@calcom/types/Calendar";
->>>>>>> 93489709
 import type { CredentialPayload } from "@calcom/types/Credential";
 
 const log = logger.getSubLogger({ prefix: ["getCalendarsEvents"] });
@@ -17,7 +13,7 @@
   dateTo: string,
   selectedCalendars: SelectedCalendar[],
   isOverlayUser?: boolean
-): Promise<EventBusyData[][]> => {
+): Promise<EventBusyDate[][]> => {
   const calendarCredentials = withCredentials
     .filter((credential) => credential.type.endsWith("_calendar"))
     // filter out invalid credentials - these won't work.
