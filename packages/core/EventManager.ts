--- conflicted
+++ resolved
@@ -104,16 +104,6 @@
    */
   public async create(event: CalendarEvent): Promise<CreateUpdateResult> {
     const evt = processLocation(event);
-<<<<<<< HEAD
-    // Fallback to cal video if no location is set
-    if (!evt.location) evt["location"] = "integrations:daily";
-
-    // Fallback to Cal Video if Google Meet is selected w/o a Google Cal
-    if (evt.location === MeetLocationType && evt.destinationCalendar?.integration !== "google_calendar") {
-      evt["location"] = "integrations:daily";
-    }
-=======
->>>>>>> 898abc89
     const isDedicated = evt.location ? isDedicatedIntegration(evt.location) : null;
 
     const results: Array<EventResult<Exclude<Event, AdditionalInformation>>> = [];
