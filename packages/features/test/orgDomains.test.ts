import { describe, expect, it } from "vitest";

<<<<<<< HEAD
import { orgDomainConfig, getOrgSlug } from "@calcom/features/ee/organizations/lib/orgDomains";

=======
import { orgDomainConfig, getOrgDomain } from "@calcom/features/ee/organizations/lib/orgDomains";
>>>>>>> 000f39b9
import * as constants from "@calcom/lib/constants";

function setupEnvs({ WEBAPP_URL = "https://app.cal.com" } = {}) {
  Object.defineProperty(constants, "WEBAPP_URL", { value: WEBAPP_URL });
  Object.defineProperty(constants, "ALLOWED_HOSTNAMES", {
    value: ["cal.com", "cal.dev", "cal-staging.com", "cal.community", "cal.local:3000", "localhost:3000"],
  });
  Object.defineProperty(constants, "RESERVED_SUBDOMAINS", {
    value: [ "app", "auth", "docs", "design", "console", "go", "status", "api", "saml", "www", "matrix", "developer", "cal", "my", "team", "support", "security", "blog", "learn", "admin"],
  });
}

describe("Org Domains Utils", () => {
  describe("orgDomainConfig", () => {
    it("should return a valid org domain", () => {
      setupEnvs();
      expect(orgDomainConfig("acme.cal.com")).toEqual({
        currentOrgDomain: "acme",
        isValidOrgDomain: true,
      });
    });

    it("should return a non valid org domain", () => {
      setupEnvs();
      expect(orgDomainConfig("app.cal.com")).toEqual({
        currentOrgDomain: "app",
        isValidOrgDomain: false,
      });
    });
  });

  describe("getOrgSlug", () => {
    it("should handle a prod web app url with a prod subdomain hostname", () => {
<<<<<<< HEAD
      Object.defineProperty(constants, 'WEBAPP_URL', {value:"https://app.cal.com"});
      expect(getOrgSlug("acme.cal.com")).toEqual("acme");
    });

    it("should handle a prod web app url with a staging subdomain hostname", () => {
      Object.defineProperty(constants, 'WEBAPP_URL', {value:"https://app.cal.com"});
      expect(getOrgSlug("acme.cal.dev")).toEqual(null);
    });

    it("should handle a local web app with port url with a local subdomain hostname", () => {
      Object.defineProperty(constants, 'WEBAPP_URL', {value:"http://app.cal.local:3000"});
      expect(getOrgSlug("acme.cal.local:3000")).toEqual("acme");
    });

    it("should handle a local web app with port url with a non-local subdomain hostname", () => {
      Object.defineProperty(constants, 'WEBAPP_URL', {value:"http://app.cal.local:3000"});
      expect(getOrgSlug("acme.cal.com:3000")).toEqual(null);
=======
      setupEnvs();
      expect(getOrgDomain("acme.cal.com")).toEqual("acme");
    });

    it("should handle a prod web app url with a staging subdomain hostname", () => {
      setupEnvs();
      expect(getOrgDomain("acme.cal.dev")).toEqual(null);
    });

    it("should handle a local web app with port url with a local subdomain hostname", () => {
      setupEnvs({ WEBAPP_URL: "http://app.cal.local:3000" });
      expect(getOrgDomain("acme.cal.local:3000")).toEqual("acme");
    });

    it("should handle a local web app with port url with a non-local subdomain hostname", () => {
      setupEnvs({ WEBAPP_URL: "http://app.cal.local:3000" });
      expect(getOrgDomain("acme.cal.com:3000")).toEqual(null);
>>>>>>> 000f39b9
    });
  });
});<|MERGE_RESOLUTION|>--- conflicted
+++ resolved
@@ -1,11 +1,6 @@
 import { describe, expect, it } from "vitest";
 
-<<<<<<< HEAD
 import { orgDomainConfig, getOrgSlug } from "@calcom/features/ee/organizations/lib/orgDomains";
-
-=======
-import { orgDomainConfig, getOrgDomain } from "@calcom/features/ee/organizations/lib/orgDomains";
->>>>>>> 000f39b9
 import * as constants from "@calcom/lib/constants";
 
 function setupEnvs({ WEBAPP_URL = "https://app.cal.com" } = {}) {
@@ -39,43 +34,23 @@
 
   describe("getOrgSlug", () => {
     it("should handle a prod web app url with a prod subdomain hostname", () => {
-<<<<<<< HEAD
-      Object.defineProperty(constants, 'WEBAPP_URL', {value:"https://app.cal.com"});
+      setupEnvs();
       expect(getOrgSlug("acme.cal.com")).toEqual("acme");
     });
 
     it("should handle a prod web app url with a staging subdomain hostname", () => {
-      Object.defineProperty(constants, 'WEBAPP_URL', {value:"https://app.cal.com"});
+      setupEnvs();
       expect(getOrgSlug("acme.cal.dev")).toEqual(null);
     });
 
     it("should handle a local web app with port url with a local subdomain hostname", () => {
-      Object.defineProperty(constants, 'WEBAPP_URL', {value:"http://app.cal.local:3000"});
+      setupEnvs({ WEBAPP_URL: "http://app.cal.local:3000" });
       expect(getOrgSlug("acme.cal.local:3000")).toEqual("acme");
     });
 
     it("should handle a local web app with port url with a non-local subdomain hostname", () => {
-      Object.defineProperty(constants, 'WEBAPP_URL', {value:"http://app.cal.local:3000"});
+      setupEnvs({ WEBAPP_URL: "http://app.cal.local:3000" });
       expect(getOrgSlug("acme.cal.com:3000")).toEqual(null);
-=======
-      setupEnvs();
-      expect(getOrgDomain("acme.cal.com")).toEqual("acme");
-    });
-
-    it("should handle a prod web app url with a staging subdomain hostname", () => {
-      setupEnvs();
-      expect(getOrgDomain("acme.cal.dev")).toEqual(null);
-    });
-
-    it("should handle a local web app with port url with a local subdomain hostname", () => {
-      setupEnvs({ WEBAPP_URL: "http://app.cal.local:3000" });
-      expect(getOrgDomain("acme.cal.local:3000")).toEqual("acme");
-    });
-
-    it("should handle a local web app with port url with a non-local subdomain hostname", () => {
-      setupEnvs({ WEBAPP_URL: "http://app.cal.local:3000" });
-      expect(getOrgDomain("acme.cal.com:3000")).toEqual(null);
->>>>>>> 000f39b9
     });
   });
 });