--- conflicted
+++ resolved
@@ -318,11 +318,8 @@
       bookingFields: eventType?.bookingFields ?? null,
       booking,
     }),
-<<<<<<< HEAD
     hideOrganizerEmail: eventType.hideOrganizerEmail,
-=======
     customReplyToEmail: eventType?.customReplyToEmail,
->>>>>>> c6cb3423
     location: bookingLocation,
     ...(platformClientParams ? platformClientParams : {}),
   };
