--- conflicted
+++ resolved
@@ -345,7 +345,6 @@
     ...(platformClientParams ? platformClientParams : {}),
   };
 
-<<<<<<< HEAD
   const hideBranding = await shouldHideBrandingForEventWithPrisma({
     eventTypeId: eventType.id,
     team: eventType.team ?? null,
@@ -354,8 +353,6 @@
   });
   evt.hideBranding = hideBranding;
 
-=======
->>>>>>> 052a38e3
   if (hasOrganizerChanged) {
     // location might changed and will be new created in eventManager.create (organizer default location)
     evt.videoCallData = undefined;
