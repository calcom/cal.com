--- conflicted
+++ resolved
@@ -1,4 +1,3 @@
- 
 import { cloneDeep } from "lodash";
 
 import {
@@ -26,6 +25,8 @@
   RRReassignmentType,
 } from "@calcom/features/ee/round-robin/assignmentReason/AssignmentReasonRecorder";
 import { getEventName } from "@calcom/features/eventtypes/lib/eventNaming";
+import { BrandingApplicationService } from "@calcom/lib/branding/BrandingApplicationService";
+import type { TeamBrandingContext } from "@calcom/lib/branding/types";
 import { ErrorCode } from "@calcom/lib/errorCodes";
 import { IdempotencyKeyService } from "@calcom/lib/idempotencyKey/idempotencyKeyService";
 import { isPrismaObjOrUndefined } from "@calcom/lib/isPrismaObj";
@@ -36,8 +37,6 @@
 import { userMetadata as userMetadataSchema } from "@calcom/prisma/zod-utils";
 import type { EventTypeMetadata, PlatformClientParams } from "@calcom/prisma/zod-utils";
 import type { CalendarEvent } from "@calcom/types/Calendar";
-import { BrandingApplicationService } from "@calcom/lib/branding/BrandingApplicationService";
-import type { TeamBrandingContext } from "@calcom/lib/branding/types";
 
 import { handleRescheduleEventManager } from "./handleRescheduleEventManager";
 import { handleWorkflowsUpdate } from "./roundRobinManualReassignment";
@@ -344,47 +343,21 @@
     ...(platformClientParams ? platformClientParams : {}),
   };
 
-<<<<<<< HEAD
-  try {
-    const teamForBranding = eventType.teamId
-      ? await prisma.team.findUnique({
-          where: { id: eventType.teamId },
-          select: {
-            id: true,
-            hideBranding: true,
-            parentId: true,
-            parent: { select: { hideBranding: true } },
-          },
-        })
-      : null;
-    const organizationIdForBranding = teamForBranding?.parentId
-      ? teamForBranding.parentId
-      : (
-          await prisma.profile.findFirst({
-            where: { userId: organizer.id },
-            select: { organizationId: true },
-          })
-        )?.organizationId ?? null;
-    const brandingService = new BrandingApplicationService(prisma);
-    const hideBranding = await brandingService.computeHideBranding({
-      eventTypeId: eventType.id,
-      teamContext: (teamForBranding as TeamBrandingContext) ?? null,
-      owner: { id: organizer.id, hideBranding: null },
-      organizationId: organizationIdForBranding,
-    });
-    (evt as any).hideBranding = hideBranding;
-  } catch {
-    (evt as any).hideBranding = false;
-  }
-
-=======
-  if(hasOrganizerChanged){
+  const brandingService = new BrandingApplicationService(prisma);
+  const hideBranding = await brandingService.computeHideBranding({
+    eventTypeId: eventType.id,
+    teamContext: (teamForBranding as TeamBrandingContext) ?? null,
+    owner: { id: organizer.id, hideBranding: null },
+    organizationId: organizationIdForBranding,
+  });
+  (evt as any).hideBranding = hideBranding;
+
+  if (hasOrganizerChanged) {
     // location might changed and will be new created in eventManager.create (organizer default location)
     evt.videoCallData = undefined;
     // To prevent "The requested identifier already exists" error while updating event, we need to remove iCalUID
     evt.iCalUID = undefined;
   }
->>>>>>> 34a9872d
   const credentials = await prisma.credential.findMany({
     where: {
       userId: organizer.id,
