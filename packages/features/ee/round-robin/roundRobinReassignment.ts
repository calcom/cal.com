--- conflicted
+++ resolved
@@ -369,24 +369,8 @@
       });
     }
 
-<<<<<<< HEAD
-    await sendRoundRobinReassignedEmailsAndSMS(
-      cancelledRRHostEvt,
-      [
-        {
-          ...previousRRHost,
-          name: previousRRHost.name || "",
-          username: previousRRHost.username || "",
-          timeFormat: getTimeFormatStringFromUserTimeFormat(previousRRHost.timeFormat),
-          language: { translate: previousRRHostT, locale: previousRRHost.locale || "en" },
-        },
-      ],
-      { name: reassignedRRHost.name, email: reassignedRRHost.email },
-      eventType?.metadata as EventTypeMetadata
-    );
-=======
     if (emailsEnabled) {
-      await sendRoundRobinCancelledEmailsAndSMS(
+      await sendRoundRobinReassignedEmailsAndSMS(
         cancelledRRHostEvt,
         [
           {
@@ -397,11 +381,10 @@
             language: { translate: previousRRHostT, locale: previousRRHost.locale || "en" },
           },
         ],
-        eventType?.metadata as EventTypeMetadata,
-        { name: reassignedRRHost.name, email: reassignedRRHost.email }
+        { name: reassignedRRHost.name, email: reassignedRRHost.email },
+        eventType?.metadata as EventTypeMetadata
       );
     }
->>>>>>> 9bb66035
   }
 
   // Handle changing workflows with organizer
