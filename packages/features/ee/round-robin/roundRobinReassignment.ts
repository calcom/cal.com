// eslint-disable-next-line no-restricted-imports
import { cloneDeep } from "lodash";

import { OrganizerDefaultConferencingAppType, getLocationValueForDB } from "@calcom/app-store/locations";
import EventManager from "@calcom/core/EventManager";
import { getEventName } from "@calcom/core/event";
import dayjs from "@calcom/dayjs";
import { sendRoundRobinCancelledEmailsAndSMS, sendRoundRobinScheduledEmailsAndSMS } from "@calcom/emails";
import getBookingResponsesSchema from "@calcom/features/bookings/lib/getBookingResponsesSchema";
import { getCalEventResponses } from "@calcom/features/bookings/lib/getCalEventResponses";
import { ensureAvailableUsers } from "@calcom/features/bookings/lib/handleNewBooking/ensureAvailableUsers";
import { getEventTypesFromDB } from "@calcom/features/bookings/lib/handleNewBooking/getEventTypesFromDB";
import type { IsFixedAwareUser } from "@calcom/features/bookings/lib/handleNewBooking/types";
import {
  scheduleEmailReminder,
  deleteScheduledEmailReminder,
} from "@calcom/features/ee/workflows/lib/reminders/emailReminderManager";
import { scheduleWorkflowReminders } from "@calcom/features/ee/workflows/lib/reminders/reminderScheduler";
import { isPrismaObjOrUndefined } from "@calcom/lib";
import { getVideoCallUrlFromCalEvent } from "@calcom/lib/CalEventParser";
import { getBookerBaseUrl } from "@calcom/lib/getBookerUrl/server";
import logger from "@calcom/lib/logger";
import { getLuckyUser } from "@calcom/lib/server";
import { getTranslation } from "@calcom/lib/server/i18n";
import { BookingReferenceRepository } from "@calcom/lib/server/repository/bookingReference";
import { getTimeFormatStringFromUserTimeFormat } from "@calcom/lib/timeFormat";
import { prisma } from "@calcom/prisma";
import { WorkflowActions, WorkflowMethods, WorkflowTriggerEvents } from "@calcom/prisma/enums";
import { userMetadata as userMetadataSchema } from "@calcom/prisma/zod-utils";
import type { EventTypeMetadata } from "@calcom/prisma/zod-utils";
import type { CalendarEvent } from "@calcom/types/Calendar";

const bookingSelect = {
  uid: true,
  title: true,
  startTime: true,
  endTime: true,
  userId: true,
  customInputs: true,
  responses: true,
  description: true,
  location: true,
  eventTypeId: true,
  destinationCalendar: true,
  user: {
    include: {
      destinationCalendar: true,
    },
  },
  attendees: true,
  references: true,
};

export const roundRobinReassignment = async ({
  bookingId,
  orgId,
}: {
  bookingId: number;
  orgId: number | null;
}) => {
  const roundRobinReassignLogger = logger.getSubLogger({
    prefix: ["roundRobinReassign", `${bookingId}`],
  });

  let booking = await prisma.booking.findUnique({
    where: {
      id: bookingId,
    },
    select: bookingSelect,
  });

  if (!booking) {
    roundRobinReassignLogger.error(`Booking ${bookingId} not found`);
    throw new Error("Booking not found");
  }

  if (!booking?.user) {
    roundRobinReassignLogger.error(`No user associated with booking ${bookingId}`);
    throw new Error("Booking not found");
  }

  const eventTypeId = booking.eventTypeId;

  if (!eventTypeId) {
    roundRobinReassignLogger.error(`Booking ${bookingId} does not have an event type id`);
    throw new Error("Event type not found");
  }

  const eventType = await getEventTypesFromDB(eventTypeId);

  if (!eventType) {
    roundRobinReassignLogger.error(`Event type ${eventTypeId} not found`);
    throw new Error("Event type not found");
  }

  eventType.hosts = eventType.hosts.length
    ? eventType.hosts
    : eventType.users.map((user) => ({
        user,
        isFixed: false,
        priority: 2,
        weight: 100,
        weightAdjustment: 0,
      }));

  const roundRobinHosts = eventType.hosts.filter((host) => !host.isFixed);

  const originalOrganizer = booking.user;

  const attendeeEmailsSet = new Set(booking.attendees.map((attendee) => attendee.email));

  // Find the current round robin host assigned
  const previousRRHost = (() => {
    for (const host of roundRobinHosts) {
      if (host.user.id === booking.userId) {
        return host.user;
      }
      if (attendeeEmailsSet.has(host.user.email)) {
        return host.user;
      }
    }
  })();

  const previousRRHostT = await getTranslation(previousRRHost?.locale || "en", "common");

  // Filter out the current attendees of the booking from the event type
  const availableEventTypeUsers = eventType.hosts.reduce((availableUsers, host) => {
    if (!attendeeEmailsSet.has(host.user.email) && host.user.email !== originalOrganizer.email) {
      availableUsers.push({ ...host.user, isFixed: host.isFixed, priority: host?.priority ?? 2 });
    }
    return availableUsers;
  }, [] as IsFixedAwareUser[]);

  const availableUsers = await ensureAvailableUsers(
    { ...eventType, users: availableEventTypeUsers },
    {
      dateFrom: dayjs(booking.startTime).format(),
      dateTo: dayjs(booking.endTime).format(),
      timeZone: eventType.timeZone || originalOrganizer.timeZone,
    },
    roundRobinReassignLogger
  );

  const reassignedRRHost = await getLuckyUser("MAXIMIZE_AVAILABILITY", {
    availableUsers,
    eventType: {
      id: eventTypeId,
      isRRWeightsEnabled: eventType.isRRWeightsEnabled,
    },
    allRRHosts: eventType.hosts.filter((host) => !host.isFixed),
  });

  const hasOrganizerChanged = !previousRRHost || booking.userId === previousRRHost?.id;
  const organizer = hasOrganizerChanged ? reassignedRRHost : booking.user;
  const organizerT = await getTranslation(organizer?.locale || "en", "common");

  const currentBookingTitle = booking.title;
  let newBookingTitle = currentBookingTitle;

  const reassignedRRHostT = await getTranslation(reassignedRRHost.locale || "en", "common");

  const teamMemberPromises = [];
  for (const teamMember of eventType.hosts) {
    const user = teamMember.user;
    // Need to skip over the reassigned user and the organizer user
    if (user.email === previousRRHost?.email || user.email === organizer.email) {
      continue;
    }

    // Check that the team member is a part of the booking
    if (booking.attendees.some((attendee) => attendee.email === user.email)) {
      teamMemberPromises.push(
        getTranslation(user.locale ?? "en", "common").then((tTeamMember) => ({
          id: user.id,
          email: user.email,
          name: user.name || "",
          timeZone: user.timeZone,
          language: { translate: tTeamMember, locale: user.locale ?? "en" },
        }))
      );
    }
  }

  const teamMembers = await Promise.all(teamMemberPromises);
  // Assume the RR host was labelled as a team member
  if (reassignedRRHost.email !== organizer.email) {
    teamMembers.push({
      id: reassignedRRHost.id,
      email: reassignedRRHost.email,
      name: reassignedRRHost.name || "",
      timeZone: reassignedRRHost.timeZone,
      language: { translate: reassignedRRHostT, locale: reassignedRRHost.locale ?? "en" },
    });
  }

  const attendeePromises = [];
  for (const attendee of booking.attendees) {
    if (
      attendee.email === reassignedRRHost.email ||
      attendee.email === previousRRHost?.email ||
      teamMembers.some((member) => member.email === attendee.email)
    ) {
      continue;
    }

    attendeePromises.push(
      getTranslation(attendee.locale ?? "en", "common").then((tAttendee) => ({
        email: attendee.email,
        name: attendee.name,
        timeZone: attendee.timeZone,
        language: { translate: tAttendee, locale: attendee.locale ?? "en" },
        phoneNumber: attendee.phoneNumber || undefined,
      }))
    );
  }

  const attendeeList = await Promise.all(attendeePromises);

  if (hasOrganizerChanged) {
    const bookingResponses = booking.responses;

    const responseSchema = getBookingResponsesSchema({
      bookingFields: eventType.bookingFields,
      view: "reschedule",
    });

    const responseSafeParse = await responseSchema.safeParseAsync(bookingResponses);

    const responses = responseSafeParse.success ? responseSafeParse.data : undefined;

    let bookingLocation = booking.location;

    if (eventType.locations.includes({ type: OrganizerDefaultConferencingAppType })) {
      const organizerMetadataSafeParse = userMetadataSchema.safeParse(reassignedRRHost.metadata);

      const defaultLocationUrl = organizerMetadataSafeParse.success
        ? organizerMetadataSafeParse?.data?.defaultConferencingApp?.appLink
        : undefined;

      const currentBookingLocation = booking.location || "integrations:daily";

      bookingLocation =
        defaultLocationUrl ||
        getLocationValueForDB(currentBookingLocation, eventType.locations).bookingLocation;
    }

    const eventNameObject = {
      attendeeName: responses?.name || "Nameless",
      eventType: eventType.title,
      eventName: eventType.eventName,
      // we send on behalf of team if >1 round robin attendee | collective
      teamName: teamMembers.length > 1 ? eventType.team?.name : null,
      // TODO: Can we have an unnamed organizer? If not, I would really like to throw an error here.
      host: organizer.name || "Nameless",
      location: bookingLocation || "integrations:daily",
      bookingFields: { ...responses },
      eventDuration: eventType.length,
      t: organizerT,
    };

    newBookingTitle = getEventName(eventNameObject);

    booking = await prisma.booking.update({
      where: {
        id: bookingId,
      },
      data: {
        userId: reassignedRRHost.id,
        title: newBookingTitle,
      },
      select: bookingSelect,
    });
  } else {
    const previousRRHostAttendee = booking.attendees.find(
      (attendee) => attendee.email === previousRRHost.email
    );
    await prisma.attendee.update({
      where: {
        id: previousRRHostAttendee!.id,
      },
      data: {
        name: reassignedRRHost.name || "",
        email: reassignedRRHost.email,
        timeZone: reassignedRRHost.timeZone,
        locale: reassignedRRHost.locale,
      },
    });
  }

  const destinationCalendar = await (async () => {
    if (eventType?.destinationCalendar) {
      return [eventType.destinationCalendar];
    }

    if (hasOrganizerChanged) {
      const organizerDestinationCalendar = await prisma.destinationCalendar.findFirst({
        where: {
          userId: reassignedRRHost.id,
        },
      });
      if (organizerDestinationCalendar) {
        return [organizerDestinationCalendar];
      }
    } else {
      if (booking.user?.destinationCalendar) return [booking.user?.destinationCalendar];
    }
  })();

  // If changed owner, also change destination calendar
  const previousHostDestinationCalendar = hasOrganizerChanged
    ? await prisma.destinationCalendar.findFirst({
        where: {
          userId: originalOrganizer.id,
        },
      })
    : null;

  const evt: CalendarEvent = {
    organizer: {
      name: organizer.name || "",
      email: organizer.email,
      language: {
        locale: organizer.locale || "en",
        translate: organizerT,
      },
      timeZone: organizer.timeZone,
      timeFormat: getTimeFormatStringFromUserTimeFormat(organizer.timeFormat),
    },
    startTime: dayjs(booking.startTime).utc().format(),
    endTime: dayjs(booking.endTime).utc().format(),
    type: eventType.slug,
    title: newBookingTitle,
    description: eventType.description,
    attendees: attendeeList,
    uid: booking.uid,
    destinationCalendar,
    team: {
      members: teamMembers,
      name: eventType.team?.name || "",
      id: eventType.team?.id || 0,
    },
    customInputs: isPrismaObjOrUndefined(booking.customInputs),
    ...getCalEventResponses({
      bookingFields: eventType?.bookingFields ?? null,
      booking,
    }),
  };

  const credentials = await prisma.credential.findMany({
    where: {
      userId: organizer.id,
    },
    include: {
      user: {
        select: {
          email: true,
        },
      },
    },
  });
  const eventManager = new EventManager({ ...organizer, credentials: [...credentials] });

  const results = await eventManager.reschedule(
    evt,
    booking.uid,
    undefined,
    hasOrganizerChanged,
    previousHostDestinationCalendar ? [previousHostDestinationCalendar] : []
  );

  let newReferencesToCreate = [];
  newReferencesToCreate = structuredClone(results.referencesToCreate);

  await BookingReferenceRepository.replaceBookingReferences({
    bookingId,
    newReferencesToCreate,
  });

  // Send to new RR host
  await sendRoundRobinScheduledEmailsAndSMS(evt, [
    {
      ...reassignedRRHost,
      name: reassignedRRHost.name || "",
      username: reassignedRRHost.username || "",
      timeFormat: getTimeFormatStringFromUserTimeFormat(reassignedRRHost.timeFormat),
      language: { translate: reassignedRRHostT, locale: reassignedRRHost.locale || "en" },
    },
  ]);

  if (previousRRHost) {
    // Send to cancelled RR host
    // First we need to replace the new RR host with the old RR host in the evt object
    const cancelledRRHostEvt = cloneDeep(evt);
    cancelledRRHostEvt.title = currentBookingTitle;
    if (hasOrganizerChanged) {
      cancelledRRHostEvt.organizer = {
        name: previousRRHost.name || "",
        email: previousRRHost.email,
        language: {
          locale: previousRRHost.locale || "en",
          translate: previousRRHostT,
        },
        timeZone: previousRRHost.timeZone,
        timeFormat: getTimeFormatStringFromUserTimeFormat(previousRRHost.timeFormat),
      };
    } else if (cancelledRRHostEvt.team) {
      // Filter out the new RR host from attendees and add the old RR host
      const newMembersArray = cancelledRRHostEvt.team?.members || [];
      cancelledRRHostEvt.team.members = newMembersArray.filter(
        (member) => member.email !== reassignedRRHost.email
      );
      cancelledRRHostEvt.team.members.unshift({
        id: previousRRHost.id,
        email: previousRRHost.email,
        name: previousRRHost.name || "",
        timeZone: previousRRHost.timeZone,
        language: { translate: previousRRHostT, locale: previousRRHost.locale || "en" },
      });
    }

    await sendRoundRobinCancelledEmailsAndSMS(
      cancelledRRHostEvt,
      [
        {
          ...previousRRHost,
          name: previousRRHost.name || "",
          username: previousRRHost.username || "",
          timeFormat: getTimeFormatStringFromUserTimeFormat(previousRRHost.timeFormat),
          language: { translate: previousRRHostT, locale: previousRRHost.locale || "en" },
        },
      ],
      eventType?.metadata as EventTypeMetadata
    );
  }

  // Handle changing workflows with organizer
  if (hasOrganizerChanged) {
    const workflowReminders = await prisma.workflowReminder.findMany({
      where: {
        bookingUid: booking.uid,
        method: WorkflowMethods.EMAIL,
        workflowStep: {
          action: WorkflowActions.EMAIL_HOST,
          workflow: {
            trigger: {
              in: [
                WorkflowTriggerEvents.BEFORE_EVENT,
                WorkflowTriggerEvents.NEW_EVENT,
                WorkflowTriggerEvents.AFTER_EVENT,
              ],
            },
          },
        },
      },
      select: {
        id: true,
        referenceId: true,
        workflowStep: {
          select: {
            template: true,
            workflow: {
              select: {
                trigger: true,
                time: true,
                timeUnit: true,
              },
            },
          },
        },
      },
    });

    const workflowEventMetadata = { videoCallUrl: getVideoCallUrlFromCalEvent(evt) };

    const bookerUrl = await getBookerBaseUrl(orgId);

    for (const workflowReminder of workflowReminders) {
      const workflowStep = workflowReminder?.workflowStep;
      const workflow = workflowStep?.workflow;

      if (workflowStep && workflow) {
        await scheduleEmailReminder({
          evt: {
            ...evt,
            metadata: workflowEventMetadata,
            eventType,
            bookerUrl,
          },
          action: WorkflowActions.EMAIL_HOST,
          triggerEvent: workflow.trigger,
          timeSpan: {
            time: workflow.time,
            timeUnit: workflow.timeUnit,
          },
          sendTo: reassignedRRHost.email,
          template: workflowStep.template,
        });
      }

      await deleteScheduledEmailReminder(workflowReminder.id, workflowReminder.referenceId);
    }
    // Send new event workflows to new organizer
    const newEventWorkflows = await prisma.workflow.findMany({
      where: {
        trigger: WorkflowTriggerEvents.NEW_EVENT,
        OR: [
          {
            isActiveOnAll: true,
            teamId: eventType?.teamId,
          },
          {
            activeOn: {
              some: {
                eventTypeId: eventTypeId,
              },
            },
          },
          ...(eventType?.teamId
            ? [
                {
                  activeOnTeams: {
                    some: {
                      teamId: eventType.teamId,
                    },
                  },
                },
              ]
            : []),
          ...(eventType?.team?.parentId
            ? [
                {
                  isActiveOnAll: true,
                  teamId: eventType.team.parentId,
                },
              ]
            : []),
        ],
      },
      include: {
        steps: {
          where: {
            action: WorkflowActions.EMAIL_HOST,
          },
        },
      },
    });

    await scheduleWorkflowReminders({
      workflows: newEventWorkflows,
      smsReminderNumber: null,
      calendarEvent: {
        ...evt,
        metadata: workflowEventMetadata,
<<<<<<< HEAD
        eventType: { slug: eventType.slug, parent: eventType.parent },
=======
        eventType: { slug: eventType.slug },
        bookerUrl,
>>>>>>> 182d0fa2
      },
      hideBranding: !!eventType?.owner?.hideBranding,
    });
  }
};

export default roundRobinReassignment;<|MERGE_RESOLUTION|>--- conflicted
+++ resolved
@@ -551,12 +551,8 @@
       calendarEvent: {
         ...evt,
         metadata: workflowEventMetadata,
-<<<<<<< HEAD
         eventType: { slug: eventType.slug, parent: eventType.parent },
-=======
-        eventType: { slug: eventType.slug },
         bookerUrl,
->>>>>>> 182d0fa2
       },
       hideBranding: !!eventType?.owner?.hideBranding,
     });
