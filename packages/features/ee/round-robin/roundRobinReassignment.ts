--- conflicted
+++ resolved
@@ -88,17 +88,14 @@
 
   eventType.hosts = eventType.hosts.length
     ? eventType.hosts
-<<<<<<< HEAD
-    : eventType.users.map((user) => ({ user, isFixed: false, priority: 2, schedule: null }));
-=======
     : eventType.users.map((user) => ({
         user,
         isFixed: false,
         priority: 2,
         weight: 100,
         weightAdjustment: 0,
+        schedule: null,
       }));
->>>>>>> cd311f07
 
   const roundRobinHosts = eventType.hosts.filter((host) => !host.isFixed);
 
