import type { FormResponse, Fields } from "@calcom/app-store/routing-forms/types/types";
import { zodRoutes } from "@calcom/app-store/routing-forms/zod";
import { acrossQueryValueCompatiblity } from "@calcom/lib/raqb/raqbUtils";
import { withReporting } from "@calcom/lib/sentryWrapper";
import { getUsersAttributes } from "@calcom/lib/service/attribute/server/getAttributes";
import prisma from "@calcom/prisma";
import { AssignmentReasonEnum } from "@calcom/prisma/enums";

const { getAttributesQueryValue } = acrossQueryValueCompatiblity;

export enum RRReassignmentType {
  ROUND_ROBIN = "round_robin",
  MANUAL = "manual",
}

export default class AssignmentReasonRecorder {
  /**
   * We should use decorators to wrap the methods with withReporting
   * but we can't don't have support for static methods in decorators
   * so this is a workaround to wrap the methods with withReporting.
   */
  static routingFormRoute = withReporting(
    AssignmentReasonRecorder._routingFormRoute,
    "AssignmentReasonRecorder.routingFormRoute"
  );
  static async _routingFormRoute({
    bookingId,
    routingFormResponseId,
    organizerId,
    teamId,
    isRerouting,
    reroutedByEmail,
  }: {
    bookingId: number;
    routingFormResponseId: number;
    organizerId: number;
    teamId: number;
    isRerouting: boolean;
    reroutedByEmail?: string | null;
  }) {
    // Get the routing form data
    const routingFormResponse = await prisma.app_RoutingForms_FormResponse.findUnique({
      where: {
        id: routingFormResponseId,
      },
      include: {
        form: {
          select: {
            routes: true,
            fields: true,
          },
        },
      },
    });

    if (!routingFormResponse) return;
    // Figure out which route was called
    const { form } = routingFormResponse;
    if (!form.routes || !form.fields) return;

    const parsedRoutes = zodRoutes.safeParse(form.routes);

    if (!parsedRoutes.success || !parsedRoutes.data) return;

    const chosenRouteId = routingFormResponse.chosenRouteId;

    const takenRoute = parsedRoutes.data.find((route) => route.id === chosenRouteId);

    if (!takenRoute) return;

    // Get a user's attributes
    const usersAttributes = await getUsersAttributes({ userId: organizerId, teamId });

    if (!("attributesQueryValue" in takenRoute)) return;

    const formAttributesQuery = takenRoute.attributesQueryValue;

    // Figure out the attributes associated with that route
    const attributesQueryValue = getAttributesQueryValue({
      attributesQueryValue: formAttributesQuery,
      attributes: usersAttributes,
      dynamicFieldValueOperands: {
        fields: (form.fields as Fields) || [],
        response: routingFormResponse.response as FormResponse,
      },
    });

    if (!attributesQueryValue) return;

    const attributesUsedToRoute = attributesQueryValue.children1;

    if (!attributesUsedToRoute) return;

    const attributeValues: string[] = [];

    for (const attribute of Object.keys(attributesUsedToRoute)) {
      const attributeToFilter = attributesUsedToRoute[attribute].properties;

      if (!attributeToFilter) continue;

      const userAttribute = usersAttributes.find((attribute) => attributeToFilter.field === attribute.id);

      const attributeValue = attributeToFilter.value;

      if (!userAttribute || !attributeValue || typeof attributeValue[0] === null) continue;

      if (attributeValue && attributeValue[0]) {
        const attributeValueString = (() => {
          if (Array.isArray(attributeValue[0])) {
            return attributeValue[0][0];
          } else {
            return attributeValue[0];
          }
        })();

        attributeValues.push(`${userAttribute?.name}: ${attributeValueString}`);
      }
    }

    const reasonEnum = AssignmentReasonEnum.ROUTING_FORM_ROUTING;
    const reasonString = attributeValues.join(", ");

    await prisma.assignmentReason.create({
      data: {
        bookingId: bookingId,
<<<<<<< HEAD
        reasonEnum: isRerouting ? AssignmentReasonEnum.REROUTED : AssignmentReasonEnum.ROUTING_FORM_ROUTING,
        reasonString: `${
          isRerouting && reroutedByEmail ? `Rerouted by ${reroutedByEmail}` : ""
        } ${attributeValues.join(", ")}`,
=======
        reasonEnum,
        reasonString,
>>>>>>> cf79a3f5
      },
    });

    return {
      reasonEnum,
      reasonString,
    };
  }

  // Separate method to handle rerouting
  static CRMOwnership = withReporting(
    AssignmentReasonRecorder._CRMOwnership,
    "AssignmentReasonRecorder.CRMOwnership"
  );
  static async _CRMOwnership({
    bookingId,
    crmAppSlug,
    teamMemberEmail,
    recordType,
    routingFormResponseId,
  }: {
    bookingId: number;
    crmAppSlug: string;
    teamMemberEmail: string;
    recordType: string;
    routingFormResponseId: number;
  }) {
    const appAssignmentReasonHandler = (await import("./appAssignmentReasonHandler")).default;
    const appHandler = appAssignmentReasonHandler[crmAppSlug];
    if (!appHandler) return;

    const crmRoutingReason = await appHandler({ recordType, teamMemberEmail, routingFormResponseId });

    if (!crmRoutingReason || !crmRoutingReason.assignmentReason) return;

    const { reasonEnum, assignmentReason } = crmRoutingReason;

    await prisma.assignmentReason.create({
      data: {
        bookingId,
        reasonEnum,
        reasonString: assignmentReason,
      },
    });

    return {
      reasonEnum,
      reasonString: assignmentReason,
    };
  }
  static roundRobinReassignment = withReporting(
    AssignmentReasonRecorder._roundRobinReassignment,
    "AssignmentReasonRecorder.roundRobinReassignment"
  );
  static async _roundRobinReassignment({
    bookingId,
    reassignById,
    reassignReason,
    reassignmentType,
  }: {
    bookingId: number;
    reassignById: number;
    reassignReason?: string;
    reassignmentType: RRReassignmentType;
  }) {
    const reassignedBy = await prisma.user.findUnique({
      where: {
        id: reassignById,
      },
      select: {
        username: true,
      },
    });

    const reasonEnum =
      reassignmentType === RRReassignmentType.MANUAL
        ? AssignmentReasonEnum.REASSIGNED
        : AssignmentReasonEnum.RR_REASSIGNED;

    const reasonString = `Reassigned by: ${reassignedBy?.username || "team member"}. ${
      reassignReason ? `Reason: ${reassignReason}` : ""
    }`;

    await prisma.assignmentReason.create({
      data: {
        bookingId: bookingId,
        reasonEnum,
        reasonString,
      },
    });

    return {
      reasonEnum,
      reasonString,
    };
  }
}<|MERGE_RESOLUTION|>--- conflicted
+++ resolved
@@ -117,21 +117,18 @@
       }
     }
 
-    const reasonEnum = AssignmentReasonEnum.ROUTING_FORM_ROUTING;
-    const reasonString = attributeValues.join(", ");
+    const reasonEnum = isRerouting
+      ? AssignmentReasonEnum.REROUTED
+      : AssignmentReasonEnum.ROUTING_FORM_ROUTING;
+    const reasonString = `${
+      isRerouting && reroutedByEmail ? `Rerouted by ${reroutedByEmail}` : ""
+    } ${attributeValues.join(", ")}`;
 
     await prisma.assignmentReason.create({
       data: {
         bookingId: bookingId,
-<<<<<<< HEAD
-        reasonEnum: isRerouting ? AssignmentReasonEnum.REROUTED : AssignmentReasonEnum.ROUTING_FORM_ROUTING,
-        reasonString: `${
-          isRerouting && reroutedByEmail ? `Rerouted by ${reroutedByEmail}` : ""
-        } ${attributeValues.join(", ")}`,
-=======
         reasonEnum,
         reasonString,
->>>>>>> cf79a3f5
       },
     });
 
