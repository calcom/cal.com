import { cloneDeep } from "lodash";

import { enrichUserWithDelegationCredentialsIncludeServiceAccountKey } from "@calcom/app-store/delegationCredential";
import { eventTypeAppMetadataOptionalSchema } from "@calcom/app-store/zod-utils";
import dayjs from "@calcom/dayjs";
import {
<<<<<<< HEAD
  sendRoundRobinReassignedEmailsAndSMS,
  sendRoundRobinScheduledEmailsAndSMS,
  sendRoundRobinUpdatedEmailsAndSMS,
  withHideBranding,
=======
  sendReassignedEmailsAndSMS,
  sendReassignedScheduledEmailsAndSMS,
  sendReassignedUpdatedEmailsAndSMS,
>>>>>>> 056922b6
} from "@calcom/emails/email-manager";
import EventManager from "@calcom/features/bookings/lib/EventManager";
import { getAllCredentialsIncludeServiceAccountKey } from "@calcom/features/bookings/lib/getAllCredentialsForUsersOnEvent/getAllCredentials";
import { getBookingResponsesPartialSchema } from "@calcom/features/bookings/lib/getBookingResponsesSchema";
import { getCalEventResponses } from "@calcom/features/bookings/lib/getCalEventResponses";
import { getEventTypesFromDB } from "@calcom/features/bookings/lib/handleNewBooking/getEventTypesFromDB";
import { CreditService } from "@calcom/features/ee/billing/credit-service";
import { getBookerBaseUrl } from "@calcom/features/ee/organizations/lib/getBookerUrlServer";
import AssignmentReasonRecorder, {
  RRReassignmentType,
} from "@calcom/features/ee/round-robin/assignmentReason/AssignmentReasonRecorder";
import { BookingLocationService } from "@calcom/features/ee/round-robin/lib/bookingLocationService";
import {
  scheduleEmailReminder,
  deleteScheduledEmailReminder,
} from "@calcom/features/ee/workflows/lib/reminders/emailReminderManager";
import { scheduleWorkflowReminders } from "@calcom/features/ee/workflows/lib/reminders/reminderScheduler";
import { getEventName } from "@calcom/features/eventtypes/lib/eventNaming";
import { shouldHideBrandingForEvent } from "@calcom/features/profile/lib/hideBranding";
import { getVideoCallUrlFromCalEvent } from "@calcom/lib/CalEventParser";
import { SENDER_NAME } from "@calcom/lib/constants";
import { IdempotencyKeyService } from "@calcom/lib/idempotencyKey/idempotencyKeyService";
import { isPrismaObjOrUndefined } from "@calcom/lib/isPrismaObj";
import logger from "@calcom/lib/logger";
import { getTranslation } from "@calcom/lib/server/i18n";
import { getTimeFormatStringFromUserTimeFormat } from "@calcom/lib/timeFormat";
import { prisma } from "@calcom/prisma";
import { WorkflowActions, WorkflowMethods, WorkflowTriggerEvents } from "@calcom/prisma/enums";
import type { EventTypeMetadata, PlatformClientParams } from "@calcom/prisma/zod-utils";
import type { CalendarEvent } from "@calcom/types/Calendar";

import { handleRescheduleEventManager } from "./handleRescheduleEventManager";
import type { BookingSelectResult } from "./utils/bookingSelect";
import { bookingSelect } from "./utils/bookingSelect";
import { getDestinationCalendar } from "./utils/getDestinationCalendar";
import { getTeamMembers } from "./utils/getTeamMembers";

enum ErrorCode {
  InvalidRoundRobinHost = "invalid_round_robin_host",
  UserIsFixed = "user_is_round_robin_fixed",
}

export const roundRobinManualReassignment = async ({
  bookingId,
  newUserId,
  orgId,
  reassignReason,
  reassignedById,
  emailsEnabled = true,
  platformClientParams,
}: {
  bookingId: number;
  newUserId: number;
  orgId: number | null;
  reassignReason?: string;
  reassignedById: number;
  emailsEnabled?: boolean;
  platformClientParams?: PlatformClientParams;
}) => {
  const roundRobinReassignLogger = logger.getSubLogger({
    prefix: ["roundRobinManualReassign", `${bookingId}`],
  });

  roundRobinReassignLogger.info(`User ${reassignedById} initiating manual reassignment to user ${newUserId}`);

  let booking = await prisma.booking.findUnique({
    where: { id: bookingId },
    select: bookingSelect,
  });

  if (!booking || !booking.user) {
    roundRobinReassignLogger.error(`Booking ${bookingId} not found or has no associated user`);
    throw new Error("Booking not found or has no associated user");
  }

  const eventTypeId = booking.eventTypeId;
  if (!eventTypeId) {
    roundRobinReassignLogger.error(`Booking ${bookingId} does not have an event type id`);
    throw new Error("Event type not found");
  }

  const eventType = await getEventTypesFromDB(eventTypeId);
  if (!eventType) {
    roundRobinReassignLogger.error(`Event type ${eventTypeId} not found`);
    throw new Error("Event type not found");
  }

  if (eventType.hostGroups && eventType.hostGroups.length > 1) {
    roundRobinReassignLogger.error(
      `Event type ${eventTypeId} has more than one round robin group, reassignment is not allowed`
    );
    throw new Error("Reassignment not allowed with more than one round robin group");
  }

  const eventTypeHosts = eventType.hosts.length
    ? eventType.hosts
    : eventType.users.map((user) => ({
        user,
        isFixed: false,
        priority: 2,
        weight: 100,
        schedule: null,
        createdAt: new Date(0), // use earliest possible date as fallback
        groupId: null,
      }));

  const fixedHost = eventTypeHosts.find((host) => host.isFixed);
  const currentRRHost = booking.attendees.find((attendee) =>
    eventTypeHosts.some((host) => !host.isFixed && host.user.email === attendee.email)
  );
  const newUserHost = eventTypeHosts.find((host) => host.user.id === newUserId);

  if (!newUserHost) {
    throw new Error(ErrorCode.InvalidRoundRobinHost);
  }

  if (newUserHost.isFixed) {
    throw new Error(ErrorCode.UserIsFixed);
  }

  const originalOrganizer = booking.user;
  const hasOrganizerChanged = !fixedHost && booking.userId !== newUserId;
  const newUser = newUserHost.user;
  const newUserT = await getTranslation(newUser.locale || "en", "common");
  const originalOrganizerT = await getTranslation(originalOrganizer.locale || "en", "common");

  const roundRobinHosts = eventType.hosts.filter((host) => !host.isFixed);

  const attendeeEmailsSet = new Set(booking.attendees.map((attendee) => attendee.email));

  // Find the current round robin host assigned
  const previousRRHost = (() => {
    for (const host of roundRobinHosts) {
      if (host.user.id === booking.userId) {
        return host.user;
      }
      if (attendeeEmailsSet.has(host.user.email)) {
        return host.user;
      }
    }
  })();

  const previousRRHostT = await getTranslation(previousRRHost?.locale || "en", "common");
  let bookingLocation = booking.location;
  let conferenceCredentialId: number | null = null;

  const organizer = hasOrganizerChanged ? newUser : booking.user ?? newUser;

  const teamMembers = await getTeamMembers({
    eventTypeHosts,
    attendees: booking.attendees,
    organizer,
    previousHost: previousRRHost || null,
    reassignedHost: newUser,
  });

  if (hasOrganizerChanged) {
    const bookingResponses = booking.responses;
    const responseSchema = getBookingResponsesPartialSchema({
      bookingFields: eventType.bookingFields,
      view: "reschedule",
    });
    const responseSafeParse = await responseSchema.safeParseAsync(bookingResponses);
    const responses = responseSafeParse.success ? responseSafeParse.data : undefined;

    // Determine the location for the new host
    const isManagedEventType = !!eventType.parentId;
    const isTeamEventType = !!eventType.teamId;

    const locationResult = BookingLocationService.getLocationForHost({
      hostMetadata: newUser.metadata,
      eventTypeLocations: eventType.locations,
      isManagedEventType,
      isTeamEventType,
    });

    bookingLocation = locationResult.bookingLocation;
    if (locationResult.requiresActualLink) {
      conferenceCredentialId = locationResult.conferenceCredentialId;
    }

    const newBookingTitle = getEventName({
      attendeeName: responses?.name || "Nameless",
      eventType: eventType.title,
      eventName: eventType.eventName,
      // we send on behalf of team if >1 round robin attendee | collective
      teamName: teamMembers.length > 1 ? eventType.team?.name : null,
      host: newUser.name || "Nameless",
      location: bookingLocation || "integrations:daily",
      bookingFields: { ...responses },
      eventDuration: dayjs(booking.endTime).diff(booking.startTime, "minutes"),
      t: newUserT,
    });

    booking = await prisma.booking.update({
      where: { id: bookingId },
      data: {
        userId: newUserId,
        title: newBookingTitle,
        userPrimaryEmail: newUser.email,
        reassignReason,
        reassignById: reassignedById,
        idempotencyKey: IdempotencyKeyService.generate({
          startTime: booking.startTime,
          endTime: booking.endTime,
          userId: newUser.id,
          reassignedById,
        }),
      },
      select: bookingSelect,
    });

    await AssignmentReasonRecorder.roundRobinReassignment({
      bookingId,
      reassignReason,
      reassignById: reassignedById,
      reassignmentType: RRReassignmentType.MANUAL,
    });
  } else if (currentRRHost) {
    // Update the round-robin host attendee
    await prisma.attendee.update({
      where: { id: currentRRHost.id },
      data: {
        name: newUser.name || "",
        email: newUser.email,
        timeZone: newUser.timeZone,
        locale: newUser.locale,
      },
    });
  }

  // When organizer hasn't changed, still extract conferenceCredentialId from event type locations
  if (!hasOrganizerChanged && bookingLocation) {
    const { conferenceCredentialId: extractedCredentialId } =
      BookingLocationService.getLocationDetailsFromType({
        locationType: bookingLocation,
        eventTypeLocations: eventType.locations || [],
      });
    if (extractedCredentialId) {
      conferenceCredentialId = extractedCredentialId;
    }
  }

  const destinationCalendar = await getDestinationCalendar({
    eventType,
    booking,
    newUserId,
    hasOrganizerChanged,
  });

  const organizerT = await getTranslation(organizer?.locale || "en", "common");

  const attendeePromises = [];
  for (const attendee of booking.attendees) {
    if (
      attendee.email === newUser.email ||
      attendee.email === previousRRHost?.email ||
      teamMembers.some((member) => member.email === attendee.email)
    ) {
      continue;
    }

    attendeePromises.push(
      getTranslation(attendee.locale ?? "en", "common").then((tAttendee) => ({
        email: attendee.email,
        name: attendee.name,
        timeZone: attendee.timeZone,
        language: { translate: tAttendee, locale: attendee.locale ?? "en" },
        phoneNumber: attendee.phoneNumber || undefined,
      }))
    );
  }

  const attendeeList = await Promise.all(attendeePromises);

  const evt: CalendarEvent = {
    type: eventType.slug,
    title: booking.title,
    description: eventType.description,
    startTime: dayjs(booking.startTime).utc().format(),
    endTime: dayjs(booking.endTime).utc().format(),
    organizer: {
      email: organizer.email,
      name: organizer.name || "",
      timeZone: organizer.timeZone,
      language: { translate: organizerT, locale: organizer.locale || "en" },
    },
    attendees: attendeeList,
    uid: booking.uid,
    iCalUID: booking.iCalUID,
    destinationCalendar,
    team: {
      members: teamMembers,
      name: eventType.team?.name || "",
      id: eventType.team?.id || 0,
    },
    schedulingType: eventType.schedulingType,
    hideOrganizerEmail: eventType.hideOrganizerEmail,
    customInputs: isPrismaObjOrUndefined(booking.customInputs),
    ...getCalEventResponses({
      bookingFields: eventType.bookingFields ?? null,
      booking,
    }),
    customReplyToEmail: eventType?.customReplyToEmail,
    location: bookingLocation,
    ...(platformClientParams ? platformClientParams : {}),
    conferenceCredentialId: conferenceCredentialId ?? undefined,
    organizationId: orgId,
  };

  const hideBranding = await shouldHideBrandingForEvent({
    eventTypeId: eventType.id,
    team: eventType.team ?? null,
    owner: organizer,
    organizationId: orgId ?? null,
  });
  evt.hideBranding = hideBranding;

  if (hasOrganizerChanged) {
    // location might changed and will be new created in eventManager.create (organizer default location)
    evt.videoCallData = undefined;
    // To prevent "The requested identifier already exists" error while updating event, we need to remove iCalUID
    evt.iCalUID = undefined;
  }

  const credentials = await prisma.credential.findMany({
    where: { userId: newUser.id },
    include: { user: { select: { email: true } } },
  });

  const newUserWithCredentials = await enrichUserWithDelegationCredentialsIncludeServiceAccountKey({
    user: { ...newUser, credentials },
  });

  const previousHostDestinationCalendar = hasOrganizerChanged
    ? await prisma.destinationCalendar.findFirst({
        where: { userId: originalOrganizer.id },
      })
    : null;

  const apps = eventTypeAppMetadataOptionalSchema.parse(eventType?.metadata?.apps);

  // remove the event and meeting using the old host's credentials
  if (hasOrganizerChanged && originalOrganizer.id !== newUser.id) {
    const previousHostCredentials = await getAllCredentialsIncludeServiceAccountKey(
      originalOrganizer,
      eventType
    );

    const originalHostEventManager = new EventManager(
      { ...originalOrganizer, credentials: previousHostCredentials },
      apps
    );

    const deletionEvent: CalendarEvent = {
      ...evt,
      organizer: {
        id: originalOrganizer.id,
        name: originalOrganizer.name || "",
        email: originalOrganizer.email,
        username: originalOrganizer.username || undefined,
        timeZone: originalOrganizer.timeZone,
        language: { translate: originalOrganizerT, locale: originalOrganizer.locale ?? "en" },
        timeFormat: getTimeFormatStringFromUserTimeFormat(originalOrganizer.timeFormat),
      },
      destinationCalendar: previousHostDestinationCalendar ? [previousHostDestinationCalendar] : [],
      title: booking.title,
    };

    await originalHostEventManager.deleteEventsAndMeetings({
      event: deletionEvent,
      bookingReferences: booking.references,
    });
  }

  const { evtWithAdditionalInfo } = await handleRescheduleEventManager({
    evt,
    rescheduleUid: booking.uid,
    newBookingId: undefined,
    changedOrganizer: hasOrganizerChanged,
    previousHostDestinationCalendar: previousHostDestinationCalendar ? [previousHostDestinationCalendar] : [],
    initParams: {
      user: newUserWithCredentials,
      eventType,
    },
    bookingId,
    bookingLocation,
    bookingICalUID: booking.iCalUID,
    bookingMetadata: booking.metadata,
  });

  const { cancellationReason: _cancellationReason, ...evtWithoutCancellationReason } = evtWithAdditionalInfo;

  // Send emails
  if (emailsEnabled) {
<<<<<<< HEAD
    await sendRoundRobinScheduledEmailsAndSMS({
      calEvent: withHideBranding(evtWithoutCancellationReason),
=======
    await sendReassignedScheduledEmailsAndSMS({
      calEvent: evtWithoutCancellationReason,
>>>>>>> 056922b6
      members: [
        {
          ...newUser,
          name: newUser.name || "",
          username: newUser.username || "",
          timeFormat: getTimeFormatStringFromUserTimeFormat(newUser.timeFormat),
          language: { translate: newUserT, locale: newUser.locale || "en" },
        },
      ],
      reassigned: {
        name: newUser.name,
        email: newUser.email,
        reason: reassignReason,
        byUser: originalOrganizer.name || undefined,
      },
    });
  }

  // Send cancellation email to previous RR host
  const cancelledEvt = cloneDeep(evtWithAdditionalInfo);
  cancelledEvt.organizer = {
    email: originalOrganizer.email,
    name: originalOrganizer.name || "",
    timeZone: originalOrganizer.timeZone,
    language: { translate: originalOrganizerT, locale: originalOrganizer.locale || "en" },
  };

  if (previousRRHost && emailsEnabled) {
<<<<<<< HEAD
    await sendRoundRobinReassignedEmailsAndSMS({
      calEvent: withHideBranding(cancelledEvt),
=======
    await sendReassignedEmailsAndSMS({
      calEvent: cancelledEvt,
>>>>>>> 056922b6
      members: [
        {
          ...previousRRHost,
          name: previousRRHost.name || "",
          username: previousRRHost.username || "",
          timeFormat: getTimeFormatStringFromUserTimeFormat(previousRRHost.timeFormat),
          language: { translate: previousRRHostT, locale: previousRRHost.locale || "en" },
        },
      ],
      reassignedTo: { name: newUser.name, email: newUser.email },
      eventTypeMetadata: eventType?.metadata as EventTypeMetadata,
    });
  }

  if (hasOrganizerChanged) {
    if (emailsEnabled && dayjs(evt.startTime).isAfter(dayjs())) {
      // send email with event updates to attendees
<<<<<<< HEAD
      await sendRoundRobinUpdatedEmailsAndSMS({
        calEvent: withHideBranding(evtWithoutCancellationReason),
=======
      await sendReassignedUpdatedEmailsAndSMS({
        calEvent: evtWithoutCancellationReason,
>>>>>>> 056922b6
        eventTypeMetadata: eventType?.metadata as EventTypeMetadata,
      });
    }

    // Handle changing workflows with organizer
    await handleWorkflowsUpdate({
      booking,
      newUser,
      evt: evtWithAdditionalInfo,
      eventType,
      orgId,
    });
  }

  return booking;
};

export async function handleWorkflowsUpdate({
  booking,
  newUser,
  evt,
  eventType,
  orgId,
}: {
  booking: BookingSelectResult;
  newUser: {
    id: number;
    email: string;
    locale?: string | null;
  };
  evt: CalendarEvent;
  eventType: Awaited<ReturnType<typeof getEventTypesFromDB>>;
  orgId: number | null;
}) {
  const workflowReminders = await prisma.workflowReminder.findMany({
    where: {
      bookingUid: booking.uid,
      method: WorkflowMethods.EMAIL,
      scheduled: true,
      OR: [{ cancelled: false }, { cancelled: null }],
      workflowStep: {
        action: WorkflowActions.EMAIL_HOST,
        workflow: {
          trigger: {
            in: [
              WorkflowTriggerEvents.BEFORE_EVENT,
              WorkflowTriggerEvents.NEW_EVENT,
              WorkflowTriggerEvents.AFTER_EVENT,
            ],
          },
        },
      },
    },
    select: {
      id: true,
      referenceId: true,
      workflowStep: {
        select: {
          id: true,
          template: true,
          workflow: {
            select: {
              userId: true,
              teamId: true,
              trigger: true,
              time: true,
              timeUnit: true,
            },
          },
          emailSubject: true,
          reminderBody: true,
          sender: true,
          includeCalendarEvent: true,
          verifiedAt: true,
        },
      },
    },
  });

  const workflowEventMetadata = { videoCallUrl: getVideoCallUrlFromCalEvent(evt) };
  const bookerUrl = await getBookerBaseUrl(orgId);

  for (const workflowReminder of workflowReminders) {
    const workflowStep = workflowReminder.workflowStep;

    if (workflowStep) {
      const workflow = workflowStep.workflow;
      await scheduleEmailReminder({
        evt: {
          ...evt,
          metadata: workflowEventMetadata,
          eventType,
          bookerUrl,
        },
        action: WorkflowActions.EMAIL_HOST,
        triggerEvent: workflow.trigger,
        timeSpan: {
          time: workflow.time,
          timeUnit: workflow.timeUnit,
        },
        sendTo: [newUser.email],
        template: workflowStep.template,
        emailSubject: workflowStep.emailSubject || undefined,
        emailBody: workflowStep.reminderBody || undefined,
        sender: workflowStep.sender || SENDER_NAME,
        hideBranding: evt.hideBranding ?? false,
        includeCalendarEvent: workflowStep.includeCalendarEvent,
        workflowStepId: workflowStep.id,
        verifiedAt: workflowStep.verifiedAt,
      });
    }

    await deleteScheduledEmailReminder(workflowReminder.id);
  }

  // Send new event workflows to new organizer
  const newEventWorkflows = await prisma.workflow.findMany({
    where: {
      trigger: WorkflowTriggerEvents.NEW_EVENT,
      OR: [
        {
          isActiveOnAll: true,
          teamId: eventType?.teamId,
        },
        {
          activeOn: {
            some: {
              eventTypeId: eventType.id,
            },
          },
        },
        ...(eventType?.teamId
          ? [
              {
                activeOnTeams: {
                  some: {
                    teamId: eventType.teamId,
                  },
                },
              },
            ]
          : []),
        ...(eventType?.team?.parentId
          ? [
              {
                isActiveOnAll: true,
                teamId: eventType.team.parentId,
              },
            ]
          : []),
      ],
    },
    include: {
      steps: {
        where: {
          action: WorkflowActions.EMAIL_HOST,
        },
      },
    },
  });

  const creditService = new CreditService();

  await scheduleWorkflowReminders({
    workflows: newEventWorkflows,
    smsReminderNumber: null,
    calendarEvent: {
      ...evt,
      metadata: workflowEventMetadata,
      eventType: { slug: eventType.slug },
      bookerUrl,
    },
<<<<<<< HEAD
    hideBranding: evt.hideBranding ?? false,
=======
    hideBranding: !!eventType?.owner?.hideBranding,
    creditCheckFn: creditService.hasAvailableCredits.bind(creditService),
>>>>>>> 056922b6
  });
}

export default roundRobinManualReassignment;<|MERGE_RESOLUTION|>--- conflicted
+++ resolved
@@ -4,16 +4,10 @@
 import { eventTypeAppMetadataOptionalSchema } from "@calcom/app-store/zod-utils";
 import dayjs from "@calcom/dayjs";
 import {
-<<<<<<< HEAD
   sendRoundRobinReassignedEmailsAndSMS,
-  sendRoundRobinScheduledEmailsAndSMS,
-  sendRoundRobinUpdatedEmailsAndSMS,
-  withHideBranding,
-=======
-  sendReassignedEmailsAndSMS,
   sendReassignedScheduledEmailsAndSMS,
   sendReassignedUpdatedEmailsAndSMS,
->>>>>>> 056922b6
+  withHideBranding,
 } from "@calcom/emails/email-manager";
 import EventManager from "@calcom/features/bookings/lib/EventManager";
 import { getAllCredentialsIncludeServiceAccountKey } from "@calcom/features/bookings/lib/getAllCredentialsForUsersOnEvent/getAllCredentials";
@@ -409,13 +403,8 @@
 
   // Send emails
   if (emailsEnabled) {
-<<<<<<< HEAD
-    await sendRoundRobinScheduledEmailsAndSMS({
+    await sendReassignedScheduledEmailsAndSMS({
       calEvent: withHideBranding(evtWithoutCancellationReason),
-=======
-    await sendReassignedScheduledEmailsAndSMS({
-      calEvent: evtWithoutCancellationReason,
->>>>>>> 056922b6
       members: [
         {
           ...newUser,
@@ -444,13 +433,8 @@
   };
 
   if (previousRRHost && emailsEnabled) {
-<<<<<<< HEAD
     await sendRoundRobinReassignedEmailsAndSMS({
       calEvent: withHideBranding(cancelledEvt),
-=======
-    await sendReassignedEmailsAndSMS({
-      calEvent: cancelledEvt,
->>>>>>> 056922b6
       members: [
         {
           ...previousRRHost,
@@ -468,13 +452,8 @@
   if (hasOrganizerChanged) {
     if (emailsEnabled && dayjs(evt.startTime).isAfter(dayjs())) {
       // send email with event updates to attendees
-<<<<<<< HEAD
-      await sendRoundRobinUpdatedEmailsAndSMS({
+      await sendReassignedUpdatedEmailsAndSMS({
         calEvent: withHideBranding(evtWithoutCancellationReason),
-=======
-      await sendReassignedUpdatedEmailsAndSMS({
-        calEvent: evtWithoutCancellationReason,
->>>>>>> 056922b6
         eventTypeMetadata: eventType?.metadata as EventTypeMetadata,
       });
     }
@@ -647,12 +626,8 @@
       eventType: { slug: eventType.slug },
       bookerUrl,
     },
-<<<<<<< HEAD
     hideBranding: evt.hideBranding ?? false,
-=======
-    hideBranding: !!eventType?.owner?.hideBranding,
     creditCheckFn: creditService.hasAvailableCredits.bind(creditService),
->>>>>>> 056922b6
   });
 }
 
