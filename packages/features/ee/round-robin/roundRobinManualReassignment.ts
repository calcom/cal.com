// eslint-disable-next-line no-restricted-imports
import { cloneDeep } from "lodash";

import { OrganizerDefaultConferencingAppType, getLocationValueForDB } from "@calcom/app-store/locations";
import { getEventName } from "@calcom/core/event";
import dayjs from "@calcom/dayjs";
import { sendRoundRobinReassignedEmailsAndSMS, sendRoundRobinScheduledEmailsAndSMS } from "@calcom/emails";
import getBookingResponsesSchema from "@calcom/features/bookings/lib/getBookingResponsesSchema";
import { getCalEventResponses } from "@calcom/features/bookings/lib/getCalEventResponses";
import { getEventTypesFromDB } from "@calcom/features/bookings/lib/handleNewBooking/getEventTypesFromDB";
import AssignmentReasonRecorder from "@calcom/features/ee/round-robin/assignmentReason/AssignmentReasonRecorder";
import {
  scheduleEmailReminder,
  deleteScheduledEmailReminder,
} from "@calcom/features/ee/workflows/lib/reminders/emailReminderManager";
import { scheduleWorkflowReminders } from "@calcom/features/ee/workflows/lib/reminders/reminderScheduler";
import { isPrismaObjOrUndefined } from "@calcom/lib";
import { getVideoCallUrlFromCalEvent } from "@calcom/lib/CalEventParser";
import { SENDER_NAME } from "@calcom/lib/constants";
import { getBookerBaseUrl } from "@calcom/lib/getBookerUrl/server";
import logger from "@calcom/lib/logger";
import { getTranslation } from "@calcom/lib/server/i18n";
import { getTimeFormatStringFromUserTimeFormat } from "@calcom/lib/timeFormat";
import { prisma } from "@calcom/prisma";
import { WorkflowActions, WorkflowMethods, WorkflowTriggerEvents } from "@calcom/prisma/enums";
import { userMetadata as userMetadataSchema } from "@calcom/prisma/zod-utils";
import type { EventTypeMetadata } from "@calcom/prisma/zod-utils";
import type { CalendarEvent } from "@calcom/types/Calendar";

import { handleRescheduleEventManager } from "./handleRescheduleEventManager";
import type { BookingSelectResult } from "./utils/bookingSelect";
import { bookingSelect } from "./utils/bookingSelect";
import { getDestinationCalendar } from "./utils/getDestinationCalendar";
import { getTeamMembers } from "./utils/getTeamMembers";

enum ErrorCode {
  InvalidRoundRobinHost = "invalid_round_robin_host",
  UserIsFixed = "user_is_round_robin_fixed",
}

export const roundRobinManualReassignment = async ({
  bookingId,
  newUserId,
  orgId,
  reassignReason,
  reassignedById,
  emailsEnabled = true,
}: {
  bookingId: number;
  newUserId: number;
  orgId: number | null;
  reassignReason?: string;
  reassignedById: number;
  emailsEnabled?: boolean;
}) => {
  const roundRobinReassignLogger = logger.getSubLogger({
    prefix: ["roundRobinManualReassign", `${bookingId}`],
  });

  let booking = await prisma.booking.findUnique({
    where: { id: bookingId },
    select: bookingSelect,
  });

  if (!booking || !booking.user) {
    roundRobinReassignLogger.error(`Booking ${bookingId} not found or has no associated user`);
    throw new Error("Booking not found or has no associated user");
  }

  const eventTypeId = booking.eventTypeId;
  if (!eventTypeId) {
    roundRobinReassignLogger.error(`Booking ${bookingId} does not have an event type id`);
    throw new Error("Event type not found");
  }

  const eventType = await getEventTypesFromDB(eventTypeId);
  if (!eventType) {
    roundRobinReassignLogger.error(`Event type ${eventTypeId} not found`);
    throw new Error("Event type not found");
  }

  const eventTypeHosts = eventType.hosts.length
    ? eventType.hosts
    : eventType.users.map((user) => ({
        user,
        isFixed: false,
        priority: 2,
        weight: 100,
        schedule: null,
        createdAt: new Date(0), // use earliest possible date as fallback
      }));

  const fixedHost = eventTypeHosts.find((host) => host.isFixed);
  const currentRRHost = booking.attendees.find((attendee) =>
    eventTypeHosts.some((host) => !host.isFixed && host.user.email === attendee.email)
  );
  const newUserHost = eventTypeHosts.find((host) => host.user.id === newUserId);

  if (!newUserHost) {
    throw new Error(ErrorCode.InvalidRoundRobinHost);
  }

  if (newUserHost.isFixed) {
    throw new Error(ErrorCode.UserIsFixed);
  }

  const originalOrganizer = booking.user;
  const hasOrganizerChanged = !fixedHost && booking.userId !== newUserId;

  const newUser = newUserHost.user;
  const newUserT = await getTranslation(newUser.locale || "en", "common");
  const originalOrganizerT = await getTranslation(originalOrganizer.locale || "en", "common");

  const roundRobinHosts = eventType.hosts.filter((host) => !host.isFixed);

  const attendeeEmailsSet = new Set(booking.attendees.map((attendee) => attendee.email));

  // Find the current round robin host assigned
  const previousRRHost = (() => {
    for (const host of roundRobinHosts) {
      if (host.user.id === booking.userId) {
        return host.user;
      }
      if (attendeeEmailsSet.has(host.user.email)) {
        return host.user;
      }
    }
  })();

  const previousRRHostT = await getTranslation(previousRRHost?.locale || "en", "common");
  let bookingLocation = booking.location;

  if (hasOrganizerChanged) {
    const bookingResponses = booking.responses;
    const responseSchema = getBookingResponsesSchema({
      bookingFields: eventType.bookingFields,
      view: "reschedule",
    });
    const responseSafeParse = await responseSchema.safeParseAsync(bookingResponses);
    const responses = responseSafeParse.success ? responseSafeParse.data : undefined;

    if (eventType.locations.some((location) => location.type === OrganizerDefaultConferencingAppType)) {
      const newUserMetadataSafeParse = userMetadataSchema.safeParse(newUser.metadata);
      const defaultLocationUrl = newUserMetadataSafeParse.success
        ? newUserMetadataSafeParse?.data?.defaultConferencingApp?.appLink
        : undefined;
      const currentBookingLocation = booking.location || "integrations:daily";
      bookingLocation =
        defaultLocationUrl ||
        getLocationValueForDB(currentBookingLocation, eventType.locations).bookingLocation;
    }

    const newBookingTitle = getEventName({
      attendeeName: responses?.name || "Nameless",
      eventType: eventType.title,
      eventName: eventType.eventName,
      teamName: eventType.team?.name,
      host: newUser.name || "Nameless",
      location: bookingLocation || "integrations:daily",
      bookingFields: { ...responses },
      eventDuration: eventType.length,
      t: newUserT,
    });

    booking = await prisma.booking.update({
      where: { id: bookingId },
      data: {
        userId: newUserId,
        title: newBookingTitle,
        userPrimaryEmail: newUser.email,
        reassignReason,
        reassignById: reassignedById,
      },
      select: bookingSelect,
    });

    await AssignmentReasonRecorder.roundRobinReassignment({
      bookingId,
      reassignReason,
      reassignById: reassignedById,
    });
  } else if (currentRRHost) {
    // Update the round-robin host attendee
    await prisma.attendee.update({
      where: { id: currentRRHost.id },
      data: {
        name: newUser.name || "",
        email: newUser.email,
        timeZone: newUser.timeZone,
        locale: newUser.locale,
      },
    });
  }

  const destinationCalendar = await getDestinationCalendar({
    eventType,
    booking,
    newUserId,
    hasOrganizerChanged,
  });

  const organizer = hasOrganizerChanged ? newUser : booking.user ?? newUser;

  const organizerT = await getTranslation(organizer?.locale || "en", "common");

  const teamMembers = await getTeamMembers({
    eventTypeHosts,
    attendees: booking.attendees,
    organizer,
    previousHost: previousRRHost || null,
    reassignedHost: newUser,
  });

  const attendeePromises = [];
  for (const attendee of booking.attendees) {
    if (
      attendee.email === newUser.email ||
      attendee.email === previousRRHost?.email ||
      teamMembers.some((member) => member.email === attendee.email)
    ) {
      continue;
    }

    attendeePromises.push(
      getTranslation(attendee.locale ?? "en", "common").then((tAttendee) => ({
        email: attendee.email,
        name: attendee.name,
        timeZone: attendee.timeZone,
        language: { translate: tAttendee, locale: attendee.locale ?? "en" },
        phoneNumber: attendee.phoneNumber || undefined,
      }))
    );
  }

  const attendeeList = await Promise.all(attendeePromises);

  const evt: CalendarEvent = {
    type: eventType.slug,
    title: booking.title,
    description: eventType.description,
    startTime: dayjs(booking.startTime).utc().format(),
    endTime: dayjs(booking.endTime).utc().format(),
    organizer: {
      email: organizer.email,
      name: organizer.name || "",
      timeZone: organizer.timeZone,
      language: { translate: organizerT, locale: organizer.locale || "en" },
    },
    attendees: attendeeList,
    uid: booking.uid,
    destinationCalendar,
    team: {
      members: teamMembers,
      name: eventType.team?.name || "",
      id: eventType.team?.id || 0,
    },
    customInputs: isPrismaObjOrUndefined(booking.customInputs),
    ...getCalEventResponses({
      bookingFields: eventType.bookingFields ?? null,
      booking,
    }),
    location: bookingLocation,
  };

  const credentials = await prisma.credential.findMany({
    where: { userId: newUser.id },
    include: { user: { select: { email: true } } },
  });

  const previousHostDestinationCalendar = hasOrganizerChanged
    ? await prisma.destinationCalendar.findFirst({
        where: { userId: originalOrganizer.id },
      })
    : null;

  const { evtWithAdditionalInfo } = await handleRescheduleEventManager({
    evt,
    rescheduleUid: booking.uid,
    newBookingId: undefined,
    changedOrganizer: hasOrganizerChanged,
    previousHostDestinationCalendar: previousHostDestinationCalendar ? [previousHostDestinationCalendar] : [],
    initParams: {
      user: { ...newUser, credentials },
    },
    bookingId,
    bookingLocation,
    bookingICalUID: booking.iCalUID,
    bookingMetadata: booking.metadata,
  });

  const { cancellationReason, ...evtWithoutCancellationReason } = evtWithAdditionalInfo;

  // Send emails
  if (emailsEnabled) {
    await sendRoundRobinScheduledEmailsAndSMS({
      calEvent: evtWithoutCancellationReason,
      members: [
        {
          ...newUser,
          name: newUser.name || "",
          username: newUser.username || "",
          timeFormat: getTimeFormatStringFromUserTimeFormat(newUser.timeFormat),
          language: { translate: newUserT, locale: newUser.locale || "en" },
        },
      ],
      reassigned: {
        name: newUser.name,
        email: newUser.email,
        reason: reassignReason,
        byUser: originalOrganizer.name || undefined,
      },
    });
  }

  // Send cancellation email to previous RR host
  const cancelledEvt = cloneDeep(evtWithAdditionalInfo);
  cancelledEvt.organizer = {
    email: originalOrganizer.email,
    name: originalOrganizer.name || "",
    timeZone: originalOrganizer.timeZone,
    language: { translate: originalOrganizerT, locale: originalOrganizer.locale || "en" },
  };

<<<<<<< HEAD
  if (previousRRHost) {
    await sendRoundRobinReassignedEmailsAndSMS(
=======
  if (previousRRHost && emailsEnabled) {
    await sendRoundRobinCancelledEmailsAndSMS(
>>>>>>> 9bb66035
      cancelledEvt,
      [
        {
          ...previousRRHost,
          name: previousRRHost.name || "",
          username: previousRRHost.username || "",
          timeFormat: getTimeFormatStringFromUserTimeFormat(previousRRHost.timeFormat),
          language: { translate: previousRRHostT, locale: previousRRHost.locale || "en" },
        },
      ],
      { name: newUser.name, email: newUser.email },
      eventType?.metadata as EventTypeMetadata
    );
  }

  if (hasOrganizerChanged) {
    // Handle changing workflows with organizer
    await handleWorkflowsUpdate({
      booking,
      newUser,
      evt: evtWithAdditionalInfo,
      eventType,
      orgId,
    });
  }

  return booking;
};

async function handleWorkflowsUpdate({
  booking,
  newUser,
  evt,
  eventType,
  orgId,
}: {
  booking: BookingSelectResult;
  newUser: {
    id: number;
    email: string;
    locale?: string | null;
  };
  evt: CalendarEvent;
  eventType: Awaited<ReturnType<typeof getEventTypesFromDB>>;
  orgId: number | null;
}) {
  const workflowReminders = await prisma.workflowReminder.findMany({
    where: {
      bookingUid: booking.uid,
      method: WorkflowMethods.EMAIL,
      scheduled: true,
      OR: [{ cancelled: false }, { cancelled: null }],
      workflowStep: {
        workflow: {
          trigger: {
            in: [
              WorkflowTriggerEvents.BEFORE_EVENT,
              WorkflowTriggerEvents.NEW_EVENT,
              WorkflowTriggerEvents.AFTER_EVENT,
            ],
          },
        },
      },
    },
    select: {
      id: true,
      referenceId: true,
      workflowStep: {
        select: {
          id: true,
          template: true,
          workflow: {
            select: {
              trigger: true,
              time: true,
              timeUnit: true,
            },
          },
          emailSubject: true,
          reminderBody: true,
          sender: true,
          includeCalendarEvent: true,
        },
      },
    },
  });

  const workflowEventMetadata = { videoCallUrl: getVideoCallUrlFromCalEvent(evt) };
  const bookerUrl = await getBookerBaseUrl(orgId);

  for (const workflowReminder of workflowReminders) {
    const workflowStep = workflowReminder.workflowStep;

    if (workflowStep) {
      const workflow = workflowStep.workflow;
      await scheduleEmailReminder({
        evt: {
          ...evt,
          metadata: workflowEventMetadata,
          eventType,
          bookerUrl,
        },
        action: WorkflowActions.EMAIL_HOST,
        triggerEvent: workflow.trigger,
        timeSpan: {
          time: workflow.time,
          timeUnit: workflow.timeUnit,
        },
        sendTo: newUser.email,
        template: workflowStep.template,
        emailSubject: workflowStep.emailSubject || undefined,
        emailBody: workflowStep.reminderBody || undefined,
        sender: workflowStep.sender || SENDER_NAME,
        hideBranding: true,
        includeCalendarEvent: workflowStep.includeCalendarEvent,
        workflowStepId: workflowStep.id,
      });
    }

    await deleteScheduledEmailReminder(workflowReminder.id, workflowReminder.referenceId);
  }

  // Send new event workflows to new organizer
  const newEventWorkflows = await prisma.workflow.findMany({
    where: {
      trigger: WorkflowTriggerEvents.NEW_EVENT,
      OR: [
        {
          isActiveOnAll: true,
          teamId: eventType?.teamId,
        },
        {
          activeOn: {
            some: {
              eventTypeId: eventType.id,
            },
          },
        },
        ...(eventType?.teamId
          ? [
              {
                activeOnTeams: {
                  some: {
                    teamId: eventType.teamId,
                  },
                },
              },
            ]
          : []),
        ...(eventType?.team?.parentId
          ? [
              {
                isActiveOnAll: true,
                teamId: eventType.team.parentId,
              },
            ]
          : []),
      ],
    },
    include: {
      steps: {
        where: {
          action: WorkflowActions.EMAIL_HOST,
        },
      },
    },
  });

  await scheduleWorkflowReminders({
    workflows: newEventWorkflows,
    smsReminderNumber: null,
    calendarEvent: {
      ...evt,
      metadata: workflowEventMetadata,
      eventType: { slug: eventType.slug },
      bookerUrl,
    },
    hideBranding: !!eventType?.owner?.hideBranding,
  });
}

export default roundRobinManualReassignment;<|MERGE_RESOLUTION|>--- conflicted
+++ resolved
@@ -321,13 +321,8 @@
     language: { translate: originalOrganizerT, locale: originalOrganizer.locale || "en" },
   };
 
-<<<<<<< HEAD
-  if (previousRRHost) {
+  if (previousRRHost && emailsEnabled) {
     await sendRoundRobinReassignedEmailsAndSMS(
-=======
-  if (previousRRHost && emailsEnabled) {
-    await sendRoundRobinCancelledEmailsAndSMS(
->>>>>>> 9bb66035
       cancelledEvt,
       [
         {
