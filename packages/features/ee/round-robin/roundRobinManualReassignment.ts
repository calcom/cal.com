// eslint-disable-next-line no-restricted-imports
import { cloneDeep } from "lodash";

import { OrganizerDefaultConferencingAppType, getLocationValueForDB } from "@calcom/app-store/locations";
import dayjs from "@calcom/dayjs";
import {
  sendRoundRobinCancelledEmailsAndSMS,
  sendRoundRobinScheduledEmailsAndSMS,
  sendRoundRobinUpdatedEmailsAndSMS,
} from "@calcom/emails";
import getBookingResponsesSchema from "@calcom/features/bookings/lib/getBookingResponsesSchema";
import { getCalEventResponses } from "@calcom/features/bookings/lib/getCalEventResponses";
import { getEventTypesFromDB } from "@calcom/features/bookings/lib/handleNewBooking/getEventTypesFromDB";
import AssignmentReasonRecorder, {
  RRReassignmentType,
} from "@calcom/features/ee/round-robin/assignmentReason/AssignmentReasonRecorder";
import {
  scheduleEmailReminder,
  deleteScheduledEmailReminder,
} from "@calcom/features/ee/workflows/lib/reminders/emailReminderManager";
import { scheduleWorkflowReminders } from "@calcom/features/ee/workflows/lib/reminders/reminderScheduler";
import { getVideoCallUrlFromCalEvent } from "@calcom/lib/CalEventParser";
import { SENDER_NAME } from "@calcom/lib/constants";
import { enrichUserWithDelegationCredentialsIncludeServiceAccountKey } from "@calcom/lib/delegationCredential/server";
import { getEventName } from "@calcom/lib/event";
import { getBookerBaseUrl } from "@calcom/lib/getBookerUrl/server";
import { IdempotencyKeyService } from "@calcom/lib/idempotencyKey/idempotencyKeyService";
import { isPrismaObjOrUndefined } from "@calcom/lib/isPrismaObj";
import logger from "@calcom/lib/logger";
import { getTranslation } from "@calcom/lib/server/i18n";
import { getTimeFormatStringFromUserTimeFormat } from "@calcom/lib/timeFormat";
import { prisma } from "@calcom/prisma";
import { WorkflowActions, WorkflowMethods, WorkflowTriggerEvents } from "@calcom/prisma/enums";
import { SchedulingType } from "@calcom/prisma/enums";
import { userMetadata as userMetadataSchema } from "@calcom/prisma/zod-utils";
import type { EventTypeMetadata, PlatformClientParams } from "@calcom/prisma/zod-utils";
import type { CalendarEvent } from "@calcom/types/Calendar";

import { handleRescheduleEventManager } from "./handleRescheduleEventManager";
import type { BookingSelectResult } from "./utils/bookingSelect";
import { bookingSelect } from "./utils/bookingSelect";
import { getDestinationCalendar } from "./utils/getDestinationCalendar";
import { getTeamMembers } from "./utils/getTeamMembers";

enum ErrorCode {
  InvalidRoundRobinHost = "invalid_round_robin_host",
  UserIsFixed = "user_is_round_robin_fixed",
}

export const roundRobinManualReassignment = async ({
  bookingId,
  newUserId,
  orgId,
  reassignReason,
  reassignedById,
  emailsEnabled = true,
  platformClientParams,
}: {
  bookingId: number;
  newUserId: number;
  orgId: number | null;
  reassignReason?: string;
  reassignedById: number;
  emailsEnabled?: boolean;
  platformClientParams?: PlatformClientParams;
}) => {
  const roundRobinReassignLogger = logger.getSubLogger({
    prefix: ["roundRobinManualReassign", `${bookingId}`],
  });

  roundRobinReassignLogger.info(`User ${reassignedById} initiating manual reassignment to user ${newUserId}`);

  let booking = await prisma.booking.findUnique({
    where: { id: bookingId },
    select: bookingSelect,
  });

  if (!booking || !booking.user) {
    roundRobinReassignLogger.error(`Booking ${bookingId} not found or has no associated user`);
    throw new Error("Booking not found or has no associated user");
  }

  const eventTypeId = booking.eventTypeId;
  if (!eventTypeId) {
    roundRobinReassignLogger.error(`Booking ${bookingId} does not have an event type id`);
    throw new Error("Event type not found");
  }

  const eventType = await getEventTypesFromDB(eventTypeId);
  if (!eventType) {
    roundRobinReassignLogger.error(`Event type ${eventTypeId} not found`);
    throw new Error("Event type not found");
  }

<<<<<<< HEAD
  let eventTypeHosts: typeof eventType.hosts;
  const isManagedEventType = eventType.schedulingType === SchedulingType.MANAGED && !!eventType.parentId;
  const parentEventType = isManagedEventType ? await getEventTypesFromDB(eventType.parentId ?? -1) : null;

  const buildFallbackHosts = (users: typeof eventType.users) =>
    users.map((user) => ({
      user,
      isFixed: false,
      priority: 2,
      weight: 100,
      schedule: null,
      createdAt: new Date(0),
    }));

  if (parentEventType) {
    // For managed event types: use parent's hosts
    eventTypeHosts = parentEventType.hosts.length
      ? parentEventType.hosts
      : buildFallbackHosts(parentEventType.users);
  } else {
    eventTypeHosts = eventType.hosts.length ? eventType.hosts : buildFallbackHosts(eventType.users);
  }
=======
  if (eventType.hostGroups && eventType.hostGroups.length > 1) {
    roundRobinReassignLogger.error(
      `Event type ${eventTypeId} has more than one round robin group, reassignment is not allowed`
    );
    throw new Error("Reassignment not allowed with more than one round robin group");
  }

  const eventTypeHosts = eventType.hosts.length
    ? eventType.hosts
    : eventType.users.map((user) => ({
        user,
        isFixed: false,
        priority: 2,
        weight: 100,
        schedule: null,
        createdAt: new Date(0), // use earliest possible date as fallback
        groupId: null,
      }));
>>>>>>> c9898173

  const fixedHost = eventTypeHosts.find((host) => host.isFixed);
  const currentRRHost = booking.attendees.find((attendee) =>
    eventTypeHosts.some((host) => !host.isFixed && host.user.email === attendee.email)
  );
  const newUserHost = eventTypeHosts.find((host) => host.user.id === newUserId);

  if (!newUserHost) {
    throw new Error(ErrorCode.InvalidRoundRobinHost);
  }

  if (newUserHost.isFixed) {
    throw new Error(ErrorCode.UserIsFixed);
  }

  const originalOrganizer = booking.user;
  const hasOrganizerChanged = !fixedHost && booking.userId !== newUserId;

  const newUser = newUserHost.user;
  const newUserT = await getTranslation(newUser.locale || "en", "common");
  const originalOrganizerT = await getTranslation(originalOrganizer.locale || "en", "common");

  const roundRobinHosts = eventType.hosts.filter((host) => !host.isFixed);

  const attendeeEmailsSet = new Set(booking.attendees.map((attendee) => attendee.email));

  // Find the current round robin host assigned
  const previousRRHost = (() => {
    for (const host of roundRobinHosts) {
      if (host.user.id === booking.userId) {
        return host.user;
      }
      if (attendeeEmailsSet.has(host.user.email)) {
        return host.user;
      }
    }
  })();

  const previousRRHostT = await getTranslation(previousRRHost?.locale || "en", "common");
  let bookingLocation = booking.location;

  if (hasOrganizerChanged) {
    const bookingResponses = booking.responses;
    const responseSchema = getBookingResponsesSchema({
      bookingFields: eventType.bookingFields,
      view: "reschedule",
    });
    const responseSafeParse = await responseSchema.safeParseAsync(bookingResponses);
    const responses = responseSafeParse.success ? responseSafeParse.data : undefined;

    if (eventType.locations.some((location) => location.type === OrganizerDefaultConferencingAppType)) {
      const newUserMetadataSafeParse = userMetadataSchema.safeParse(newUser.metadata);
      const defaultLocationUrl = newUserMetadataSafeParse.success
        ? newUserMetadataSafeParse?.data?.defaultConferencingApp?.appLink
        : undefined;
      const currentBookingLocation = booking.location || "integrations:daily";
      bookingLocation =
        defaultLocationUrl ||
        getLocationValueForDB(currentBookingLocation, eventType.locations).bookingLocation;
    }

    const newBookingTitle = getEventName({
      attendeeName: responses?.name || "Nameless",
      eventType: eventType.title,
      eventName: eventType.eventName,
      teamName: eventType.team?.name,
      host: newUser.name || "Nameless",
      location: bookingLocation || "integrations:daily",
      bookingFields: { ...responses },
      eventDuration: dayjs(booking.endTime).diff(booking.startTime, "minutes"),
      t: newUserT,
    });

    booking = await prisma.booking.update({
      where: { id: bookingId },
      data: {
        userId: newUserId,
        title: newBookingTitle,
        userPrimaryEmail: newUser.email,
        reassignReason,
        reassignById: reassignedById,
        idempotencyKey: IdempotencyKeyService.generate({
          startTime: booking.startTime,
          endTime: booking.endTime,
          userId: newUser.id,
          reassignedById,
        }),
      },
      select: bookingSelect,
    });

    await AssignmentReasonRecorder.roundRobinReassignment({
      bookingId,
      reassignReason,
      reassignById: reassignedById,
      reassignmentType: RRReassignmentType.MANUAL,
    });
  } else if (currentRRHost) {
    // Update the round-robin host attendee
    await prisma.attendee.update({
      where: { id: currentRRHost.id },
      data: {
        name: newUser.name || "",
        email: newUser.email,
        timeZone: newUser.timeZone,
        locale: newUser.locale,
      },
    });
  }

  const destinationCalendar = await getDestinationCalendar({
    eventType,
    booking,
    newUserId,
    hasOrganizerChanged,
  });

  const organizer = hasOrganizerChanged ? newUser : booking.user ?? newUser;

  const organizerT = await getTranslation(organizer?.locale || "en", "common");

  const teamMembers = await getTeamMembers({
    eventTypeHosts,
    attendees: booking.attendees,
    organizer,
    previousHost: previousRRHost || null,
    reassignedHost: newUser,
  });

  const attendeePromises = [];
  for (const attendee of booking.attendees) {
    if (
      attendee.email === newUser.email ||
      attendee.email === previousRRHost?.email ||
      teamMembers.some((member) => member.email === attendee.email)
    ) {
      continue;
    }

    attendeePromises.push(
      getTranslation(attendee.locale ?? "en", "common").then((tAttendee) => ({
        email: attendee.email,
        name: attendee.name,
        timeZone: attendee.timeZone,
        language: { translate: tAttendee, locale: attendee.locale ?? "en" },
        phoneNumber: attendee.phoneNumber || undefined,
      }))
    );
  }

  const attendeeList = await Promise.all(attendeePromises);

  const evt: CalendarEvent = {
    type: eventType.slug,
    title: booking.title,
    description: eventType.description,
    startTime: dayjs(booking.startTime).utc().format(),
    endTime: dayjs(booking.endTime).utc().format(),
    organizer: {
      email: organizer.email,
      name: organizer.name || "",
      timeZone: organizer.timeZone,
      language: { translate: organizerT, locale: organizer.locale || "en" },
    },
    attendees: attendeeList,
    uid: booking.uid,
    destinationCalendar,
    team: {
      members: teamMembers,
      name: eventType.team?.name || "",
      id: eventType.team?.id || 0,
    },
    hideOrganizerEmail: eventType.hideOrganizerEmail,
    customInputs: isPrismaObjOrUndefined(booking.customInputs),
    ...getCalEventResponses({
      bookingFields: eventType.bookingFields ?? null,
      booking,
    }),
    customReplyToEmail: eventType?.customReplyToEmail,
    location: bookingLocation,
    ...(platformClientParams ? platformClientParams : {}),
  };

  const credentials = await prisma.credential.findMany({
    where: { userId: newUser.id },
    include: { user: { select: { email: true } } },
  });

  const newUserWithCredentials = await enrichUserWithDelegationCredentialsIncludeServiceAccountKey({
    user: { ...newUser, credentials },
  });

  const previousHostDestinationCalendar = hasOrganizerChanged
    ? await prisma.destinationCalendar.findFirst({
        where: { userId: originalOrganizer.id },
      })
    : null;

  const { evtWithAdditionalInfo } = await handleRescheduleEventManager({
    evt,
    rescheduleUid: booking.uid,
    newBookingId: undefined,
    changedOrganizer: hasOrganizerChanged,
    previousHostDestinationCalendar: previousHostDestinationCalendar ? [previousHostDestinationCalendar] : [],
    initParams: {
      user: newUserWithCredentials,
      eventType,
    },
    bookingId,
    bookingLocation,
    bookingICalUID: booking.iCalUID,
    bookingMetadata: booking.metadata,
  });

  const { cancellationReason, ...evtWithoutCancellationReason } = evtWithAdditionalInfo;

  // Send emails
  if (emailsEnabled) {
    await sendRoundRobinScheduledEmailsAndSMS({
      calEvent: evtWithoutCancellationReason,
      members: [
        {
          ...newUser,
          name: newUser.name || "",
          username: newUser.username || "",
          timeFormat: getTimeFormatStringFromUserTimeFormat(newUser.timeFormat),
          language: { translate: newUserT, locale: newUser.locale || "en" },
        },
      ],
      reassigned: {
        name: newUser.name,
        email: newUser.email,
        reason: reassignReason,
        byUser: originalOrganizer.name || undefined,
      },
    });
  }

  // Send cancellation email to previous RR host
  const cancelledEvt = cloneDeep(evtWithAdditionalInfo);
  cancelledEvt.organizer = {
    email: originalOrganizer.email,
    name: originalOrganizer.name || "",
    timeZone: originalOrganizer.timeZone,
    language: { translate: originalOrganizerT, locale: originalOrganizer.locale || "en" },
  };

  if (previousRRHost && emailsEnabled) {
    await sendRoundRobinCancelledEmailsAndSMS(
      cancelledEvt,
      [
        {
          ...previousRRHost,
          name: previousRRHost.name || "",
          username: previousRRHost.username || "",
          timeFormat: getTimeFormatStringFromUserTimeFormat(previousRRHost.timeFormat),
          language: { translate: previousRRHostT, locale: previousRRHost.locale || "en" },
        },
      ],
      eventType?.metadata as EventTypeMetadata,
      { name: newUser.name, email: newUser.email }
    );
  }

  if (hasOrganizerChanged) {
    if (emailsEnabled && dayjs(evt.startTime).isAfter(dayjs())) {
      // send email with event updates to attendees
      await sendRoundRobinUpdatedEmailsAndSMS({
        calEvent: evtWithoutCancellationReason,
      });
    }

    // Handle changing workflows with organizer
    await handleWorkflowsUpdate({
      booking,
      newUser,
      evt: evtWithAdditionalInfo,
      eventType,
      orgId,
    });
  }

  return booking;
};

export async function handleWorkflowsUpdate({
  booking,
  newUser,
  evt,
  eventType,
  orgId,
}: {
  booking: BookingSelectResult;
  newUser: {
    id: number;
    email: string;
    locale?: string | null;
  };
  evt: CalendarEvent;
  eventType: Awaited<ReturnType<typeof getEventTypesFromDB>>;
  orgId: number | null;
}) {
  const workflowReminders = await prisma.workflowReminder.findMany({
    where: {
      bookingUid: booking.uid,
      method: WorkflowMethods.EMAIL,
      scheduled: true,
      OR: [{ cancelled: false }, { cancelled: null }],
      workflowStep: {
        action: WorkflowActions.EMAIL_HOST,
        workflow: {
          trigger: {
            in: [
              WorkflowTriggerEvents.BEFORE_EVENT,
              WorkflowTriggerEvents.NEW_EVENT,
              WorkflowTriggerEvents.AFTER_EVENT,
            ],
          },
        },
      },
    },
    select: {
      id: true,
      referenceId: true,
      workflowStep: {
        select: {
          id: true,
          template: true,
          workflow: {
            select: {
              userId: true,
              teamId: true,
              trigger: true,
              time: true,
              timeUnit: true,
            },
          },
          emailSubject: true,
          reminderBody: true,
          sender: true,
          includeCalendarEvent: true,
          verifiedAt: true,
        },
      },
    },
  });

  const workflowEventMetadata = { videoCallUrl: getVideoCallUrlFromCalEvent(evt) };
  const bookerUrl = await getBookerBaseUrl(orgId);

  for (const workflowReminder of workflowReminders) {
    const workflowStep = workflowReminder.workflowStep;

    if (workflowStep) {
      const workflow = workflowStep.workflow;
      await scheduleEmailReminder({
        evt: {
          ...evt,
          metadata: workflowEventMetadata,
          eventType,
          bookerUrl,
        },
        action: WorkflowActions.EMAIL_HOST,
        triggerEvent: workflow.trigger,
        timeSpan: {
          time: workflow.time,
          timeUnit: workflow.timeUnit,
        },
        sendTo: [newUser.email],
        template: workflowStep.template,
        emailSubject: workflowStep.emailSubject || undefined,
        emailBody: workflowStep.reminderBody || undefined,
        sender: workflowStep.sender || SENDER_NAME,
        hideBranding: true,
        includeCalendarEvent: workflowStep.includeCalendarEvent,
        workflowStepId: workflowStep.id,
        verifiedAt: workflowStep.verifiedAt,
        userId: workflow.userId,
        teamId: workflow.teamId,
      });
    }

    await deleteScheduledEmailReminder(workflowReminder.id);
  }

  // Send new event workflows to new organizer
  const newEventWorkflows = await prisma.workflow.findMany({
    where: {
      trigger: WorkflowTriggerEvents.NEW_EVENT,
      OR: [
        {
          isActiveOnAll: true,
          teamId: eventType?.teamId,
        },
        {
          activeOn: {
            some: {
              eventTypeId: eventType.id,
            },
          },
        },
        ...(eventType?.teamId
          ? [
              {
                activeOnTeams: {
                  some: {
                    teamId: eventType.teamId,
                  },
                },
              },
            ]
          : []),
        ...(eventType?.team?.parentId
          ? [
              {
                isActiveOnAll: true,
                teamId: eventType.team.parentId,
              },
            ]
          : []),
      ],
    },
    include: {
      steps: {
        where: {
          action: WorkflowActions.EMAIL_HOST,
        },
      },
    },
  });

  await scheduleWorkflowReminders({
    workflows: newEventWorkflows,
    smsReminderNumber: null,
    calendarEvent: {
      ...evt,
      metadata: workflowEventMetadata,
      eventType: { slug: eventType.slug },
      bookerUrl,
    },
    hideBranding: !!eventType?.owner?.hideBranding,
  });
}

export default roundRobinManualReassignment;<|MERGE_RESOLUTION|>--- conflicted
+++ resolved
@@ -92,7 +92,13 @@
     throw new Error("Event type not found");
   }
 
-<<<<<<< HEAD
+  if (eventType.hostGroups && eventType.hostGroups.length > 1) {
+    roundRobinReassignLogger.error(
+      `Event type ${eventTypeId} has more than one round robin group, reassignment is not allowed`
+    );
+    throw new Error("Reassignment not allowed with more than one round robin group");
+  }
+  
   let eventTypeHosts: typeof eventType.hosts;
   const isManagedEventType = eventType.schedulingType === SchedulingType.MANAGED && !!eventType.parentId;
   const parentEventType = isManagedEventType ? await getEventTypesFromDB(eventType.parentId ?? -1) : null;
@@ -115,26 +121,6 @@
   } else {
     eventTypeHosts = eventType.hosts.length ? eventType.hosts : buildFallbackHosts(eventType.users);
   }
-=======
-  if (eventType.hostGroups && eventType.hostGroups.length > 1) {
-    roundRobinReassignLogger.error(
-      `Event type ${eventTypeId} has more than one round robin group, reassignment is not allowed`
-    );
-    throw new Error("Reassignment not allowed with more than one round robin group");
-  }
-
-  const eventTypeHosts = eventType.hosts.length
-    ? eventType.hosts
-    : eventType.users.map((user) => ({
-        user,
-        isFixed: false,
-        priority: 2,
-        weight: 100,
-        schedule: null,
-        createdAt: new Date(0), // use earliest possible date as fallback
-        groupId: null,
-      }));
->>>>>>> c9898173
 
   const fixedHost = eventTypeHosts.find((host) => host.isFixed);
   const currentRRHost = booking.attendees.find((attendee) =>
