--- conflicted
+++ resolved
@@ -314,7 +314,6 @@
     conferenceCredentialId: conferenceCredentialId ?? undefined,
   };
 
-<<<<<<< HEAD
   const brandingService = new BrandingApplicationService(prisma);
   const hideBranding = await brandingService.computeHideBranding({
     eventTypeId: eventType.id,
@@ -322,14 +321,13 @@
     ownerIdFallback: organizer.id,
   });
   evt.hideBranding = hideBranding;
-=======
+
   if( hasOrganizerChanged ){
     // location might changed and will be new created in eventManager.create (organizer default location)
     evt.videoCallData = undefined;
     // To prevent "The requested identifier already exists" error while updating event, we need to remove iCalUID
     evt.iCalUID = undefined;
   }
->>>>>>> 34a9872d
 
   const credentials = await prisma.credential.findMany({
     where: { userId: newUser.id },
