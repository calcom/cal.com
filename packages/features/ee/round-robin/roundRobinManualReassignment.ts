import { cloneDeep } from "lodash";



import { enrichUserWithDelegationCredentialsIncludeServiceAccountKey } from "@calcom/app-store/delegationCredential";
import { eventTypeAppMetadataOptionalSchema } from "@calcom/app-store/zod-utils";
import dayjs from "@calcom/dayjs";
import {
  sendRoundRobinReassignedEmailsAndSMS,
  sendRoundRobinScheduledEmailsAndSMS,
  sendRoundRobinUpdatedEmailsAndSMS,
  withHideBranding,
} from "@calcom/emails";
import EventManager from "@calcom/features/bookings/lib/EventManager";
import { getAllCredentialsIncludeServiceAccountKey } from "@calcom/features/bookings/lib/getAllCredentialsForUsersOnEvent/getAllCredentials";
import { getBookingResponsesPartialSchema } from "@calcom/features/bookings/lib/getBookingResponsesSchema";
import { getCalEventResponses } from "@calcom/features/bookings/lib/getCalEventResponses";
import { getEventTypesFromDB } from "@calcom/features/bookings/lib/handleNewBooking/getEventTypesFromDB";
import { getBookerBaseUrl } from "@calcom/features/ee/organizations/lib/getBookerUrlServer";
import AssignmentReasonRecorder, { RRReassignmentType } from "@calcom/features/ee/round-robin/assignmentReason/AssignmentReasonRecorder";
import { BookingLocationService } from "@calcom/features/ee/round-robin/lib/bookingLocationService";
import { scheduleEmailReminder, deleteScheduledEmailReminder } from "@calcom/features/ee/workflows/lib/reminders/emailReminderManager";
import { scheduleWorkflowReminders } from "@calcom/features/ee/workflows/lib/reminders/reminderScheduler";
import { getEventName } from "@calcom/features/eventtypes/lib/eventNaming";
import { shouldHideBrandingForEventWithPrisma } from "@calcom/features/profile/lib/hideBranding";
import { getVideoCallUrlFromCalEvent } from "@calcom/lib/CalEventParser";
import { SENDER_NAME } from "@calcom/lib/constants";
import { IdempotencyKeyService } from "@calcom/lib/idempotencyKey/idempotencyKeyService";
import { isPrismaObjOrUndefined } from "@calcom/lib/isPrismaObj";
import logger from "@calcom/lib/logger";
import { getTranslation } from "@calcom/lib/server/i18n";
import { getTimeFormatStringFromUserTimeFormat } from "@calcom/lib/timeFormat";
import { prisma } from "@calcom/prisma";
import { WorkflowActions, WorkflowMethods, WorkflowTriggerEvents } from "@calcom/prisma/enums";
import type { EventTypeMetadata, PlatformClientParams } from "@calcom/prisma/zod-utils";
import type { CalendarEvent } from "@calcom/types/Calendar";



import { handleRescheduleEventManager } from "./handleRescheduleEventManager";
import type { BookingSelectResult } from "./utils/bookingSelect";
import { bookingSelect } from "./utils/bookingSelect";
import { getDestinationCalendar } from "./utils/getDestinationCalendar";
import { getTeamMembers } from "./utils/getTeamMembers";


enum ErrorCode {
  InvalidRoundRobinHost = "invalid_round_robin_host",
  UserIsFixed = "user_is_round_robin_fixed",
}

export const roundRobinManualReassignment = async ({
  bookingId,
  newUserId,
  orgId,
  reassignReason,
  reassignedById,
  emailsEnabled = true,
  platformClientParams,
}: {
  bookingId: number;
  newUserId: number;
  orgId: number | null;
  reassignReason?: string;
  reassignedById: number;
  emailsEnabled?: boolean;
  platformClientParams?: PlatformClientParams;
}) => {
  const roundRobinReassignLogger = logger.getSubLogger({
    prefix: ["roundRobinManualReassign", `${bookingId}`],
  });

  roundRobinReassignLogger.info(`User ${reassignedById} initiating manual reassignment to user ${newUserId}`);

  let booking = await prisma.booking.findUnique({
    where: { id: bookingId },
    select: bookingSelect,
  });

  if (!booking || !booking.user) {
    roundRobinReassignLogger.error(`Booking ${bookingId} not found or has no associated user`);
    throw new Error("Booking not found or has no associated user");
  }

  const eventTypeId = booking.eventTypeId;
  if (!eventTypeId) {
    roundRobinReassignLogger.error(`Booking ${bookingId} does not have an event type id`);
    throw new Error("Event type not found");
  }

  const eventType = await getEventTypesFromDB(eventTypeId);
  if (!eventType) {
    roundRobinReassignLogger.error(`Event type ${eventTypeId} not found`);
    throw new Error("Event type not found");
  }

  if (eventType.hostGroups && eventType.hostGroups.length > 1) {
    roundRobinReassignLogger.error(
      `Event type ${eventTypeId} has more than one round robin group, reassignment is not allowed`
    );
    throw new Error("Reassignment not allowed with more than one round robin group");
  }

  const eventTypeHosts = eventType.hosts.length
    ? eventType.hosts
    : eventType.users.map((user) => ({
        user,
        isFixed: false,
        priority: 2,
        weight: 100,
        schedule: null,
        createdAt: new Date(0), // use earliest possible date as fallback
        groupId: null,
      }));

  const fixedHost = eventTypeHosts.find((host) => host.isFixed);
  const currentRRHost = booking.attendees.find((attendee) =>
    eventTypeHosts.some((host) => !host.isFixed && host.user.email === attendee.email)
  );
  const newUserHost = eventTypeHosts.find((host) => host.user.id === newUserId);

  if (!newUserHost) {
    throw new Error(ErrorCode.InvalidRoundRobinHost);
  }

  if (newUserHost.isFixed) {
    throw new Error(ErrorCode.UserIsFixed);
  }

  const originalOrganizer = booking.user;
  const hasOrganizerChanged = !fixedHost && booking.userId !== newUserId;
  const newUser = newUserHost.user;
  const newUserT = await getTranslation(newUser.locale || "en", "common");
  const originalOrganizerT = await getTranslation(originalOrganizer.locale || "en", "common");

  const roundRobinHosts = eventType.hosts.filter((host) => !host.isFixed);

  const attendeeEmailsSet = new Set(booking.attendees.map((attendee) => attendee.email));

  // Find the current round robin host assigned
  const previousRRHost = (() => {
    for (const host of roundRobinHosts) {
      if (host.user.id === booking.userId) {
        return host.user;
      }
      if (attendeeEmailsSet.has(host.user.email)) {
        return host.user;
      }
    }
  })();

  const previousRRHostT = await getTranslation(previousRRHost?.locale || "en", "common");
  let bookingLocation = booking.location;
  let conferenceCredentialId: number | null = null;

  const organizer = hasOrganizerChanged ? newUser : booking.user ?? newUser;

  const teamMembers = await getTeamMembers({
    eventTypeHosts,
    attendees: booking.attendees,
    organizer,
    previousHost: previousRRHost || null,
    reassignedHost: newUser,
  });

  if (hasOrganizerChanged) {
    const bookingResponses = booking.responses;
    const responseSchema = getBookingResponsesPartialSchema({
      bookingFields: eventType.bookingFields,
      view: "reschedule",
    });
    const responseSafeParse = await responseSchema.safeParseAsync(bookingResponses);
    const responses = responseSafeParse.success ? responseSafeParse.data : undefined;

    // Determine the location for the new host
    const isManagedEventType = !!eventType.parentId;
    const isTeamEventType = !!eventType.teamId;

    const locationResult = BookingLocationService.getLocationForHost({
      hostMetadata: newUser.metadata,
      eventTypeLocations: eventType.locations,
      isManagedEventType,
      isTeamEventType,
    });

    bookingLocation = locationResult.bookingLocation;
    if (locationResult.requiresActualLink) {
      conferenceCredentialId = locationResult.conferenceCredentialId;
    }

    const newBookingTitle = getEventName({
      attendeeName: responses?.name || "Nameless",
      eventType: eventType.title,
      eventName: eventType.eventName,
      // we send on behalf of team if >1 round robin attendee | collective
      teamName: teamMembers.length > 1 ? eventType.team?.name : null,
      host: newUser.name || "Nameless",
      location: bookingLocation || "integrations:daily",
      bookingFields: { ...responses },
      eventDuration: dayjs(booking.endTime).diff(booking.startTime, "minutes"),
      t: newUserT,
    });

    booking = await prisma.booking.update({
      where: { id: bookingId },
      data: {
        userId: newUserId,
        title: newBookingTitle,
        userPrimaryEmail: newUser.email,
        reassignReason,
        reassignById: reassignedById,
        idempotencyKey: IdempotencyKeyService.generate({
          startTime: booking.startTime,
          endTime: booking.endTime,
          userId: newUser.id,
          reassignedById,
        }),
      },
      select: bookingSelect,
    });

    await AssignmentReasonRecorder.roundRobinReassignment({
      bookingId,
      reassignReason,
      reassignById: reassignedById,
      reassignmentType: RRReassignmentType.MANUAL,
    });
  } else if (currentRRHost) {
    // Update the round-robin host attendee
    await prisma.attendee.update({
      where: { id: currentRRHost.id },
      data: {
        name: newUser.name || "",
        email: newUser.email,
        timeZone: newUser.timeZone,
        locale: newUser.locale,
      },
    });
  }

  // When organizer hasn't changed, still extract conferenceCredentialId from event type locations
  if (!hasOrganizerChanged && bookingLocation) {
    const { conferenceCredentialId: extractedCredentialId } =
      BookingLocationService.getLocationDetailsFromType({
        locationType: bookingLocation,
        eventTypeLocations: eventType.locations || [],
      });
    if (extractedCredentialId) {
      conferenceCredentialId = extractedCredentialId;
    }
  }

  const destinationCalendar = await getDestinationCalendar({
    eventType,
    booking,
    newUserId,
    hasOrganizerChanged,
  });

  const organizerT = await getTranslation(organizer?.locale || "en", "common");

  const attendeePromises = [];
  for (const attendee of booking.attendees) {
    if (
      attendee.email === newUser.email ||
      attendee.email === previousRRHost?.email ||
      teamMembers.some((member) => member.email === attendee.email)
    ) {
      continue;
    }

    attendeePromises.push(
      getTranslation(attendee.locale ?? "en", "common").then((tAttendee) => ({
        email: attendee.email,
        name: attendee.name,
        timeZone: attendee.timeZone,
        language: { translate: tAttendee, locale: attendee.locale ?? "en" },
        phoneNumber: attendee.phoneNumber || undefined,
      }))
    );
  }

  const attendeeList = await Promise.all(attendeePromises);

  const evt: CalendarEvent = {
    type: eventType.slug,
    title: booking.title,
    description: eventType.description,
    startTime: dayjs(booking.startTime).utc().format(),
    endTime: dayjs(booking.endTime).utc().format(),
    organizer: {
      email: organizer.email,
      name: organizer.name || "",
      timeZone: organizer.timeZone,
      language: { translate: organizerT, locale: organizer.locale || "en" },
    },
    attendees: attendeeList,
    uid: booking.uid,
    iCalUID: booking.iCalUID,
    destinationCalendar,
    team: {
      members: teamMembers,
      name: eventType.team?.name || "",
      id: eventType.team?.id || 0,
    },
    hideOrganizerEmail: eventType.hideOrganizerEmail,
    customInputs: isPrismaObjOrUndefined(booking.customInputs),
    ...getCalEventResponses({
      bookingFields: eventType.bookingFields ?? null,
      booking,
    }),
    customReplyToEmail: eventType?.customReplyToEmail,
    location: bookingLocation,
    ...(platformClientParams ? platformClientParams : {}),
    conferenceCredentialId: conferenceCredentialId ?? undefined,
  };

<<<<<<< HEAD
  const hideBranding = await shouldHideBrandingForEventWithPrisma({
    eventTypeId: eventType.id,
    team: eventType.team ?? null,
    owner: organizer,
    organizationId: orgId ?? null,
  });
  evt.hideBranding = hideBranding;

=======
>>>>>>> 052a38e3
  if (hasOrganizerChanged) {
    // location might changed and will be new created in eventManager.create (organizer default location)
    evt.videoCallData = undefined;
    // To prevent "The requested identifier already exists" error while updating event, we need to remove iCalUID
    evt.iCalUID = undefined;
  }

  const credentials = await prisma.credential.findMany({
    where: { userId: newUser.id },
    include: { user: { select: { email: true } } },
  });

  const newUserWithCredentials = await enrichUserWithDelegationCredentialsIncludeServiceAccountKey({
    user: { ...newUser, credentials },
  });

  const previousHostDestinationCalendar = hasOrganizerChanged
    ? await prisma.destinationCalendar.findFirst({
        where: { userId: originalOrganizer.id },
      })
    : null;

  const apps = eventTypeAppMetadataOptionalSchema.parse(eventType?.metadata?.apps);

  // remove the event and meeting using the old host's credentials
  if (hasOrganizerChanged && originalOrganizer.id !== newUser.id) {
    const previousHostCredentials = await getAllCredentialsIncludeServiceAccountKey(
      originalOrganizer,
      eventType
    );

    const originalHostEventManager = new EventManager(
      { ...originalOrganizer, credentials: previousHostCredentials },
      apps
    );

    const deletionEvent: CalendarEvent = {
      ...evt,
      organizer: {
        id: originalOrganizer.id,
        name: originalOrganizer.name || "",
        email: originalOrganizer.email,
        username: originalOrganizer.username || undefined,
        timeZone: originalOrganizer.timeZone,
        language: { translate: originalOrganizerT, locale: originalOrganizer.locale ?? "en" },
        timeFormat: getTimeFormatStringFromUserTimeFormat(originalOrganizer.timeFormat),
      },
      destinationCalendar: previousHostDestinationCalendar ? [previousHostDestinationCalendar] : [],
      title: booking.title,
    };

    await originalHostEventManager.deleteEventsAndMeetings({
      event: deletionEvent,
      bookingReferences: booking.references,
    });
  }

  const { evtWithAdditionalInfo } = await handleRescheduleEventManager({
    evt,
    rescheduleUid: booking.uid,
    newBookingId: undefined,
    changedOrganizer: hasOrganizerChanged,
    previousHostDestinationCalendar: previousHostDestinationCalendar ? [previousHostDestinationCalendar] : [],
    initParams: {
      user: newUserWithCredentials,
      eventType,
    },
    bookingId,
    bookingLocation,
    bookingICalUID: booking.iCalUID,
    bookingMetadata: booking.metadata,
  });

  const { cancellationReason: _cancellationReason, ...evtWithoutCancellationReason } = evtWithAdditionalInfo;

  // Send emails
  if (emailsEnabled) {
    await sendRoundRobinScheduledEmailsAndSMS({
      calEvent: withHideBranding(evtWithoutCancellationReason),
      members: [
        {
          ...newUser,
          name: newUser.name || "",
          username: newUser.username || "",
          timeFormat: getTimeFormatStringFromUserTimeFormat(newUser.timeFormat),
          language: { translate: newUserT, locale: newUser.locale || "en" },
        },
      ],
      reassigned: {
        name: newUser.name,
        email: newUser.email,
        reason: reassignReason,
        byUser: originalOrganizer.name || undefined,
      },
    });
  }

  // Send cancellation email to previous RR host
  const cancelledEvt = cloneDeep(evtWithAdditionalInfo);
  cancelledEvt.organizer = {
    email: originalOrganizer.email,
    name: originalOrganizer.name || "",
    timeZone: originalOrganizer.timeZone,
    language: { translate: originalOrganizerT, locale: originalOrganizer.locale || "en" },
  };

  if (previousRRHost && emailsEnabled) {
    await sendRoundRobinReassignedEmailsAndSMS({
      calEvent: withHideBranding(cancelledEvt),
      members: [
        {
          ...previousRRHost,
          name: previousRRHost.name || "",
          username: previousRRHost.username || "",
          timeFormat: getTimeFormatStringFromUserTimeFormat(previousRRHost.timeFormat),
          language: { translate: previousRRHostT, locale: previousRRHost.locale || "en" },
        },
      ],
      reassignedTo: { name: newUser.name, email: newUser.email },
      eventTypeMetadata: eventType?.metadata as EventTypeMetadata,
    });
  }

  if (hasOrganizerChanged) {
    if (emailsEnabled && dayjs(evt.startTime).isAfter(dayjs())) {
      // send email with event updates to attendees
      await sendRoundRobinUpdatedEmailsAndSMS({
        calEvent: withHideBranding(evtWithoutCancellationReason),
        eventTypeMetadata: eventType?.metadata as EventTypeMetadata,
      });
    }

    // Handle changing workflows with organizer
    await handleWorkflowsUpdate({
      booking,
      newUser,
      evt: evtWithAdditionalInfo,
      eventType,
      orgId,
    });
  }

  return booking;
};

export async function handleWorkflowsUpdate({
  booking,
  newUser,
  evt,
  eventType,
  orgId,
}: {
  booking: BookingSelectResult;
  newUser: {
    id: number;
    email: string;
    locale?: string | null;
  };
  evt: CalendarEvent;
  eventType: Awaited<ReturnType<typeof getEventTypesFromDB>>;
  orgId: number | null;
}) {
  const workflowReminders = await prisma.workflowReminder.findMany({
    where: {
      bookingUid: booking.uid,
      method: WorkflowMethods.EMAIL,
      scheduled: true,
      OR: [{ cancelled: false }, { cancelled: null }],
      workflowStep: {
        action: WorkflowActions.EMAIL_HOST,
        workflow: {
          trigger: {
            in: [
              WorkflowTriggerEvents.BEFORE_EVENT,
              WorkflowTriggerEvents.NEW_EVENT,
              WorkflowTriggerEvents.AFTER_EVENT,
            ],
          },
        },
      },
    },
    select: {
      id: true,
      referenceId: true,
      workflowStep: {
        select: {
          id: true,
          template: true,
          workflow: {
            select: {
              userId: true,
              teamId: true,
              trigger: true,
              time: true,
              timeUnit: true,
            },
          },
          emailSubject: true,
          reminderBody: true,
          sender: true,
          includeCalendarEvent: true,
          verifiedAt: true,
        },
      },
    },
  });

  const workflowEventMetadata = { videoCallUrl: getVideoCallUrlFromCalEvent(evt) };
  const bookerUrl = await getBookerBaseUrl(orgId);

  for (const workflowReminder of workflowReminders) {
    const workflowStep = workflowReminder.workflowStep;

    if (workflowStep) {
      const workflow = workflowStep.workflow;
      await scheduleEmailReminder({
        evt: {
          ...evt,
          metadata: workflowEventMetadata,
          eventType,
          bookerUrl,
        },
        action: WorkflowActions.EMAIL_HOST,
        triggerEvent: workflow.trigger,
        timeSpan: {
          time: workflow.time,
          timeUnit: workflow.timeUnit,
        },
        sendTo: [newUser.email],
        template: workflowStep.template,
        emailSubject: workflowStep.emailSubject || undefined,
        emailBody: workflowStep.reminderBody || undefined,
        sender: workflowStep.sender || SENDER_NAME,
        hideBranding: evt.hideBranding ?? false,
        includeCalendarEvent: workflowStep.includeCalendarEvent,
        workflowStepId: workflowStep.id,
        verifiedAt: workflowStep.verifiedAt,
      });
    }

    await deleteScheduledEmailReminder(workflowReminder.id);
  }

  // Send new event workflows to new organizer
  const newEventWorkflows = await prisma.workflow.findMany({
    where: {
      trigger: WorkflowTriggerEvents.NEW_EVENT,
      OR: [
        {
          isActiveOnAll: true,
          teamId: eventType?.teamId,
        },
        {
          activeOn: {
            some: {
              eventTypeId: eventType.id,
            },
          },
        },
        ...(eventType?.teamId
          ? [
              {
                activeOnTeams: {
                  some: {
                    teamId: eventType.teamId,
                  },
                },
              },
            ]
          : []),
        ...(eventType?.team?.parentId
          ? [
              {
                isActiveOnAll: true,
                teamId: eventType.team.parentId,
              },
            ]
          : []),
      ],
    },
    include: {
      steps: {
        where: {
          action: WorkflowActions.EMAIL_HOST,
        },
      },
    },
  });

  await scheduleWorkflowReminders({
    workflows: newEventWorkflows,
    smsReminderNumber: null,
    calendarEvent: {
      ...evt,
      metadata: workflowEventMetadata,
      eventType: { slug: eventType.slug },
      bookerUrl,
    },
    hideBranding: evt.hideBranding ?? false,
  });
}

export default roundRobinManualReassignment;<|MERGE_RESOLUTION|>--- conflicted
+++ resolved
@@ -315,7 +315,6 @@
     conferenceCredentialId: conferenceCredentialId ?? undefined,
   };
 
-<<<<<<< HEAD
   const hideBranding = await shouldHideBrandingForEventWithPrisma({
     eventTypeId: eventType.id,
     team: eventType.team ?? null,
@@ -324,8 +323,6 @@
   });
   evt.hideBranding = hideBranding;
 
-=======
->>>>>>> 052a38e3
   if (hasOrganizerChanged) {
     // location might changed and will be new created in eventManager.create (organizer default location)
     evt.videoCallData = undefined;
