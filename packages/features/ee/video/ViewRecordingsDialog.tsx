--- conflicted
+++ resolved
@@ -10,12 +10,8 @@
 import type { RouterOutputs } from "@calcom/trpc/react";
 import { trpc } from "@calcom/trpc/react";
 import type { PartialReference } from "@calcom/types/EventManager";
-<<<<<<< HEAD
-import { Button, DialogClose, DialogContent, DialogFooter, DialogHeader } from "@calcom/ui";
-=======
 import { Button } from "@calcom/ui/components/button";
-import { Dialog, DialogContent, DialogFooter, DialogHeader, DialogClose } from "@calcom/ui/components/dialog";
->>>>>>> 1789aef7
+import { DialogContent, DialogFooter, DialogHeader, DialogClose } from "@calcom/ui/components/dialog";
 
 import RecordingListSkeleton from "./components/RecordingListSkeleton";
 
