--- conflicted
+++ resolved
@@ -7,7 +7,6 @@
     subscriptionItemId: string;
     membershipCount: number;
   }): Promise<void>;
-<<<<<<< HEAD
 
   // Customer management
   createCustomer(args: {
@@ -39,7 +38,5 @@
     nickname?: string;
     metadata?: Record<string, string | number>;
   }): Promise<{ priceId: string }>;
-=======
   checkIfTeamHasActivePlan(subscriptionId: string): Promise<boolean>;
->>>>>>> 6ca76707
 }