--- conflicted
+++ resolved
@@ -8,13 +8,8 @@
 import type { IBillingRepository } from "../repository/billing/IBillingRepository";
 import type { ITeamBillingDataRepository } from "../repository/teamBillingData/ITeamBillingDataRepository";
 import type { IBillingProviderService } from "../service/billingProvider/IBillingProviderService";
-<<<<<<< HEAD
-import { TeamBillingService } from "../service/teams/TeamBillingService";
-import { TeamBillingPublishResponseStatus } from "../service/teams/ITeamBillingService";
-=======
 import { TeamBillingPublishResponseStatus } from "../service/teams/ITeamBillingService";
 import { TeamBillingService } from "../service/teams/TeamBillingService";
->>>>>>> 6479adf1
 
 vi.mock("@calcom/lib/constants", async () => {
   const actual = await vi.importActual("@calcom/lib/constants");
@@ -46,11 +41,7 @@
 
   beforeEach(() => {
     vi.clearAllMocks();
-<<<<<<< HEAD
-    
-=======
-
->>>>>>> 6479adf1
+
     mockBillingProviderService = {
       handleSubscriptionCancel: vi.fn(),
       handleSubscriptionUpdate: vi.fn(),
@@ -58,27 +49,15 @@
       getSubscriptionStatus: vi.fn(),
       handleEndTrial: vi.fn(),
     } as IBillingProviderService;
-<<<<<<< HEAD
-    
+
     mockTeamBillingDataRepository = {
       find: vi.fn(),
     } as unknown as ITeamBillingDataRepository;
-    
+
     mockBillingRepository = {
       create: vi.fn(),
     } as unknown as IBillingRepository;
-    
-=======
-
-    mockTeamBillingDataRepository = {
-      find: vi.fn(),
-    } as unknown as ITeamBillingDataRepository;
-
-    mockBillingRepository = {
-      create: vi.fn(),
-    } as unknown as IBillingRepository;
-
->>>>>>> 6479adf1
+
     teamBillingService = new TeamBillingService({
       team: mockTeam,
       billingProviderService: mockBillingProviderService,
@@ -171,28 +150,6 @@
         membershipCount: 10,
       });
     });
-<<<<<<< HEAD
-
-    it("should not update if membership count is less than minimum for organizations", async () => {
-      const teamBillingServiceOrg = new TeamBillingService({
-        team: mockTeam,
-        billingProviderService: mockBillingProviderService,
-        teamBillingDataRepository: mockTeamBillingDataRepository,
-        billingRepository: mockBillingRepository,
-      });
-      prismaMock.membership.count.mockResolvedValue(2);
-      vi.spyOn(teamBillingServiceOrg, "checkIfTeamPaymentRequired").mockResolvedValue({
-        url: "http://checkout.url",
-        paymentId: "cs_789",
-        paymentRequired: false,
-      });
-
-      await teamBillingServiceOrg.updateQuantity();
-
-      expect(mockBillingProviderService.handleSubscriptionUpdate).not.toHaveBeenCalled();
-    });
-=======
->>>>>>> 6479adf1
   });
 
   describe("checkIfTeamPaymentRequired", () => {
