--- conflicted
+++ resolved
@@ -3,20 +3,13 @@
 import dayjs from "@calcom/dayjs";
 import * as EmailManager from "@calcom/emails/billing-email-service";
 import { TeamRepository } from "@calcom/features/ee/teams/repositories/TeamRepository";
-<<<<<<< HEAD
-import { CreditType } from "@calcom/prisma/enums";
-
-import { CreditService } from "./credit-service";
-import { SubscriptionStatus } from "./repository/billing/IBillingRepository";
-=======
 import { MembershipRepository } from "@calcom/features/membership/repositories/MembershipRepository";
 import getOrgIdFromMemberOrTeamId from "@calcom/lib/getOrgIdFromMemberOrTeamId";
 import { CreditsRepository } from "@calcom/lib/server/repository/credits";
 import { CreditType } from "@calcom/prisma/enums";
 
 import { CreditService } from "./credit-service";
-import { InternalTeamBilling } from "./teams/internal-team-billing";
->>>>>>> a3fc17bc
+import { SubscriptionStatus } from "./repository/billing/IBillingRepository";
 
 const MOCK_TX = {
   team: {
@@ -522,7 +515,6 @@
         const mockTeamBillingService = {
           getSubscriptionStatus: vi.fn().mockResolvedValue(SubscriptionStatus.ACTIVE),
         };
-<<<<<<< HEAD
         const mockBillingProviderService = {
           getPrice: vi.fn().mockResolvedValue({ unit_amount: 1000 }),
         };
@@ -535,13 +527,6 @@
           findAndInit: vi.fn().mockResolvedValue(mockTeamBillingService),
           findAndInitMany: vi.fn().mockResolvedValue([mockTeamBillingService]),
         });
-=======
-        vi.spyOn(InternalTeamBilling.prototype, "getSubscriptionStatus").mockImplementation(
-          mockTeamBillingService.getSubscriptionStatus
-        );
-
-        mockStripe.prices.retrieve.mockResolvedValue({ id: "price_123", unit_amount: 1000 });
->>>>>>> a3fc17bc
 
         const result = await creditService.getMonthlyCredits(1);
         expect(result).toBe(1500); // (3 members * 1000 price) / 2
