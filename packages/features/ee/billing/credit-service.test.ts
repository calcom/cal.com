import Stripe from "stripe";
import { describe, it, expect, beforeEach, vi } from "vitest";

import dayjs from "@calcom/dayjs";
import * as EmailManager from "@calcom/emails/email-manager";
import { CreditsRepository } from "@calcom/lib/server/repository/credits";
import { MembershipRepository } from "@calcom/lib/server/repository/membership";
import { TeamRepository } from "@calcom/lib/server/repository/team";
import prisma from "@calcom/prisma";
import { CreditType } from "@calcom/prisma/enums";

import { CreditService as OriginalCreditService } from "./credit-service";
import { StripeBillingService } from "./stripe-billling-service";
import { InternalTeamBilling } from "./teams/internal-team-billing";

const MOCK_TX = {
  ...prisma,
  team: {
    findUnique: vi.fn(),
  },
};

vi.mock("@calcom/prisma", () => {
  return {
    default: {
      $transaction: vi.fn((fn) => fn(MOCK_TX)),
    },
  };
});

vi.mock("stripe");

vi.mock("@calcom/lib/constants", async () => {
  const actual = (await vi.importActual("@calcom/lib/constants")) as typeof import("@calcom/lib/constants");
  return {
    ...actual,
    IS_SMS_CREDITS_ENABLED: true,
  };
});

vi.mock("@calcom/prisma/enums", async (importOriginal) => {
  const actual = await importOriginal();
  return {
    ...actual,
    CreditType: {
      MONTHLY: "MONTHLY",
      ADDITIONAL: "ADDITIONAL",
    },
  };
});

vi.mock("@calcom/lib/server/repository/credits");
vi.mock("@calcom/lib/server/repository/membership");
vi.mock("@calcom/lib/server/repository/team");
vi.mock("@calcom/emails/email-manager");
vi.mock("../workflows/lib/reminders/reminderScheduler", () => ({
  cancelScheduledMessagesAndScheduleEmails: vi.fn(),
}));

// Create a testable version of CreditService that exposes protected methods
class CreditService extends OriginalCreditService {
  public async _getTeamWithAvailableCredits(
    params: Parameters<OriginalCreditService["_getTeamWithAvailableCredits"]>[0]
  ) {
    return super._getTeamWithAvailableCredits(params);
  }

  public async _getUserOrTeamToCharge(
    params: Parameters<OriginalCreditService["_getUserOrTeamToCharge"]>[0]
  ) {
    return super._getUserOrTeamToCharge(params);
  }

  public async _createExpenseLog(props: Parameters<OriginalCreditService["_createExpenseLog"]>[0]) {
    return super._createExpenseLog(props);
  }

  public async _handleLowCreditBalance(
    params: Parameters<OriginalCreditService["_handleLowCreditBalance"]>[0]
  ) {
    return super._handleLowCreditBalance(params);
  }

  public async _getAllCreditsForTeam(params: Parameters<OriginalCreditService["_getAllCreditsForTeam"]>[0]) {
    return super._getAllCreditsForTeam(params);
  }

  public async _getAllCredits(params: Parameters<OriginalCreditService["_getAllCredits"]>[0]) {
    return super._getAllCredits(params);
  }
}

describe("CreditService", () => {
  let creditService: CreditService;
  let stripeMock: any;

  beforeEach(() => {
    vi.restoreAllMocks();

    stripeMock = {
      prices: {
        list: vi.fn().mockResolvedValue({ data: [] }),
        retrieve: vi.fn().mockResolvedValue({ id: "price_123", unit_amount: 1000 }),
      },
    };
    (Stripe as any).mockImplementation(() => stripeMock);
    creditService = new CreditService();
  });

  describe("Team credits", () => {
    describe("hasAvailableCredits", () => {
      it("should return true if team has not yet reached limit", async () => {
        vi.mocked(CreditsRepository.findCreditBalance).mockResolvedValue({
          id: "1",
          additionalCredits: 0,
          limitReachedAt: null,
          warningSentAt: null,
        });

        const noLimitReached = await creditService.hasAvailableCredits({ teamId: 1 });
        expect(noLimitReached).toBe(true);

        vi.mocked(CreditsRepository.findCreditBalance).mockResolvedValue({
          id: "1",
          additionalCredits: 0,
          limitReachedAt: dayjs().subtract(1, "month").toDate(),
          warningSentAt: null,
        });

        const limitReachedLastMonth = await creditService.hasAvailableCredits({ teamId: 1 });
        expect(limitReachedLastMonth).toBe(true);
      });

      it("should return false if team limit reached this month", async () => {
        vi.setSystemTime(new Date("2024-06-20T11:59:59Z"));

        vi.mocked(CreditsRepository.findCreditBalance).mockResolvedValue({
          id: "1",
          additionalCredits: 0,
          limitReachedAt: dayjs().subtract(1, "week").toDate(),
          warningSentAt: null,
        });

        const result = await creditService.hasAvailableCredits({ teamId: 1 });
        expect(result).toBe(false);
      });
    });

    describe("getTeamWithAvailableCredits", () => {
      it("should return team with available credits", async () => {
        vi.mocked(MembershipRepository.findAllAcceptedPublishedTeamMemberships).mockResolvedValue([
          {
            id: 1,
            teamId: 1,
            userId: 1,
            role: "MEMBER",
            accepted: true,
          },
        ]);

        vi.mocked(CreditsRepository.findCreditBalance).mockResolvedValue({
          id: "1",
          additionalCredits: 0,
          limitReachedAt: null,
          warningSentAt: null,
        });

        const result = await creditService.getTeamWithAvailableCredits(1);
        expect(result).toEqual({
          teamId: 1,
          availableCredits: 0,
          creditType: CreditType.ADDITIONAL,
        });
      });

      it("should return first team if no team has available credits", async () => {
<<<<<<< HEAD
        vi.mocked(MembershipRepository.).mockResolvedValue([
=======
        vi.mocked(MembershipRepository.findAllAcceptedPublishedTeamMemberships).mockResolvedValue([
>>>>>>> f67522db
          {
            id: 1,
            teamId: 1,
            userId: 1,
            role: "MEMBER",
            accepted: true,
          },
        ]);

        vi.mocked(CreditsRepository.findCreditBalance).mockResolvedValue({
          id: "1",
          additionalCredits: 0,
          limitReachedAt: new Date(),
          warningSentAt: null,
        });

        const result = await creditService.getTeamWithAvailableCredits(1);
        expect(result).toEqual({
          teamId: 1,
          availableCredits: 0,
          creditType: CreditType.ADDITIONAL,
          limitReached: true,
        });
      });
    });

    describe("chargeCredits", () => {
      it("should create expense log and send low balance warning email", async () => {
        vi.mocked(CreditsRepository.findCreditBalance).mockResolvedValue({
          id: "1",
          additionalCredits: 10,
          limitReachedAt: null,
          warningSentAt: null,
        });

        vi.mocked(CreditsRepository.findCreditBalanceWithTeamOrUser).mockResolvedValue({
          id: "1",
          additionalCredits: 10,
          limitReachedAt: null,
          warningSentAt: null,
          team: {
            id: 1,
            name: "team-name",
            members: [
              {
                user: {
                  id: 1,
                  name: "admin",
                  email: "admin@example.com",
                  locale: "en",
                },
              },
            ],
          },
          user: null,
        });

        vi.spyOn(CreditService.prototype, "_getTeamWithAvailableCredits").mockResolvedValue(null);

        vi.spyOn(EmailManager, "sendCreditBalanceLowWarningEmails").mockResolvedValue();

        vi.spyOn(CreditService.prototype, "_getAllCreditsForTeam").mockResolvedValue({
          totalMonthlyCredits: 500,
          totalRemainingMonthlyCredits: 20,
          additionalCredits: 60,
        });

        await creditService.chargeCredits({
          teamId: 1,
          credits: 5,
          bookingUid: "booking-123",
          smsSid: "sms-123",
        });

        expect(CreditsRepository.createCreditExpenseLog).toHaveBeenCalledWith(
          expect.objectContaining({
            bookingUid: "booking-123",
            creditBalanceId: "1",
            creditType: CreditType.MONTHLY,
            credits: 5,
            smsSid: "sms-123",
          }),
          MOCK_TX
        );

        expect(EmailManager.sendCreditBalanceLowWarningEmails).toHaveBeenCalled();
      });

      it("should create expense log and send limit reached email", async () => {
        vi.mocked(CreditsRepository.findCreditBalanceWithTeamOrUser).mockResolvedValue({
          id: "1",
          additionalCredits: 10,
          limitReachedAt: null,
          warningSentAt: null,
          team: {
            id: 1,
            name: "team-name",
            members: [
              {
                user: {
                  id: 1,
                  name: "admin",
                  email: "admin@example.com",
                  locale: "en",
                },
              },
            ],
          },
          user: null,
        });
        vi.mocked(CreditsRepository.findCreditBalance).mockResolvedValue({
          id: "1",
          additionalCredits: 0,
          limitReachedAt: null,
          warningSentAt: null,
        });

        vi.spyOn(EmailManager, "sendCreditBalanceLimitReachedEmails").mockResolvedValue();

        vi.spyOn(CreditService.prototype, "_getAllCreditsForTeam").mockResolvedValue({
          totalMonthlyCredits: 500,
          totalRemainingMonthlyCredits: -1,
          additionalCredits: 0,
        });

        await creditService.chargeCredits({
          teamId: 1,
          credits: 5,
          bookingUid: "booking-123",
          smsSid: "sms-123",
        });

        expect(CreditsRepository.createCreditExpenseLog).toHaveBeenCalledWith(
          expect.objectContaining({
            bookingUid: "booking-123",
            creditBalanceId: "1",
            creditType: CreditType.ADDITIONAL,
            credits: 5,
            smsSid: "sms-123",
          }),
          MOCK_TX
        );

        expect(EmailManager.sendCreditBalanceLimitReachedEmails).toHaveBeenCalled();
      });
    });

    describe("getUserOrTeamToCharge", () => {
      it("should return team with remaining credits when teamId is provided", async () => {
        vi.spyOn(CreditService.prototype, "_getAllCreditsForTeam").mockResolvedValue({
          totalMonthlyCredits: 500,
          totalRemainingMonthlyCredits: 100,
          additionalCredits: 50,
        });

        const result = await creditService.getUserOrTeamToCharge({
          credits: 50,
          teamId: 1,
        });

        expect(result).toEqual({
          teamId: 1,
          remainingCredits: 100,
          creditType: CreditType.MONTHLY,
        });
      });

      it("should use additional credits when monthly credits are out", async () => {
        vi.spyOn(CreditService.prototype, "_getAllCreditsForTeam").mockResolvedValue({
          totalMonthlyCredits: 500,
          totalRemainingMonthlyCredits: 0,
          additionalCredits: 50,
        });

        const result = await creditService.getUserOrTeamToCharge({
          credits: 30,
          teamId: 1,
        });

        expect(result).toEqual({
          teamId: 1,
          remainingCredits: 20,
          creditType: CreditType.ADDITIONAL,
        });
      });

      it("should return team with available credits when userId is provided", async () => {
        vi.mocked(MembershipRepository.findAllAcceptedPublishedTeamMemberships).mockResolvedValue([
          { teamId: 1 },
        ]);

        vi.mocked(CreditsRepository.findCreditBalance).mockResolvedValue({
          id: "1",
          additionalCredits: 0,
          limitReachedAt: null,
          warningSentAt: null,
        });

        vi.spyOn(CreditService.prototype, "_getTeamWithAvailableCredits").mockResolvedValue({
          teamId: 1,
          availableCredits: 150,
          creditType: CreditType.MONTHLY,
        });

        const result = await creditService.getUserOrTeamToCharge({
          credits: 50,
          userId: 1,
        });

        expect(result).toEqual({
          teamId: 1,
          availableCredits: 150,
          creditType: CreditType.MONTHLY,
          remainingCredits: 100,
        });
      });
    });

    describe("getMonthlyCredits", () => {
      it("should return 0 if subscription is not active", async () => {
        const mockTeamRepo = {
          findTeamWithMembers: vi.fn().mockResolvedValue({
            id: 1,
            members: [{ accepted: true }],
          }),
        };
        vi.mocked(TeamRepository).mockImplementation(() => mockTeamRepo as any);

        const mockTeamBillingService = {
          getSubscriptionStatus: vi.fn().mockResolvedValue("trialing"),
        };
        vi.spyOn(InternalTeamBilling.prototype, "getSubscriptionStatus").mockImplementation(
          mockTeamBillingService.getSubscriptionStatus
        );

        const result = await creditService.getMonthlyCredits(1);
        expect(result).toBe(0);
      });

      it("should calculate credits based on active members and price", async () => {
        const mockTeamRepo = {
          findTeamWithMembers: vi.fn().mockResolvedValue({
            id: 1,
            members: [{ accepted: true }, { accepted: true }, { accepted: true }],
          }),
        };
        vi.mocked(TeamRepository).mockImplementation(() => mockTeamRepo as any);

        const mockTeamBillingService = {
          getSubscriptionStatus: vi.fn().mockResolvedValue("active"),
        };
        vi.spyOn(InternalTeamBilling.prototype, "getSubscriptionStatus").mockImplementation(
          mockTeamBillingService.getSubscriptionStatus
        );

        const mockStripeBillingService = {
          getPrice: vi.fn().mockResolvedValue({ unit_amount: 1000 }),
        };
        vi.spyOn(StripeBillingService.prototype, "getPrice").mockImplementation(
          mockStripeBillingService.getPrice
        );

        const result = await creditService.getMonthlyCredits(1);
        expect(result).toBe(1500); // (3 members * 1000 price) / 2
      });
    });

    describe("getAllCreditsForTeam", () => {
      it("should calculate total and remaining credits correctly", async () => {
        vi.mocked(CreditsRepository.findCreditBalanceWithExpenseLogs).mockResolvedValue({
          additionalCredits: 100,
          expenseLogs: [
            { credits: 50, date: new Date() },
            { credits: 30, date: new Date() },
          ],
        });

        vi.spyOn(CreditService.prototype, "getMonthlyCredits").mockResolvedValue(500);

        const result = await creditService.getAllCreditsForTeam(1);
        expect(result).toEqual({
          totalMonthlyCredits: 500,
          totalRemainingMonthlyCredits: 420, // 500 - (50 + 30)
          additionalCredits: 100,
        });
      });

      it("should handle no expense logs", async () => {
        vi.mocked(CreditsRepository.findCreditBalanceWithExpenseLogs).mockResolvedValue({
          additionalCredits: 100,
          expenseLogs: [],
        });

        vi.spyOn(CreditService.prototype, "getMonthlyCredits").mockResolvedValue(500);

        const result = await creditService.getAllCreditsForTeam(1);
        expect(result).toEqual({
          totalMonthlyCredits: 500,
          totalRemainingMonthlyCredits: 500,
          additionalCredits: 100,
        });
      });
    });
  });

  describe("User credits", () => {
    describe("hasAvailableCredits", () => {
      it("should return true if user has not yet reached limit", async () => {
        vi.mocked(CreditsRepository.findCreditBalance).mockResolvedValue({
          id: "1",
          additionalCredits: 10,
          limitReachedAt: null,
          warningSentAt: null,
        });
        vi.spyOn(CreditService.prototype, "_getTeamWithAvailableCredits").mockResolvedValue(null);

        const hasAvailableCredits = await creditService.hasAvailableCredits({ userId: 1 });
        expect(hasAvailableCredits).toBe(true);
      });

      it("should return false if user limit reached this month", async () => {
        vi.setSystemTime(new Date("2024-06-20T11:59:59Z"));

        vi.mocked(CreditsRepository.findCreditBalance).mockResolvedValue({
          id: "1",
          additionalCredits: 0,
          limitReachedAt: dayjs().subtract(1, "week").toDate(),
          warningSentAt: null,
        });

        vi.spyOn(CreditService.prototype, "_getTeamWithAvailableCredits").mockResolvedValue(null);

        const result = await creditService.hasAvailableCredits({ userId: 1 });
        expect(result).toBe(false);
      });
    });

    describe("chargeCredits", () => {
      it("should create expense log and send low balance warning email for user", async () => {
        vi.mocked(CreditsRepository.findCreditBalance).mockResolvedValue({
          id: "1",
          additionalCredits: 10,
          limitReachedAt: null,
          warningSentAt: null,
        });

        vi.mocked(CreditsRepository.findCreditBalanceWithTeamOrUser).mockResolvedValue({
          id: "1",
          additionalCredits: 10,
          limitReachedAt: null,
          warningSentAt: null,
          user: {
            id: 1,
            name: "user-name",
            email: "user@example.com",
            locale: "en",
          },
          team: null,
        });

        vi.spyOn(CreditService.prototype, "_getTeamWithAvailableCredits").mockResolvedValue(null);

        vi.spyOn(EmailManager, "sendCreditBalanceLowWarningEmails").mockResolvedValue();

        vi.spyOn(CreditService.prototype, "_getAllCredits").mockResolvedValue({
          totalMonthlyCredits: 0,
          totalRemainingMonthlyCredits: 0,
          additionalCredits: 10,
        });

        await creditService.chargeCredits({
          userId: 1,
          credits: 5,
          bookingUid: "booking-123",
          smsSid: "sms-123",
        });

        expect(CreditsRepository.createCreditExpenseLog).toHaveBeenCalledWith(
          expect.objectContaining({
            bookingUid: "booking-123",
            creditBalanceId: "1",
            creditType: CreditType.ADDITIONAL,
            credits: 5,
            smsSid: "sms-123",
          }),
          MOCK_TX
        );

        expect(EmailManager.sendCreditBalanceLowWarningEmails).toHaveBeenCalled();
      });

      it("should create expense log and send limit reached email for user", async () => {
        vi.mocked(CreditsRepository.findCreditBalance).mockResolvedValue({
          id: "1",
          additionalCredits: 0,
          limitReachedAt: null,
          warningSentAt: null,
        });

        vi.mocked(CreditsRepository.findCreditBalanceWithTeamOrUser).mockResolvedValue({
          id: "1",
          additionalCredits: 0,
          limitReachedAt: null,
          warningSentAt: null,
          team: {
            id: 1,
            name: "team-name",
            members: [
              {
                user: {
                  id: 1,
                  name: "admin",
                  email: "admin@example.com",
                  locale: "en",
                },
              },
            ],
          },
          user: null,
        });

        vi.spyOn(EmailManager, "sendCreditBalanceLimitReachedEmails").mockResolvedValue();

        vi.spyOn(CreditService.prototype, "_getTeamWithAvailableCredits").mockResolvedValue(null);

        vi.spyOn(CreditService.prototype, "_getAllCredits").mockResolvedValue({
          totalMonthlyCredits: 0,
          totalRemainingMonthlyCredits: 0,
          additionalCredits: 2,
        });

        await creditService.chargeCredits({
          userId: 1,
          credits: 5,
          bookingUid: "booking-123",
          smsSid: "sms-123",
        });

        expect(CreditsRepository.createCreditExpenseLog).toHaveBeenCalledWith(
          expect.objectContaining({
            bookingUid: "booking-123",
            creditBalanceId: "1",
            creditType: CreditType.ADDITIONAL,
            credits: 5,
            smsSid: "sms-123",
          }),
          MOCK_TX
        );

        expect(EmailManager.sendCreditBalanceLimitReachedEmails).toHaveBeenCalled();
      });
    });

    describe("getUserOrTeamToCharge", () => {
      it("should return user with remaining credits when userId is provided", async () => {
        vi.spyOn(CreditService.prototype, "_getTeamWithAvailableCredits").mockResolvedValue(null);

        vi.spyOn(CreditService.prototype, "_getAllCredits").mockResolvedValue({
          totalMonthlyCredits: 0,
          totalRemainingMonthlyCredits: 0,
          additionalCredits: 10,
        });
        const result = await creditService.getUserOrTeamToCharge({
          credits: 2,
          userId: 1,
        });

        expect(result).toEqual({
          userId: 1,
          remainingCredits: 8,
          creditType: CreditType.ADDITIONAL,
        });
      });
    });

    it("should skip unpublished platform organizations and return regular team with credits", async () => {
      vi.mocked(MembershipRepository.findAllAcceptedPublishedTeamMemberships).mockResolvedValue([
        { teamId: 1 },
        { teamId: 2 },
      ]);

      const mockTeamFindUnique = vi
        .fn()
        .mockResolvedValueOnce({ id: 1, isPlatform: true, slug: null })
        .mockResolvedValueOnce({ id: 2, isPlatform: false, slug: "regular-team" });

      (MOCK_TX.team.findUnique as any).mockImplementation(mockTeamFindUnique);

      vi.mocked(CreditsRepository.findCreditBalance).mockResolvedValue({
        id: "2",
        additionalCredits: 100,
        limitReachedAt: null,
        warningSentAt: null,
      });

      vi.spyOn(CreditService.prototype, "_getAllCreditsForTeam").mockResolvedValue({
        totalMonthlyCredits: 500,
        totalRemainingMonthlyCredits: 200,
        additionalCredits: 100,
      });

      const result = await creditService.getTeamWithAvailableCredits(1);

      expect(result).toEqual({
        teamId: 2,
        availableCredits: 300,
        creditType: CreditType.MONTHLY,
      });

      expect(mockTeamFindUnique).toHaveBeenCalledTimes(2);
      expect(mockTeamFindUnique).toHaveBeenCalledWith({
        where: { id: 1 },
        select: { id: true, isPlatform: true, slug: true },
      });
      expect(mockTeamFindUnique).toHaveBeenCalledWith({
        where: { id: 2 },
        select: { id: true, isPlatform: true, slug: true },
      });

      expect(CreditsRepository.findCreditBalance).toHaveBeenCalledTimes(1);
      expect(CreditsRepository.findCreditBalance).toHaveBeenCalledWith({ teamId: 2 }, MOCK_TX as any);
    });
  });
});<|MERGE_RESOLUTION|>--- conflicted
+++ resolved
@@ -174,11 +174,7 @@
       });
 
       it("should return first team if no team has available credits", async () => {
-<<<<<<< HEAD
-        vi.mocked(MembershipRepository.).mockResolvedValue([
-=======
         vi.mocked(MembershipRepository.findAllAcceptedPublishedTeamMemberships).mockResolvedValue([
->>>>>>> f67522db
           {
             id: 1,
             teamId: 1,
