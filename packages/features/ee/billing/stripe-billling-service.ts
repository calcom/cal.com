--- conflicted
+++ resolved
@@ -49,15 +49,11 @@
       quantity,
       metadata,
       mode = "subscription",
-<<<<<<< HEAD
-      allowPromotionCodes,
+      allowPromotionCodes = true,
       customerUpdate,
       automaticTax,
       discounts,
       subscriptionData,
-=======
-      allowPromotionCodes = true,
->>>>>>> 21e7ac3c
     } = args;
 
     const session = await this.stripe.checkout.sessions.create({
@@ -73,13 +69,10 @@
         },
       ],
       allow_promotion_codes: allowPromotionCodes,
-<<<<<<< HEAD
       customer_update: customerUpdate,
       automatic_tax: automaticTax,
       discounts,
       subscription_data: subscriptionData,
-=======
->>>>>>> 21e7ac3c
     });
 
     return {
