import { PrismaPhoneNumberRepository } from "@calcom/lib/server/repository/PrismaPhoneNumberRepository";
<<<<<<< HEAD
import { TeamRepository } from "@calcom/lib/server/repository/team";
import { prisma } from "@calcom/prisma";
=======
import prisma from "@calcom/prisma";
>>>>>>> 5aa24c84
import { PhoneNumberSubscriptionStatus } from "@calcom/prisma/enums";

import { BillingRepositoryFactory } from "../../repository/billingRepositoryFactory";
import { TeamSubscriptionEventHandler } from "../../service/TeamSubscriptionEventHandler";
import type { SWHMap } from "./__handler";
import { HttpCode } from "./__handler";
import { mapStripeStatusToCalStatus } from "./lib/mapStripeStatusToCalStatus";

type Data = SWHMap["customer.subscription.updated"]["data"];

const handler = async (data: Data) => {
  const subscription = data.object;

  if (!subscription.id) {
    throw new HttpCode(400, "Subscription ID not found");
  }

<<<<<<< HEAD
  // A subscription will only have one of these products
  const teamSubscriptionItem = subscription.items.data.find(
    (item) => item.price.product === process.env.STRIPE_TEAM_PRODUCT_ID
  );

  const orgSubscriptionItem = subscription.items.data.find(
    (item) => item.price.product === process.env.STRIPE_ORG_PRODUCT_ID
  );

  const subscriptionItem = orgSubscriptionItem || teamSubscriptionItem;

  // Handle team subscriptions
  if (subscriptionItem) {
    await handleTeamSubscriptionUpdate({
      subscription,
      subscriptionItem,
      isOrganization: !!orgSubscriptionItem,
    });
    return { success: true, subscriptionId: subscription.id, subscriptionStatus: subscription.status };
  }

  const phoneNumber = await PrismaPhoneNumberRepository.findByStripeSubscriptionId({
=======
  const phoneNumberRepo = new PrismaPhoneNumberRepository(prisma);
  const phoneNumber = await phoneNumberRepo.findByStripeSubscriptionId({
>>>>>>> 5aa24c84
    stripeSubscriptionId: subscription.id,
  });

  if (!phoneNumber) {
    throw new HttpCode(202, "Phone number not found");
  }

  return await handleCalAIPhoneNumberSubscriptionUpdate(subscription, phoneNumber);
};

type Subscription = Data["object"];
type SubscriptionItem = Data["object"]["items"]["data"][number];

async function handleCalAIPhoneNumberSubscriptionUpdate(
  subscription: Subscription,
  phoneNumber: { id: number; phoneNumber: string }
) {
  // Map Stripe subscription status to our enum
  const statusMap: Record<string, PhoneNumberSubscriptionStatus> = {
    active: PhoneNumberSubscriptionStatus.ACTIVE,
    past_due: PhoneNumberSubscriptionStatus.PAST_DUE,
    canceled: PhoneNumberSubscriptionStatus.CANCELLED,
    incomplete: PhoneNumberSubscriptionStatus.INCOMPLETE,
    incomplete_expired: PhoneNumberSubscriptionStatus.INCOMPLETE_EXPIRED,
    trialing: PhoneNumberSubscriptionStatus.TRIALING,
    unpaid: PhoneNumberSubscriptionStatus.UNPAID,
    paused: PhoneNumberSubscriptionStatus.CANCELLED,
  };

  const subscriptionStatus = statusMap[subscription.status] || PhoneNumberSubscriptionStatus.UNPAID;

  await prisma.calAiPhoneNumber.update({
    where: {
      id: phoneNumber.id,
    },
    data: {
      subscriptionStatus,
    },
  });

  return { success: true, subscriptionId: subscription.id, status: subscriptionStatus };
}

async function handleTeamSubscriptionUpdate({
  subscription,
  subscriptionItem,
  isOrganization,
}: {
  subscription: Subscription;
  subscriptionItem: SubscriptionItem;
  isOrganization: boolean;
}) {
  const billingRepository = BillingRepositoryFactory.getRepository(isOrganization);
  const teamRepository = new TeamRepository(prisma);
  const teamSubscriptionEventHandler = new TeamSubscriptionEventHandler(billingRepository, teamRepository);

  const status = mapStripeStatusToCalStatus({
    stripeStatus: subscription.status,
    subscriptionId: subscription.id,
  });

  try {
    await teamSubscriptionEventHandler.handleUpdate({
      subscriptionId: subscription.id,
      subscriptionItemId: subscriptionItem.id,
      customerId: subscription.customer as string,
      subscriptionStatus: status,
    });
  } catch (error) {
    console.error("Error handling team subscription update:", error);
    throw new HttpCode(202, "Failed to handle team subscription update");
  }
}

export default handler;<|MERGE_RESOLUTION|>--- conflicted
+++ resolved
@@ -1,10 +1,6 @@
 import { PrismaPhoneNumberRepository } from "@calcom/lib/server/repository/PrismaPhoneNumberRepository";
-<<<<<<< HEAD
 import { TeamRepository } from "@calcom/lib/server/repository/team";
 import { prisma } from "@calcom/prisma";
-=======
-import prisma from "@calcom/prisma";
->>>>>>> 5aa24c84
 import { PhoneNumberSubscriptionStatus } from "@calcom/prisma/enums";
 
 import { BillingRepositoryFactory } from "../../repository/billingRepositoryFactory";
@@ -22,7 +18,6 @@
     throw new HttpCode(400, "Subscription ID not found");
   }
 
-<<<<<<< HEAD
   // A subscription will only have one of these products
   const teamSubscriptionItem = subscription.items.data.find(
     (item) => item.price.product === process.env.STRIPE_TEAM_PRODUCT_ID
@@ -44,11 +39,8 @@
     return { success: true, subscriptionId: subscription.id, subscriptionStatus: subscription.status };
   }
 
-  const phoneNumber = await PrismaPhoneNumberRepository.findByStripeSubscriptionId({
-=======
   const phoneNumberRepo = new PrismaPhoneNumberRepository(prisma);
   const phoneNumber = await phoneNumberRepo.findByStripeSubscriptionId({
->>>>>>> 5aa24c84
     stripeSubscriptionId: subscription.id,
   });
 
