--- conflicted
+++ resolved
@@ -38,11 +38,7 @@
               className="h-14 w-14 rounded-full"
             />
             <div className="inline-block pt-1 ltr:ml-3 rtl:mr-3">
-<<<<<<< HEAD
-              <span className="text-lg font-bold text-neutral-700">{props.member?.name}</span>
-=======
               <span className="text-lg font-bold text-gray-700">{props.member?.name}</span>
->>>>>>> 2d50d09c
               <span className="-mt-1 block text-sm text-gray-400">{props.member?.email}</span>
             </div>
           </div>
