--- conflicted
+++ resolved
@@ -4,16 +4,12 @@
 import { Dialog } from "@calcom/features/components/controlled-dialog";
 import { useLocale } from "@calcom/lib/hooks/useLocale";
 import { trpc } from "@calcom/trpc";
-<<<<<<< HEAD
-import { Button, DialogContent, DialogFooter, Form, Label, Select, showToast } from "@calcom/ui";
-=======
+import { Button } from "@calcom/ui/components/button";
+import { DialogContent, DialogFooter } from "@calcom/ui/components/dialog";
 import { Form } from "@calcom/ui/components/form";
 import { Label } from "@calcom/ui/components/form";
 import { Select } from "@calcom/ui/components/form";
-import { Button } from "@calcom/ui/components/button";
-import { Dialog, DialogContent, DialogFooter } from "@calcom/ui/components/dialog";
 import { showToast } from "@calcom/ui/components/toast";
->>>>>>> 1789aef7
 
 type InvitationLinkSettingsModalProps = {
   isOpen: boolean;
