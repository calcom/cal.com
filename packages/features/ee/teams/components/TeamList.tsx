--- conflicted
+++ resolved
@@ -5,12 +5,7 @@
 import { useLocale } from "@calcom/lib/hooks/useLocale";
 import type { RouterOutputs } from "@calcom/trpc/react";
 import { trpc } from "@calcom/trpc/react";
-<<<<<<< HEAD
-import { Card, showToast } from "@calcom/ui";
-import { Users, Edit } from "@calcom/ui/components/icon";
-=======
 import { Card, Icon, showToast } from "@calcom/ui";
->>>>>>> 51428087
 
 import TeamListItem from "./TeamListItem";
 
@@ -129,13 +124,8 @@
                 <div className="bg-subtle p-6" key={`listing${team.id}`}>
                   <h3 className="text-emphasis mb-4 text-sm font-semibold">{t("recommended_next_steps")}</h3>
                   <div className="grid-col-1 grid gap-2 md:grid-cols-3">
-<<<<<<< HEAD
                     {/* <Card
-                      icon={<UserPlus className="h-5 w-5 text-green-700" />}
-=======
-                    <Card
                       icon={<Icon name="user-plus" className="h-5 w-5 text-green-700" />}
->>>>>>> 51428087
                       variant="basic"
                       title={t("invite_team_member")}
                       description={t("meetings_are_better_with_the_right")}
