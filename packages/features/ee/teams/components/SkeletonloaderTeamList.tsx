--- conflicted
+++ resolved
@@ -3,11 +3,7 @@
 function SkeletonLoaderTeamList() {
   return (
     <>
-<<<<<<< HEAD
-      <ul className="border-subtle bg-default -mx-4 animate-pulse divide-y divide-neutral-200 rounded-md border sm:mx-0 sm:overflow-hidden">
-=======
       <ul className="border-subtle bg-default divide-subtle -mx-4 animate-pulse divide-y rounded-md border sm:mx-0 sm:overflow-hidden">
->>>>>>> d416386d
         <SkeletonItem />
         <SkeletonItem />
         <SkeletonItem />
