--- conflicted
+++ resolved
@@ -1,11 +1,7 @@
 import { useRouter } from "next/router";
 import { useEffect, useMemo, useState } from "react";
 
-<<<<<<< HEAD
-import { APP_NAME, WEBAPP_URL } from "@calcom/lib/constants";
-=======
 import { WEBAPP_URL, APP_NAME } from "@calcom/lib/constants";
->>>>>>> f922692a
 import { useLocale } from "@calcom/lib/hooks/useLocale";
 import { trpc } from "@calcom/trpc/react";
 import { Alert, Button, ButtonGroup, Label, showToast } from "@calcom/ui";
