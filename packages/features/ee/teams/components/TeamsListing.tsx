import { useState, useMemo } from "react";

import { WEBAPP_URL } from "@calcom/lib/constants";
import { APP_NAME } from "@calcom/lib/constants";
import { useLocale } from "@calcom/lib/hooks/useLocale";
import { trpc } from "@calcom/trpc/react";
import { Alert, Button, ButtonGroup, Label } from "@calcom/ui";
import { Users, RefreshCcw, UserPlus, Mail, Video, EyeOff } from "@calcom/ui/components/icon";

import { UpgradeTip } from "../../../tips";
import SkeletonLoaderTeamList from "./SkeletonloaderTeamList";
import TeamList from "./TeamList";

export function TeamsListing() {
  const { t } = useLocale();
  const [errorMessage, setErrorMessage] = useState("");

  const { data, isLoading } = trpc.viewer.teams.list.useQuery(undefined, {
    onError: (e) => {
      setErrorMessage(e.message);
    },
  });

  const teams = useMemo(() => data?.filter((m) => m.accepted) || [], [data]);
  const invites = useMemo(() => data?.filter((m) => !m.accepted) || [], [data]);

  const features = [
    {
      icon: <Users className="h-5 w-5 text-red-500" />,
      title: t("collective_scheduling"),
      description: t("make_it_easy_to_book"),
    },
    {
      icon: <RefreshCcw className="h-5 w-5 text-blue-500" />,
      title: t("round_robin"),
      description: t("find_the_best_person"),
    },
    {
      icon: <UserPlus className="h-5 w-5 text-green-500" />,
      title: t("fixed_round_robin"),
      description: t("add_one_fixed_attendee"),
    },
    {
      icon: <Mail className="h-5 w-5 text-orange-500" />,
      title: t("sms_attendee_action"),
      description: t("make_it_easy_to_book"),
    },
    {
      icon: <Video className="h-5 w-5 text-purple-500" />,
      title: "Cal Video" + " " + t("recordings_title"),
      description: t("upgrade_to_access_recordings_description"),
    },
    {
      icon: <EyeOff className="h-5 w-5 text-indigo-500" />,
      title: t("disable_cal_branding", { appName: APP_NAME }),
      description: t("disable_cal_branding_description", { appName: APP_NAME }),
    },
  ];

  if (isLoading) {
    return <SkeletonLoaderTeamList />;
  }

  return (
    <>
      {!!errorMessage && <Alert severity="error" title={errorMessage} />}

      {invites.length > 0 && (
        <div className="bg-subtle mb-6 rounded-md p-5">
          <Label className=" text-emphasis pb-2 font-semibold">{t("pending_invites")}</Label>
          <TeamList teams={invites} pending />
        </div>
      )}

      <UpgradeTip
        title="calcom_is_better_with_team"
        description="add_your_team_members"
        features={features}
        background="/tips/teams"
        buttons={
          <div className="space-y-2 rtl:space-x-reverse sm:space-x-2">
            <ButtonGroup>
              <Button color="primary" href={`${WEBAPP_URL}/settings/teams/new`}>
                {t("create_team")}
              </Button>
              <Button color="minimal" href="https://go.cal.com/teams-video" target="_blank">
                {t("learn_more")}
              </Button>
            </ButtonGroup>
          </div>
        }>
<<<<<<< HEAD
        {teams.length > 0 && <TeamList teams={teams} />}
=======
        {teams.length > 0 ? <TeamList teams={teams} /> : <></>}
>>>>>>> 3af5a740
      </UpgradeTip>
    </>
  );
}<|MERGE_RESOLUTION|>--- conflicted
+++ resolved
@@ -89,11 +89,7 @@
             </ButtonGroup>
           </div>
         }>
-<<<<<<< HEAD
-        {teams.length > 0 && <TeamList teams={teams} />}
-=======
         {teams.length > 0 ? <TeamList teams={teams} /> : <></>}
->>>>>>> 3af5a740
       </UpgradeTip>
     </>
   );
