--- conflicted
+++ resolved
@@ -2,12 +2,8 @@
 import { DataTableSelectionBar } from "@calcom/features/data-table";
 import { useLocale } from "@calcom/lib/hooks/useLocale";
 import { trpc } from "@calcom/trpc/react";
-<<<<<<< HEAD
-import { ConfirmationDialogContent, DialogTrigger, showToast } from "@calcom/ui";
-=======
-import { Dialog, DialogTrigger, ConfirmationDialogContent } from "@calcom/ui/components/dialog";
+import { DialogTrigger, ConfirmationDialogContent } from "@calcom/ui/components/dialog";
 import { showToast } from "@calcom/ui/components/toast";
->>>>>>> 1789aef7
 
 import type { User } from "./MemberList";
 
