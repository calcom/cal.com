import Link from "next/link";
import { useRouter } from "next/navigation";
import { useState } from "react";

import InviteLinkSettingsModal from "@calcom/ee/teams/components/InviteLinkSettingsModal";
import { MemberInvitationModalWithoutMembers } from "@calcom/ee/teams/components/MemberInvitationModal";
import { getPlaceholderAvatar } from "@calcom/lib/defaultAvatarImage";
import { getTeamUrlSync } from "@calcom/lib/getBookerUrl/client";
import { useCompatSearchParams } from "@calcom/lib/hooks/useCompatSearchParams";
import { useLocale } from "@calcom/lib/hooks/useLocale";
import { useRefreshData } from "@calcom/lib/hooks/useRefreshData";
import { MembershipRole } from "@calcom/prisma/enums";
import type { RouterOutputs } from "@calcom/trpc/react";
import { trpc } from "@calcom/trpc/react";
import {
  Avatar,
  Badge,
  Button,
  ButtonGroup,
  ConfirmationDialogContent,
  Dialog,
  DialogTrigger,
  Dropdown,
  DropdownItem,
  DropdownMenuContent,
  DropdownMenuItem,
  DropdownMenuSeparator,
  DropdownMenuTrigger,
  showToast,
  Tooltip,
} from "@calcom/ui";
import classNames from "@calcom/ui/classNames";

import { TeamRole } from "./TeamPill";

interface Props {
  team: RouterOutputs["viewer"]["teams"]["list"][number];
  key: number;
  onActionSelect: (text: string) => void;
  isPending?: boolean;
  hideDropdown: boolean;
  setHideDropdown: (value: boolean) => void;
}

export default function TeamListItem(props: Props) {
  const searchParams = useCompatSearchParams();
  const { t } = useLocale();
  const utils = trpc.useUtils();
  const user = trpc.viewer.me.useQuery().data;
  const team = props.team;

  const showDialog = searchParams?.get("inviteModal") === "true";
  const [openMemberInvitationModal, setOpenMemberInvitationModal] = useState(showDialog);
  const [openInviteLinkSettingsModal, setOpenInviteLinkSettingsModal] = useState(false);
  const refreshData = useRefreshData();

  const acceptOrLeaveMutation = trpc.viewer.teams.acceptOrLeave.useMutation({
    onSuccess: (_data, variables) => {
      showToast(t("success"), "success");
      utils.viewer.teams.get.invalidate();
      utils.viewer.teams.list.invalidate();
      utils.viewer.teams.hasTeamPlan.invalidate();
      utils.viewer.teams.listInvites.invalidate();
      const userOrganizationId = user?.profile?.organization?.id;
      const isSubTeamOfDifferentOrg = team.parentId ? team.parentId != userOrganizationId : false;
      const isDifferentOrg = team.isOrganization && team.id !== userOrganizationId;
      // If the user team being accepted is a sub-team of different organization or the different organization itself then page must be reloaded to let the session change reflect reliably everywhere.
      if (variables.accept && (isSubTeamOfDifferentOrg || isDifferentOrg)) {
        refreshData();
      }
    },
  });

  function acceptOrLeave(accept: boolean) {
    acceptOrLeaveMutation.mutate({
      teamId: team?.id as number,
      accept,
    });
  }

  const acceptInvite = () => acceptOrLeave(true);
  const declineInvite = () => acceptOrLeave(false);

  const isOwner = props.team.role === MembershipRole.OWNER;
  const isInvitee = !props.team.accepted;
  const isAdmin = props.team.role === MembershipRole.OWNER || props.team.role === MembershipRole.ADMIN;
  const { hideDropdown, setHideDropdown } = props;

  const hideInvitationModal = () => {
    setOpenMemberInvitationModal(false);
  };

  if (!team) return <></>;
  const teamUrl = team.isOrganization
    ? getTeamUrlSync({ orgSlug: team.slug, teamSlug: null })
    : getTeamUrlSync({ orgSlug: team.parent ? team.parent.slug : null, teamSlug: team.slug });
  const teamInfo = (
    <div className="item-center flex px-5 py-5">
      <Avatar
        size="md"
        imageSrc={getPlaceholderAvatar(team?.logoUrl || team?.parent?.logoUrl, team?.name as string)}
        alt="Team logo"
        className="inline-flex justify-center"
      />
      <div className="ms-3 inline-block truncate">
        <span className="text-default text-sm font-bold">{team.name}</span>
        <span className="text-muted block text-xs">
          {team.slug ? `${teamUrl}` : <Badge>{t("upgrade")}</Badge>}
        </span>
      </div>
    </div>
  );

  return (
    <li>
      <MemberInvitationModalWithoutMembers
        hideInvitationModal={hideInvitationModal}
        showMemberInvitationModal={openMemberInvitationModal}
        teamId={team.id}
        token={team.inviteToken?.token}
<<<<<<< HEAD
        onExit={() => {
          setOpenMemberInvitationModal(false);
        }}
        isPending={inviteMemberMutation.isPending}
        onSubmit={(values, resetFields) => {
          inviteMemberMutation.mutate(
            {
              teamId: team.id,
              language: i18n.language,
              role: values.role,
              usernameOrEmail: values.emailOrUsername,
            },
            {
              onSuccess: async (data) => {
                await utils.viewer.teams.get.invalidate();
                setOpenMemberInvitationModal(false);

                if (Array.isArray(data.usernameOrEmail)) {
                  showToast(
                    t("email_invite_team_bulk", {
                      userCount: data.numUsersInvited,
                    }),
                    "success"
                  );
                  resetFields();
                } else {
                  showToast(
                    t("email_invite_team", {
                      email: data.usernameOrEmail,
                    }),
                    "success"
                  );
                }
              },
              onError: (error) => {
                showToast(error.message, "error");
              },
            }
          );
        }}
        onSettingsOpen={() => {
          setOpenMemberInvitationModal(false);
          setOpenInviteLinkSettingsModal(true);
        }}
        members={teamQuery?.data?.members || []}
=======
        onSettingsOpen={() => setOpenInviteLinkSettingsModal(true)}
>>>>>>> 00ee1ef4
      />
      {team.inviteToken && (
        <InviteLinkSettingsModal
          isOpen={openInviteLinkSettingsModal}
          teamId={team.id}
          token={team.inviteToken?.token}
          expiresInDays={team.inviteToken?.expiresInDays || undefined}
          onExit={() => {
            setOpenInviteLinkSettingsModal(false);
            setOpenMemberInvitationModal(true);
          }}
        />
      )}
      <div className={classNames("flex items-center  justify-between", !isInvitee && "hover:bg-muted group")}>
        {!isInvitee ? (
          team.slug ? (
            <Link
              data-testid="team-list-item-link"
              href={`/settings/teams/${team.id}/profile`}
              className="flex-grow cursor-pointer truncate text-sm"
              title={`${team.name}`}>
              {teamInfo}
            </Link>
          ) : (
            <TeamPublishSection teamId={team.id}>{teamInfo}</TeamPublishSection>
          )
        ) : (
          teamInfo
        )}
        <div className="px-5 py-5">
          {isInvitee ? (
            <>
              <div className="hidden justify-center sm:flex">
                <Button type="button" color="secondary" onClick={declineInvite}>
                  {t("reject")}
                </Button>
                <Button
                  type="button"
                  color="secondary"
                  data-testid={`accept-invitation-${team.id}`}
                  StartIcon="check"
                  className="me-2 ms-2"
                  onClick={acceptInvite}>
                  {t("accept")}
                </Button>
              </div>
              <div className="block sm:hidden">
                <Dropdown>
                  <DropdownMenuTrigger asChild>
                    <Button type="button" color="minimal" variant="icon" StartIcon="ellipsis" />
                  </DropdownMenuTrigger>
                  <DropdownMenuContent>
                    <DropdownMenuItem>
                      <DropdownItem type="button" StartIcon="check" onClick={acceptInvite}>
                        {t("accept")}
                      </DropdownItem>
                    </DropdownMenuItem>
                    <DropdownMenuItem>
                      <DropdownItem color="destructive" type="button" StartIcon="x" onClick={declineInvite}>
                        {t("reject")}
                      </DropdownItem>
                    </DropdownMenuItem>
                  </DropdownMenuContent>
                </Dropdown>
              </div>
            </>
          ) : (
            <div className="flex space-x-2 rtl:space-x-reverse">
              <TeamRole role={team.role} />
              <ButtonGroup combined>
                {team.slug && (
                  <Tooltip content={t("copy_link_team")}>
                    <Button
                      color="secondary"
                      onClick={() => {
                        navigator.clipboard.writeText(
                          `${getTeamUrlSync({
                            orgSlug: team.parent ? team.parent.slug : null,
                            teamSlug: team.slug,
                          })}`
                        );
                        showToast(t("link_copied"), "success");
                      }}
                      variant="icon"
                      StartIcon="link"
                    />
                  </Tooltip>
                )}
                <Dropdown>
                  <DropdownMenuTrigger asChild>
                    <Button
                      className="radix-state-open:rounded-r-md"
                      type="button"
                      color="secondary"
                      variant="icon"
                      StartIcon="ellipsis"
                    />
                  </DropdownMenuTrigger>
                  <DropdownMenuContent hidden={hideDropdown}>
                    {isAdmin && (
                      <DropdownMenuItem>
                        <DropdownItem
                          type="button"
                          href={`/settings/teams/${team.id}/profile`}
                          StartIcon="pencil">
                          {t("edit_team") as string}
                        </DropdownItem>
                      </DropdownMenuItem>
                    )}
                    {!team.slug && <TeamPublishButton teamId={team.id} />}
                    {team.slug && (
                      <DropdownMenuItem>
                        <DropdownItem
                          type="button"
                          target="_blank"
                          href={`${getTeamUrlSync({
                            orgSlug: team.parent ? team.parent.slug : null,
                            teamSlug: team.slug,
                          })}`}
                          StartIcon="external-link">
                          {t("preview_team") as string}
                        </DropdownItem>
                      </DropdownMenuItem>
                    )}
                    {isAdmin && (
                      <DropdownMenuItem>
                        <DropdownItem
                          type="button"
                          onClick={() => {
                            setOpenMemberInvitationModal(true);
                          }}
                          StartIcon="send">
                          {t("invite_team_member") as string}
                        </DropdownItem>
                      </DropdownMenuItem>
                    )}
                    <DropdownMenuSeparator />
                    {isOwner && (
                      <DropdownMenuItem>
                        <Dialog open={hideDropdown} onOpenChange={setHideDropdown}>
                          <DialogTrigger asChild>
                            <DropdownItem
                              color="destructive"
                              type="button"
                              StartIcon="trash"
                              onClick={(e) => {
                                e.stopPropagation();
                              }}>
                              {t("disband_team")}
                            </DropdownItem>
                          </DialogTrigger>
                          <ConfirmationDialogContent
                            variety="danger"
                            title={t("disband_team")}
                            confirmBtnText={t("confirm_disband_team")}
                            isPending={props.isPending}
                            onConfirm={() => {
                              props.onActionSelect("disband");
                            }}>
                            {t("disband_team_confirmation_message")}
                          </ConfirmationDialogContent>
                        </Dialog>
                      </DropdownMenuItem>
                    )}

                    {!isOwner && (
                      <DropdownMenuItem>
                        <Dialog>
                          <DialogTrigger asChild>
                            <DropdownItem
                              color="destructive"
                              type="button"
                              StartIcon="log-out"
                              onClick={(e) => {
                                e.stopPropagation();
                              }}>
                              {t("leave_team")}
                            </DropdownItem>
                          </DialogTrigger>
                          <ConfirmationDialogContent
                            variety="danger"
                            title={t("leave_team")}
                            confirmBtnText={t("confirm_leave_team")}
                            onConfirm={declineInvite}>
                            {t("leave_team_confirmation_message")}
                          </ConfirmationDialogContent>
                        </Dialog>
                      </DropdownMenuItem>
                    )}
                  </DropdownMenuContent>
                </Dropdown>
              </ButtonGroup>
            </div>
          )}
        </div>
      </div>
    </li>
  );
}

const TeamPublishButton = ({ teamId }: { teamId: number }) => {
  const { t } = useLocale();
  const router = useRouter();
  const publishTeamMutation = trpc.viewer.teams.publish.useMutation({
    onSuccess(data) {
      router.push(data.url);
    },
    onError: (error) => {
      showToast(error.message, "error");
    },
  });

  return (
    <DropdownMenuItem>
      <DropdownItem
        type="button"
        onClick={() => {
          publishTeamMutation.mutate({ teamId });
        }}
        StartIcon="globe">
        {t("team_publish")}
      </DropdownItem>
    </DropdownMenuItem>
  );
};

const TeamPublishSection = ({ children, teamId }: { children: React.ReactNode; teamId: number }) => {
  const router = useRouter();
  const publishTeamMutation = trpc.viewer.teams.publish.useMutation({
    onSuccess(data) {
      router.push(data.url);
    },
    onError: (error) => {
      showToast(error.message, "error");
    },
  });

  return (
    <button
      className="block flex-grow cursor-pointer truncate text-left text-sm"
      type="button"
      onClick={() => {
        publishTeamMutation.mutate({ teamId });
      }}>
      {children}
    </button>
  );
};<|MERGE_RESOLUTION|>--- conflicted
+++ resolved
@@ -118,55 +118,7 @@
         showMemberInvitationModal={openMemberInvitationModal}
         teamId={team.id}
         token={team.inviteToken?.token}
-<<<<<<< HEAD
-        onExit={() => {
-          setOpenMemberInvitationModal(false);
-        }}
-        isPending={inviteMemberMutation.isPending}
-        onSubmit={(values, resetFields) => {
-          inviteMemberMutation.mutate(
-            {
-              teamId: team.id,
-              language: i18n.language,
-              role: values.role,
-              usernameOrEmail: values.emailOrUsername,
-            },
-            {
-              onSuccess: async (data) => {
-                await utils.viewer.teams.get.invalidate();
-                setOpenMemberInvitationModal(false);
-
-                if (Array.isArray(data.usernameOrEmail)) {
-                  showToast(
-                    t("email_invite_team_bulk", {
-                      userCount: data.numUsersInvited,
-                    }),
-                    "success"
-                  );
-                  resetFields();
-                } else {
-                  showToast(
-                    t("email_invite_team", {
-                      email: data.usernameOrEmail,
-                    }),
-                    "success"
-                  );
-                }
-              },
-              onError: (error) => {
-                showToast(error.message, "error");
-              },
-            }
-          );
-        }}
-        onSettingsOpen={() => {
-          setOpenMemberInvitationModal(false);
-          setOpenInviteLinkSettingsModal(true);
-        }}
-        members={teamQuery?.data?.members || []}
-=======
         onSettingsOpen={() => setOpenInviteLinkSettingsModal(true)}
->>>>>>> 00ee1ef4
       />
       {team.inviteToken && (
         <InviteLinkSettingsModal
