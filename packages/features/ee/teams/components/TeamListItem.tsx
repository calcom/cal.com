--- conflicted
+++ resolved
@@ -97,11 +97,7 @@
         className="inline-flex justify-center"
       />
       <div className="inline-block ltr:ml-3 rtl:mr-3">
-<<<<<<< HEAD
-        <span className="text-sm font-bold text-neutral-700">{team.name}</span>
-=======
         <span className="text-sm font-bold text-gray-700">{team.name}</span>
->>>>>>> 2d50d09c
         <span className="block text-xs text-gray-400">
           {team.slug ? `${process.env.NEXT_PUBLIC_WEBSITE_URL}/team/${team.slug}` : "Unpublished team"}
         </span>
@@ -151,12 +147,8 @@
                 </Button>
                 <Button
                   type="button"
-<<<<<<< HEAD
-                  color="primary"
-=======
                   color="secondary"
                   StartIcon={FiCheck}
->>>>>>> 2d50d09c
                   className="ltr:ml-2 ltr:mr-2 rtl:ml-2"
                   onClick={acceptInvite}>
                   {t("accept")}
