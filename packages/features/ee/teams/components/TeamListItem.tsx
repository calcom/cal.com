import Link from "next/link";
import { useRouter } from "next/navigation";
import { useState } from "react";

import InviteLinkSettingsModal from "@calcom/ee/teams/components/InviteLinkSettingsModal";
import MemberInvitationModal from "@calcom/ee/teams/components/MemberInvitationModal";
import classNames from "@calcom/lib/classNames";
import { getPlaceholderAvatar } from "@calcom/lib/defaultAvatarImage";
import { getTeamUrlSync } from "@calcom/lib/getBookerUrl/client";
import { useCompatSearchParams } from "@calcom/lib/hooks/useCompatSearchParams";
import { useLocale } from "@calcom/lib/hooks/useLocale";
import { MembershipRole } from "@calcom/prisma/enums";
import type { RouterOutputs } from "@calcom/trpc/react";
import { trpc } from "@calcom/trpc/react";
import {
  Avatar,
  Badge,
  Button,
  ButtonGroup,
  Dropdown,
  DropdownItem,
  DropdownMenuContent,
  DropdownMenuItem,
  DropdownMenuSeparator,
  DropdownMenuTrigger,
  showToast,
  Tooltip,
} from "@calcom/ui";
<<<<<<< HEAD
import {
  Check,
  Edit2,
  ExternalLink,
  Globe,
  Link as LinkIcon,
  MoreHorizontal,
  X,
} from "@calcom/ui/components/icon";
=======
>>>>>>> 51428087

import { TeamRole } from "./TeamPill";

interface Props {
  team: RouterOutputs["viewer"]["teams"]["list"][number];
  key: number;
  onActionSelect: (text: string) => void;
  isPending?: boolean;
  hideDropdown: boolean;
  setHideDropdown: (value: boolean) => void;
}

export default function TeamListItem(props: Props) {
  const searchParams = useCompatSearchParams();
  const { t, i18n } = useLocale();
  const utils = trpc.useUtils();
  const user = trpc.viewer.me.useQuery().data;
  const team = props.team;

  const showDialog = searchParams?.get("inviteModal") === "true";
  const [openMemberInvitationModal, setOpenMemberInvitationModal] = useState(showDialog);
  const [openInviteLinkSettingsModal, setOpenInviteLinkSettingsModal] = useState(false);

  const teamQuery = trpc.viewer.teams.get.useQuery({ teamId: team?.id });
  const inviteMemberMutation = trpc.viewer.teams.inviteMember.useMutation();

  const acceptOrLeaveMutation = trpc.viewer.teams.acceptOrLeave.useMutation({
    onSuccess: (_data, variables) => {
      showToast(t("success"), "success");
      utils.viewer.teams.get.invalidate();
      utils.viewer.teams.list.invalidate();
      utils.viewer.teams.hasTeamPlan.invalidate();
      utils.viewer.teams.listInvites.invalidate();
      const userOrganizationId = user?.profile?.organization?.id;
      const isSubTeamOfDifferentOrg = team.parentId ? team.parentId != userOrganizationId : false;
      const isDifferentOrg = team.isOrganization && team.id !== userOrganizationId;
      // If the user team being accepted is a sub-team of different organization or the different organization itself then page must be reloaded to let the session change reflect reliably everywhere.
      if (variables.accept && (isSubTeamOfDifferentOrg || isDifferentOrg)) {
        window.location.reload();
      }
    },
  });

  function acceptOrLeave(accept: boolean) {
    acceptOrLeaveMutation.mutate({
      teamId: team?.id as number,
      accept,
    });
  }

  const acceptInvite = () => acceptOrLeave(true);
  const declineInvite = () => acceptOrLeave(false);

  const isOwner = props.team.role === MembershipRole.OWNER;
  const isInvitee = !props.team.accepted;
  const isAdmin = props.team.role === MembershipRole.OWNER || props.team.role === MembershipRole.ADMIN;
  const { hideDropdown, setHideDropdown } = props;

  if (!team) return <></>;
  const teamUrl = team.isOrganization
    ? getTeamUrlSync({ orgSlug: team.slug, teamSlug: null })
    : getTeamUrlSync({ orgSlug: team.parent ? team.parent.slug : null, teamSlug: team.slug });
  const teamInfo = (
    <div className="item-center flex px-5 py-5">
      <Avatar
        size="md"
        imageSrc={getPlaceholderAvatar(team?.logoUrl || team?.parent?.logoUrl, team?.name as string)}
        alt="Team logo"
        className="inline-flex justify-center"
      />
      <div className="ms-3 inline-block truncate">
        <span className="text-default text-sm font-bold">{team.name}</span>
        <span className="text-muted block text-xs">
          {team.slug ? `${teamUrl}` : <Badge>{t("upgrade")}</Badge>}
        </span>
      </div>
    </div>
  );

  return (
    <li className="">
      <MemberInvitationModal
        isOpen={openMemberInvitationModal}
        teamId={team.id}
        token={team.inviteToken?.token}
        onExit={() => {
          setOpenMemberInvitationModal(false);
        }}
        isPending={inviteMemberMutation.isPending}
        onSubmit={(values, resetFields) => {
          inviteMemberMutation.mutate(
            {
              teamId: team.id,
              language: i18n.language,
              role: values.role,
              usernameOrEmail: values.emailOrUsername,
            },
            {
              onSuccess: async (data) => {
                await utils.viewer.teams.get.invalidate();
                setOpenMemberInvitationModal(false);

                if (Array.isArray(data.usernameOrEmail)) {
                  showToast(
                    t("email_invite_team_bulk", {
                      userCount: data.usernameOrEmail.length,
                    }),
                    "success"
                  );
                  resetFields();
                } else {
                  showToast(
                    t("email_invite_team", {
                      email: data.usernameOrEmail,
                    }),
                    "success"
                  );
                }
              },
              onError: (error) => {
                showToast(error.message, "error");
              },
            }
          );
        }}
        onSettingsOpen={() => {
          setOpenMemberInvitationModal(false);
          setOpenInviteLinkSettingsModal(true);
        }}
        members={teamQuery?.data?.members || []}
      />
      {team.inviteToken && (
        <InviteLinkSettingsModal
          isOpen={openInviteLinkSettingsModal}
          teamId={team.id}
          token={team.inviteToken?.token}
          expiresInDays={team.inviteToken?.expiresInDays || undefined}
          onExit={() => {
            setOpenInviteLinkSettingsModal(false);
            setOpenMemberInvitationModal(true);
          }}
        />
      )}
      <div className={classNames("flex items-center  justify-between", !isInvitee && "hover:bg-muted group")}>
        {!isInvitee ? (
          team.slug ? (
            <Link
              data-testid="team-list-item-link"
              href={`/settings/teams/${team.id}/profile`}
              className="flex-grow cursor-pointer truncate text-sm"
              title={`${team.name}`}>
              {teamInfo}
            </Link>
          ) : (
            <TeamPublishSection teamId={team.id}>{teamInfo}</TeamPublishSection>
          )
        ) : (
          teamInfo
        )}
        <div className="px-5 py-5">
          {isInvitee ? (
            <>
              <div className="hidden justify-center sm:flex">
                <Button type="button" color="secondary" onClick={declineInvite}>
                  {t("reject")}
                </Button>
                <Button
                  type="button"
                  color="secondary"
                  data-testid={`accept-invitation-${team.id}`}
                  StartIcon="check"
                  className="me-2 ms-2"
                  onClick={acceptInvite}>
                  {t("accept")}
                </Button>
              </div>
              <div className="block sm:hidden">
                <Dropdown>
                  <DropdownMenuTrigger asChild>
                    <Button type="button" color="minimal" variant="icon" StartIcon="ellipsis" />
                  </DropdownMenuTrigger>
                  <DropdownMenuContent>
                    <DropdownMenuItem>
                      <DropdownItem type="button" StartIcon="check" onClick={acceptInvite}>
                        {t("accept")}
                      </DropdownItem>
                    </DropdownMenuItem>
                    <DropdownMenuItem>
                      <DropdownItem color="destructive" type="button" StartIcon="x" onClick={declineInvite}>
                        {t("reject")}
                      </DropdownItem>
                    </DropdownMenuItem>
                  </DropdownMenuContent>
                </Dropdown>
              </div>
            </>
          ) : (
            <div className="flex space-x-2 rtl:space-x-reverse">
              <TeamRole role={team.role} />
              <ButtonGroup combined>
                {team.slug && (
                  <Tooltip content={t("copy_link_team")}>
                    <Button
                      color="secondary"
                      onClick={() => {
                        navigator.clipboard.writeText(
                          `${getTeamUrlSync({
                            orgSlug: team.parent ? team.parent.slug : null,
                            teamSlug: team.slug,
                          })}`
                        );
                        showToast(t("link_copied"), "success");
                      }}
                      variant="icon"
                      StartIcon="link"
                    />
                  </Tooltip>
                )}
                <Dropdown>
                  <DropdownMenuTrigger asChild>
                    <Button
                      className="radix-state-open:rounded-r-md"
                      type="button"
                      color="secondary"
                      variant="icon"
                      StartIcon="ellipsis"
                    />
                  </DropdownMenuTrigger>
                  <DropdownMenuContent hidden={hideDropdown}>
                    {isAdmin && (
                      <DropdownMenuItem>
                        <DropdownItem
                          type="button"
                          href={`/settings/teams/${team.id}/profile`}
                          StartIcon="pencil">
                          {t("edit_team") as string}
                        </DropdownItem>
                      </DropdownMenuItem>
                    )}
                    {!team.slug && <TeamPublishButton teamId={team.id} />}
                    {team.slug && (
                      <DropdownMenuItem>
                        <DropdownItem
                          type="button"
                          target="_blank"
                          href={`${getTeamUrlSync({
                            orgSlug: team.parent ? team.parent.slug : null,
                            teamSlug: team.slug,
                          })}`}
                          StartIcon="external-link">
                          {t("preview_team") as string}
                        </DropdownItem>
                      </DropdownMenuItem>
                    )}
                    {/* {isAdmin && (
                      <DropdownMenuItem>
                        <DropdownItem
                          type="button"
                          onClick={() => {
                            setOpenMemberInvitationModal(true);
                          }}
                          StartIcon="send">
                          {t("invite_team_member") as string}
                        </DropdownItem>
                      </DropdownMenuItem>
                    )} */}
                    <DropdownMenuSeparator />
                    {/* {isOwner && (
                      <DropdownMenuItem>
                        <Dialog open={hideDropdown} onOpenChange={setHideDropdown}>
                          <DialogTrigger asChild>
                            <DropdownItem
                              color="destructive"
                              type="button"
                              StartIcon="trash"
                              onClick={(e) => {
                                e.stopPropagation();
                              }}>
                              {t("disband_team")}
                            </DropdownItem>
                          </DialogTrigger>
                          <ConfirmationDialogContent
                            variety="danger"
                            title={t("disband_team")}
                            confirmBtnText={t("confirm_disband_team")}
                            isPending={props.isPending}
                            onConfirm={() => {
                              props.onActionSelect("disband");
                            }}>
                            {t("disband_team_confirmation_message")}
                          </ConfirmationDialogContent>
                        </Dialog>
                      </DropdownMenuItem>
                    )} */}

                    {/* {!isOwner && (
                      <DropdownMenuItem>
                        <Dialog>
                          <DialogTrigger asChild>
                            <DropdownItem
                              color="destructive"
                              type="button"
                              StartIcon="log-out"
                              onClick={(e) => {
                                e.stopPropagation();
                              }}>
                              {t("leave_team")}
                            </DropdownItem>
                          </DialogTrigger>
                          <ConfirmationDialogContent
                            variety="danger"
                            title={t("leave_team")}
                            confirmBtnText={t("confirm_leave_team")}
                            onConfirm={declineInvite}>
                            {t("leave_team_confirmation_message")}
                          </ConfirmationDialogContent>
                        </Dialog>
                      </DropdownMenuItem>
                    )} */}
                  </DropdownMenuContent>
                </Dropdown>
              </ButtonGroup>
            </div>
          )}
        </div>
      </div>
    </li>
  );
}

const TeamPublishButton = ({ teamId }: { teamId: number }) => {
  const { t } = useLocale();
  const router = useRouter();
  const publishTeamMutation = trpc.viewer.teams.publish.useMutation({
    onSuccess(data) {
      router.push(data.url);
    },
    onError: (error) => {
      showToast(error.message, "error");
    },
  });

  return (
    <DropdownMenuItem>
      <DropdownItem
        type="button"
        onClick={() => {
          publishTeamMutation.mutate({ teamId });
        }}
        StartIcon="globe">
        {t("team_publish")}
      </DropdownItem>
    </DropdownMenuItem>
  );
};

const TeamPublishSection = ({ children, teamId }: { children: React.ReactNode; teamId: number }) => {
  const router = useRouter();
  const publishTeamMutation = trpc.viewer.teams.publish.useMutation({
    onSuccess(data) {
      router.push(data.url);
    },
    onError: (error) => {
      showToast(error.message, "error");
    },
  });

  return (
    <button
      className="block flex-grow cursor-pointer truncate text-left text-sm"
      type="button"
      onClick={() => {
        publishTeamMutation.mutate({ teamId });
      }}>
      {children}
    </button>
  );
};<|MERGE_RESOLUTION|>--- conflicted
+++ resolved
@@ -26,18 +26,6 @@
   showToast,
   Tooltip,
 } from "@calcom/ui";
-<<<<<<< HEAD
-import {
-  Check,
-  Edit2,
-  ExternalLink,
-  Globe,
-  Link as LinkIcon,
-  MoreHorizontal,
-  X,
-} from "@calcom/ui/components/icon";
-=======
->>>>>>> 51428087
 
 import { TeamRole } from "./TeamPill";
 
