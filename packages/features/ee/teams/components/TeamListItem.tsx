import Link from "next/link";
import { useRouter } from "next/router";
import { useState } from "react";

import InviteLinkSettingsModal from "@calcom/ee/teams/components/InviteLinkSettingsModal";
import MemberInvitationModal from "@calcom/ee/teams/components/MemberInvitationModal";
import classNames from "@calcom/lib/classNames";
import { getPlaceholderAvatar } from "@calcom/lib/defaultAvatarImage";
import { useLocale } from "@calcom/lib/hooks/useLocale";
import { MembershipRole } from "@calcom/prisma/enums";
import type { RouterOutputs } from "@calcom/trpc/react";
import { trpc } from "@calcom/trpc/react";
import {
  Avatar,
  Button,
  ButtonGroup,
  ConfirmationDialogContent,
  Dialog,
  DialogTrigger,
  Dropdown,
  DropdownItem,
  DropdownMenuContent,
  DropdownMenuItem,
  DropdownMenuSeparator,
  DropdownMenuTrigger,
  showToast,
  Tooltip,
} from "@calcom/ui";
import {
  Check,
  Edit2,
  ExternalLink,
  Globe,
  Link as LinkIcon,
  LogOut,
  MoreHorizontal,
  Send,
  Trash,
  X,
} from "@calcom/ui/components/icon";

import { TeamRole } from "./TeamPill";

interface Props {
  team: RouterOutputs["viewer"]["teams"]["list"][number];
  key: number;
  onActionSelect: (text: string) => void;
  isLoading?: boolean;
  hideDropdown: boolean;
  setHideDropdown: (value: boolean) => void;
}

export default function TeamListItem(props: Props) {
  const { t, i18n } = useLocale();
  const utils = trpc.useContext();
  const team = props.team;
<<<<<<< HEAD
  const [openInviteLinkSettingsModal, setOpenInviteLinkSettingsModal] = useState(false);
  const [openMemberInvitationModal, setOpenMemberInvitationModal] = useState(false);
=======
  const router = useRouter();
  const showDialog = router.query.inviteModal === "true";
  const [openMemberInvitationModal, setOpenMemberInvitationModal] = useState(showDialog);
>>>>>>> 1b68cc13
  const teamQuery = trpc.viewer.teams.get.useQuery({ teamId: team?.id });
  const inviteMemberMutation = trpc.viewer.teams.inviteMember.useMutation({
    async onSuccess(data) {
      await utils.viewer.teams.get.invalidate();
      setOpenMemberInvitationModal(false);
      if (data.sendEmailInvitation) {
        if (Array.isArray(data.usernameOrEmail)) {
          showToast(
            t("email_invite_team_bulk", {
              userCount: data.usernameOrEmail.length,
            }),
            "success"
          );
        } else {
          showToast(
            t("email_invite_team", {
              email: data.usernameOrEmail,
            }),
            "success"
          );
        }
      }
    },
    onError: (error) => {
      showToast(error.message, "error");
    },
  });

  const acceptOrLeaveMutation = trpc.viewer.teams.acceptOrLeave.useMutation({
    onSuccess: () => {
      utils.viewer.teams.list.invalidate();
      utils.viewer.teams.listInvites.invalidate();
    },
  });

  function acceptOrLeave(accept: boolean) {
    acceptOrLeaveMutation.mutate({
      teamId: team?.id as number,
      accept,
    });
  }

  const acceptInvite = () => acceptOrLeave(true);
  const declineInvite = () => acceptOrLeave(false);

  const isOwner = props.team.role === MembershipRole.OWNER;
  const isInvitee = !props.team.accepted;
  const isAdmin = props.team.role === MembershipRole.OWNER || props.team.role === MembershipRole.ADMIN;
  const { hideDropdown, setHideDropdown } = props;

  if (!team) return <></>;

  const teamInfo = (
    <div className="item-center flex px-5 py-5">
      <Avatar
        size="md"
        imageSrc={getPlaceholderAvatar(team?.logo, team?.name as string)}
        alt="Team Logo"
        className="inline-flex justify-center"
      />
      <div className="ms-3 inline-block truncate">
        <span className="text-default text-sm font-bold">{team.name}</span>
        <span className="text-muted block text-xs">
          {team.slug ? `${process.env.NEXT_PUBLIC_WEBSITE_URL}/team/${team.slug}` : "Unpublished team"}
        </span>
      </div>
    </div>
  );

  return (
    <li className="">
      <MemberInvitationModal
        isOpen={openMemberInvitationModal}
        teamId={team.id}
        token={team.inviteToken?.token}
        onExit={() => {
          setOpenMemberInvitationModal(false);
        }}
        onSubmit={(values) => {
          inviteMemberMutation.mutate({
            teamId: team.id,
            language: i18n.language,
            role: values.role,
            usernameOrEmail: values.emailOrUsername,
            sendEmailInvitation: values.sendInviteEmail,
          });
        }}
        onSettingsOpen={() => {
          setOpenMemberInvitationModal(false);
          setOpenInviteLinkSettingsModal(true);
        }}
        members={teamQuery?.data?.members || []}
      />
      {team.inviteToken && (
        <InviteLinkSettingsModal
          isOpen={openInviteLinkSettingsModal}
          teamId={team.id}
          token={team.inviteToken?.token}
          expiresInDays={team.inviteToken?.expiresInDays || undefined}
          onExit={() => {
            setOpenInviteLinkSettingsModal(false);
            setOpenMemberInvitationModal(true);
          }}
        />
      )}
      <div className={classNames("flex items-center  justify-between", !isInvitee && "hover:bg-muted group")}>
        {!isInvitee ? (
          <Link
            href={"/settings/teams/" + team.id + "/profile"}
            className="flex-grow cursor-pointer truncate text-sm"
            title={`${team.name}`}>
            {teamInfo}
          </Link>
        ) : (
          teamInfo
        )}
        <div className="px-5 py-5">
          {isInvitee ? (
            <>
              <div className="hidden justify-center sm:flex">
                <Button type="button" color="secondary" onClick={declineInvite}>
                  {t("reject")}
                </Button>
                <Button
                  type="button"
                  color="secondary"
                  data-testid={`accept-invitation-${team.id}`}
                  StartIcon={Check}
                  className="ms-2 me-2"
                  onClick={acceptInvite}>
                  {t("accept")}
                </Button>
              </div>
              <div className="block sm:hidden">
                <Dropdown>
                  <DropdownMenuTrigger asChild>
                    <Button type="button" color="minimal" variant="icon" StartIcon={MoreHorizontal} />
                  </DropdownMenuTrigger>
                  <DropdownMenuContent>
                    <DropdownMenuItem>
                      <DropdownItem type="button" StartIcon={Check} onClick={acceptInvite}>
                        {t("accept")}
                      </DropdownItem>
                    </DropdownMenuItem>
                    <DropdownMenuItem>
                      <DropdownItem color="destructive" type="button" StartIcon={X} onClick={declineInvite}>
                        {t("reject")}
                      </DropdownItem>
                    </DropdownMenuItem>
                  </DropdownMenuContent>
                </Dropdown>
              </div>
            </>
          ) : (
            <div className="flex space-x-2 rtl:space-x-reverse">
              <TeamRole role={team.role} />
              <ButtonGroup combined>
                {team.slug && (
                  <Tooltip content={t("copy_link_team")}>
                    <Button
                      color="secondary"
                      onClick={() => {
                        navigator.clipboard.writeText(
                          process.env.NEXT_PUBLIC_WEBSITE_URL + "/team/" + team.slug
                        );
                        showToast(t("link_copied"), "success");
                      }}
                      variant="icon"
                      StartIcon={LinkIcon}
                    />
                  </Tooltip>
                )}
                <Dropdown>
                  <DropdownMenuTrigger asChild>
                    <Button
                      className="radix-state-open:rounded-r-md"
                      type="button"
                      color="secondary"
                      variant="icon"
                      StartIcon={MoreHorizontal}
                    />
                  </DropdownMenuTrigger>
                  <DropdownMenuContent hidden={hideDropdown}>
                    {isAdmin && (
                      <DropdownMenuItem>
                        <DropdownItem
                          type="button"
                          href={"/settings/teams/" + team.id + "/profile"}
                          StartIcon={Edit2}>
                          {t("edit_team") as string}
                        </DropdownItem>
                      </DropdownMenuItem>
                    )}
                    {!team.slug && <TeamPublishButton teamId={team.id} />}
                    {team.slug && (
                      <DropdownMenuItem>
                        <DropdownItem
                          type="button"
                          target="_blank"
                          href={`${process.env.NEXT_PUBLIC_WEBSITE_URL}/team/${team.slug}`}
                          StartIcon={ExternalLink}>
                          {t("preview_team") as string}
                        </DropdownItem>
                      </DropdownMenuItem>
                    )}
                    <DropdownMenuItem>
                      <DropdownItem
                        type="button"
                        onClick={() => {
                          setOpenMemberInvitationModal(true);
                        }}
                        StartIcon={Send}>
                        {t("invite_team_member") as string}
                      </DropdownItem>
                    </DropdownMenuItem>
                    <DropdownMenuSeparator />
                    {isOwner && (
                      <DropdownMenuItem>
                        <Dialog open={hideDropdown} onOpenChange={setHideDropdown}>
                          <DialogTrigger asChild>
                            <DropdownItem
                              color="destructive"
                              type="button"
                              StartIcon={Trash}
                              onClick={(e) => {
                                e.stopPropagation();
                              }}>
                              {t("disband_team")}
                            </DropdownItem>
                          </DialogTrigger>
                          <ConfirmationDialogContent
                            variety="danger"
                            title={t("disband_team")}
                            confirmBtnText={t("confirm_disband_team")}
                            isLoading={props.isLoading}
                            onConfirm={() => {
                              props.onActionSelect("disband");
                            }}>
                            {t("disband_team_confirmation_message")}
                          </ConfirmationDialogContent>
                        </Dialog>
                      </DropdownMenuItem>
                    )}

                    {!isOwner && (
                      <DropdownMenuItem>
                        <Dialog>
                          <DialogTrigger asChild>
                            <DropdownItem
                              color="destructive"
                              type="button"
                              StartIcon={LogOut}
                              onClick={(e) => {
                                e.stopPropagation();
                              }}>
                              {t("leave_team")}
                            </DropdownItem>
                          </DialogTrigger>
                          <ConfirmationDialogContent
                            variety="danger"
                            title={t("leave_team")}
                            confirmBtnText={t("confirm_leave_team")}
                            onConfirm={declineInvite}>
                            {t("leave_team_confirmation_message")}
                          </ConfirmationDialogContent>
                        </Dialog>
                      </DropdownMenuItem>
                    )}
                  </DropdownMenuContent>
                </Dropdown>
              </ButtonGroup>
            </div>
          )}
        </div>
      </div>
    </li>
  );
}

const TeamPublishButton = ({ teamId }: { teamId: number }) => {
  const { t } = useLocale();
  const router = useRouter();
  const publishTeamMutation = trpc.viewer.teams.publish.useMutation({
    onSuccess(data) {
      router.push(data.url);
    },
    onError: (error) => {
      showToast(error.message, "error");
    },
  });

  return (
    <DropdownMenuItem>
      <DropdownItem
        type="button"
        onClick={() => {
          publishTeamMutation.mutate({ teamId });
        }}
        StartIcon={Globe}>
        {t("team_publish")}
      </DropdownItem>
    </DropdownMenuItem>
  );
};<|MERGE_RESOLUTION|>--- conflicted
+++ resolved
@@ -52,16 +52,15 @@
 
 export default function TeamListItem(props: Props) {
   const { t, i18n } = useLocale();
+
+  const router = useRouter();
   const utils = trpc.useContext();
   const team = props.team;
-<<<<<<< HEAD
-  const [openInviteLinkSettingsModal, setOpenInviteLinkSettingsModal] = useState(false);
-  const [openMemberInvitationModal, setOpenMemberInvitationModal] = useState(false);
-=======
-  const router = useRouter();
+
   const showDialog = router.query.inviteModal === "true";
   const [openMemberInvitationModal, setOpenMemberInvitationModal] = useState(showDialog);
->>>>>>> 1b68cc13
+  const [openInviteLinkSettingsModal, setOpenInviteLinkSettingsModal] = useState(false);
+
   const teamQuery = trpc.viewer.teams.get.useQuery({ teamId: team?.id });
   const inviteMemberMutation = trpc.viewer.teams.inviteMember.useMutation({
     async onSuccess(data) {
