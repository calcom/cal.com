--- conflicted
+++ resolved
@@ -230,11 +230,7 @@
                         onClick={() => {
                           setOpenMemberInvitationModal(true);
                         }}
-<<<<<<< HEAD
-                        StartIcon={Icon.FiSend}>
-=======
                         StartIcon={FiSend}>
->>>>>>> 5f351230
                         {t("invite_team_member") as string}
                       </DropdownItem>
                     </DropdownMenuItem>
