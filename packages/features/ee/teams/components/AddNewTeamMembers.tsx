--- conflicted
+++ resolved
@@ -49,20 +49,16 @@
   teamId: number;
 }) => {
   const { t, i18n } = useLocale();
-<<<<<<< HEAD
-  const [inviteLinkSettingsModal, setInviteLinkSettingsModal] = useState(false);
-  const [memberInviteModal, setMemberInviteModal] = useState(false);
+
+  const router = useRouter();
   const utils = trpc.useContext();
-  const router = useRouter();
-
-  const { data: team, isLoading } = trpc.viewer.teams.get.useQuery({ teamId });
-
-=======
-  const router = useRouter();
+
   const showDialog = router.query.inviteModal === "true";
   const [memberInviteModal, setMemberInviteModal] = useState(showDialog);
-  const utils = trpc.useContext();
->>>>>>> 1b68cc13
+  const [inviteLinkSettingsModal, setInviteLinkSettingsModal] = useState(false);
+
+  const { data: team, isLoading } = trpc.viewer.teams.get.useQuery({ teamId });
+
   const inviteMemberMutation = trpc.viewer.teams.inviteMember.useMutation({
     async onSuccess(data) {
       await utils.viewer.teams.get.invalidate();
