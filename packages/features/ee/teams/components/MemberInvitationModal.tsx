--- conflicted
+++ resolved
@@ -1,11 +1,7 @@
 import { useSession } from "next-auth/react";
 import { Trans } from "next-i18next";
-<<<<<<< HEAD
-import { useMemo, useState, useRef, useEffect } from "react";
-=======
->>>>>>> 3f02de82
 import type { FormEvent } from "react";
-import { useMemo, useRef, useState } from "react";
+import { useMemo, useRef, useState, useEffect } from "react";
 import { Controller, useForm } from "react-hook-form";
 
 import TeamInviteFromOrg from "@calcom/ee/organizations/components/TeamInviteFromOrg";
