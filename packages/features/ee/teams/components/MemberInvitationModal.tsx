import { PaperclipIcon, UserIcon, Users } from "lucide-react";
import { Trans } from "next-i18next";
import { useMemo, useState } from "react";
import { Controller, useForm } from "react-hook-form";

import { classNames } from "@calcom/lib";
import { IS_TEAM_BILLING_ENABLED, WEBAPP_URL } from "@calcom/lib/constants";
import { useLocale } from "@calcom/lib/hooks/useLocale";
import { MembershipRole } from "@calcom/prisma/enums";
import { trpc } from "@calcom/trpc";
import {
  Button,
  Checkbox as CheckboxField,
  Dialog,
  DialogContent,
  DialogFooter,
  Form,
  Label,
  showToast,
  TextField,
  ToggleGroup,
  Select,
  TextAreaField,
} from "@calcom/ui";
import { Link } from "@calcom/ui/components/icon";

import type { PendingMember } from "../lib/types";
import { GoogleWorkspaceInviteButton } from "./GoogleWorkspaceInviteButton";

type MemberInvitationModalProps = {
  isOpen: boolean;
  onExit: () => void;
  onSubmit: (values: NewMemberForm) => void;
  onSettingsOpen: () => void;
  teamId: number;
  members: PendingMember[];
  token?: string;
};

type MembershipRoleOption = {
  value: MembershipRole;
  label: string;
};

export interface NewMemberForm {
  emailOrUsername: string | string[];
  role: MembershipRole;
  sendInviteEmail: boolean;
}

type ModalMode = "INDIVIDUAL" | "BULK";

export default function MemberInvitationModal(props: MemberInvitationModalProps) {
  const { t } = useLocale();
  const trpcContext = trpc.useContext();

  const [modalImportMode, setModalInputMode] = useState<ModalMode>("INDIVIDUAL");

  const createInviteMutation = trpc.viewer.teams.createInvite.useMutation({
    onSuccess(token) {
      copyInviteLinkToClipboard(token);
      trpcContext.viewer.teams.get.invalidate();
      trpcContext.viewer.teams.list.invalidate();
    },
    onError: (error) => {
      showToast(error.message, "error");
    },
  });

  const copyInviteLinkToClipboard = async (token: string) => {
    const inviteLink = `${WEBAPP_URL}/teams?token=${token}`;
    await navigator.clipboard.writeText(inviteLink);
    showToast(t("invite_link_copied"), "success");
  };

  const options: MembershipRoleOption[] = useMemo(() => {
    return [
      { value: MembershipRole.MEMBER, label: t("member") },
      { value: MembershipRole.ADMIN, label: t("admin") },
      { value: MembershipRole.OWNER, label: t("owner") },
    ];
  }, [t]);

  const newMemberFormMethods = useForm<NewMemberForm>();

  const validateUniqueInvite = (value: string) => {
    return !(
      props.members.some((member) => member?.username === value) ||
      props.members.some((member) => member?.email === value)
    );
  };

  return (
    <Dialog
      name="inviteModal"
      open={props.isOpen}
      onOpenChange={() => {
        props.onExit();
        newMemberFormMethods.reset();
      }}>
      <DialogContent
        type="creation"
        title={t("invite_team_member")}
        description={
          IS_TEAM_BILLING_ENABLED ? (
            <span className="text-subtle text-sm leading-tight">
              <Trans i18nKey="invite_new_member_description">
                Note: This will <span className="text-emphasis font-medium">cost an extra seat ($15/m)</span>{" "}
                on your subscription.
              </Trans>
            </span>
          ) : null
        }>
        <div>
          <Label className="sr-only" htmlFor="role">
            {t("import_mode")}
          </Label>
          <ToggleGroup
            isFullWidth={true}
            onValueChange={(val) => setModalInputMode(val as ModalMode)}
            defaultValue="INDIVIDUAL"
            options={[
              {
                value: "INDIVIDUAL",
                label: t("invite_team_individual_segment"),
                iconLeft: <UserIcon />,
              },
              { value: "BULK", label: t("invite_team_bulk_segment"), iconLeft: <Users /> },
            ]}
          />
        </div>

        <Form form={newMemberFormMethods} handleSubmit={(values) => props.onSubmit(values)}>
          <div className="mt-6 mb-10 space-y-6">
            {/* Indivdual Invite */}
            {modalImportMode === "INDIVIDUAL" && (
              <Controller
                name="emailOrUsername"
                control={newMemberFormMethods.control}
                rules={{
                  required: t("enter_email_or_username"),
                  validate: (value) => {
                    if (typeof value === "string")
                      return validateUniqueInvite(value) || t("member_already_invited");
                  },
                }}
                render={({ field: { onChange }, fieldState: { error } }) => (
                  <>
                    <TextField
                      label={t("email_or_username")}
                      id="inviteUser"
                      name="inviteUser"
                      placeholder="email@example.com"
                      required
                      onChange={(e) => onChange(e.target.value.trim().toLowerCase())}
                    />
                    {error && <span className="text-sm text-red-800">{error.message}</span>}
                  </>
                )}
              />
            )}
            {/* Bulk Invite */}
            {modalImportMode === "BULK" && (
              <div className="bg-muted flex flex-col rounded-md p-4">
                <Controller
                  name="emailOrUsername"
                  control={newMemberFormMethods.control}
                  rules={{
                    required: t("enter_email_or_username"),
                  }}
                  render={({ field: { onChange, value }, fieldState: { error } }) => (
                    <>
                      {/* TODO: Make this a fancy email input that styles on a successful email. */}
                      <TextAreaField
                        name="emails"
                        label="Invite via email"
                        rows={4}
                        autoCorrect="off"
                        placeholder="john@doe.com, alex@smith.com"
                        required
                        value={value}
                        onChange={(e) => {
                          const emails = e.target.value
                            .split(",")
                            .map((email) => email.trim().toLocaleLowerCase());

                          return onChange(emails);
                        }}
                      />
                      {error && <span className="text-sm text-red-800">{error.message}</span>}
                    </>
                  )}
                />

                <GoogleWorkspaceInviteButton
                  onSuccess={(data) => {
                    newMemberFormMethods.setValue("emailOrUsername", data);
                  }}
                />
                <Button
                  disabled
                  type="button"
                  color="secondary"
                  StartIcon={PaperclipIcon}
                  className="mt-3 justify-center stroke-2">
                  Upload a .csv file
                </Button>
              </div>
            )}
            <Controller
              name="role"
              control={newMemberFormMethods.control}
              defaultValue={options[0].value}
              render={({ field: { onChange } }) => (
                <div>
                  <Label className="text-emphasis font-medium" htmlFor="role">
                    {t("invite_as")}
                  </Label>
                  <Select
                    id="role"
                    defaultValue={options[0]}
                    options={options}
                    onChange={(val) => {
                      if (val) onChange(val.value);
                    }}
                  />
                </div>
              )}
            />
            <Controller
              name="sendInviteEmail"
              control={newMemberFormMethods.control}
              defaultValue={true}
              render={() => (
                <CheckboxField
                  className="mr-0"
                  defaultChecked={true}
                  description={t("send_invite_email")}
                  onChange={(e) => newMemberFormMethods.setValue("sendInviteEmail", e.target.checked)}
                />
              )}
            />
          </div>
<<<<<<< HEAD
=======
          <DialogFooter showDivider>
            <div className="mr-auto flex">
              <Button
                type="button"
                color="minimal"
                variant="icon"
                onClick={() =>
                  props.token
                    ? copyInviteLinkToClipboard(props.token)
                    : createInviteMutation.mutate({ teamId: props.teamId })
                }
                className={classNames("gap-2", props.token && "opacity-50")}
                data-testid="copy-invite-link-button">
                <Link className="text-default h-4 w-4" aria-hidden="true" />
                {t("copy_invite_link")}
              </Button>
              {props.token && (
                <Button
                  type="button"
                  color="minimal"
                  className="ms-2 me-2"
                  onClick={() => {
                    props.onSettingsOpen();
                    newMemberFormMethods.reset();
                  }}
                  data-testid="edit-invite-link-button">
                  {t("edit_invite_link")}
                </Button>
              )}
            </div>
            <Button
              type="button"
              color="minimal"
              onClick={() => {
                props.onExit();
                newMemberFormMethods.reset();
              }}>
              {t("cancel")}
            </Button>
            <Button
              type="submit"
              color="primary"
              className="ms-2 me-2"
              data-testid="invite-new-member-button">
              {t("send_invite")}
            </Button>
          </DialogFooter>
>>>>>>> 3d5ff820
        </Form>
        <DialogFooter showDivider>
          <Button
            type="button"
            color="minimal"
            onClick={() => {
              props.onExit();
              newMemberFormMethods.reset();
            }}>
            {t("cancel")}
          </Button>
          <Button type="submit" color="primary" className="ms-2 me-2" data-testid="invite-new-member-button">
            {t("send_invite")}
          </Button>
        </DialogFooter>
      </DialogContent>
    </Dialog>
  );
}<|MERGE_RESOLUTION|>--- conflicted
+++ resolved
@@ -240,10 +240,6 @@
                 />
               )}
             />
-          </div>
-<<<<<<< HEAD
-=======
-          <DialogFooter showDivider>
             <div className="mr-auto flex">
               <Button
                 type="button"
@@ -273,24 +269,7 @@
                 </Button>
               )}
             </div>
-            <Button
-              type="button"
-              color="minimal"
-              onClick={() => {
-                props.onExit();
-                newMemberFormMethods.reset();
-              }}>
-              {t("cancel")}
-            </Button>
-            <Button
-              type="submit"
-              color="primary"
-              className="ms-2 me-2"
-              data-testid="invite-new-member-button">
-              {t("send_invite")}
-            </Button>
-          </DialogFooter>
->>>>>>> 3d5ff820
+          </div>
         </Form>
         <DialogFooter showDivider>
           <Button
