import { useSession } from "next-auth/react";
import type { FormEvent } from "react";
import { useMemo, useRef, useState } from "react";
import { Controller, useForm } from "react-hook-form";

import TeamInviteFromOrg from "@calcom/ee/organizations/components/TeamInviteFromOrg";
import { IS_TEAM_BILLING_ENABLED_CLIENT, MAX_NB_INVITES } from "@calcom/lib/constants";
import { useCompatSearchParams } from "@calcom/lib/hooks/useCompatSearchParams";
import { useLocale } from "@calcom/lib/hooks/useLocale";
import { MembershipRole } from "@calcom/prisma/enums";
import { CreationSource } from "@calcom/prisma/enums";
import type { RouterOutputs } from "@calcom/trpc";
import { trpc } from "@calcom/trpc";
import { isEmail } from "@calcom/trpc/server/routers/viewer/teams/util";
import { TextAreaField } from "@calcom/ui/components/form";
import { Button } from "@calcom/ui/components/button";
import classNames from "@calcom/ui/classNames";
<<<<<<< HEAD
import CustomTrans from "@calcom/web/components/CustomTrans";
=======
import { Dialog, DialogContent, DialogFooter } from "@calcom/ui/components/dialog";
import { Form } from "@calcom/ui/components/form";
import { Label } from "@calcom/ui/components/form";
import { TextField } from "@calcom/ui/components/form";
import { Select } from "@calcom/ui/components/form";
import { ToggleGroup } from "@calcom/ui/components/form";
import { Icon } from "@calcom/ui/components/icon";
import { showToast } from "@calcom/ui/components/toast";
>>>>>>> 4762d475

import type { PendingMember } from "../lib/types";
import { GoogleWorkspaceInviteButton } from "./GoogleWorkspaceInviteButton";

type MemberInvitationModalProps = {
  isOpen: boolean;
  onExit: () => void;
  orgMembers?: RouterOutputs["viewer"]["organizations"]["getMembers"];
  onSubmit: (values: NewMemberForm, resetFields: () => void) => void;
  onSettingsOpen?: () => void;
  teamId: number;
  members?: PendingMember[];
  token?: string;
  isPending?: boolean;
  disableCopyLink?: boolean;
  isOrg?: boolean;
  checkMembershipMutation?: boolean;
};

type MembershipRoleOption = {
  value: MembershipRole;
  label: string;
};

export interface NewMemberForm {
  emailOrUsername: string | string[];
  role: MembershipRole;
}

type ModalMode = "INDIVIDUAL" | "BULK" | "ORGANIZATION";

interface FileEvent<T = Element> extends FormEvent<T> {
  target: EventTarget & T;
}

function toggleElementInArray(value: string[] | string | undefined, element: string): string[] {
  const array = value ? (Array.isArray(value) ? value : [value]) : [];
  return array.includes(element) ? array.filter((item) => item !== element) : [...array, element];
}

export default function MemberInvitationModal(props: MemberInvitationModalProps) {
  const { t } = useLocale();
  const { disableCopyLink = false, isOrg = false } = props;
  const trpcContext = trpc.useUtils();
  const session = useSession();
  const { data: currentOrg } = trpc.viewer.organizations.listCurrent.useQuery(undefined, {
    enabled: !!session.data?.user?.org,
  });

  const checkIfMembershipExistsMutation = trpc.viewer.teams.checkIfMembershipExists.useMutation();

  // Check current org role and not team role
  const isOrgAdminOrOwner =
    currentOrg &&
    (currentOrg.user.role === MembershipRole.OWNER || currentOrg.user.role === MembershipRole.ADMIN);

  const canSeeOrganization = currentOrg?.isPrivate
    ? isOrgAdminOrOwner
    : !!(props?.orgMembers && props.orgMembers?.length > 0 && isOrgAdminOrOwner);

  const [modalImportMode, setModalInputMode] = useState<ModalMode>(
    canSeeOrganization ? "ORGANIZATION" : "INDIVIDUAL"
  );

  const createInviteMutation = trpc.viewer.teams.createInvite.useMutation({
    async onSuccess({ inviteLink }) {
      trpcContext.viewer.teams.get.invalidate();
      trpcContext.viewer.teams.list.invalidate();
    },
    onError: (error) => {
      showToast(error.message, "error");
    },
  });

  const options: MembershipRoleOption[] = useMemo(() => {
    const options: MembershipRoleOption[] = [
      { value: MembershipRole.MEMBER, label: t("member") },
      { value: MembershipRole.ADMIN, label: t("admin") },
      { value: MembershipRole.OWNER, label: t("owner") },
    ];

    // Adjust options for organizations where the user isn't the owner
    if (isOrg && !isOrgAdminOrOwner) {
      return options.filter((option) => option.value !== MembershipRole.OWNER);
    }

    return options;
  }, [t, isOrgAdminOrOwner, isOrg]);

  const toggleGroupOptions = useMemo(() => {
    const array = [
      {
        value: "INDIVIDUAL",
        label: t("invite_team_individual_segment"),
        iconLeft: <Icon name="user" />,
      },
      { value: "BULK", label: t("invite_team_bulk_segment"), iconLeft: <Icon name="users" /> },
    ];
    if (canSeeOrganization) {
      array.unshift({
        value: "ORGANIZATION",
        label: t("organization"),
        iconLeft: <Icon name="building" />,
      });
    }
    return array;
  }, [t, canSeeOrganization]);

  const newMemberFormMethods = useForm<NewMemberForm>();

  const checkIfMembershipExists = (value: string) => {
    if (props.checkMembershipMutation) {
      return checkIfMembershipExistsMutation.mutateAsync({
        teamId: props.teamId,
        value,
      });
    } else {
      if (!props?.members?.length) return false;
      return (
        props?.members.some((member) => member?.username === value) ||
        props?.members.some((member) => member?.email === value)
      );
    }
  };

  const handleFileUpload = (e: FileEvent<HTMLInputElement>) => {
    if (!e.target.files?.length) {
      return;
    }
    const file = e.target.files[0];

    if (file) {
      const reader = new FileReader();
      const emailRegex = /^([A-Z0-9_+-]+\.?)*[A-Z0-9_+-]@([A-Z0-9][A-Z0-9-]*\.)+[A-Z]{2,}$/i;
      reader.onload = (e) => {
        const contents = e?.target?.result as string;
        const lines = contents.split("\n");
        const validEmails = [];
        for (const line of lines) {
          const columns = line.split(/,|;|\|| /);
          for (const column of columns) {
            const email = column.trim().toLowerCase();

            if (emailRegex.test(email)) {
              validEmails.push(email);
              break; // Stop checking columns if a valid email is found in this line
            }
          }
        }

        newMemberFormMethods.setValue("emailOrUsername", validEmails);
      };

      reader.readAsText(file);
    }
  };

  const resetFields = () => {
    newMemberFormMethods.reset();
    newMemberFormMethods.setValue("emailOrUsername", "");
    newMemberFormMethods.setValue("role", options[0].value);
    setModalInputMode("INDIVIDUAL");
  };

  const importRef = useRef<HTMLInputElement | null>(null);

  return (
    <Dialog
      name="inviteModal"
      open={props.isOpen}
      onOpenChange={() => {
        props.onExit();
        newMemberFormMethods.reset();
      }}>
      <DialogContent
        enableOverflow
        type="creation"
        title={t("invite_team_member")}
        description={
          IS_TEAM_BILLING_ENABLED_CLIENT && !currentOrg ? (
            <span className="text-subtle text-sm leading-tight">
              <CustomTrans t={t} i18nKey="invite_new_member_description">
                Note: This will <span className="text-emphasis font-medium">cost an extra seat ($15/m)</span>{" "}
                on your subscription.
              </CustomTrans>
            </span>
          ) : null
        }>
        <div className="sm:max-h-9">
          <Label className="sr-only" htmlFor="role">
            {t("import_mode")}
          </Label>
          <ToggleGroup
            isFullWidth={true}
            className="flex-col sm:flex-row"
            onValueChange={(val) => {
              setModalInputMode(val as ModalMode);
              newMemberFormMethods.clearErrors();
            }}
            defaultValue={modalImportMode}
            options={toggleGroupOptions}
          />
        </div>

        <Form form={newMemberFormMethods} handleSubmit={(values) => props.onSubmit(values, resetFields)}>
          <div className="mb-10 mt-6 space-y-6">
            {/* Individual Invite */}
            {modalImportMode === "INDIVIDUAL" && (
              <Controller
                name="emailOrUsername"
                control={newMemberFormMethods.control}
                rules={{
                  required: t("enter_email"),
                  validate: async (value) => {
                    // orgs can only invite members by email
                    if (typeof value === "string" && !isEmail(value)) return t("enter_email");
                    if (typeof value === "string") {
                      const doesInviteExists = await checkIfMembershipExists(value);
                      return !doesInviteExists || t("member_already_invited");
                    }
                  },
                }}
                render={({ field: { onChange }, fieldState: { error } }) => (
                  <>
                    <TextField
                      label={t("email")}
                      id="inviteUser"
                      name="inviteUser"
                      placeholder="email@example.com"
                      required
                      onChange={(e) => onChange(e.target.value.trim().toLowerCase())}
                    />
                    {error && <span className="text-sm text-red-800">{error.message}</span>}
                  </>
                )}
              />
            )}
            {/* Bulk Invite */}
            {modalImportMode === "BULK" && (
              <div className="bg-muted flex flex-col rounded-md p-4">
                <Controller
                  name="emailOrUsername"
                  control={newMemberFormMethods.control}
                  rules={{
                    required: t("enter_email"),
                    validate: (value) => {
                      if (Array.isArray(value) && value.some((email) => !isEmail(email)))
                        return t("enter_emails");
                      if (Array.isArray(value) && value.length > MAX_NB_INVITES)
                        return t("too_many_invites", { nbUsers: MAX_NB_INVITES });
                      if (typeof value === "string" && !isEmail(value)) return t("enter_email");
                    },
                  }}
                  render={({ field: { onChange, value }, fieldState: { error } }) => (
                    <>
                      {/* TODO: Make this a fancy email input that styles on a successful email. */}
                      <TextAreaField
                        name="emails"
                        label={t("invite_via_email")}
                        rows={4}
                        autoCorrect="off"
                        placeholder="john@doe.com, alex@smith.com"
                        required
                        value={value}
                        onChange={(e) => {
                          const targetValues = e.target.value.split(/[\n,]/);
                          const emails =
                            targetValues.length === 1
                              ? targetValues[0].trim().toLocaleLowerCase()
                              : targetValues.map((email) => email.trim().toLocaleLowerCase());

                          return onChange(emails);
                        }}
                      />
                      {error && <span className="text-sm text-red-800">{error.message}</span>}
                    </>
                  )}
                />

                <GoogleWorkspaceInviteButton
                  onSuccess={(data) => {
                    newMemberFormMethods.setValue("emailOrUsername", data);
                  }}
                />
                <Button
                  type="button"
                  color="secondary"
                  onClick={() => {
                    if (importRef.current) {
                      importRef.current.click();
                    }
                  }}
                  StartIcon="paperclip"
                  className="mt-3 justify-center stroke-2">
                  {t("upload_csv_file")}
                </Button>
                <input
                  ref={importRef}
                  hidden
                  id="bulkInvite"
                  type="file"
                  accept=".csv"
                  style={{ display: "none" }}
                  onChange={handleFileUpload}
                />
              </div>
            )}
            {modalImportMode === "ORGANIZATION" && (
              <Controller
                name="emailOrUsername"
                control={newMemberFormMethods.control}
                rules={{
                  required: t("enter_email_or_username"),
                }}
                render={({ field: { onChange, value } }) => (
                  <>
                    <TeamInviteFromOrg
                      selectedEmails={value}
                      handleOnChecked={(userEmail) => {
                        // If 'value' is not an array, create a new array with 'userEmail' to allow future updates to the array.
                        // If 'value' is an array, update the array by either adding or removing 'userEmail'.
                        const newValue = toggleElementInArray(value, userEmail);
                        onChange(newValue);
                      }}
                      orgMembers={props.orgMembers}
                    />
                  </>
                )}
              />
            )}
            <Controller
              name="role"
              control={newMemberFormMethods.control}
              defaultValue={options[0].value}
              render={({ field: { onChange } }) => (
                <div>
                  <Label className="text-emphasis font-medium" htmlFor="role">
                    {t("invite_as")}
                  </Label>
                  <Select
                    id="role"
                    defaultValue={options[0]}
                    options={options}
                    onChange={(val) => {
                      if (val) onChange(val.value);
                    }}
                  />
                </div>
              )}
            />
            {props.token && (
              <div className="flex">
                <Button
                  type="button"
                  color="minimal"
                  className="me-2 ms-2"
                  onClick={() => {
                    props.onSettingsOpen && props.onSettingsOpen();
                    newMemberFormMethods.reset();
                  }}
                  data-testid="edit-invite-link-button">
                  {t("edit_invite_link")}
                </Button>
              </div>
            )}
          </div>
          <DialogFooter showDivider>
            {!disableCopyLink && (
              <div className="flex-grow">
                <Button
                  type="button"
                  color="minimal"
                  variant="icon"
                  onClick={async function () {
                    try {
                      // Required for Safari but also works on Chrome
                      // Credits to https://wolfgangrittner.dev/how-to-use-clipboard-api-in-firefox/
                      if (typeof ClipboardItem !== "undefined") {
                        const inviteLinkClipbardItem = new ClipboardItem({
                          "text/plain": new Promise(async (resolve) => {
                            // Instead of doing async work and then writing to clipboard, do async work in clipboard API itself
                            const { inviteLink } = await createInviteMutation.mutateAsync({
                              teamId: props.teamId,
                              token: props.token,
                            });
                            showToast(t("invite_link_copied"), "success");
                            resolve(new Blob([inviteLink], { type: "text/plain" }));
                          }),
                        });
                        await navigator.clipboard.write([inviteLinkClipbardItem]);
                      } else {
                        // Fallback for browsers that don't support ClipboardItem e.g. Firefox
                        const { inviteLink } = await createInviteMutation.mutateAsync({
                          teamId: props.teamId,
                          token: props.token,
                        });
                        await navigator.clipboard.writeText(inviteLink);
                        showToast(t("invite_link_copied"), "success");
                      }
                    } catch (e) {
                      showToast(t("something_went_wrong_on_our_end"), "error");
                      console.error(e);
                    }
                  }}
                  className={classNames("gap-2", props.token && "opacity-50")}
                  StartIcon="link"
                  data-testid="copy-invite-link-button">
                  <span className="hidden sm:inline">{t("copy_invite_link")}</span>
                </Button>
              </div>
            )}
            <Button
              type="button"
              color="minimal"
              onClick={() => {
                props.onExit();
                resetFields();
              }}>
              {t("cancel")}
            </Button>
            <Button
              loading={
                props.isPending || createInviteMutation.isPending || checkIfMembershipExistsMutation.isPending
              }
              type="submit"
              color="primary"
              className="me-2 ms-2"
              data-testid="invite-new-member-button">
              {t("send_invite")}
            </Button>
          </DialogFooter>
        </Form>
      </DialogContent>
    </Dialog>
  );
}

export const MemberInvitationModalWithoutMembers = ({
  hideInvitationModal,
  showMemberInvitationModal,
  teamId,
  token,
  onSettingsOpen,
  ...props
}: Partial<MemberInvitationModalProps> & {
  hideInvitationModal: () => void;
  showMemberInvitationModal: boolean;
  teamId: number;
  token?: string;
  onSettingsOpen: () => void;
}) => {
  const searchParams = useCompatSearchParams();
  const { t, i18n } = useLocale();
  const utils = trpc.useUtils();

  const inviteMemberMutation = trpc.viewer.teams.inviteMember.useMutation();

  const { data: orgMembersNotInThisTeam, isPending: isOrgListLoading } =
    trpc.viewer.organizations.getMembers.useQuery(
      {
        teamIdToExclude: teamId,
        distinctUser: true,
      },
      {
        enabled: searchParams !== null && !!teamId && !!showMemberInvitationModal,
      }
    );

  return (
    <MemberInvitationModal
      {...props}
      isPending={inviteMemberMutation.isPending || isOrgListLoading}
      isOpen={showMemberInvitationModal}
      orgMembers={orgMembersNotInThisTeam}
      teamId={teamId}
      token={token}
      onExit={hideInvitationModal}
      checkMembershipMutation={true}
      onSubmit={(values, resetFields) => {
        inviteMemberMutation.mutate(
          {
            teamId,
            language: i18n.language,
            role: values.role,
            usernameOrEmail: values.emailOrUsername,
            creationSource: CreationSource.WEBAPP,
          },
          {
            onSuccess: async (data) => {
              await utils.viewer.teams.get.invalidate();
              await utils.viewer.teams.listMembers.invalidate();
              await utils.viewer.organizations.getMembers.invalidate();
              hideInvitationModal();

              if (Array.isArray(data.usernameOrEmail)) {
                showToast(
                  t("email_invite_team_bulk", {
                    userCount: data.numUsersInvited,
                  }),
                  "success"
                );
                resetFields();
              } else {
                showToast(
                  t("email_invite_team", {
                    email: data.usernameOrEmail,
                  }),
                  "success"
                );
              }
            },
            onError: (error) => {
              showToast(error.message, "error");
            },
          }
        );
      }}
      onSettingsOpen={() => {
        hideInvitationModal();
        onSettingsOpen();
      }}
    />
  );
};<|MERGE_RESOLUTION|>--- conflicted
+++ resolved
@@ -12,13 +12,10 @@
 import type { RouterOutputs } from "@calcom/trpc";
 import { trpc } from "@calcom/trpc";
 import { isEmail } from "@calcom/trpc/server/routers/viewer/teams/util";
+import classNames from "@calcom/ui/classNames";
+import { Button } from "@calcom/ui/components/button";
+import { Dialog, DialogContent, DialogFooter } from "@calcom/ui/components/dialog";
 import { TextAreaField } from "@calcom/ui/components/form";
-import { Button } from "@calcom/ui/components/button";
-import classNames from "@calcom/ui/classNames";
-<<<<<<< HEAD
-import CustomTrans from "@calcom/web/components/CustomTrans";
-=======
-import { Dialog, DialogContent, DialogFooter } from "@calcom/ui/components/dialog";
 import { Form } from "@calcom/ui/components/form";
 import { Label } from "@calcom/ui/components/form";
 import { TextField } from "@calcom/ui/components/form";
@@ -26,7 +23,7 @@
 import { ToggleGroup } from "@calcom/ui/components/form";
 import { Icon } from "@calcom/ui/components/icon";
 import { showToast } from "@calcom/ui/components/toast";
->>>>>>> 4762d475
+import CustomTrans from "@calcom/web/components/CustomTrans";
 
 import type { PendingMember } from "../lib/types";
 import { GoogleWorkspaceInviteButton } from "./GoogleWorkspaceInviteButton";
