import { MembershipRole } from "@prisma/client";
import React, { useState, SyntheticEvent, useMemo } from "react";

import { useLocale } from "@calcom/lib/hooks/useLocale";
import { TeamWithMembers } from "@calcom/lib/server/queries/teams";
import { trpc } from "@calcom/trpc/react";
<<<<<<< HEAD
import { Button, Dialog, DialogContent, DialogFooter, Select, TextField } from "@calcom/ui/v2";
=======
import { Button, TextField } from "@calcom/ui/components";
import { Dialog, DialogContent, DialogFooter, Select } from "@calcom/ui/v2";
>>>>>>> 2aa84cd5

type MemberInvitationModalProps = {
  isOpen: boolean;
  team: TeamWithMembers | null;
  currentMember: MembershipRole;
  onExit: () => void;
};

type MembershipRoleOption = {
  value: MembershipRole;
  label?: string;
};

const _options: MembershipRoleOption[] = [{ value: "MEMBER" }, { value: "ADMIN" }, { value: "OWNER" }];

export default function MemberInvitationModal(props: MemberInvitationModalProps) {
  const [errorMessage, setErrorMessage] = useState("");
  const { t, i18n } = useLocale();
  const utils = trpc.useContext();

  const options = useMemo(() => {
    _options.forEach((option, i) => {
      _options[i].label = t(option.value.toLowerCase());
    });
    return _options;
  }, [t]);

  const inviteMemberMutation = trpc.viewer.teams.inviteMember.useMutation({
    async onSuccess() {
      await utils.viewer.teams.get.invalidate();
      props.onExit();
    },
    async onError(err) {
      setErrorMessage(err.message);
    },
  });

  function inviteMember(e: SyntheticEvent) {
    e.preventDefault();
    if (!props.team) return;

    const target = e.target as typeof e.target & {
      elements: {
        role: { value: MembershipRole };
        inviteUser: { value: string };
        sendInviteEmail: { checked: boolean };
      };
    };

    inviteMemberMutation.mutate({
      teamId: props.team.id,
      language: i18n.language,
      role: target.elements["role"].value,
      usernameOrEmail: target.elements["inviteUser"].value,
      sendEmailInvitation: target.elements["sendInviteEmail"].checked,
    });
  }

  return (
    <Dialog open={props.isOpen} onOpenChange={props.onExit}>
      <DialogContent
        type="creation"
        useOwnActionButtons
        title={t("invite_new_member")}
        description={
          <span className=" text-sm leading-tight text-gray-500">
            Note: This will <span className="font-medium text-gray-900">cost an extra seat ($12/m)</span> on
            your subscription if this invitee does not have a TEAM account.
          </span>
        }>
        <form onSubmit={inviteMember}>
          <div className="space-y-4">
            <TextField
              label={t("email_or_username")}
              id="inviteUser"
              name="inviteUser"
              placeholder="email@example.com"
              required
            />
            <div>
              <label className="mb-1 block text-sm font-medium tracking-wide text-gray-700" htmlFor="role">
                {t("role")}
              </label>
              <Select
                defaultValue={options[0]}
                options={props.currentMember !== MembershipRole.OWNER ? options.slice(0, 2) : options}
                id="role"
                name="role"
                className="mt-1 block w-full rounded-sm border-gray-300 text-sm"
              />
            </div>
            <div className="relative flex items-start">
              <div className="flex h-5 items-center">
                <input
                  type="checkbox"
                  name="sendInviteEmail"
                  defaultChecked
                  id="sendInviteEmail"
                  className="rounded-sm border-gray-300 text-sm text-black"
                />
              </div>
              <div className="text-sm ltr:ml-2 rtl:mr-2">
                <label htmlFor="sendInviteEmail" className="font-medium text-gray-700">
                  {t("send_invite_email")}
                </label>
              </div>
            </div>
          </div>
          {errorMessage && (
            <p className="text-sm text-red-700">
              <span className="font-bold">Error: </span>
              {errorMessage}
            </p>
          )}
          <DialogFooter>
            <Button type="button" color="secondary" onClick={props.onExit}>
              {t("cancel")}
            </Button>
            <Button
              type="submit"
              color="primary"
              className="ltr:ml-2 rtl:mr-2"
              data-testid="invite-new-member-button">
              {t("invite")}
            </Button>
          </DialogFooter>
        </form>
      </DialogContent>
    </Dialog>
  );
}<|MERGE_RESOLUTION|>--- conflicted
+++ resolved
@@ -4,12 +4,8 @@
 import { useLocale } from "@calcom/lib/hooks/useLocale";
 import { TeamWithMembers } from "@calcom/lib/server/queries/teams";
 import { trpc } from "@calcom/trpc/react";
-<<<<<<< HEAD
-import { Button, Dialog, DialogContent, DialogFooter, Select, TextField } from "@calcom/ui/v2";
-=======
 import { Button, TextField } from "@calcom/ui/components";
 import { Dialog, DialogContent, DialogFooter, Select } from "@calcom/ui/v2";
->>>>>>> 2aa84cd5
 
 type MemberInvitationModalProps = {
   isOpen: boolean;
