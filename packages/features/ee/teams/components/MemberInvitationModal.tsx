import { MembershipRole } from "@prisma/client";
import { Trans } from "next-i18next";
import { useMemo } from "react";
import { Controller, useForm } from "react-hook-form";

import { IS_TEAM_BILLING_ENABLED } from "@calcom/lib/constants";
import { useLocale } from "@calcom/lib/hooks/useLocale";
import { Button, TextField } from "@calcom/ui/components";
import CheckboxField from "@calcom/ui/components/form/checkbox/Checkbox";
import { Form } from "@calcom/ui/form/fields";
import { Dialog, DialogContent, DialogFooter, Select } from "@calcom/ui/v2";

import { PendingMember } from "../lib/types";

type MemberInvitationModalProps = {
  isOpen: boolean;
  onExit: () => void;
  onSubmit: (values: NewMemberForm) => void;
  members: PendingMember[];
};

type MembershipRoleOption = {
  value: MembershipRole;
  label: string;
};

export interface NewMemberForm {
  emailOrUsername: string;
  role: MembershipRoleOption;
  sendInviteEmail: boolean;
}

export default function MemberInvitationModal(props: MemberInvitationModalProps) {
  const { t } = useLocale();

  const options: MembershipRoleOption[] = useMemo(() => {
    return [
      { value: "MEMBER", label: t("member") },
      { value: "ADMIN", label: t("admin") },
      { value: "OWNER", label: t("owner") },
    ];
  }, [t]);

<<<<<<< HEAD
  const inviteMemberMutation = trpc.viewer.teams.inviteMember.useMutation({
    async onSuccess() {
      await utils.viewer.teams.get.invalidate();
      props.onExit();
    },
    async onError(err) {
      setErrorMessage(err.message);
    },
  });

  function inviteMember(e: SyntheticEvent) {
    e.preventDefault();
    if (!props.team) return;

    const target = e.target as typeof e.target & {
      elements: {
        role: { value: MembershipRole };
        inviteUser: { value: string };
        sendInviteEmail: { checked: boolean };
      };
    };
=======
  const newMemberFormMethods = useForm<NewMemberForm>();
>>>>>>> 6d678086

  const validateUniqueInvite = (value: string) => {
    return !(
      props.members.some((member) => member?.username === value) ||
      props.members.some((member) => member?.email === value)
    );
  };

  return (
    <Dialog
      open={props.isOpen}
      onOpenChange={() => {
        props.onExit();
        newMemberFormMethods.reset();
      }}>
      <DialogContent
        type="creation"
        useOwnActionButtons
        title={t("invite_new_member")}
        description={
          IS_TEAM_BILLING_ENABLED ? (
            <span className=" text-sm leading-tight text-gray-500">
              <Trans i18nKey="invite_new_member_description">
                Note: This will <span className="font-medium text-gray-900">cost an extra seat ($15/m)</span>{" "}
                on your subscription.
              </Trans>
            </span>
          ) : (
            ""
          )
        }>
        <Form form={newMemberFormMethods} handleSubmit={(values) => props.onSubmit(values)}>
          <div className="space-y-4">
            <Controller
              name="emailOrUsername"
              control={newMemberFormMethods.control}
              rules={{
                required: t("enter_email_or_username"),
                validate: (value) => validateUniqueInvite(value) || t("member_already_invited"),
              }}
              render={({ field: { onChange }, fieldState: { error } }) => (
                <>
                  <TextField
                    label={t("email_or_username")}
                    id="inviteUser"
                    name="inviteUser"
                    placeholder="email@example.com"
                    required
                    onChange={onChange}
                  />
                  {error && <span className="text-sm text-red-800">{error.message}</span>}
                </>
              )}
            />
            <Controller
              name="role"
              control={newMemberFormMethods.control}
              defaultValue={options[0]}
              render={({ field: { onChange } }) => (
                <div>
                  <label
                    className="mb-1 block text-sm font-medium tracking-wide text-gray-700"
                    htmlFor="role">
                    {t("role")}
                  </label>
                  <Select
                    defaultValue={options[0]}
                    options={options.filter((option) => option.value !== "OWNER")}
                    id="role"
                    name="role"
                    className="mt-1 block w-full rounded-sm border-gray-300 text-sm"
                    onChange={onChange}
                  />
                </div>
              )}
            />
            <Controller
              name="sendInviteEmail"
              control={newMemberFormMethods.control}
              defaultValue={false}
              render={() => (
                <div className="relative flex items-start">
                  <CheckboxField
                    description={t("send_invite_email")}
                    onChange={(e) => newMemberFormMethods.setValue("sendInviteEmail", e.target.checked)}
                  />
                </div>
              )}
            />
          </div>
          <DialogFooter>
            <Button
              type="button"
              color="secondary"
              onClick={() => {
                props.onExit();
                newMemberFormMethods.reset();
              }}>
              {t("cancel")}
            </Button>
            <Button
              type="submit"
              color="primary"
              className="ltr:ml-2 rtl:mr-2"
              data-testid="invite-new-member-button">
              {t("invite")}
            </Button>
          </DialogFooter>
        </Form>
      </DialogContent>
    </Dialog>
  );
}<|MERGE_RESOLUTION|>--- conflicted
+++ resolved
@@ -41,31 +41,7 @@
     ];
   }, [t]);
 
-<<<<<<< HEAD
-  const inviteMemberMutation = trpc.viewer.teams.inviteMember.useMutation({
-    async onSuccess() {
-      await utils.viewer.teams.get.invalidate();
-      props.onExit();
-    },
-    async onError(err) {
-      setErrorMessage(err.message);
-    },
-  });
-
-  function inviteMember(e: SyntheticEvent) {
-    e.preventDefault();
-    if (!props.team) return;
-
-    const target = e.target as typeof e.target & {
-      elements: {
-        role: { value: MembershipRole };
-        inviteUser: { value: string };
-        sendInviteEmail: { checked: boolean };
-      };
-    };
-=======
   const newMemberFormMethods = useForm<NewMemberForm>();
->>>>>>> 6d678086
 
   const validateUniqueInvite = (value: string) => {
     return !(
