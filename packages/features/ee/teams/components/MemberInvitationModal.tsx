import { BuildingIcon, PaperclipIcon, UserIcon, Users } from "lucide-react";
import { Trans } from "next-i18next";
import { useMemo, useState } from "react";
import type { FormEvent } from "react";
import { Controller, useForm } from "react-hook-form";

import TeamInviteFromOrg from "@calcom/ee/organizations/components/TeamInviteFromOrg";
import { classNames } from "@calcom/lib";
import { IS_TEAM_BILLING_ENABLED, WEBAPP_URL } from "@calcom/lib/constants";
import { useLocale } from "@calcom/lib/hooks/useLocale";
import { MembershipRole } from "@calcom/prisma/enums";
import type { RouterOutputs } from "@calcom/trpc";
import { trpc } from "@calcom/trpc";
import {
  Button,
  Checkbox as CheckboxField,
  Dialog,
  DialogContent,
  DialogFooter,
  Form,
  Label,
  showToast,
  TextField,
  ToggleGroup,
  Select,
  TextAreaField,
} from "@calcom/ui";
import { Link } from "@calcom/ui/components/icon";

import type { PendingMember } from "../lib/types";
import { GoogleWorkspaceInviteButton } from "./GoogleWorkspaceInviteButton";

type MemberInvitationModalProps = {
  isOpen: boolean;
  onExit: () => void;
  orgMembers?: RouterOutputs["viewer"]["organizations"]["getMembers"];
  onSubmit: (values: NewMemberForm, resetFields: () => void) => void;
  onSettingsOpen?: () => void;
  teamId: number;
  members: PendingMember[];
  token?: string;
};

type MembershipRoleOption = {
  value: MembershipRole;
  label: string;
};

export interface NewMemberForm {
  emailOrUsername: string | string[];
  role: MembershipRole;
  sendInviteEmail: boolean;
}

type ModalMode = "INDIVIDUAL" | "BULK" | "ORGANIZATION";

interface FileEvent<T = Element> extends FormEvent<T> {
  target: EventTarget & T;
}

function toggleElementInArray(value: string[] | string, element: string): string[] {
  const array = Array.isArray(value) ? value : [value];
  return array.includes(element) ? array.filter((item) => item !== element) : [...array, element];
}

export default function MemberInvitationModal(props: MemberInvitationModalProps) {
  const { t } = useLocale();
  const trpcContext = trpc.useContext();

  const [modalImportMode, setModalInputMode] = useState<ModalMode>(
    props?.orgMembers && props.orgMembers?.length > 0 ? "ORGANIZATION" : "INDIVIDUAL"
  );

  const createInviteMutation = trpc.viewer.teams.createInvite.useMutation({
    onSuccess(token) {
      copyInviteLinkToClipboard(token);
      trpcContext.viewer.teams.get.invalidate();
      trpcContext.viewer.teams.list.invalidate();
    },
    onError: (error) => {
      showToast(error.message, "error");
    },
  });

  const copyInviteLinkToClipboard = async (token: string) => {
    const inviteLink = `${WEBAPP_URL}/teams?token=${token}`;
    await navigator.clipboard.writeText(inviteLink);
    showToast(t("invite_link_copied"), "success");
  };

  const options: MembershipRoleOption[] = useMemo(() => {
    return [
      { value: MembershipRole.MEMBER, label: t("member") },
      { value: MembershipRole.ADMIN, label: t("admin") },
      { value: MembershipRole.OWNER, label: t("owner") },
    ];
  }, [t]);

  const toggleGroupOptions = useMemo(() => {
    const array = [
      {
        value: "INDIVIDUAL",
        label: t("invite_team_individual_segment"),
        iconLeft: <UserIcon />,
      },
      { value: "BULK", label: t("invite_team_bulk_segment"), iconLeft: <Users /> },
    ];
    if (props?.orgMembers && props.orgMembers?.length > 0) {
      array.unshift({
        value: "ORGANIZATION",
        label: t("organization"),
        iconLeft: <BuildingIcon />,
      });
    }
    return array;
  }, [t, props.orgMembers]);

  const newMemberFormMethods = useForm<NewMemberForm>();

  const validateUniqueInvite = (value: string) => {
    return !(
      props.members.some((member) => member?.username === value) ||
      props.members.some((member) => member?.email === value)
    );
  };

  const handleFileUpload = (e: FileEvent<HTMLInputElement>) => {
    if (!e.target.files?.length) {
      return;
    }
    const file = e.target.files[0];

    if (file) {
      const reader = new FileReader();

      reader.onload = (e) => {
        const contents = e?.target?.result as string;
        const values = contents?.split(",").map((email) => email.trim().toLocaleLowerCase());
        newMemberFormMethods.setValue("emailOrUsername", values);
      };

      reader.readAsText(file);
    }
  };

  const resetFields = () => {
    newMemberFormMethods.reset();
    newMemberFormMethods.setValue("emailOrUsername", "");
    setModalInputMode("INDIVIDUAL");
  };

  return (
    <Dialog
      name="inviteModal"
      open={props.isOpen}
      onOpenChange={() => {
        props.onExit();
        newMemberFormMethods.reset();
      }}>
      <DialogContent
        type="creation"
        title={t("invite_team_member")}
        description={
          IS_TEAM_BILLING_ENABLED ? (
            <span className="text-subtle text-sm leading-tight">
              <Trans i18nKey="invite_new_member_description">
                Note: This will <span className="text-emphasis font-medium">cost an extra seat ($15/m)</span>{" "}
                on your subscription.
              </Trans>
            </span>
          ) : null
        }>
        <div>
          <Label className="sr-only" htmlFor="role">
            {t("import_mode")}
          </Label>
          <ToggleGroup
            isFullWidth={true}
            onValueChange={(val) => setModalInputMode(val as ModalMode)}
            defaultValue={modalImportMode}
            options={toggleGroupOptions}
          />
        </div>

        <Form form={newMemberFormMethods} handleSubmit={(values) => props.onSubmit(values, resetFields)}>
          <div className="mt-6 mb-10 space-y-6">
            {/* Indivdual Invite */}
            {modalImportMode === "INDIVIDUAL" && (
              <Controller
                name="emailOrUsername"
                control={newMemberFormMethods.control}
                rules={{
                  required: t("enter_email_or_username"),
                  validate: (value) => {
                    if (typeof value === "string")
                      return validateUniqueInvite(value) || t("member_already_invited");
                  },
                }}
                render={({ field: { onChange }, fieldState: { error } }) => (
                  <>
                    <TextField
                      label={t("email_or_username")}
                      id="inviteUser"
                      name="inviteUser"
                      placeholder="email@example.com"
                      required
                      onChange={(e) => onChange(e.target.value.trim().toLowerCase())}
                    />
                    {error && <span className="text-sm text-red-800">{error.message}</span>}
                  </>
                )}
              />
            )}
            {/* Bulk Invite */}
            {modalImportMode === "BULK" && (
              <div className="bg-muted flex flex-col rounded-md p-4">
                <Controller
                  name="emailOrUsername"
                  control={newMemberFormMethods.control}
                  rules={{
                    required: t("enter_email_or_username"),
                  }}
                  render={({ field: { onChange, value }, fieldState: { error } }) => (
                    <>
                      {/* TODO: Make this a fancy email input that styles on a successful email. */}
                      <TextAreaField
                        name="emails"
                        label="Invite via email"
                        rows={4}
                        autoCorrect="off"
                        placeholder="john@doe.com, alex@smith.com"
                        required
                        value={value}
                        onChange={(e) => {
                          const emails = e.target.value
                            .split(",")
                            .map((email) => email.trim().toLocaleLowerCase());

                          return onChange(emails);
                        }}
                      />
                      {error && <span className="text-sm text-red-800">{error.message}</span>}
                    </>
                  )}
                />

                <GoogleWorkspaceInviteButton
                  onSuccess={(data) => {
                    newMemberFormMethods.setValue("emailOrUsername", data);
                  }}
                />
                <Button
                  type="button"
                  color="secondary"
                  StartIcon={PaperclipIcon}
                  className="mt-3 justify-center stroke-2">
                  <label htmlFor="bulkInvite">
                    Upload a .csv file
                    <input
                      id="bulkInvite"
                      type="file"
                      accept=".csv"
                      style={{ display: "none" }}
                      onChange={handleFileUpload}
                    />
                  </label>
                </Button>
              </div>
            )}
            {modalImportMode === "ORGANIZATION" && (
              <Controller
                name="emailOrUsername"
                control={newMemberFormMethods.control}
                rules={{
                  required: t("enter_email_or_username"),
                }}
                render={({ field: { onChange, value } }) => (
                  <>
                    <TeamInviteFromOrg
                      selectedEmails={value}
                      handleOnChecked={(userEmail) => {
                        // If 'value' is not an array, create a new array with 'userEmail' to allow future updates to the array.
                        // If 'value' is an array, update the array by either adding or removing 'userEmail'.
                        const newValue = toggleElementInArray(value, userEmail);
                        onChange(newValue);
                      }}
                      orgMembers={props.orgMembers}
                    />
                  </>
                )}
              />
            )}
            <Controller
              name="role"
              control={newMemberFormMethods.control}
              defaultValue={options[0].value}
              render={({ field: { onChange } }) => (
                <div>
                  <Label className="text-emphasis font-medium" htmlFor="role">
                    {t("invite_as")}
                  </Label>
                  <Select
                    id="role"
                    defaultValue={options[0]}
                    options={options}
                    onChange={(val) => {
                      if (val) onChange(val.value);
                    }}
                  />
                </div>
              )}
            />
            <Controller
              name="sendInviteEmail"
              control={newMemberFormMethods.control}
              defaultValue={true}
              render={() => (
                <CheckboxField
                  className="mr-0"
                  defaultChecked={true}
                  description={t("send_invite_email")}
                  onChange={(e) => newMemberFormMethods.setValue("sendInviteEmail", e.target.checked)}
                />
              )}
            />
            <div className="flex">
<<<<<<< HEAD
              {modalImportMode === "INDIVIDUAL" && (
                <Button
                  type="button"
                  color="minimal"
                  variant="icon"
                  onClick={() =>
                    props.token
                      ? copyInviteLinkToClipboard(props.token)
                      : createInviteMutation.mutate({ teamId: props.teamId })
                  }
                  className={classNames("gap-2", props.token && "opacity-50")}
                  data-testid="copy-invite-link-button">
                  <Link className="text-default h-4 w-4" aria-hidden="true" />
                  {t("copy_invite_link")}
                </Button>
              )}
=======
>>>>>>> 5488606c
              {props.token && (
                <Button
                  type="button"
                  color="minimal"
                  className="ms-2 me-2"
                  onClick={() => {
                    props.onSettingsOpen && props.onSettingsOpen();
                    newMemberFormMethods.reset();
                  }}
                  data-testid="edit-invite-link-button">
                  {t("edit_invite_link")}
                </Button>
              )}
            </div>
          </div>
          <DialogFooter showDivider>
            <div className= "relative right-40">
            <Button
                type="button"
                color="minimal"
                variant="icon"
                onClick={() =>
                  props.token
                    ? copyInviteLinkToClipboard(props.token)
                    : createInviteMutation.mutate({ teamId: props.teamId })
                }
                className={classNames("gap-2", props.token && "opacity-50")}
                data-testid="copy-invite-link-button">
                <Link className="text-default h-4 w-4" aria-hidden="true" />
                {t("copy_invite_link")}
              </Button>
            </div>
        
            <Button
              type="button"
              color="minimal"
              onClick={() => {
                props.onExit();
                resetFields();
              }}>
              {t("cancel")}
            </Button>
            <Button
              type="submit"
              color="primary"
              className="ms-2 me-2"
              data-testid="invite-new-member-button">
              {t("send_invite")}
            </Button>
          </DialogFooter>
        </Form>
      </DialogContent>
    </Dialog>
  );
}<|MERGE_RESOLUTION|>--- conflicted
+++ resolved
@@ -324,25 +324,6 @@
               )}
             />
             <div className="flex">
-<<<<<<< HEAD
-              {modalImportMode === "INDIVIDUAL" && (
-                <Button
-                  type="button"
-                  color="minimal"
-                  variant="icon"
-                  onClick={() =>
-                    props.token
-                      ? copyInviteLinkToClipboard(props.token)
-                      : createInviteMutation.mutate({ teamId: props.teamId })
-                  }
-                  className={classNames("gap-2", props.token && "opacity-50")}
-                  data-testid="copy-invite-link-button">
-                  <Link className="text-default h-4 w-4" aria-hidden="true" />
-                  {t("copy_invite_link")}
-                </Button>
-              )}
-=======
->>>>>>> 5488606c
               {props.token && (
                 <Button
                   type="button"
