--- conflicted
+++ resolved
@@ -105,11 +105,7 @@
       },
       { value: "BULK", label: t("invite_team_bulk_segment"), iconLeft: <Users /> },
     ];
-<<<<<<< HEAD
     if (props?.orgMembers && props.orgMembers?.length > 0) {
-=======
-    if (props.orgMembers) {
->>>>>>> c412e7f8
       array.unshift({
         value: "ORGANIZATION",
         label: t("organization"),
@@ -181,11 +177,7 @@
           <ToggleGroup
             isFullWidth={true}
             onValueChange={(val) => setModalInputMode(val as ModalMode)}
-<<<<<<< HEAD
             defaultValue={modalImportMode}
-=======
-            defaultValue="INDIVIDUAL"
->>>>>>> c412e7f8
             options={toggleGroupOptions}
           />
         </div>
