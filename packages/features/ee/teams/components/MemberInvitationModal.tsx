--- conflicted
+++ resolved
@@ -236,13 +236,8 @@
           />
         </div>
 
-<<<<<<< HEAD
         <Form form={newMemberFormMethods} handleSubmit={(values) => { props.onSubmit(values, resetFields); posthog.capture("teams_modal_invite_members_button_clicked") }}>
           <div className="mb-10 mt-6 space-y-6">
-=======
-        <Form form={newMemberFormMethods} handleSubmit={(values) => props.onSubmit(values, resetFields)}>
-          <div className="mb-10 mt-6 stack-y-6">
->>>>>>> f3d04758
             {/* Individual Invite */}
             {modalImportMode === "INDIVIDUAL" && (
               <Controller
