--- conflicted
+++ resolved
@@ -241,13 +241,6 @@
                 control={newMemberFormMethods.control}
                 rules={{
                   required: t("enter_email"),
-<<<<<<< HEAD
-                  validate: (value) => {
-                    // orgs can only invite members by email
-                    if (typeof value === "string" && !isEmail(value)) return t("enter_email");
-                    if (typeof value === "string")
-                      return validateUniqueInvite(value) || t("member_already_invited");
-=======
                   validate: async (value) => {
                     // orgs can only invite members by email
                     if (typeof value === "string" && !isEmail(value)) return t("enter_email");
@@ -255,7 +248,6 @@
                       const doesInviteExists = await checkIfMembershipExists(value);
                       return !doesInviteExists || t("member_already_invited");
                     }
->>>>>>> 00ee1ef4
                   },
                 }}
                 render={({ field: { onChange }, fieldState: { error } }) => (
