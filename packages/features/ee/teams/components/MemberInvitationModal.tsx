--- conflicted
+++ resolved
@@ -32,12 +32,8 @@
 type MemberInvitationModalProps = {
   isOpen: boolean;
   onExit: () => void;
-<<<<<<< HEAD
   orgMembers?: RouterOutputs["viewer"]["organizations"]["getMembers"];
-  onSubmit: (values: NewMemberForm) => void;
-=======
   onSubmit: (values: NewMemberForm, resetFields: () => void) => void;
->>>>>>> ed65b2a3
   onSettingsOpen?: () => void;
   teamId: number;
   members: PendingMember[];
