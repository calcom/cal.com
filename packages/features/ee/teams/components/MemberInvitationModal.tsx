--- conflicted
+++ resolved
@@ -299,41 +299,6 @@
             </div>
           </div>
           <DialogFooter showDivider>
-<<<<<<< HEAD
-            <div className="relative right-40">
-              <Button
-                type="button"
-                color="minimal"
-                variant="icon"
-                onClick={() =>
-                  props.token
-                    ? copyInviteLinkToClipboard(props.token)
-                    : createInviteMutation.mutate({ teamId: props.teamId })
-                }
-                className={classNames("gap-2", props.token && "opacity-50")}
-                data-testid="copy-invite-link-button">
-                <Link className="text-default h-4 w-4" aria-hidden="true" />
-                {t("copy_invite_link")}
-              </Button>
-            </div>
-
-            <Button
-              type="button"
-              color="minimal"
-              onClick={() => {
-                props.onExit();
-                resetFields();
-              }}>
-              {t("cancel")}
-            </Button>
-            <Button
-              type="submit"
-              color="primary"
-              className="ms-2 me-2"
-              data-testid="invite-new-member-button">
-              {t("send_invite")}
-            </Button>
-=======
             <div className="flex w-full flex-col items-end gap-2 md:flex-row md:items-center md:justify-between">
               <div>
                 <Button
@@ -367,7 +332,6 @@
                 </Button>
               </div>
             </div>
->>>>>>> 5059723a
           </DialogFooter>
         </Form>
       </DialogContent>
