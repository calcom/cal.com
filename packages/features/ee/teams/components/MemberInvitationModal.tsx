import { BuildingIcon, PaperclipIcon, UserIcon, Users } from "lucide-react";
import { Trans } from "next-i18next";
import { useMemo, useState } from "react";
import type { FormEvent } from "react";
import { Controller, useForm } from "react-hook-form";

import { classNames } from "@calcom/lib";
import { IS_TEAM_BILLING_ENABLED, WEBAPP_URL } from "@calcom/lib/constants";
import { useLocale } from "@calcom/lib/hooks/useLocale";
import { MembershipRole } from "@calcom/prisma/enums";
import type { RouterOutputs } from "@calcom/trpc";
import { trpc } from "@calcom/trpc";
import {
  Button,
  Checkbox as CheckboxField,
  Dialog,
  DialogContent,
  DialogFooter,
  Form,
  Label,
  showToast,
  TextField,
  ToggleGroup,
  Select,
  TextAreaField,
} from "@calcom/ui";
import { Link } from "@calcom/ui/components/icon";

import type { PendingMember } from "../lib/types";
import { GoogleWorkspaceInviteButton } from "./GoogleWorkspaceInviteButton";

type MemberInvitationModalProps = {
  isOpen: boolean;
  onExit: () => void;
  orgMembers?: RouterOutputs["viewer"]["organizations"]["getMembers"];
  onSubmit: (values: NewMemberForm, resetFields: () => void) => void;
  onSettingsOpen?: () => void;
  teamId: number;
  members: PendingMember[];
  token?: string;
};

type MembershipRoleOption = {
  value: MembershipRole;
  label: string;
};

export interface NewMemberForm {
  emailOrUsername: string | string[];
  role: MembershipRole;
  sendInviteEmail: boolean;
}

type ModalMode = "INDIVIDUAL" | "BULK";

interface FileEvent<T = Element> extends FormEvent<T> {
  target: EventTarget & T;
}

export default function MemberInvitationModal(props: MemberInvitationModalProps) {
  const { t } = useLocale();
  const trpcContext = trpc.useContext();

  const [modalImportMode, setModalInputMode] = useState<ModalMode>("INDIVIDUAL");

  const createInviteMutation = trpc.viewer.teams.createInvite.useMutation({
    onSuccess(token) {
      copyInviteLinkToClipboard(token);
      trpcContext.viewer.teams.get.invalidate();
      trpcContext.viewer.teams.list.invalidate();
    },
    onError: (error) => {
      showToast(error.message, "error");
    },
  });

  const copyInviteLinkToClipboard = async (token: string) => {
    const inviteLink = `${WEBAPP_URL}/teams?token=${token}`;
    await navigator.clipboard.writeText(inviteLink);
    showToast(t("invite_link_copied"), "success");
  };

  const options: MembershipRoleOption[] = useMemo(() => {
    return [
      { value: MembershipRole.MEMBER, label: t("member") },
      { value: MembershipRole.ADMIN, label: t("admin") },
      { value: MembershipRole.OWNER, label: t("owner") },
    ];
  }, [t]);

  const toggleGroupOptions = useMemo(() => {
    const array = [
      {
        value: "INDIVIDUAL",
        label: t("invite_team_individual_segment"),
        iconLeft: <UserIcon />,
      },
      { value: "BULK", label: t("invite_team_bulk_segment"), iconLeft: <Users /> },
    ];
    if (props.orgMembers) {
      array.unshift({
        value: "ORGANIZATION",
        label: t("organization"),
        iconLeft: <BuildingIcon />,
      });
    }
    return array;
  }, [t, props.orgMembers]);

  const newMemberFormMethods = useForm<NewMemberForm>();

  const validateUniqueInvite = (value: string) => {
    return !(
      props.members.some((member) => member?.username === value) ||
      props.members.some((member) => member?.email === value)
    );
  };

  const handleFileUpload = (e: FileEvent<HTMLInputElement>) => {
    if (!e.target.files?.length) {
      return;
    }
    const file = e.target.files[0];

    if (file) {
      const reader = new FileReader();

      reader.onload = (e) => {
        const contents = e?.target?.result as string;
        const values = contents?.split(",").map((email) => email.trim().toLocaleLowerCase());
        newMemberFormMethods.setValue("emailOrUsername", values);
      };

      reader.readAsText(file);
    }
  };

  const resetFields = () => {
    newMemberFormMethods.reset();
    newMemberFormMethods.setValue("emailOrUsername", "");
    setModalInputMode("INDIVIDUAL");
  };

  return (
    <Dialog
      name="inviteModal"
      open={props.isOpen}
      onOpenChange={() => {
        props.onExit();
        newMemberFormMethods.reset();
      }}>
      <DialogContent
        type="creation"
        title={t("invite_team_member")}
        description={
          IS_TEAM_BILLING_ENABLED ? (
            <span className="text-subtle text-sm leading-tight">
              <Trans i18nKey="invite_new_member_description">
                Note: This will <span className="text-emphasis font-medium">cost an extra seat ($15/m)</span>{" "}
                on your subscription.
              </Trans>
            </span>
          ) : null
        }>
        <div>
          <Label className="sr-only" htmlFor="role">
            {t("import_mode")}
          </Label>
          <ToggleGroup
            isFullWidth={true}
            onValueChange={(val) => setModalInputMode(val as ModalMode)}
            defaultValue="INDIVIDUAL"
<<<<<<< HEAD
            options={toggleGroupOptions}
=======
            options={[
              {
                value: "INDIVIDUAL",
                label: <span className="line-clamp-1">{t("invite_team_individual_segment")}</span>,
                iconLeft: <UserIcon />,
              },
              {
                value: "BULK",
                label: <span className="line-clamp-1">{t("invite_team_bulk_segment")}</span>,
                iconLeft: <Users />,
              },
            ]}
>>>>>>> 000f39b9
          />
        </div>

        <Form form={newMemberFormMethods} handleSubmit={(values) => props.onSubmit(values, resetFields)}>
<<<<<<< HEAD
          <div className="mb-10 mt-6 space-y-6">
=======
          <div className="mb-12 mt-6 space-y-6">
>>>>>>> 000f39b9
            {/* Indivdual Invite */}
            {modalImportMode === "INDIVIDUAL" && (
              <Controller
                name="emailOrUsername"
                control={newMemberFormMethods.control}
                rules={{
                  required: t("enter_email_or_username"),
                  validate: (value) => {
                    if (typeof value === "string")
                      return validateUniqueInvite(value) || t("member_already_invited");
                  },
                }}
                render={({ field: { onChange }, fieldState: { error } }) => (
                  <>
                    <TextField
                      label={t("email_or_username")}
                      id="inviteUser"
                      name="inviteUser"
                      placeholder="email@example.com"
                      required
                      onChange={(e) => onChange(e.target.value.trim().toLowerCase())}
                    />
                    {error && <span className="text-sm text-red-800">{error.message}</span>}
                  </>
                )}
              />
            )}
            {/* Bulk Invite */}
            {modalImportMode === "BULK" && (
              <div className="bg-muted flex flex-col rounded-md p-4">
                <Controller
                  name="emailOrUsername"
                  control={newMemberFormMethods.control}
                  rules={{
                    required: t("enter_email_or_username"),
                  }}
                  render={({ field: { onChange, value }, fieldState: { error } }) => (
                    <>
                      {/* TODO: Make this a fancy email input that styles on a successful email. */}
                      <TextAreaField
                        name="emails"
                        label="Invite via email"
                        rows={4}
                        autoCorrect="off"
                        placeholder="john@doe.com, alex@smith.com"
                        required
                        value={value}
                        onChange={(e) => {
                          const emails = e.target.value
                            .split(",")
                            .map((email) => email.trim().toLocaleLowerCase());

                          return onChange(emails);
                        }}
                      />
                      {error && <span className="text-sm text-red-800">{error.message}</span>}
                    </>
                  )}
                />

                <GoogleWorkspaceInviteButton
                  onSuccess={(data) => {
                    newMemberFormMethods.setValue("emailOrUsername", data);
                  }}
                />
                <Button
                  type="button"
                  color="secondary"
                  StartIcon={PaperclipIcon}
                  className="mt-3 justify-center stroke-2">
                  <label htmlFor="bulkInvite">
                    Upload a .csv file
                    <input
                      id="bulkInvite"
                      type="file"
                      accept=".csv"
                      style={{ display: "none" }}
                      onChange={handleFileUpload}
                    />
                  </label>
                </Button>
              </div>
            )}
            <Controller
              name="role"
              control={newMemberFormMethods.control}
              defaultValue={options[0].value}
              render={({ field: { onChange } }) => (
                <div>
                  <Label className="text-emphasis font-medium" htmlFor="role">
                    {t("invite_as")}
                  </Label>
                  <Select
                    id="role"
                    defaultValue={options[0]}
                    options={options}
                    onChange={(val) => {
                      if (val) onChange(val.value);
                    }}
                  />
                </div>
              )}
            />
            <Controller
              name="sendInviteEmail"
              control={newMemberFormMethods.control}
              defaultValue={true}
              render={() => (
                <CheckboxField
                  className="mr-0"
                  defaultChecked={true}
                  description={t("send_invite_email")}
                  onChange={(e) => newMemberFormMethods.setValue("sendInviteEmail", e.target.checked)}
                />
              )}
            />
            {props.token && (
              <div className="flex">
                <Button
                  type="button"
                  color="minimal"
                  className="me-2 ms-2"
                  onClick={() => {
                    props.onSettingsOpen && props.onSettingsOpen();
                    newMemberFormMethods.reset();
                  }}
                  data-testid="edit-invite-link-button">
                  {t("edit_invite_link")}
                </Button>
              </div>
            )}
          </div>
          <DialogFooter showDivider>
<<<<<<< HEAD
            <div className="relative right-40">
              <Button
                type="button"
                color="minimal"
                variant="icon"
                onClick={() =>
                  props.token
                    ? copyInviteLinkToClipboard(props.token)
                    : createInviteMutation.mutate({ teamId: props.teamId })
                }
                className={classNames("gap-2", props.token && "opacity-50")}
                data-testid="copy-invite-link-button">
                <Link className="text-default h-4 w-4" aria-hidden="true" />
                {t("copy_invite_link")}
              </Button>
            </div>

            <Button
              type="button"
              color="minimal"
              onClick={() => {
                props.onExit();
                resetFields();
              }}>
              {t("cancel")}
            </Button>
            <Button
              type="submit"
              color="primary"
              className="me-2 ms-2"
              data-testid="invite-new-member-button">
              {t("send_invite")}
            </Button>
=======
            <div className="flex w-full flex-col items-end gap-2 md:flex-row md:items-center md:justify-between">
              <div>
                <Button
                  type="button"
                  color="minimal"
                  variant="icon"
                  onClick={() =>
                    props.token
                      ? copyInviteLinkToClipboard(props.token)
                      : createInviteMutation.mutate({ teamId: props.teamId })
                  }
                  className={classNames("gap-2", props.token && "opacity-50")}
                  data-testid="copy-invite-link-button">
                  <Link className="text-default h-4 w-4" aria-hidden="true" />
                  {t("copy_invite_link")}
                </Button>
              </div>

              <div className="flex gap-2">
                <Button
                  type="button"
                  color="minimal"
                  onClick={() => {
                    props.onExit();
                    resetFields();
                  }}>
                  {t("cancel")}
                </Button>
                <Button type="submit" color="primary" data-testid="invite-new-member-button">
                  {t("send_invite")}
                </Button>
              </div>
            </div>
>>>>>>> 000f39b9
          </DialogFooter>
        </Form>
      </DialogContent>
    </Dialog>
  );
}<|MERGE_RESOLUTION|>--- conflicted
+++ resolved
@@ -170,31 +170,12 @@
             isFullWidth={true}
             onValueChange={(val) => setModalInputMode(val as ModalMode)}
             defaultValue="INDIVIDUAL"
-<<<<<<< HEAD
             options={toggleGroupOptions}
-=======
-            options={[
-              {
-                value: "INDIVIDUAL",
-                label: <span className="line-clamp-1">{t("invite_team_individual_segment")}</span>,
-                iconLeft: <UserIcon />,
-              },
-              {
-                value: "BULK",
-                label: <span className="line-clamp-1">{t("invite_team_bulk_segment")}</span>,
-                iconLeft: <Users />,
-              },
-            ]}
->>>>>>> 000f39b9
           />
         </div>
 
         <Form form={newMemberFormMethods} handleSubmit={(values) => props.onSubmit(values, resetFields)}>
-<<<<<<< HEAD
           <div className="mb-10 mt-6 space-y-6">
-=======
-          <div className="mb-12 mt-6 space-y-6">
->>>>>>> 000f39b9
             {/* Indivdual Invite */}
             {modalImportMode === "INDIVIDUAL" && (
               <Controller
@@ -328,7 +309,6 @@
             )}
           </div>
           <DialogFooter showDivider>
-<<<<<<< HEAD
             <div className="relative right-40">
               <Button
                 type="button"
@@ -362,41 +342,6 @@
               data-testid="invite-new-member-button">
               {t("send_invite")}
             </Button>
-=======
-            <div className="flex w-full flex-col items-end gap-2 md:flex-row md:items-center md:justify-between">
-              <div>
-                <Button
-                  type="button"
-                  color="minimal"
-                  variant="icon"
-                  onClick={() =>
-                    props.token
-                      ? copyInviteLinkToClipboard(props.token)
-                      : createInviteMutation.mutate({ teamId: props.teamId })
-                  }
-                  className={classNames("gap-2", props.token && "opacity-50")}
-                  data-testid="copy-invite-link-button">
-                  <Link className="text-default h-4 w-4" aria-hidden="true" />
-                  {t("copy_invite_link")}
-                </Button>
-              </div>
-
-              <div className="flex gap-2">
-                <Button
-                  type="button"
-                  color="minimal"
-                  onClick={() => {
-                    props.onExit();
-                    resetFields();
-                  }}>
-                  {t("cancel")}
-                </Button>
-                <Button type="submit" color="primary" data-testid="invite-new-member-button">
-                  {t("send_invite")}
-                </Button>
-              </div>
-            </div>
->>>>>>> 000f39b9
           </DialogFooter>
         </Form>
       </DialogContent>
