import { Trans } from "next-i18next";
import { useMemo } from "react";
import { Controller, useForm } from "react-hook-form";

import { classNames } from "@calcom/lib";
import { IS_TEAM_BILLING_ENABLED, WEBAPP_URL } from "@calcom/lib/constants";
import { useLocale } from "@calcom/lib/hooks/useLocale";
<<<<<<< HEAD
import { trpc } from "@calcom/trpc";
=======
import type { MembershipRole } from "@calcom/prisma/enums";
>>>>>>> 492b4d3e
import {
  Button,
  Checkbox as CheckboxField,
  Dialog,
  DialogContent,
  DialogFooter,
  Form,
  Label,
  showToast,
  TextField,
  ToggleGroup,
} from "@calcom/ui";
import { Link } from "@calcom/ui/components/icon";

import type { PendingMember } from "../lib/types";

type MemberInvitationModalProps = {
  isOpen: boolean;
  onExit: () => void;
  onSubmit: (values: NewMemberForm) => void;
  onSettingsOpen: () => void;
  teamId: number;
  members: PendingMember[];
  token?: string;
};

type MembershipRoleOption = {
  value: MembershipRole;
  label: string;
};

export interface NewMemberForm {
  emailOrUsername: string;
  role: MembershipRole;
  sendInviteEmail: boolean;
}

export default function MemberInvitationModal(props: MemberInvitationModalProps) {
  const { t } = useLocale();
  const trpcContext = trpc.useContext();

  const createInviteMutation = trpc.viewer.teams.createInvite.useMutation({
    onSuccess(token) {
      copyInviteLinkToClipboard(token);
      trpcContext.viewer.teams.get.invalidate();
      trpcContext.viewer.teams.list.invalidate();
    },
    onError: (error) => {
      showToast(error.message, "error");
    },
  });

  const copyInviteLinkToClipboard = async (token: string) => {
    const inviteLink = `${WEBAPP_URL}/teams?token=${token}`;
    await navigator.clipboard.writeText(inviteLink);
    showToast(t("invite_link_copied"), "success");
  };

  const options: MembershipRoleOption[] = useMemo(() => {
    return [
      { value: "MEMBER", label: t("member") },
      { value: "ADMIN", label: t("admin") },
      { value: "OWNER", label: t("owner") },
    ];
  }, [t]);

  const newMemberFormMethods = useForm<NewMemberForm>();

  const validateUniqueInvite = (value: string) => {
    return !(
      props.members.some((member) => member?.username === value) ||
      props.members.some((member) => member?.email === value)
    );
  };

  return (
    <Dialog
      open={props.isOpen}
      onOpenChange={() => {
        props.onExit();
        newMemberFormMethods.reset();
      }}>
      <DialogContent
        type="creation"
        title={t("invite_new_member")}
        description={
          IS_TEAM_BILLING_ENABLED ? (
            <span className="text-subtle text-sm leading-tight">
              <Trans i18nKey="invite_new_member_description">
                Note: This will <span className="text-emphasis font-medium">cost an extra seat ($15/m)</span>{" "}
                on your subscription.
              </Trans>
            </span>
          ) : (
            ""
          )
        }>
        <Form form={newMemberFormMethods} handleSubmit={(values) => props.onSubmit(values)}>
          <div className="mt-6 space-y-6">
            <Controller
              name="emailOrUsername"
              control={newMemberFormMethods.control}
              rules={{
                required: t("enter_email_or_username"),
                validate: (value) => validateUniqueInvite(value) || t("member_already_invited"),
              }}
              render={({ field: { onChange }, fieldState: { error } }) => (
                <>
                  <TextField
                    label={t("email_or_username")}
                    id="inviteUser"
                    name="inviteUser"
                    placeholder="email@example.com"
                    required
                    onChange={(e) => onChange(e.target.value.trim().toLowerCase())}
                  />
                  {error && <span className="text-sm text-red-800">{error.message}</span>}
                </>
              )}
            />
            <Controller
              name="role"
              control={newMemberFormMethods.control}
              defaultValue={options[0].value}
              render={({ field: { onChange } }) => (
                <div>
                  <Label className="text-emphasis font-medium" htmlFor="role">
                    {t("role")}
                  </Label>
                  <ToggleGroup
                    isFullWidth={true}
                    id="role"
                    onValueChange={onChange}
                    defaultValue={options[0].value}
                    options={[
                      { value: "ADMIN", label: t("admin") },
                      { value: "MEMBER", label: t("member") },
                    ]}
                  />
                </div>
              )}
            />
            <Controller
              name="sendInviteEmail"
              control={newMemberFormMethods.control}
              defaultValue={true}
              render={() => (
                <CheckboxField
                  className="mr-0"
                  defaultChecked={true}
                  description={t("send_invite_email")}
                  onChange={(e) => newMemberFormMethods.setValue("sendInviteEmail", e.target.checked)}
                />
              )}
            />
          </div>
          <DialogFooter>
            <div className="mr-auto flex">
              <Button
                type="button"
                color="minimal"
                variant="icon"
                onClick={() =>
                  props.token
                    ? copyInviteLinkToClipboard(props.token)
                    : createInviteMutation.mutate({ teamId: props.teamId })
                }
                className={classNames("gap-2", props.token && "opacity-50")}
                data-testid="copy-invite-link-button">
                <Link className="text-default h-4 w-4" aria-hidden="true" />
                {t("copy_invite_link")}
              </Button>
              {props.token && (
                <Button
                  type="button"
                  color="minimal"
                  className="ms-2 me-2"
                  onClick={() => {
                    props.onSettingsOpen();
                    newMemberFormMethods.reset();
                  }}
                  data-testid="edit-invite-link-button">
                  {t("edit_invite_link")}
                </Button>
              )}
            </div>
            <Button
              type="button"
              color="minimal"
              onClick={() => {
                props.onExit();
                newMemberFormMethods.reset();
              }}>
              {t("cancel")}
            </Button>
            <Button
              type="submit"
              color="primary"
              className="ms-2 me-2"
              data-testid="invite-new-member-button">
              {t("invite")}
            </Button>
          </DialogFooter>
        </Form>
      </DialogContent>
    </Dialog>
  );
}<|MERGE_RESOLUTION|>--- conflicted
+++ resolved
@@ -5,11 +5,8 @@
 import { classNames } from "@calcom/lib";
 import { IS_TEAM_BILLING_ENABLED, WEBAPP_URL } from "@calcom/lib/constants";
 import { useLocale } from "@calcom/lib/hooks/useLocale";
-<<<<<<< HEAD
+import type { MembershipRole } from "@calcom/prisma/enums";
 import { trpc } from "@calcom/trpc";
-=======
-import type { MembershipRole } from "@calcom/prisma/enums";
->>>>>>> 492b4d3e
 import {
   Button,
   Checkbox as CheckboxField,
