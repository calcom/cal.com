--- conflicted
+++ resolved
@@ -735,11 +735,7 @@
     getRowId: (row) => `${row.id}`,
   });
 
-<<<<<<< HEAD
   const _fetchMoreOnBottomReached = useFetchMoreOnBottomReached({
-=======
-  useFetchMoreOnBottomReached({
->>>>>>> 1012f2f1
     tableContainerRef,
     hasNextPage,
     fetchNextPage,
