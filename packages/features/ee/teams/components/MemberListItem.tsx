--- conflicted
+++ resolved
@@ -114,28 +114,17 @@
                 {!props.member.accepted && <TeamPill color="orange" text={t("pending")} />}
                 {props.member.role && <TeamRole role={props.member.role} />}
               </div>
-<<<<<<< HEAD
-              <span
-                className="text-default block text-sm"
-                data-testid="member-email"
-                data-email={props.member.email}>
-                {props.member.email}
-              </span>
-=======
-              <div className="flex items-center">
-                <span
-                  className="block text-sm text-gray-600"
-                  data-testid="member-email"
-                  data-email={props.member.email}>
+              <div className="text-default flex items-center">
+                <span className=" block text-sm" data-testid="member-email" data-email={props.member.email}>
                   {props.member.email}
                 </span>
-                {bookingLink && <>
-                  <span className="mx-2 block text-gray-600">•</span>
-                  <span className="block text-sm text-gray-600">{bookingLink}</span>
-                </>
-                }
+                {bookingLink && (
+                  <>
+                    <span className="mx-2 block ">•</span>
+                    <span className="block text-sm ">{bookingLink}</span>
+                  </>
+                )}
               </div>
->>>>>>> 9d61dc2f
             </div>
           </div>
         </div>
