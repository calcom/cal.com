--- conflicted
+++ resolved
@@ -3,13 +3,7 @@
 
 import { useLocale } from "@calcom/lib/hooks/useLocale";
 import { trpc } from "@calcom/trpc/react";
-<<<<<<< HEAD
-import { Button } from "@calcom/ui/components";
-import { Select } from "@calcom/ui/components/form/select";
-import { Dialog, DialogContent } from "@calcom/ui/v2";
-=======
 import { Button, Dialog, DialogContent, Select } from "@calcom/ui";
->>>>>>> 22a030af
 
 type MembershipRoleOption = {
   label: string;
