--- conflicted
+++ resolved
@@ -74,7 +74,9 @@
         <>
           <div className="mb-4 sm:flex sm:items-start">
             <div className="text-center sm:text-left">
-              <h3 className="text-emphasis text-lg font-medium leading-6" id="modal-title">
+              <h3
+                className="text-emphasis !font-cal text-semibold leading-20 text-xl font-medium"
+                id="modal-title">
                 {t("change_member_role")}
               </h3>
             </div>
@@ -100,17 +102,12 @@
                 {errorMessage}
               </p>
             )}
-<<<<<<< HEAD
-            <div className="mt-5 sm:mt-4 sm:flex sm:flex-row-reverse">
-              <Button type="submit" color="primary" className="me-2 ms-2">
-=======
-            <DialogFooter showDivider className="mt-10 sm:flex sm:flex-row-reverse">
-              <Button type="submit" color="primary" className="ms-2 me-2">
->>>>>>> 4cc41986
-                {t("save")}
-              </Button>
+            <DialogFooter showDivider className="mt-12 sm:flex sm:flex-row-reverse">
               <Button type="button" color="secondary" onClick={props.onExit}>
                 {t("cancel")}
+              </Button>
+              <Button type="submit" color="primary" className="me-2 ms-2">
+                {t("save")}
               </Button>
             </DialogFooter>
           </form>
