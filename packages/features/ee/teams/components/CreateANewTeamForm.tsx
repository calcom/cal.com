--- conflicted
+++ resolved
@@ -4,14 +4,9 @@
 import { useLocale } from "@calcom/lib/hooks/useLocale";
 import slugify from "@calcom/lib/slugify";
 import { trpc } from "@calcom/trpc/react";
-<<<<<<< HEAD
-import { Alert, Button, Form, TextField } from "@calcom/ui";
-import { Icon } from "@calcom/ui";
-=======
 import type { RouterOutputs } from "@calcom/trpc/react";
 import { Alert, Button, Form, TextField, DialogFooter } from "@calcom/ui";
 import { ArrowRight } from "@calcom/ui/components/icon";
->>>>>>> 6ffe7005
 
 import { useOrgBranding } from "../../organizations/context/provider";
 import { subdomainSuffix } from "../../organizations/lib/orgDomains";
@@ -148,26 +143,6 @@
           />
         </div>
 
-<<<<<<< HEAD
-        <div className="flex space-x-2 rtl:space-x-reverse">
-          <Button
-            disabled={createTeamMutation.isPending}
-            color="secondary"
-            href={returnToParam}
-            className="w-full justify-center">
-            {t("cancel")}
-          </Button>
-          <Button
-            disabled={newTeamFormMethods.formState.isSubmitting || createTeamMutation.isPending}
-            color="primary"
-            EndIcon={(props) => <Icon {...props} name="arrow-right" />}
-            type="submit"
-            className="w-full justify-center"
-            data-testid="continue-button">
-            {t(flag.submitLabel)}
-          </Button>
-        </div>
-=======
         {inDialog ? (
           <DialogFooter>
             <div className="flex space-x-2 rtl:space-x-reverse">
@@ -179,7 +154,6 @@
             <FormButtons />
           </div>
         )}
->>>>>>> 6ffe7005
       </Form>
     </>
   );
