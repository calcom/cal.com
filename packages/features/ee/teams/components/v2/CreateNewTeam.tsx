--- conflicted
+++ resolved
@@ -6,10 +6,7 @@
 import { trpc } from "@calcom/trpc/react";
 import { Icon } from "@calcom/ui";
 import { Button, Avatar } from "@calcom/ui/components";
-<<<<<<< HEAD
-=======
 import { Form, TextField } from "@calcom/ui/components/form";
->>>>>>> 22dad1ae
 import ImageUploader from "@calcom/ui/v2/core/ImageUploader";
 
 const CreateANewTeamForm = (props: { nextStep: () => void; setTeamId: (teamId: number) => void }) => {
