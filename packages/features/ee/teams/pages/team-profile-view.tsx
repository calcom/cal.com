--- conflicted
+++ resolved
@@ -27,27 +27,13 @@
 import { trpc } from "@calcom/trpc/react";
 import { Avatar } from "@calcom/ui/components/avatar";
 import { Button, LinkIconButton } from "@calcom/ui/components/button";
-import { Dialog, DialogTrigger, ConfirmationDialogContent } from "@calcom/ui/components/dialog";
+import { DialogTrigger, ConfirmationDialogContent } from "@calcom/ui/components/dialog";
 import { Editor } from "@calcom/ui/components/editor";
 import { Form } from "@calcom/ui/components/form";
 import { Label } from "@calcom/ui/components/form";
 import { TextField } from "@calcom/ui/components/form";
 import { ImageUploader } from "@calcom/ui/components/image-uploader";
 import {
-<<<<<<< HEAD
-  Avatar,
-  Button,
-  ConfirmationDialogContent,
-  DialogTrigger,
-  Editor,
-  Form,
-  ImageUploader,
-  Label,
-  LinkIconButton,
-  showToast,
-  SkeletonAvatar,
-=======
->>>>>>> 1789aef7
   SkeletonButton,
   SkeletonContainer,
   SkeletonText,
