--- conflicted
+++ resolved
@@ -68,17 +68,10 @@
 
   const deleteTeamMutation = trpc.viewer.teams.delete.useMutation({
     async onSuccess() {
-<<<<<<< HEAD
       await utils.viewer.teams.get.invalidate();
       await utils.viewer.teams.list.invalidate();
-      router.push(`/settings`);
-      showToast(t("your_team_updated_successfully"), "success");
-=======
-      await utils.invalidateQueries(["viewer.teams.get"]);
-      await utils.invalidateQueries(["viewer.teams.list"]);
       showToast(t("your_team_disbanded_successfully"), "success");
       router.push(`${WEBAPP_URL}/teams`);
->>>>>>> 6d678086
     },
   });
 
