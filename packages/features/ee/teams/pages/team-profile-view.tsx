--- conflicted
+++ resolved
@@ -10,13 +10,8 @@
 import objectKeys from "@calcom/lib/objectKeys";
 import { trpc } from "@calcom/trpc/react";
 import { Icon } from "@calcom/ui";
-<<<<<<< HEAD
-import { Avatar, Button } from "@calcom/ui/components";
-import { Dialog, DialogTrigger, Form, LinkIconButton, showToast, TextField } from "@calcom/ui/v2/core";
-=======
 import { Avatar, Button, Label, TextArea, Form, TextField } from "@calcom/ui/components";
 import { Dialog, DialogTrigger, LinkIconButton, showToast } from "@calcom/ui/v2/core";
->>>>>>> 22dad1ae
 import ConfirmationDialogContent from "@calcom/ui/v2/core/ConfirmationDialogContent";
 import ImageUploader from "@calcom/ui/v2/core/ImageUploader";
 import Meta from "@calcom/ui/v2/core/Meta";
