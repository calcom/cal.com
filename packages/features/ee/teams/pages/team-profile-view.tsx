--- conflicted
+++ resolved
@@ -40,10 +40,6 @@
   SkeletonText,
   TextField,
 } from "@calcom/ui";
-<<<<<<< HEAD
-import { ExternalLink, Link as LinkIcon } from "@calcom/ui/components/icon";
-=======
->>>>>>> 51428087
 
 import { getLayout } from "../../../settings/layouts/SettingsLayout";
 
