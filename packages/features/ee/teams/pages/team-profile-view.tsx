import { MembershipRole, Prisma } from "@prisma/client";
import { useSession } from "next-auth/react";
import Link from "next/link";
import { useRouter } from "next/router";
import { Controller, useForm } from "react-hook-form";

import { IS_TEAM_BILLING_ENABLED, WEBAPP_URL } from "@calcom/lib/constants";
import { getPlaceholderAvatar } from "@calcom/lib/getPlaceholderAvatar";
import { useLocale } from "@calcom/lib/hooks/useLocale";
import objectKeys from "@calcom/lib/objectKeys";
import { trpc } from "@calcom/trpc/react";
import { Icon } from "@calcom/ui";
import { Avatar, Button, Form, Label, TextArea, TextField } from "@calcom/ui/components";
import ConfirmationDialogContent from "@calcom/ui/v2/core/ConfirmationDialogContent";
import { Dialog, DialogTrigger } from "@calcom/ui/v2/core/Dialog";
import ImageUploader from "@calcom/ui/v2/core/ImageUploader";
import LinkIconButton from "@calcom/ui/v2/core/LinkIconButton";
import Meta from "@calcom/ui/v2/core/Meta";
import { getLayout } from "@calcom/ui/v2/core/layouts/SettingsLayout";
import showToast from "@calcom/ui/v2/core/notifications";

interface TeamProfileValues {
  name: string;
  url: string;
  logo: string;
  bio: string;
}

const ProfileView = () => {
  const { t } = useLocale();
  const router = useRouter();
  const utils = trpc.useContext();
  const session = useSession();

  const mutation = trpc.viewer.teams.update.useMutation({
    onError: (err) => {
      showToast(err.message, "error");
    },
    async onSuccess() {
      await utils.viewer.teams.get.invalidate();
      showToast(t("your_team_updated_successfully"), "success");
    },
  });

  const form = useForm<TeamProfileValues>();

<<<<<<< HEAD
  const { data: team, isLoading } = trpc.useQuery(["viewer.teams.get", { teamId: Number(router.query.id) }], {
    onError: () => {
      router.push("/settings");
    },
    onSuccess: (team) => {
      if (team) {
        form.setValue("name", team.name || "");
        form.setValue("url", team.slug || "");
        form.setValue("logo", team.logo || "");
        form.setValue("bio", team.bio || "");
        if (team.slug === null && (team?.metadata as Prisma.JsonObject)?.requestedSlug) {
          form.setValue("url", ((team?.metadata as Prisma.JsonObject)?.requestedSlug as string) || "");
        }
      }
    },
  });
=======
  const { data: team, isLoading } = trpc.viewer.teams.get.useQuery(
    { teamId: Number(router.query.id) },
    {
      onError: () => {
        router.push("/settings");
      },
      onSuccess: (team) => {
        if (team) {
          form.setValue("name", team.name || "");
          form.setValue("url", team.slug || "");
          form.setValue("logo", team.logo || "");
          form.setValue("bio", team.bio || "");
        }
      },
    }
  );
>>>>>>> db7c3fb5

  const isAdmin =
    team && (team.membership.role === MembershipRole.OWNER || team.membership.role === MembershipRole.ADMIN);

  const permalink = `${process.env.NEXT_PUBLIC_WEBSITE_URL}/team/${team?.slug}`;

  const deleteTeamMutation = trpc.viewer.teams.delete.useMutation({
    async onSuccess() {
      await utils.viewer.teams.get.invalidate();
      await utils.viewer.teams.list.invalidate();
      showToast(t("your_team_disbanded_successfully"), "success");
      router.push(`${WEBAPP_URL}/teams`);
    },
  });

  const removeMemberMutation = trpc.viewer.teams.removeMember.useMutation({
    async onSuccess() {
      await utils.viewer.teams.get.invalidate();
      await utils.viewer.teams.list.invalidate();
      showToast(t("success"), "success");
    },
    async onError(err) {
      showToast(err.message, "error");
    },
  });

  const publishMutation = trpc.useMutation("viewer.teams.publish", {
    async onSuccess(data: { url?: string }) {
      if (data.url) {
        router.push(data.url);
      }
    },
    async onError(err) {
      showToast(err.message, "error");
    },
  });

  function deleteTeam() {
    if (team?.id) deleteTeamMutation.mutate({ teamId: team.id });
  }

  function leaveTeam() {
    if (team?.id && session.data)
      removeMemberMutation.mutate({
        teamId: team.id,
        memberId: session.data.user.id,
      });
  }

  return (
    <>
      <Meta title="Profile" description="Manage settings for your team profile" />
      {!isLoading && (
        <>
          {isAdmin ? (
            <Form
              form={form}
              handleSubmit={(values) => {
                if (team) {
                  const variables = {
                    logo: values.logo,
                    name: values.name,
                    slug: values.url,
                    bio: values.bio,
                  };
                  objectKeys(variables).forEach((key) => {
                    if (variables[key as keyof typeof variables] === team?.[key]) delete variables[key];
                  });
                  mutation.mutate({ id: team.id, ...variables });
                }
              }}>
              <div className="flex items-center">
                <Controller
                  control={form.control}
                  name="logo"
                  render={({ field: { value } }) => (
                    <>
                      <Avatar alt="" imageSrc={getPlaceholderAvatar(value, team?.name as string)} size="lg" />
                      <div className="ml-4">
                        <ImageUploader
                          target="avatar"
                          id="avatar-upload"
                          buttonMsg={t("update")}
                          handleAvatarChange={(newLogo) => {
                            form.setValue("logo", newLogo);
                          }}
                          imageSrc={value}
                        />
                      </div>
                    </>
                  )}
                />
              </div>

              <hr className="my-8 border-gray-200" />

              <Controller
                control={form.control}
                name="name"
                render={({ field: { value } }) => (
                  <div className="mt-8">
                    <TextField
                      name="name"
                      label={t("team_name")}
                      value={value}
                      onChange={(e) => {
                        form.setValue("name", e?.target.value);
                      }}
                    />
                  </div>
                )}
              />
              <Controller
                control={form.control}
                name="url"
                render={({ field: { value } }) => (
                  <div className="mt-8">
                    <TextField
                      name="url"
                      label={t("team_url")}
                      value={value}
                      addOnLeading={`${WEBAPP_URL}/team/`}
                      onChange={(e) => {
                        form.setValue("url", e?.target.value);
                      }}
                    />
                  </div>
                )}
              />
              <Controller
                control={form.control}
                name="bio"
                render={({ field: { value } }) => (
                  <div className="mt-8">
                    <Label>{t("about")}</Label>
                    <TextArea
                      name="bio"
                      value={value}
                      className="h-14"
                      onChange={(e) => {
                        form.setValue("bio", e?.target.value);
                      }}
                    />
                  </div>
                )}
              />
              <p className="mt-2 text-sm text-gray-600">{t("team_description")}</p>
              <Button color="primary" className="mt-8" type="submit" loading={mutation.isLoading}>
                {t("update")}
              </Button>
              {IS_TEAM_BILLING_ENABLED &&
                team.slug === null &&
                (team.metadata as Prisma.JsonObject)?.requestedSlug && (
                  <Button
                    color="secondary"
                    className="ml-2 mt-8"
                    type="button"
                    onClick={() => {
                      publishMutation.mutate({ teamId: team.id });
                    }}>
                    Publish
                  </Button>
                )}
            </Form>
          ) : (
            <div className="flex">
              <div className="flex-grow">
                <div>
                  <Label className="text-black">{t("team_name")}</Label>
                  <p className="text-sm text-gray-800">{team?.name}</p>
                </div>
                {team?.bio && (
                  <>
                    <Label className="mt-5 text-black">{t("about")}</Label>
                    <p className="text-sm text-gray-800">{team.bio}</p>
                  </>
                )}
              </div>
              <div className="">
                <Link href={permalink} passHref={true}>
                  <a target="_blank">
                    <LinkIconButton Icon={Icon.FiExternalLink}>{t("preview")}</LinkIconButton>
                  </a>
                </Link>
                <LinkIconButton
                  Icon={Icon.FiLink}
                  onClick={() => {
                    navigator.clipboard.writeText(permalink);
                    showToast("Copied to clipboard", "success");
                  }}>
                  {t("copy_link_team")}
                </LinkIconButton>
              </div>
            </div>
          )}
          <hr className="border-1 my-8 border-gray-200" />

          <div className="mb-3 text-base font-semibold">{t("danger_zone")}</div>
          {team?.membership.role === "OWNER" ? (
            <Dialog>
              <DialogTrigger asChild>
                <Button color="destructive" className="border" StartIcon={Icon.FiTrash2}>
                  {t("delete_team")}
                </Button>
              </DialogTrigger>
              <ConfirmationDialogContent
                variety="danger"
                title={t("disband_team")}
                confirmBtnText={t("confirm_disband_team")}
                onConfirm={deleteTeam}>
                {t("disband_team_confirmation_message")}
              </ConfirmationDialogContent>
            </Dialog>
          ) : (
            <Dialog>
              <DialogTrigger asChild>
                <Button color="destructive" className="border" StartIcon={Icon.FiLogOut}>
                  {t("leave_team")}
                </Button>
              </DialogTrigger>
              <ConfirmationDialogContent
                variety="danger"
                title={t("leave_team")}
                confirmBtnText={t("confirm_leave_team")}
                onConfirm={leaveTeam}>
                {t("leave_team_confirmation_message")}
              </ConfirmationDialogContent>
            </Dialog>
          )}
        </>
      )}
    </>
  );
};

ProfileView.getLayout = getLayout;

export default ProfileView;<|MERGE_RESOLUTION|>--- conflicted
+++ resolved
@@ -44,24 +44,6 @@
 
   const form = useForm<TeamProfileValues>();
 
-<<<<<<< HEAD
-  const { data: team, isLoading } = trpc.useQuery(["viewer.teams.get", { teamId: Number(router.query.id) }], {
-    onError: () => {
-      router.push("/settings");
-    },
-    onSuccess: (team) => {
-      if (team) {
-        form.setValue("name", team.name || "");
-        form.setValue("url", team.slug || "");
-        form.setValue("logo", team.logo || "");
-        form.setValue("bio", team.bio || "");
-        if (team.slug === null && (team?.metadata as Prisma.JsonObject)?.requestedSlug) {
-          form.setValue("url", ((team?.metadata as Prisma.JsonObject)?.requestedSlug as string) || "");
-        }
-      }
-    },
-  });
-=======
   const { data: team, isLoading } = trpc.viewer.teams.get.useQuery(
     { teamId: Number(router.query.id) },
     {
@@ -74,11 +56,13 @@
           form.setValue("url", team.slug || "");
           form.setValue("logo", team.logo || "");
           form.setValue("bio", team.bio || "");
+          if (team.slug === null && (team?.metadata as Prisma.JsonObject)?.requestedSlug) {
+            form.setValue("url", ((team?.metadata as Prisma.JsonObject)?.requestedSlug as string) || "");
+          }
         }
       },
     }
   );
->>>>>>> db7c3fb5
 
   const isAdmin =
     team && (team.membership.role === MembershipRole.OWNER || team.membership.role === MembershipRole.ADMIN);
