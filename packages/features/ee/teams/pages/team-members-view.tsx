--- conflicted
+++ resolved
@@ -87,13 +87,8 @@
             )}
 
             {((team?.isPrivate && isAdmin) || !team?.isPrivate || isOrgAdminOrOwner) && team && (
-<<<<<<< HEAD
               <div className="mb-6">
-                <MemberListItem
-=======
-              <>
                 <MemberList
->>>>>>> a11cf130
                   team={team}
                   isOrgAdminOrOwner={isOrgAdminOrOwner}
                   setShowMemberInvitationModal={setShowMemberInvitationModal}
