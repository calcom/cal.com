"use client";

import { useSession } from "next-auth/react";
import { useRouter } from "next/navigation";
import { useEffect, useState } from "react";

import { useLocale } from "@calcom/lib/hooks/useLocale";
import { useParamsWithFallback } from "@calcom/lib/hooks/useParamsWithFallback";
import { MembershipRole } from "@calcom/prisma/enums";
import { trpc } from "@calcom/trpc/react";

import DisableTeamImpersonation from "../components/DisableTeamImpersonation";
import InviteLinkSettingsModal from "../components/InviteLinkSettingsModal";
import MakeTeamPrivateSwitch from "../components/MakeTeamPrivateSwitch";
import { MemberInvitationModalWithoutMembers } from "../components/MemberInvitationModal";
import MemberList from "../components/MemberList";
import TeamInviteList from "../components/TeamInviteList";

const MembersView = () => {
  const { t } = useLocale();
  const [showMemberInvitationModal, setShowMemberInvitationModal] = useState(false);
  const [showInviteLinkSettingsModal, setInviteLinkSettingsModal] = useState(false);
  const router = useRouter();
  const session = useSession();
  const org = session?.data?.user.org;
  const params = useParamsWithFallback();

  const teamId = Number(params.id);

  const {
    data: team,
    isPending: isTeamsLoading,
    error: teamError,
  } = trpc.viewer.teams.get.useQuery(
    { teamId },
    {
      enabled: !!teamId,
    }
  );
  useEffect(
    function refactorMeWithoutEffect() {
      if (teamError) {
        router.replace("/teams");
      }
    },
    [teamError]
  );

  const isPending = isTeamsLoading;

  const isInviteOpen = !team?.membership.accepted;

  const isAdmin =
    team && (team.membership.role === MembershipRole.OWNER || team.membership.role === MembershipRole.ADMIN);

  const isOrgAdminOrOwner = org?.role === MembershipRole.OWNER || org?.role === MembershipRole.ADMIN;

  const hideInvitationModal = () => {
    setShowMemberInvitationModal(false);
  };

  return (
    <>
      {!isPending && (
        <>
          <div>
            {team && (
              <>
                {isInviteOpen && (
                  <TeamInviteList
                    teams={[
                      {
                        id: team.id,
                        accepted: team.membership.accepted || false,
                        name: team.name,
                        slug: team.slug,
                        role: team.membership.role,
                      },
                    ]}
                  />
                )}
              </>
            )}

            {((team?.isPrivate && isAdmin) || !team?.isPrivate || isOrgAdminOrOwner) && team && (
              <div className="mb-6">
                <MemberList
                  team={team}
                  isOrgAdminOrOwner={isOrgAdminOrOwner}
                  setShowMemberInvitationModal={setShowMemberInvitationModal}
                />
              </div>
            )}
            {showMemberInvitationModal && team && team.id && (
              <MemberInvitationModalWithoutMembers
                hideInvitationModal={hideInvitationModal}
                showMemberInvitationModal={showMemberInvitationModal}
                teamId={team.id}
                token={team.inviteToken?.token}
                onSettingsOpen={() => setInviteLinkSettingsModal(true)}
              />
            )}

            {showInviteLinkSettingsModal && team?.inviteToken && team.id && (
              <InviteLinkSettingsModal
                isOpen={showInviteLinkSettingsModal}
                teamId={team.id}
                token={team.inviteToken.token}
                expiresInDays={team.inviteToken.expiresInDays || undefined}
                onExit={() => {
                  setInviteLinkSettingsModal(false);
                  setShowMemberInvitationModal(true);
                }}
              />
            )}

            {team && session.data && (
              <DisableTeamImpersonation
                teamId={team.id}
                memberId={session.data.user.id}
                disabled={isInviteOpen}
              />
            )}

            {team && team.id && (isAdmin || isOrgAdminOrOwner) && (
              <MakeTeamPrivateSwitch
                isOrg={false}
                teamId={team.id}
                isPrivate={team.isPrivate ?? false}
                disabled={isInviteOpen}
              />
            )}
          </div>
<<<<<<< HEAD
          {showMemberInvitationModal && team && (
            <MemberInvitationModal
              isPending={inviteMemberMutation.isPending}
              isOpen={showMemberInvitationModal}
              orgMembers={orgMembersNotInThisTeam}
              members={team.members}
              teamId={team.id}
              token={team.inviteToken?.token}
              onExit={() => setShowMemberInvitationModal(false)}
              onSubmit={(values, resetFields) => {
                inviteMemberMutation.mutate(
                  {
                    teamId,
                    language: i18n.language,
                    role: values.role,
                    usernameOrEmail: values.emailOrUsername,
                  },
                  {
                    onSuccess: async (data) => {
                      await utils.viewer.teams.get.invalidate();
                      await utils.viewer.organizations.getMembers.invalidate();
                      setShowMemberInvitationModal(false);

                      if (Array.isArray(data.usernameOrEmail)) {
                        showToast(
                          t("email_invite_team_bulk", {
                            userCount: data.numUsersInvited,
                          }),
                          "success"
                        );
                        resetFields();
                      } else {
                        showToast(
                          t("email_invite_team", {
                            email: data.usernameOrEmail,
                          }),
                          "success"
                        );
                      }
                    },
                    onError: (error) => {
                      showToast(error.message, "error");
                    },
                  }
                );
              }}
              onSettingsOpen={() => {
                setShowMemberInvitationModal(false);
                setInviteLinkSettingsModal(true);
              }}
            />
          )}
          {showInviteLinkSettingsModal && team?.inviteToken && (
            <InviteLinkSettingsModal
              isOpen={showInviteLinkSettingsModal}
              teamId={team.id}
              token={team.inviteToken.token}
              expiresInDays={team.inviteToken.expiresInDays || undefined}
              onExit={() => {
                setInviteLinkSettingsModal(false);
                setShowMemberInvitationModal(true);
              }}
            />
          )}
=======
>>>>>>> 00ee1ef4
        </>
      )}
    </>
  );
};

export default MembersView;<|MERGE_RESOLUTION|>--- conflicted
+++ resolved
@@ -131,73 +131,6 @@
               />
             )}
           </div>
-<<<<<<< HEAD
-          {showMemberInvitationModal && team && (
-            <MemberInvitationModal
-              isPending={inviteMemberMutation.isPending}
-              isOpen={showMemberInvitationModal}
-              orgMembers={orgMembersNotInThisTeam}
-              members={team.members}
-              teamId={team.id}
-              token={team.inviteToken?.token}
-              onExit={() => setShowMemberInvitationModal(false)}
-              onSubmit={(values, resetFields) => {
-                inviteMemberMutation.mutate(
-                  {
-                    teamId,
-                    language: i18n.language,
-                    role: values.role,
-                    usernameOrEmail: values.emailOrUsername,
-                  },
-                  {
-                    onSuccess: async (data) => {
-                      await utils.viewer.teams.get.invalidate();
-                      await utils.viewer.organizations.getMembers.invalidate();
-                      setShowMemberInvitationModal(false);
-
-                      if (Array.isArray(data.usernameOrEmail)) {
-                        showToast(
-                          t("email_invite_team_bulk", {
-                            userCount: data.numUsersInvited,
-                          }),
-                          "success"
-                        );
-                        resetFields();
-                      } else {
-                        showToast(
-                          t("email_invite_team", {
-                            email: data.usernameOrEmail,
-                          }),
-                          "success"
-                        );
-                      }
-                    },
-                    onError: (error) => {
-                      showToast(error.message, "error");
-                    },
-                  }
-                );
-              }}
-              onSettingsOpen={() => {
-                setShowMemberInvitationModal(false);
-                setInviteLinkSettingsModal(true);
-              }}
-            />
-          )}
-          {showInviteLinkSettingsModal && team?.inviteToken && (
-            <InviteLinkSettingsModal
-              isOpen={showInviteLinkSettingsModal}
-              teamId={team.id}
-              token={team.inviteToken.token}
-              expiresInDays={team.inviteToken.expiresInDays || undefined}
-              onExit={() => {
-                setInviteLinkSettingsModal(false);
-                setShowMemberInvitationModal(true);
-              }}
-            />
-          )}
-=======
->>>>>>> 00ee1ef4
         </>
       )}
     </>
