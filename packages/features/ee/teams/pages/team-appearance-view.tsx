import { MembershipRole } from "@prisma/client";
import { useRouter } from "next/router";
import { Controller, useForm } from "react-hook-form";

import { useLocale } from "@calcom/lib/hooks/useLocale";
import { trpc } from "@calcom/trpc/react";
<<<<<<< HEAD
import { Button } from "@calcom/ui/components";
import { Form, showToast, Switch } from "@calcom/ui/v2/core";
=======
import { Button, Form } from "@calcom/ui/components";
import { showToast, Switch } from "@calcom/ui/v2/core";
>>>>>>> 22dad1ae
import Meta from "@calcom/ui/v2/core/Meta";
import { getLayout } from "@calcom/ui/v2/core/layouts/SettingsLayout";

interface TeamAppearanceValues {
  hideBranding: boolean;
}

const ProfileView = () => {
  const { t } = useLocale();
  const router = useRouter();
  const utils = trpc.useContext();

  const mutation = trpc.useMutation("viewer.teams.update", {
    onError: (err) => {
      showToast(err.message, "error");
    },
    async onSuccess() {
      await utils.invalidateQueries(["viewer.teams.get"]);
      showToast(t("your_team_updated_successfully"), "success");
    },
  });

  const form = useForm<TeamAppearanceValues>();

  const { data: team, isLoading } = trpc.useQuery(["viewer.teams.get", { teamId: Number(router.query.id) }], {
    onError: () => {
      router.push("/settings");
    },
    onSuccess: (team) => {
      if (team) {
        form.setValue("hideBranding", team.hideBranding);
      }
    },
  });

  const isAdmin =
    team && (team.membership.role === MembershipRole.OWNER || team.membership.role === MembershipRole.ADMIN);

  return (
    <>
      <Meta title="Booking Appearance" description="Manage settings for your team's booking appearance" />
      {!isLoading && (
        <>
          {isAdmin ? (
            <Form
              form={form}
              handleSubmit={(values) => {
                if (team) {
                  const hideBranding = form.getValues("hideBranding");
                  if (team.hideBranding !== hideBranding) {
                    mutation.mutate({ id: team.id, hideBranding });
                  }
                }
              }}>
              <div className="relative flex items-start">
                <div className="flex-grow text-sm">
                  <label htmlFor="hide-branding" className="font-medium text-gray-700">
                    {t("disable_cal_branding")}
                  </label>
                  <p className="text-gray-500">{t("team_disable_cal_branding_description")}</p>
                </div>
                <div className="flex-none">
                  <Controller
                    control={form.control}
                    name="hideBranding"
                    render={({ field }) => (
                      <Switch
                        defaultChecked={field.value}
                        onCheckedChange={(isChecked) => {
                          form.setValue("hideBranding", isChecked);
                        }}
                      />
                    )}
                  />
                </div>
              </div>
              <Button color="primary" className="mt-8" type="submit" loading={mutation.isLoading}>
                {t("update")}
              </Button>
            </Form>
          ) : (
            <div className="rounded-md border border-gray-200 p-5">
              <span className="text-sm text-gray-600">{t("only_owner_change")}</span>
            </div>
          )}
        </>
      )}
    </>
  );
};

ProfileView.getLayout = getLayout;

export default ProfileView;<|MERGE_RESOLUTION|>--- conflicted
+++ resolved
@@ -4,13 +4,8 @@
 
 import { useLocale } from "@calcom/lib/hooks/useLocale";
 import { trpc } from "@calcom/trpc/react";
-<<<<<<< HEAD
-import { Button } from "@calcom/ui/components";
-import { Form, showToast, Switch } from "@calcom/ui/v2/core";
-=======
 import { Button, Form } from "@calcom/ui/components";
 import { showToast, Switch } from "@calcom/ui/v2/core";
->>>>>>> 22dad1ae
 import Meta from "@calcom/ui/v2/core/Meta";
 import { getLayout } from "@calcom/ui/v2/core/layouts/SettingsLayout";
 
