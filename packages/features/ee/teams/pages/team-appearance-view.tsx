--- conflicted
+++ resolved
@@ -86,11 +86,7 @@
             handleSubmit={({ theme }) => {
               mutation.mutate({
                 id: team.id,
-<<<<<<< HEAD
-                theme: values.theme === "" ? null : values.theme,
-=======
                 theme: theme === "light" || theme === "dark" ? theme : null,
->>>>>>> 00ee1ef4
               });
             }}>
             <div className="border-subtle mt-6 flex items-center rounded-t-xl border p-6 text-sm">
