import { useRouter } from "next/router";

import { WEBAPP_URL } from "@calcom/lib/constants";
import { useLocale } from "@calcom/lib/hooks/useLocale";
<<<<<<< HEAD
import { Button, Icon, Meta } from "@calcom/ui";
=======
import { Button, Meta } from "@calcom/ui";
import { FiExternalLink } from "@calcom/ui/components/icon";
>>>>>>> 2d50d09c

import { getLayout } from "../../../settings/layouts/SettingsLayout";

const BillingView = () => {
  const { t } = useLocale();
  const router = useRouter();
  const returnTo = router.asPath;
  const billingHref = `/api/integrations/stripepayment/portal?returnTo=${WEBAPP_URL}${returnTo}`;
  return (
    <>
      <Meta title={t("team_billing")} description={t("team_billing_description")} />
      <div className="flex flex-col text-sm sm:flex-row">
        <div>
          <h2 className="font-medium">{t("billing_manage_details_title")}</h2>
          <p>{t("billing_manage_details_description")}</p>
        </div>
        <div className="flex-shrink-0 pt-3 sm:ml-auto sm:pt-0 sm:pl-3">
          <Button color="primary" href={billingHref} target="_blank" EndIcon={FiExternalLink}>
            {t("billing_portal")}
          </Button>
        </div>
      </div>
    </>
  );
};

BillingView.getLayout = getLayout;

export default BillingView;<|MERGE_RESOLUTION|>--- conflicted
+++ resolved
@@ -2,12 +2,8 @@
 
 import { WEBAPP_URL } from "@calcom/lib/constants";
 import { useLocale } from "@calcom/lib/hooks/useLocale";
-<<<<<<< HEAD
-import { Button, Icon, Meta } from "@calcom/ui";
-=======
 import { Button, Meta } from "@calcom/ui";
 import { FiExternalLink } from "@calcom/ui/components/icon";
->>>>>>> 2d50d09c
 
 import { getLayout } from "../../../settings/layouts/SettingsLayout";
 
