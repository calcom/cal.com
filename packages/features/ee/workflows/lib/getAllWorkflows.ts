--- conflicted
+++ resolved
@@ -1,10 +1,5 @@
-import { FORM_TRIGGER_WORKFLOW_EVENTS } from "@calcom/ee/workflows/lib/constants";
 import prisma from "@calcom/prisma";
-<<<<<<< HEAD
-import type { Prisma } from "@calcom/prisma/client";
-=======
 import type { WorkflowType } from "@calcom/prisma/client";
->>>>>>> 75b1d8d9
 
 import type { Workflow } from "./types";
 
@@ -39,46 +34,16 @@
   teamId,
   orgId,
   workflowsLockedForUser = true,
-<<<<<<< HEAD
-  triggerType,
-=======
   type,
->>>>>>> 75b1d8d9
 }: {
   entityWorkflows: Workflow[];
   userId?: number | null;
   teamId?: number | null;
   orgId?: number | null;
   workflowsLockedForUser?: boolean;
-<<<<<<< HEAD
-  triggerType: "eventType" | "routingForm";
-}) => {
-  const allWorkflows = entityWorkflows;
-
-  let triggerTypeWhereClause: Prisma.WorkflowWhereInput = {};
-
-  if (triggerType === "routingForm") {
-    triggerTypeWhereClause = {
-      trigger: {
-        in: FORM_TRIGGER_WORKFLOW_EVENTS,
-      },
-    };
-  }
-
-  if (triggerType === "eventType") {
-    triggerTypeWhereClause = {
-      trigger: {
-        not: {
-          in: FORM_TRIGGER_WORKFLOW_EVENTS,
-        },
-      },
-    };
-  }
-=======
   type: WorkflowType;
 }) => {
   const allWorkflows = entityWorkflows;
->>>>>>> 75b1d8d9
 
   if (orgId) {
     if (teamId) {
@@ -86,11 +51,7 @@
         where: {
           teamId: teamId,
           workflow: {
-<<<<<<< HEAD
-            ...triggerTypeWhereClause,
-=======
             type,
->>>>>>> 75b1d8d9
           },
         },
         select: {
@@ -106,11 +67,7 @@
       const orgUserWorkflowsRel = await prisma.workflowsOnTeams.findMany({
         where: {
           workflow: {
-<<<<<<< HEAD
-            ...triggerTypeWhereClause,
-=======
             type,
->>>>>>> 75b1d8d9
           },
           team: {
             members: {
@@ -137,11 +94,7 @@
       where: {
         teamId: orgId,
         isActiveOnAll: true,
-<<<<<<< HEAD
-        ...triggerTypeWhereClause,
-=======
         type,
->>>>>>> 75b1d8d9
       },
       select: workflowSelect,
     });
@@ -153,11 +106,7 @@
       where: {
         teamId,
         isActiveOnAll: true,
-<<<<<<< HEAD
-        ...triggerTypeWhereClause,
-=======
         type,
->>>>>>> 75b1d8d9
       },
       select: workflowSelect,
     });
@@ -170,11 +119,7 @@
         userId,
         teamId: null,
         isActiveOnAll: true,
-<<<<<<< HEAD
-        ...triggerTypeWhereClause,
-=======
         type,
->>>>>>> 75b1d8d9
       },
       select: workflowSelect,
     });
