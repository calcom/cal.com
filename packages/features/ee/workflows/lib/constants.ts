import { WorkflowTriggerEvents, TimeUnit, WorkflowActions, WorkflowTemplates } from "@calcom/prisma/enums";

export const WORKFLOW_TRIGGER_EVENTS = [
  WorkflowTriggerEvents.BEFORE_EVENT,
  WorkflowTriggerEvents.EVENT_CANCELLED,
  WorkflowTriggerEvents.NEW_EVENT,
  WorkflowTriggerEvents.AFTER_EVENT,
  WorkflowTriggerEvents.RESCHEDULE_EVENT,
  WorkflowTriggerEvents.AFTER_HOSTS_CAL_VIDEO_NO_SHOW,
  WorkflowTriggerEvents.AFTER_GUESTS_CAL_VIDEO_NO_SHOW,
  WorkflowTriggerEvents.FORM_SUBMITTED,
  WorkflowTriggerEvents.FORM_SUBMITTED_NO_EVENT,
  WorkflowTriggerEvents.BOOKING_REJECTED,
  WorkflowTriggerEvents.BOOKING_REQUESTED,
  WorkflowTriggerEvents.BOOKING_PAYMENT_INITIATED,
  WorkflowTriggerEvents.BOOKING_PAID,
  WorkflowTriggerEvents.BOOKING_NO_SHOW_UPDATED,
] as const;

export const WORKFLOW_ACTIONS = [
  WorkflowActions.EMAIL_HOST,
  WorkflowActions.EMAIL_ATTENDEE,
  WorkflowActions.EMAIL_ADDRESS,
  WorkflowActions.SMS_ATTENDEE,
  WorkflowActions.SMS_NUMBER,
  WorkflowActions.WHATSAPP_ATTENDEE,
  WorkflowActions.WHATSAPP_NUMBER,
  WorkflowActions.CAL_AI_PHONE_CALL,
] as const;

export const TIME_UNIT = [TimeUnit.DAY, TimeUnit.HOUR, TimeUnit.MINUTE] as const;

export const WORKFLOW_TEMPLATES = [
  WorkflowTemplates.CUSTOM,
  WorkflowTemplates.REMINDER,
  WorkflowTemplates.RATING,
  WorkflowTemplates.CANCELLED,
  WorkflowTemplates.COMPLETED,
  WorkflowTemplates.RESCHEDULED,
] as const;

export const BASIC_WORKFLOW_TEMPLATES = [WorkflowTemplates.CUSTOM, WorkflowTemplates.REMINDER] as const;

export const ATTENDEE_WORKFLOW_TEMPLATES = [
  WorkflowTemplates.CUSTOM,
  WorkflowTemplates.REMINDER,
  WorkflowTemplates.RATING,
] as const;

export const WHATSAPP_WORKFLOW_TEMPLATES = [
  WorkflowTemplates.REMINDER,
  WorkflowTemplates.COMPLETED,
  WorkflowTemplates.CANCELLED,
  WorkflowTemplates.RESCHEDULED,
] as const;

export const DYNAMIC_TEXT_VARIABLES = [
  "event_name",
  "event_date",
  "event_time",
  "event_end_time",
  "timezone",
  "location",
  "organizer_name",
  "attendee_name",
  "attendee_first_name",
  "attendee_last_name",
  "attendee_email",
  "additional_notes",
  "meeting_url",
  "cancel_url",
  "cancel_reason",
  "reschedule_url",
  "reschedule_reason",
  "rating_url",
  "no_show_url",
  "attendee_timezone",
  "event_start_time_in_attendee_timezone",
  "event_end_time_in_attendee_timezone",
];

export const FORMATTED_DYNAMIC_TEXT_VARIABLES = [
  "event_date_",
  "event_time_",
  "event_end_time_",
  "event_start_time_in_attendee_timezone_",
  "event_end_time_in_attendee_timezone_",
];

export const IMMEDIATE_WORKFLOW_TRIGGER_EVENTS: WorkflowTriggerEvents[] = [
  WorkflowTriggerEvents.NEW_EVENT,
  WorkflowTriggerEvents.EVENT_CANCELLED,
  WorkflowTriggerEvents.RESCHEDULE_EVENT,
  WorkflowTriggerEvents.BOOKING_NO_SHOW_UPDATED,
  WorkflowTriggerEvents.BOOKING_PAID,
  WorkflowTriggerEvents.BOOKING_PAYMENT_INITIATED,
  WorkflowTriggerEvents.BOOKING_REJECTED,
  WorkflowTriggerEvents.BOOKING_REQUESTED,
  WorkflowTriggerEvents.FORM_SUBMITTED,
  WorkflowTriggerEvents.FORM_SUBMITTED_NO_EVENT, // no real immediate workflow but it's scheduled with tasker
];

export const FORM_TRIGGER_WORKFLOW_EVENTS: WorkflowTriggerEvents[] = [
  WorkflowTriggerEvents.FORM_SUBMITTED,
  WorkflowTriggerEvents.FORM_SUBMITTED_NO_EVENT,
<<<<<<< HEAD
];
=======
];

export const ALLOWED_FORM_WORKFLOW_ACTIONS = [
  WorkflowActions.EMAIL_ATTENDEE,
  WorkflowActions.EMAIL_ADDRESS,
] as const;
>>>>>>> 75b1d8d9
<|MERGE_RESOLUTION|>--- conflicted
+++ resolved
@@ -103,13 +103,9 @@
 export const FORM_TRIGGER_WORKFLOW_EVENTS: WorkflowTriggerEvents[] = [
   WorkflowTriggerEvents.FORM_SUBMITTED,
   WorkflowTriggerEvents.FORM_SUBMITTED_NO_EVENT,
-<<<<<<< HEAD
-];
-=======
 ];
 
 export const ALLOWED_FORM_WORKFLOW_ACTIONS = [
   WorkflowActions.EMAIL_ATTENDEE,
   WorkflowActions.EMAIL_ADDRESS,
-] as const;
->>>>>>> 75b1d8d9
+] as const;