import { guessEventLocationType } from "@calcom/app-store/locations";
import type { Dayjs } from "@calcom/dayjs";
import type { Prisma } from "@calcom/prisma/client";

export type VariablesType = {
  eventName?: string;
  organizerName?: string;
  attendeeName?: string;
  attendeeEmail?: string;
  eventDate?: Dayjs;
  eventTime?: Dayjs;
  eventEndTime?: Dayjs;
  timeZone?: string;
  location?: string | null;
  additionalNotes?: string | null;
  responses?: Prisma.JsonValue;
  meetingUrl?: string;
};

const customTemplate = (text: string, variables: VariablesType, locale: string) => {
  const translatedDate = new Intl.DateTimeFormat(locale, {
    weekday: "long",
    month: "long",
    day: "numeric",
    year: "numeric",
  }).format(variables.eventDate?.toDate());

  let locationString = variables.location || "";

  if (text.includes("{LOCATION}")) {
    locationString = guessEventLocationType(locationString)?.label || locationString;
  }

  let dynamicText = text
    .replaceAll("{EVENT_NAME}", variables.eventName || "")
    .replaceAll("{ORGANIZER}", variables.organizerName || "")
    .replaceAll("{ATTENDEE}", variables.attendeeName || "")
    .replaceAll("{ORGANIZER_NAME}", variables.organizerName || "") //old variable names
    .replaceAll("{ATTENDEE_NAME}", variables.attendeeName || "") //old variable names
    .replaceAll("{EVENT_DATE}", translatedDate)
    .replaceAll("{EVENT_TIME}", variables.eventTime?.format("H:mmA") || "")
    .replaceAll("{EVENT_END_TIME}", variables.eventEndTime?.format("H:mmA") || "")
    .replaceAll("{TIMEZONE_TIME}", variables.timeZone || "")
    .replaceAll("{LOCATION}", locationString)
    .replaceAll("{ADDITIONAL_NOTES}", variables.additionalNotes || "")
    .replaceAll("{ATTENDEE_EMAIL}", variables.attendeeEmail || "")
    .replaceAll("{TIMEZONE}", variables.timeZone || "")
    .replaceAll("{MEETING_URL}", variables.meetingUrl || "");

  const customInputvariables = dynamicText.match(/\{(.+?)}/g)?.map((variable) => {
    return variable.replace("{", "").replace("}", "");
  });

  //and event date/time with formatting
  customInputvariables?.forEach((variable) => {
<<<<<<< HEAD
    if (variable.startsWith("EVENT_DATE_")) {
      const dateFormat = variable.substring(11, text.length);
      const formattedDate = variables.eventDate?.format(dateFormat);
      dynamicText = dynamicText.replace(`{${variable}}`, formattedDate || "");
      return;
    }

    if (variable.startsWith("EVENT_TIME_")) {
      const dateFormat = variable.substring(11, text.length);
      const formattedDate = variables.eventTime?.format(dateFormat);
      dynamicText = dynamicText.replace(`{${variable}}`, formattedDate || "");
      return;
    }
    if (variable.startsWith("EVENT_END_TIME_")) {
      const dateFormat = variable.substring(15, text.length);
      const formattedDate = variables.eventEndTime?.format(dateFormat);
      dynamicText = dynamicText.replace(`{${variable}}`, formattedDate || "");
      return;
    }
    if (variables.customInputs) {
      Object.keys(variables.customInputs).forEach((customInput) => {
=======
    if (variables.responses) {
      Object.keys(variables.responses).forEach((customInput) => {
>>>>>>> 3aaa1cde
        const formatedToVariable = customInput
          .replace(/[^a-zA-Z0-9 ]/g, "")
          .trim()
          .replaceAll(" ", "_")
          .toUpperCase();
        if (variable === formatedToVariable && variables.responses) {
          dynamicText = dynamicText.replace(
            `{${variable}}`,
            variables.responses[customInput as keyof typeof variables.responses]
          );
        }
      });
    }
  });

  const textHtml = `<body style="white-space: pre-wrap;">${dynamicText}</body>`;
  return { text: dynamicText, html: textHtml };
};

export default customTemplate;<|MERGE_RESOLUTION|>--- conflicted
+++ resolved
@@ -53,7 +53,6 @@
 
   //and event date/time with formatting
   customInputvariables?.forEach((variable) => {
-<<<<<<< HEAD
     if (variable.startsWith("EVENT_DATE_")) {
       const dateFormat = variable.substring(11, text.length);
       const formattedDate = variables.eventDate?.format(dateFormat);
@@ -73,12 +72,8 @@
       dynamicText = dynamicText.replace(`{${variable}}`, formattedDate || "");
       return;
     }
-    if (variables.customInputs) {
-      Object.keys(variables.customInputs).forEach((customInput) => {
-=======
     if (variables.responses) {
       Object.keys(variables.responses).forEach((customInput) => {
->>>>>>> 3aaa1cde
         const formatedToVariable = customInput
           .replace(/[^a-zA-Z0-9 ]/g, "")
           .trim()
