--- conflicted
+++ resolved
@@ -4,17 +4,10 @@
 import logger from "@calcom/lib/logger";
 import prisma from "@calcom/prisma";
 import {
-<<<<<<< HEAD
-  WorkflowActions,
-  WorkflowMethods,
-  WorkflowTemplates,
-  WorkflowTriggerEvents,
-=======
   WorkflowTriggerEvents,
   WorkflowTemplates,
   WorkflowActions,
   WorkflowMethods,
->>>>>>> 4a6dc509
 } from "@calcom/prisma/enums";
 
 import * as twilio from "./smsProviders/twilioProvider";
