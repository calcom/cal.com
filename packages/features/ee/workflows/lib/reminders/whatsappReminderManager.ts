--- conflicted
+++ resolved
@@ -266,10 +266,4 @@
       }
     }
   }
-<<<<<<< HEAD
-};
-
-export const deleteScheduledWhatsappReminder = deleteScheduledSMSReminder;
-=======
-};
->>>>>>> 585a12fa
+};