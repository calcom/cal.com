import dayjs from "@calcom/dayjs";
import logger from "@calcom/lib/logger";
import { getTranslation } from "@calcom/lib/server/i18n";
import prisma from "@calcom/prisma";
import {
  WorkflowTriggerEvents,
  WorkflowTemplates,
  WorkflowActions,
  WorkflowMethods,
} from "@calcom/prisma/enums";

import { isAttendeeAction } from "../actionHelperFunctions";
import {
  getContentSidForTemplate,
  getContentVariablesForTemplate,
} from "../reminders/templates/whatsapp/ContentSidMapping";
import { scheduleSmsOrFallbackEmail, sendSmsOrFallbackEmail } from "./messageDispatcher";
import type { ScheduleTextReminderArgs, timeUnitLowerCase } from "./smsReminderManager";
import {
  whatsappEventCancelledTemplate,
  whatsappEventCompletedTemplate,
  whatsappEventRescheduledTemplate,
  whatsappReminderTemplate,
} from "./templates/whatsapp";

const log = logger.getSubLogger({ prefix: ["[whatsappReminderManager]"] });

export const scheduleWhatsappReminder = async (args: ScheduleTextReminderArgs) => {
  const {
    evt,
    reminderPhone,
    triggerEvent,
    action,
    timeSpan,
    message = "",
    workflowStepId,
    template,
    userId,
    teamId,
    isVerificationPending = false,
    seatReferenceUid,
    verifiedAt,
  } = args;

  if (!verifiedAt) {
    log.warn(`Workflow step ${workflowStepId} not verified`);
    return;
  }

  const { startTime, endTime } = evt;
  const uid = evt.uid as string;
  const currentDate = dayjs();
  const timeUnit: timeUnitLowerCase | undefined = timeSpan.timeUnit?.toLocaleLowerCase() as timeUnitLowerCase;
  let scheduledDate = null;

  //WHATSAPP_ATTENDEE action does not need to be verified
  //isVerificationPending is from all already existing workflows (once they edit their workflow, they will also have to verify the number)
  async function getIsNumberVerified() {
    if (action === WorkflowActions.WHATSAPP_ATTENDEE) return true;
    const verifiedNumber = await prisma.verifiedNumber.findFirst({
      where: {
        OR: [{ userId }, { teamId }],
        phoneNumber: reminderPhone || "",
      },
    });
    if (!!verifiedNumber) return true;
    return isVerificationPending;
  }
  const isNumberVerified = await getIsNumberVerified();

  if (triggerEvent === WorkflowTriggerEvents.BEFORE_EVENT) {
    scheduledDate = timeSpan.time && timeUnit ? dayjs(startTime).subtract(timeSpan.time, timeUnit) : null;
  } else if (triggerEvent === WorkflowTriggerEvents.AFTER_EVENT) {
    scheduledDate = timeSpan.time && timeUnit ? dayjs(endTime).add(timeSpan.time, timeUnit) : null;
  }

  const name = action === WorkflowActions.WHATSAPP_ATTENDEE ? evt.attendees[0].name : evt.organizer.name;
  const attendeeName =
    action === WorkflowActions.WHATSAPP_ATTENDEE ? evt.organizer.name : evt.attendees[0].name;
  const timeZone =
    action === WorkflowActions.WHATSAPP_ATTENDEE ? evt.attendees[0].timeZone : evt.organizer.timeZone;
  const locale = evt.organizer.language.locale;
  const timeFormat = evt.organizer.timeFormat;

  const contentSid = getContentSidForTemplate(template);
  const contentVariables = getContentVariablesForTemplate({
    name,
    attendeeName,
    eventName: evt.title,
    eventDate: dayjs(startTime).tz(timeZone).locale(locale).format("YYYY MMM D"),
    startTime: dayjs(startTime)
      .tz(timeZone)
      .locale(locale)
      .format(timeFormat || "h:mma"),
    timeZone,
  });
  let textMessage = message;

  switch (template) {
    case WorkflowTemplates.REMINDER:
      textMessage =
        whatsappReminderTemplate(
          false,
          locale,
          action,
          timeFormat,
          evt.startTime,
          evt.title,
          timeZone,
          attendeeName,
          name
        ) || message;
      break;
    case WorkflowTemplates.CANCELLED:
      textMessage =
        whatsappEventCancelledTemplate(
          false,
          locale,
          action,
          timeFormat,
          evt.startTime,
          evt.title,
          timeZone,
          attendeeName,
          name
        ) || message;
      break;
    case WorkflowTemplates.RESCHEDULED:
      textMessage =
        whatsappEventRescheduledTemplate(
          false,
          locale,
          action,
          timeFormat,
          evt.startTime,
          evt.title,
          timeZone,
          attendeeName,
          name
        ) || message;
      break;
    case WorkflowTemplates.COMPLETED:
      textMessage =
        whatsappEventCompletedTemplate(
          false,
          locale,
          action,
          timeFormat,
          evt.startTime,
          evt.title,
          timeZone,
          attendeeName,
          name
        ) || message;
      break;
    default:
      textMessage =
        whatsappReminderTemplate(
          false,
          locale,
          action,
          timeFormat,
          evt.startTime,
          evt.title,
          timeZone,
          attendeeName,
          name
        ) || message;
  }

  // Allows debugging generated whatsapp content without waiting for twilio to send whatsapp messages
  log.debug(`Sending Whatsapp for trigger ${triggerEvent}`, textMessage);
  if (textMessage.length > 0 && reminderPhone && isNumberVerified) {
    //send WHATSAPP when event is booked/cancelled/rescheduled
    if (
      triggerEvent === WorkflowTriggerEvents.NEW_EVENT ||
      triggerEvent === WorkflowTriggerEvents.EVENT_CANCELLED ||
      triggerEvent === WorkflowTriggerEvents.RESCHEDULE_EVENT
    ) {
      try {
        await sendSmsOrFallbackEmail({
          twilioData: {
            phoneNumber: reminderPhone,
            body: textMessage,
            sender: "",
            bookingUid: evt.uid,
            userId,
            teamId,
            isWhatsapp: true,
            contentSid,
            contentVariables,
          },
          fallbackData: isAttendeeAction(action)
            ? {
                email: evt.attendees[0].email,
                t: await getTranslation(evt.attendees[0].language.locale ?? "en", "common"),
                replyTo: evt.organizer.email,
              }
            : undefined,
        });
      } catch (error) {
        console.log(`Error sending WHATSAPP with error ${error}`);
      }
    } else if (
      (triggerEvent === WorkflowTriggerEvents.BEFORE_EVENT ||
        triggerEvent === WorkflowTriggerEvents.AFTER_EVENT) &&
      scheduledDate
    ) {
      // schedule at least 15 minutes in advance and at most 2 hours in advance
      if (
        currentDate.isBefore(scheduledDate.subtract(15, "minute")) &&
        !scheduledDate.isAfter(currentDate.add(2, "hour"))
      ) {
        try {
          const scheduledNotification = await scheduleSmsOrFallbackEmail({
            twilioData: {
              phoneNumber: reminderPhone,
              body: textMessage,
              scheduledDate: scheduledDate.toDate(),
              sender: "",
              bookingUid: evt.uid ?? "",
              userId,
              teamId,
              isWhatsapp: true,
              contentSid,
              contentVariables,
            },
            fallbackData: isAttendeeAction(action)
              ? {
                  email: evt.attendees[0].email,
                  t: await getTranslation(evt.attendees[0].language.locale ?? "en", "common"),
                  replyTo: evt.organizer.email,
                  workflowStepId,
                }
              : undefined,
          });

          if (scheduledNotification?.sid) {
            await prisma.workflowReminder.create({
              data: {
                bookingUid: uid,
                workflowStepId: workflowStepId,
                method: WorkflowMethods.WHATSAPP,
                scheduledDate: scheduledDate.toDate(),
                scheduled: true,
                referenceId: scheduledNotification.sid,
                seatReferenceId: seatReferenceUid,
              },
            });
          }
        } catch (error) {
          console.log(`Error scheduling WHATSAPP with error ${error}`);
        }
      } else if (scheduledDate.isAfter(currentDate.add(2, "hour"))) {
        // Write to DB and send to CRON if scheduled reminder date is past 2 hours from now
        await prisma.workflowReminder.create({
          data: {
            bookingUid: uid,
            workflowStepId: workflowStepId,
            method: WorkflowMethods.WHATSAPP,
            scheduledDate: scheduledDate.toDate(),
            scheduled: false,
            seatReferenceId: seatReferenceUid,
          },
        });
      }
    }
  }
<<<<<<< HEAD
=======
};

export const deleteScheduledWhatsappReminder = async (reminderId: number, referenceId: string | null) => {
  return await deleteScheduledSMSReminder(reminderId, referenceId);
>>>>>>> 93e183e6
};<|MERGE_RESOLUTION|>--- conflicted
+++ resolved
@@ -266,11 +266,8 @@
       }
     }
   }
-<<<<<<< HEAD
-=======
 };
 
 export const deleteScheduledWhatsappReminder = async (reminderId: number, referenceId: string | null) => {
   return await deleteScheduledSMSReminder(reminderId, referenceId);
->>>>>>> 93e183e6
 };