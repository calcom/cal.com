import dayjs from "@calcom/dayjs";
import { SENDER_ID } from "@calcom/lib/constants";
import logger from "@calcom/lib/logger";
import type { TimeFormat } from "@calcom/lib/timeFormat";
import type { PrismaClient } from "@calcom/prisma";
import prisma from "@calcom/prisma";
import type { Prisma } from "@calcom/prisma/client";
import { WorkflowTemplates, WorkflowActions, WorkflowMethods } from "@calcom/prisma/enums";
import { WorkflowTriggerEvents } from "@calcom/prisma/enums";
import { bookingMetadataSchema } from "@calcom/prisma/zod-utils";
import type { CalEventResponses, RecurringEvent } from "@calcom/types/Calendar";

import { getSenderId } from "../alphanumericSenderIdSupport";
import type { ScheduleReminderArgs } from "./emailReminderManager";
import * as twilio from "./providers/twilioProvider";
import type { VariablesType } from "./templates/customTemplate";
import customTemplate from "./templates/customTemplate";
import smsReminderTemplate from "./templates/smsReminderTemplate";

export enum timeUnitLowerCase {
  DAY = "day",
  MINUTE = "minute",
  YEAR = "year",
}
const log = logger.getSubLogger({ prefix: ["[smsReminderManager]"] });

export type AttendeeInBookingInfo = {
  name: string;
  firstName?: string;
  lastName?: string;
<<<<<<< HEAD
  email?: string | null;
  phoneNumber?: string;
=======
  email: string;
  phoneNumber?: string | null;
>>>>>>> 799ebe24
  timeZone: string;
  language: { locale: string };
};

export type BookingInfo = {
  uid?: string | null;
  bookerUrl?: string;
  attendees: AttendeeInBookingInfo[];
  organizer: {
    language: { locale: string };
    name: string;
    email: string;
    timeZone: string;
    timeFormat?: TimeFormat;
    username?: string;
  };
  eventType: {
    slug?: string;
    recurringEvent?: RecurringEvent | null;
  };
  startTime: string;
  endTime: string;
  title: string;
  location?: string | null;
  additionalNotes?: string | null;
  responses?: CalEventResponses | null;
  metadata?: Prisma.JsonValue;
};

export type ScheduleTextReminderAction = Extract<
  WorkflowActions,
  "SMS_ATTENDEE" | "SMS_NUMBER" | "WHATSAPP_ATTENDEE" | "WHATSAPP_NUMBER"
>;
export interface ScheduleTextReminderArgs extends ScheduleReminderArgs {
  reminderPhone: string | null;
  message: string;
  action: ScheduleTextReminderAction;
  userId?: number | null;
  teamId?: number | null;
  isVerificationPending?: boolean;
  prisma?: PrismaClient;
}

export const scheduleSMSReminder = async (args: ScheduleTextReminderArgs) => {
  const {
    evt,
    reminderPhone,
    triggerEvent,
    action,
    timeSpan,
    message = "",
    workflowStepId,
    template,
    sender,
    userId,
    teamId,
    isVerificationPending = false,
    seatReferenceUid,
  } = args;

  const { startTime, endTime } = evt;
  const uid = evt.uid as string;
  const currentDate = dayjs();
  const timeUnit: timeUnitLowerCase | undefined = timeSpan.timeUnit?.toLocaleLowerCase() as timeUnitLowerCase;
  let scheduledDate = null;

  const senderID = getSenderId(reminderPhone, sender || SENDER_ID);

  //SMS_ATTENDEE action does not need to be verified
  //isVerificationPending is from all already existing workflows (once they edit their workflow, they will also have to verify the number)
  async function getIsNumberVerified() {
    if (action === WorkflowActions.SMS_ATTENDEE) return true;
    const verifiedNumber = await prisma.verifiedNumber.findFirst({
      where: {
        OR: [{ userId }, { teamId }],
        phoneNumber: reminderPhone || "",
      },
    });
    if (!!verifiedNumber) return true;
    return isVerificationPending;
  }
  const isNumberVerified = await getIsNumberVerified();

  let attendeeToBeUsedInSMS: AttendeeInBookingInfo | null = null;
  if (action === WorkflowActions.SMS_ATTENDEE) {
    const attendeeWithReminderPhoneAsSMSReminderNumber =
      reminderPhone && evt.attendees.find((attendee) => attendee.email === evt.responses?.email?.value);
    attendeeToBeUsedInSMS = attendeeWithReminderPhoneAsSMSReminderNumber
      ? attendeeWithReminderPhoneAsSMSReminderNumber
      : evt.attendees[0];
  } else {
    attendeeToBeUsedInSMS = evt.attendees[0];
  }

  if (triggerEvent === WorkflowTriggerEvents.BEFORE_EVENT) {
    scheduledDate = timeSpan.time && timeUnit ? dayjs(startTime).subtract(timeSpan.time, timeUnit) : null;
  } else if (triggerEvent === WorkflowTriggerEvents.AFTER_EVENT) {
    scheduledDate = timeSpan.time && timeUnit ? dayjs(endTime).add(timeSpan.time, timeUnit) : null;
  }

  const name = action === WorkflowActions.SMS_ATTENDEE ? attendeeToBeUsedInSMS.name : "";
  const attendeeName =
    action === WorkflowActions.SMS_ATTENDEE ? evt.organizer.name : attendeeToBeUsedInSMS.name;
  const timeZone =
    action === WorkflowActions.SMS_ATTENDEE ? attendeeToBeUsedInSMS.timeZone : evt.organizer.timeZone;

  const locale =
    action === WorkflowActions.SMS_ATTENDEE
      ? attendeeToBeUsedInSMS.language?.locale
      : evt.organizer.language.locale;

  let smsMessage = message;

  if (smsMessage) {
    const variables: VariablesType = {
      eventName: evt.title,
      organizerName: evt.organizer.name,
      attendeeName: attendeeToBeUsedInSMS.name,
      attendeeFirstName: attendeeToBeUsedInSMS.firstName,
      attendeeLastName: attendeeToBeUsedInSMS.lastName,
      attendeeEmail: attendeeToBeUsedInSMS.email,
      eventDate: dayjs(evt.startTime).tz(timeZone),
      eventEndTime: dayjs(evt.endTime).tz(timeZone),
      timeZone: timeZone,
      location: evt.location,
      additionalNotes: evt.additionalNotes,
      responses: evt.responses,
      meetingUrl: bookingMetadataSchema.parse(evt.metadata || {})?.videoCallUrl,
      cancelLink: `${evt.bookerUrl}/booking/${evt.uid}?cancel=true`,
      rescheduleLink: `${evt.bookerUrl}/reschedule/${evt.uid}`,
    };
    const customMessage = customTemplate(smsMessage, variables, locale, evt.organizer.timeFormat);
    smsMessage = customMessage.text;
  } else if (template === WorkflowTemplates.REMINDER) {
    smsMessage =
      smsReminderTemplate(
        false,
        action,
        evt.organizer.timeFormat,
        evt.startTime,
        evt.title,
        timeZone,
        attendeeName,
        name
      ) || message;
  }

  // Allows debugging generated email content without waiting for sendgrid to send emails
  log.debug(`Sending sms for trigger ${triggerEvent}`, smsMessage);

  if (smsMessage.length > 0 && reminderPhone && isNumberVerified) {
    //send SMS when event is booked/cancelled/rescheduled
    if (
      triggerEvent === WorkflowTriggerEvents.NEW_EVENT ||
      triggerEvent === WorkflowTriggerEvents.EVENT_CANCELLED ||
      triggerEvent === WorkflowTriggerEvents.RESCHEDULE_EVENT
    ) {
      try {
        await twilio.sendSMS(reminderPhone, smsMessage, senderID, userId, teamId);
      } catch (error) {
        log.error(`Error sending SMS with error ${error}`);
      }
    } else if (
      (triggerEvent === WorkflowTriggerEvents.BEFORE_EVENT ||
        triggerEvent === WorkflowTriggerEvents.AFTER_EVENT) &&
      scheduledDate
    ) {
      // Can only schedule at least 60 minutes in advance and at most 7 days in advance
      if (
        currentDate.isBefore(scheduledDate.subtract(1, "hour")) &&
        !scheduledDate.isAfter(currentDate.add(7, "day"))
      ) {
        try {
          const scheduledSMS = await twilio.scheduleSMS(
            reminderPhone,
            smsMessage,
            scheduledDate.toDate(),
            senderID,
            userId,
            teamId
          );

          if (scheduledSMS) {
            await prisma.workflowReminder.create({
              data: {
                bookingUid: uid,
                workflowStepId: workflowStepId,
                method: WorkflowMethods.SMS,
                scheduledDate: scheduledDate.toDate(),
                scheduled: true,
                referenceId: scheduledSMS.sid,
                seatReferenceId: seatReferenceUid,
              },
            });
          }
        } catch (error) {
          log.error(`Error scheduling SMS with error ${error}`);
        }
      } else if (scheduledDate.isAfter(currentDate.add(7, "day"))) {
        // Write to DB and send to CRON if scheduled reminder date is past 7 days
        await prisma.workflowReminder.create({
          data: {
            bookingUid: uid,
            workflowStepId: workflowStepId,
            method: WorkflowMethods.SMS,
            scheduledDate: scheduledDate.toDate(),
            scheduled: false,
            seatReferenceId: seatReferenceUid,
          },
        });
      }
    }
  }
};

export const deleteScheduledSMSReminder = async (reminderId: number, referenceId: string | null) => {
  try {
    if (referenceId) {
      await twilio.cancelSMS(referenceId);
    }

    await prisma.workflowReminder.delete({
      where: {
        id: reminderId,
      },
    });
  } catch (error) {
    log.error(`Error canceling reminder with error ${error}`);
  }
};<|MERGE_RESOLUTION|>--- conflicted
+++ resolved
@@ -28,13 +28,8 @@
   name: string;
   firstName?: string;
   lastName?: string;
-<<<<<<< HEAD
-  email?: string | null;
-  phoneNumber?: string;
-=======
   email: string;
   phoneNumber?: string | null;
->>>>>>> 799ebe24
   timeZone: string;
   language: { locale: string };
 };
