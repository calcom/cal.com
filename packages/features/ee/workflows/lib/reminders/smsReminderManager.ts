--- conflicted
+++ resolved
@@ -187,17 +187,14 @@
       location: evt.location,
       additionalNotes: evt.additionalNotes,
       responses: evt.responses,
-<<<<<<< HEAD
       meetingUrl,
       cancelLink,
       rescheduleLink,
-=======
       meetingUrl: bookingMetadataSchema.parse(evt.metadata || {})?.videoCallUrl,
       cancelLink: `${evt.bookerUrl ?? WEBSITE_URL}/booking/${evt.uid}?cancel=true`,
       cancelReason: evt.cancellationReason,
       rescheduleLink: `${evt.bookerUrl ?? WEBSITE_URL}/reschedule/${evt.uid}`,
       rescheduleReason: evt.rescheduleReason,
->>>>>>> 487cc075
       attendeeTimezone: evt.attendees[0].timeZone,
       eventTimeInAttendeeTimezone: dayjs(evt.startTime).tz(evt.attendees[0].timeZone),
       eventEndTimeInAttendeeTimezone: dayjs(evt.endTime).tz(evt.attendees[0].timeZone),
