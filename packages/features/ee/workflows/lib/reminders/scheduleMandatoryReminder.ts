import type { getEventTypeResponse } from "@calcom/features/bookings/lib/handleNewBooking/getEventTypesFromDB";
import { scheduleEmailReminder } from "@calcom/features/ee/workflows/lib/reminders/emailReminderManager";
import type { Workflow } from "@calcom/features/ee/workflows/lib/types";
import type { getDefaultEvent } from "@calcom/lib/defaultEvents";
import logger from "@calcom/lib/logger";
import { WorkflowTriggerEvents, TimeUnit, WorkflowActions, WorkflowTemplates } from "@calcom/prisma/enums";

import type { ExtendedCalendarEvent } from "./reminderScheduler";

const log = logger.getSubLogger({ prefix: ["[scheduleMandatoryReminder]"] });

export type NewBookingEventType = Awaited<ReturnType<typeof getDefaultEvent>> | getEventTypeResponse;

<<<<<<< HEAD
export async function scheduleMandatoryReminder(
  evt: ExtendedCalendarEvent,
  workflows: Workflow[],
  requiresConfirmation: boolean,
  hideBranding: boolean,
  seatReferenceUid: string | undefined
) {
=======
export async function scheduleMandatoryReminder({
  evt,
  workflows,
  requiresConfirmation,
  hideBranding,
  seatReferenceUid,
  isPlatformNoEmail = false,
  isDryRun = false,
}: {
  evt: ExtendedCalendarEvent;
  workflows: Workflow[];
  requiresConfirmation: boolean;
  hideBranding: boolean;
  seatReferenceUid: string | undefined;
  isPlatformNoEmail?: boolean;
  isDryRun?: boolean;
}) {
  if (isDryRun) return;
  if (isPlatformNoEmail) return;
>>>>>>> 00ee1ef4
  try {
    const hasExistingWorkflow = workflows.some((workflow) => {
      return (
        workflow.trigger === WorkflowTriggerEvents.BEFORE_EVENT &&
        ((workflow.time !== null && workflow.time <= 12 && workflow.timeUnit === TimeUnit.HOUR) ||
          (workflow.time !== null && workflow.time <= 720 && workflow.timeUnit === TimeUnit.MINUTE)) &&
        workflow.steps.some((step) => step?.action === WorkflowActions.EMAIL_ATTENDEE)
      );
    });

    if (
      !hasExistingWorkflow &&
      evt.attendees.some((attendee) => attendee.email.includes("@gmail.com")) &&
      !requiresConfirmation
    ) {
      try {
        const filteredAttendees =
          evt.attendees?.filter((attendee) => attendee.email.includes("@gmail.com")) || [];

        await scheduleEmailReminder({
          evt,
          triggerEvent: WorkflowTriggerEvents.BEFORE_EVENT,
          action: WorkflowActions.EMAIL_ATTENDEE,
          timeSpan: {
            time: 1,
            timeUnit: TimeUnit.HOUR,
          },
          sendTo: filteredAttendees,
          template: WorkflowTemplates.REMINDER,
          hideBranding,
          seatReferenceUid,
          includeCalendarEvent: false,
          isMandatoryReminder: true,
        });
      } catch (error) {
        log.error("Error while scheduling mandatory reminders", JSON.stringify({ error }));
      }
    }
  } catch (error) {
    log.error("Error while scheduling mandatory reminders", JSON.stringify({ error }));
  }
}<|MERGE_RESOLUTION|>--- conflicted
+++ resolved
@@ -11,15 +11,6 @@
 
 export type NewBookingEventType = Awaited<ReturnType<typeof getDefaultEvent>> | getEventTypeResponse;
 
-<<<<<<< HEAD
-export async function scheduleMandatoryReminder(
-  evt: ExtendedCalendarEvent,
-  workflows: Workflow[],
-  requiresConfirmation: boolean,
-  hideBranding: boolean,
-  seatReferenceUid: string | undefined
-) {
-=======
 export async function scheduleMandatoryReminder({
   evt,
   workflows,
@@ -39,7 +30,6 @@
 }) {
   if (isDryRun) return;
   if (isPlatformNoEmail) return;
->>>>>>> 00ee1ef4
   try {
     const hasExistingWorkflow = workflows.some((workflow) => {
       return (
