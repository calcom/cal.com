--- conflicted
+++ resolved
@@ -48,13 +48,8 @@
       setTestEmail({
         to: mailData.to?.toString() || "",
         from: {
-<<<<<<< HEAD
-          email: process.env.SENDGRID_EMAIL as string,
-          name: addData.sender || SENDER_NAME,
-=======
           email: senderEmail,
           name: mailData.sender || SENDER_NAME,
->>>>>>> d25094a1
         },
         subject: mailData.subject || "",
         html: mailData.html || "",
@@ -75,13 +70,8 @@
   return sgMail.send({
     to: mailData.to,
     from: {
-<<<<<<< HEAD
-      email: process.env.SENDGRID_EMAIL as string,
-      name: addData.sender || SENDER_NAME,
-=======
       email: senderEmail,
       name: mailData.sender || SENDER_NAME,
->>>>>>> d25094a1
     },
     subject: mailData.subject,
     html: addHTMLStyles(mailData.html),
