--- conflicted
+++ resolved
@@ -256,23 +256,13 @@
   }
 };
 
-<<<<<<< HEAD
-export async function cancelScheduledMessagesAndScheduleEmails({
+const _cancelScheduledMessagesAndScheduleEmails = async ({
   teamId,
   userId,
 }: {
   teamId?: number | null;
   userId?: number | null;
-}) {
-=======
-const _cancelScheduledMessagesAndScheduleEmails = async (teamId: number) => {
-  const teamMembers = await prisma.membership.findMany({
-    where: {
-      teamId,
-      accepted: true,
-    },
-  });
->>>>>>> 70277699
+}) => {
   const { CreditService } = await import("@calcom/features/ee/billing/credit-service");
 
   let userIdsWithNoCredits: number[] = userId ? [userId] : [];
