import type { Workflow, WorkflowsOnEventTypes, WorkflowStep } from "@prisma/client";

import {
  isWhatsappAction,
  shouldScheduleEmailReminder,
  shouldScheduleSMSReminder,
} from "@calcom/features/ee/workflows/lib/actionHelperFunctions";
import { SENDER_ID, SENDER_NAME } from "@calcom/lib/constants";
<<<<<<< HEAD
import { WorkflowActions, WorkflowTriggerEvents } from "@calcom/prisma/enums";
=======
import { WorkflowMethods, WorkflowTriggerEvents } from "@calcom/prisma/enums";
import { WorkflowActions } from "@calcom/prisma/enums";
>>>>>>> 4a6dc509
import type { CalendarEvent } from "@calcom/types/Calendar";

import { scheduleEmailReminder, deleteScheduledEmailReminder } from "./emailReminderManager";
import { scheduleSMSReminder, deleteScheduledSMSReminder } from "./smsReminderManager";
import { scheduleWhatsappReminder, deleteScheduledWhatsappReminder } from "./whatsappReminderManager";

type ExtendedCalendarEvent = CalendarEvent & {
  metadata?: { videoCallUrl: string | undefined };
  eventType: { slug?: string };
};

type ProcessWorkflowStepParams = {
  smsReminderNumber: string | null;
  calendarEvent: ExtendedCalendarEvent;
  emailAttendeeSendToOverride?: string;
  hideBranding?: boolean;
};

export interface ScheduleWorkflowRemindersArgs extends ProcessWorkflowStepParams {
  workflows: (WorkflowsOnEventTypes & {
    workflow: Workflow & {
      steps: WorkflowStep[];
    };
  })[];
  requiresConfirmation?: boolean;
  isRescheduleEvent?: boolean;
  isFirstRecurringEvent?: boolean;
}

const processWorkflowStep = async (
  workflow: Workflow,
  step: WorkflowStep,
  {
    smsReminderNumber,
    calendarEvent: evt,
    emailAttendeeSendToOverride,
    hideBranding,
  }: ProcessWorkflowStepParams
) => {
  if (step.action === WorkflowActions.SMS_ATTENDEE || step.action === WorkflowActions.SMS_NUMBER) {
    const sendTo = step.action === WorkflowActions.SMS_ATTENDEE ? smsReminderNumber : step.sendTo;
    await scheduleSMSReminder(
      evt,
      sendTo,
      workflow.trigger,
      step.action,
      {
        time: workflow.time,
        timeUnit: workflow.timeUnit,
      },
      step.reminderBody || "",
      step.id,
      step.template,
      step.sender || SENDER_ID,
      workflow.userId,
      workflow.teamId,
      step.numberVerificationPending
    );
  } else if (step.action === WorkflowActions.EMAIL_ATTENDEE || step.action === WorkflowActions.EMAIL_HOST) {
    let sendTo: string[] = [];

    switch (step.action) {
      case WorkflowActions.EMAIL_HOST:
        sendTo = [evt.organizer?.email || ""];
        break;
      case WorkflowActions.EMAIL_ATTENDEE:
        const attendees = !!emailAttendeeSendToOverride
          ? [emailAttendeeSendToOverride]
          : evt.attendees?.map((attendee) => attendee.email);

        sendTo = attendees;

        break;
    }

    await scheduleEmailReminder(
      evt,
      workflow.trigger,
      step.action,
      {
        time: workflow.time,
        timeUnit: workflow.timeUnit,
      },
      sendTo,
      step.emailSubject || "",
      step.reminderBody || "",
      step.id,
      step.template,
      step.sender || SENDER_NAME,
      hideBranding
    );
  } else if (isWhatsappAction(step.action)) {
    const sendTo = step.action === WorkflowActions.WHATSAPP_ATTENDEE ? smsReminderNumber : step.sendTo;
    await scheduleWhatsappReminder(
      evt,
      sendTo,
      workflow.trigger,
      step.action,
      {
        time: workflow.time,
        timeUnit: workflow.timeUnit,
      },
      step.reminderBody || "",
      step.id,
      step.template,
      workflow.userId,
      workflow.teamId,
      step.numberVerificationPending
    );
  }
};

export const scheduleWorkflowReminders = async (args: ScheduleWorkflowRemindersArgs) => {
  const {
    workflows,
    smsReminderNumber,
    calendarEvent: evt,
    requiresConfirmation = false,
    isRescheduleEvent = false,
    isFirstRecurringEvent = false,
    emailAttendeeSendToOverride = "",
    hideBranding,
  } = args;
<<<<<<< HEAD
  if (workflows.length === 0 || requiresConfirmation) return;
=======
  if (requiresConfirmation || !workflows.length) return;

>>>>>>> 4a6dc509
  for (const workflowReference of workflows) {
    if (workflowReference.workflow.steps.length === 0) continue;

    const workflow = workflowReference.workflow;
<<<<<<< HEAD
    if (
      workflow.trigger === WorkflowTriggerEvents.BEFORE_EVENT ||
      (workflow.trigger === WorkflowTriggerEvents.NEW_EVENT && !isRescheduleEvent && isFirstRecurringEvent) ||
      (workflow.trigger === WorkflowTriggerEvents.RESCHEDULE_EVENT && isRescheduleEvent) ||
      workflow.trigger === WorkflowTriggerEvents.AFTER_EVENT
    ) {
      for (const step of workflow.steps) {
        if (shouldScheduleSMSReminder(step.action)) {
          const sendTo = step.action === WorkflowActions.SMS_ATTENDEE ? smsReminderNumber : step.sendTo;
          await scheduleSMSReminder(
            evt,
            sendTo,
            workflow.trigger,
            step.action,
            {
              time: workflow.time,
              timeUnit: workflow.timeUnit,
            },
            step.reminderBody || "",
            step.id,
            step.template,
            step.sender || SENDER_ID,
            workflow.userId,
            workflow.teamId,
            step.numberVerificationPending
          );
        } else if (shouldScheduleEmailReminder(step.action)) {
          let sendTo: string[] = [];

          switch (step.action) {
            case WorkflowActions.EMAIL_HOST:
              sendTo = [evt.organizer?.email || ""];
              break;
            case WorkflowActions.EMAIL_ATTENDEE:
              const attendees = !!emailAttendeeSendToOverride
                ? [emailAttendeeSendToOverride]
                : evt.attendees?.map((attendee) => attendee.email);

              sendTo = attendees;

              break;
          }

          await scheduleEmailReminder(
            evt,
            workflow.trigger,
            step.action,
            {
              time: workflow.time,
              timeUnit: workflow.timeUnit,
            },
            sendTo,
            step.emailSubject || "",
            step.reminderBody || "",
            step.id,
            step.template,
            step.sender || SENDER_NAME,
            hideBranding
          );
        } else if (isWhatsappAction(step.action)) {
          const sendTo = step.action === WorkflowActions.WHATSAPP_ATTENDEE ? smsReminderNumber : step.sendTo;
          await scheduleWhatsappReminder(
            evt,
            sendTo,
            workflow.trigger,
            step.action,
            {
              time: workflow.time,
              timeUnit: workflow.timeUnit,
            },
            step.reminderBody || "",
            step.id,
            step.template,
            workflow.userId,
            workflow.teamId,
            step.numberVerificationPending
          );
        }
      }
=======
    const isNotBeforeOrAfterEvent =
      workflow.trigger !== WorkflowTriggerEvents.BEFORE_EVENT &&
      workflow.trigger !== WorkflowTriggerEvents.AFTER_EVENT;

    if (
      isNotBeforeOrAfterEvent &&
      // Check if the trigger is not a new event without a reschedule and is the first recurring event.
      !(
        workflow.trigger === WorkflowTriggerEvents.NEW_EVENT &&
        !isRescheduleEvent &&
        isFirstRecurringEvent
      ) &&
      // Check if the trigger is not a rescheduled event that is rescheduled.
      !(workflow.trigger === WorkflowTriggerEvents.RESCHEDULE_EVENT && isRescheduleEvent)
    ) {
      continue;
    }

    for (const step of workflow.steps) {
      await processWorkflowStep(workflow, step, {
        calendarEvent: evt,
        emailAttendeeSendToOverride,
        smsReminderNumber,
        hideBranding,
      });
>>>>>>> 4a6dc509
    }
  }
};

const reminderMethods: { [x: string]: (id: number, referenceId: string | null) => void } = {
  [WorkflowMethods.EMAIL]: deleteScheduledEmailReminder,
  [WorkflowMethods.SMS]: deleteScheduledSMSReminder,
  [WorkflowMethods.WHATSAPP]: deleteScheduledWhatsappReminder,
};

export const cancelWorkflowReminders = async (
  workflowReminders: { method: WorkflowMethods; id: number; referenceId: string | null }[]
) => {
  await Promise.all(
    workflowReminders.map((reminder) => {
      return reminderMethods[reminder.method](reminder.id, reminder.referenceId);
    })
  );
};

export interface SendCancelledRemindersArgs {
  workflows: (WorkflowsOnEventTypes & {
    workflow: Workflow & {
      steps: WorkflowStep[];
    };
  })[];
  smsReminderNumber: string | null;
  evt: ExtendedCalendarEvent;
  hideBranding?: boolean;
}

export const sendCancelledReminders = async (args: SendCancelledRemindersArgs) => {
  const { workflows, smsReminderNumber, evt, hideBranding } = args;
<<<<<<< HEAD
  if (workflows.length === 0) return;
  for (const workflowRef of workflows) {
    const { workflow } = workflowRef;

    if (workflow.trigger === WorkflowTriggerEvents.EVENT_CANCELLED) {
      for (const step of workflow.steps) {
        if (step.action === WorkflowActions.SMS_ATTENDEE || step.action === WorkflowActions.SMS_NUMBER) {
          const sendTo = step.action === WorkflowActions.SMS_ATTENDEE ? smsReminderNumber : step.sendTo;
          await scheduleSMSReminder(
            evt,
            sendTo,
            workflow.trigger,
            step.action,
            {
              time: workflow.time,
              timeUnit: workflow.timeUnit,
            },
            step.reminderBody || "",
            step.id,
            step.template,
            step.sender || SENDER_ID,
            workflow.userId,
            workflow.teamId,
            step.numberVerificationPending
          );
        } else if (
          step.action === WorkflowActions.EMAIL_ATTENDEE ||
          step.action === WorkflowActions.EMAIL_HOST
        ) {
          let sendTo: MailData["to"] = "";

          switch (step.action) {
            case WorkflowActions.EMAIL_HOST:
              sendTo = evt.organizer.email;
              break;
            case WorkflowActions.EMAIL_ATTENDEE:
              sendTo = evt.attendees.map((a) => a.email);
              break;
          }

          await scheduleEmailReminder(
            evt,
            workflow.trigger,
            step.action,
            {
              time: workflow.time,
              timeUnit: workflow.timeUnit,
            },
            sendTo,
            step.emailSubject || "",
            step.reminderBody || "",
            step.id,
            step.template,
            step.sender || SENDER_NAME,
            hideBranding
          );
        } else if (isWhatsappAction(step.action)) {
          const sendTo = step.action === WorkflowActions.WHATSAPP_ATTENDEE ? smsReminderNumber : step.sendTo;
          await scheduleWhatsappReminder(
            evt,
            sendTo,
            workflow.trigger,
            step.action,
            {
              time: workflow.time,
              timeUnit: workflow.timeUnit,
            },
            step.reminderBody || "",
            step.id,
            step.template,
            workflow.userId,
            workflow.teamId,
            step.numberVerificationPending
          );
        }
      }
=======

  if (!workflows.length) return;

  for (const workflowRef of workflows) {
    const { workflow } = workflowRef;

    if (workflow.trigger !== WorkflowTriggerEvents.EVENT_CANCELLED) continue;

    for (const step of workflow.steps) {
      processWorkflowStep(workflow, step, {
        smsReminderNumber,
        hideBranding,
        calendarEvent: evt,
      });
>>>>>>> 4a6dc509
    }
  }
};<|MERGE_RESOLUTION|>--- conflicted
+++ resolved
@@ -1,22 +1,13 @@
 import type { Workflow, WorkflowsOnEventTypes, WorkflowStep } from "@prisma/client";
 
-import {
-  isWhatsappAction,
-  shouldScheduleEmailReminder,
-  shouldScheduleSMSReminder,
-} from "@calcom/features/ee/workflows/lib/actionHelperFunctions";
+import { isWhatsappAction } from "@calcom/features/ee/workflows/lib/actionHelperFunctions";
 import { SENDER_ID, SENDER_NAME } from "@calcom/lib/constants";
-<<<<<<< HEAD
-import { WorkflowActions, WorkflowTriggerEvents } from "@calcom/prisma/enums";
-=======
-import { WorkflowMethods, WorkflowTriggerEvents } from "@calcom/prisma/enums";
-import { WorkflowActions } from "@calcom/prisma/enums";
->>>>>>> 4a6dc509
+import { WorkflowActions, WorkflowMethods, WorkflowTriggerEvents } from "@calcom/prisma/enums";
 import type { CalendarEvent } from "@calcom/types/Calendar";
 
-import { scheduleEmailReminder, deleteScheduledEmailReminder } from "./emailReminderManager";
-import { scheduleSMSReminder, deleteScheduledSMSReminder } from "./smsReminderManager";
-import { scheduleWhatsappReminder, deleteScheduledWhatsappReminder } from "./whatsappReminderManager";
+import { deleteScheduledEmailReminder, scheduleEmailReminder } from "./emailReminderManager";
+import { deleteScheduledSMSReminder, scheduleSMSReminder } from "./smsReminderManager";
+import { deleteScheduledWhatsappReminder, scheduleWhatsappReminder } from "./whatsappReminderManager";
 
 type ExtendedCalendarEvent = CalendarEvent & {
   metadata?: { videoCallUrl: string | undefined };
@@ -135,97 +126,12 @@
     emailAttendeeSendToOverride = "",
     hideBranding,
   } = args;
-<<<<<<< HEAD
-  if (workflows.length === 0 || requiresConfirmation) return;
-=======
   if (requiresConfirmation || !workflows.length) return;
 
->>>>>>> 4a6dc509
   for (const workflowReference of workflows) {
     if (workflowReference.workflow.steps.length === 0) continue;
 
     const workflow = workflowReference.workflow;
-<<<<<<< HEAD
-    if (
-      workflow.trigger === WorkflowTriggerEvents.BEFORE_EVENT ||
-      (workflow.trigger === WorkflowTriggerEvents.NEW_EVENT && !isRescheduleEvent && isFirstRecurringEvent) ||
-      (workflow.trigger === WorkflowTriggerEvents.RESCHEDULE_EVENT && isRescheduleEvent) ||
-      workflow.trigger === WorkflowTriggerEvents.AFTER_EVENT
-    ) {
-      for (const step of workflow.steps) {
-        if (shouldScheduleSMSReminder(step.action)) {
-          const sendTo = step.action === WorkflowActions.SMS_ATTENDEE ? smsReminderNumber : step.sendTo;
-          await scheduleSMSReminder(
-            evt,
-            sendTo,
-            workflow.trigger,
-            step.action,
-            {
-              time: workflow.time,
-              timeUnit: workflow.timeUnit,
-            },
-            step.reminderBody || "",
-            step.id,
-            step.template,
-            step.sender || SENDER_ID,
-            workflow.userId,
-            workflow.teamId,
-            step.numberVerificationPending
-          );
-        } else if (shouldScheduleEmailReminder(step.action)) {
-          let sendTo: string[] = [];
-
-          switch (step.action) {
-            case WorkflowActions.EMAIL_HOST:
-              sendTo = [evt.organizer?.email || ""];
-              break;
-            case WorkflowActions.EMAIL_ATTENDEE:
-              const attendees = !!emailAttendeeSendToOverride
-                ? [emailAttendeeSendToOverride]
-                : evt.attendees?.map((attendee) => attendee.email);
-
-              sendTo = attendees;
-
-              break;
-          }
-
-          await scheduleEmailReminder(
-            evt,
-            workflow.trigger,
-            step.action,
-            {
-              time: workflow.time,
-              timeUnit: workflow.timeUnit,
-            },
-            sendTo,
-            step.emailSubject || "",
-            step.reminderBody || "",
-            step.id,
-            step.template,
-            step.sender || SENDER_NAME,
-            hideBranding
-          );
-        } else if (isWhatsappAction(step.action)) {
-          const sendTo = step.action === WorkflowActions.WHATSAPP_ATTENDEE ? smsReminderNumber : step.sendTo;
-          await scheduleWhatsappReminder(
-            evt,
-            sendTo,
-            workflow.trigger,
-            step.action,
-            {
-              time: workflow.time,
-              timeUnit: workflow.timeUnit,
-            },
-            step.reminderBody || "",
-            step.id,
-            step.template,
-            workflow.userId,
-            workflow.teamId,
-            step.numberVerificationPending
-          );
-        }
-      }
-=======
     const isNotBeforeOrAfterEvent =
       workflow.trigger !== WorkflowTriggerEvents.BEFORE_EVENT &&
       workflow.trigger !== WorkflowTriggerEvents.AFTER_EVENT;
@@ -251,7 +157,6 @@
         smsReminderNumber,
         hideBranding,
       });
->>>>>>> 4a6dc509
     }
   }
 };
@@ -285,85 +190,6 @@
 
 export const sendCancelledReminders = async (args: SendCancelledRemindersArgs) => {
   const { workflows, smsReminderNumber, evt, hideBranding } = args;
-<<<<<<< HEAD
-  if (workflows.length === 0) return;
-  for (const workflowRef of workflows) {
-    const { workflow } = workflowRef;
-
-    if (workflow.trigger === WorkflowTriggerEvents.EVENT_CANCELLED) {
-      for (const step of workflow.steps) {
-        if (step.action === WorkflowActions.SMS_ATTENDEE || step.action === WorkflowActions.SMS_NUMBER) {
-          const sendTo = step.action === WorkflowActions.SMS_ATTENDEE ? smsReminderNumber : step.sendTo;
-          await scheduleSMSReminder(
-            evt,
-            sendTo,
-            workflow.trigger,
-            step.action,
-            {
-              time: workflow.time,
-              timeUnit: workflow.timeUnit,
-            },
-            step.reminderBody || "",
-            step.id,
-            step.template,
-            step.sender || SENDER_ID,
-            workflow.userId,
-            workflow.teamId,
-            step.numberVerificationPending
-          );
-        } else if (
-          step.action === WorkflowActions.EMAIL_ATTENDEE ||
-          step.action === WorkflowActions.EMAIL_HOST
-        ) {
-          let sendTo: MailData["to"] = "";
-
-          switch (step.action) {
-            case WorkflowActions.EMAIL_HOST:
-              sendTo = evt.organizer.email;
-              break;
-            case WorkflowActions.EMAIL_ATTENDEE:
-              sendTo = evt.attendees.map((a) => a.email);
-              break;
-          }
-
-          await scheduleEmailReminder(
-            evt,
-            workflow.trigger,
-            step.action,
-            {
-              time: workflow.time,
-              timeUnit: workflow.timeUnit,
-            },
-            sendTo,
-            step.emailSubject || "",
-            step.reminderBody || "",
-            step.id,
-            step.template,
-            step.sender || SENDER_NAME,
-            hideBranding
-          );
-        } else if (isWhatsappAction(step.action)) {
-          const sendTo = step.action === WorkflowActions.WHATSAPP_ATTENDEE ? smsReminderNumber : step.sendTo;
-          await scheduleWhatsappReminder(
-            evt,
-            sendTo,
-            workflow.trigger,
-            step.action,
-            {
-              time: workflow.time,
-              timeUnit: workflow.timeUnit,
-            },
-            step.reminderBody || "",
-            step.id,
-            step.template,
-            workflow.userId,
-            workflow.teamId,
-            step.numberVerificationPending
-          );
-        }
-      }
-=======
-
   if (!workflows.length) return;
 
   for (const workflowRef of workflows) {
@@ -377,7 +203,6 @@
         hideBranding,
         calendarEvent: evt,
       });
->>>>>>> 4a6dc509
     }
   }
 };