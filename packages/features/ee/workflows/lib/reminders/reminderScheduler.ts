--- conflicted
+++ resolved
@@ -6,10 +6,7 @@
 import type { Workflow, WorkflowStep } from "@calcom/features/ee/workflows/lib/types";
 import { checkSMSRateLimit } from "@calcom/lib/checkRateLimitAndThrowError";
 import { SENDER_NAME } from "@calcom/lib/constants";
-<<<<<<< HEAD
-=======
 import prisma from "@calcom/prisma";
->>>>>>> 00ee1ef4
 import { SchedulingType, WorkflowActions, WorkflowTriggerEvents } from "@calcom/prisma/enums";
 import type { CalendarEvent } from "@calcom/types/Calendar";
 
@@ -18,15 +15,6 @@
 import { scheduleSMSReminder } from "./smsReminderManager";
 import { scheduleWhatsappReminder } from "./whatsappReminderManager";
 
-<<<<<<< HEAD
-export type ExtendedCalendarEvent = CalendarEvent & {
-  metadata?: { videoCallUrl: string | undefined };
-  eventType: {
-    slug?: string;
-    schedulingType?: SchedulingType | null;
-    hosts?: { user: { email: string; destinationCalendar?: { primaryEmail: string | null } | null } }[];
-  };
-=======
 export type ExtendedCalendarEvent = Omit<CalendarEvent, "bookerUrl"> & {
   metadata?: { videoCallUrl: string | undefined };
   eventType: {
@@ -37,7 +25,6 @@
   rescheduleReason?: string | null;
   cancellationReason?: string | null;
   bookerUrl: string;
->>>>>>> 00ee1ef4
 };
 
 type ProcessWorkflowStepParams = {
