--- conflicted
+++ resolved
@@ -181,15 +181,11 @@
       sender: step.sender || SENDER_NAME,
       hideBranding,
       includeCalendarEvent: step.includeCalendarEvent,
-<<<<<<< HEAD
       ...(evt ? { evt } : { formData }),
+      verifiedAt: step.verifiedAt,
     } as const;
 
     await scheduleEmailReminder(emailParams);
-=======
-      verifiedAt: step.verifiedAt,
-    });
->>>>>>> 6f051424
   } else if (isWhatsappAction(step.action)) {
     if (!evt) {
       // Whatsapp action not not yet supported for form triggers
