--- conflicted
+++ resolved
@@ -11,22 +11,14 @@
 import { EmailWorkflowService } from "@calcom/features/ee/workflows/lib/service/EmailWorkflowService";
 import { WorkflowService } from "@calcom/features/ee/workflows/lib/service/WorkflowService";
 import type { Workflow, WorkflowStep } from "@calcom/features/ee/workflows/lib/types";
-<<<<<<< HEAD
 import { getSubmitterEmail } from "@calcom/features/tasker/tasks/triggerFormSubmittedNoEvent/formSubmissionValidation";
 import { UserRepository } from "@calcom/features/users/repositories/UserRepository";
 import { SENDER_NAME } from "@calcom/lib/constants";
-=======
-import { WorkflowReminderRepository } from "@calcom/features/ee/workflows/repositories/WorkflowReminderRepository";
->>>>>>> f9db1d61
 import { formatCalEventExtended } from "@calcom/lib/formatCalendarEvent";
 import { withReporting } from "@calcom/lib/sentryWrapper";
 import { getTranslation } from "@calcom/lib/server/i18n";
 import { checkSMSRateLimit } from "@calcom/lib/smsLockState";
-<<<<<<< HEAD
 import prisma from "@calcom/prisma";
-=======
-import { prisma } from "@calcom/prisma";
->>>>>>> f9db1d61
 import { SchedulingType } from "@calcom/prisma/enums";
 import { WorkflowActions, WorkflowTriggerEvents } from "@calcom/prisma/enums";
 import type { CalendarEvent } from "@calcom/types/Calendar";
@@ -142,17 +134,13 @@
   });
 
   if (isSMSAction(step.action)) {
-<<<<<<< HEAD
+    const { scheduleSMSReminder } = await import("./smsReminderManager");
     const sendTo = await getReminderPhoneNumber(
       step.action,
       seatReferenceUid,
       smsReminderNumber,
       step.sendTo
     );
-=======
-    const { scheduleSMSReminder } = await import("./smsReminderManager");
-    const sendTo = step.action === WorkflowActions.SMS_ATTENDEE ? smsReminderNumber : step.sendTo;
->>>>>>> f9db1d61
 
     await scheduleSMSReminder({
       ...scheduleFunctionParams,
@@ -189,17 +177,13 @@
       return;
     }
 
-<<<<<<< HEAD
+    const { scheduleWhatsappReminder } = await import("./whatsappReminderManager");
     const sendTo = await getReminderPhoneNumber(
       step.action,
       seatReferenceUid,
       smsReminderNumber,
       step.sendTo
     );
-=======
-    const { scheduleWhatsappReminder } = await import("./whatsappReminderManager");
-    const sendTo = step.action === WorkflowActions.WHATSAPP_ATTENDEE ? smsReminderNumber : step.sendTo;
->>>>>>> f9db1d61
 
     await scheduleWhatsappReminder({
       ...scheduleFunctionParams,
