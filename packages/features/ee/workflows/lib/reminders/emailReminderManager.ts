<<<<<<< HEAD
import type {
  TimeUnit} from "@prisma/client";
import {
  WorkflowTriggerEvents,
  WorkflowTemplates,
  WorkflowActions,
  WorkflowMethods,
} from "@prisma/client";
=======
import type { TimeUnit } from "@prisma/client";
import { WorkflowTriggerEvents, WorkflowTemplates, WorkflowActions, WorkflowMethods } from "@prisma/client";
>>>>>>> 6c551385
import client from "@sendgrid/client";
import sgMail from "@sendgrid/mail";

import dayjs from "@calcom/dayjs";
import prisma from "@calcom/prisma";
import { bookingMetadataSchema } from "@calcom/prisma/zod-utils";

import type { BookingInfo, timeUnitLowerCase } from "./smsReminderManager";
import type { VariablesType } from "./templates/customTemplate";
import customTemplate from "./templates/customTemplate";
import emailReminderTemplate from "./templates/emailReminderTemplate";

let sendgridAPIKey, senderEmail: string;

if (process.env.SENDGRID_API_KEY) {
  sendgridAPIKey = process.env.SENDGRID_API_KEY as string;
  senderEmail = process.env.SENDGRID_EMAIL as string;

  sgMail.setApiKey(sendgridAPIKey);
  client.setApiKey(sendgridAPIKey);
}

export const scheduleEmailReminder = async (
  evt: BookingInfo,
  triggerEvent: WorkflowTriggerEvents,
  action: WorkflowActions,
  timeSpan: {
    time: number | null;
    timeUnit: TimeUnit | null;
  },
  sendTo: string,
  emailSubject: string,
  emailBody: string,
  workflowStepId: number,
  template: WorkflowTemplates,
  sender: string
) => {
  if (action === WorkflowActions.EMAIL_ADDRESS) return;
  const { startTime, endTime } = evt;
  const uid = evt.uid as string;
  const currentDate = dayjs();
  const timeUnit: timeUnitLowerCase | undefined = timeSpan.timeUnit?.toLocaleLowerCase() as timeUnitLowerCase;

  let scheduledDate = null;

  if (triggerEvent === WorkflowTriggerEvents.BEFORE_EVENT) {
    scheduledDate = timeSpan.time && timeUnit ? dayjs(startTime).subtract(timeSpan.time, timeUnit) : null;
  } else if (triggerEvent === WorkflowTriggerEvents.AFTER_EVENT) {
    scheduledDate = timeSpan.time && timeUnit ? dayjs(endTime).add(timeSpan.time, timeUnit) : null;
  }
  if (!process.env.SENDGRID_API_KEY || !process.env.SENDGRID_EMAIL) {
    console.error("Sendgrid credentials are missing from the .env file");
    return;
  }

  const batchIdResponse = await client.request({
    url: "/v3/mail/batch",
    method: "POST",
  });

  let name = "";
  let attendeeName = "";
  let timeZone = "";

  switch (action) {
    case WorkflowActions.EMAIL_HOST:
      name = evt.organizer.name;
      attendeeName = evt.attendees[0].name;
      timeZone = evt.organizer.timeZone;
      break;
    case WorkflowActions.EMAIL_ATTENDEE:
      name = evt.attendees[0].name;
      attendeeName = evt.organizer.name;
      timeZone = evt.attendees[0].timeZone;
      break;
  }

  let emailContent = {
    emailSubject,
    emailBody: {
      text: emailBody,
      html: `<body style="white-space: pre-wrap;">${emailBody}</body>`,
    },
  };

  switch (template) {
    case WorkflowTemplates.REMINDER:
      emailContent = emailReminderTemplate(startTime, endTime, evt.title, timeZone, attendeeName, name);
      break;
    case WorkflowTemplates.CUSTOM:
      const variables: VariablesType = {
        eventName: evt.title || "",
        organizerName: evt.organizer.name,
        attendeeName: evt.attendees[0].name,
        attendeeEmail: evt.attendees[0].email,
        eventDate: dayjs(startTime).tz(timeZone),
        eventTime: dayjs(startTime).tz(timeZone),
        timeZone: timeZone,
        location: evt.location,
        additionalNotes: evt.additionalNotes,
        customInputs: evt.customInputs,
        meetingUrl: bookingMetadataSchema.parse(evt.metadata || {})?.videoCallUrl,
      };

      const locale =
        action === WorkflowActions.EMAIL_ATTENDEE || action === WorkflowActions.SMS_ATTENDEE
          ? evt.attendees[0].language?.locale
          : evt.organizer.language.locale;

      const emailSubjectTemplate = await customTemplate(emailSubject, variables, locale);
      emailContent.emailSubject = emailSubjectTemplate.text;
      emailContent.emailBody = await customTemplate(emailBody, variables, locale);
      break;
  }

  if (
    triggerEvent === WorkflowTriggerEvents.NEW_EVENT ||
    triggerEvent === WorkflowTriggerEvents.EVENT_CANCELLED ||
    triggerEvent === WorkflowTriggerEvents.RESCHEDULE_EVENT
  ) {
    try {
      await sgMail.send({
        to: sendTo,
        from: {
          email: senderEmail,
          name: sender,
        },
        subject: emailContent.emailSubject,
        text: emailContent.emailBody.text,
        html: emailContent.emailBody.html,
        batchId: batchIdResponse[1].batch_id,
        replyTo: evt.organizer.email,
      });
    } catch (error) {
      console.log("Error sending Email");
    }
  } else if (
    (triggerEvent === WorkflowTriggerEvents.BEFORE_EVENT ||
      triggerEvent === WorkflowTriggerEvents.AFTER_EVENT) &&
    scheduledDate
  ) {
    // Sendgrid to schedule emails
    // Can only schedule at least 60 minutes and at most 72 hours in advance
    if (
      currentDate.isBefore(scheduledDate.subtract(1, "hour")) &&
      !scheduledDate.isAfter(currentDate.add(72, "hour"))
    ) {
      try {
        await sgMail.send({
          to: sendTo,
          from: {
            email: senderEmail,
            name: sender,
          },
          subject: emailContent.emailSubject,
          text: emailContent.emailBody.text,
          html: emailContent.emailBody.html,
          batchId: batchIdResponse[1].batch_id,
          sendAt: scheduledDate.unix(),
          replyTo: evt.organizer.email,
        });

        await prisma.workflowReminder.create({
          data: {
            bookingUid: uid,
            workflowStepId: workflowStepId,
            method: WorkflowMethods.EMAIL,
            scheduledDate: scheduledDate.toDate(),
            scheduled: true,
            referenceId: batchIdResponse[1].batch_id,
          },
        });
      } catch (error) {
        console.log(`Error scheduling email with error ${error}`);
      }
    } else if (scheduledDate.isAfter(currentDate.add(72, "hour"))) {
      // Write to DB and send to CRON if scheduled reminder date is past 72 hours
      await prisma.workflowReminder.create({
        data: {
          bookingUid: uid,
          workflowStepId: workflowStepId,
          method: WorkflowMethods.EMAIL,
          scheduledDate: scheduledDate.toDate(),
          scheduled: false,
        },
      });
    }
  }
};

export const deleteScheduledEmailReminder = async (reminderId: number, referenceId: string | null) => {
  try {
    if (!referenceId) {
      await prisma.workflowReminder.delete({
        where: {
          id: reminderId,
        },
      });

      return;
    }

    await prisma.workflowReminder.update({
      where: {
        id: reminderId,
      },
      data: {
        cancelled: true,
      },
    });
  } catch (error) {
    console.log(`Error canceling reminder with error ${error}`);
  }
};<|MERGE_RESOLUTION|>--- conflicted
+++ resolved
@@ -1,16 +1,5 @@
-<<<<<<< HEAD
-import type {
-  TimeUnit} from "@prisma/client";
-import {
-  WorkflowTriggerEvents,
-  WorkflowTemplates,
-  WorkflowActions,
-  WorkflowMethods,
-} from "@prisma/client";
-=======
 import type { TimeUnit } from "@prisma/client";
 import { WorkflowTriggerEvents, WorkflowTemplates, WorkflowActions, WorkflowMethods } from "@prisma/client";
->>>>>>> 6c551385
 import client from "@sendgrid/client";
 import sgMail from "@sendgrid/mail";
 
