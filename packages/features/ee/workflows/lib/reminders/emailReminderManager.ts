import type { EventStatus } from "ics";
import { v4 as uuidv4 } from "uuid";

import dayjs from "@calcom/dayjs";
import generateIcsString from "@calcom/emails/lib/generateIcsString";
import { FeaturesRepository } from "@calcom/features/flags/features.repository";
import { preprocessNameFieldDataWithVariant } from "@calcom/features/form-builder/utils";
import tasker from "@calcom/features/tasker";
import { SENDER_NAME, WEBSITE_URL } from "@calcom/lib/constants";
import logger from "@calcom/lib/logger";
import { getTranslation } from "@calcom/lib/server/i18n";
import prisma from "@calcom/prisma";
import type { TimeUnit } from "@calcom/prisma/enums";
import {
  WorkflowActions,
  WorkflowMethods,
  WorkflowTemplates,
  WorkflowTriggerEvents,
} from "@calcom/prisma/enums";
import { bookingMetadataSchema } from "@calcom/prisma/zod-utils";

<<<<<<< HEAD
import { getTranslatedWorkflowContent } from "../getTranslatedWorkflowContent";
=======
import { getWorkflowRecipientEmail } from "../getWorkflowReminders";
>>>>>>> 2277d903
import { sendOrScheduleWorkflowEmails } from "./providers/emailProvider";
import { getBatchId, sendSendgridMail } from "./providers/sendgridProvider";
import type { AttendeeInBookingInfo, BookingInfo, timeUnitLowerCase } from "./smsReminderManager";
import type { VariablesType } from "./templates/customTemplate";
import customTemplate from "./templates/customTemplate";
import emailRatingTemplate from "./templates/emailRatingTemplate";
import emailReminderTemplate from "./templates/emailReminderTemplate";

const log = logger.getSubLogger({ prefix: ["[emailReminderManager]"] });

type ScheduleEmailReminderAction = Extract<
  WorkflowActions,
  "EMAIL_HOST" | "EMAIL_ATTENDEE" | "EMAIL_ADDRESS"
>;

export interface ScheduleReminderArgs {
  evt: BookingInfo;
  triggerEvent: WorkflowTriggerEvents;
  timeSpan: {
    time: number | null;
    timeUnit: TimeUnit | null;
  };
  template?: WorkflowTemplates;
  sender?: string | null;
  workflowStepId?: number;
  seatReferenceUid?: string;
}

interface scheduleEmailReminderArgs extends ScheduleReminderArgs {
  evt: BookingInfo;
  sendTo: string[];
  action: ScheduleEmailReminderAction;
  userId?: number | null;
  teamId?: number | null;
  emailSubject?: string;
  emailBody?: string;
  hideBranding?: boolean;
  includeCalendarEvent?: boolean;
  isMandatoryReminder?: boolean;
  verifiedAt: Date | null;
}

export const scheduleEmailReminder = async (args: scheduleEmailReminderArgs) => {
  const {
    evt,
    triggerEvent,
    timeSpan,
    template,
    sender,
    workflowStepId,
    seatReferenceUid,
    sendTo,
    emailSubject = "",
    emailBody = "",
    hideBranding,
    includeCalendarEvent,
    isMandatoryReminder,
    action,
    verifiedAt,
    userId,
    teamId,
  } = args;

  if (!verifiedAt) {
    log.warn(`Workflow step ${workflowStepId} not yet verified`);
    return;
  }

  const { startTime, endTime } = evt;
  const uid = evt.uid as string;
  const currentDate = dayjs();
  const timeUnit: timeUnitLowerCase | undefined = timeSpan.timeUnit?.toLocaleLowerCase() as timeUnitLowerCase;

  let scheduledDate = null;

  if (triggerEvent === WorkflowTriggerEvents.BEFORE_EVENT) {
    scheduledDate = timeSpan.time && timeUnit ? dayjs(startTime).subtract(timeSpan.time, timeUnit) : null;
  } else if (triggerEvent === WorkflowTriggerEvents.AFTER_EVENT) {
    scheduledDate = timeSpan.time && timeUnit ? dayjs(endTime).add(timeSpan.time, timeUnit) : null;
  }

  let attendeeToBeUsedInMail: AttendeeInBookingInfo | null = null;
  let name = "";
  let attendeeName = "";
  let timeZone = "";

  switch (action) {
    case WorkflowActions.EMAIL_ADDRESS:
      name = "";
      attendeeToBeUsedInMail = evt.attendees[0];
      attendeeName = evt.attendees[0].name;
      timeZone = evt.organizer.timeZone;
      break;
    case WorkflowActions.EMAIL_HOST:
      attendeeToBeUsedInMail = evt.attendees[0];
      name = evt.organizer.name;
      attendeeName = attendeeToBeUsedInMail.name;
      timeZone = evt.organizer.timeZone;
      break;
    case WorkflowActions.EMAIL_ATTENDEE:
      // check if first attendee of sendTo is present in the attendees list, if not take the evt attendee
      const attendeeEmailToBeUsedInMailFromEvt = evt.attendees.find(
        (attendee) => attendee.email === sendTo[0]
      );
      attendeeToBeUsedInMail = attendeeEmailToBeUsedInMailFromEvt
        ? attendeeEmailToBeUsedInMailFromEvt
        : evt.attendees[0];
      name = attendeeToBeUsedInMail.name;
      attendeeName = evt.organizer.name;
      timeZone = attendeeToBeUsedInMail.timeZone;
      break;
  }

  let translatedSubject = emailSubject;
  let translatedBody = emailBody;

  if (attendeeToBeUsedInMail?.language?.locale && workflowStepId) {
    try {
      const { translatedSubject: translatedEmailSubject, translatedBody: translatedEmailBody } =
        await getTranslatedWorkflowContent({
          workflowStepId,
          targetLocale: attendeeToBeUsedInMail.language.locale,
        });
      translatedSubject = translatedEmailSubject || emailSubject;
      translatedBody = translatedEmailBody || emailBody;
    } catch (error) {
      log.error(`Error translating workflow with error ${error}`);
    }
  }

  let emailContent = {
    emailSubject: translatedSubject,
    emailBody: `<body style="white-space: pre-wrap;">${translatedBody}</body>`,
  };
  const bookerUrl = evt.bookerUrl ?? WEBSITE_URL;

<<<<<<< HEAD
  if (translatedBody) {
=======
  if (emailBody) {
    const recipientEmail = getWorkflowRecipientEmail({
      action,
      attendeeEmail: attendeeToBeUsedInMail.email,
      organizerEmail: evt.organizer.email,
      sendToEmail: sendTo[0],
    });
>>>>>>> 2277d903
    const variables: VariablesType = {
      eventName: evt.title || "",
      organizerName: evt.organizer.name,
      attendeeName: attendeeToBeUsedInMail.name,
      attendeeFirstName: attendeeToBeUsedInMail.firstName,
      attendeeLastName: attendeeToBeUsedInMail.lastName,
      attendeeEmail: attendeeToBeUsedInMail.email,
      eventDate: dayjs(startTime).tz(timeZone),
      eventEndTime: dayjs(endTime).tz(timeZone),
      timeZone: timeZone,
      location: evt.location,
      additionalNotes: evt.additionalNotes,
      responses: evt.responses,
      meetingUrl: bookingMetadataSchema.parse(evt.metadata || {})?.videoCallUrl,
      cancelLink: `${bookerUrl}/booking/${evt.uid}?cancel=true${
        recipientEmail ? `&cancelledBy=${encodeURIComponent(recipientEmail)}` : ""
      }`,
      cancelReason: evt.cancellationReason,
      rescheduleLink: `${bookerUrl}/reschedule/${evt.uid}${
        recipientEmail ? `?rescheduledBy=${encodeURIComponent(recipientEmail)}` : ""
      }`,
      rescheduleReason: evt.rescheduleReason,
      ratingUrl: `${bookerUrl}/booking/${evt.uid}?rating`,
      noShowUrl: `${bookerUrl}/booking/${evt.uid}?noShow=true`,
      attendeeTimezone: evt.attendees[0].timeZone,
      eventTimeInAttendeeTimezone: dayjs(startTime).tz(evt.attendees[0].timeZone),
      eventEndTimeInAttendeeTimezone: dayjs(endTime).tz(evt.attendees[0].timeZone),
    };

    const locale =
      action === WorkflowActions.EMAIL_ATTENDEE
        ? attendeeToBeUsedInMail.language?.locale
        : evt.organizer.language.locale;

    const emailSubjectTemplate = customTemplate(
      translatedSubject,
      variables,
      locale,
      evt.organizer.timeFormat
    );
    emailContent.emailSubject = emailSubjectTemplate.text;
    emailContent.emailBody = customTemplate(
      translatedBody,
      variables,
      locale,
      evt.organizer.timeFormat,
      hideBranding
    ).html;
  } else if (template === WorkflowTemplates.REMINDER) {
    emailContent = emailReminderTemplate({
      isEditingMode: false,
      locale: evt.organizer.language.locale,
      t: await getTranslation(evt.organizer.language.locale || "en", "common"),
      action,
      timeFormat: evt.organizer.timeFormat,
      startTime,
      endTime,
      eventName: evt.title,
      timeZone,
      location: evt.location || "",
      meetingUrl: bookingMetadataSchema.parse(evt.metadata || {})?.videoCallUrl || "",
      otherPerson: attendeeName,
      name,
    });
  } else if (template === WorkflowTemplates.RATING) {
    emailContent = emailRatingTemplate({
      isEditingMode: true,
      locale: evt.organizer.language.locale,
      action,
      t: await getTranslation(evt.organizer.language.locale || "en", "common"),
      timeFormat: evt.organizer.timeFormat,
      startTime,
      endTime,
      eventName: evt.title,
      timeZone,
      organizer: evt.organizer.name,
      name,
      ratingUrl: `${bookerUrl}/booking/${evt.uid}?rating`,
      noShowUrl: `${bookerUrl}/booking/${evt.uid}?noShow=true`,
    });
  }

  // Allows debugging generated email content without waiting for sendgrid to send emails
  log.debug(`Sending Email for trigger ${triggerEvent}`, JSON.stringify(emailContent));

  async function prepareEmailData() {
    const status: EventStatus =
      triggerEvent === WorkflowTriggerEvents.EVENT_CANCELLED ? "CANCELLED" : "CONFIRMED";

    const organizerT = await getTranslation(evt.organizer.language.locale || "en", "common");

    const attendeeT = await getTranslation(evt.attendees[0].language.locale || "en", "common");

    const attendee = {
      ...evt.attendees[0],
      name: preprocessNameFieldDataWithVariant("fullName", evt.attendees[0].name) as string,
      language: { ...evt.attendees[0].language, translate: attendeeT },
    };

    const emailEvent = {
      ...evt,
      type: evt.eventType?.slug || "",
      organizer: { ...evt.organizer, language: { ...evt.organizer.language, translate: organizerT } },
      attendees: [attendee],
      location: bookingMetadataSchema.parse(evt.metadata || {})?.videoCallUrl || evt.location,
    };

    const attachments = includeCalendarEvent
      ? [
          {
            content: Buffer.from(
              generateIcsString({
                event: emailEvent,
                status,
              }) || ""
            ).toString("base64"),
            filename: "event.ics",
            type: "text/calendar; method=REQUEST",
            disposition: "attachment",
            contentId: uuidv4(),
          },
        ]
      : undefined;

    return {
      subject: emailContent.emailSubject,
      html: emailContent.emailBody,
      ...(!evt.hideOrganizerEmail && { replyTo: evt?.eventType?.customReplyToEmail || evt.organizer.email }),
      attachments,
      sender: evt.hideOrganizerEmail ? SENDER_NAME : sender,
    };
  }

  const mailData = await prepareEmailData();

  const isSendgridEnabled = !!(process.env.SENDGRID_API_KEY && process.env.SENDGRID_EMAIL);

  const featureRepo = new FeaturesRepository(prisma);

  const isWorkflowSmtpEmailsEnabled = teamId
    ? await featureRepo.checkIfTeamHasFeature(teamId, "workflow-smtp-emails")
    : userId
    ? await featureRepo.checkIfUserHasFeature(userId, "workflow-smtp-emails")
    : false;

  if (isWorkflowSmtpEmailsEnabled || !isSendgridEnabled) {
    let reminderUid;
    if (scheduledDate) {
      const reminder = await prisma.workflowReminder.create({
        data: {
          bookingUid: uid,
          workflowStepId,
          method: WorkflowMethods.EMAIL,
          scheduledDate: scheduledDate.toDate(),
          scheduled: true,
        },
      });
      reminderUid = reminder.uuid;
    }

    await sendOrScheduleWorkflowEmails({
      ...mailData,
      to: sendTo,
      sendAt: scheduledDate?.toDate(),
      referenceUid: reminderUid ?? undefined,
    });

    return;
  }

  /**
   * @deprecated only needed for SendGrid, use SMTP with tasker instead
   */
  if (
    triggerEvent === WorkflowTriggerEvents.NEW_EVENT ||
    triggerEvent === WorkflowTriggerEvents.EVENT_CANCELLED ||
    triggerEvent === WorkflowTriggerEvents.RESCHEDULE_EVENT
  ) {
    try {
      const promises = sendTo.map((email) => sendSendgridMail({ ...mailData, to: email }));
      // TODO: Maybe don't await for this?
      await Promise.all(promises);
    } catch (error) {
      log.error("Error sending Email");
    }
  } else if (
    (triggerEvent === WorkflowTriggerEvents.BEFORE_EVENT ||
      triggerEvent === WorkflowTriggerEvents.AFTER_EVENT) &&
    scheduledDate
  ) {
    // Sendgrid to schedule emails
    // Can only schedule at least 60 minutes and at most 72 hours in advance
    // To limit the amount of canceled sends we schedule at most 2 hours in advance
    if (
      currentDate.isBefore(scheduledDate.subtract(1, "hour")) &&
      !scheduledDate.isAfter(currentDate.add(2, "hour"))
    ) {
      try {
        const sendgridBatchId = await getBatchId();

        // If sendEmail failed then workflowReminer will not be created, failing E2E tests
        await sendSendgridMail({
          ...mailData,
          to: sendTo,
          sendAt: scheduledDate.unix(),
          batchId: sendgridBatchId,
        });

        if (!isMandatoryReminder) {
          await prisma.workflowReminder.create({
            data: {
              bookingUid: uid,
              workflowStepId: workflowStepId,
              method: WorkflowMethods.EMAIL,
              scheduledDate: scheduledDate.toDate(),
              scheduled: true,
              referenceId: sendgridBatchId,
              seatReferenceId: seatReferenceUid,
            },
          });
        } else {
          await prisma.workflowReminder.create({
            data: {
              bookingUid: uid,
              method: WorkflowMethods.EMAIL,
              scheduledDate: scheduledDate.toDate(),
              scheduled: true,
              referenceId: sendgridBatchId,
              seatReferenceId: seatReferenceUid,
              isMandatoryReminder: true,
            },
          });
        }
      } catch (error) {
        log.error(`Error scheduling email with error ${error}`);
      }
    } else if (scheduledDate.isAfter(currentDate.add(2, "hour"))) {
      // Write to DB and send to CRON if scheduled reminder date is past 2 hours
      if (!isMandatoryReminder) {
        await prisma.workflowReminder.create({
          data: {
            bookingUid: uid,
            workflowStepId: workflowStepId,
            method: WorkflowMethods.EMAIL,
            scheduledDate: scheduledDate.toDate(),
            scheduled: false,
            seatReferenceId: seatReferenceUid,
          },
        });
      } else {
        await prisma.workflowReminder.create({
          data: {
            bookingUid: uid,
            method: WorkflowMethods.EMAIL,
            scheduledDate: scheduledDate.toDate(),
            scheduled: false,
            seatReferenceId: seatReferenceUid,
            isMandatoryReminder: true,
          },
        });
      }
    }
  }
};

export const deleteScheduledEmailReminder = async (reminderId: number) => {
  const workflowReminder = await prisma.workflowReminder.findUnique({
    where: {
      id: reminderId,
    },
  });

  if (!workflowReminder) {
    console.error("Workflow reminder not found");
    return;
  }

  const { uuid, referenceId } = workflowReminder;
  if (uuid) {
    try {
      const taskId = await tasker.cancelWithReference(uuid, "sendWorkflowEmails");
      if (taskId) {
        await prisma.workflowReminder.delete({
          where: {
            id: reminderId,
          },
        });

        return;
      }
    } catch (error) {
      log.error(`Error canceling/deleting reminder with tasker. Error: ${error}`);
    }
  }

  /**
   * @deprecated only needed for SendGrid, use SMTP with tasker instead
   */
  try {
    if (!referenceId) {
      await prisma.workflowReminder.delete({
        where: {
          id: reminderId,
        },
      });

      return;
    }

    await prisma.workflowReminder.update({
      where: {
        id: reminderId,
      },
      data: {
        cancelled: true,
      },
    });
  } catch (error) {
    log.error(`Error canceling reminder with error ${error}`);
  }
};<|MERGE_RESOLUTION|>--- conflicted
+++ resolved
@@ -6,7 +6,7 @@
 import { FeaturesRepository } from "@calcom/features/flags/features.repository";
 import { preprocessNameFieldDataWithVariant } from "@calcom/features/form-builder/utils";
 import tasker from "@calcom/features/tasker";
-import { SENDER_NAME, WEBSITE_URL } from "@calcom/lib/constants";
+import { WEBSITE_URL } from "@calcom/lib/constants";
 import logger from "@calcom/lib/logger";
 import { getTranslation } from "@calcom/lib/server/i18n";
 import prisma from "@calcom/prisma";
@@ -19,11 +19,8 @@
 } from "@calcom/prisma/enums";
 import { bookingMetadataSchema } from "@calcom/prisma/zod-utils";
 
-<<<<<<< HEAD
 import { getTranslatedWorkflowContent } from "../getTranslatedWorkflowContent";
-=======
 import { getWorkflowRecipientEmail } from "../getWorkflowReminders";
->>>>>>> 2277d903
 import { sendOrScheduleWorkflowEmails } from "./providers/emailProvider";
 import { getBatchId, sendSendgridMail } from "./providers/sendgridProvider";
 import type { AttendeeInBookingInfo, BookingInfo, timeUnitLowerCase } from "./smsReminderManager";
@@ -160,17 +157,13 @@
   };
   const bookerUrl = evt.bookerUrl ?? WEBSITE_URL;
 
-<<<<<<< HEAD
   if (translatedBody) {
-=======
-  if (emailBody) {
     const recipientEmail = getWorkflowRecipientEmail({
       action,
       attendeeEmail: attendeeToBeUsedInMail.email,
       organizerEmail: evt.organizer.email,
       sendToEmail: sendTo[0],
     });
->>>>>>> 2277d903
     const variables: VariablesType = {
       eventName: evt.title || "",
       organizerName: evt.organizer.name,
@@ -300,7 +293,7 @@
       html: emailContent.emailBody,
       ...(!evt.hideOrganizerEmail && { replyTo: evt?.eventType?.customReplyToEmail || evt.organizer.email }),
       attachments,
-      sender: evt.hideOrganizerEmail ? SENDER_NAME : sender,
+      sender,
     };
   }
 
