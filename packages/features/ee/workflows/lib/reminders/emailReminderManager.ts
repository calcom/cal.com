--- conflicted
+++ resolved
@@ -262,7 +262,6 @@
           enable: sandboxMode,
         },
       },
-<<<<<<< HEAD
       attachments: includeCalendarEvent
         ? [
             {
@@ -274,9 +273,7 @@
             },
           ]
         : undefined,
-=======
       sendAt: data.sendAt,
->>>>>>> 72384148
     });
   }
 
