--- conflicted
+++ resolved
@@ -211,12 +211,8 @@
             method: WorkflowMethods.EMAIL,
             scheduledDate: scheduledDate.toDate(),
             scheduled: true,
-<<<<<<< HEAD
             referenceId: batchId,
-=======
-            referenceId: batchIdResponse[1].batch_id,
             seatReferenceId: seatReferenceUid,
->>>>>>> 617e6650
           },
         });
       } catch (error) {
