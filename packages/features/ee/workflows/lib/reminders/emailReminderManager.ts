import type { MailData } from "@sendgrid/helpers/classes/mail";
import type { EventStatus } from "ics";
import { v4 as uuidv4 } from "uuid";

import dayjs from "@calcom/dayjs";
<<<<<<< HEAD
import generateIcsString from "@calcom/emails/lib/generateIcsString";
=======
import { preprocessNameFieldDataWithVariant } from "@calcom/features/form-builder/utils";
import { WEBSITE_URL } from "@calcom/lib/constants";
>>>>>>> 182d0fa2
import logger from "@calcom/lib/logger";
import { getTranslation } from "@calcom/lib/server/i18n";
import prisma from "@calcom/prisma";
import type { TimeUnit } from "@calcom/prisma/enums";
import {
  WorkflowActions,
  WorkflowMethods,
  WorkflowTemplates,
  WorkflowTriggerEvents,
} from "@calcom/prisma/enums";
import { bookingMetadataSchema } from "@calcom/prisma/zod-utils";

import { getBatchId, sendSendgridMail } from "./providers/sendgridProvider";
import type { AttendeeInBookingInfo, BookingInfo, timeUnitLowerCase } from "./smsReminderManager";
import type { VariablesType } from "./templates/customTemplate";
import customTemplate from "./templates/customTemplate";
import emailRatingTemplate from "./templates/emailRatingTemplate";
import emailReminderTemplate from "./templates/emailReminderTemplate";

const log = logger.getSubLogger({ prefix: ["[emailReminderManager]"] });

type ScheduleEmailReminderAction = Extract<
  WorkflowActions,
  "EMAIL_HOST" | "EMAIL_ATTENDEE" | "EMAIL_ADDRESS"
>;

export interface ScheduleReminderArgs {
  evt: BookingInfo;
  triggerEvent: WorkflowTriggerEvents;
  timeSpan: {
    time: number | null;
    timeUnit: TimeUnit | null;
  };
  template?: WorkflowTemplates;
  sender?: string | null;
  workflowStepId?: number;
  seatReferenceUid?: string;
}

interface scheduleEmailReminderArgs extends ScheduleReminderArgs {
  evt: BookingInfo;
  sendTo: MailData["to"];
  action: ScheduleEmailReminderAction;
  emailSubject?: string;
  emailBody?: string;
  hideBranding?: boolean;
  includeCalendarEvent?: boolean;
  isMandatoryReminder?: boolean;
}

export const scheduleEmailReminder = async (args: scheduleEmailReminderArgs) => {
  const {
    evt,
    triggerEvent,
    timeSpan,
    template,
    sender,
    workflowStepId,
    seatReferenceUid,
    sendTo,
    emailSubject = "",
    emailBody = "",
    hideBranding,
    includeCalendarEvent,
    isMandatoryReminder,
    action,
  } = args;
  const { startTime, endTime } = evt;
  const uid = evt.uid as string;
  const currentDate = dayjs();
  const timeUnit: timeUnitLowerCase | undefined = timeSpan.timeUnit?.toLocaleLowerCase() as timeUnitLowerCase;

  let scheduledDate = null;

  if (triggerEvent === WorkflowTriggerEvents.BEFORE_EVENT) {
    scheduledDate = timeSpan.time && timeUnit ? dayjs(startTime).subtract(timeSpan.time, timeUnit) : null;
  } else if (triggerEvent === WorkflowTriggerEvents.AFTER_EVENT) {
    scheduledDate = timeSpan.time && timeUnit ? dayjs(endTime).add(timeSpan.time, timeUnit) : null;
  }

  let attendeeEmailToBeUsedInMail: string | null = null;
  let attendeeToBeUsedInMail: AttendeeInBookingInfo | null = null;
  let name = "";
  let attendeeName = "";
  let timeZone = "";

  switch (action) {
    case WorkflowActions.EMAIL_ADDRESS:
      name = "";
      attendeeToBeUsedInMail = evt.attendees[0];
      attendeeName = evt.attendees[0].name;
      timeZone = evt.organizer.timeZone;
      break;
    case WorkflowActions.EMAIL_HOST:
      attendeeToBeUsedInMail = evt.attendees[0];
      name = evt.organizer.name;
      attendeeName = attendeeToBeUsedInMail.name;
      timeZone = evt.organizer.timeZone;
      break;
    case WorkflowActions.EMAIL_ATTENDEE:
      //These type checks are required as sendTo is of type MailData["to"] which in turn is of string | {name?:string, email: string} | string | {name?:string, email: string}[0]
      // and the email is being sent to the first attendee of event by default instead of the sendTo
      // so check if first attendee can be extracted from sendTo -> attendeeEmailToBeUsedInMail
      if (typeof sendTo === "string") {
        attendeeEmailToBeUsedInMail = sendTo;
      } else if (Array.isArray(sendTo)) {
        // If it's an array, take the first entry (if it exists) and extract name and email (if object); otherwise, just put the email (if string)
        const emailData = sendTo[0];
        if (typeof emailData === "object" && emailData !== null) {
          const { name, email } = emailData;
          attendeeEmailToBeUsedInMail = email;
        } else if (typeof emailData === "string") {
          attendeeEmailToBeUsedInMail = emailData;
        }
      } else if (typeof sendTo === "object" && sendTo !== null) {
        const { name, email } = sendTo;
        attendeeEmailToBeUsedInMail = email;
      }

      // check if first attendee of sendTo is present in the attendees list, if not take the evt attendee
      const attendeeEmailToBeUsedInMailFromEvt = evt.attendees.find(
        (attendee) => attendee.email === attendeeEmailToBeUsedInMail
      );
      attendeeToBeUsedInMail = attendeeEmailToBeUsedInMailFromEvt
        ? attendeeEmailToBeUsedInMailFromEvt
        : evt.attendees[0];
      name = attendeeToBeUsedInMail.name;
      attendeeName = evt.organizer.name;
      timeZone = attendeeToBeUsedInMail.timeZone;
      break;
  }

  let emailContent = {
    emailSubject,
    emailBody: `<body style="white-space: pre-wrap;">${emailBody}</body>`,
  };
  const bookerUrl = evt.bookerUrl ?? WEBSITE_URL;

  if (emailBody) {
    const variables: VariablesType = {
      eventName: evt.title || "",
      organizerName: evt.organizer.name,
      attendeeName: attendeeToBeUsedInMail.name,
      attendeeFirstName: attendeeToBeUsedInMail.firstName,
      attendeeLastName: attendeeToBeUsedInMail.lastName,
      attendeeEmail: attendeeToBeUsedInMail.email,
      eventDate: dayjs(startTime).tz(timeZone),
      eventEndTime: dayjs(endTime).tz(timeZone),
      timeZone: timeZone,
      location: evt.location,
      additionalNotes: evt.additionalNotes,
      responses: evt.responses,
      meetingUrl: bookingMetadataSchema.parse(evt.metadata || {})?.videoCallUrl,
      cancelLink: `${bookerUrl}/booking/${evt.uid}?cancel=true`,
      rescheduleLink: `${bookerUrl}/reschedule/${evt.uid}`,
      ratingUrl: `${bookerUrl}/booking/${evt.uid}?rating`,
      noShowUrl: `${bookerUrl}/booking/${evt.uid}?noShow=true`,
    };

    const locale =
      action === WorkflowActions.EMAIL_ATTENDEE
        ? attendeeToBeUsedInMail.language?.locale
        : evt.organizer.language.locale;

    const emailSubjectTemplate = customTemplate(emailSubject, variables, locale, evt.organizer.timeFormat);
    emailContent.emailSubject = emailSubjectTemplate.text;
    emailContent.emailBody = customTemplate(
      emailBody,
      variables,
      locale,
      evt.organizer.timeFormat,
      hideBranding
    ).html;
  } else if (template === WorkflowTemplates.REMINDER) {
    emailContent = emailReminderTemplate(
      false,
      action,
      evt.organizer.timeFormat,
      startTime,
      endTime,
      evt.title,
      timeZone,
      attendeeName,
      name
    );
  } else if (template === WorkflowTemplates.RATING) {
    emailContent = emailRatingTemplate({
      isEditingMode: true,
      action,
      timeFormat: evt.organizer.timeFormat,
      startTime,
      endTime,
      eventName: evt.title,
      timeZone,
      organizer: evt.organizer.name,
      name,
      ratingUrl: `${bookerUrl}/booking/${evt.uid}?rating`,
      noShowUrl: `${bookerUrl}/booking/${evt.uid}?noShow=true`,
    });
  }

  // Allows debugging generated email content without waiting for sendgrid to send emails
  log.debug(`Sending Email for trigger ${triggerEvent}`, JSON.stringify(emailContent));

  const batchId = await getBatchId();

  async function sendEmail(data: Partial<MailData>, triggerEvent?: WorkflowTriggerEvents) {
    const status: EventStatus =
      triggerEvent === WorkflowTriggerEvents.EVENT_CANCELLED ? "CANCELLED" : "CONFIRMED";

    const organizerT = await getTranslation(evt.organizer.language.locale || "en", "common");

    const attendeePromises = [];
    for (const attendee of evt.attendees) {
      attendeePromises.push(
        getTranslation(attendee.language.locale ?? "en", "common").then((tAttendee) => ({
          ...attendee,
          language: { ...attendee.language, translate: tAttendee },
        }))
      );
    }

    const attendees = await Promise.all(attendeePromises);

    const emailEvent = {
      ...evt,
      type: evt.eventType?.slug || "",
      organizer: { ...evt.organizer, language: { ...evt.organizer.language, translate: organizerT } },
      attendees,
    };

    return sendSendgridMail(
      {
        to: data.to,
        subject: emailContent.emailSubject,
        html: emailContent.emailBody,
        batchId,
        replyTo: evt.organizer.email,
        attachments: includeCalendarEvent
          ? [
              {
                content: Buffer.from(
                  generateIcsString({
                    event: emailEvent,
                    status,
                  }) || ""
                ).toString("base64"),
                filename: "event.ics",
                type: "text/calendar; method=REQUEST",
                disposition: "attachment",
                contentId: uuidv4(),
              },
            ]
          : undefined,
        sendAt: data.sendAt,
      },
      { sender }
    );
  }

  if (
    triggerEvent === WorkflowTriggerEvents.NEW_EVENT ||
    triggerEvent === WorkflowTriggerEvents.EVENT_CANCELLED ||
    triggerEvent === WorkflowTriggerEvents.RESCHEDULE_EVENT
  ) {
    try {
      if (!sendTo) throw new Error("No email addresses provided");
      const addressees = Array.isArray(sendTo) ? sendTo : [sendTo];
      const promises = addressees.map((email) => sendEmail({ to: email }, triggerEvent));
      // TODO: Maybe don't await for this?
      await Promise.all(promises);
    } catch (error) {
      log.error("Error sending Email");
    }
  } else if (
    (triggerEvent === WorkflowTriggerEvents.BEFORE_EVENT ||
      triggerEvent === WorkflowTriggerEvents.AFTER_EVENT) &&
    scheduledDate
  ) {
    // Sendgrid to schedule emails
    // Can only schedule at least 60 minutes and at most 72 hours in advance
    if (
      currentDate.isBefore(scheduledDate.subtract(1, "hour")) &&
      !scheduledDate.isAfter(currentDate.add(72, "hour"))
    ) {
      try {
        // If sendEmail failed then workflowReminer will not be created, failing E2E tests
        await sendEmail(
          {
            to: sendTo,
            sendAt: scheduledDate.unix(),
          },
          triggerEvent
        );
        if (!isMandatoryReminder) {
          await prisma.workflowReminder.create({
            data: {
              bookingUid: uid,
              workflowStepId: workflowStepId,
              method: WorkflowMethods.EMAIL,
              scheduledDate: scheduledDate.toDate(),
              scheduled: true,
              referenceId: batchId,
              seatReferenceId: seatReferenceUid,
            },
          });
        } else {
          await prisma.workflowReminder.create({
            data: {
              bookingUid: uid,
              method: WorkflowMethods.EMAIL,
              scheduledDate: scheduledDate.toDate(),
              scheduled: true,
              referenceId: batchId,
              seatReferenceId: seatReferenceUid,
              isMandatoryReminder: true,
            },
          });
        }
      } catch (error) {
        log.error(`Error scheduling email with error ${error}`);
      }
    } else if (scheduledDate.isAfter(currentDate.add(72, "hour"))) {
      // Write to DB and send to CRON if scheduled reminder date is past 72 hours
      if (!isMandatoryReminder) {
        await prisma.workflowReminder.create({
          data: {
            bookingUid: uid,
            workflowStepId: workflowStepId,
            method: WorkflowMethods.EMAIL,
            scheduledDate: scheduledDate.toDate(),
            scheduled: false,
            seatReferenceId: seatReferenceUid,
          },
        });
      } else {
        await prisma.workflowReminder.create({
          data: {
            bookingUid: uid,
            method: WorkflowMethods.EMAIL,
            scheduledDate: scheduledDate.toDate(),
            scheduled: false,
            seatReferenceId: seatReferenceUid,
            isMandatoryReminder: true,
          },
        });
      }
    }
  }
};

export const deleteScheduledEmailReminder = async (reminderId: number, referenceId: string | null) => {
  try {
    if (!referenceId) {
      await prisma.workflowReminder.delete({
        where: {
          id: reminderId,
        },
      });

      return;
    }

    await prisma.workflowReminder.update({
      where: {
        id: reminderId,
      },
      data: {
        cancelled: true,
      },
    });
  } catch (error) {
    log.error(`Error canceling reminder with error ${error}`);
  }
};<|MERGE_RESOLUTION|>--- conflicted
+++ resolved
@@ -3,12 +3,9 @@
 import { v4 as uuidv4 } from "uuid";
 
 import dayjs from "@calcom/dayjs";
-<<<<<<< HEAD
 import generateIcsString from "@calcom/emails/lib/generateIcsString";
-=======
 import { preprocessNameFieldDataWithVariant } from "@calcom/features/form-builder/utils";
 import { WEBSITE_URL } from "@calcom/lib/constants";
->>>>>>> 182d0fa2
 import logger from "@calcom/lib/logger";
 import { getTranslation } from "@calcom/lib/server/i18n";
 import prisma from "@calcom/prisma";
@@ -221,23 +218,19 @@
 
     const organizerT = await getTranslation(evt.organizer.language.locale || "en", "common");
 
-    const attendeePromises = [];
-    for (const attendee of evt.attendees) {
-      attendeePromises.push(
-        getTranslation(attendee.language.locale ?? "en", "common").then((tAttendee) => ({
-          ...attendee,
-          language: { ...attendee.language, translate: tAttendee },
-        }))
-      );
-    }
-
-    const attendees = await Promise.all(attendeePromises);
+    const attendeeT = await getTranslation(evt.attendees[0].language.locale || "en", "common");
+
+    const attendee = {
+      ...evt.attendees[0],
+      name: preprocessNameFieldDataWithVariant("fullName", evt.attendees[0].name) as string,
+      language: { ...evt.attendees[0].language, translate: attendeeT },
+    };
 
     const emailEvent = {
       ...evt,
       type: evt.eventType?.slug || "",
       organizer: { ...evt.organizer, language: { ...evt.organizer.language, translate: organizerT } },
-      attendees,
+      attendees: [attendee],
     };
 
     return sendSendgridMail(
