--- conflicted
+++ resolved
@@ -39,15 +39,11 @@
   });
 }
 
-<<<<<<< HEAD
-export function getWorkflowTemplateOptions(t: TFunction, action: WorkflowActions | undefined) {
-=======
 export function getWorkflowTemplateOptions(
   t: TFunction,
   action: WorkflowActions | undefined,
   hasPaidPlan: boolean
 ) {
->>>>>>> 00ee1ef4
   const TEMPLATES =
     action && isWhatsappAction(action)
       ? WHATSAPP_WORKFLOW_TEMPLATES
