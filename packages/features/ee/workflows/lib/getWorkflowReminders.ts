import dayjs from "@calcom/dayjs";
import prisma from "@calcom/prisma";
import type { EventType, Prisma, User, WorkflowReminder, WorkflowStep } from "@calcom/prisma/client";
import { WorkflowMethods } from "@calcom/prisma/enums";

type PartialWorkflowStep =
  | (Partial<WorkflowStep> & { workflow: { userId?: number; teamId?: number } })
  | null;

type Booking = Prisma.BookingGetPayload<{
  include: {
    attendees: true;
  };
}>;

type PartialBooking =
  | (Pick<
      Booking,
      | "startTime"
      | "endTime"
      | "location"
      | "description"
      | "metadata"
      | "customInputs"
      | "responses"
      | "uid"
      | "attendees"
      | "userPrimaryEmail"
      | "smsReminderNumber"
<<<<<<< HEAD
    > & {
      eventType:
        | (Partial<EventType> & {
            team: { parentId?: number };
=======
      | "title"
    > & {
      eventType:
        | (Partial<EventType> & {
            slug: string;
            team: { parentId?: number; hideBranding: boolean };
>>>>>>> 00ee1ef4
            hosts: { user: { email: string; destinationCalendar?: { primaryEmail: string } } }[] | undefined;
          })
        | null;
    } & {
      user: Partial<User> | null;
    })
  | null;

export type PartialWorkflowReminder = Pick<
  WorkflowReminder,
  "id" | "isMandatoryReminder" | "scheduledDate"
> & {
  booking: PartialBooking | null;
} & { workflowStep: PartialWorkflowStep };

async function getWorkflowReminders<T extends Prisma.WorkflowReminderSelect>(
  filter: Prisma.WorkflowReminderWhereInput,
  select: T
): Promise<Array<Prisma.WorkflowReminderGetPayload<{ select: T }>>> {
  const pageSize = 90;
  let pageNumber = 0;
  const filteredWorkflowReminders: Array<Prisma.WorkflowReminderGetPayload<{ select: T }>> = [];

  while (true) {
    const newFilteredWorkflowReminders = await prisma.workflowReminder.findMany({
      where: filter,
      select: select,
      skip: pageNumber * pageSize,
      take: pageSize,
    });

    if (newFilteredWorkflowReminders.length === 0) {
      break;
    }

    filteredWorkflowReminders.push(
      ...(newFilteredWorkflowReminders as Array<Prisma.WorkflowReminderGetPayload<{ select: T }>>)
    );
    pageNumber++;
  }

  return filteredWorkflowReminders;
}

type RemindersToDeleteType = { referenceId: string | null };

export async function getAllRemindersToDelete(): Promise<RemindersToDeleteType[]> {
  const whereFilter: Prisma.WorkflowReminderWhereInput = {
    method: WorkflowMethods.EMAIL,
    cancelled: true,
    scheduledDate: {
      lt: dayjs().toISOString(),
    },
  };

  const select: Prisma.WorkflowReminderSelect = {
    referenceId: true,
  };

  const remindersToDelete = await getWorkflowReminders(whereFilter, select);

  return remindersToDelete;
}

type RemindersToCancelType = { referenceId: string | null; id: number };

export async function getAllRemindersToCancel(): Promise<RemindersToCancelType[]> {
  const whereFilter: Prisma.WorkflowReminderWhereInput = {
    cancelled: true,
    scheduled: true, //if it is false then they are already cancelled
    scheduledDate: {
      lte: dayjs().add(1, "hour").toISOString(),
    },
  };

  const select: Prisma.WorkflowReminderSelect = {
    referenceId: true,
    id: true,
  };

  const remindersToCancel = await getWorkflowReminders(whereFilter, select);

  return remindersToCancel;
}

export const select: Prisma.WorkflowReminderSelect = {
  id: true,
  scheduledDate: true,
  isMandatoryReminder: true,
  workflowStep: {
    select: {
      action: true,
      sendTo: true,
      reminderBody: true,
      emailSubject: true,
      template: true,
      sender: true,
      includeCalendarEvent: true,
      workflow: {
        select: {
          userId: true,
          teamId: true,
        },
      },
    },
  },
  booking: {
    select: {
      startTime: true,
      endTime: true,
      location: true,
      description: true,
      smsReminderNumber: true,
      userPrimaryEmail: true,
      user: {
        select: {
          email: true,
          name: true,
          timeZone: true,
          locale: true,
          username: true,
          timeFormat: true,
          hideBranding: true,
        },
      },
      metadata: true,
      uid: true,
      customInputs: true,
      responses: true,
      attendees: true,
      eventType: {
        select: {
          bookingFields: true,
          title: true,
          slug: true,
          hosts: {
            select: {
              user: {
                select: {
                  email: true,
                  destinationCalendar: {
                    select: {
                      primaryEmail: true,
                    },
                  },
                },
              },
            },
          },
          recurringEvent: true,
          team: {
            select: {
              parentId: true,
              hideBranding: true,
            },
          },
        },
      },
    },
  },
};

export async function getAllUnscheduledReminders(): Promise<PartialWorkflowReminder[]> {
  const whereFilter: Prisma.WorkflowReminderWhereInput = {
    method: WorkflowMethods.EMAIL,
    scheduled: false,
    scheduledDate: {
      lte: dayjs().add(2, "hour").toISOString(),
    },
    OR: [{ cancelled: false }, { cancelled: null }],
  };

  const unscheduledReminders = (await getWorkflowReminders(whereFilter, select)) as PartialWorkflowReminder[];

  return unscheduledReminders;
}<|MERGE_RESOLUTION|>--- conflicted
+++ resolved
@@ -27,19 +27,12 @@
       | "attendees"
       | "userPrimaryEmail"
       | "smsReminderNumber"
-<<<<<<< HEAD
-    > & {
-      eventType:
-        | (Partial<EventType> & {
-            team: { parentId?: number };
-=======
       | "title"
     > & {
       eventType:
         | (Partial<EventType> & {
             slug: string;
             team: { parentId?: number; hideBranding: boolean };
->>>>>>> 00ee1ef4
             hosts: { user: { email: string; destinationCalendar?: { primaryEmail: string } } }[] | undefined;
           })
         | null;
@@ -66,7 +59,7 @@
   while (true) {
     const newFilteredWorkflowReminders = await prisma.workflowReminder.findMany({
       where: filter,
-      select: select,
+      select: select as any,
       skip: pageNumber * pageSize,
       take: pageSize,
     });
