--- conflicted
+++ resolved
@@ -1,9 +1,4 @@
-<<<<<<< HEAD
-import { WorkflowTriggerEvents } from "@calcom/prisma/client";
-import { WorkflowActions } from "@calcom/prisma/enums";
-=======
 import { WorkflowActions, WorkflowTriggerEvents } from "@calcom/prisma/enums";
->>>>>>> 00ee1ef4
 
 import type { Workflow } from "./types";
 
