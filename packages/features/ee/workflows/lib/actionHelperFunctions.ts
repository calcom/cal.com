import type { TFunction } from "i18next";

import type { TimeFormat } from "@calcom/lib/timeFormat";
<<<<<<< HEAD
import { WorkflowActions, WorkflowTemplates, WorkflowTriggerEvents } from "@calcom/prisma/enums";
=======
import type { WorkflowTriggerEvents } from "@calcom/prisma/client";
import { WorkflowActions, WorkflowTemplates } from "@calcom/prisma/enums";
>>>>>>> c28eb909

import {
  whatsappEventCancelledTemplate,
  whatsappEventCompletedTemplate,
  whatsappEventRescheduledTemplate,
  whatsappReminderTemplate,
} from "../lib/reminders/templates/whatsapp";
import emailRatingTemplate from "./reminders/templates/emailRatingTemplate";
import emailReminderTemplate from "./reminders/templates/emailReminderTemplate";
import smsReminderTemplate from "./reminders/templates/smsReminderTemplate";
import type { WorkflowStep } from "./types";

export function shouldScheduleEmailReminder(action: WorkflowActions) {
  return action === WorkflowActions.EMAIL_ATTENDEE || action === WorkflowActions.EMAIL_HOST;
}

export function shouldScheduleSMSReminder(action: WorkflowActions) {
  return action === WorkflowActions.SMS_ATTENDEE || action === WorkflowActions.SMS_NUMBER;
}

export function isSMSAction(action: WorkflowActions) {
  return action === WorkflowActions.SMS_ATTENDEE || action === WorkflowActions.SMS_NUMBER;
}

export function isWhatsappAction(action: WorkflowActions) {
  return action === WorkflowActions.WHATSAPP_NUMBER || action === WorkflowActions.WHATSAPP_ATTENDEE;
}

export function isSMSOrWhatsappAction(action: WorkflowActions) {
  return isSMSAction(action) || isWhatsappAction(action);
}

export function isCalAIAction(action: WorkflowActions) {
  return action === WorkflowActions.CAL_AI_PHONE_CALL;
}

export function isEmailAction(action: WorkflowActions) {
  return (
    action === WorkflowActions.EMAIL_ADDRESS ||
    action === WorkflowActions.EMAIL_ATTENDEE ||
    action === WorkflowActions.EMAIL_HOST
  );
}

export function isAttendeeAction(action: WorkflowActions) {
  return (
    action === WorkflowActions.SMS_ATTENDEE ||
    action === WorkflowActions.EMAIL_ATTENDEE ||
    action === WorkflowActions.WHATSAPP_ATTENDEE
  );
}

export function isEmailToAttendeeAction(action: WorkflowActions) {
  return action === WorkflowActions.EMAIL_ATTENDEE;
}

export function isTextMessageToSpecificNumber(action?: WorkflowActions) {
  return action === WorkflowActions.SMS_NUMBER || action === WorkflowActions.WHATSAPP_NUMBER;
}

export function getWhatsappTemplateForTrigger(trigger: WorkflowTriggerEvents): WorkflowTemplates {
  switch (trigger) {
    case "NEW_EVENT":
    case "BEFORE_EVENT":
      return WorkflowTemplates.REMINDER;
    case "AFTER_EVENT":
      return WorkflowTemplates.COMPLETED;
    case "EVENT_CANCELLED":
      return WorkflowTemplates.CANCELLED;
    case "RESCHEDULE_EVENT":
      return WorkflowTemplates.RESCHEDULED;
    default:
      return WorkflowTemplates.REMINDER;
  }
}

export function getWhatsappTemplateFunction(template?: WorkflowTemplates): typeof whatsappReminderTemplate {
  switch (template) {
    case "CANCELLED":
      return whatsappEventCancelledTemplate;
    case "COMPLETED":
      return whatsappEventCompletedTemplate;
    case "RESCHEDULED":
      return whatsappEventRescheduledTemplate;
    case "CUSTOM":
    case "REMINDER":
      return whatsappReminderTemplate;
    default:
      return whatsappReminderTemplate;
  }
}

function getEmailTemplateFunction(template?: WorkflowTemplates) {
  switch (template) {
    case WorkflowTemplates.REMINDER:
      return emailReminderTemplate;
    case WorkflowTemplates.RATING:
      return emailRatingTemplate;
    default:
      return emailReminderTemplate;
  }
}

export function getWhatsappTemplateForAction(
  action: WorkflowActions,
  locale: string,
  template: WorkflowTemplates,
  timeFormat: TimeFormat
): string | null {
  const templateFunction = getWhatsappTemplateFunction(template);
  return templateFunction(true, locale, action, timeFormat);
}

export function getTemplateBodyForAction({
  action,
  locale,
  t,
  template,
  timeFormat,
}: {
  action: WorkflowActions;
  locale: string;
  t: TFunction;
  template: WorkflowTemplates;
  timeFormat: TimeFormat;
}): string | null {
  if (isSMSAction(action)) {
    return smsReminderTemplate(true, locale, action, timeFormat);
  }

  if (isWhatsappAction(action)) {
    const templateFunction = getWhatsappTemplateFunction(template);
    return templateFunction(true, locale, action, timeFormat);
  }

  // If not a whatsapp action then it's an email action
  const templateFunction = getEmailTemplateFunction(template);
  return templateFunction({ isEditingMode: true, locale, t, action, timeFormat }).emailBody;
}

export function isFormTrigger(trigger: WorkflowTriggerEvents) {
  return trigger === WorkflowTriggerEvents.FORM_SUBMITTED  ;
}

export function hasCalAIAction(steps: WorkflowStep[]) {
  return steps.some((step) => isCalAIAction(step.action));
}<|MERGE_RESOLUTION|>--- conflicted
+++ resolved
@@ -1,12 +1,7 @@
 import type { TFunction } from "i18next";
 
 import type { TimeFormat } from "@calcom/lib/timeFormat";
-<<<<<<< HEAD
 import { WorkflowActions, WorkflowTemplates, WorkflowTriggerEvents } from "@calcom/prisma/enums";
-=======
-import type { WorkflowTriggerEvents } from "@calcom/prisma/client";
-import { WorkflowActions, WorkflowTemplates } from "@calcom/prisma/enums";
->>>>>>> c28eb909
 
 import {
   whatsappEventCancelledTemplate,
@@ -148,7 +143,7 @@
 }
 
 export function isFormTrigger(trigger: WorkflowTriggerEvents) {
-  return trigger === WorkflowTriggerEvents.FORM_SUBMITTED  ;
+  return trigger === WorkflowTriggerEvents.FORM_SUBMITTED;
 }
 
 export function hasCalAIAction(steps: WorkflowStep[]) {
