--- conflicted
+++ resolved
@@ -18,15 +18,9 @@
 import { HttpError } from "@calcom/lib/http-error";
 import { stringOrNumber } from "@calcom/prisma/zod-utils";
 import { trpc } from "@calcom/trpc/react";
-<<<<<<< HEAD
-import { Button } from "@calcom/ui/components";
-import { Option } from "@calcom/ui/form/MultiSelectCheckboxes";
-import { Form, showToast, Alert } from "@calcom/ui/v2";
-=======
 import { Button, Form } from "@calcom/ui/components";
 import { Option } from "@calcom/ui/form/MultiSelectCheckboxes";
 import { showToast, Alert } from "@calcom/ui/v2";
->>>>>>> 22dad1ae
 import Shell from "@calcom/ui/v2/core/Shell";
 
 import LicenseRequired from "../../../common/components/v2/LicenseRequired";
