import { zodResolver } from "@hookform/resolvers/zod";
import {
  TimeUnit,
  WorkflowActions,
  WorkflowStep,
  WorkflowTemplates,
  WorkflowTriggerEvents,
} from "@prisma/client";
import { isValidPhoneNumber } from "libphonenumber-js";
import { useSession } from "next-auth/react";
import { useRouter } from "next/router";
import { useEffect, useState } from "react";
import { useForm } from "react-hook-form";
import { z } from "zod";

import { classNames } from "@calcom/lib";
import { useLocale } from "@calcom/lib/hooks/useLocale";
import { HttpError } from "@calcom/lib/http-error";
import { stringOrNumber } from "@calcom/prisma/zod-utils";
import { trpc } from "@calcom/trpc/react";
import { Option } from "@calcom/ui/form/MultiSelectCheckboxes";
import { Alert, Button, Form, showToast } from "@calcom/ui/v2";
import Shell from "@calcom/ui/v2/core/Shell";

import LicenseRequired from "../../../common/components/v2/LicenseRequired";
import SkeletonLoader from "../../components/v2/SkeletonLoaderEdit";
import WorkflowDetailsPage from "../../components/v2/WorkflowDetailsPage";
import { getTranslatedText } from "../../lib/variableTranslations";
import { translateVariablesToEnglish } from "../../lib/variableTranslations";

export type FormValues = {
  name: string;
  activeOn: Option[];
  steps: WorkflowStep[];
  trigger: WorkflowTriggerEvents;
  time?: number;
  timeUnit?: TimeUnit;
};

const formSchema = z.object({
  name: z.string(),
  activeOn: z.object({ value: z.string(), label: z.string() }).array(),
  trigger: z.nativeEnum(WorkflowTriggerEvents),
  time: z.number().gte(0).optional(),
  timeUnit: z.nativeEnum(TimeUnit).optional(),
  steps: z
    .object({
      id: z.number(),
      stepNumber: z.number(),
      action: z.nativeEnum(WorkflowActions),
      workflowId: z.number(),
      reminderBody: z.string().nullable(),
      emailSubject: z.string().nullable(),
      template: z.nativeEnum(WorkflowTemplates),
      numberRequired: z.boolean().nullable(),
      sendTo: z
        .string()
        .refine((val) => isValidPhoneNumber(val) || val.includes("@"))
        .nullable(),
    })
    .array(),
});

const querySchema = z.object({
  workflow: stringOrNumber,
});

function WorkflowPage() {
  const { t, i18n } = useLocale();
  const session = useSession();
  const router = useRouter();

  const [selectedEventTypes, setSelectedEventTypes] = useState<Option[]>([]);
  const [isAllDataLoaded, setIsAllDataLoaded] = useState(false);

  const form = useForm<FormValues>({
    mode: "onBlur",
    resolver: zodResolver(formSchema),
  });

  const { workflow: workflowId } = router.isReady ? querySchema.parse(router.query) : { workflow: -1 };
  const utils = trpc.useContext();

  const {
    data: workflow,
    isError,
    error,
<<<<<<< HEAD
    dataUpdatedAt,
  } = trpc.viewer.workflows.get.useQuery(
    { id: +workflowId },
    {
      enabled: router.isReady && !!workflowId,
    }
  );
=======
  } = trpc.useQuery(["viewer.workflows.get", { id: +workflowId }], {
    enabled: router.isReady && !!workflowId,
  });
>>>>>>> f0ca7979

  useEffect(() => {
    if (workflow) {
      setSelectedEventTypes(
        workflow.activeOn.map((active) => ({
          value: String(active.eventType.id),
          label: active.eventType.title,
        })) || []
      );
      const activeOn = workflow.activeOn
        ? workflow.activeOn.map((active) => ({
            value: active.eventType.id.toString(),
            label: active.eventType.slug,
          }))
        : undefined;

      //translate dynamic variables into local language
      const steps = workflow.steps.map((step) => {
        const updatedStep = step;
        if (step.reminderBody) {
          updatedStep.reminderBody = getTranslatedText(step.reminderBody || "", {
            locale: i18n.language,
            t,
          });
        }
        if (step.emailSubject) {
          updatedStep.emailSubject = getTranslatedText(step.emailSubject || "", {
            locale: i18n.language,
            t,
          });
        }
        return updatedStep;
      });

      form.setValue("name", workflow.name);
      form.setValue("steps", steps);
      form.setValue("trigger", workflow.trigger);
      form.setValue("time", workflow.time || undefined);
      form.setValue("timeUnit", workflow.timeUnit || undefined);
      form.setValue("activeOn", activeOn || []);
      setIsAllDataLoaded(true);
    }
  }, [workflow]);

  const updateMutation = trpc.viewer.workflows.update.useMutation({
    onSuccess: async ({ workflow }) => {
      if (workflow) {
        utils.viewer.workflows.get.setData(workflow, { id: +workflow.id });

        showToast(
          t("workflow_updated_successfully", {
            workflowName: workflow.name,
          }),
          "success"
        );
      }
      await router.push("/workflows");
    },
    onError: (err) => {
      if (err instanceof HttpError) {
        const message = `${err.statusCode}: ${err.message}`;
        showToast(message, "error");
      }
    },
  });

  return session.data ? (
    <Form
      form={form}
      handleSubmit={async (values) => {
        let activeOnEventTypeIds: number[] = [];

        values.steps.forEach((step) => {
          if (step.reminderBody) {
            step.reminderBody = translateVariablesToEnglish(step.reminderBody, { locale: i18n.language, t });
          }
          if (step.emailSubject) {
            step.emailSubject = translateVariablesToEnglish(step.emailSubject, { locale: i18n.language, t });
          }
        });

        if (values.activeOn) {
          activeOnEventTypeIds = values.activeOn.map((option) => {
            return parseInt(option.value, 10);
          });
        }
        updateMutation.mutate({
          id: parseInt(router.query.workflow as string, 10),
          name: values.name,
          activeOn: activeOnEventTypeIds,
          steps: values.steps,
          trigger: values.trigger,
          time: values.time || null,
          timeUnit: values.timeUnit || null,
        });
      }}>
      <Shell
        backPath="/workflows"
        title={workflow && workflow.name ? workflow.name : "Untitled"}
        CTA={
          <div>
            <Button type="submit">{t("save")}</Button>
          </div>
        }
        heading={
          session.data?.hasValidLicense &&
          isAllDataLoaded && (
            <div className={classNames(workflow && !workflow.name ? "text-gray-400" : "")}>
              {workflow && workflow.name ? workflow.name : "untitled"}
            </div>
          )
        }>
        <LicenseRequired>
          {!isError ? (
            <>
              {isAllDataLoaded ? (
                <>
                  <WorkflowDetailsPage
                    form={form}
                    workflowId={+workflowId}
                    selectedEventTypes={selectedEventTypes}
                    setSelectedEventTypes={setSelectedEventTypes}
                  />
                </>
              ) : (
                <SkeletonLoader />
              )}
            </>
          ) : (
            <Alert severity="error" title="Something went wrong" message={error.message} />
          )}
        </LicenseRequired>
      </Shell>
    </Form>
  ) : (
    <></>
  );
}

export default WorkflowPage;<|MERGE_RESOLUTION|>--- conflicted
+++ resolved
@@ -85,19 +85,12 @@
     data: workflow,
     isError,
     error,
-<<<<<<< HEAD
-    dataUpdatedAt,
   } = trpc.viewer.workflows.get.useQuery(
     { id: +workflowId },
     {
       enabled: router.isReady && !!workflowId,
     }
   );
-=======
-  } = trpc.useQuery(["viewer.workflows.get", { id: +workflowId }], {
-    enabled: router.isReady && !!workflowId,
-  });
->>>>>>> f0ca7979
 
   useEffect(() => {
     if (workflow) {
