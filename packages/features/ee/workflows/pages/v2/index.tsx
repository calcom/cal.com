--- conflicted
+++ resolved
@@ -5,12 +5,8 @@
 import { HttpError } from "@calcom/lib/http-error";
 import { trpc } from "@calcom/trpc/react";
 import { Icon } from "@calcom/ui";
-<<<<<<< HEAD
-import { Button, showToast } from "@calcom/ui/v2";
-=======
 import { Button } from "@calcom/ui/components";
 import { showToast } from "@calcom/ui/v2";
->>>>>>> 2aa84cd5
 import Shell from "@calcom/ui/v2/core/Shell";
 
 import LicenseRequired from "../../../common/components/v2/LicenseRequired";
