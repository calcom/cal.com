--- conflicted
+++ resolved
@@ -10,10 +10,7 @@
 import { SENDER_ID } from "@calcom/lib/constants";
 import { useLocale } from "@calcom/lib/hooks/useLocale";
 import { HttpError } from "@calcom/lib/http-error";
-<<<<<<< HEAD
-=======
 import type { WorkflowRepository } from "@calcom/lib/server/repository/workflow";
->>>>>>> 00ee1ef4
 import type { TimeUnit, WorkflowTriggerEvents } from "@calcom/prisma/enums";
 import { MembershipRole, WorkflowActions } from "@calcom/prisma/enums";
 import type { RouterOutputs } from "@calcom/trpc/react";
@@ -27,11 +24,7 @@
 import SkeletonLoader from "../components/SkeletonLoaderEdit";
 import WorkflowDetailsPage from "../components/WorkflowDetailsPage";
 import { isSMSAction, isSMSOrWhatsappAction } from "../lib/actionHelperFunctions";
-<<<<<<< HEAD
-import { formSchema, querySchema } from "../lib/schema";
-=======
 import { formSchema } from "../lib/schema";
->>>>>>> 00ee1ef4
 import { getTranslatedText, translateVariablesToEnglish } from "../lib/variableTranslations";
 
 export type FormValues = {
@@ -44,12 +37,6 @@
   selectAll: boolean;
 };
 
-<<<<<<< HEAD
-function WorkflowPage() {
-  const { t, i18n } = useLocale();
-  const session = useSession();
-  const params = useParamsWithFallback();
-=======
 type PageProps = {
   workflow: number;
   workflowData?: Awaited<ReturnType<typeof WorkflowRepository.getById>>;
@@ -65,7 +52,6 @@
 }: PageProps) {
   const { t, i18n } = useLocale();
   const session = useSession();
->>>>>>> 00ee1ef4
 
   const [selectedOptions, setSelectedOptions] = useState<Option[]>([]);
   const [isAllDataLoaded, setIsAllDataLoaded] = useState(false);
@@ -85,11 +71,7 @@
     data: workflowData,
     isError: _isError,
     error,
-<<<<<<< HEAD
-    isPending: isPendingWorkflow,
-=======
     isPending: _isPendingWorkflow,
->>>>>>> 00ee1ef4
   } = trpc.viewer.workflows.get.useQuery(
     { id: +workflowId },
     {
@@ -116,29 +98,6 @@
     { enabled: !verifiedEmailsProp }
   );
   const verifiedEmails = verifiedEmailsProp || verifiedEmailsData;
-
-  const isOrg = workflow?.team?.isOrganization ?? false;
-
-  const teamId = workflow?.teamId ?? undefined;
-
-  const { data, isPending: isPendingEventTypes } = trpc.viewer.eventTypes.getTeamAndEventTypeOptions.useQuery(
-    { teamId, isOrg },
-    { enabled: !isPendingWorkflow }
-  );
-
-  const teamOptions = data?.teamOptions ?? [];
-
-  let allEventTypeOptions = data?.eventTypeOptions ?? [];
-  const distinctEventTypes = new Set();
-
-  if (!teamId && isMixedEventType) {
-    allEventTypeOptions = [...allEventTypeOptions, ...selectedOptions];
-    allEventTypeOptions = allEventTypeOptions.filter((option) => {
-      const duplicate = distinctEventTypes.has(option.value);
-      distinctEventTypes.add(option.value);
-      return !duplicate;
-    });
-  }
 
   const isOrg = workflow?.team?.isOrganization ?? false;
 
@@ -195,11 +154,7 @@
           setSelectedOptions(activeOn || []);
         } else {
           setSelectedOptions(
-<<<<<<< HEAD
-            workflowData.activeOn.flatMap((active) => {
-=======
             workflowData.activeOn?.flatMap((active) => {
->>>>>>> 00ee1ef4
               if (workflowData.teamId && active.eventType.parentId) return [];
               return {
                 value: String(active.eventType.id),
@@ -216,11 +171,7 @@
         }
       }
       //translate dynamic variables into local language
-<<<<<<< HEAD
-      const steps = workflowData.steps.map((step) => {
-=======
       const steps = workflowData.steps?.map((step) => {
->>>>>>> 00ee1ef4
         const updatedStep = {
           ...step,
           senderName: step.sender,
