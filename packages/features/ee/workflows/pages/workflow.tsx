--- conflicted
+++ resolved
@@ -34,11 +34,7 @@
 export type FormValues = {
   name: string;
   activeOn: Option[];
-<<<<<<< HEAD
-  steps: (WorkflowStep & { senderName: string | null; allowedCountryCodes?: string[] })[];
-=======
-  steps: (WorkflowStep & { senderName: string | null; agentId?: string | null })[];
->>>>>>> d65c0753
+  steps: (WorkflowStep & { senderName: string | null; agentId?: string | null; allowedCountryCodes?: string[]  })[];
   trigger: WorkflowTriggerEvents;
   time?: number;
   timeUnit?: TimeUnit;
