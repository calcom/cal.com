import { zodResolver } from "@hookform/resolvers/zod";
import {
  TimeUnit,
  WorkflowActions,
  WorkflowStep,
  WorkflowTemplates,
  WorkflowTriggerEvents,
} from "@prisma/client";
import { isValidPhoneNumber } from "libphonenumber-js";
import { useSession } from "next-auth/react";
import { useRouter } from "next/router";
import { useEffect, useState } from "react";
import { useForm } from "react-hook-form";
import { z } from "zod";

import Shell from "@calcom/features/shell/Shell";
import { classNames } from "@calcom/lib";
import { SENDER_ID } from "@calcom/lib/constants";
import { useLocale } from "@calcom/lib/hooks/useLocale";
import { HttpError } from "@calcom/lib/http-error";
import { stringOrNumber } from "@calcom/prisma/zod-utils";
import { trpc } from "@calcom/trpc/react";
import type { MultiSelectCheckboxesOptionType as Option } from "@calcom/ui";
import { Alert, Button, Form, showToast, Badge } from "@calcom/ui";

import LicenseRequired from "../../common/components/v2/LicenseRequired";
import SkeletonLoader from "../components/SkeletonLoaderEdit";
import WorkflowDetailsPage from "../components/WorkflowDetailsPage";
import { isSMSAction } from "../lib/isSMSAction";
import { getTranslatedText, translateVariablesToEnglish } from "../lib/variableTranslations";

export type FormValues = {
  name: string;
  activeOn: Option[];
  steps: (WorkflowStep & { senderName: string | null })[];
  trigger: WorkflowTriggerEvents;
  time?: number;
  timeUnit?: TimeUnit;
};

export function onlyLettersNumbersSpaces(str: string) {
  if (str.length <= 11 && /^[A-Za-z0-9\s]*$/.test(str)) {
    return true;
  }
  return false;
}

const formSchema = z.object({
  name: z.string(),
  activeOn: z.object({ value: z.string(), label: z.string() }).array(),
  trigger: z.nativeEnum(WorkflowTriggerEvents),
  time: z.number().gte(0).optional(),
  timeUnit: z.nativeEnum(TimeUnit).optional(),
  steps: z
    .object({
      id: z.number(),
      stepNumber: z.number(),
      action: z.nativeEnum(WorkflowActions),
      workflowId: z.number(),
      reminderBody: z.string().nullable(),
      emailSubject: z.string().nullable(),
      template: z.nativeEnum(WorkflowTemplates),
      numberRequired: z.boolean().nullable(),
      sendTo: z
        .string()
        .refine((val) => isValidPhoneNumber(val) || val.includes("@"))
        .optional()
        .nullable(),
      sender: z
        .string()
        .refine((val) => onlyLettersNumbersSpaces(val))
        .optional()
        .nullable(),
      senderName: z.string().optional().nullable(),
    })
    .array(),
});

const querySchema = z.object({
  workflow: stringOrNumber,
});

function WorkflowPage() {
  const { t, i18n } = useLocale();
  const session = useSession();
  const router = useRouter();

  const [selectedEventTypes, setSelectedEventTypes] = useState<Option[]>([]);
  const [isAllDataLoaded, setIsAllDataLoaded] = useState(false);
  const [isMixedEventType, setIsMixedEventType] = useState(false); //for old event types before team workflows existed

  const form = useForm<FormValues>({
    mode: "onBlur",
    resolver: zodResolver(formSchema),
  });

  const { workflow: workflowId } = router.isReady ? querySchema.parse(router.query) : { workflow: -1 };
  const utils = trpc.useContext();

  const {
    data: workflow,
    isError,
    error,
<<<<<<< HEAD
    dataUpdatedAt,
=======
>>>>>>> 74fe2080
    isLoading,
  } = trpc.viewer.workflows.get.useQuery(
    { id: +workflowId },
    {
      enabled: router.isReady && !!workflowId,
    }
  );

  const { data: verifiedNumbers } = trpc.viewer.workflows.getVerifiedNumbers.useQuery(
    { teamId: workflow?.team?.id },
    {
      enabled: !isLoading,
    }
  );

  useEffect(() => {
<<<<<<< HEAD
    if (workflow && (workflow.steps.length === 0 || workflow.steps[0].stepNumber === 1)) {
      if (workflow.userId && workflow.activeOn.find((active) => !!active.eventType.teamId)) {
        setIsMixedEventType(true);
      }
=======
    if (workflow && !isLoading) {
>>>>>>> 74fe2080
      setSelectedEventTypes(
        workflow.activeOn.map((active) => ({
          value: String(active.eventType.id),
          label: active.eventType.title,
        })) || []
      );
      const activeOn = workflow.activeOn
        ? workflow.activeOn.map((active) => ({
            value: active.eventType.id.toString(),
            label: active.eventType.slug,
          }))
        : undefined;

      //translate dynamic variables into local language
      const steps = workflow.steps.map((step) => {
        const updatedStep = {
          ...step,
          senderName: step.sender,
          sender: isSMSAction(step.action) ? step.sender : SENDER_ID,
        };
        if (step.reminderBody) {
          updatedStep.reminderBody = getTranslatedText(step.reminderBody || "", {
            locale: i18n.language,
            t,
          });
        }
        if (step.emailSubject) {
          updatedStep.emailSubject = getTranslatedText(step.emailSubject || "", {
            locale: i18n.language,
            t,
          });
        }
        return updatedStep;
      });

      form.setValue("name", workflow.name);
      form.setValue("steps", steps);
      form.setValue("trigger", workflow.trigger);
      form.setValue("time", workflow.time || undefined);
      form.setValue("timeUnit", workflow.timeUnit || undefined);
      form.setValue("activeOn", activeOn || []);
      setIsAllDataLoaded(true);
    }
  }, [isLoading]);

  const updateMutation = trpc.viewer.workflows.update.useMutation({
    onSuccess: async ({ workflow }) => {
      if (workflow) {
        utils.viewer.workflows.get.setData({ id: +workflow.id }, workflow);

        showToast(
          t("workflow_updated_successfully", {
            workflowName: workflow.name,
          }),
          "success"
        );
      }
      await router.push("/workflows");
    },
    onError: (err) => {
      if (err instanceof HttpError) {
        const message = `${err.statusCode}: ${err.message}`;
        showToast(message, "error");
      }
    },
  });

  return session.data ? (
    <Form
      form={form}
      handleSubmit={async (values) => {
        let activeOnEventTypeIds: number[] = [];
        let isEmpty = false;
        let isVerified = true;

        values.steps.forEach((step) => {
          const strippedHtml = step.reminderBody?.replace(/<[^>]+>/g, "") || "";

          const isBodyEmpty =
            step.template === WorkflowTemplates.CUSTOM &&
            !isSMSAction(step.action) &&
            strippedHtml.length <= 1;

          if (isBodyEmpty) {
            form.setError(`steps.${step.stepNumber - 1}.reminderBody`, {
              type: "custom",
              message: t("fill_this_field"),
            });
          }

          if (step.reminderBody) {
            step.reminderBody = translateVariablesToEnglish(step.reminderBody, { locale: i18n.language, t });
          }
          if (step.emailSubject) {
            step.emailSubject = translateVariablesToEnglish(step.emailSubject, { locale: i18n.language, t });
          }
          isEmpty = !isEmpty ? isBodyEmpty : isEmpty;

          //check if phone number is verified
          if (
            step.action === WorkflowActions.SMS_NUMBER &&
            !verifiedNumbers?.find((verifiedNumber) => verifiedNumber.phoneNumber === step.sendTo)
          ) {
            isVerified = false;

            form.setError(`steps.${step.stepNumber - 1}.sendTo`, {
              type: "custom",
              message: t("not_verified"),
            });
          }
        });

        if (!isEmpty && isVerified) {
          if (values.activeOn) {
            activeOnEventTypeIds = values.activeOn.map((option) => {
              return parseInt(option.value, 10);
            });
          }
          updateMutation.mutate({
            id: parseInt(router.query.workflow as string, 10),
            name: values.name,
            activeOn: activeOnEventTypeIds,
            steps: values.steps,
            trigger: values.trigger,
            time: values.time || null,
            timeUnit: values.timeUnit || null,
          });
          utils.viewer.workflows.getVerifiedNumbers.invalidate();
        }
      }}>
      <Shell
        backPath="/workflows"
        title={workflow && workflow.name ? workflow.name : "Untitled"}
        CTA={
          <div>
            <Button type="submit">{t("save")}</Button>
          </div>
        }
        heading={
          session.data?.hasValidLicense &&
          isAllDataLoaded && (
            <div className="flex">
              <div className={classNames(workflow && !workflow.name ? "text-gray-400" : "")}>
                {workflow && workflow.name ? workflow.name : "untitled"}
              </div>
              {workflow && workflow.team && (
                <Badge className="mt-1 ml-4" variant="gray">
                  {workflow.team.slug}
                </Badge>
              )}
            </div>
          )
        }>
        <LicenseRequired>
          {!isError ? (
            <>
              {isAllDataLoaded ? (
                <>
                  <WorkflowDetailsPage
                    form={form}
                    workflowId={+workflowId}
                    selectedEventTypes={selectedEventTypes}
                    setSelectedEventTypes={setSelectedEventTypes}
                    teamId={workflow ? workflow.teamId || undefined : undefined}
                    isMixedEventType={isMixedEventType}
                  />
                </>
              ) : (
                <SkeletonLoader />
              )}
            </>
          ) : (
            <Alert severity="error" title="Something went wrong" message={error.message} />
          )}
        </LicenseRequired>
      </Shell>
    </Form>
  ) : (
    <></>
  );
}

export default WorkflowPage;<|MERGE_RESOLUTION|>--- conflicted
+++ resolved
@@ -101,10 +101,6 @@
     data: workflow,
     isError,
     error,
-<<<<<<< HEAD
-    dataUpdatedAt,
-=======
->>>>>>> 74fe2080
     isLoading,
   } = trpc.viewer.workflows.get.useQuery(
     { id: +workflowId },
@@ -121,14 +117,10 @@
   );
 
   useEffect(() => {
-<<<<<<< HEAD
-    if (workflow && (workflow.steps.length === 0 || workflow.steps[0].stepNumber === 1)) {
+    if (workflow && !isLoading) {
       if (workflow.userId && workflow.activeOn.find((active) => !!active.eventType.teamId)) {
         setIsMixedEventType(true);
       }
-=======
-    if (workflow && !isLoading) {
->>>>>>> 74fe2080
       setSelectedEventTypes(
         workflow.activeOn.map((active) => ({
           value: String(active.eventType.id),
