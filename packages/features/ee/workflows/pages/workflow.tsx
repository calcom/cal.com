--- conflicted
+++ resolved
@@ -2,7 +2,6 @@
 import type { WorkflowStep } from "@prisma/client";
 import { isValidPhoneNumber } from "libphonenumber-js";
 import { useSession } from "next-auth/react";
-import { useRouter } from "next/navigation";
 import { useEffect, useState } from "react";
 import { useForm } from "react-hook-form";
 import { z } from "zod";
@@ -89,7 +88,6 @@
 function WorkflowPage() {
   const { t, i18n } = useLocale();
   const session = useSession();
-  const router = useRouter();
   const params = useParamsWithFallback();
 
   const [selectedOptions, setSelectedOptions] = useState<Option[]>([]);
@@ -222,23 +220,14 @@
   });
 
   return session.data ? (
-<<<<<<< HEAD
-    <Form
-      form={form}
-      handleSubmit={async (values) => {
-        let activeOnIds: number[] = [];
-        let isEmpty = false;
-        let isVerified = true;
-=======
     <Shell withoutMain backPath="/workflows">
       <LicenseRequired>
         <Form
           form={form}
           handleSubmit={async (values) => {
-            let activeOnEventTypeIds: number[] = [];
+            let activeOnIds: number[] = [];
             let isEmpty = false;
             let isVerified = true;
->>>>>>> b1909337
 
             values.steps.forEach((step) => {
               const strippedHtml = step.reminderBody?.replace(/<[^>]+>/g, "") || "";
@@ -281,102 +270,21 @@
               }
             });
 
-<<<<<<< HEAD
-        if (!isEmpty && isVerified) {
-          if (values.activeOn) {
-            activeOnIds = values.activeOn
-              .filter((option) => option.value !== "all")
-              .map((option) => {
-                return parseInt(option.value, 10);
-              });
-          }
-          updateMutation.mutate({
-            id: workflowId,
-            name: values.name,
-            activeOn: activeOnIds,
-            steps: values.steps,
-            trigger: values.trigger,
-            time: values.time || null,
-            timeUnit: values.timeUnit || null,
-            isActiveOnAll: values.selectAll || false,
-          });
-          utils.viewer.workflows.getVerifiedNumbers.invalidate();
-        }
-      }}>
-      <Shell
-        backPath="/workflows"
-        title={workflow && workflow.name ? workflow.name : "Untitled"}
-        CTA={
-          !readOnly && (
-            <div>
-              <Button data-testid="save-workflow" type="submit" loading={updateMutation.isPending}>
-                {t("save")}
-              </Button>
-            </div>
-          )
-        }
-        hideHeadingOnMobile
-        heading={
-          isAllDataLoaded && (
-            <div className="flex">
-              <div className={classNames(workflow && !workflow.name ? "text-muted" : "")}>
-                {workflow && workflow.name ? workflow.name : "untitled"}
-              </div>
-              {workflow && workflow.team && (
-                <Badge className="ml-4 mt-1" variant="gray">
-                  {workflow.team.name}
-                </Badge>
-              )}
-              {readOnly && (
-                <Badge className="ml-4 mt-1" variant="gray">
-                  {t("readonly")}
-                </Badge>
-              )}
-            </div>
-          )
-        }>
-        <LicenseRequired>
-          {!isError ? (
-            <>
-              {isAllDataLoaded && user ? (
-                <>
-                  <WorkflowDetailsPage
-                    form={form}
-                    workflowId={+workflowId}
-                    user={user}
-                    selectedOptions={selectedOptions}
-                    setSelectedOptions={setSelectedOptions}
-                    teamId={workflow ? workflow.teamId || undefined : undefined}
-                    isMixedEventType={isMixedEventType}
-                    readOnly={readOnly}
-                    isOrg={isOrg}
-                  />
-                </>
-              ) : (
-                <SkeletonLoader />
-              )}
-            </>
-          ) : (
-            <Alert severity="error" title="Something went wrong" message={error.message} />
-          )}
-        </LicenseRequired>
-      </Shell>
-    </Form>
-=======
             if (!isEmpty && isVerified) {
               if (values.activeOn) {
-                activeOnEventTypeIds = values.activeOn.map((option) => {
+                activeOnIds = values.activeOn.map((option) => {
                   return parseInt(option.value, 10);
                 });
               }
               updateMutation.mutate({
                 id: workflowId,
                 name: values.name,
-                activeOn: activeOnEventTypeIds,
+                activeOn: activeOnIds,
                 steps: values.steps,
                 trigger: values.trigger,
                 time: values.time || null,
                 timeUnit: values.timeUnit || null,
+                isActiveOnAll: values.selectAll || false,
               });
               utils.viewer.workflows.getVerifiedNumbers.invalidate();
             }
@@ -421,11 +329,12 @@
                       form={form}
                       workflowId={+workflowId}
                       user={user}
-                      selectedEventTypes={selectedEventTypes}
-                      setSelectedEventTypes={setSelectedEventTypes}
+                      selectedOptions={selectedOptions}
+                      setSelectedOptions={setSelectedOptions}
                       teamId={workflow ? workflow.teamId || undefined : undefined}
                       isMixedEventType={isMixedEventType}
                       readOnly={readOnly}
+                      isOrg={isOrg}
                     />
                   </>
                 ) : (
@@ -439,7 +348,6 @@
         </Form>
       </LicenseRequired>
     </Shell>
->>>>>>> b1909337
   ) : (
     <></>
   );
