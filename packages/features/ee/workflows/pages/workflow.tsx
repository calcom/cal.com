--- conflicted
+++ resolved
@@ -256,24 +256,19 @@
                   message: t("not_verified"),
                 });
               }
+
+              if (
+                step.action === WorkflowActions.EMAIL_ADDRESS &&
+                !verifiedEmails?.find((verifiedEmail) => verifiedEmail.email === step.sendTo)
+              ) {
+                isVerified = false;
+
+                form.setError(`steps.${step.stepNumber - 1}.sendTo`, {
+                  type: "custom",
+                  message: t("not_verified"),
+                });
+              }
             });
-<<<<<<< HEAD
-          }
-
-          if (
-            step.action === WorkflowActions.EMAIL_ADDRESS &&
-            !verifiedEmails?.find((verifiedEmail) => verifiedEmail.email === step.sendTo)
-          ) {
-            isVerified = false;
-
-            form.setError(`steps.${step.stepNumber - 1}.sendTo`, {
-              type: "custom",
-              message: t("not_verified"),
-            });
-          }
-        });
-=======
->>>>>>> 56f31eee
 
             if (!isEmpty && isVerified) {
               if (values.activeOn) {
