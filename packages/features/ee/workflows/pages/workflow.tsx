--- conflicted
+++ resolved
@@ -4,12 +4,8 @@
 import type { WorkflowStep } from "@prisma/client";
 import { useSession } from "next-auth/react";
 import { useEffect, useState } from "react";
-<<<<<<< HEAD
 import { useForm, useWatch } from "react-hook-form";
-=======
-import { useForm } from "react-hook-form";
 import { Toaster } from "sonner";
->>>>>>> a55d56f2
 
 import { SENDER_ID } from "@calcom/lib/constants";
 import { useLocale } from "@calcom/lib/hooks/useLocale";
@@ -81,12 +77,12 @@
     resolver: zodResolver(formSchema),
   });
 
+  const utils = trpc.useUtils();
+
   const watchedTrigger = useWatch({
     control: form.control,
     name: "trigger",
   });
-
-  const utils = trpc.useUtils();
 
   const userQuery = useMeQuery();
   const user = userQuery.data;
@@ -432,70 +428,6 @@
   };
 
   return session.data ? (
-<<<<<<< HEAD
-    <Shell withoutMain backPath="/workflows">
-      <LicenseRequired>
-        <Form
-          form={form}
-          handleSubmit={async (values) => {
-            await validateAndSubmitWorkflow(values);
-          }}>
-          <ShellMain
-            backPath="/workflows"
-            title={workflow && workflow.name ? workflow.name : "Untitled"}
-            CTA={
-              !readOnly && (
-                <div>
-                  <Button data-testid="save-workflow" type="submit" loading={updateMutation.isPending}>
-                    {t("save")}
-                  </Button>
-                </div>
-              )
-            }
-            heading={
-              isAllDataLoaded && (
-                <div className="flex">
-                  <div className={classNames(workflow && !workflow.name ? "text-muted" : "")}>
-                    {workflow && workflow.name ? workflow.name : "untitled"}
-                  </div>
-                  {workflow && workflow.team && (
-                    <Badge className="ml-4 mt-1" variant="gray">
-                      {workflow.team.name}
-                    </Badge>
-                  )}
-                  {readOnly && (
-                    <Badge className="ml-4 mt-1" variant="gray">
-                      {t("readonly")}
-                    </Badge>
-                  )}
-                </div>
-              )
-            }>
-            {!isError ? (
-              <>
-                {isAllDataLoaded && user ? (
-                  <>
-                    <WorkflowDetailsPage
-                      permissions={workflow && hasPermissions(workflow) ? workflow.permissions : undefined}
-                      form={form}
-                      workflowId={+workflowId}
-                      user={user}
-                      selectedOptions={selectedOptions}
-                      setSelectedOptions={setSelectedOptions}
-                      teamId={workflow ? workflow.teamId || undefined : undefined}
-                      readOnly={readOnly}
-                      isOrg={isOrg}
-                      allOptions={
-                        isOrg
-                          ? teamOptions
-                          : isFormTrigger(watchedTrigger)
-                          ? routingFormOptions
-                          : allEventTypeOptions
-                      }
-                      onSaveWorkflow={handleSaveWorkflow}
-                    />
-                  </>
-=======
     <LicenseRequired>
       <Form
         form={form}
@@ -528,7 +460,6 @@
                     className="text-default focus:shadow-outline-gray-focused h-auto w-full whitespace-nowrap border-none p-1 text-sm font-semibold leading-none focus:ring-0"
                     autoFocus
                   />
->>>>>>> a55d56f2
                 ) : (
                   <div className="group flex items-center gap-1">
                     <span
@@ -586,7 +517,7 @@
             </div>
           </div>
           <div className="bg-default min-h-screen w-full px-2 sm:p-0">
-            <div className="mx-auto my-8 max-w-4xl ">
+            <div className="mx-auto my-8 max-w-4xl">
               {!isError ? (
                 <>
                   {isAllDataLoaded && user ? (
@@ -599,7 +530,13 @@
                         setSelectedOptions={setSelectedOptions}
                         teamId={workflow ? workflow.teamId || undefined : undefined}
                         isOrg={isOrg}
-                        allOptions={isOrg ? teamOptions : allEventTypeOptions}
+                        allOptions={
+                          isOrg
+                            ? teamOptions
+                            : isFormTrigger(watchedTrigger)
+                            ? routingFormOptions
+                            : allEventTypeOptions
+                        }
                         onSaveWorkflow={handleSaveWorkflow}
                         permissions={permissions}
                       />
