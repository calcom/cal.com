import { useSearchParams } from "next/navigation";
import type { Dispatch, SetStateAction } from "react";
import { useState, useEffect } from "react";
import type { UseFormReturn } from "react-hook-form";

import { SENDER_ID, SENDER_NAME, SCANNING_WORKFLOW_STEPS } from "@calcom/lib/constants";
import { useLocale } from "@calcom/lib/hooks/useLocale";
import type { WorkflowPermissions } from "@calcom/lib/server/repository/workflow-permissions";
import { WorkflowActions } from "@calcom/prisma/enums";
import { WorkflowTemplates } from "@calcom/prisma/enums";
import type { RouterOutputs } from "@calcom/trpc/react";
import { trpc } from "@calcom/trpc/react";
import { Button } from "@calcom/ui/components/button";
import { FormCard, FormCardBody } from "@calcom/ui/components/card";
import type { MultiSelectCheckboxesOptionType as Option } from "@calcom/ui/components/form";
import { Icon } from "@calcom/ui/components/icon";

import { isCalAIAction, isFormTrigger, isSMSAction, isWhatsappAction } from "../lib/actionHelperFunctions";
import type { FormValues } from "../pages/workflow";
import { AddActionDialog } from "./AddActionDialog";
import WorkflowStepContainer from "./WorkflowStepContainer";

type User = RouterOutputs["viewer"]["me"]["get"];

interface Props {
  form: UseFormReturn<FormValues>;
  workflowId: number;
  selectedOptions: Option[];
  setSelectedOptions: Dispatch<SetStateAction<Option[]>>;
  teamId?: number;
  user: User;
  isOrg: boolean;
  allOptions: Option[];
  onSaveWorkflow?: () => Promise<void>;
  permissions: WorkflowPermissions;
}

export default function WorkflowDetailsPage(props: Props) {
  const { form, workflowId, selectedOptions, setSelectedOptions, teamId, isOrg, allOptions, permissions } =
    props;
  const { t } = useLocale();

  const [isAddActionDialogOpen, setIsAddActionDialogOpen] = useState(false);
  const [isDeleteStepDialogOpen, setIsDeleteStepDialogOpen] = useState(false);

  const [reload, setReload] = useState(false);

  const searchParams = useSearchParams();
  const eventTypeId = searchParams?.get("eventTypeId");

  // Get base action options and transform them for form triggers
  const { data: baseActionOptions } = trpc.viewer.workflows.getWorkflowActionOptions.useQuery();

  const transformedActionOptions =
    baseActionOptions
      ?.filter((option) => {
        if (
<<<<<<< HEAD
          (isFormTrigger(form.getValues("trigger")) && option.value === WorkflowActions.EMAIL_HOST) ||
=======
          (isFormTrigger(form.getValues("trigger")) &&
            (isSMSAction(option.value) ||
              option.value === WorkflowActions.EMAIL_HOST ||
              isCalAIAction(option.value))) ||
>>>>>>> f7b6b874
          isWhatsappAction(option.value) ||
          (isCalAIAction(option.value) && form.watch("selectAll")) ||
          (isCalAIAction(option.value) && isOrg)
        ) {
          return false;
        }
        return true;
      })
      .map((option) => {
        let label = option.label;

        // Transform labels for form triggers
        if (isFormTrigger(form.getValues("trigger"))) {
          if (option.value === WorkflowActions.EMAIL_ATTENDEE) {
            label = t("email_attendee_action_form");
          }
        }

        return {
          ...option,
          label,
          creditsTeamId: teamId,
          isOrganization: isOrg,
          isCalAi: isCalAIAction(option.value),
        };
      }) ?? [];

  useEffect(() => {
    const matchingOption = allOptions.find((option) => option.value === eventTypeId);
    if (matchingOption && !selectedOptions.find((option) => option.value === eventTypeId)) {
      const newOptions = [...selectedOptions, matchingOption];
      setSelectedOptions(newOptions);
      form.setValue("activeOn", newOptions);
    }
    // eslint-disable-next-line react-hooks/exhaustive-deps
  }, [eventTypeId]);

  const steps = form.getValues("steps") || [];

  const addAction = (
    action: WorkflowActions,
    sendTo?: string,
    numberRequired?: boolean,
    sender?: string,
    senderName?: string
  ) => {
    const steps = form.getValues("steps");
    const id =
      steps?.length > 0
        ? steps.sort((a, b) => {
            return a.id - b.id;
          })[0].id - 1
        : 0;

    const step = {
      id: id > 0 ? 0 : id, //id of new steps always <= 0
      action,
      stepNumber:
        steps && steps.length > 0
          ? steps.sort((a, b) => {
              return a.stepNumber - b.stepNumber;
            })[steps.length - 1].stepNumber + 1
          : 1,
      sendTo: sendTo || null,
      workflowId: workflowId,
      reminderBody: null,
      emailSubject: null,
      template: WorkflowTemplates.REMINDER,
      numberRequired: numberRequired || false,
      sender: isSMSAction(action) ? sender || SENDER_ID : SENDER_ID,
      senderName: !isSMSAction(action) ? senderName || SENDER_NAME : SENDER_NAME,
      numberVerificationPending: false,
      includeCalendarEvent: false,
      verifiedAt: SCANNING_WORKFLOW_STEPS ? null : new Date(),
      agentId: null,
    };
    steps?.push(step);
    form.setValue("steps", steps);
  };

  const agentQueriesTrpc = trpc.useQueries((t) =>
    steps.map((step, index) => {
      const watchedAgentId = form.watch(`steps.${index}.agentId`);
      const agentId = step?.agentId ?? watchedAgentId ?? null;

      return t.viewer.aiVoiceAgent.get({ id: agentId ?? "" }, { enabled: !!agentId });
    })
  );

  return (
    <>
<<<<<<< HEAD
      <div className="my-8 z-1 sm:my-0 md:flex">
        <div className="pr-3 pl-2 md:sticky md:top-6 md:h-0 md:pl-0">
          <div className="mb-5">
            <TextField
              data-testid="workflow-name"
              disabled={props.readOnly}
              label={`${t("workflow_name")}:`}
              type="text"
              {...form.register("name")}
            />
          </div>
          {isOrg ? (
            <div className="flex">
              <Label>{t("which_team_apply")}</Label>
              <div className="-mt-0.5">
                <InfoBadge content={t("team_select_info")} />
=======
      <div>
        <FormCard
          className="border-muted mb-0"
          collapsible={false}
          label={
            <div className="flex items-center gap-2 pb-2 pt-1">
              <div className="border-subtle text-subtle ml-1 rounded-lg border p-1">
                <Icon name="zap" size="16" />
>>>>>>> f7b6b874
              </div>
              <div className="text-sm font-medium leading-none">{t("trigger")}</div>
            </div>
          }>
          <FormCardBody className="border-muted">
            <WorkflowStepContainer
              form={form}
              user={props.user}
              teamId={teamId}
              readOnly={permissions.readOnly}
              selectedOptions={selectedOptions}
              setSelectedOptions={setSelectedOptions}
              isOrganization={isOrg}
              allOptions={allOptions}
              onSaveWorkflow={props.onSaveWorkflow}
              actionOptions={transformedActionOptions}
            />
          </FormCardBody>
        </FormCard>

        <div className="!mt-0 ml-7 h-3 w-2 border-l" />
        {form.getValues("steps") && (
          <div className="">
            {form.getValues("steps")?.map((step, index) => {
              const agentData = agentQueriesTrpc[index]?.data;
              const isAgentLoading = agentQueriesTrpc[index]?.isPending;

              return (
                <div key={index}>
                  <FormCard
                    key={step.id}
                    className="bg-muted border-muted mb-0"
                    collapsible={false}
                    label={
                      <div className="flex items-center gap-2 pb-2 pt-1">
                        <div className="border-subtle text-subtle rounded-lg border p-1">
                          <Icon name="arrow-right" size="16" />
                        </div>
                        <div className="text-sm font-medium leading-none">{t("action")}</div>
                      </div>
                    }
<<<<<<< HEAD
                    disabled={props.readOnly}
                    onChange={(e) => {
                      onChange(e);
                      if (e.target.value) {
                        setSelectedOptions(allOptions);
                        form.setValue("activeOn", allOptions);
                      }
                    }}
                    checked={value}
                  />
                )}
              />
            </div>
          )}
          <div className="my-7 border-transparent md:border-subtle md:border-t" />
          {permissions.canDelete && (
=======
                    deleteField={
                      !permissions.readOnly
                        ? {
                            color: "destructive",
                            check: () => true,
                            disabled: !permissions.canUpdate,
                            fn: () => {
                              if (
                                isCalAIAction(step.action) &&
                                agentData?.outboundPhoneNumbers &&
                                agentData.outboundPhoneNumbers.length > 0
                              ) {
                                setIsDeleteStepDialogOpen(true);
                              } else {
                                const steps = form.getValues("steps");
                                const updatedSteps = steps
                                  ?.filter((currStep) => currStep.id !== step.id)
                                  .map((s) => {
                                    const updatedStep = s;
                                    if (step.stepNumber < updatedStep.stepNumber) {
                                      updatedStep.stepNumber = updatedStep.stepNumber - 1;
                                    }
                                    return updatedStep;
                                  });
                                form.setValue("steps", updatedSteps);
                                if (setReload) {
                                  setReload(!reload);
                                }
                              }
                            },
                          }
                        : null
                    }>
                    <FormCardBody className="border-muted">
                      <WorkflowStepContainer
                        form={form}
                        user={props.user}
                        step={step}
                        reload={reload}
                        setReload={setReload}
                        teamId={teamId}
                        readOnly={permissions.readOnly}
                        onSaveWorkflow={props.onSaveWorkflow}
                        setIsDeleteStepDialogOpen={setIsDeleteStepDialogOpen}
                        isDeleteStepDialogOpen={isDeleteStepDialogOpen}
                        isAgentLoading={isAgentLoading}
                        agentData={agentData}
                        actionOptions={transformedActionOptions}
                      />
                    </FormCardBody>
                  </FormCard>
                  {index !== form.getValues("steps").length - 1 && (
                    <div className="border-default !mt-0 ml-7 h-3 w-2 border-l" />
                  )}
                </div>
              );
            })}
          </div>
        )}
        {!permissions.readOnly && (
          <>
            <div className="border-default !mt-0 ml-7 h-3 w-2 border-l" />
>>>>>>> f7b6b874
            <Button
              type="button"
              onClick={() => setIsAddActionDialogOpen(true)}
              color="secondary"
              className="bg-default">
              {t("add_action")}
            </Button>
<<<<<<< HEAD
          )}
          <div className="my-7 border-t border-subtle md:border-none" />
        </div>

        {/* Workflow Trigger Event & Steps */}
        <div className="p-3 py-5 w-full rounded-md border bg-muted border-subtle md:ml-3 md:p-8">
          {form.getValues("trigger") && (
            <div>
              <WorkflowStepContainer
                form={form}
                user={props.user}
                teamId={teamId}
                readOnly={props.readOnly}
                isOrganization={isOrg}
                onSaveWorkflow={props.onSaveWorkflow}
                actionOptions={transformedActionOptions}
              />
            </div>
          )}
          {form.getValues("steps") && (
            <>
              {form.getValues("steps")?.map((step) => {
                return (
                  <WorkflowStepContainer
                    key={step.id}
                    form={form}
                    user={props.user}
                    step={step}
                    reload={reload}
                    setReload={setReload}
                    teamId={teamId}
                    readOnly={props.readOnly}
                    isOrganization={isOrg}
                    onSaveWorkflow={props.onSaveWorkflow}
                    actionOptions={transformedActionOptions}
                  />
                );
              })}
            </>
          )}
          {!props.readOnly && (
            <>
              <div className="flex justify-center my-3">
                <Icon name="arrow-down" className="text-subtle stroke-[1.5px] text-3xl" />
              </div>
              <div className="flex justify-center">
                <Button
                  type="button"
                  onClick={() => setIsAddActionDialogOpen(true)}
                  color="secondary"
                  className="bg-default">
                  {t("add_action")}
                </Button>
              </div>
            </>
          )}
        </div>
=======
          </>
        )}
>>>>>>> f7b6b874
      </div>

      <AddActionDialog
        isOpenDialog={isAddActionDialogOpen}
        setIsOpenDialog={setIsAddActionDialogOpen}
        addAction={addAction}
        actionOptions={transformedActionOptions}
      />
    </>
  );
}<|MERGE_RESOLUTION|>--- conflicted
+++ resolved
@@ -55,14 +55,7 @@
     baseActionOptions
       ?.filter((option) => {
         if (
-<<<<<<< HEAD
           (isFormTrigger(form.getValues("trigger")) && option.value === WorkflowActions.EMAIL_HOST) ||
-=======
-          (isFormTrigger(form.getValues("trigger")) &&
-            (isSMSAction(option.value) ||
-              option.value === WorkflowActions.EMAIL_HOST ||
-              isCalAIAction(option.value))) ||
->>>>>>> f7b6b874
           isWhatsappAction(option.value) ||
           (isCalAIAction(option.value) && form.watch("selectAll")) ||
           (isCalAIAction(option.value) && isOrg)
@@ -154,24 +147,6 @@
 
   return (
     <>
-<<<<<<< HEAD
-      <div className="my-8 z-1 sm:my-0 md:flex">
-        <div className="pr-3 pl-2 md:sticky md:top-6 md:h-0 md:pl-0">
-          <div className="mb-5">
-            <TextField
-              data-testid="workflow-name"
-              disabled={props.readOnly}
-              label={`${t("workflow_name")}:`}
-              type="text"
-              {...form.register("name")}
-            />
-          </div>
-          {isOrg ? (
-            <div className="flex">
-              <Label>{t("which_team_apply")}</Label>
-              <div className="-mt-0.5">
-                <InfoBadge content={t("team_select_info")} />
-=======
       <div>
         <FormCard
           className="border-muted mb-0"
@@ -180,7 +155,6 @@
             <div className="flex items-center gap-2 pb-2 pt-1">
               <div className="border-subtle text-subtle ml-1 rounded-lg border p-1">
                 <Icon name="zap" size="16" />
->>>>>>> f7b6b874
               </div>
               <div className="text-sm font-medium leading-none">{t("trigger")}</div>
             </div>
@@ -222,24 +196,6 @@
                         <div className="text-sm font-medium leading-none">{t("action")}</div>
                       </div>
                     }
-<<<<<<< HEAD
-                    disabled={props.readOnly}
-                    onChange={(e) => {
-                      onChange(e);
-                      if (e.target.value) {
-                        setSelectedOptions(allOptions);
-                        form.setValue("activeOn", allOptions);
-                      }
-                    }}
-                    checked={value}
-                  />
-                )}
-              />
-            </div>
-          )}
-          <div className="my-7 border-transparent md:border-subtle md:border-t" />
-          {permissions.canDelete && (
-=======
                     deleteField={
                       !permissions.readOnly
                         ? {
@@ -302,7 +258,6 @@
         {!permissions.readOnly && (
           <>
             <div className="border-default !mt-0 ml-7 h-3 w-2 border-l" />
->>>>>>> f7b6b874
             <Button
               type="button"
               onClick={() => setIsAddActionDialogOpen(true)}
@@ -310,68 +265,8 @@
               className="bg-default">
               {t("add_action")}
             </Button>
-<<<<<<< HEAD
-          )}
-          <div className="my-7 border-t border-subtle md:border-none" />
-        </div>
-
-        {/* Workflow Trigger Event & Steps */}
-        <div className="p-3 py-5 w-full rounded-md border bg-muted border-subtle md:ml-3 md:p-8">
-          {form.getValues("trigger") && (
-            <div>
-              <WorkflowStepContainer
-                form={form}
-                user={props.user}
-                teamId={teamId}
-                readOnly={props.readOnly}
-                isOrganization={isOrg}
-                onSaveWorkflow={props.onSaveWorkflow}
-                actionOptions={transformedActionOptions}
-              />
-            </div>
-          )}
-          {form.getValues("steps") && (
-            <>
-              {form.getValues("steps")?.map((step) => {
-                return (
-                  <WorkflowStepContainer
-                    key={step.id}
-                    form={form}
-                    user={props.user}
-                    step={step}
-                    reload={reload}
-                    setReload={setReload}
-                    teamId={teamId}
-                    readOnly={props.readOnly}
-                    isOrganization={isOrg}
-                    onSaveWorkflow={props.onSaveWorkflow}
-                    actionOptions={transformedActionOptions}
-                  />
-                );
-              })}
-            </>
-          )}
-          {!props.readOnly && (
-            <>
-              <div className="flex justify-center my-3">
-                <Icon name="arrow-down" className="text-subtle stroke-[1.5px] text-3xl" />
-              </div>
-              <div className="flex justify-center">
-                <Button
-                  type="button"
-                  onClick={() => setIsAddActionDialogOpen(true)}
-                  color="secondary"
-                  className="bg-default">
-                  {t("add_action")}
-                </Button>
-              </div>
-            </>
-          )}
-        </div>
-=======
           </>
         )}
->>>>>>> f7b6b874
       </div>
 
       <AddActionDialog
