import { useSearchParams } from "next/navigation";
import type { Dispatch, SetStateAction } from "react";
import { useState, useEffect } from "react";
import type { UseFormReturn } from "react-hook-form";

import { SENDER_ID, SENDER_NAME, SCANNING_WORKFLOW_STEPS } from "@calcom/lib/constants";
import { useLocale } from "@calcom/lib/hooks/useLocale";
import type { WorkflowPermissions } from "@calcom/lib/server/repository/workflow-permissions";
<<<<<<< HEAD
=======
import { getTimeFormatStringFromUserTimeFormat } from "@calcom/lib/timeFormat";
>>>>>>> 75b1d8d9
import { WorkflowActions } from "@calcom/prisma/enums";
import { WorkflowTemplates } from "@calcom/prisma/enums";
import { trpc, type RouterOutputs } from "@calcom/trpc/react";
import { Button } from "@calcom/ui/components/button";
import { FormCard, FormCardBody } from "@calcom/ui/components/card";
import type { MultiSelectCheckboxesOptionType as Option } from "@calcom/ui/components/form";
import { Icon } from "@calcom/ui/components/icon";

import { useAgentsData } from "../hooks/useAgentsData";
<<<<<<< HEAD
import { isCalAIAction, isSMSAction, isFormTrigger, isWhatsappAction } from "../lib/actionHelperFunctions";
=======
import { isCalAIAction, isFormTrigger, isSMSAction } from "../lib/actionHelperFunctions";
import { ALLOWED_FORM_WORKFLOW_ACTIONS } from "../lib/constants";
import emailReminderTemplate from "../lib/reminders/templates/emailReminderTemplate";
>>>>>>> 75b1d8d9
import type { FormValues } from "../pages/workflow";
import { AddActionDialog } from "./AddActionDialog";
import WorkflowStepContainer from "./WorkflowStepContainer";

type User = RouterOutputs["viewer"]["me"]["get"];

interface Props {
  form: UseFormReturn<FormValues>;
  workflowId: number;
  selectedOptions: Option[];
  setSelectedOptions: Dispatch<SetStateAction<Option[]>>;
  teamId?: number;
  user: User;
  isOrg: boolean;
  allOptions: Option[];
  eventTypeOptions: Option[];
  onSaveWorkflow?: () => Promise<void>;
  permissions: WorkflowPermissions;
}

export default function WorkflowDetailsPage(props: Props) {
<<<<<<< HEAD
  const {
    form,
    workflowId,
    selectedOptions,
    setSelectedOptions,
    teamId,
    isOrg,
    allOptions,
    eventTypeOptions,
    permissions,
  } = props;
  const { t } = useLocale();
=======
  const { form, workflowId, selectedOptions, setSelectedOptions, teamId, isOrg, allOptions, permissions } =
    props;
  const { t, i18n } = useLocale();
>>>>>>> 75b1d8d9

  const [isAddActionDialogOpen, setIsAddActionDialogOpen] = useState(false);
  const [isDeleteStepDialogOpen, setIsDeleteStepDialogOpen] = useState(false);

  const [reload, setReload] = useState(false);
  const [updateTemplate, setUpdateTemplate] = useState(false);

  const searchParams = useSearchParams();
  const eventTypeId = searchParams?.get("eventTypeId");

  // Get base action options and transform them for form triggers
  const { data: baseActionOptions } = trpc.viewer.workflows.getWorkflowActionOptions.useQuery();

<<<<<<< HEAD
  const transformedActionOptions =
    baseActionOptions
      ?.filter((option) => {
        if (
          (isFormTrigger(form.getValues("trigger")) && option.value === WorkflowActions.EMAIL_HOST) ||
          isWhatsappAction(option.value) ||
          (isCalAIAction(option.value) && form.watch("selectAll")) ||
          (isCalAIAction(option.value) && isOrg)
        ) {
          return false;
        }
        return true;
      })
      .map((option) => {
        let label = option.label;

        // Transform labels for form triggers
        if (isFormTrigger(form.getValues("trigger"))) {
          if (option.value === WorkflowActions.EMAIL_ATTENDEE) {
            label = t("email_attendee_action_form");
          } else if (option.value === WorkflowActions.SMS_ATTENDEE) {
            label = t("sms_attendee_action_form");
          }
        }

        return {
          ...option,
          label,
          creditsTeamId: teamId,
          isOrganization: isOrg,
          isCalAi: isCalAIAction(option.value),
        };
      }) ?? [];
=======
  const transformedActionOptions = baseActionOptions
    ? baseActionOptions
        .filter((option) => {
          const isFormWorkflowWithInvalidSteps =
            isFormTrigger(form.getValues("trigger")) &&
            !ALLOWED_FORM_WORKFLOW_ACTIONS.some((action) => action === option.value);

          const isSelectAllCalAiAction = isCalAIAction(option.value) && form.watch("selectAll");

          const isOrgCalAiAction = isCalAIAction(option.value) && isOrg;

          if (isFormWorkflowWithInvalidSteps || isSelectAllCalAiAction || isOrgCalAiAction) {
            return false;
          }
          return true;
        })
        .map((option) => {
          let label = option.label;

          // Transform labels for form triggers
          if (isFormTrigger(form.getValues("trigger"))) {
            if (option.value === WorkflowActions.EMAIL_ATTENDEE) {
              label = t("email_attendee_action_form");
            } else if (option.value === WorkflowActions.SMS_ATTENDEE) {
              label = t("sms_attendee_action_form");
            }
          }

          return {
            ...option,
            label,
            creditsTeamId: teamId,
            isOrganization: isOrg,
            isCalAi: isCalAIAction(option.value),
          };
        })
    : [];
>>>>>>> 75b1d8d9

  useEffect(() => {
    const matchingOption = allOptions.find((option) => option.value === eventTypeId);
    if (matchingOption && !selectedOptions.find((option) => option.value === eventTypeId)) {
      const newOptions = [...selectedOptions, matchingOption];
      setSelectedOptions(newOptions);
      form.setValue("activeOn", newOptions);
    }
  }, [eventTypeId]);

  const addAction = (
    action: WorkflowActions,
    sendTo?: string,
    numberRequired?: boolean,
    sender?: string,
    senderName?: string
  ) => {
    const steps = form.getValues("steps");
    const id =
      steps?.length > 0
        ? steps.sort((a, b) => {
            return a.id - b.id;
          })[0].id - 1
        : 0;

    const timeFormat = getTimeFormatStringFromUserTimeFormat(props.user.timeFormat);

    const template = isFormTrigger(form.getValues("trigger"))
      ? WorkflowTemplates.CUSTOM
      : WorkflowTemplates.REMINDER;

    const { emailBody: reminderBody, emailSubject } =
      template !== WorkflowTemplates.CUSTOM
        ? emailReminderTemplate({
            isEditingMode: true,
            locale: i18n.language,
            t,
            action,
            timeFormat,
          })
        : { emailBody: null, emailSubject: null };

    const step = {
      id: id > 0 ? 0 : id, //id of new steps always <= 0
      action,
      stepNumber:
        steps && steps.length > 0
          ? steps.sort((a, b) => {
              return a.stepNumber - b.stepNumber;
            })[steps.length - 1].stepNumber + 1
          : 1,
      sendTo: sendTo || null,
      workflowId: workflowId,
      reminderBody,
      emailSubject,
      template,
      numberRequired: numberRequired || false,
      sender: isSMSAction(action) ? sender || SENDER_ID : SENDER_ID,
      senderName: !isSMSAction(action) ? senderName || SENDER_NAME : SENDER_NAME,
      numberVerificationPending: false,
      includeCalendarEvent: false,
      verifiedAt: SCANNING_WORKFLOW_STEPS ? null : new Date(),
      agentId: null,
      inboundAgentId: null,
    };
    steps?.push(step);
    form.setValue("steps", steps);
  };

  const { outboundAgentQueries: agentQueriesTrpc, inboundAgentQueries: inboundAgentQueriesTrpc } =
    useAgentsData(form);

  return (
    <>
      <div>
        <FormCard
          className="mb-0 border-muted"
          collapsible={false}
          label={
            <div className="flex gap-2 items-center pt-1 pb-2">
              <div className="p-1 ml-1 rounded-lg border border-subtle text-subtle">
                <Icon name="zap" size="16" />
              </div>
              <div className="text-sm font-medium leading-none">{t("trigger")}</div>
            </div>
          }>
          <FormCardBody className="border-muted">
            <WorkflowStepContainer
              form={form}
              user={props.user}
              teamId={teamId}
              readOnly={permissions.readOnly}
              selectedOptions={selectedOptions}
              setSelectedOptions={setSelectedOptions}
              isOrganization={isOrg}
              allOptions={allOptions}
              eventTypeOptions={eventTypeOptions}
              onSaveWorkflow={props.onSaveWorkflow}
              actionOptions={transformedActionOptions}
<<<<<<< HEAD
=======
              updateTemplate={updateTemplate}
              setUpdateTemplate={setUpdateTemplate}
>>>>>>> 75b1d8d9
            />
          </FormCardBody>
        </FormCard>

        <div className="!mt-0 ml-7 h-3 w-2 border-l" />
        {form.getValues("steps") && (
          <div className="">
            {form.getValues("steps")?.map((step, index) => {
              const agentData = agentQueriesTrpc[index]?.data;
              const isAgentLoading = agentQueriesTrpc[index]?.isPending;
              const inboundAgentData = inboundAgentQueriesTrpc[index]?.data;
              const isInboundAgentLoading = inboundAgentQueriesTrpc[index]?.isPending;

              return (
                <div key={index}>
                  <FormCard
                    key={step.id}
                    className="mb-0 bg-muted border-muted"
                    collapsible={false}
                    label={
                      <div className="flex gap-2 items-center pt-1 pb-2">
                        <div className="p-1 rounded-lg border border-subtle text-subtle">
                          <Icon name="arrow-right" size="16" />
                        </div>
                        <div className="text-sm font-medium leading-none">{t("action")}</div>
                      </div>
                    }
                    deleteField={
                      !permissions.readOnly
                        ? {
                            color: "destructive",
                            check: () => true,
                            disabled: !permissions.canUpdate,
                            fn: () => {
                              if (
                                isCalAIAction(step.action) &&
                                agentData?.outboundPhoneNumbers &&
                                agentData.outboundPhoneNumbers.length > 0
                              ) {
                                setIsDeleteStepDialogOpen(true);
                              } else {
                                const steps = form.getValues("steps");
                                const updatedSteps = steps
                                  ?.filter((currStep) => currStep.id !== step.id)
                                  .map((s) => {
                                    const updatedStep = s;
                                    if (step.stepNumber < updatedStep.stepNumber) {
                                      updatedStep.stepNumber = updatedStep.stepNumber - 1;
                                    }
                                    return updatedStep;
                                  });
                                form.setValue("steps", updatedSteps);
                                if (setReload) {
                                  setReload(!reload);
                                }
                              }
                            },
                          }
                        : null
                    }>
                    <FormCardBody className="border-muted">
                      <WorkflowStepContainer
                        form={form}
                        user={props.user}
                        step={step}
                        reload={reload}
                        setReload={setReload}
                        teamId={teamId}
                        readOnly={permissions.readOnly}
                        eventTypeOptions={eventTypeOptions}
                        onSaveWorkflow={props.onSaveWorkflow}
                        setIsDeleteStepDialogOpen={setIsDeleteStepDialogOpen}
                        isDeleteStepDialogOpen={isDeleteStepDialogOpen}
                        isAgentLoading={isAgentLoading}
                        agentData={agentData}
<<<<<<< HEAD
                        actionOptions={transformedActionOptions}
                        inboundAgentData={inboundAgentData}
                        isInboundAgentLoading={isInboundAgentLoading}
                        allOptions={allOptions}
=======
                        inboundAgentData={inboundAgentData}
                        isInboundAgentLoading={isInboundAgentLoading}
                        allOptions={allOptions}
                        actionOptions={transformedActionOptions}
                        updateTemplate={updateTemplate}
                        setUpdateTemplate={setUpdateTemplate}
>>>>>>> 75b1d8d9
                      />
                    </FormCardBody>
                  </FormCard>
                  {index !== form.getValues("steps").length - 1 && (
                    <div className="border-default !mt-0 ml-7 h-3 w-2 border-l" />
                  )}
                </div>
              );
            })}
          </div>
        )}
        {!permissions.readOnly && (
          <>
            <div className="border-default !mt-0 ml-7 h-3 w-2 border-l" />
            <Button
              type="button"
              onClick={() => setIsAddActionDialogOpen(true)}
              color="secondary"
              className="bg-default">
              {t("add_action")}
            </Button>
          </>
        )}
      </div>

      <AddActionDialog
        isOpenDialog={isAddActionDialogOpen}
        setIsOpenDialog={setIsAddActionDialogOpen}
        addAction={addAction}
        actionOptions={transformedActionOptions}
      />
    </>
  );
}<|MERGE_RESOLUTION|>--- conflicted
+++ resolved
@@ -6,10 +6,7 @@
 import { SENDER_ID, SENDER_NAME, SCANNING_WORKFLOW_STEPS } from "@calcom/lib/constants";
 import { useLocale } from "@calcom/lib/hooks/useLocale";
 import type { WorkflowPermissions } from "@calcom/lib/server/repository/workflow-permissions";
-<<<<<<< HEAD
-=======
 import { getTimeFormatStringFromUserTimeFormat } from "@calcom/lib/timeFormat";
->>>>>>> 75b1d8d9
 import { WorkflowActions } from "@calcom/prisma/enums";
 import { WorkflowTemplates } from "@calcom/prisma/enums";
 import { trpc, type RouterOutputs } from "@calcom/trpc/react";
@@ -19,13 +16,9 @@
 import { Icon } from "@calcom/ui/components/icon";
 
 import { useAgentsData } from "../hooks/useAgentsData";
-<<<<<<< HEAD
 import { isCalAIAction, isSMSAction, isFormTrigger, isWhatsappAction } from "../lib/actionHelperFunctions";
-=======
-import { isCalAIAction, isFormTrigger, isSMSAction } from "../lib/actionHelperFunctions";
 import { ALLOWED_FORM_WORKFLOW_ACTIONS } from "../lib/constants";
 import emailReminderTemplate from "../lib/reminders/templates/emailReminderTemplate";
->>>>>>> 75b1d8d9
 import type { FormValues } from "../pages/workflow";
 import { AddActionDialog } from "./AddActionDialog";
 import WorkflowStepContainer from "./WorkflowStepContainer";
@@ -47,7 +40,6 @@
 }
 
 export default function WorkflowDetailsPage(props: Props) {
-<<<<<<< HEAD
   const {
     form,
     workflowId,
@@ -59,12 +51,7 @@
     eventTypeOptions,
     permissions,
   } = props;
-  const { t } = useLocale();
-=======
-  const { form, workflowId, selectedOptions, setSelectedOptions, teamId, isOrg, allOptions, permissions } =
-    props;
   const { t, i18n } = useLocale();
->>>>>>> 75b1d8d9
 
   const [isAddActionDialogOpen, setIsAddActionDialogOpen] = useState(false);
   const [isDeleteStepDialogOpen, setIsDeleteStepDialogOpen] = useState(false);
@@ -78,41 +65,6 @@
   // Get base action options and transform them for form triggers
   const { data: baseActionOptions } = trpc.viewer.workflows.getWorkflowActionOptions.useQuery();
 
-<<<<<<< HEAD
-  const transformedActionOptions =
-    baseActionOptions
-      ?.filter((option) => {
-        if (
-          (isFormTrigger(form.getValues("trigger")) && option.value === WorkflowActions.EMAIL_HOST) ||
-          isWhatsappAction(option.value) ||
-          (isCalAIAction(option.value) && form.watch("selectAll")) ||
-          (isCalAIAction(option.value) && isOrg)
-        ) {
-          return false;
-        }
-        return true;
-      })
-      .map((option) => {
-        let label = option.label;
-
-        // Transform labels for form triggers
-        if (isFormTrigger(form.getValues("trigger"))) {
-          if (option.value === WorkflowActions.EMAIL_ATTENDEE) {
-            label = t("email_attendee_action_form");
-          } else if (option.value === WorkflowActions.SMS_ATTENDEE) {
-            label = t("sms_attendee_action_form");
-          }
-        }
-
-        return {
-          ...option,
-          label,
-          creditsTeamId: teamId,
-          isOrganization: isOrg,
-          isCalAi: isCalAIAction(option.value),
-        };
-      }) ?? [];
-=======
   const transformedActionOptions = baseActionOptions
     ? baseActionOptions
         .filter((option) => {
@@ -150,7 +102,6 @@
           };
         })
     : [];
->>>>>>> 75b1d8d9
 
   useEffect(() => {
     const matchingOption = allOptions.find((option) => option.value === eventTypeId);
@@ -250,11 +201,8 @@
               eventTypeOptions={eventTypeOptions}
               onSaveWorkflow={props.onSaveWorkflow}
               actionOptions={transformedActionOptions}
-<<<<<<< HEAD
-=======
               updateTemplate={updateTemplate}
               setUpdateTemplate={setUpdateTemplate}
->>>>>>> 75b1d8d9
             />
           </FormCardBody>
         </FormCard>
@@ -330,19 +278,12 @@
                         isDeleteStepDialogOpen={isDeleteStepDialogOpen}
                         isAgentLoading={isAgentLoading}
                         agentData={agentData}
-<<<<<<< HEAD
-                        actionOptions={transformedActionOptions}
-                        inboundAgentData={inboundAgentData}
-                        isInboundAgentLoading={isInboundAgentLoading}
-                        allOptions={allOptions}
-=======
                         inboundAgentData={inboundAgentData}
                         isInboundAgentLoading={isInboundAgentLoading}
                         allOptions={allOptions}
                         actionOptions={transformedActionOptions}
                         updateTemplate={updateTemplate}
                         setUpdateTemplate={setUpdateTemplate}
->>>>>>> 75b1d8d9
                       />
                     </FormCardBody>
                   </FormCard>
