<<<<<<< HEAD
import type { WorkflowActions } from "@prisma/client";
import { WorkflowTemplates } from "@prisma/client";
=======
>>>>>>> 2b49d96e
import { useRouter } from "next/router";
import type { Dispatch, SetStateAction } from "react";
import { useMemo, useState } from "react";
import type { UseFormReturn } from "react-hook-form";
import { Controller } from "react-hook-form";

import { SENDER_ID, SENDER_NAME } from "@calcom/lib/constants";
import { useLocale } from "@calcom/lib/hooks/useLocale";
import { WorkflowTemplates, SchedulingType } from "@calcom/prisma/enums";
import type { WorkflowActions } from "@calcom/prisma/enums";
import { trpc } from "@calcom/trpc/react";
import type { MultiSelectCheckboxesOptionType as Option } from "@calcom/ui";
import { Button, Label, MultiSelectCheckboxes, TextField } from "@calcom/ui";
import { ArrowDown, Trash2 } from "@calcom/ui/components/icon";

import { isSMSAction } from "../lib/actionHelperFunctions";
import type { FormValues } from "../pages/workflow";
import { AddActionDialog } from "./AddActionDialog";
import { DeleteDialog } from "./DeleteDialog";
import WorkflowStepContainer from "./WorkflowStepContainer";

interface Props {
  form: UseFormReturn<FormValues>;
  workflowId: number;
  selectedEventTypes: Option[];
  setSelectedEventTypes: Dispatch<SetStateAction<Option[]>>;
  teamId?: number;
  isMixedEventType: boolean;
  readOnly: boolean;
}

export default function WorkflowDetailsPage(props: Props) {
  const { form, workflowId, selectedEventTypes, setSelectedEventTypes, teamId, isMixedEventType } = props;
  const { t } = useLocale();
  const router = useRouter();

  const [isAddActionDialogOpen, setIsAddActionDialogOpen] = useState(false);
  const [reload, setReload] = useState(false);
  const [deleteDialogOpen, setDeleteDialogOpen] = useState(false);

  const { data, isLoading } = trpc.viewer.eventTypes.getByViewer.useQuery();

  const eventTypeOptions = useMemo(
    () =>
      data?.eventTypeGroups.reduce((options, group) => {
        /** don't show team event types for user workflow */
        if (!teamId && group.teamId) return options;
        /** only show correct team event types for team workflows */
        if (teamId && teamId !== group.teamId) return options;
        return [
          ...options,
          ...group.eventTypes.map((eventType) => ({
            value: String(eventType.id),
            label: `${eventType.title} ${eventType.children.length ? `(+${eventType.children.length})` : ``}`,
          })),
        ];
      }, [] as Option[]) || [],
    [data]
  );

  let allEventTypeOptions = eventTypeOptions;
  const distinctEventTypes = new Set();

  if (!teamId && isMixedEventType) {
    allEventTypeOptions = [...eventTypeOptions, ...selectedEventTypes];
    allEventTypeOptions = allEventTypeOptions.filter((option) => {
      const duplicate = distinctEventTypes.has(option.value);
      distinctEventTypes.add(option.value);
      return !duplicate;
    });
  }

  const addAction = (
    action: WorkflowActions,
    sendTo?: string,
    numberRequired?: boolean,
    sender?: string,
    senderName?: string
  ) => {
    const steps = form.getValues("steps");
    const id =
      steps?.length > 0
        ? steps.sort((a, b) => {
            return a.id - b.id;
          })[0].id - 1
        : 0;

    const step = {
      id: id > 0 ? 0 : id, //id of new steps always <= 0
      action,
      stepNumber:
        steps && steps.length > 0
          ? steps.sort((a, b) => {
              return a.stepNumber - b.stepNumber;
            })[steps.length - 1].stepNumber + 1
          : 1,
      sendTo: sendTo || null,
      workflowId: workflowId,
      reminderBody: null,
      emailSubject: null,
      template: WorkflowTemplates.CUSTOM,
      numberRequired: numberRequired || false,
      sender: isSMSAction(action) ? sender || SENDER_ID : SENDER_ID,
      senderName: !isSMSAction(action) ? senderName || SENDER_NAME : SENDER_NAME,
      numberVerificationPending: false,
    };
    steps?.push(step);
    form.setValue("steps", steps);
  };

  return (
    <>
      <div className="my-8 sm:my-0 md:flex">
        <div className="pl-2 pr-3 md:sticky md:top-6 md:h-0 md:pl-0">
          <div className="mb-5">
            <TextField
              disabled={props.readOnly}
              label={`${t("workflow_name")}:`}
              type="text"
              {...form.register("name")}
            />
          </div>
          <Label>{t("which_event_type_apply")}</Label>
          <Controller
            name="activeOn"
            control={form.control}
            render={() => {
              return (
                <MultiSelectCheckboxes
                  options={allEventTypeOptions}
                  isDisabled={props.readOnly}
                  isLoading={isLoading}
                  className="w-full md:w-64"
                  setSelected={setSelectedEventTypes}
                  selected={selectedEventTypes}
                  setValue={(s: Option[]) => {
                    form.setValue("activeOn", s);
                  }}
                />
              );
            }}
          />
          <div className="md:border-subtle my-7 border-transparent md:border-t" />
          {!props.readOnly && (
            <Button
              type="button"
              StartIcon={Trash2}
              color="destructive"
              className="border"
              onClick={() => setDeleteDialogOpen(true)}>
              {t("delete_workflow")}
            </Button>
          )}
          <div className="border-subtle my-7 border-t md:border-none" />
        </div>

        {/* Workflow Trigger Event & Steps */}
        <div className="bg-muted border-subtle w-full rounded-md border p-3 py-5 md:ml-3 md:p-8">
          {form.getValues("trigger") && (
            <div>
              <WorkflowStepContainer form={form} teamId={teamId} readOnly={props.readOnly} />
            </div>
          )}
          {form.getValues("steps") && (
            <>
              {form.getValues("steps")?.map((step) => {
                return (
                  <WorkflowStepContainer
                    key={step.id}
                    form={form}
                    step={step}
                    reload={reload}
                    setReload={setReload}
                    teamId={teamId}
                    readOnly={props.readOnly}
                  />
                );
              })}
            </>
          )}
          {!props.readOnly && (
            <>
              <div className="my-3 flex justify-center">
                <ArrowDown className="text-subtle stroke-[1.5px] text-3xl" />
              </div>
              <div className="flex justify-center">
                <Button
                  type="button"
                  onClick={() => setIsAddActionDialogOpen(true)}
                  color="secondary"
                  className="bg-default">
                  {t("add_action")}
                </Button>
              </div>
            </>
          )}
        </div>
      </div>
      <AddActionDialog
        isOpenDialog={isAddActionDialogOpen}
        setIsOpenDialog={setIsAddActionDialogOpen}
        addAction={addAction}
      />
      <DeleteDialog
        isOpenDialog={deleteDialogOpen}
        setIsOpenDialog={setDeleteDialogOpen}
        workflowId={workflowId}
        additionalFunction={async () => await router.push("/workflows")}
      />
    </>
  );
}<|MERGE_RESOLUTION|>--- conflicted
+++ resolved
@@ -1,8 +1,3 @@
-<<<<<<< HEAD
-import type { WorkflowActions } from "@prisma/client";
-import { WorkflowTemplates } from "@prisma/client";
-=======
->>>>>>> 2b49d96e
 import { useRouter } from "next/router";
 import type { Dispatch, SetStateAction } from "react";
 import { useMemo, useState } from "react";
@@ -11,7 +6,7 @@
 
 import { SENDER_ID, SENDER_NAME } from "@calcom/lib/constants";
 import { useLocale } from "@calcom/lib/hooks/useLocale";
-import { WorkflowTemplates, SchedulingType } from "@calcom/prisma/enums";
+import { WorkflowTemplates } from "@calcom/prisma/enums";
 import type { WorkflowActions } from "@calcom/prisma/enums";
 import { trpc } from "@calcom/trpc/react";
 import type { MultiSelectCheckboxesOptionType as Option } from "@calcom/ui";
