import { useRouter } from "next/navigation";
import type { Dispatch, SetStateAction } from "react";
import { useMemo, useState } from "react";
import type { UseFormReturn } from "react-hook-form";
import { Controller } from "react-hook-form";

import { SENDER_ID, SENDER_NAME } from "@calcom/lib/constants";
import { useLocale } from "@calcom/lib/hooks/useLocale";
import { WorkflowTemplates } from "@calcom/prisma/enums";
import type { WorkflowActions } from "@calcom/prisma/enums";
import { trpc } from "@calcom/trpc/react";
import type { RouterOutputs } from "@calcom/trpc/react";
import type { MultiSelectCheckboxesOptionType as Option } from "@calcom/ui";
import { Button, Label, MultiSelectCheckboxes, TextField } from "@calcom/ui";
import { ArrowDown, Trash2 } from "@calcom/ui/components/icon";

import { isSMSAction, isWhatsappAction } from "../lib/actionHelperFunctions";
import type { FormValues } from "../pages/workflow";
import { AddActionDialog } from "./AddActionDialog";
import { DeleteDialog } from "./DeleteDialog";
import { KYCVerificationDialog } from "./KYCVerificationDialog";
import WorkflowStepContainer from "./WorkflowStepContainer";

type User = RouterOutputs["viewer"]["me"];

interface Props {
  form: UseFormReturn<FormValues>;
  workflowId: number;
  selectedEventTypes: Option[];
  setSelectedEventTypes: Dispatch<SetStateAction<Option[]>>;
  teamId?: number;
  user: User;
  isMixedEventType: boolean;
  readOnly: boolean;
}

export default function WorkflowDetailsPage(props: Props) {
  const { form, workflowId, selectedEventTypes, setSelectedEventTypes, teamId, isMixedEventType } = props;
  const { t } = useLocale();
  const router = useRouter();

  const [isAddActionDialogOpen, setIsAddActionDialogOpen] = useState(false);
  const [isKYCVerificationDialogOpen, setIsKYCVerificationDialogOpen] = useState(false);

  const [reload, setReload] = useState(false);
  const [deleteDialogOpen, setDeleteDialogOpen] = useState(false);

  const { data, isLoading } = trpc.viewer.eventTypes.getByViewer.useQuery();

  const eventTypeOptions = useMemo(
    () =>
      data?.eventTypeGroups.reduce((options, group) => {
        /** don't show team event types for user workflow */
        if (!teamId && group.teamId) return options;
        /** only show correct team event types for team workflows */
        if (teamId && teamId !== group.teamId) return options;
        return [
          ...options,
          ...group.eventTypes.map((eventType) => ({
            value: String(eventType.id),
            label: `${eventType.title} ${eventType.children.length ? `(+${eventType.children.length})` : ``}`,
          })),
        ];
      }, [] as Option[]) || [],
    [data]
  );

  let allEventTypeOptions = eventTypeOptions;
  const distinctEventTypes = new Set();

  if (!teamId && isMixedEventType) {
    allEventTypeOptions = [...eventTypeOptions, ...selectedEventTypes];
    allEventTypeOptions = allEventTypeOptions.filter((option) => {
      const duplicate = distinctEventTypes.has(option.value);
      distinctEventTypes.add(option.value);
      return !duplicate;
    });
  }

  const addAction = (
    action: WorkflowActions,
    sendTo?: string,
    numberRequired?: boolean,
    sender?: string,
    senderName?: string
  ) => {
    const steps = form.getValues("steps");
    const id =
      steps?.length > 0
        ? steps.sort((a, b) => {
            return a.id - b.id;
          })[0].id - 1
        : 0;

    const step = {
      id: id > 0 ? 0 : id, //id of new steps always <= 0
      action,
      stepNumber:
        steps && steps.length > 0
          ? steps.sort((a, b) => {
              return a.stepNumber - b.stepNumber;
            })[steps.length - 1].stepNumber + 1
          : 1,
      sendTo: sendTo || null,
      workflowId: workflowId,
      reminderBody: null,
      emailSubject: null,
      template: isWhatsappAction(action) ? WorkflowTemplates.REMINDER : WorkflowTemplates.CUSTOM,
      numberRequired: numberRequired || false,
      sender: isSMSAction(action) ? sender || SENDER_ID : SENDER_ID,
      senderName: !isSMSAction(action) ? senderName || SENDER_NAME : SENDER_NAME,
      numberVerificationPending: false,
    };
    steps?.push(step);
    form.setValue("steps", steps);
  };

  return (
    <>
      <div className="z-1 my-8 sm:my-0 md:flex">
        <div className="pl-2 pr-3 md:sticky md:top-6 md:h-0 md:pl-0">
          <div className="mb-5">
            <TextField
              data-testid="workflow-name"
              disabled={props.readOnly}
              label={`${t("workflow_name")}:`}
              type="text"
              {...form.register("name")}
            />
          </div>
          <Label>{t("which_event_type_apply")}</Label>
          <Controller
            name="activeOn"
            control={form.control}
            render={() => {
              return (
                <MultiSelectCheckboxes
                  options={allEventTypeOptions}
                  isDisabled={props.readOnly}
                  isLoading={isLoading}
                  className="w-full md:w-64"
                  setSelected={setSelectedEventTypes}
                  selected={selectedEventTypes}
                  setValue={(s: Option[]) => {
                    form.setValue("activeOn", s);
                  }}
                />
              );
            }}
          />
          <div className="md:border-subtle my-7 border-transparent md:border-t" />
          {!props.readOnly && (
            <Button
              type="button"
              StartIcon={Trash2}
              color="destructive"
              className="border"
              onClick={() => setDeleteDialogOpen(true)}>
              {t("delete_workflow")}
            </Button>
          )}
          <div className="border-subtle my-7 border-t md:border-none" />
        </div>

        {/* Workflow Trigger Event & Steps */}
        <div className="bg-muted border-subtle w-full rounded-md border p-3 py-5 md:ml-3 md:p-8">
          {form.getValues("trigger") && (
            <div>
              <WorkflowStepContainer
                form={form}
                user={props.user}
                teamId={teamId}
                readOnly={props.readOnly}
<<<<<<< HEAD
                setIsKYCVerificationDialogOpen={setIsKYCVerificationDialogOpen}
=======
>>>>>>> bf050b49
              />
            </div>
          )}
          {form.getValues("steps") && (
            <>
              {form.getValues("steps")?.map((step) => {
                return (
                  <WorkflowStepContainer
                    key={step.id}
                    form={form}
                    user={props.user}
                    step={step}
                    reload={reload}
                    setReload={setReload}
                    teamId={teamId}
                    readOnly={props.readOnly}
                    setIsKYCVerificationDialogOpen={setIsKYCVerificationDialogOpen}
                  />
                );
              })}
            </>
          )}
          {!props.readOnly && (
            <>
              <div className="my-3 flex justify-center">
                <ArrowDown className="text-subtle stroke-[1.5px] text-3xl" />
              </div>
              <div className="flex justify-center">
                <Button
                  type="button"
                  onClick={() => setIsAddActionDialogOpen(true)}
                  color="secondary"
                  className="bg-default">
                  {t("add_action")}
                </Button>
              </div>
            </>
          )}
        </div>
      </div>
      <AddActionDialog
        isOpenDialog={isAddActionDialogOpen}
        setIsOpenDialog={setIsAddActionDialogOpen}
        addAction={addAction}
      />
      <KYCVerificationDialog
        isOpenDialog={isKYCVerificationDialogOpen}
        setIsOpenDialog={setIsKYCVerificationDialogOpen}
      />
      <DeleteDialog
        isOpenDialog={deleteDialogOpen}
        setIsOpenDialog={setDeleteDialogOpen}
        workflowId={workflowId}
        additionalFunction={async () => router.push("/workflows")}
      />
    </>
  );
}<|MERGE_RESOLUTION|>--- conflicted
+++ resolved
@@ -171,10 +171,7 @@
                 user={props.user}
                 teamId={teamId}
                 readOnly={props.readOnly}
-<<<<<<< HEAD
                 setIsKYCVerificationDialogOpen={setIsKYCVerificationDialogOpen}
-=======
->>>>>>> bf050b49
               />
             </div>
           )}
