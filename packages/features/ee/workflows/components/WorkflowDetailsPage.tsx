--- conflicted
+++ resolved
@@ -55,12 +55,7 @@
     baseActionOptions
       ?.filter((option) => {
         if (
-<<<<<<< HEAD
           (isFormTrigger(form.getValues("trigger")) && option.value === WorkflowActions.EMAIL_HOST) ||
-=======
-          (isFormTrigger(form.getValues("trigger")) &&
-            (option.value === WorkflowActions.EMAIL_HOST || isCalAIAction(option.value))) ||
->>>>>>> 415854b4
           isWhatsappAction(option.value) ||
           (isCalAIAction(option.value) && form.watch("selectAll")) ||
           (isCalAIAction(option.value) && isOrg)
