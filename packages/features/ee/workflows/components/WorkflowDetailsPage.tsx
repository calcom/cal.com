import { useSearchParams } from "next/navigation";
import type { Dispatch, SetStateAction } from "react";
import { useState, useEffect } from "react";
import type { UseFormReturn } from "react-hook-form";

import { SENDER_ID, SENDER_NAME, SCANNING_WORKFLOW_STEPS } from "@calcom/lib/constants";
import { useLocale } from "@calcom/lib/hooks/useLocale";
<<<<<<< HEAD
import { WorkflowActions } from "@calcom/prisma/enums";
import { WorkflowTemplates } from "@calcom/prisma/enums";
import type { RouterOutputs } from "@calcom/trpc/react";
import { trpc } from "@calcom/trpc/react";
import { InfoBadge } from "@calcom/ui/components/badge";
=======
import type { WorkflowPermissions } from "@calcom/lib/server/repository/workflow-permissions";
import type { WorkflowActions } from "@calcom/prisma/enums";
import { WorkflowTemplates } from "@calcom/prisma/enums";
import type { RouterOutputs } from "@calcom/trpc/react";
import { trpc } from "@calcom/trpc/react";
>>>>>>> a55d56f2
import { Button } from "@calcom/ui/components/button";
import { FormCard, FormCardBody } from "@calcom/ui/components/card";
import type { MultiSelectCheckboxesOptionType as Option } from "@calcom/ui/components/form";
import { Icon } from "@calcom/ui/components/icon";

<<<<<<< HEAD
import {
  isSMSAction,
  isCalAIAction,
  isFormTrigger,
  isWhatsappAction,
  hasCalAIAction,
} from "../lib/actionHelperFunctions";
=======
import { isCalAIAction, isSMSAction } from "../lib/actionHelperFunctions";
>>>>>>> a55d56f2
import type { FormValues } from "../pages/workflow";
import { AddActionDialog } from "./AddActionDialog";
import WorkflowStepContainer from "./WorkflowStepContainer";

type User = RouterOutputs["viewer"]["me"]["get"];

interface Props {
  form: UseFormReturn<FormValues>;
  workflowId: number;
  selectedOptions: Option[];
  setSelectedOptions: Dispatch<SetStateAction<Option[]>>;
  teamId?: number;
  user: User;
  isOrg: boolean;
  allOptions: Option[];
  onSaveWorkflow?: () => Promise<void>;
  permissions: WorkflowPermissions;
}

export default function WorkflowDetailsPage(props: Props) {
  const { form, workflowId, selectedOptions, setSelectedOptions, teamId, isOrg, allOptions, permissions } =
    props;
  const { t } = useLocale();
<<<<<<< HEAD
  const router = useRouter();

  const permissions = _permissions || {
    canView: !teamId ? true : !props.readOnly,
    canUpdate: !teamId ? true : !props.readOnly,
    canDelete: !teamId ? true : !props.readOnly,
    readOnly: !teamId ? false : props.readOnly,
  };
=======
>>>>>>> a55d56f2

  const [isAddActionDialogOpen, setIsAddActionDialogOpen] = useState(false);
  const [isDeleteStepDialogOpen, setIsDeleteStepDialogOpen] = useState(false);

  const [reload, setReload] = useState(false);

  const searchParams = useSearchParams();
  const eventTypeId = searchParams?.get("eventTypeId");

  // Get base action options and transform them for form triggers
  const { data: baseActionOptions } = trpc.viewer.workflows.getWorkflowActionOptions.useQuery();

  const transformedActionOptions =
    baseActionOptions
      ?.filter((option) => {
        if (
          (isFormTrigger(form.getValues("trigger")) &&
            (isSMSAction(option.value) ||
              option.value === WorkflowActions.EMAIL_HOST ||
              isCalAIAction(option.value))) ||
          isWhatsappAction(option.value) ||
          (isCalAIAction(option.value) && form.watch("selectAll")) ||
          (isCalAIAction(option.value) && isOrg)
        ) {
          return false;
        }
        return true;
      })
      .map((option) => {
        let label = option.label;

        // Transform labels for form triggers
        if (isFormTrigger(form.getValues("trigger"))) {
          if (option.value === WorkflowActions.EMAIL_ATTENDEE) {
            label = t("email_attendee_action_form");
          }
        }

        return {
          ...option,
          label,
          creditsTeamId: teamId,
          isOrganization: isOrg,
        };
      }) ?? [];

  useEffect(() => {
    const matchingOption = allOptions.find((option) => option.value === eventTypeId);
    if (matchingOption && !selectedOptions.find((option) => option.value === eventTypeId)) {
      const newOptions = [...selectedOptions, matchingOption];
      setSelectedOptions(newOptions);
      form.setValue("activeOn", newOptions);
    }
    // eslint-disable-next-line react-hooks/exhaustive-deps
  }, [eventTypeId]);

  const steps = form.getValues("steps") || [];

  const addAction = (
    action: WorkflowActions,
    sendTo?: string,
    numberRequired?: boolean,
    sender?: string,
    senderName?: string
  ) => {
    const steps = form.getValues("steps");
    const id =
      steps?.length > 0
        ? steps.sort((a, b) => {
            return a.id - b.id;
          })[0].id - 1
        : 0;

    const step = {
      id: id > 0 ? 0 : id, //id of new steps always <= 0
      action,
      stepNumber:
        steps && steps.length > 0
          ? steps.sort((a, b) => {
              return a.stepNumber - b.stepNumber;
            })[steps.length - 1].stepNumber + 1
          : 1,
      sendTo: sendTo || null,
      workflowId: workflowId,
      reminderBody: null,
      emailSubject: null,
      template: WorkflowTemplates.REMINDER,
      numberRequired: numberRequired || false,
      sender: isSMSAction(action) ? sender || SENDER_ID : SENDER_ID,
      senderName: !isSMSAction(action) ? senderName || SENDER_NAME : SENDER_NAME,
      numberVerificationPending: false,
      includeCalendarEvent: false,
      verifiedAt: SCANNING_WORKFLOW_STEPS ? null : new Date(),
      agentId: null,
    };
    steps?.push(step);
    form.setValue("steps", steps);
  };

  const agentQueriesTrpc = trpc.useQueries((t) =>
    steps.map((step, index) => {
      const watchedAgentId = form.watch(`steps.${index}.agentId`);
      const agentId = step?.agentId ?? watchedAgentId ?? null;

      return t.viewer.aiVoiceAgent.get({ id: agentId ?? "" }, { enabled: !!agentId });
    })
  );

  return (
    <>
      <div>
        <FormCard
          className="border-muted mb-0"
          collapsible={false}
          label={
            <div className="flex items-center gap-2 pb-2 pt-1">
              <div className="border-subtle text-subtle ml-1 rounded-lg border p-1">
                <Icon name="zap" size="16" />
              </div>
              <div className="text-sm font-medium leading-none">{t("trigger")}</div>
            </div>
<<<<<<< HEAD
          ) : (
            <Label>
              {isFormTrigger(form.getValues("trigger"))
                ? t("which_routing_form_apply")
                : t("which_event_type_apply")}
            </Label>
          )}
          <Controller
            name="activeOn"
            control={form.control}
            render={() => {
              return (
                <MultiSelectCheckbox
                  options={allOptions}
                  isDisabled={props.readOnly || form.getValues("selectAll")}
                  className="w-full md:w-64"
                  setSelected={setSelectedOptions}
                  selected={form.getValues("selectAll") ? allOptions : selectedOptions}
                  setValue={(s: Option[]) => {
                    form.setValue("activeOn", s);
                  }}
                  countText={
                    isOrg
                      ? "count_team"
                      : isFormTrigger(form.getValues("trigger"))
                      ? "nr_routing_form"
                      : "nr_event_type"
                  }
                />
              );
            }}
          />
          {!hasCalAIAction(form.getValues("steps")) && (
            <div className="mt-3">
              <Controller
                name="selectAll"
                render={({ field: { value, onChange } }) => (
                  <CheckboxField
                    description={
                      isOrg
                        ? t("apply_to_all_teams")
                        : isFormTrigger(form.getValues("trigger"))
                        ? t("apply_to_all_routing_forms")
                        : t("apply_to_all_event_types")
                    }
                    disabled={props.readOnly}
                    onChange={(e) => {
                      onChange(e);
                      if (e.target.value) {
                        setSelectedOptions(allOptions);
                        form.setValue("activeOn", allOptions);
                      }
                    }}
                    checked={value}
                  />
                )}
              />
            </div>
          )}
          <div className="md:border-subtle my-7 border-transparent md:border-t" />
          {permissions.canDelete && (
=======
          }>
          <FormCardBody className="border-muted">
            <WorkflowStepContainer
              form={form}
              user={props.user}
              teamId={teamId}
              readOnly={permissions.readOnly}
              selectedOptions={selectedOptions}
              setSelectedOptions={setSelectedOptions}
              isOrganization={isOrg}
              allOptions={allOptions}
              onSaveWorkflow={props.onSaveWorkflow}
            />
          </FormCardBody>
        </FormCard>

        <div className="!mt-0 ml-7 h-3 w-2 border-l" />
        {form.getValues("steps") && (
          <div className="">
            {form.getValues("steps")?.map((step, index) => {
              const agentData = agentQueriesTrpc[index]?.data;
              const isAgentLoading = agentQueriesTrpc[index]?.isPending;

              return (
                <div key={index}>
                  <FormCard
                    key={step.id}
                    className="bg-muted border-muted mb-0"
                    collapsible={false}
                    label={
                      <div className="flex items-center gap-2 pb-2 pt-1">
                        <div className="border-subtle text-subtle rounded-lg border p-1">
                          <Icon name="arrow-right" size="16" />
                        </div>
                        <div className="text-sm font-medium leading-none">{t("action")}</div>
                      </div>
                    }
                    deleteField={
                      !permissions.readOnly
                        ? {
                            color: "destructive",
                            check: () => true,
                            disabled: !permissions.canUpdate,
                            fn: () => {
                              if (
                                isCalAIAction(step.action) &&
                                agentData?.outboundPhoneNumbers &&
                                agentData.outboundPhoneNumbers.length > 0
                              ) {
                                setIsDeleteStepDialogOpen(true);
                              } else {
                                const steps = form.getValues("steps");
                                const updatedSteps = steps
                                  ?.filter((currStep) => currStep.id !== step.id)
                                  .map((s) => {
                                    const updatedStep = s;
                                    if (step.stepNumber < updatedStep.stepNumber) {
                                      updatedStep.stepNumber = updatedStep.stepNumber - 1;
                                    }
                                    return updatedStep;
                                  });
                                form.setValue("steps", updatedSteps);
                                if (setReload) {
                                  setReload(!reload);
                                }
                              }
                            },
                          }
                        : null
                    }>
                    <FormCardBody className="border-muted">
                      <WorkflowStepContainer
                        form={form}
                        user={props.user}
                        step={step}
                        reload={reload}
                        setReload={setReload}
                        teamId={teamId}
                        readOnly={permissions.readOnly}
                        onSaveWorkflow={props.onSaveWorkflow}
                        setIsDeleteStepDialogOpen={setIsDeleteStepDialogOpen}
                        isDeleteStepDialogOpen={isDeleteStepDialogOpen}
                        isAgentLoading={isAgentLoading}
                        agentData={agentData}
                      />
                    </FormCardBody>
                  </FormCard>
                  {index !== form.getValues("steps").length - 1 && (
                    <div className="border-default !mt-0 ml-7 h-3 w-2 border-l" />
                  )}
                </div>
              );
            })}
          </div>
        )}
        {!permissions.readOnly && (
          <>
            <div className="border-default !mt-0 ml-7 h-3 w-2 border-l" />
>>>>>>> a55d56f2
            <Button
              type="button"
              onClick={() => setIsAddActionDialogOpen(true)}
              color="secondary"
              className="bg-default">
              {t("add_action")}
            </Button>
<<<<<<< HEAD
          )}
          <div className="border-subtle my-7 border-t md:border-none" />
        </div>

        {/* Workflow Trigger Event & Steps */}
        <div className="bg-muted border-subtle w-full rounded-md border p-3 py-5 md:ml-3 md:p-8">
          {form.getValues("trigger") && (
            <div>
              <WorkflowStepContainer
                form={form}
                user={props.user}
                teamId={teamId}
                readOnly={props.readOnly}
                isOrganization={isOrg}
                onSaveWorkflow={props.onSaveWorkflow}
                actionOptions={transformedActionOptions}
              />
            </div>
          )}
          {form.getValues("steps") && (
            <>
              {form.getValues("steps")?.map((step) => {
                return (
                  <WorkflowStepContainer
                    key={step.id}
                    form={form}
                    user={props.user}
                    step={step}
                    reload={reload}
                    setReload={setReload}
                    teamId={teamId}
                    readOnly={props.readOnly}
                    isOrganization={isOrg}
                    onSaveWorkflow={props.onSaveWorkflow}
                    actionOptions={transformedActionOptions}
                  />
                );
              })}
            </>
          )}
          {!props.readOnly && (
            <>
              <div className="my-3 flex justify-center">
                <Icon name="arrow-down" className="text-subtle stroke-[1.5px] text-3xl" />
              </div>
              <div className="flex justify-center">
                <Button
                  type="button"
                  onClick={() => setIsAddActionDialogOpen(true)}
                  color="secondary"
                  className="bg-default">
                  {t("add_action")}
                </Button>
              </div>
            </>
          )}
        </div>
=======
          </>
        )}
>>>>>>> a55d56f2
      </div>

      <AddActionDialog
        isOpenDialog={isAddActionDialogOpen}
        setIsOpenDialog={setIsAddActionDialogOpen}
        addAction={addAction}
        actionOptions={transformedActionOptions}
      />
    </>
  );
}<|MERGE_RESOLUTION|>--- conflicted
+++ resolved
@@ -5,35 +5,17 @@
 
 import { SENDER_ID, SENDER_NAME, SCANNING_WORKFLOW_STEPS } from "@calcom/lib/constants";
 import { useLocale } from "@calcom/lib/hooks/useLocale";
-<<<<<<< HEAD
+import type { WorkflowPermissions } from "@calcom/lib/server/repository/workflow-permissions";
 import { WorkflowActions } from "@calcom/prisma/enums";
 import { WorkflowTemplates } from "@calcom/prisma/enums";
 import type { RouterOutputs } from "@calcom/trpc/react";
 import { trpc } from "@calcom/trpc/react";
-import { InfoBadge } from "@calcom/ui/components/badge";
-=======
-import type { WorkflowPermissions } from "@calcom/lib/server/repository/workflow-permissions";
-import type { WorkflowActions } from "@calcom/prisma/enums";
-import { WorkflowTemplates } from "@calcom/prisma/enums";
-import type { RouterOutputs } from "@calcom/trpc/react";
-import { trpc } from "@calcom/trpc/react";
->>>>>>> a55d56f2
 import { Button } from "@calcom/ui/components/button";
 import { FormCard, FormCardBody } from "@calcom/ui/components/card";
 import type { MultiSelectCheckboxesOptionType as Option } from "@calcom/ui/components/form";
 import { Icon } from "@calcom/ui/components/icon";
 
-<<<<<<< HEAD
-import {
-  isSMSAction,
-  isCalAIAction,
-  isFormTrigger,
-  isWhatsappAction,
-  hasCalAIAction,
-} from "../lib/actionHelperFunctions";
-=======
-import { isCalAIAction, isSMSAction } from "../lib/actionHelperFunctions";
->>>>>>> a55d56f2
+import { isCalAIAction, isFormTrigger, isSMSAction, isWhatsappAction } from "../lib/actionHelperFunctions";
 import type { FormValues } from "../pages/workflow";
 import { AddActionDialog } from "./AddActionDialog";
 import WorkflowStepContainer from "./WorkflowStepContainer";
@@ -57,17 +39,6 @@
   const { form, workflowId, selectedOptions, setSelectedOptions, teamId, isOrg, allOptions, permissions } =
     props;
   const { t } = useLocale();
-<<<<<<< HEAD
-  const router = useRouter();
-
-  const permissions = _permissions || {
-    canView: !teamId ? true : !props.readOnly,
-    canUpdate: !teamId ? true : !props.readOnly,
-    canDelete: !teamId ? true : !props.readOnly,
-    readOnly: !teamId ? false : props.readOnly,
-  };
-=======
->>>>>>> a55d56f2
 
   const [isAddActionDialogOpen, setIsAddActionDialogOpen] = useState(false);
   const [isDeleteStepDialogOpen, setIsDeleteStepDialogOpen] = useState(false);
@@ -189,69 +160,6 @@
               </div>
               <div className="text-sm font-medium leading-none">{t("trigger")}</div>
             </div>
-<<<<<<< HEAD
-          ) : (
-            <Label>
-              {isFormTrigger(form.getValues("trigger"))
-                ? t("which_routing_form_apply")
-                : t("which_event_type_apply")}
-            </Label>
-          )}
-          <Controller
-            name="activeOn"
-            control={form.control}
-            render={() => {
-              return (
-                <MultiSelectCheckbox
-                  options={allOptions}
-                  isDisabled={props.readOnly || form.getValues("selectAll")}
-                  className="w-full md:w-64"
-                  setSelected={setSelectedOptions}
-                  selected={form.getValues("selectAll") ? allOptions : selectedOptions}
-                  setValue={(s: Option[]) => {
-                    form.setValue("activeOn", s);
-                  }}
-                  countText={
-                    isOrg
-                      ? "count_team"
-                      : isFormTrigger(form.getValues("trigger"))
-                      ? "nr_routing_form"
-                      : "nr_event_type"
-                  }
-                />
-              );
-            }}
-          />
-          {!hasCalAIAction(form.getValues("steps")) && (
-            <div className="mt-3">
-              <Controller
-                name="selectAll"
-                render={({ field: { value, onChange } }) => (
-                  <CheckboxField
-                    description={
-                      isOrg
-                        ? t("apply_to_all_teams")
-                        : isFormTrigger(form.getValues("trigger"))
-                        ? t("apply_to_all_routing_forms")
-                        : t("apply_to_all_event_types")
-                    }
-                    disabled={props.readOnly}
-                    onChange={(e) => {
-                      onChange(e);
-                      if (e.target.value) {
-                        setSelectedOptions(allOptions);
-                        form.setValue("activeOn", allOptions);
-                      }
-                    }}
-                    checked={value}
-                  />
-                )}
-              />
-            </div>
-          )}
-          <div className="md:border-subtle my-7 border-transparent md:border-t" />
-          {permissions.canDelete && (
-=======
           }>
           <FormCardBody className="border-muted">
             <WorkflowStepContainer
@@ -264,6 +172,7 @@
               isOrganization={isOrg}
               allOptions={allOptions}
               onSaveWorkflow={props.onSaveWorkflow}
+              actionOptions={transformedActionOptions}
             />
           </FormCardBody>
         </FormCard>
@@ -336,6 +245,7 @@
                         isDeleteStepDialogOpen={isDeleteStepDialogOpen}
                         isAgentLoading={isAgentLoading}
                         agentData={agentData}
+                        actionOptions={transformedActionOptions}
                       />
                     </FormCardBody>
                   </FormCard>
@@ -350,7 +260,6 @@
         {!permissions.readOnly && (
           <>
             <div className="border-default !mt-0 ml-7 h-3 w-2 border-l" />
->>>>>>> a55d56f2
             <Button
               type="button"
               onClick={() => setIsAddActionDialogOpen(true)}
@@ -358,68 +267,8 @@
               className="bg-default">
               {t("add_action")}
             </Button>
-<<<<<<< HEAD
-          )}
-          <div className="border-subtle my-7 border-t md:border-none" />
-        </div>
-
-        {/* Workflow Trigger Event & Steps */}
-        <div className="bg-muted border-subtle w-full rounded-md border p-3 py-5 md:ml-3 md:p-8">
-          {form.getValues("trigger") && (
-            <div>
-              <WorkflowStepContainer
-                form={form}
-                user={props.user}
-                teamId={teamId}
-                readOnly={props.readOnly}
-                isOrganization={isOrg}
-                onSaveWorkflow={props.onSaveWorkflow}
-                actionOptions={transformedActionOptions}
-              />
-            </div>
-          )}
-          {form.getValues("steps") && (
-            <>
-              {form.getValues("steps")?.map((step) => {
-                return (
-                  <WorkflowStepContainer
-                    key={step.id}
-                    form={form}
-                    user={props.user}
-                    step={step}
-                    reload={reload}
-                    setReload={setReload}
-                    teamId={teamId}
-                    readOnly={props.readOnly}
-                    isOrganization={isOrg}
-                    onSaveWorkflow={props.onSaveWorkflow}
-                    actionOptions={transformedActionOptions}
-                  />
-                );
-              })}
-            </>
-          )}
-          {!props.readOnly && (
-            <>
-              <div className="my-3 flex justify-center">
-                <Icon name="arrow-down" className="text-subtle stroke-[1.5px] text-3xl" />
-              </div>
-              <div className="flex justify-center">
-                <Button
-                  type="button"
-                  onClick={() => setIsAddActionDialogOpen(true)}
-                  color="secondary"
-                  className="bg-default">
-                  {t("add_action")}
-                </Button>
-              </div>
-            </>
-          )}
-        </div>
-=======
           </>
         )}
->>>>>>> a55d56f2
       </div>
 
       <AddActionDialog
