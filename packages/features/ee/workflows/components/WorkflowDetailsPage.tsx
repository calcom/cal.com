--- conflicted
+++ resolved
@@ -189,7 +189,6 @@
                   </FormCardBody>
                 </FormCard>
               );
-<<<<<<< HEAD
             })}
           </div>
         )}
@@ -200,85 +199,6 @@
           <FormCard label={t("add_action")}>
             <FormCardBody>
               <div className="flex flex-col items-center gap-4">
-=======
-            }}
-          />
-          {!hasCalAIAction() && (
-            <div className="mt-3">
-              <Controller
-                name="selectAll"
-                render={({ field: { value, onChange } }) => (
-                  <CheckboxField
-                    description={isOrg ? t("apply_to_all_teams") : t("apply_to_all_event_types")}
-                    disabled={props.readOnly}
-                    onChange={(e) => {
-                      onChange(e);
-                      if (e.target.value) {
-                        setSelectedOptions(allOptions);
-                        form.setValue("activeOn", allOptions);
-                      }
-                    }}
-                    checked={value}
-                  />
-                )}
-              />
-            </div>
-          )}
-          <div className="md:border-subtle my-7 border-transparent md:border-t" />
-          {permissions.canDelete && (
-            <Button
-              type="button"
-              StartIcon="trash-2"
-              color="destructive"
-              className="border"
-              onClick={() => setDeleteDialogOpen(true)}>
-              {t("delete_workflow")}
-            </Button>
-          )}
-          <div className="border-subtle my-7 border-t md:border-none" />
-        </div>
-
-        {/* Workflow Trigger Event & Steps */}
-        <div className="bg-muted border-subtle w-full rounded-md border p-3 py-5 md:ml-3 md:p-8">
-          {form.getValues("trigger") && (
-            <div>
-              <WorkflowStepContainer
-                form={form}
-                user={props.user}
-                teamId={teamId}
-                readOnly={props.readOnly}
-                isOrganization={isOrg}
-                onSaveWorkflow={props.onSaveWorkflow}
-              />
-            </div>
-          )}
-          {form.getValues("steps") && (
-            <>
-              {form.getValues("steps")?.map((step) => {
-                return (
-                  <WorkflowStepContainer
-                    key={step.id}
-                    form={form}
-                    user={props.user}
-                    step={step}
-                    reload={reload}
-                    setReload={setReload}
-                    teamId={teamId}
-                    readOnly={props.readOnly}
-                    isOrganization={isOrg}
-                    onSaveWorkflow={props.onSaveWorkflow}
-                  />
-                );
-              })}
-            </>
-          )}
-          {!props.readOnly && (
-            <>
-              <div className="my-3 flex justify-center">
-                <Icon name="arrow-down" className="text-subtle stroke-[1.5px] text-3xl" />
-              </div>
-              <div className="flex justify-center">
->>>>>>> 3bbba9c6
                 <Button
                   type="button"
                   onClick={() => setIsAddActionDialogOpen(true)}
