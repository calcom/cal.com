import type { WorkflowStep } from "@prisma/client";
import { type TFunction } from "i18next";
import { useParams } from "next/navigation";
import type { Dispatch, SetStateAction } from "react";
import { useEffect, useRef, useState } from "react";
import type { UseFormReturn } from "react-hook-form";
import { Controller } from "react-hook-form";
import "react-phone-number-input/style.css";

import { Dialog } from "@calcom/features/components/controlled-dialog";
import PhoneInput from "@calcom/features/components/phone-input";
import { SENDER_ID, SENDER_NAME } from "@calcom/lib/constants";
import { formatPhoneNumber } from "@calcom/lib/formatPhoneNumber";
import { useHasActiveTeamPlan } from "@calcom/lib/hooks/useHasPaidPlan";
import { useLocale } from "@calcom/lib/hooks/useLocale";
import { HttpError } from "@calcom/lib/http-error";
import { getTimeFormatStringFromUserTimeFormat } from "@calcom/lib/timeFormat";
import {
  MembershipRole,
  PhoneNumberSubscriptionStatus,
  TimeUnit,
  WorkflowActions,
  WorkflowTemplates,
  WorkflowTriggerEvents,
} from "@calcom/prisma/enums";
import type { RouterOutputs } from "@calcom/trpc/react";
import { trpc } from "@calcom/trpc/react";
import classNames from "@calcom/ui/classNames";
import { Badge } from "@calcom/ui/components/badge";
import { Button } from "@calcom/ui/components/button";
import { DialogContent, DialogFooter, DialogClose } from "@calcom/ui/components/dialog";
import {
  Dropdown,
  DropdownItem,
  DropdownMenuContent,
  DropdownMenuItem,
  DropdownMenuTrigger,
} from "@calcom/ui/components/dropdown";
import { AddVariablesDropdown } from "@calcom/ui/components/editor";
import { Editor } from "@calcom/ui/components/editor";
import { CheckboxField } from "@calcom/ui/components/form";
import { EmailField } from "@calcom/ui/components/form";
import { TextArea } from "@calcom/ui/components/form";
import { Label } from "@calcom/ui/components/form";
import { TextField } from "@calcom/ui/components/form";
import { Input } from "@calcom/ui/components/form";
import { Select } from "@calcom/ui/components/form";
import { SettingsToggle } from "@calcom/ui/components/form";
import { Icon } from "@calcom/ui/components/icon";
import { SkeletonText } from "@calcom/ui/components/skeleton";
import { showToast } from "@calcom/ui/components/toast";
import { Tooltip } from "@calcom/ui/components/tooltip";

import {
  isSMSAction,
  isWhatsappAction,
  getTemplateBodyForAction,
  shouldScheduleEmailReminder,
  isSMSOrWhatsappAction,
  isCalAIAction,
} from "../lib/actionHelperFunctions";
import { DYNAMIC_TEXT_VARIABLES } from "../lib/constants";
import { getWorkflowTemplateOptions, getWorkflowTriggerOptions } from "../lib/getOptions";
import emailRatingTemplate from "../lib/reminders/templates/emailRatingTemplate";
import emailReminderTemplate from "../lib/reminders/templates/emailReminderTemplate";
import type { FormValues } from "../pages/workflow";
import { AgentConfigurationSheet } from "./AgentConfigurationSheet";
import { TestAgentDialog } from "./TestAgentDialog";
import { TimeTimeUnitInput } from "./TimeTimeUnitInput";

type User = RouterOutputs["viewer"]["me"]["get"];

type WorkflowStepProps = {
  step?: WorkflowStep;
  form: UseFormReturn<FormValues>;
  user: User;
  reload?: boolean;
  setReload?: Dispatch<SetStateAction<boolean>>;
  teamId?: number;
  readOnly: boolean;
  isOrganization?: boolean;
  onSaveWorkflow?: () => Promise<void>;
};

const getTimeSectionText = (trigger: WorkflowTriggerEvents, t: TFunction) => {
  const triggerMap: Partial<Record<WorkflowTriggerEvents, string>> = {
    [WorkflowTriggerEvents.AFTER_EVENT]: "how_long_after",
    [WorkflowTriggerEvents.BEFORE_EVENT]: "how_long_before",
    [WorkflowTriggerEvents.AFTER_HOSTS_CAL_VIDEO_NO_SHOW]: "how_long_after_hosts_no_show",
    [WorkflowTriggerEvents.AFTER_GUESTS_CAL_VIDEO_NO_SHOW]: "how_long_after_guests_no_show",
  };
  if (!triggerMap[trigger]) return null;
  return t(triggerMap[trigger]!);
};

const CalAIAgentDataSkeleton = () => {
  return (
    <div className="bg-muted mt-4 rounded-lg p-4">
      <div className="flex items-center justify-between">
        <div>
          <SkeletonText className="h-5 w-28" />
          <div className="mt-2 flex items-center gap-2">
            <SkeletonText className="h-4 w-4" />
            <SkeletonText className="h-4 w-32" />
            <SkeletonText className="h-5 w-12" />
          </div>
        </div>
        <div className="flex items-center gap-1">
          <SkeletonText className="h-8 w-24" />
          <SkeletonText className="h-8 w-8" />
        </div>
      </div>
    </div>
  );
};

const getActivePhoneNumbers = (
  phoneNumbers?: Array<{ subscriptionStatus?: string; phoneNumber: string }>
) => {
  return (
    phoneNumbers?.filter(
      (phone) =>
        phone.subscriptionStatus === PhoneNumberSubscriptionStatus.ACTIVE || !phone.subscriptionStatus
    ) || []
  );
};

export default function WorkflowStepContainer(props: WorkflowStepProps) {
  const { t, i18n } = useLocale();
  const utils = trpc.useUtils();
  const params = useParams();

  const { step, form, reload, setReload, teamId } = props;
  const { data: _verifiedNumbers } = trpc.viewer.workflows.getVerifiedNumbers.useQuery(
    { teamId },
    { enabled: !!teamId }
  );

  const { data: userTeams } = trpc.viewer.teams.list.useQuery({}, { enabled: !teamId });
  const [agentConfigurationSheet, setAgentConfigurationSheet] = useState<{
    open: boolean;
    activeTab?: "prompt" | "phoneNumber";
  }>({
    open: false,
    activeTab: "prompt",
  });

  const creditsTeamId = userTeams?.find(
    (team) => team.accepted && (team.role === MembershipRole.ADMIN || team.role === MembershipRole.OWNER)
  )?.id;

  const { hasActiveTeamPlan } = useHasActiveTeamPlan();

  const { data: _verifiedEmails } = trpc.viewer.workflows.getVerifiedEmails.useQuery({ teamId });

  const timeFormat = getTimeFormatStringFromUserTimeFormat(props.user.timeFormat);

  const createAgentMutation = trpc.viewer.aiVoiceAgent.create.useMutation({
    onSuccess: async (data) => {
      showToast(t("agent_created_successfully"), "success");

      // Update the step's agentId in the form state
      if (step) {
        const stepIndex = step.stepNumber - 1;
        form.setValue(`steps.${stepIndex}.agentId`, data.id);

        await utils.viewer.aiVoiceAgent.get.invalidate({ id: data.id });
      }
      setAgentConfigurationSheet((prev) => ({ ...prev, open: true }));
    },
    onError: (error: { message: string }) => {
      showToast(error.message, "error");
    },
  });

  const stepAgentId = step?.agentId || form.watch(`steps.${step ? step.stepNumber - 1 : 0}.agentId`) || null;

  const { data: agentData, isPending: isAgentLoading } = trpc.viewer.aiVoiceAgent.get.useQuery(
    { id: stepAgentId || "" },
    { enabled: !!stepAgentId }
  );

  const updateAgentMutation = trpc.viewer.aiVoiceAgent.update.useMutation({
    onSuccess: async () => {
      showToast(t("agent_updated_successfully"), "success");
      if (stepAgentId) {
        utils.viewer.aiVoiceAgent.get.invalidate({ id: stepAgentId });
      }
    },
    onError: (error: { message: string }) => {
      showToast(error.message, "error");
    },
  });

  const unsubscribePhoneNumberMutation = trpc.viewer.phoneNumber.update.useMutation({
    onSuccess: async () => {
      showToast(t("phone_number_unsubscribed_successfully"), "success");
      setIsUnsubscribeDialogOpen(false);
      if (stepAgentId) {
        utils.viewer.aiVoiceAgent.get.invalidate({ id: stepAgentId });
      }
    },
    onError: (error: { message: string }) => {
      showToast(error.message, "error");
    },
  });

  const verifiedNumbers = _verifiedNumbers?.map((number) => number.phoneNumber) || [];
  const verifiedEmails = _verifiedEmails || [];
  const [isAdditionalInputsDialogOpen, setIsAdditionalInputsDialogOpen] = useState(false);
  const [isTestAgentDialogOpen, setIsTestAgentDialogOpen] = useState(false);
  const [isUnsubscribeDialogOpen, setIsUnsubscribeDialogOpen] = useState(false);
  const [isDeleteStepDialogOpen, setIsDeleteStepDialogOpen] = useState(false);

  const [verificationCode, setVerificationCode] = useState("");

  const autoTranslateWorkflowEnabled = form.watch("autoTranslateWorkflowEnabled");

  const action = step?.action;
  const requirePhoneNumber =
    WorkflowActions.SMS_NUMBER === action || WorkflowActions.WHATSAPP_NUMBER === action;
  const [isPhoneNumberNeeded, setIsPhoneNumberNeeded] = useState(requirePhoneNumber);

  const [updateTemplate, setUpdateTemplate] = useState(false);
  const [firstRender, setFirstRender] = useState(true);

  const senderNeeded =
    step?.action === WorkflowActions.SMS_NUMBER || step?.action === WorkflowActions.SMS_ATTENDEE;

  const [isSenderIsNeeded, setIsSenderIsNeeded] = useState(senderNeeded);

  const [isEmailAddressNeeded, setIsEmailAddressNeeded] = useState(
    step?.action === WorkflowActions.EMAIL_ADDRESS ? true : false
  );

  const [isEmailSubjectNeeded, setIsEmailSubjectNeeded] = useState(
    step?.action === WorkflowActions.EMAIL_ATTENDEE ||
      step?.action === WorkflowActions.EMAIL_HOST ||
      step?.action === WorkflowActions.EMAIL_ADDRESS
      ? true
      : false
  );

  const [timeSectionText, setTimeSectionText] = useState(getTimeSectionText(form.getValues("trigger"), t));

  const { data: actionOptions } = trpc.viewer.workflows.getWorkflowActionOptions.useQuery();
  const triggerOptions = getWorkflowTriggerOptions(t);
  const templateOptions = getWorkflowTemplateOptions(t, step?.action, hasActiveTeamPlan);
  if (step && !form.getValues(`steps.${step.stepNumber - 1}.reminderBody`)) {
    const action = form.getValues(`steps.${step.stepNumber - 1}.action`);

    // Skip setting reminderBody for CAL_AI actions since they don't need email templates
    if (!isCalAIAction(action)) {
      const template = getTemplateBodyForAction({
        action,
        locale: i18n.language,
        t,
        template: step.template ?? WorkflowTemplates.REMINDER,
        timeFormat,
      });
      form.setValue(`steps.${step.stepNumber - 1}.reminderBody`, template);
    }
  }

  if (step && !form.getValues(`steps.${step.stepNumber - 1}.emailSubject`)) {
    const action = form.getValues(`steps.${step.stepNumber - 1}.action`);
    // Skip setting emailSubject for CAL_AI actions since they don't need email subjects
    if (!isCalAIAction(action)) {
      const subjectTemplate = emailReminderTemplate({
        isEditingMode: true,
        locale: i18n.language,
        t,
        action: action,
        timeFormat,
      }).emailSubject;
      form.setValue(`steps.${step.stepNumber - 1}.emailSubject`, subjectTemplate);
    }
  }

  const { ref: emailSubjectFormRef, ...restEmailSubjectForm } = step
    ? form.register(`steps.${step.stepNumber - 1}.emailSubject`)
    : { ref: null, name: "" };

  const refEmailSubject = useRef<HTMLTextAreaElement | null>(null);

  const getNumberVerificationStatus = () =>
    !!step &&
    !!verifiedNumbers.find(
      (number: string) => number === form.getValues(`steps.${step.stepNumber - 1}.sendTo`)
    );

  const getEmailVerificationStatus = () =>
    !!step &&
    !!verifiedEmails.find((email: string) => email === form.getValues(`steps.${step.stepNumber - 1}.sendTo`));

  const [numberVerified, setNumberVerified] = useState(getNumberVerificationStatus());
  const [emailVerified, setEmailVerified] = useState(getEmailVerificationStatus());

  useEffect(() => setNumberVerified(getNumberVerificationStatus()), [verifiedNumbers.length]);
  useEffect(() => setEmailVerified(getEmailVerificationStatus()), [verifiedEmails.length]);

  const addVariableEmailSubject = (variable: string) => {
    if (step) {
      const currentEmailSubject = refEmailSubject?.current?.value || "";
      const cursorPosition = refEmailSubject?.current?.selectionStart || currentEmailSubject.length;
      const subjectWithAddedVariable = `${currentEmailSubject.substring(0, cursorPosition)}{${variable
        .toUpperCase()
        .replace(/ /g, "_")}}${currentEmailSubject.substring(cursorPosition)}`;
      form.setValue(`steps.${step.stepNumber - 1}.emailSubject`, subjectWithAddedVariable);
    }
  };

  const sendVerificationCodeMutation = trpc.viewer.workflows.sendVerificationCode.useMutation({
    onSuccess: async () => {
      showToast(t("verification_code_sent"), "success");
    },
    onError: async (error) => {
      showToast(error.message, "error");
    },
  });

  const verifyPhoneNumberMutation = trpc.viewer.workflows.verifyPhoneNumber.useMutation({
    onSuccess: async (isVerified) => {
      showToast(isVerified ? t("verified_successfully") : t("wrong_code"), "success");
      setNumberVerified(isVerified);
      if (
        step &&
        form?.formState?.errors?.steps &&
        form.formState.errors.steps[step.stepNumber - 1]?.sendTo &&
        isVerified
      ) {
        form.clearErrors(`steps.${step.stepNumber - 1}.sendTo`);
      }

      utils.viewer.workflows.getVerifiedNumbers.invalidate();
    },
    onError: (err) => {
      if (err instanceof HttpError) {
        const message = `${err.statusCode}: ${err.message}`;
        showToast(message, "error");
        setNumberVerified(false);
      }
    },
  });

  const sendEmailVerificationCodeMutation = trpc.viewer.auth.sendVerifyEmailCode.useMutation({
    onSuccess() {
      showToast(t("email_sent"), "success");
    },
    onError: () => {
      showToast(t("email_not_sent"), "error");
    },
  });

  const verifyEmailCodeMutation = trpc.viewer.workflows.verifyEmailCode.useMutation({
    onSuccess: (isVerified) => {
      showToast(isVerified ? t("verified_successfully") : t("wrong_code"), "success");
      setEmailVerified(true);
      if (
        step &&
        form?.formState?.errors?.steps &&
        form.formState.errors.steps[step.stepNumber - 1]?.sendTo &&
        isVerified
      ) {
        form.clearErrors(`steps.${step.stepNumber - 1}.sendTo`);
      }
      utils.viewer.workflows.getVerifiedEmails.invalidate();
    },
    onError: (err) => {
      if (err.message === "invalid_code") {
        showToast(t("code_provided_invalid"), "error");
        setEmailVerified(false);
      }
    },
  });
  /* const testActionMutation = trpc.viewer.workflows.testAction.useMutation({
    onSuccess: async () => {
      showToast(t("notification_sent"), "success");
    },
    onError: (err) => {
      let message = t("unexpected_error_try_again");
      if (err instanceof TRPCClientError) {
        if (err.message === "rate-limit-exceeded") {
          message = t("rate_limit_exceeded");
        } else {
          message = err.message;
        }
      }
      if (err instanceof HttpError) {
        message = `${err.statusCode}: ${err.message}`;
      }
      showToast(message, "error");
    },
  }); */

  //trigger
  if (!step) {
    const trigger = form.getValues("trigger");
    const triggerString = t(`${trigger.toLowerCase()}_trigger`);

    const selectedTrigger = {
      label: triggerString.charAt(0).toUpperCase() + triggerString.slice(1),
      value: trigger,
    };

    return (
      <>
        <div className="flex justify-center">
          <div className="min-w-80 bg-default border-subtle w-full rounded-md border p-7">
            <div className="flex">
              <div className="bg-subtle text-default mt-[3px] flex h-5 w-5 items-center justify-center rounded-full p-1 text-xs font-medium ltr:mr-5 rtl:ml-5">
                1
              </div>
              <div>
                <div className="text-emphasis text-base font-bold">{t("trigger")}</div>
                <div className="text-default text-sm">{t("when_something_happens")}</div>
              </div>
            </div>
            <div className="border-subtle my-7 border-t" />
            <Label>{t("when")}</Label>
            <Controller
              name="trigger"
              control={form.control}
              render={() => {
                return (
                  <Select
                    isSearchable={false}
                    className="text-sm"
                    id="trigger-select"
                    isDisabled={props.readOnly}
                    onChange={(val) => {
                      if (val) {
                        form.setValue("trigger", val.value);
                        const newTimeSectionText = getTimeSectionText(val.value, t);
                        if (newTimeSectionText) {
                          setTimeSectionText(newTimeSectionText);
                          if (
                            val.value === WorkflowTriggerEvents.AFTER_HOSTS_CAL_VIDEO_NO_SHOW ||
                            val.value === WorkflowTriggerEvents.AFTER_GUESTS_CAL_VIDEO_NO_SHOW
                          ) {
                            form.setValue("time", 5);
                            form.setValue("timeUnit", TimeUnit.MINUTE);
                          } else {
                            form.setValue("time", 24);
                            form.setValue("timeUnit", TimeUnit.HOUR);
                          }
                        } else {
                          setTimeSectionText(null);
                          form.unregister("time");
                          form.unregister("timeUnit");
                        }
                      }
                    }}
                    defaultValue={selectedTrigger}
                    options={triggerOptions}
                  />
                );
              }}
            />
            {!!timeSectionText && (
              <div className="mt-5">
                <Label>{timeSectionText}</Label>
                <TimeTimeUnitInput disabled={props.readOnly} />
                {!props.readOnly && (
                  <div className="mt-1 flex text-gray-500">
                    <Icon name="info" className="mr-1 mt-0.5 h-4 w-4" />
                    <p className="text-sm">{t("testing_workflow_info_message")}</p>
                  </div>
                )}
              </div>
            )}
          </div>
        </div>
      </>
    );
  }

  if (step && step.action) {
    const actionString = t(`${step.action.toLowerCase()}_action`);

    const selectedAction = {
      label: actionString.charAt(0).toUpperCase() + actionString.slice(1),
      value: step.action,
      needsCredits: isSMSOrWhatsappAction(step.action),
      creditsTeamId: teamId ?? creditsTeamId,
      isOrganization: props.isOrganization,
    };

    const selectedTemplate = {
      label: t(`${step.template.toLowerCase()}`),
      value: step.template,
      needsTeamsUpgrade: false,
    };

    const canRequirePhoneNumber = (workflowStep: string) => {
      return (
        WorkflowActions.SMS_ATTENDEE === workflowStep || WorkflowActions.WHATSAPP_ATTENDEE === workflowStep
      );
    };

    const arePhoneNumbersActive = getActivePhoneNumbers(
      agentData?.outboundPhoneNumbers?.map((phone) => ({
        ...phone,
        subscriptionStatus: phone.subscriptionStatus ?? undefined,
      }))
    );

    return (
      <>
        <div className="my-3 flex justify-center">
          <Icon name="arrow-down" className="text-subtle stroke-[1.5px] text-3xl" />
        </div>
        <div className="flex justify-center">
          <div className="min-w-80 bg-default border-subtle flex w-full rounded-md border p-7">
            <div className="w-full">
              <div className="flex">
                <div className="w-full">
                  <div className="flex">
                    <div className="bg-subtle text-default mt-[3px] flex h-5 w-5 items-center justify-center rounded-full p-1 text-xs ltr:mr-5 rtl:ml-5">
                      {step.stepNumber + 1}
                    </div>
                    <div>
                      <div className="text-emphasis text-base font-bold">{t("action")}</div>
                      <div className="text-default text-sm">{t("action_is_performed")}</div>
                    </div>
                  </div>
                </div>
                {!props.readOnly && (
                  <div>
                    <Dropdown>
                      <DropdownMenuTrigger asChild>
                        <Button type="button" color="minimal" variant="icon" StartIcon="ellipsis" />
                      </DropdownMenuTrigger>
                      <DropdownMenuContent>
                        <DropdownMenuItem>
                          <DropdownItem
                            type="button"
                            StartIcon="trash-2"
                            color="destructive"
                            onClick={() => {
                              if (
                                isCalAIAction(step.action) &&
                                agentData?.outboundPhoneNumbers &&
                                agentData.outboundPhoneNumbers.length > 0
                              ) {
                                setIsDeleteStepDialogOpen(true);
                              } else {
                                const steps = form.getValues("steps");
                                const updatedSteps = steps
                                  ?.filter((currStep) => currStep.id !== step.id)
                                  .map((s) => {
                                    const updatedStep = s;
                                    if (step.stepNumber < updatedStep.stepNumber) {
                                      updatedStep.stepNumber = updatedStep.stepNumber - 1;
                                    }
                                    return updatedStep;
                                  });
                                form.setValue("steps", updatedSteps);
                                if (setReload) {
                                  setReload(!reload);
                                }
                              }
                            }}>
                            {t("delete")}
                          </DropdownItem>
                        </DropdownMenuItem>
                      </DropdownMenuContent>
                    </Dropdown>
                  </div>
                )}
              </div>
              <div className="border-subtle my-7 border-t" />
              <div>
                <Label>{t("do_this")}</Label>
                <Controller
                  name={`steps.${step.stepNumber - 1}.action`}
                  control={form.control}
                  render={() => {
                    return (
                      <Select
                        isSearchable={false}
                        className="text-sm"
                        isDisabled={props.readOnly}
                        onChange={(val) => {
                          if (val) {
                            const oldValue = form.getValues(`steps.${step.stepNumber - 1}.action`);

                            const template = getTemplateBodyForAction({
                              action: val.value,
                              locale: i18n.language,
                              t,
                              template: WorkflowTemplates.REMINDER,
                              timeFormat,
                            });

                            form.setValue(`steps.${step.stepNumber - 1}.reminderBody`, template);

                            const setNumberRequiredConfigs = (
                              phoneNumberIsNeeded: boolean,
                              senderNeeded = true
                            ) => {
                              setIsSenderIsNeeded(senderNeeded);
                              setIsEmailAddressNeeded(false);
                              setIsPhoneNumberNeeded(phoneNumberIsNeeded);
                              setNumberVerified(getNumberVerificationStatus());
                            };

                            if (isSMSAction(val.value)) {
                              setNumberRequiredConfigs(val.value === WorkflowActions.SMS_NUMBER);
                              // email action changes to sms action
                              if (!isSMSAction(oldValue)) {
                                form.setValue(`steps.${step.stepNumber - 1}.sender`, SENDER_ID);
                              }

                              setIsEmailSubjectNeeded(false);
                              form.setValue(`steps.${step.stepNumber - 1}.agentId`, null);
                            } else if (isWhatsappAction(val.value)) {
                              setNumberRequiredConfigs(val.value === WorkflowActions.WHATSAPP_NUMBER, false);

                              if (!isWhatsappAction(oldValue)) {
                                form.setValue(`steps.${step.stepNumber - 1}.sender`, "");
                              }

                              setIsEmailSubjectNeeded(false);
                              form.setValue(`steps.${step.stepNumber - 1}.agentId`, null);
                            } else if (isCalAIAction(val.value)) {
                              setIsPhoneNumberNeeded(false);
                              setIsSenderIsNeeded(false);
                              setIsEmailAddressNeeded(false);
                              setIsEmailSubjectNeeded(false);
                              form.setValue(`steps.${step.stepNumber - 1}.emailSubject`, null);
                              form.setValue(`steps.${step.stepNumber - 1}.reminderBody`, null);
                              form.setValue(`steps.${step.stepNumber - 1}.sender`, null);
                            } else {
                              setIsPhoneNumberNeeded(false);
                              setIsSenderIsNeeded(false);
                              setIsEmailAddressNeeded(val.value === WorkflowActions.EMAIL_ADDRESS);
                              setIsEmailSubjectNeeded(true);
                              form.setValue(`steps.${step.stepNumber - 1}.agentId`, null);
                            }

                            form.setValue(`steps.${step.stepNumber - 1}.sendTo`, null);
                            form.clearErrors(`steps.${step.stepNumber - 1}.sendTo`);
                            form.setValue(`steps.${step.stepNumber - 1}.action`, val.value);
                            setUpdateTemplate(!updateTemplate);
                          }
                        }}
                        defaultValue={selectedAction}
                        options={actionOptions
                          ?.filter((option) => {
                            if (
                              (isCalAIAction(option.value) && form.watch("selectAll")) ||
                              (isCalAIAction(option.value) && props.isOrganization)
                            ) {
                              return false;
                            }
                            return true;
                          })
                          ?.map((option) => ({
                            ...option,
                            creditsTeamId: teamId ?? creditsTeamId,
                            isOrganization: props.isOrganization,
                          }))}
                      />
                    );
                  }}
                />
              </div>
              {isCalAIAction(form.getValues(`steps.${step.stepNumber - 1}.action`)) && !stepAgentId && (
                <div className="bg-muted mt-2 rounded-lg p-4">
                  <div className="flex items-center justify-between">
                    <div>
                      <h2 className="text-emphasis text-sm font-medium leading-none">
                        {t("cal_ai_agent")}
                        <Badge startIcon="info" className="ms-2 rounded-md" variant="warning">
                          {t("set_up_required")}
                        </Badge>
                      </h2>
                      <p className="text-muted mt-2 text-sm font-medium leading-none">
                        {t("no_phone_number_connected")}.
                      </p>
                    </div>
                    <Button
                      color="secondary"
                      onClick={async () => {
                        // save the workflow first to get the step id
                        if (props.onSaveWorkflow) {
                          await props.onSaveWorkflow();

                          // After saving, get the updated step ID from the form
                          const updatedSteps = form.getValues("steps");
                          const currentStepIndex = step.stepNumber - 1;
                          const updatedStep = updatedSteps[currentStepIndex];

                          // Ensure the action is still set correctly after save
                          if (updatedStep.action !== WorkflowActions.CAL_AI_PHONE_CALL) {
                            form.setValue(
                              `steps.${currentStepIndex}.action`,
                              WorkflowActions.CAL_AI_PHONE_CALL
                            );
                          }

                          if (updatedStep && updatedStep.id) {
                            // Create agent with the workflow step ID
                            createAgentMutation.mutate({
                              teamId,
                              workflowStepId: updatedStep.id,
                            });
                          } else {
                            showToast(t("failed_to_get_workflow_step_id"), "error");
                          }
                        }
                      }}
                      loading={createAgentMutation.isPending}>
                      {t("set_up")}
                    </Button>
                  </div>
                </div>
              )}

              {stepAgentId && isAgentLoading && <CalAIAgentDataSkeleton />}
              {stepAgentId && agentData && (
                <div className="bg-muted mt-4 rounded-lg p-4">
                  <div className="flex items-center justify-between">
                    <div>
                      <h3 className="text-emphasis text-base font-medium">{t("cal_ai_agent")}</h3>
                      {arePhoneNumbersActive.length > 0 ? (
                        <div className="flex items-center gap-2">
                          <Icon name="phone" className="text-emphasis h-4 w-4" />
                          <span className="text-emphasis text-sm">
                            {formatPhoneNumber(arePhoneNumbersActive[0].phoneNumber)}
                          </span>
                          <Badge variant="green" size="sm" withDot>
                            {t("active")}
                          </Badge>
                        </div>
                      ) : (
                        <div className="flex items-center gap-1">
                          <span className="text-subtle text-sm">{t("no_phone_number_connected")}</span>
                        </div>
                      )}
                    </div>
                    <div className="flex items-center gap-1">
                      {arePhoneNumbersActive.length > 0 ? (
                        <Button
                          color="secondary"
                          onClick={() => setIsTestAgentDialogOpen(true)}
                          disabled={props.readOnly || !arePhoneNumbersActive.length}>
                          <Icon name="phone" className="mr-2 h-4 w-4" />
                          {t("test_agent")}
                        </Button>
                      ) : (
                        <Button
                          color="secondary"
                          onClick={() => {
                            setAgentConfigurationSheet((prev) => ({
                              ...prev,
                              open: true,
                              activeTab: "phoneNumber",
                            }));
                          }}
                          disabled={props.readOnly}>
                          {t("connect_phone_number")}
                        </Button>
                      )}
                      <Dropdown>
                        <DropdownMenuTrigger asChild>
                          <Button
                            type="button"
                            color="secondary"
                            variant="icon"
                            StartIcon="ellipsis"
                            className="rounded-[10px]"
                          />
                        </DropdownMenuTrigger>
                        <DropdownMenuContent>
                          <DropdownMenuItem>
                            <DropdownItem
                              type="button"
                              StartIcon="pencil"
                              onClick={() => setAgentConfigurationSheet({ open: true, activeTab: "prompt" })}>
                              {t("edit")}
                            </DropdownItem>
                          </DropdownMenuItem>
                        </DropdownMenuContent>
                      </Dropdown>
                    </div>
                  </div>
                </div>
              )}
              {isPhoneNumberNeeded && (
                <div className="bg-muted mt-2 rounded-md p-4 pt-0">
                  <Label className="pt-4">{t("custom_phone_number")}</Label>
                  <div className="block sm:flex">
                    <Controller
                      name={`steps.${step.stepNumber - 1}.sendTo`}
                      render={({ field: { value, onChange } }) => (
                        <PhoneInput
                          placeholder={t("phone_number")}
                          id={`steps.${step.stepNumber - 1}.sendTo`}
                          className="min-w-fit sm:rounded-r-none sm:rounded-bl-md sm:rounded-tl-md"
                          required
                          disabled={props.readOnly}
                          value={value}
                          onChange={(val) => {
                            const isAlreadyVerified = !!verifiedNumbers
                              ?.concat([])
                              .find((number) => number.replace(/\s/g, "") === val?.replace(/\s/g, ""));
                            setNumberVerified(isAlreadyVerified);
                            onChange(val);
                          }}
                        />
                      )}
                    />
                    <Button
                      color="secondary"
                      disabled={numberVerified || props.readOnly || false}
                      className={classNames(
                        "-ml-[3px] h-[40px] min-w-fit sm:block sm:rounded-bl-none sm:rounded-tl-none",
                        numberVerified ? "hidden" : "mt-3 sm:mt-0"
                      )}
                      onClick={() =>
                        sendVerificationCodeMutation.mutate({
                          phoneNumber: form.getValues(`steps.${step.stepNumber - 1}.sendTo`) || "",
                        })
                      }>
                      {t("send_code")}
                    </Button>
                  </div>

                  {form.formState.errors.steps &&
                    form.formState?.errors?.steps[step.stepNumber - 1]?.sendTo && (
                      <p className="mt-1 text-xs text-red-500">
                        {form.formState?.errors?.steps[step.stepNumber - 1]?.sendTo?.message || ""}
                      </p>
                    )}
                  {numberVerified ? (
                    <div className="mt-1">
                      <Badge variant="green">{t("number_verified")}</Badge>
                    </div>
                  ) : (
                    !props.readOnly && (
                      <>
                        <div className="mt-3 flex">
                          <TextField
                            className="h-[36px] rounded-r-none border-r-transparent"
                            placeholder="Verification code"
                            disabled={props.readOnly}
                            value={verificationCode}
                            onChange={(e) => {
                              setVerificationCode(e.target.value);
                            }}
                            required
                          />
                          <Button
                            color="secondary"
                            className="-ml-[3px] h-[36px] min-w-fit py-0 sm:block sm:rounded-bl-none sm:rounded-tl-none "
                            disabled={verifyPhoneNumberMutation.isPending || props.readOnly}
                            onClick={() => {
                              verifyPhoneNumberMutation.mutate({
                                phoneNumber: form.getValues(`steps.${step.stepNumber - 1}.sendTo`) || "",
                                code: verificationCode,
                                teamId,
                              });
                            }}>
                            {t("verify")}
                          </Button>
                        </div>
                        {form.formState.errors.steps &&
                          form.formState?.errors?.steps[step.stepNumber - 1]?.sendTo && (
                            <p className="mt-1 text-xs text-red-500">
                              {form.formState?.errors?.steps[step.stepNumber - 1]?.sendTo?.message || ""}
                            </p>
                          )}
                      </>
                    )
                  )}
                </div>
              )}
              {!isWhatsappAction(form.getValues(`steps.${step.stepNumber - 1}.action`)) &&
                !isCalAIAction(form.getValues(`steps.${step.stepNumber - 1}.action`)) && (
                  <div className="bg-muted mt-2 rounded-md p-4 pt-0">
                    {isSenderIsNeeded ? (
                      <>
                        <div className="pt-4">
                          <div className="flex items-center">
                            <Label>{t("sender_id")}</Label>
                            <Tooltip content={t("sender_id_info")}>
                              <span>
                                <Icon name="info" className="mb-2 ml-2 mr-1 mt-0.5 h-4 w-4 text-gray-500" />
                              </span>
                            </Tooltip>
                          </div>
                          <Input
                            type="text"
                            placeholder={SENDER_ID}
                            disabled={props.readOnly}
                            maxLength={11}
                            {...form.register(`steps.${step.stepNumber - 1}.sender`)}
                          />
                        </div>
                        {form.formState.errors.steps &&
                          form.formState?.errors?.steps[step.stepNumber - 1]?.sender && (
                            <p className="mt-1 text-xs text-red-500">{t("sender_id_error_message")}</p>
                          )}
                      </>
                    ) : (
                      <>
                        <div className="pt-4">
                          <Label>{t("sender_name")}</Label>
                          <Input
                            type="text"
                            disabled={props.readOnly}
                            placeholder={SENDER_NAME}
                            {...form.register(`steps.${step.stepNumber - 1}.senderName`)}
                          />
                        </div>
                      </>
                    )}
                  </div>
                )}
              {canRequirePhoneNumber(form.getValues(`steps.${step.stepNumber - 1}.action`)) &&
                !isCalAIAction(form.getValues(`steps.${step.stepNumber - 1}.action`)) && (
                  <div className="mt-2">
                    <Controller
                      name={`steps.${step.stepNumber - 1}.numberRequired`}
                      control={form.control}
                      render={() => (
                        <CheckboxField
                          disabled={props.readOnly}
                          defaultChecked={
                            form.getValues(`steps.${step.stepNumber - 1}.numberRequired`) || false
                          }
                          description={t("make_phone_number_required")}
                          onChange={(e) =>
                            form.setValue(`steps.${step.stepNumber - 1}.numberRequired`, e.target.checked)
                          }
                        />
                      )}
                    />
                  </div>
                )}
<<<<<<< HEAD
                <div className="mt-3 [&_label]:my-1 [&_label]:font-normal">
                  <SettingsToggle
                    title={t("translate_workflow_button")}
                    checked={!!autoTranslateWorkflowEnabled}
                    onCheckedChange={(value) => {
                      form.setValue("autoTranslateWorkflowEnabled", value, { shouldDirty: true });
                    }}
                    disabled={!props.user.organizationId}
                    tooltip={!props.user.organizationId ? t("orgs_upgrade_to_enable_feature") : undefined}
                  />
                </div>
                {!props.readOnly && (
                  <div className="mt-3 ">
                    <button type="button" onClick={() => setIsAdditionalInputsDialogOpen(true)}>
                      <div className="text-default mt-2 flex text-sm">
                        <Icon name="circle-help" className="mt-[3px] h-3 w-3 ltr:mr-2 rtl:ml-2" />
                        <p className="text-left">{t("using_booking_questions_as_variables")}</p>
=======
              {isEmailAddressNeeded &&
                !isCalAIAction(form.getValues(`steps.${step.stepNumber - 1}.action`)) && (
                  <div className="bg-muted mt-5 rounded-md p-4">
                    <Label>{t("email_address")}</Label>
                    <div className="block sm:flex">
                      <Controller
                        name={`steps.${step.stepNumber - 1}.sendTo`}
                        render={({ field: { value, onChange } }) => (
                          <EmailField
                            required
                            containerClassName="w-full"
                            className="h-10 min-w-fit sm:rounded-r-none sm:rounded-bl-md sm:rounded-tl-md"
                            placeholder={t("email_address")}
                            value={value}
                            disabled={props.readOnly}
                            onChange={(val) => {
                              const isAlreadyVerified = !!verifiedEmails
                                ?.concat([])
                                .find((email) => email === val.target.value);
                              setEmailVerified(isAlreadyVerified);
                              onChange(val);
                            }}
                          />
                        )}
                      />
                      <Button
                        color="secondary"
                        disabled={emailVerified || props.readOnly || false}
                        className={classNames(
                          "-ml-[3px] h-[40px] min-w-fit sm:block sm:rounded-bl-none sm:rounded-tl-none",
                          emailVerified ? "hidden" : "mt-3 sm:mt-0"
                        )}
                        onClick={() => {
                          const email = form.getValues(`steps.${step.stepNumber - 1}.sendTo`) || "";
                          sendEmailVerificationCodeMutation.mutate({
                            email,
                            isVerifyingEmail: true,
                          });
                        }}>
                        {t("send_code")}
                      </Button>
                    </div>

                    {form.formState.errors.steps &&
                      form.formState?.errors?.steps[step.stepNumber - 1]?.sendTo && (
                        <p className="mt-1 text-xs text-red-500">
                          {form.formState?.errors?.steps[step.stepNumber - 1]?.sendTo?.message || ""}
                        </p>
                      )}

                    {emailVerified ? (
                      <div className="mt-1">
                        <Badge variant="green">{t("email_verified")}</Badge>
>>>>>>> 2277d903
                      </div>
                    ) : (
                      !props.readOnly && (
                        <>
                          <div className="mt-3 flex">
                            <TextField
                              className="h-[36px] rounded-r-none border-r-transparent"
                              placeholder="Verification code"
                              disabled={props.readOnly}
                              value={verificationCode}
                              onChange={(e) => {
                                setVerificationCode(e.target.value);
                              }}
                              required
                            />
                            <Button
                              color="secondary"
                              className="-ml-[3px] h-[36px] min-w-fit py-0 sm:block sm:rounded-bl-none sm:rounded-tl-none "
                              disabled={verifyEmailCodeMutation.isPending || props.readOnly}
                              onClick={() => {
                                verifyEmailCodeMutation.mutate({
                                  code: verificationCode,
                                  email: form.getValues(`steps.${step.stepNumber - 1}.sendTo`) || "",
                                  teamId,
                                });
                              }}>
                              {t("verify")}
                            </Button>
                          </div>
                          {form.formState.errors.steps &&
                            form.formState?.errors?.steps[step.stepNumber - 1]?.sendTo && (
                              <p className="mt-1 text-xs text-red-500">
                                {form.formState?.errors?.steps[step.stepNumber - 1]?.sendTo?.message || ""}
                              </p>
                            )}
                        </>
                      )
                    )}
                  </div>
                )}
              {!isCalAIAction(form.getValues(`steps.${step.stepNumber - 1}.action`)) && (
                <div className="mt-5">
                  <Label>{t("message_template")}</Label>
                  <Controller
                    name={`steps.${step.stepNumber - 1}.template`}
                    control={form.control}
                    render={({ field }) => {
                      return (
                        <Select
                          isSearchable={false}
                          className="text-sm"
                          isDisabled={props.readOnly}
                          onChange={(val) => {
                            if (val) {
                              const action = form.getValues(`steps.${step.stepNumber - 1}.action`);

                              const template = getTemplateBodyForAction({
                                action,
                                locale: i18n.language,
                                t,
                                template: val.value ?? WorkflowTemplates.REMINDER,
                                timeFormat,
                              });

                              form.setValue(`steps.${step.stepNumber - 1}.reminderBody`, template);

                              if (shouldScheduleEmailReminder(action)) {
                                if (val.value === WorkflowTemplates.REMINDER) {
                                  form.setValue(
                                    `steps.${step.stepNumber - 1}.emailSubject`,
                                    emailReminderTemplate({
                                      isEditingMode: true,
                                      locale: i18n.language,
                                      t,
                                      action,
                                      timeFormat,
                                    }).emailSubject
                                  );
                                } else if (val.value === WorkflowTemplates.RATING) {
                                  form.setValue(
                                    `steps.${step.stepNumber - 1}.emailSubject`,
                                    emailRatingTemplate({
                                      isEditingMode: true,
                                      locale: i18n.language,
                                      action,
                                      t,
                                      timeFormat,
                                    }).emailSubject
                                  );
                                }
                              }
                              field.onChange(val.value);
                              form.setValue(`steps.${step.stepNumber - 1}.template`, val.value);
                              setUpdateTemplate(!updateTemplate);
                            }
                          }}
                          defaultValue={selectedTemplate}
                          value={selectedTemplate}
                          options={templateOptions.map((option) => ({
                            label: option.label,
                            value: option.value,
                            needsTeamsUpgrade:
                              option.needsTeamsUpgrade &&
                              !isSMSAction(form.getValues(`steps.${step.stepNumber - 1}.action`)),
                          }))}
                          isOptionDisabled={(option: {
                            label: string;
                            value: any;
                            needsTeamsUpgrade: boolean;
                          }) => option.needsTeamsUpgrade}
                        />
                      );
                    }}
                  />
                </div>
              )}
              {!isCalAIAction(form.getValues(`steps.${step.stepNumber - 1}.action`)) && (
                <div className="bg-muted mt-2 rounded-md pt-2 md:p-6 md:pt-4">
                  {isEmailSubjectNeeded && (
                    <div className="mb-6">
                      <div className="flex items-center">
                        <Label className={classNames("flex-none", props.readOnly ? "mb-2" : "mb-0")}>
                          {t("email_subject")}
                        </Label>
                        {!props.readOnly && (
                          <div className="flex-grow text-right">
                            <AddVariablesDropdown
                              addVariable={addVariableEmailSubject}
                              variables={DYNAMIC_TEXT_VARIABLES}
                            />
                          </div>
                        )}
                      </div>
                      <TextArea
                        ref={(e) => {
                          emailSubjectFormRef?.(e);
                          refEmailSubject.current = e;
                        }}
                        rows={2}
                        disabled={props.readOnly || !hasActiveTeamPlan}
                        className="my-0 focus:ring-transparent"
                        required
                        {...restEmailSubjectForm}
                      />
                      {form.formState.errors.steps &&
                        form.formState?.errors?.steps[step.stepNumber - 1]?.emailSubject && (
                          <p className="mt-1 text-xs text-red-500">
                            {form.formState?.errors?.steps[step.stepNumber - 1]?.emailSubject?.message || ""}
                          </p>
                        )}
                    </div>
                  )}
                  <div className="mb-2 flex items-center pb-1">
                    <Label className="mb-0 flex-none">
                      {isEmailSubjectNeeded ? t("email_body") : t("text_message")}
                    </Label>
                  </div>
                  <Editor
                    getText={() => {
                      return props.form.getValues(`steps.${step.stepNumber - 1}.reminderBody`) || "";
                    }}
                    setText={(text: string) => {
                      props.form.setValue(`steps.${step.stepNumber - 1}.reminderBody`, text);
                      props.form.clearErrors();
                    }}
                    variables={DYNAMIC_TEXT_VARIABLES}
                    addVariableButtonTop={isSMSAction(step.action)}
                    height="200px"
                    updateTemplate={updateTemplate}
                    firstRender={firstRender}
                    setFirstRender={setFirstRender}
                    editable={
                      !props.readOnly &&
                      !isWhatsappAction(step.action) &&
                      (hasActiveTeamPlan || isSMSAction(step.action))
                    }
                    excludedToolbarItems={
                      !isSMSAction(step.action) ? [] : ["blockType", "bold", "italic", "link"]
                    }
                    plainText={isSMSAction(step.action)}
                  />

                  {form.formState.errors.steps &&
                    form.formState?.errors?.steps[step.stepNumber - 1]?.reminderBody && (
                      <p className="mt-1 text-sm text-red-500">
                        {form.formState?.errors?.steps[step.stepNumber - 1]?.reminderBody?.message || ""}
                      </p>
                    )}
                  {isEmailSubjectNeeded && (
                    <div className="mt-2">
                      <Controller
                        name={`steps.${step.stepNumber - 1}.includeCalendarEvent`}
                        control={form.control}
                        render={() => (
                          <CheckboxField
                            disabled={props.readOnly}
                            defaultChecked={
                              form.getValues(`steps.${step.stepNumber - 1}.includeCalendarEvent`) || false
                            }
                            description={t("include_calendar_event")}
                            onChange={(e) =>
                              form.setValue(
                                `steps.${step.stepNumber - 1}.includeCalendarEvent`,
                                e.target.checked
                              )
                            }
                          />
                        )}
                      />
                    </div>
                  )}
                  {!props.readOnly && (
                    <div className="mt-3 ">
                      <button type="button" onClick={() => setIsAdditionalInputsDialogOpen(true)}>
                        <div className="text-default mt-2 flex text-sm">
                          <Icon name="circle-help" className="mt-[3px] h-3 w-3 ltr:mr-2 rtl:ml-2" />
                          <p className="text-left">{t("using_booking_questions_as_variables")}</p>
                        </div>
                      </button>
                    </div>
                  )}
                </div>
              )}

              {/* {form.getValues(`steps.${step.stepNumber - 1}.action`) !== WorkflowActions.SMS_ATTENDEE && (
                <Button
                  type="button"
                  className="w-full mt-7"
                  onClick={() => {
                    let isEmpty = false;

                    if (!form.getValues(`steps.${step.stepNumber - 1}.sendTo`) && isPhoneNumberNeeded) {
                      form.setError(`steps.${step.stepNumber - 1}.sendTo`, {
                        type: "custom",
                        message: t("no_input"),
                      });
                      isEmpty = true;
                    }

                    if (!numberVerified && isPhoneNumberNeeded) {
                      form.setError(`steps.${step.stepNumber - 1}.sendTo`, {
                        type: "custom",
                        message: t("not_verified"),
                      });
                    }
                    if (
                      form.getValues(`steps.${step.stepNumber - 1}.template`) === WorkflowTemplates.CUSTOM
                    ) {
                      if (!form.getValues(`steps.${step.stepNumber - 1}.reminderBody`)) {
                        form.setError(`steps.${step.stepNumber - 1}.reminderBody`, {
                          type: "custom",
                          message: t("no_input"),
                        });
                        isEmpty = true;
                      } else if (
                        isEmailSubjectNeeded &&
                        !form.getValues(`steps.${step.stepNumber - 1}.emailSubject`)
                      ) {
                        form.setError(`steps.${step.stepNumber - 1}.emailSubject`, {
                          type: "custom",
                          message: t("no_input"),
                        });
                        isEmpty = true;
                      }
                    }

                    if (!isPhoneNumberNeeded && !isEmpty) {
                      //translate body and reminder to english
                      const emailSubject = translateVariablesToEnglish(
                        form.getValues(`steps.${step.stepNumber - 1}.emailSubject`) || "",
                        { locale: i18n.language, t }
                      );
                      const reminderBody = translateVariablesToEnglish(
                        form.getValues(`steps.${step.stepNumber - 1}.reminderBody`) || "",
                        { locale: i18n.language, t }
                      );

                      testActionMutation.mutate({
                        step,
                        emailSubject,
                        reminderBody,
                      });
                    } else {
                      const isNumberValid =
                        form.formState.errors.steps &&
                        form.formState?.errors?.steps[step.stepNumber - 1]?.sendTo
                          ? false
                          : true;

                      if (isPhoneNumberNeeded && isNumberValid && !isEmpty && numberVerified) {
                        setConfirmationDialogOpen(true);
                      }
                    }
                  }}
                  color="secondary">
                  <div className="w-full">{t("test_action")}</div>
                </Button>
              )*/}
            </div>
          </div>
        </div>
        {/* <Dialog open={confirmationDialogOpen} onOpenChange={setConfirmationDialogOpen}>
          <ConfirmationDialogContent
            variety="warning"
            title={t("test_workflow_action")}
            confirmBtnText={t("send_sms")}
            onConfirm={(e) => {
              e.preventDefault();
              const reminderBody = translateVariablesToEnglish(
                form.getValues(`steps.${step.stepNumber - 1}.reminderBody`) || "",
                { locale: i18n.language, t }
              );

              testActionMutation.mutate({
                step,
                emailSubject: "",
                reminderBody: reminderBody || "",
              });
              setConfirmationDialogOpen(false);
            }}>
            {t("send_sms_to_number", { number: form.getValues(`steps.${step.stepNumber - 1}.sendTo`) })}
          </ConfirmationDialogContent>
        </Dialog> */}
        <Dialog open={isAdditionalInputsDialogOpen} onOpenChange={setIsAdditionalInputsDialogOpen}>
          <DialogContent enableOverflow type="creation" className="sm:max-w-[610px]">
            <div>
              <h1 className="w-full text-xl font-semibold ">{t("how_booking_questions_as_variables")}</h1>
              <div className="bg-muted-3 mb-6 rounded-md sm:p-4">
                <p className="test-sm font-medium">{t("format")}</p>
                <ul className="text-emphasis ml-5 mt-2 list-disc">
                  <li>{t("uppercase_for_letters")}</li>
                  <li>{t("replace_whitespaces_underscores")}</li>
                  <li>{t("ignore_special_characters_booking_questions")}</li>
                </ul>
                <div className="mt-4">
                  <p className="test-sm w-full font-medium">{t("example_1")}</p>
                  <div className="mt-2 grid grid-cols-12">
                    <div className="test-sm text-default col-span-5 ltr:mr-2 rtl:ml-2">
                      {t("booking_question_identifier")}
                    </div>
                    <div className="test-sm text-emphasis col-span-7">{t("company_size")}</div>
                    <div className="test-sm text-default col-span-5 w-full">{t("variable")}</div>

                    <div className="test-sm text-emphasis col-span-7 break-words">
                      {" "}
                      {`{${t("company_size")
                        .replace(/[^a-zA-Z0-9 ]/g, "")
                        .trim()
                        .replace(/ /g, "_")
                        .toUpperCase()}}`}
                    </div>
                  </div>
                </div>
                <div className="mt-4">
                  <p className="test-sm w-full font-medium">{t("example_2")}</p>
                  <div className="mt-2 grid grid-cols-12">
                    <div className="test-sm text-default col-span-5 ltr:mr-2 rtl:ml-2">
                      {t("booking_question_identifier")}
                    </div>
                    <div className="test-sm text-emphasis col-span-7">{t("what_help_needed")}</div>
                    <div className="test-sm text-default col-span-5">{t("variable")}</div>
                    <div className="test-sm text-emphasis col-span-7 break-words">
                      {" "}
                      {`{${t("what_help_needed")
                        .replace(/[^a-zA-Z0-9 ]/g, "")
                        .trim()
                        .replace(/ /g, "_")
                        .toUpperCase()}}`}
                    </div>
                  </div>
                </div>
              </div>
            </div>
            <DialogFooter showDivider>
              <DialogClose color="primary" />
            </DialogFooter>
          </DialogContent>
        </Dialog>
        {agentConfigurationSheet.open && (
          <AgentConfigurationSheet
            open={agentConfigurationSheet.open}
            activeTab={agentConfigurationSheet.activeTab}
            onOpenChange={(val) => setAgentConfigurationSheet((prev) => ({ ...prev, open: val }))}
            agentId={stepAgentId}
            agentData={agentData}
            onUpdate={(data) => {
              updateAgentMutation.mutate({
                id: stepAgentId!,
                teamId: teamId,
                generalPrompt: data.generalPrompt,
                beginMessage: data.beginMessage,
                generalTools: data.generalTools,
              });
            }}
            readOnly={props.readOnly}
            teamId={teamId}
            workflowId={params?.workflow as string}
            workflowStepId={step?.id}
            form={form}
          />
        )}

        {stepAgentId && (
          <TestAgentDialog
            open={isTestAgentDialogOpen}
            onOpenChange={setIsTestAgentDialogOpen}
            agentId={stepAgentId}
            teamId={teamId}
            form={form}
          />
        )}

        {/* Unsubscribe Confirmation Dialog */}
        <Dialog open={isUnsubscribeDialogOpen} onOpenChange={setIsUnsubscribeDialogOpen}>
          <DialogContent type="creation" title={t("unsubscribe_phone_number")}>
            <div className="space-y-4">
              <p className="text-default text-sm">{t("do_you_still_want_to_unsubscribe")}</p>
              {getActivePhoneNumbers(
                agentData?.outboundPhoneNumbers?.map((phone) => ({
                  ...phone,
                  subscriptionStatus: phone.subscriptionStatus ?? undefined,
                }))
              ).length > 0 && (
                <div className="bg-muted rounded-lg p-3">
                  <div className="flex items-center gap-2">
                    <Icon name="phone" className="text-emphasis h-4 w-4" />
                    <span className="text-emphasis text-sm font-medium">
                      {formatPhoneNumber(
                        getActivePhoneNumbers(
                          agentData?.outboundPhoneNumbers?.map((phone) => ({
                            ...phone,
                            subscriptionStatus: phone.subscriptionStatus ?? undefined,
                          }))
                        )?.[0]?.phoneNumber
                      )}
                    </span>
                  </div>
                </div>
              )}
              <p className="text-subtle text-sm">{t("the_action_will_disconnect_phone_number")}</p>
            </div>
            <DialogFooter showDivider>
              <Button type="button" color="secondary" onClick={() => setIsUnsubscribeDialogOpen(false)}>
                {t("cancel")}
              </Button>
              <Button
                type="button"
                StartIcon="trash"
                color="destructive"
                onClick={() => {
                  const activePhoneNumbers = getActivePhoneNumbers(
                    agentData?.outboundPhoneNumbers?.map((phone) => ({
                      ...phone,
                      subscriptionStatus: phone.subscriptionStatus ?? undefined,
                    }))
                  );
                  if (activePhoneNumbers?.[0]) {
                    unsubscribePhoneNumberMutation.mutate({
                      phoneNumber: activePhoneNumbers[0].phoneNumber,
                      outboundAgentId: null,
                    });
                  }
                }}
                loading={unsubscribePhoneNumberMutation.isPending}>
                {t("unsubscribe")}
              </Button>
            </DialogFooter>
          </DialogContent>
        </Dialog>

        {/* Delete Step Confirmation Dialog */}
        <Dialog open={isDeleteStepDialogOpen} onOpenChange={setIsDeleteStepDialogOpen}>
          <DialogContent type="confirmation" title={t("delete_workflow_step")}>
            <div className="space-y-4">
              <p className="text-default text-sm">{t("are_you_sure_you_want_to_delete_workflow_step")}</p>
              {(() => {
                const relevantPhoneNumbers =
                  agentData?.outboundPhoneNumbers?.filter(
                    (phone) => phone.subscriptionStatus !== PhoneNumberSubscriptionStatus.CANCELLED
                  ) || [];

                return (
                  relevantPhoneNumbers.length > 0 && (
                    <>
                      <div className="bg-attention rounded-lg p-3">
                        <div className="flex items-start gap-2">
                          <Icon name="info" className="text-attention mt-0.5 h-4 w-4" />
                          <div className="space-y-2">
                            <p className="text-attention text-sm font-medium">{t("this_action_will_also")}</p>
                            <ul className="text-attention list-inside list-disc space-y-1 text-sm">
                              {relevantPhoneNumbers.some(
                                (phone) => phone.subscriptionStatus === PhoneNumberSubscriptionStatus.ACTIVE
                              ) && <li>{t("cancel_your_phone_number_subscription")}</li>}
                              <li>{t("delete_associated_phone_number")}</li>
                            </ul>
                          </div>
                        </div>
                      </div>
                      {relevantPhoneNumbers.map((phone) => (
                        <div key={phone.phoneNumber} className="bg-muted rounded-lg p-3">
                          <div className="flex items-center gap-2">
                            <Icon name="phone" className="text-emphasis h-4 w-4" />
                            <span className="text-emphasis text-sm font-medium">
                              {formatPhoneNumber(phone.phoneNumber)}
                            </span>
                            {phone.subscriptionStatus === PhoneNumberSubscriptionStatus.ACTIVE && (
                              <Badge variant="green" size="sm" withDot>
                                {t("active_subscription")}
                              </Badge>
                            )}
                          </div>
                        </div>
                      ))}
                    </>
                  )
                );
              })()}
            </div>
            <DialogFooter showDivider>
              <Button type="button" color="secondary" onClick={() => setIsDeleteStepDialogOpen(false)}>
                {t("cancel")}
              </Button>
              <Button
                type="button"
                StartIcon="trash"
                color="destructive"
                onClick={() => {
                  // Proceed with deletion
                  const steps = form.getValues("steps");
                  const updatedSteps = steps
                    ?.filter((currStep) => currStep.id !== step.id)
                    .map((s) => {
                      const updatedStep = s;
                      if (step.stepNumber < updatedStep.stepNumber) {
                        updatedStep.stepNumber = updatedStep.stepNumber - 1;
                      }
                      return updatedStep;
                    });
                  form.setValue("steps", updatedSteps);
                  if (setReload) {
                    setReload(!reload);
                  }
                  setIsDeleteStepDialogOpen(false);
                }}>
                {t("delete")}
              </Button>
            </DialogFooter>
          </DialogContent>
        </Dialog>
      </>
    );
  }

  return <></>;
}<|MERGE_RESOLUTION|>--- conflicted
+++ resolved
@@ -940,25 +940,6 @@
                     />
                   </div>
                 )}
-<<<<<<< HEAD
-                <div className="mt-3 [&_label]:my-1 [&_label]:font-normal">
-                  <SettingsToggle
-                    title={t("translate_workflow_button")}
-                    checked={!!autoTranslateWorkflowEnabled}
-                    onCheckedChange={(value) => {
-                      form.setValue("autoTranslateWorkflowEnabled", value, { shouldDirty: true });
-                    }}
-                    disabled={!props.user.organizationId}
-                    tooltip={!props.user.organizationId ? t("orgs_upgrade_to_enable_feature") : undefined}
-                  />
-                </div>
-                {!props.readOnly && (
-                  <div className="mt-3 ">
-                    <button type="button" onClick={() => setIsAdditionalInputsDialogOpen(true)}>
-                      <div className="text-default mt-2 flex text-sm">
-                        <Icon name="circle-help" className="mt-[3px] h-3 w-3 ltr:mr-2 rtl:ml-2" />
-                        <p className="text-left">{t("using_booking_questions_as_variables")}</p>
-=======
               {isEmailAddressNeeded &&
                 !isCalAIAction(form.getValues(`steps.${step.stepNumber - 1}.action`)) && (
                   <div className="bg-muted mt-5 rounded-md p-4">
@@ -1012,7 +993,6 @@
                     {emailVerified ? (
                       <div className="mt-1">
                         <Badge variant="green">{t("email_verified")}</Badge>
->>>>>>> 2277d903
                       </div>
                     ) : (
                       !props.readOnly && (
@@ -1224,6 +1204,17 @@
                       />
                     </div>
                   )}
+                  <div className="mt-3 [&_label]:my-1 [&_label]:font-normal">
+                    <SettingsToggle
+                      title={t("translate_workflow_button")}
+                      checked={!!autoTranslateWorkflowEnabled}
+                      onCheckedChange={(value) => {
+                        form.setValue("autoTranslateWorkflowEnabled", value, { shouldDirty: true });
+                      }}
+                      disabled={!props.user.organizationId}
+                      tooltip={!props.user.organizationId ? t("orgs_upgrade_to_enable_feature") : undefined}
+                    />
+                  </div>
                   {!props.readOnly && (
                     <div className="mt-3 ">
                       <button type="button" onClick={() => setIsAdditionalInputsDialogOpen(true)}>
