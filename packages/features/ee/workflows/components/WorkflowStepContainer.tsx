--- conflicted
+++ resolved
@@ -123,19 +123,19 @@
 
 const CalAIAgentDataSkeleton = () => {
   return (
-    <div className="bg-muted mt-4 rounded-lg p-4">
-      <div className="flex items-center justify-between">
+    <div className="p-4 mt-4 rounded-lg bg-muted">
+      <div className="flex justify-between items-center">
         <div>
-          <SkeletonText className="h-5 w-28" />
-          <div className="mt-2 flex items-center gap-2">
-            <SkeletonText className="h-4 w-4" />
-            <SkeletonText className="h-4 w-32" />
-            <SkeletonText className="h-5 w-12" />
+          <SkeletonText className="w-28 h-5" />
+          <div className="flex gap-2 items-center mt-2">
+            <SkeletonText className="w-4 h-4" />
+            <SkeletonText className="w-32 h-4" />
+            <SkeletonText className="w-12 h-5" />
           </div>
         </div>
-        <div className="flex items-center gap-1">
-          <SkeletonText className="h-8 w-24" />
-          <SkeletonText className="h-8 w-8" />
+        <div className="flex gap-1 items-center">
+          <SkeletonText className="w-24 h-8" />
+          <SkeletonText className="w-8 h-8" />
         </div>
       </div>
     </div>
@@ -381,15 +381,11 @@
     name: "steps",
   });
 
-<<<<<<< HEAD
   // Extract current step template from watched steps array
   const currentStepTemplate = step ? steps?.[step.stepNumber - 1]?.template : null;
 
   const isReminderTemplate = currentStepTemplate === WorkflowTemplates.REMINDER;
 
-=======
-  const hasAiAction = hasCalAIAction(steps);
->>>>>>> 7d17b443
   const hasEmailToHostAction = steps.some((s) => s.action === WorkflowActions.EMAIL_HOST);
   const hasWhatsappAction = steps.some((s) => isWhatsappAction(s.action));
 
@@ -527,7 +523,7 @@
     return (
       <>
         <div className="mb-3">
-          <Label className="text-default text-sm leading-none">{t("when")}</Label>
+          <Label className="text-sm leading-none text-default">{t("when")}</Label>
           <Controller
             name="trigger"
             control={form.control}
@@ -610,8 +606,8 @@
         </div>
         <div>
           {!!timeSectionText && (
-            <div className="mb-3 mt-3">
-              <Label className="text-default mb-0">{timeSectionText}</Label>
+            <div className="mt-3 mb-3">
+              <Label className="mb-0 text-default">{timeSectionText}</Label>
               <TimeTimeUnitInput disabled={props.readOnly} />
             </div>
           )}
@@ -619,7 +615,7 @@
           {selectedOptions && setSelectedOptions && allOptions && (
             <div className={classNames(!!timeSectionText && "mb-3")}>
               {isOrganization ? (
-                <div className="text-default flex items-center gap-2">
+                <div className="flex gap-2 items-center text-default">
                   <Label>{t("which_team_apply")}</Label>
                   <div className="mb-2">
                     <InfoBadge content={t("team_select_info")} />
@@ -686,7 +682,7 @@
             </div>
           )}
           {!!timeSectionText && (
-            <div className="mt-1 flex text-gray-500">
+            <div className="flex mt-1 text-gray-500">
               <Icon name="info" className="mr-1 mt-0.5 h-4 w-4" />
               <p className="text-sm">{t("testing_sms_workflow_info_message")}</p>
             </div>
@@ -833,12 +829,12 @@
                       />
                       <div className="mt-1.5 flex items-center gap-1">
                         <Icon name="info" size="10" className="text-gray-500" />
-                        <div className="text-subtle text-xs">{t("sender_id_info")}</div>
+                        <div className="text-xs text-subtle">{t("sender_id_info")}</div>
                       </div>
                     </div>
                     {form.formState.errors.steps &&
                       form.formState?.errors?.steps[step.stepNumber - 1]?.sender && (
-                        <p className="text-error mt-1 text-xs">{t("sender_id_error_message")}</p>
+                        <p className="mt-1 text-xs text-error">{t("sender_id_error_message")}</p>
                       )}
                   </>
                 ) : (
@@ -857,23 +853,23 @@
               </div>
             )}
           {isCalAIAction(form.getValues(`steps.${step.stepNumber - 1}.action`)) && !stepAgentId && (
-            <div className="bg-muted border-muted mt-2 rounded-2xl border p-3">
-              <div className="flex flex-col justify-between gap-4 sm:flex-row sm:items-center sm:gap-0">
+            <div className="p-3 mt-2 rounded-2xl border bg-muted border-muted">
+              <div className="flex flex-col gap-4 justify-between sm:flex-row sm:items-center sm:gap-0">
                 <div>
-                  <h2 className="text-emphasis text-sm font-medium leading-none">
+                  <h2 className="text-sm font-medium leading-none text-emphasis">
                     {t("cal_ai_agent")}
-                    <Badge startIcon="info" className="ms-2 rounded-md" variant="warning">
+                    <Badge startIcon="info" className="rounded-md ms-2" variant="warning">
                       {t("set_up_required")}
                     </Badge>
                   </h2>
-                  <p className="text-muted mt-1 text-sm font-medium leading-none">
+                  <p className="mt-1 text-sm font-medium leading-none text-muted">
                     {t("no_phone_number_connected")}.
                   </p>
                 </div>
                 <Button
                   color="primary"
                   disabled={props.readOnly || isCreatingAgent.current || hasAutoCreated.current}
-                  className="flex items-center justify-center"
+                  className="flex justify-center items-center"
                   onClick={() => handleCreateAgent()}
                   loading={createAgentMutation.isPending || isCreatingAgent.current}>
                   {t("set_up_agent")}
@@ -884,9 +880,9 @@
 
           {stepAgentId && isAgentLoading && <CalAIAgentDataSkeleton />}
           {stepAgentId && agentData && (
-            <div className="bg-muted mt-4 rounded-lg p-4">
+            <div className="p-4 mt-4 rounded-lg bg-muted">
               <div
-                className="flex cursor-pointer items-center justify-between"
+                className="flex justify-between items-center cursor-pointer"
                 onClick={(e) => {
                   const target = e.target as HTMLElement;
                   if (
@@ -901,11 +897,11 @@
                   }
                 }}>
                 <div>
-                  <h3 className="text-emphasis text-base font-medium">{t("cal_ai_agent")}</h3>
+                  <h3 className="text-base font-medium text-emphasis">{t("cal_ai_agent")}</h3>
                   {arePhoneNumbersActive.length > 0 ? (
-                    <div className="flex items-center gap-2">
-                      <Icon name="phone" className="text-emphasis h-4 w-4" />
-                      <span className="text-emphasis text-sm">
+                    <div className="flex gap-2 items-center">
+                      <Icon name="phone" className="w-4 h-4 text-emphasis" />
+                      <span className="text-sm text-emphasis">
                         {formatPhoneNumber(arePhoneNumbersActive[0].phoneNumber)}
                       </span>
                       <Badge variant="green" size="sm" withDot>
@@ -913,12 +909,12 @@
                       </Badge>
                     </div>
                   ) : (
-                    <div className="flex items-center gap-1">
-                      <span className="text-subtle text-sm">{t("no_phone_number_connected")}</span>
+                    <div className="flex gap-1 items-center">
+                      <span className="text-sm text-subtle">{t("no_phone_number_connected")}</span>
                     </div>
                   )}
                 </div>
-                <div className="flex items-center gap-1" onClick={(e) => e.stopPropagation()}>
+                <div className="flex gap-1 items-center" onClick={(e) => e.stopPropagation()}>
                   {arePhoneNumbersActive.length > 0 ? (
                     <Dropdown>
                       <DropdownMenuTrigger asChild>
@@ -1028,7 +1024,7 @@
             </div>
           )}
           {isPhoneNumberNeeded && (
-            <div className="bg-muted mt-2 rounded-md p-4 pt-0">
+            <div className="p-4 pt-0 mt-2 rounded-md bg-muted">
               <Label className="pt-4">{t("custom_phone_number")}</Label>
               <div className="block sm:flex">
                 <Controller
@@ -1068,7 +1064,7 @@
               </div>
 
               {form.formState.errors.steps && form.formState?.errors?.steps[step.stepNumber - 1]?.sendTo && (
-                <p className="text-error mt-1 text-xs">
+                <p className="mt-1 text-xs text-error">
                   {form.formState?.errors?.steps[step.stepNumber - 1]?.sendTo?.message || ""}
                 </p>
               )}
@@ -1079,9 +1075,9 @@
               ) : (
                 !props.readOnly && (
                   <>
-                    <div className="mt-6 flex w-full flex-col">
+                    <div className="flex flex-col mt-6 w-full">
                       <Label className="">{t("verification_code")}</Label>
-                      <div className="flex w-full items-center">
+                      <div className="flex items-center w-full">
                         <TextField
                           containerClassName="w-full"
                           className="h-8 rounded-xl"
@@ -1111,7 +1107,7 @@
                     </div>
                     {form.formState.errors.steps &&
                       form.formState?.errors?.steps[step.stepNumber - 1]?.sendTo && (
-                        <p className="text-error mt-1 text-xs">
+                        <p className="mt-1 text-xs text-error">
                           {form.formState?.errors?.steps[step.stepNumber - 1]?.sendTo?.message || ""}
                         </p>
                       )}
@@ -1141,9 +1137,9 @@
               </div>
             )}
           {isEmailAddressNeeded && !isCalAIAction(form.getValues(`steps.${step.stepNumber - 1}.action`)) && (
-            <div className="bg-muted border-muted mt-5 rounded-2xl border p-4">
+            <div className="p-4 mt-5 rounded-2xl border bg-muted border-muted">
               <Label>{t("email_address")}</Label>
-              <div className="block items-center gap-2 sm:flex">
+              <div className="block gap-2 items-center sm:flex">
                 <Controller
                   name={`steps.${step.stepNumber - 1}.sendTo`}
                   render={({ field: { value, onChange } }) => (
@@ -1169,7 +1165,7 @@
                   size="sm"
                   disabled={emailVerified || props.readOnly || false}
                   className={classNames(
-                    "min-w-fit text-sm font-medium",
+                    "text-sm font-medium min-w-fit",
                     emailVerified ? "hidden" : "mt-3 sm:mt-0"
                   )}
                   onClick={() => {
@@ -1183,7 +1179,7 @@
                 </Button>
               </div>
               {form.formState.errors.steps && form.formState?.errors?.steps[step.stepNumber - 1]?.sendTo && (
-                <p className="text-error mt-1 text-xs">
+                <p className="mt-1 text-xs text-error">
                   {form.formState?.errors?.steps[step.stepNumber - 1]?.sendTo?.message || ""}
                 </p>
               )}
@@ -1194,9 +1190,9 @@
               ) : (
                 !props.readOnly && (
                   <>
-                    <div className="mt-3 flex w-full flex-col">
+                    <div className="flex flex-col mt-3 w-full">
                       <Label className="">{t("verification_code")}</Label>
-                      <div className="flex w-full items-center">
+                      <div className="flex items-center w-full">
                         <TextField
                           containerClassName="w-full"
                           className="h-8 rounded-xl"
@@ -1226,7 +1222,7 @@
                     </div>
                     {form.formState.errors.steps &&
                       form.formState?.errors?.steps[step.stepNumber - 1]?.sendTo && (
-                        <p className="text-error mt-1 text-xs">
+                        <p className="mt-1 text-xs text-error">
                           {form.formState?.errors?.steps[step.stepNumber - 1]?.sendTo?.message || ""}
                         </p>
                       )}
@@ -1313,7 +1309,7 @@
             </div>
           )}
           {!isCalAIAction(form.getValues(`steps.${step.stepNumber - 1}.action`)) && (
-            <div className="bg-muted border-muted mt-3 rounded-2xl border p-3">
+            <div className="p-3 mt-3 rounded-2xl border bg-muted border-muted">
               {isEmailSubjectNeeded && (
                 <div className="mb-6">
                   <div className="flex items-center">
@@ -1346,14 +1342,14 @@
                   />
                   {form.formState.errors.steps &&
                     form.formState?.errors?.steps[step.stepNumber - 1]?.emailSubject && (
-                      <p className="text-error mt-1 text-xs">
+                      <p className="mt-1 text-xs text-error">
                         {form.formState?.errors?.steps[step.stepNumber - 1]?.emailSubject?.message || ""}
                       </p>
                     )}
                 </div>
               )}
-              <div className="mb-2 flex items-center pb-1">
-                <Label className="mb-0 flex-none">
+              <div className="flex items-center pb-1 mb-2">
+                <Label className="flex-none mb-0">
                   {isEmailSubjectNeeded ? t("email_body") : t("text_message")}
                 </Label>
               </div>
@@ -1382,7 +1378,7 @@
 
               {form.formState.errors.steps &&
                 form.formState?.errors?.steps[step.stepNumber - 1]?.reminderBody && (
-                  <p className="text-error mt-1 text-sm">
+                  <p className="mt-1 text-sm text-error">
                     {form.formState?.errors?.steps[step.stepNumber - 1]?.reminderBody?.message || ""}
                   </p>
                 )}
@@ -1408,11 +1404,11 @@
                 </div>
               )}
               {!props.readOnly && !isFormTrigger(trigger) && (
-                <div className="ml-1 mt-2">
+                <div className="mt-2 ml-1">
                   <button type="button" onClick={() => setIsAdditionalInputsDialogOpen(true)}>
-                    <div className="text-subtle ml-1 flex items-center gap-2">
-                      <Icon name="circle-help" className="h-3 w-3" />
-                      <p className="text-left text-xs">{t("using_booking_questions_as_variables")}</p>
+                    <div className="flex gap-2 items-center ml-1 text-subtle">
+                      <Icon name="circle-help" className="w-3 h-3" />
+                      <p className="text-xs text-left">{t("using_booking_questions_as_variables")}</p>
                     </div>
                   </button>
                 </div>
@@ -1521,23 +1517,23 @@
           <DialogContent enableOverflow type="creation" className="sm:max-w-[610px]">
             <div>
               <h1 className="w-full text-xl font-semibold">{t("how_booking_questions_as_variables")}</h1>
-              <div className="bg-muted-3 mb-6 rounded-md sm:p-4">
-                <p className="test-sm font-medium">{t("format")}</p>
-                <ul className="text-emphasis ml-5 mt-2 list-disc">
+              <div className="mb-6 rounded-md bg-muted-3 sm:p-4">
+                <p className="font-medium test-sm">{t("format")}</p>
+                <ul className="mt-2 ml-5 list-disc text-emphasis">
                   <li>{t("uppercase_for_letters")}</li>
                   <li>{t("replace_whitespaces_underscores")}</li>
                   <li>{t("ignore_special_characters_booking_questions")}</li>
                 </ul>
                 <div className="mt-4">
-                  <p className="test-sm w-full font-medium">{t("example_1")}</p>
-                  <div className="mt-2 grid grid-cols-12">
-                    <div className="test-sm text-default col-span-5 ltr:mr-2 rtl:ml-2">
+                  <p className="w-full font-medium test-sm">{t("example_1")}</p>
+                  <div className="grid grid-cols-12 mt-2">
+                    <div className="col-span-5 test-sm text-default ltr:mr-2 rtl:ml-2">
                       {t("booking_question_identifier")}
                     </div>
-                    <div className="test-sm text-emphasis col-span-7">{t("company_size")}</div>
-                    <div className="test-sm text-default col-span-5 w-full">{t("variable")}</div>
-
-                    <div className="test-sm text-emphasis col-span-7 break-words">
+                    <div className="col-span-7 test-sm text-emphasis">{t("company_size")}</div>
+                    <div className="col-span-5 w-full test-sm text-default">{t("variable")}</div>
+
+                    <div className="col-span-7 break-words test-sm text-emphasis">
                       {" "}
                       {`{${t("company_size")
                         .replace(/[^a-zA-Z0-9 ]/g, "")
@@ -1548,14 +1544,14 @@
                   </div>
                 </div>
                 <div className="mt-4">
-                  <p className="test-sm w-full font-medium">{t("example_2")}</p>
-                  <div className="mt-2 grid grid-cols-12">
-                    <div className="test-sm text-default col-span-5 ltr:mr-2 rtl:ml-2">
+                  <p className="w-full font-medium test-sm">{t("example_2")}</p>
+                  <div className="grid grid-cols-12 mt-2">
+                    <div className="col-span-5 test-sm text-default ltr:mr-2 rtl:ml-2">
                       {t("booking_question_identifier")}
                     </div>
-                    <div className="test-sm text-emphasis col-span-7">{t("what_help_needed")}</div>
-                    <div className="test-sm text-default col-span-5">{t("variable")}</div>
-                    <div className="test-sm text-emphasis col-span-7 break-words">
+                    <div className="col-span-7 test-sm text-emphasis">{t("what_help_needed")}</div>
+                    <div className="col-span-5 test-sm text-default">{t("variable")}</div>
+                    <div className="col-span-7 break-words test-sm text-emphasis">
                       {" "}
                       {`{${t("what_help_needed")
                         .replace(/[^a-zA-Z0-9 ]/g, "")
@@ -1628,17 +1624,17 @@
         <Dialog open={isUnsubscribeDialogOpen} onOpenChange={setIsUnsubscribeDialogOpen}>
           <DialogContent type="creation" title={t("unsubscribe_phone_number")}>
             <div className="space-y-4">
-              <p className="text-default text-sm">{t("do_you_still_want_to_unsubscribe")}</p>
+              <p className="text-sm text-default">{t("do_you_still_want_to_unsubscribe")}</p>
               {getActivePhoneNumbers(
                 agentData?.outboundPhoneNumbers?.map((phone) => ({
                   ...phone,
                   subscriptionStatus: phone.subscriptionStatus ?? undefined,
                 }))
               ).length > 0 && (
-                <div className="bg-muted rounded-lg p-3">
-                  <div className="flex items-center gap-2">
-                    <Icon name="phone" className="text-emphasis h-4 w-4" />
-                    <span className="text-emphasis text-sm font-medium">
+                <div className="p-3 rounded-lg bg-muted">
+                  <div className="flex gap-2 items-center">
+                    <Icon name="phone" className="w-4 h-4 text-emphasis" />
+                    <span className="text-sm font-medium text-emphasis">
                       {formatPhoneNumber(
                         getActivePhoneNumbers(
                           agentData?.outboundPhoneNumbers?.map((phone) => ({
@@ -1651,7 +1647,7 @@
                   </div>
                 </div>
               )}
-              <p className="text-subtle text-sm">{t("the_action_will_disconnect_phone_number")}</p>
+              <p className="text-sm text-subtle">{t("the_action_will_disconnect_phone_number")}</p>
             </div>
             <DialogFooter showDivider>
               <Button type="button" color="secondary" onClick={() => setIsUnsubscribeDialogOpen(false)}>
@@ -1686,7 +1682,7 @@
         <Dialog open={isDeleteStepDialogOpen} onOpenChange={setIsDeleteStepDialogOpen}>
           <DialogContent type="confirmation" title={t("delete_workflow_step")}>
             <div className="space-y-4">
-              <p className="text-default text-sm">{t("are_you_sure_you_want_to_delete_workflow_step")}</p>
+              <p className="text-sm text-default">{t("are_you_sure_you_want_to_delete_workflow_step")}</p>
               {(() => {
                 const relevantPhoneNumbers =
                   agentData?.outboundPhoneNumbers?.filter(
@@ -1696,12 +1692,12 @@
                 return (
                   relevantPhoneNumbers.length > 0 && (
                     <>
-                      <div className="bg-attention rounded-lg p-3">
-                        <div className="flex items-start gap-2">
+                      <div className="p-3 rounded-lg bg-attention">
+                        <div className="flex gap-2 items-start">
                           <Icon name="info" className="text-attention mt-0.5 h-4 w-4" />
                           <div className="space-y-2">
-                            <p className="text-attention text-sm font-medium">{t("this_action_will_also")}</p>
-                            <ul className="text-attention list-inside list-disc space-y-1 text-sm">
+                            <p className="text-sm font-medium text-attention">{t("this_action_will_also")}</p>
+                            <ul className="space-y-1 text-sm list-disc list-inside text-attention">
                               {relevantPhoneNumbers.some(
                                 (phone) => phone.subscriptionStatus === PhoneNumberSubscriptionStatus.ACTIVE
                               ) && <li>{t("cancel_your_phone_number_subscription")}</li>}
@@ -1711,10 +1707,10 @@
                         </div>
                       </div>
                       {relevantPhoneNumbers.map((phone) => (
-                        <div key={phone.phoneNumber} className="bg-muted rounded-lg p-3">
-                          <div className="flex items-center gap-2">
-                            <Icon name="phone" className="text-emphasis h-4 w-4" />
-                            <span className="text-emphasis text-sm font-medium">
+                        <div key={phone.phoneNumber} className="p-3 rounded-lg bg-muted">
+                          <div className="flex gap-2 items-center">
+                            <Icon name="phone" className="w-4 h-4 text-emphasis" />
+                            <span className="text-sm font-medium text-emphasis">
                               {formatPhoneNumber(phone.phoneNumber)}
                             </span>
                             {phone.subscriptionStatus === PhoneNumberSubscriptionStatus.ACTIVE && (
