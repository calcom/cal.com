--- conflicted
+++ resolved
@@ -1305,21 +1305,7 @@
                       <Icon name="circle-help" className="h-3 w-3" />
                       <p className="text-left text-xs">{t("using_booking_questions_as_variables")}</p>
                     </div>
-<<<<<<< HEAD
-                  )}
-                  {!props.readOnly && (
-                    <div className="mt-3">
-                      <button type="button" onClick={() => setIsAdditionalInputsDialogOpen(true)}>
-                        <div className="text-default mt-2 flex text-sm">
-                          <Icon name="circle-help" className="mt-[3px] h-3 w-3 ltr:mr-2 rtl:ml-2" />
-                          <p className="text-left">{t("using_booking_questions_as_variables")}</p>
-                        </div>
-                      </button>
-                    </div>
-                  )}
-=======
                   </button>
->>>>>>> a55d56f2
                 </div>
               )}
             </div>
